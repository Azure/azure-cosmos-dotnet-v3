# File: templates/emulator-setup.yml

steps:
  - pwsh: |
      Write-Host "Downloading Cosmos Emulator - $env:EMULATORMSIURL" -ForegroundColor green 
      Invoke-WebRequest "$env:EMULATORMSIURL" -OutFile "$env:temp\azure-cosmosdb-emulator.msi"
      Write-Host "Finished Downloading Cosmos Emulator - $env:temp\azure-cosmosdb-emulator.msi" -ForegroundColor green 
      dir "$env:temp" 
<<<<<<< HEAD
      choco install lessmsi
      choco upgrade lessmsi
      mkdir "$env:temp\Azure Cosmos DB Emulator"
      lessmsi x "$env:temp\azure-cosmosdb-emulator.msi" "$env:temp\Azure Cosmos DB Emulator\"
      Add-MpPreference -ExclusionPath "$env:temp\Azure Cosmos DB Emulator\SourceDir\Azure Cosmos DB Emulator"
=======

      function Remove-DirectoryIfExists {
          param ([string]$Path)

          if (Test-Path -Path $Path -PathType Container) {
            Remove-Item -Path $Path -Recurse -Force
            Write-Output "Folder deleted: $Path"
          } else {
            Write-Output "Folder does not exist: $Path"
          }
      }

      $lessMsiDir="$env:temp\lessmsi"
      $emulatorDir="$env:temp\Azure Cosmos DB Emulator\"

      Remove-DirectoryIfExists -Path $lessMsiDir
      Remove-DirectoryIfExists -Path $emulatorDir

      Expand-Archive -LiteralPath 'tools\lessmsi-v2.1.1.zip' -DestinationPath $lessMsiDir
      &"$env:temp\lessmsi\lessmsi.exe" x "$env:temp\azure-cosmosdb-emulator.msi" "$emulatorDir"

      Add-MpPreference -ExclusionPath "$emulatorDir\SourceDir\Azure Cosmos DB Emulator"
>>>>>>> 43c14a31
      Add-MpPreference -ExclusionPath "$env:localappdata\CosmosDBEmulator"
    displayName: Downloading and Installing Cosmos DB Emulator
    failOnStderr: true
    errorActionPreference: stop
  - pwsh: |
      Write-Host "Starting Cosmos DB Emulator" -ForegroundColor green 
      Import-Module "$env:temp\Azure Cosmos DB Emulator\SourceDir\Azure Cosmos DB Emulator\PSModules\Microsoft.Azure.CosmosDB.Emulator"
      Get-Item env:* | Sort-Object -Property Name

      for ($j=0; $j -lt 3; $j++) {
        Write-Host "Attempt $j"
<<<<<<< HEAD
        Start-Process "$env:temp\Azure Cosmos DB Emulator\SourceDir\Azure Cosmos DB Emulator\CosmosDB.Emulator.exe" "/NoExplorer /NoUI /DisableRateLimiting /PartitionCount=50 /Consistency=Strong /EnablePreview /EnableSqlComputeEndpoint" -Verb RunAs
        for ($i=0; $i -lt 5; $i++) {
=======
        Start-Process "$env:temp\Azure Cosmos DB Emulator\SourceDir\Azure Cosmos DB Emulator\CosmosDB.Emulator.exe" "/NoExplorer /NoUI /DisableRateLimiting /PartitionCount=10 /Consistency=Strong /EnablePreview /EnableSqlComputeEndpoint" -Verb RunAs
        for ($i=0; $i -lt (3+2*$j); $i++) {
>>>>>>> 43c14a31
          $status = Get-CosmosDbEmulatorStatus
          Write-Host "Cosmos DB Emulator Status: $status"
          if ($status -ne "Running") {
            sleep 30;
          }
          else {
            break;
          }
        }
        if ($status -ne "Running") {
          Write-Host "Shutting down and restarting"
          Start-Process "$env:temp\Azure Cosmos DB Emulator\SourceDir\Azure Cosmos DB Emulator\CosmosDB.Emulator.exe" "/Shutdown" -Verb RunAs
          sleep 30;
        }
        else {
          break;
        }
      }

      if ($status -ne "Running") {
        Write-Error "Emulator failed to start"
      }

    displayName: Waiting for Cosmos DB Emulator status
    failOnStderr: true
    errorActionPreference: stop<|MERGE_RESOLUTION|>--- conflicted
+++ resolved
@@ -6,13 +6,6 @@
       Invoke-WebRequest "$env:EMULATORMSIURL" -OutFile "$env:temp\azure-cosmosdb-emulator.msi"
       Write-Host "Finished Downloading Cosmos Emulator - $env:temp\azure-cosmosdb-emulator.msi" -ForegroundColor green 
       dir "$env:temp" 
-<<<<<<< HEAD
-      choco install lessmsi
-      choco upgrade lessmsi
-      mkdir "$env:temp\Azure Cosmos DB Emulator"
-      lessmsi x "$env:temp\azure-cosmosdb-emulator.msi" "$env:temp\Azure Cosmos DB Emulator\"
-      Add-MpPreference -ExclusionPath "$env:temp\Azure Cosmos DB Emulator\SourceDir\Azure Cosmos DB Emulator"
-=======
 
       function Remove-DirectoryIfExists {
           param ([string]$Path)
@@ -35,7 +28,6 @@
       &"$env:temp\lessmsi\lessmsi.exe" x "$env:temp\azure-cosmosdb-emulator.msi" "$emulatorDir"
 
       Add-MpPreference -ExclusionPath "$emulatorDir\SourceDir\Azure Cosmos DB Emulator"
->>>>>>> 43c14a31
       Add-MpPreference -ExclusionPath "$env:localappdata\CosmosDBEmulator"
     displayName: Downloading and Installing Cosmos DB Emulator
     failOnStderr: true
@@ -47,13 +39,8 @@
 
       for ($j=0; $j -lt 3; $j++) {
         Write-Host "Attempt $j"
-<<<<<<< HEAD
-        Start-Process "$env:temp\Azure Cosmos DB Emulator\SourceDir\Azure Cosmos DB Emulator\CosmosDB.Emulator.exe" "/NoExplorer /NoUI /DisableRateLimiting /PartitionCount=50 /Consistency=Strong /EnablePreview /EnableSqlComputeEndpoint" -Verb RunAs
-        for ($i=0; $i -lt 5; $i++) {
-=======
         Start-Process "$env:temp\Azure Cosmos DB Emulator\SourceDir\Azure Cosmos DB Emulator\CosmosDB.Emulator.exe" "/NoExplorer /NoUI /DisableRateLimiting /PartitionCount=10 /Consistency=Strong /EnablePreview /EnableSqlComputeEndpoint" -Verb RunAs
         for ($i=0; $i -lt (3+2*$j); $i++) {
->>>>>>> 43c14a31
           $status = Get-CosmosDbEmulatorStatus
           Write-Host "Cosmos DB Emulator Status: $status"
           if ($status -ne "Running") {
