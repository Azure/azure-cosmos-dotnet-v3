# File: templates/emulator-setup.yml

steps:
  - pwsh: |
      Write-Host "Downloading Cosmos Emulator - $env:EMULATORMSIURL" -ForegroundColor green 
      Invoke-WebRequest "$env:EMULATORMSIURL" -OutFile "$env:temp\azure-cosmosdb-emulator.msi"
      Write-Host "Finished Downloading Cosmos Emulator - $env:temp\azure-cosmosdb-emulator.msi" -ForegroundColor green 
      dir "$env:temp" 
<<<<<<< HEAD
      choco install lessmsi
      choco upgrade lessmsi
      mkdir "$env:temp\Azure Cosmos DB Emulator"
      lessmsi x "$env:temp\azure-cosmosdb-emulator.msi" "$env:temp\Azure Cosmos DB Emulator\"
      Add-MpPreference -ExclusionPath "$env:temp\Azure Cosmos DB Emulator\SourceDir\Azure Cosmos DB Emulator"
=======

      function Remove-DirectoryIfExists {
          param ([string]$Path)

          if (Test-Path -Path $Path -PathType Container) {
            Remove-Item -Path $Path -Recurse -Force
            Write-Output "Folder deleted: $Path"
          } else {
            Write-Output "Folder does not exist: $Path"
          }
      }

      $lessMsiDir="$env:temp\lessmsi"
      $emulatorDir="$env:temp\Azure Cosmos DB Emulator\"

      Remove-DirectoryIfExists -Path $lessMsiDir
      Remove-DirectoryIfExists -Path $emulatorDir

      Expand-Archive -LiteralPath 'tools\lessmsi-v2.1.1.zip' -DestinationPath $lessMsiDir
      &"$env:temp\lessmsi\lessmsi.exe" x "$env:temp\azure-cosmosdb-emulator.msi" "$emulatorDir"

      Add-MpPreference -ExclusionPath "$emulatorDir\SourceDir\Azure Cosmos DB Emulator"
>>>>>>> 1e150b6f
      Add-MpPreference -ExclusionPath "$env:localappdata\CosmosDBEmulator"
    displayName: Downloading and Installing Cosmos DB Emulator
    failOnStderr: true
    errorActionPreference: stop
  - pwsh: |
      Write-Host "Starting Cosmos DB Emulator" -ForegroundColor green 
      Import-Module "$env:temp\Azure Cosmos DB Emulator\SourceDir\Azure Cosmos DB Emulator\PSModules\Microsoft.Azure.CosmosDB.Emulator"
      Get-Item env:* | Sort-Object -Property Name

      for ($j=0; $j -lt 3; $j++) {
        Write-Host "Attempt $j"
        Start-Process "$env:temp\Azure Cosmos DB Emulator\SourceDir\Azure Cosmos DB Emulator\CosmosDB.Emulator.exe" "/NoExplorer /NoUI /DisableRateLimiting /PartitionCount=50 /Consistency=Strong /EnablePreview /EnableSqlComputeEndpoint" -Verb RunAs
        for ($i=0; $i -lt 5; $i++) {
          $status = Get-CosmosDbEmulatorStatus
          Write-Host "Cosmos DB Emulator Status: $status"
          if ($status -ne "Running") {
            sleep 30;
          }
          else {
            break;
          }
        }
        if ($status -ne "Running") {
          Write-Host "Shutting down and restarting"
          Start-Process "$env:temp\Azure Cosmos DB Emulator\SourceDir\Azure Cosmos DB Emulator\CosmosDB.Emulator.exe" "/Shutdown" -Verb RunAs
          sleep 30;
        }
        else {
          break;
        }
      }

      if ($status -ne "Running") {
        Write-Error "Emulator failed to start"
      }

    displayName: Waiting for Cosmos DB Emulator status
    failOnStderr: true
    errorActionPreference: stop<|MERGE_RESOLUTION|>--- conflicted
+++ resolved
@@ -6,13 +6,6 @@
       Invoke-WebRequest "$env:EMULATORMSIURL" -OutFile "$env:temp\azure-cosmosdb-emulator.msi"
       Write-Host "Finished Downloading Cosmos Emulator - $env:temp\azure-cosmosdb-emulator.msi" -ForegroundColor green 
       dir "$env:temp" 
-<<<<<<< HEAD
-      choco install lessmsi
-      choco upgrade lessmsi
-      mkdir "$env:temp\Azure Cosmos DB Emulator"
-      lessmsi x "$env:temp\azure-cosmosdb-emulator.msi" "$env:temp\Azure Cosmos DB Emulator\"
-      Add-MpPreference -ExclusionPath "$env:temp\Azure Cosmos DB Emulator\SourceDir\Azure Cosmos DB Emulator"
-=======
 
       function Remove-DirectoryIfExists {
           param ([string]$Path)
@@ -35,7 +28,6 @@
       &"$env:temp\lessmsi\lessmsi.exe" x "$env:temp\azure-cosmosdb-emulator.msi" "$emulatorDir"
 
       Add-MpPreference -ExclusionPath "$emulatorDir\SourceDir\Azure Cosmos DB Emulator"
->>>>>>> 1e150b6f
       Add-MpPreference -ExclusionPath "$env:localappdata\CosmosDBEmulator"
     displayName: Downloading and Installing Cosmos DB Emulator
     failOnStderr: true
