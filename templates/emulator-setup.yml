# File: templates/emulator-setup.yml

steps:
  - pwsh:  |
        Write-Host "Downloading Cosmos Emulator - $env:EMULATORMSIURL" -ForegroundColor green 
        Invoke-WebRequest "$env:EMULATORMSIURL" -OutFile "$env:temp\azure-cosmosdb-emulator.msi"
        Write-Host "Finished Downloading Cosmos Emulator - $env:temp\azure-cosmosdb-emulator.msi" -ForegroundColor green 
        dir "$env:temp" 
        choco install lessmsi
        choco upgrade lessmsi
        mkdir "$env:temp\Azure Cosmos DB Emulator"
        lessmsi x "$env:temp\azure-cosmosdb-emulator.msi" "$env:temp\Azure Cosmos DB Emulator\"
        Write-Host "Starting Comsos DB Emulator" -ForegroundColor green 
<<<<<<< HEAD
        Start-Process "$env:temp\Azure Cosmos DB Emulator\SourceDir\Azure Cosmos DB Emulator\CosmosDB.Emulator.exe" "/NoExplorer /NoUI /DisableRateLimiting /PartitionCount=100 /Consistency=Strong /enableRio /overrides=sqlAllowGroupByClause:true;enableDefaultIndexEncodingOptions:true;enableJsonPatch:true;enableSubPartitioning:true" -Verb RunAs
=======
        Start-Process "$env:temp\Azure Cosmos DB Emulator\SourceDir\Azure Cosmos DB Emulator\CosmosDB.Emulator.exe" "/NoExplorer /NoUI /DisableRateLimiting /PartitionCount=100 /Consistency=Strong /enableRio /EnablePreview" -Verb RunAs
>>>>>>> d48fb274
        Import-Module "$env:temp\Azure Cosmos DB Emulator\SourceDir\Azure Cosmos DB Emulator\PSModules\Microsoft.Azure.CosmosDB.Emulator"
        Get-Item env:* | Sort-Object -Property Name
        for ($i=0; $i -lt 10; $i++) {
          $status=Get-CosmosDbEmulatorStatus 
          if ($status -ne "Running") {
            sleep 30;
            Write-Host "Cosmos DB Emulator Status: $status" -ForegroundColor yellow
          } else {
            break;
          }
        }
      
    displayName:  Install Public Cosmos DB Emulator
    failOnStderr:  true
    errorActionPreference:  stop<|MERGE_RESOLUTION|>--- conflicted
+++ resolved
@@ -11,11 +11,7 @@
         mkdir "$env:temp\Azure Cosmos DB Emulator"
         lessmsi x "$env:temp\azure-cosmosdb-emulator.msi" "$env:temp\Azure Cosmos DB Emulator\"
         Write-Host "Starting Comsos DB Emulator" -ForegroundColor green 
-<<<<<<< HEAD
-        Start-Process "$env:temp\Azure Cosmos DB Emulator\SourceDir\Azure Cosmos DB Emulator\CosmosDB.Emulator.exe" "/NoExplorer /NoUI /DisableRateLimiting /PartitionCount=100 /Consistency=Strong /enableRio /overrides=sqlAllowGroupByClause:true;enableDefaultIndexEncodingOptions:true;enableJsonPatch:true;enableSubPartitioning:true" -Verb RunAs
-=======
         Start-Process "$env:temp\Azure Cosmos DB Emulator\SourceDir\Azure Cosmos DB Emulator\CosmosDB.Emulator.exe" "/NoExplorer /NoUI /DisableRateLimiting /PartitionCount=100 /Consistency=Strong /enableRio /EnablePreview" -Verb RunAs
->>>>>>> d48fb274
         Import-Module "$env:temp\Azure Cosmos DB Emulator\SourceDir\Azure Cosmos DB Emulator\PSModules\Microsoft.Azure.CosmosDB.Emulator"
         Get-Item env:* | Sort-Object -Property Name
         for ($i=0; $i -lt 10; $i++) {
