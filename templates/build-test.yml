# File: templates/build-test.yml

parameters:
  BuildConfiguration: ''
  Arguments: ''
  VmImage: '' # https://docs.microsoft.com/en-us/azure/devops/pipelines/agents/hosted?view=azure-devops
  OS: 'Windows'
<<<<<<< HEAD
  EmulatorPipeline1Arguments: ' --filter "TestCategory!=Flaky & TestCategory!=Quarantine & TestCategory!=Functional & TestCategory!=ClientTelemetryRelease & TestCategory!=LongRunning & TestCategory!=MultiRegion & (TestCategory=ClientTelemetryEmulator|TestCategory=Query|TestCategory=ReadFeed|TestCategory=Batch|TestCategory=ChangeFeed)" --verbosity normal '
  EmulatorPipeline2Arguments: ' --filter "TestCategory!=Flaky & TestCategory!=Quarantine & TestCategory!=Functional & TestCategory!=ClientTelemetryRelease & TestCategory!=ClientTelemetryEmulator & TestCategory!=Query & TestCategory!=ReadFeed & TestCategory!=Batch & TestCategory!=ChangeFeed & TestCategory!=LongRunning & TestCategory!=MultiRegion" --verbosity normal '
  EmulatorPipeline3Arguments: ' --filter "TestCategory=MultiRegion" --verbosity normal '
  EmulatorPipeline1CategoryListName: ' Client Telemetry, Query, ChangeFeed, ReadFeed, Batch ' # Divided in 2 categories to run them in parallel and reduce the PR feedback time
  EmulatorPipeline2CategoryListName: ' Others '
  EmulatorPipeline3CategoryListName: ' MultiRegion '
  MultiRegionConnectionString : ''
=======
  EmulatorPipeline1Arguments: ' --filter "TestCategory!=Flaky & TestCategory!=Quarantine & TestCategory!=Functional & TestCategory!=ClientTelemetryRelease & TestCategory!=LongRunning & TestCategory!=MultiRegion & TestCategory!=MultiMaster & (TestCategory=ClientTelemetryEmulator|TestCategory=Query|TestCategory=ReadFeed|TestCategory=Batch|TestCategory=ChangeFeed)" --verbosity normal '
  EmulatorPipeline2Arguments: ' --filter "TestCategory!=Flaky & TestCategory!=Quarantine & TestCategory!=Functional & TestCategory!=ClientTelemetryRelease & TestCategory!=ClientTelemetryEmulator & TestCategory!=Query & TestCategory!=ReadFeed & TestCategory!=Batch & TestCategory!=ChangeFeed & TestCategory!=LongRunning & TestCategory!=MultiRegion & TestCategory!=MultiMaster" --verbosity normal '
  EmulatorPipeline3Arguments: ' --filter "TestCategory=MultiRegion" --verbosity normal '
  EmulatorPipeline4Arguments: ' --filter "TestCategory=MultiMaster" --verbosity normal '
  EmulatorPipeline1CategoryListName: ' Client Telemetry, Query, ChangeFeed, ReadFeed, Batch ' # Divided in 2 categories to run them in parallel and reduce the PR feedback time
  EmulatorPipeline2CategoryListName: ' Others '
  EmulatorPipeline3CategoryListName: ' MultiRegion '
  EmulatorPipeline4CategoryListName: ' MultiMaster '
  MultiRegionConnectionString : ''
  MultiRegionMultiMasterConnectionString : ''
>>>>>>> b4a4ac0f
  IncludeEncryption: true
  IncludePerformance: true
  IncludeCoverage: true

jobs:
- job:
  displayName: Microsoft.Azure.Cosmos.Tests
  pool:
    name: 'OneES'
<<<<<<< HEAD
=======

  steps:
  - checkout: self  # self represents the repo where the initial Pipelines YAML file was found
    clean: true  # if true, execute `execute git clean -ffdx && git reset --hard HEAD` before fetching

  # Add this Command to Include the .NET SDK and runtimes
  - task: UseDotNet@2
    displayName: Use .NET 6.0
    inputs:
      packageType: 'runtime'
      version: '6.x'      

  - task: UseDotNet@2
    displayName: Use .NET 8.0
    inputs:
      packageType: 'sdk'
      version: '8.x'
      
  - task: DotNetCoreCLI@2
    displayName: Microsoft.Azure.Cosmos.Tests
    condition: succeeded()
    retryCountOnTaskFailure: 2
    inputs:
      command: test
      projects: 'Microsoft.Azure.Cosmos/tests/Microsoft.Azure.Cosmos.Tests/*.csproj'
      arguments: ${{ parameters.Arguments }} /p:OS=${{ parameters.OS }}
      publishTestResults: true
      nugetConfigPath: NuGet.config
      testRunTitle: Microsoft.Azure.Cosmos.Tests

- job:
  displayName: Microsoft.Azure.Cosmos.Tests Flaky
  pool:
    name: 'OneES'
>>>>>>> b4a4ac0f

  steps:
  - checkout: self  # self represents the repo where the initial Pipelines YAML file was found
    clean: true  # if true, execute `execute git clean -ffdx && git reset --hard HEAD` before fetching

  # Add this Command to Include the .NET 6 SDK
  - task: UseDotNet@2
    displayName: Use .NET 6.0
    inputs:
      packageType: 'runtime'
      version: '6.x'      

  - task: UseDotNet@2
    displayName: Use .NET 8.0
    inputs:
      packageType: 'sdk'
      version: '8.x'
      
  - task: DotNetCoreCLI@2
    displayName: Microsoft.Azure.Cosmos.Tests
    condition: succeeded()
    retryCountOnTaskFailure: 4
    inputs:
      command: test
      projects: 'Microsoft.Azure.Cosmos/tests/Microsoft.Azure.Cosmos.Tests/*.csproj'
      arguments: --filter "TestCategory=Flaky" --verbosity normal /p:OS=${{ parameters.OS }}
      publishTestResults: true
      nugetConfigPath: NuGet.config
      testRunTitle: Microsoft.Azure.Cosmos.Tests


- job:
  displayName: Microsoft.Azure.Cosmos.Tests Coverage
  condition: and(succeeded(), eq(${{ parameters.IncludeCoverage }}, true))
  pool:
    name: 'OneES'
  steps:
  - checkout: self  # self represents the repo where the initial Pipelines YAML file was found
    clean: true  # if true, execute `execute git clean -ffdx && git reset --hard HEAD` before fetching

  # Add this Command to Include the .NET 6 SDK
  - task: UseDotNet@2
    displayName: Use .NET 6.0
    inputs:
      packageType: 'runtime'
      version: '6.x'      

  - task: UseDotNet@2
    displayName: Use .NET 8.0
    inputs:
      packageType: 'sdk'
      version: '8.x'
      
  - task: DotNetCoreCLI@2
    displayName: Microsoft.Azure.Cosmos.Tests
    condition: succeeded()
    retryCountOnTaskFailure: 2
    inputs:
      command: test
      projects: 'Microsoft.Azure.Cosmos/tests/Microsoft.Azure.Cosmos.Tests/*.csproj'
      arguments: ${{ parameters.Arguments }} /p:OS=${{ parameters.OS }}
      publishTestResults: true
      nugetConfigPath: NuGet.config
      testRunTitle: Microsoft.Azure.Cosmos.Tests

- job:
  displayName: Microsoft.Azure.Cosmos.Tests Flaky
  pool:
    name: 'OneES'

  steps:
  - checkout: self  # self represents the repo where the initial Pipelines YAML file was found
    clean: true  # if true, execute `execute git clean -ffdx && git reset --hard HEAD` before fetching

  # Add this Command to Include the .NET 6 SDK
  - task: UseDotNet@2
    displayName: Use .NET 6.0
    inputs:
      packageType: 'sdk'
      version: '6.x'
      
  - task: DotNetCoreCLI@2
    displayName: Microsoft.Azure.Cosmos.Tests
    condition: succeeded()
    retryCountOnTaskFailure: 4
    inputs:
      command: test
      projects: 'Microsoft.Azure.Cosmos/tests/Microsoft.Azure.Cosmos.Tests/*.csproj'
      arguments: --filter "TestCategory=Flaky" --verbosity normal /p:OS=${{ parameters.OS }}
      publishTestResults: true
      nugetConfigPath: NuGet.config
      testRunTitle: Microsoft.Azure.Cosmos.Tests


- job:
  displayName: Microsoft.Azure.Cosmos.Tests Coverage
  condition: and(succeeded(), eq(${{ parameters.IncludeCoverage }}, true))
  pool:
    name: 'OneES'
  steps:
  - checkout: self  # self represents the repo where the initial Pipelines YAML file was found
    clean: true  # if true, execute `execute git clean -ffdx && git reset --hard HEAD` before fetching

  # Add this Command to Include the .NET 6 SDK
  - task: UseDotNet@2
    displayName: Use .NET 6.0
    inputs:
      packageType: 'sdk'
      version: '6.x'
      
  - task: DotNetCoreCLI@2
    displayName: Microsoft.Azure.Cosmos.Tests
    condition: succeeded()
    inputs:
      command: test
      projects: 'Microsoft.Azure.Cosmos/tests/Microsoft.Azure.Cosmos.Tests/*.csproj'
      arguments: ${{ parameters.Arguments }} --configuration Debug /p:CollectCoverage=true /p:CoverletOutputFormat=cobertura /p:CopyLocalLockFileAssemblies=true /p:OS=${{ parameters.OS }}
      publishTestResults: true
      nugetConfigPath: NuGet.config
      testRunTitle: Microsoft.Azure.Cosmos.Tests
  - script: |
      dotnet tool install -g dotnet-reportgenerator-globaltool
      reportgenerator -reports:$(Build.SourcesDirectory)/Microsoft.Azure.Cosmos/tests/**/coverage.cobertura.xml -targetdir:$(Build.SourcesDirectory)/CodeCoverage -reporttypes:HtmlInline_AzurePipelines;Cobertura
    displayName: Create Code coverage report
  - task: PublishCodeCoverageResults@2
    displayName: 'Publish code coverage'
    inputs:
      codeCoverageTool: Cobertura
      summaryFileLocation: '$(Build.SourcesDirectory)/CodeCoverage/Cobertura.xml'
      reportDirectory: '$(Build.SourcesDirectory)/CodeCoverage'

- job:
  displayName: PerformanceTests ${{ parameters.BuildConfiguration }}
  condition: and(succeeded(), eq(${{ parameters.IncludePerformance }}, true))
  pool:
    name: 'OneES'

  steps:
  - checkout: self  # self represents the repo where the initial Pipelines YAML file was found
    clean: true  # if true, execute `execute git clean -ffdx && git reset --hard HEAD` before fetching

  # Add this Command to Include the .NET 6 SDK
  - task: UseDotNet@2
    displayName: Use .NET 6.0
    inputs:
      packageType: 'runtime'
      version: '6.x'      

  - task: UseDotNet@2
    displayName: Use .NET 8.0
    inputs:
      packageType: 'sdk'
      version: '8.x'

  - task: DotNetCoreCLI@2
    displayName: Microsoft.Azure.Cosmos.PerformanceTests - Build
    condition: succeeded()
    inputs:
      command: build
      projects: 'Microsoft.Azure.Cosmos/tests/Microsoft.Azure.Cosmos.Performance.Tests/*.csproj'
      arguments: -c Release 
      nugetConfigPath: NuGet.config
  - task: DotNetCoreCLI@2
    displayName: Microsoft.Azure.Cosmos.PerformanceTests - Run
    condition: succeeded()
    inputs:
      command: run
      projects: 'Microsoft.Azure.Cosmos/tests/Microsoft.Azure.Cosmos.Performance.Tests/*.csproj'
      arguments: --configuration ${{ parameters.BuildConfiguration }} --no-restore --framework net6.0 --allCategories=GateBenchmark -- -j Short  -m  --BaselineValidation
      publishTestResults: true
      testRunTitle: Microsoft.Azure.Cosmos.PerformanceTests

- job:
  displayName: EmulatorTests ${{ parameters.BuildConfiguration }} - ${{ parameters.EmulatorPipeline1CategoryListName }}
  timeoutInMinutes: 60
  condition: and(succeeded(), eq('${{ parameters.OS }}', 'Windows'))
  pool:
    name: 'OneES'

  steps:
  - checkout: self  # self represents the repo where the initial Pipelines YAML file was found
    clean: true  # if true, execute `execute git clean -ffdx && git reset --hard HEAD` before fetching

  # Add this Command to Include the .NET 6 SDK
  - task: UseDotNet@2
    displayName: Use .NET 6.0
    inputs:
      packageType: 'runtime'
      version: '6.x'      

  - task: UseDotNet@2
    displayName: Use .NET 8.0
    inputs:
      packageType: 'sdk'
      version: '8.x'

  - template:  emulator-setup.yml

  - task: DotNetCoreCLI@2
    displayName: Microsoft.Azure.Cosmos.EmulatorTests
    condition: succeeded()
    retryCountOnTaskFailure: 2
    inputs:
      command: test
      projects: 'Microsoft.Azure.Cosmos/tests/Microsoft.Azure.Cosmos.EmulatorTests/*.csproj'
      arguments: ${{ parameters.EmulatorPipeline1Arguments }} --configuration ${{ parameters.BuildConfiguration }} /p:OS=${{ parameters.OS }}
      nugetConfigPath: NuGet.config
      publishTestResults: true
      testRunTitle: Microsoft.Azure.Cosmos.EmulatorTests
    env: 
      AZURE_COSMOS_NON_STREAMING_ORDER_BY_FLAG_DISABLED: true

- job:
  displayName: EmulatorTests ${{ parameters.BuildConfiguration }} - ${{ parameters.EmulatorPipeline2CategoryListName }}
  timeoutInMinutes: 60
  condition: and(succeeded(), eq('${{ parameters.OS }}', 'Windows'))
  pool:
    name: 'OneES'

  steps:
  - checkout: self  # self represents the repo where the initial Pipelines YAML file was found
    clean: true  # if true, execute `execute git clean -ffdx && git reset --hard HEAD` before fetching

  # Add this Command to Include the .NET 6 SDK
  - task: UseDotNet@2
    displayName: Use .NET 6.0
    inputs:
      packageType: 'runtime'
      version: '6.x'      

  - task: UseDotNet@2
    displayName: Use .NET 8.0
    inputs:
      packageType: 'sdk'
      version: '8.x'

  - template:  emulator-setup.yml

  - task: DotNetCoreCLI@2
    displayName: Microsoft.Azure.Cosmos.EmulatorTests
    condition: succeeded()
    retryCountOnTaskFailure: 2
    inputs:
      command: test
      projects: 'Microsoft.Azure.Cosmos/tests/Microsoft.Azure.Cosmos.EmulatorTests/*.csproj'
      arguments: ${{ parameters.EmulatorPipeline2Arguments }} --configuration ${{ parameters.BuildConfiguration }} /p:OS=${{ parameters.OS }}
      nugetConfigPath: NuGet.config
      publishTestResults: true
      testRunTitle: Microsoft.Azure.Cosmos.EmulatorTests
    env: 
      AZURE_COSMOS_NON_STREAMING_ORDER_BY_FLAG_DISABLED: true

<<<<<<< HEAD

- job:
  displayName: EmulatorTests ${{ parameters.BuildConfiguration }} Flaky
  timeoutInMinutes: 120
  condition: and(succeeded(), eq('${{ parameters.OS }}', 'Windows'))
  pool:
    name: 'OneES'

  steps:
  - checkout: self  # self represents the repo where the initial Pipelines YAML file was found
    clean: true  # if true, execute `execute git clean -ffdx && git reset --hard HEAD` before fetching

  # Add this Command to Include the .NET 6 SDK
  - task: UseDotNet@2
    displayName: Use .NET 6.0
    inputs:
      packageType: 'sdk'
      version: '6.x'

  - template:  emulator-setup.yml

  - task: DotNetCoreCLI@2
    displayName: Microsoft.Azure.Cosmos.EmulatorTests
    retryCountOnTaskFailure: 4
    condition: succeeded()
    inputs:
      command: test
      projects: 'Microsoft.Azure.Cosmos/tests/Microsoft.Azure.Cosmos.EmulatorTests/*.csproj'
      arguments: --filter "TestCategory=Flaky" --verbosity normal --configuration ${{ parameters.BuildConfiguration }} /p:OS=${{ parameters.OS }}
      nugetConfigPath: NuGet.config
      publishTestResults: true
      testRunTitle: Microsoft.Azure.Cosmos.EmulatorTests
    env: 
      AZURE_COSMOS_NON_STREAMING_ORDER_BY_FLAG_DISABLED: true

- job:
  displayName: Encryption EmulatorTests ${{ parameters.BuildConfiguration }}
  timeoutInMinutes: 90
  condition: and(eq(${{ parameters.IncludeEncryption }}, true), and(succeeded(), eq('${{ parameters.OS }}', 'Windows')))
=======

- job:
  displayName: EmulatorTests ${{ parameters.BuildConfiguration }} Flaky
  timeoutInMinutes: 60
  condition: and(succeeded(), eq('${{ parameters.OS }}', 'Windows'))
>>>>>>> b4a4ac0f
  pool:
    name: 'OneES'

  steps:
  - checkout: self  # self represents the repo where the initial Pipelines YAML file was found
    clean: true  # if true, execute `execute git clean -ffdx && git reset --hard HEAD` before fetching

  # Add this Command to Include the .NET 6 SDK
  - task: UseDotNet@2
    displayName: Use .NET 6.0
    inputs:
      packageType: 'runtime'
      version: '6.x'      

  - task: UseDotNet@2
    displayName: Use .NET 8.0
    inputs:
      packageType: 'sdk'
      version: '8.x'

  - template:  emulator-setup.yml

  - task: DotNetCoreCLI@2
    displayName: Microsoft.Azure.Cosmos.EmulatorTests
    retryCountOnTaskFailure: 4
    condition: succeeded()
    inputs:
      command: test
      projects: 'Microsoft.Azure.Cosmos/tests/Microsoft.Azure.Cosmos.EmulatorTests/*.csproj'
      arguments: --filter "TestCategory=Flaky" --verbosity normal --configuration ${{ parameters.BuildConfiguration }} /p:OS=${{ parameters.OS }}
      nugetConfigPath: NuGet.config
      publishTestResults: true
      testRunTitle: Microsoft.Azure.Cosmos.EmulatorTests
    env: 
      AZURE_COSMOS_NON_STREAMING_ORDER_BY_FLAG_DISABLED: true

- job:
  displayName: Encryption EmulatorTests ${{ parameters.BuildConfiguration }}
  timeoutInMinutes: 60
  condition: and(eq(${{ parameters.IncludeEncryption }}, true), and(succeeded(), eq('${{ parameters.OS }}', 'Windows')))
  pool:
    name: 'OneES'

  steps:
  - checkout: self  # self represents the repo where the initial Pipelines YAML file was found
    clean: true  # if true, execute `execute git clean -ffdx && git reset --hard HEAD` before fetching

  # Add this Command to Include the .NET 6 SDK
  - task: UseDotNet@2
    displayName: Use .NET 6.0
    inputs:
      packageType: 'runtime'
      version: '6.x'      

  - task: UseDotNet@2
    displayName: Use .NET 8.0
    inputs:
      packageType: 'sdk'
      version: '8.x'

  - template:  emulator-setup.yml

  - task: DotNetCoreCLI@2
    displayName: Microsoft.Azure.Cosmos.Encryption.EmulatorTests
    condition: succeeded()
    retryCountOnTaskFailure: 2
    inputs:
      command: test
      projects: 'Microsoft.Azure.Cosmos.Encryption/tests/EmulatorTests/*.csproj'
      arguments: ${{ parameters.Arguments }} --configuration ${{ parameters.BuildConfiguration }} /p:OS=${{ parameters.OS }}
      nugetConfigPath: NuGet.config
      publishTestResults: true
      testRunTitle: Microsoft.Azure.Cosmos.Encryption.EmulatorTests
    env: 
      AZURE_COSMOS_NON_STREAMING_ORDER_BY_FLAG_DISABLED: true

- job:
  displayName: Encryption.Custom EmulatorTests ${{ parameters.BuildConfiguration }}
<<<<<<< HEAD
  timeoutInMinutes: 90
=======
  timeoutInMinutes: 60
>>>>>>> b4a4ac0f
  condition: and(eq(${{ parameters.IncludeEncryption }}, true), and(succeeded(), eq('${{ parameters.OS }}', 'Windows')))
  pool:
    name: 'OneES'

  steps:
  - checkout: self  # self represents the repo where the initial Pipelines YAML file was found
    clean: true  # if true, execute `execute git clean -ffdx && git reset --hard HEAD` before fetching

  # Add this Command to Include the .NET 6 SDK
  - task: UseDotNet@2
    displayName: Use .NET 6.0
    inputs:
      packageType: 'runtime'
      version: '6.x'      

  - task: UseDotNet@2
    displayName: Use .NET 8.0
    inputs:
      packageType: 'sdk'
      version: '8.x'
      
  - template:  emulator-setup.yml

  - task: DotNetCoreCLI@2
    displayName: Microsoft.Azure.Cosmos.Encryption.Custom.EmulatorTests
    condition: succeeded()
    retryCountOnTaskFailure: 2
    inputs:
      command: test
      projects: 'Microsoft.Azure.Cosmos.Encryption.Custom/tests/EmulatorTests/*.csproj'
      arguments: ${{ parameters.Arguments }} --configuration ${{ parameters.BuildConfiguration }} /p:OS=${{ parameters.OS }}
      nugetConfigPath: NuGet.config
      publishTestResults: true
      testRunTitle: Microsoft.Azure.Cosmos.Encryption.Custom.EmulatorTests
    env: 
      AZURE_COSMOS_NON_STREAMING_ORDER_BY_FLAG_DISABLED: true

- job:
  displayName: EmulatorTests ${{ parameters.BuildConfiguration }} - ${{ parameters.EmulatorPipeline3CategoryListName }}
<<<<<<< HEAD
  timeoutInMinutes: 120
=======
  timeoutInMinutes: 60
>>>>>>> b4a4ac0f
  condition: and(succeeded(), eq('${{ parameters.OS }}', 'Windows'))
  pool:
    name: 'OneES'

  steps:
  - checkout: self  # self represents the repo where the initial Pipelines YAML file was found
    clean: true  # if true, execute `execute git clean -ffdx && git reset --hard HEAD` before fetching

  # Add this Command to Include the .NET 6 SDK
  - task: UseDotNet@2
    displayName: Use .NET 6.0
    inputs:
<<<<<<< HEAD
      packageType: 'sdk'
      version: '6.x'
=======
      packageType: 'runtime'
      version: '6.x'      

  - task: UseDotNet@2
    displayName: Use .NET 8.0
    inputs:
      packageType: 'sdk'
      version: '8.x'
>>>>>>> b4a4ac0f

  - task: DotNetCoreCLI@2
    displayName: Microsoft.Azure.Cosmos.EmulatorTests
    retryCountOnTaskFailure: 2
    condition: succeeded()
    inputs:
      command: test
      projects: 'Microsoft.Azure.Cosmos/tests/Microsoft.Azure.Cosmos.EmulatorTests/*.csproj'
      arguments: ${{ parameters.EmulatorPipeline3Arguments }} --configuration ${{ parameters.BuildConfiguration }} /p:OS=${{ parameters.OS }}
      nugetConfigPath: NuGet.config
      publishTestResults: true
      testRunTitle: Microsoft.Azure.Cosmos.EmulatorTests
    env: 
      COSMOSDB_MULTI_REGION: ${{ parameters.MultiRegionConnectionString }}
<<<<<<< HEAD
=======
      AZURE_COSMOS_NON_STREAMING_ORDER_BY_FLAG_DISABLED: true

- job:
  displayName: EmulatorTests ${{ parameters.BuildConfiguration }} - ${{ parameters.EmulatorPipeline4CategoryListName }}
  timeoutInMinutes: 60
  condition: and(succeeded(), eq('${{ parameters.OS }}', 'Windows'))
  pool:
    name: 'OneES'

  steps:
  - checkout: self  # self represents the repo where the initial Pipelines YAML file was found
    clean: true  # if true, execute `execute git clean -ffdx && git reset --hard HEAD` before fetching

  # Add this Command to Include the .NET 6 SDK
  - task: UseDotNet@2
    displayName: Use .NET 6.0
    inputs:
      packageType: 'runtime'
      version: '6.x'      

  - task: UseDotNet@2
    displayName: Use .NET 8.0
    inputs:
      packageType: 'sdk'
      version: '8.x'

  - task: DotNetCoreCLI@2
    displayName: Microsoft.Azure.Cosmos.EmulatorTests
    retryCountOnTaskFailure: 2
    condition: succeeded()
    inputs:
      command: test
      projects: 'Microsoft.Azure.Cosmos/tests/Microsoft.Azure.Cosmos.EmulatorTests/*.csproj'
      arguments: ${{ parameters.EmulatorPipeline4Arguments }} --configuration ${{ parameters.BuildConfiguration }} /p:OS=${{ parameters.OS }}
      nugetConfigPath: NuGet.config
      publishTestResults: true
      testRunTitle: Microsoft.Azure.Cosmos.EmulatorTests
    env: 
      COSMOSDB_MULTI_REGION: ${{ parameters.MultiRegionMultiMasterConnectionString }}
>>>>>>> b4a4ac0f
      AZURE_COSMOS_NON_STREAMING_ORDER_BY_FLAG_DISABLED: true<|MERGE_RESOLUTION|>--- conflicted
+++ resolved
@@ -5,15 +5,6 @@
   Arguments: ''
   VmImage: '' # https://docs.microsoft.com/en-us/azure/devops/pipelines/agents/hosted?view=azure-devops
   OS: 'Windows'
-<<<<<<< HEAD
-  EmulatorPipeline1Arguments: ' --filter "TestCategory!=Flaky & TestCategory!=Quarantine & TestCategory!=Functional & TestCategory!=ClientTelemetryRelease & TestCategory!=LongRunning & TestCategory!=MultiRegion & (TestCategory=ClientTelemetryEmulator|TestCategory=Query|TestCategory=ReadFeed|TestCategory=Batch|TestCategory=ChangeFeed)" --verbosity normal '
-  EmulatorPipeline2Arguments: ' --filter "TestCategory!=Flaky & TestCategory!=Quarantine & TestCategory!=Functional & TestCategory!=ClientTelemetryRelease & TestCategory!=ClientTelemetryEmulator & TestCategory!=Query & TestCategory!=ReadFeed & TestCategory!=Batch & TestCategory!=ChangeFeed & TestCategory!=LongRunning & TestCategory!=MultiRegion" --verbosity normal '
-  EmulatorPipeline3Arguments: ' --filter "TestCategory=MultiRegion" --verbosity normal '
-  EmulatorPipeline1CategoryListName: ' Client Telemetry, Query, ChangeFeed, ReadFeed, Batch ' # Divided in 2 categories to run them in parallel and reduce the PR feedback time
-  EmulatorPipeline2CategoryListName: ' Others '
-  EmulatorPipeline3CategoryListName: ' MultiRegion '
-  MultiRegionConnectionString : ''
-=======
   EmulatorPipeline1Arguments: ' --filter "TestCategory!=Flaky & TestCategory!=Quarantine & TestCategory!=Functional & TestCategory!=ClientTelemetryRelease & TestCategory!=LongRunning & TestCategory!=MultiRegion & TestCategory!=MultiMaster & (TestCategory=ClientTelemetryEmulator|TestCategory=Query|TestCategory=ReadFeed|TestCategory=Batch|TestCategory=ChangeFeed)" --verbosity normal '
   EmulatorPipeline2Arguments: ' --filter "TestCategory!=Flaky & TestCategory!=Quarantine & TestCategory!=Functional & TestCategory!=ClientTelemetryRelease & TestCategory!=ClientTelemetryEmulator & TestCategory!=Query & TestCategory!=ReadFeed & TestCategory!=Batch & TestCategory!=ChangeFeed & TestCategory!=LongRunning & TestCategory!=MultiRegion & TestCategory!=MultiMaster" --verbosity normal '
   EmulatorPipeline3Arguments: ' --filter "TestCategory=MultiRegion" --verbosity normal '
@@ -24,7 +15,6 @@
   EmulatorPipeline4CategoryListName: ' MultiMaster '
   MultiRegionConnectionString : ''
   MultiRegionMultiMasterConnectionString : ''
->>>>>>> b4a4ac0f
   IncludeEncryption: true
   IncludePerformance: true
   IncludeCoverage: true
@@ -34,8 +24,6 @@
   displayName: Microsoft.Azure.Cosmos.Tests
   pool:
     name: 'OneES'
-<<<<<<< HEAD
-=======
 
   steps:
   - checkout: self  # self represents the repo where the initial Pipelines YAML file was found
@@ -70,7 +58,6 @@
   displayName: Microsoft.Azure.Cosmos.Tests Flaky
   pool:
     name: 'OneES'
->>>>>>> b4a4ac0f
 
   steps:
   - checkout: self  # self represents the repo where the initial Pipelines YAML file was found
@@ -123,63 +110,6 @@
     inputs:
       packageType: 'sdk'
       version: '8.x'
-      
-  - task: DotNetCoreCLI@2
-    displayName: Microsoft.Azure.Cosmos.Tests
-    condition: succeeded()
-    retryCountOnTaskFailure: 2
-    inputs:
-      command: test
-      projects: 'Microsoft.Azure.Cosmos/tests/Microsoft.Azure.Cosmos.Tests/*.csproj'
-      arguments: ${{ parameters.Arguments }} /p:OS=${{ parameters.OS }}
-      publishTestResults: true
-      nugetConfigPath: NuGet.config
-      testRunTitle: Microsoft.Azure.Cosmos.Tests
-
-- job:
-  displayName: Microsoft.Azure.Cosmos.Tests Flaky
-  pool:
-    name: 'OneES'
-
-  steps:
-  - checkout: self  # self represents the repo where the initial Pipelines YAML file was found
-    clean: true  # if true, execute `execute git clean -ffdx && git reset --hard HEAD` before fetching
-
-  # Add this Command to Include the .NET 6 SDK
-  - task: UseDotNet@2
-    displayName: Use .NET 6.0
-    inputs:
-      packageType: 'sdk'
-      version: '6.x'
-      
-  - task: DotNetCoreCLI@2
-    displayName: Microsoft.Azure.Cosmos.Tests
-    condition: succeeded()
-    retryCountOnTaskFailure: 4
-    inputs:
-      command: test
-      projects: 'Microsoft.Azure.Cosmos/tests/Microsoft.Azure.Cosmos.Tests/*.csproj'
-      arguments: --filter "TestCategory=Flaky" --verbosity normal /p:OS=${{ parameters.OS }}
-      publishTestResults: true
-      nugetConfigPath: NuGet.config
-      testRunTitle: Microsoft.Azure.Cosmos.Tests
-
-
-- job:
-  displayName: Microsoft.Azure.Cosmos.Tests Coverage
-  condition: and(succeeded(), eq(${{ parameters.IncludeCoverage }}, true))
-  pool:
-    name: 'OneES'
-  steps:
-  - checkout: self  # self represents the repo where the initial Pipelines YAML file was found
-    clean: true  # if true, execute `execute git clean -ffdx && git reset --hard HEAD` before fetching
-
-  # Add this Command to Include the .NET 6 SDK
-  - task: UseDotNet@2
-    displayName: Use .NET 6.0
-    inputs:
-      packageType: 'sdk'
-      version: '6.x'
       
   - task: DotNetCoreCLI@2
     displayName: Microsoft.Azure.Cosmos.Tests
@@ -323,11 +253,10 @@
     env: 
       AZURE_COSMOS_NON_STREAMING_ORDER_BY_FLAG_DISABLED: true
 
-<<<<<<< HEAD
 
 - job:
   displayName: EmulatorTests ${{ parameters.BuildConfiguration }} Flaky
-  timeoutInMinutes: 120
+  timeoutInMinutes: 60
   condition: and(succeeded(), eq('${{ parameters.OS }}', 'Windows'))
   pool:
     name: 'OneES'
@@ -340,8 +269,14 @@
   - task: UseDotNet@2
     displayName: Use .NET 6.0
     inputs:
-      packageType: 'sdk'
-      version: '6.x'
+      packageType: 'runtime'
+      version: '6.x'      
+
+  - task: UseDotNet@2
+    displayName: Use .NET 8.0
+    inputs:
+      packageType: 'sdk'
+      version: '8.x'
 
   - template:  emulator-setup.yml
 
@@ -361,53 +296,6 @@
 
 - job:
   displayName: Encryption EmulatorTests ${{ parameters.BuildConfiguration }}
-  timeoutInMinutes: 90
-  condition: and(eq(${{ parameters.IncludeEncryption }}, true), and(succeeded(), eq('${{ parameters.OS }}', 'Windows')))
-=======
-
-- job:
-  displayName: EmulatorTests ${{ parameters.BuildConfiguration }} Flaky
-  timeoutInMinutes: 60
-  condition: and(succeeded(), eq('${{ parameters.OS }}', 'Windows'))
->>>>>>> b4a4ac0f
-  pool:
-    name: 'OneES'
-
-  steps:
-  - checkout: self  # self represents the repo where the initial Pipelines YAML file was found
-    clean: true  # if true, execute `execute git clean -ffdx && git reset --hard HEAD` before fetching
-
-  # Add this Command to Include the .NET 6 SDK
-  - task: UseDotNet@2
-    displayName: Use .NET 6.0
-    inputs:
-      packageType: 'runtime'
-      version: '6.x'      
-
-  - task: UseDotNet@2
-    displayName: Use .NET 8.0
-    inputs:
-      packageType: 'sdk'
-      version: '8.x'
-
-  - template:  emulator-setup.yml
-
-  - task: DotNetCoreCLI@2
-    displayName: Microsoft.Azure.Cosmos.EmulatorTests
-    retryCountOnTaskFailure: 4
-    condition: succeeded()
-    inputs:
-      command: test
-      projects: 'Microsoft.Azure.Cosmos/tests/Microsoft.Azure.Cosmos.EmulatorTests/*.csproj'
-      arguments: --filter "TestCategory=Flaky" --verbosity normal --configuration ${{ parameters.BuildConfiguration }} /p:OS=${{ parameters.OS }}
-      nugetConfigPath: NuGet.config
-      publishTestResults: true
-      testRunTitle: Microsoft.Azure.Cosmos.EmulatorTests
-    env: 
-      AZURE_COSMOS_NON_STREAMING_ORDER_BY_FLAG_DISABLED: true
-
-- job:
-  displayName: Encryption EmulatorTests ${{ parameters.BuildConfiguration }}
   timeoutInMinutes: 60
   condition: and(eq(${{ parameters.IncludeEncryption }}, true), and(succeeded(), eq('${{ parameters.OS }}', 'Windows')))
   pool:
@@ -448,11 +336,7 @@
 
 - job:
   displayName: Encryption.Custom EmulatorTests ${{ parameters.BuildConfiguration }}
-<<<<<<< HEAD
-  timeoutInMinutes: 90
-=======
-  timeoutInMinutes: 60
->>>>>>> b4a4ac0f
+  timeoutInMinutes: 60
   condition: and(eq(${{ parameters.IncludeEncryption }}, true), and(succeeded(), eq('${{ parameters.OS }}', 'Windows')))
   pool:
     name: 'OneES'
@@ -492,11 +376,7 @@
 
 - job:
   displayName: EmulatorTests ${{ parameters.BuildConfiguration }} - ${{ parameters.EmulatorPipeline3CategoryListName }}
-<<<<<<< HEAD
-  timeoutInMinutes: 120
-=======
-  timeoutInMinutes: 60
->>>>>>> b4a4ac0f
+  timeoutInMinutes: 60
   condition: and(succeeded(), eq('${{ parameters.OS }}', 'Windows'))
   pool:
     name: 'OneES'
@@ -509,19 +389,14 @@
   - task: UseDotNet@2
     displayName: Use .NET 6.0
     inputs:
-<<<<<<< HEAD
-      packageType: 'sdk'
-      version: '6.x'
-=======
-      packageType: 'runtime'
-      version: '6.x'      
-
-  - task: UseDotNet@2
-    displayName: Use .NET 8.0
-    inputs:
-      packageType: 'sdk'
-      version: '8.x'
->>>>>>> b4a4ac0f
+      packageType: 'runtime'
+      version: '6.x'      
+
+  - task: UseDotNet@2
+    displayName: Use .NET 8.0
+    inputs:
+      packageType: 'sdk'
+      version: '8.x'
 
   - task: DotNetCoreCLI@2
     displayName: Microsoft.Azure.Cosmos.EmulatorTests
@@ -536,8 +411,6 @@
       testRunTitle: Microsoft.Azure.Cosmos.EmulatorTests
     env: 
       COSMOSDB_MULTI_REGION: ${{ parameters.MultiRegionConnectionString }}
-<<<<<<< HEAD
-=======
       AZURE_COSMOS_NON_STREAMING_ORDER_BY_FLAG_DISABLED: true
 
 - job:
@@ -577,5 +450,4 @@
       testRunTitle: Microsoft.Azure.Cosmos.EmulatorTests
     env: 
       COSMOSDB_MULTI_REGION: ${{ parameters.MultiRegionMultiMasterConnectionString }}
->>>>>>> b4a4ac0f
       AZURE_COSMOS_NON_STREAMING_ORDER_BY_FLAG_DISABLED: true