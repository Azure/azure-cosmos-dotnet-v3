--- conflicted
+++ resolved
@@ -5,13 +5,8 @@
   Arguments: ''
   VmImage: '' # https://docs.microsoft.com/en-us/azure/devops/pipelines/agents/hosted?view=azure-devops
   OS: 'Windows'
-<<<<<<< HEAD
-  EmulatorPipeline1Arguments: ' --filter "TestCategory!=Quarantine & TestCategory!=Functional & TestCategory!=ClientTelemetryRelease & TestCategory!=LongRunning & TestCategory!=MultiRegion & (TestCategory=ClientTelemetryEmulator|TestCategory=Query|TestCategory=ReadFeed|TestCategory=Batch|TestCategory=ChangeFeed)" --verbosity normal '
-  EmulatorPipeline2Arguments: ' --filter "TestCategory!=Quarantine & TestCategory!=Functional & TestCategory!=ClientTelemetryRelease & TestCategory!=ClientTelemetryEmulator & TestCategory!=Query & TestCategory!=ReadFeed & TestCategory!=Batch & TestCategory!=ChangeFeed & TestCategory!=LongRunning & TestCategory!=MultiRegion" --verbosity normal '
-=======
   EmulatorPipeline1Arguments: ' --filter "TestCategory!=Flaky & TestCategory!=Quarantine & TestCategory!=Functional & TestCategory!=ClientTelemetryRelease & TestCategory!=LongRunning & TestCategory!=MultiRegion & (TestCategory=ClientTelemetryEmulator|TestCategory=Query|TestCategory=ReadFeed|TestCategory=Batch|TestCategory=ChangeFeed)" --verbosity normal '
   EmulatorPipeline2Arguments: ' --filter "TestCategory!=Flaky & TestCategory!=Quarantine & TestCategory!=Functional & TestCategory!=ClientTelemetryRelease & TestCategory!=ClientTelemetryEmulator & TestCategory!=Query & TestCategory!=ReadFeed & TestCategory!=Batch & TestCategory!=ChangeFeed & TestCategory!=LongRunning & TestCategory!=MultiRegion" --verbosity normal '
->>>>>>> 43c14a31
   EmulatorPipeline3Arguments: ' --filter "TestCategory=MultiRegion" --verbosity normal '
   EmulatorPipeline1CategoryListName: ' Client Telemetry, Query, ChangeFeed, ReadFeed, Batch ' # Divided in 2 categories to run them in parallel and reduce the PR feedback time
   EmulatorPipeline2CategoryListName: ' Others '
@@ -19,10 +14,7 @@
   MultiRegionConnectionString : ''
   IncludeEncryption: true
   IncludePerformance: true
-<<<<<<< HEAD
-=======
   IncludeCoverage: true
->>>>>>> 43c14a31
 
 jobs:
 - job:
@@ -322,22 +314,15 @@
       nugetConfigPath: NuGet.config
       publishTestResults: true
       testRunTitle: Microsoft.Azure.Cosmos.Encryption.Custom.EmulatorTests
-<<<<<<< HEAD
-=======
-    env: 
-      AZURE_COSMOS_NON_STREAMING_ORDER_BY_FLAG_DISABLED: true
->>>>>>> 43c14a31
+    env: 
+      AZURE_COSMOS_NON_STREAMING_ORDER_BY_FLAG_DISABLED: true
 
 - job:
   displayName: EmulatorTests ${{ parameters.BuildConfiguration }} - ${{ parameters.EmulatorPipeline3CategoryListName }}
   timeoutInMinutes: 120
   condition: and(succeeded(), eq('${{ parameters.OS }}', 'Windows'))
   pool:
-<<<<<<< HEAD
-    vmImage: ${{ parameters.VmImage }}
-=======
-    name: 'OneES'
->>>>>>> 43c14a31
+    name: 'OneES'
 
   steps:
   - checkout: self  # self represents the repo where the initial Pipelines YAML file was found
@@ -352,10 +337,7 @@
 
   - task: DotNetCoreCLI@2
     displayName: Microsoft.Azure.Cosmos.EmulatorTests
-<<<<<<< HEAD
-=======
-    retryCountOnTaskFailure: 2
->>>>>>> 43c14a31
+    retryCountOnTaskFailure: 2
     condition: succeeded()
     inputs:
       command: test
@@ -365,9 +347,5 @@
       publishTestResults: true
       testRunTitle: Microsoft.Azure.Cosmos.EmulatorTests
     env: 
-<<<<<<< HEAD
       COSMOSDB_MULTI_REGION: ${{ parameters.MultiRegionConnectionString }}
-=======
-      COSMOSDB_MULTI_REGION: ${{ parameters.MultiRegionConnectionString }}
-      AZURE_COSMOS_NON_STREAMING_ORDER_BY_FLAG_DISABLED: true
->>>>>>> 43c14a31
+      AZURE_COSMOS_NON_STREAMING_ORDER_BY_FLAG_DISABLED: true