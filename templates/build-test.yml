--- conflicted
+++ resolved
@@ -217,22 +217,15 @@
       nugetConfigPath: NuGet.config
       publishTestResults: true
       testRunTitle: Microsoft.Azure.Cosmos.Encryption.Custom.EmulatorTests
-<<<<<<< HEAD
-=======
-    env: 
-      AZURE_COSMOS_NON_STREAMING_ORDER_BY_FLAG_DISABLED: true
->>>>>>> 1e150b6f
+    env: 
+      AZURE_COSMOS_NON_STREAMING_ORDER_BY_FLAG_DISABLED: true
 
 - job:
   displayName: EmulatorTests ${{ parameters.BuildConfiguration }} - ${{ parameters.EmulatorPipeline3CategoryListName }}
   timeoutInMinutes: 120
   condition: and(succeeded(), eq('${{ parameters.OS }}', 'Windows'))
   pool:
-<<<<<<< HEAD
-    vmImage: ${{ parameters.VmImage }}
-=======
-    name: 'OneES'
->>>>>>> 1e150b6f
+    name: 'OneES'
 
   steps:
   - checkout: self  # self represents the repo where the initial Pipelines YAML file was found
@@ -256,9 +249,5 @@
       publishTestResults: true
       testRunTitle: Microsoft.Azure.Cosmos.EmulatorTests
     env: 
-<<<<<<< HEAD
       COSMOSDB_MULTI_REGION: ${{ parameters.MultiRegionConnectionString }}
-=======
-      COSMOSDB_MULTI_REGION: ${{ parameters.MultiRegionConnectionString }}
-      AZURE_COSMOS_NON_STREAMING_ORDER_BY_FLAG_DISABLED: true
->>>>>>> 1e150b6f
+      AZURE_COSMOS_NON_STREAMING_ORDER_BY_FLAG_DISABLED: true