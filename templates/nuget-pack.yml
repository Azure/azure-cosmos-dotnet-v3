--- conflicted
+++ resolved
@@ -61,11 +61,7 @@
         BuildDropPath: '$(Build.ArtifactStagingDirectory)/bin/AnyCPU/$(BuildConfiguration)/Microsoft.Azure.Cosmos'
 
     - ${{ if ne(parameters.BlobVersion, '') }}:
-<<<<<<< HEAD
-      - task: AzureFileCopy@5
-=======
       - task: AzureFileCopy@6
->>>>>>> 43c14a31
         displayName: 'Copy Artifacts to Azure SDK Release blob storage'
         condition: succeeded()
         inputs:
