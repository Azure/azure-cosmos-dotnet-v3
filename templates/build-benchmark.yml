# File: templates/build-benchmark.yml

parameters:
  BuildConfiguration: ''
  Arguments: ''
  VmImage: ''

jobs:

- job:
  displayName: CosmosBenchmark ${{ parameters.BuildConfiguration }} 
  pool:
    name: 'OneES'

  steps:
  - checkout: self  # self represents the repo where the initial Pipelines YAML file was found
    clean: true  # if true, execute `execute git clean -ffdx && git reset --hard HEAD` before fetching

  # Add this Command to Include the .NET 6 SDK
  - task: UseDotNet@2
    displayName: Use .NET 6.0
    inputs:
      packageType: 'sdk'
      version: '6.x'

  - task: DotNetCoreCLI@2
    displayName: Build Microsoft.Azure.CosmosBenchmark 
    inputs: 
      command: build  
      configuration: $(parameters.BuildConfiguration)
      nugetConfigPath: NuGet.config
      projects:  'Microsoft.Azure.Cosmos.Samples/Tools/Benchmark/CosmosBenchmark.sln' 
      arguments: -p:Optimize=true -p:OSSProjectRef=true
      versioningScheme: OFF
- job:
  displayName: Preview CosmosBenchmark ${{ parameters.BuildConfiguration }} 
  pool:
<<<<<<< HEAD
    vmImage: ${{ parameters.VmImage }}
=======
    name: 'OneES'
>>>>>>> 1e150b6f

  steps:
  - checkout: self  # self represents the repo where the initial Pipelines YAML file was found
    clean: true  # if true, execute `execute git clean -ffdx && git reset --hard HEAD` before fetching

  # Add this Command to Include the .NET 6 SDK
  - task: UseDotNet@2
    displayName: Use .NET 6.0
    inputs:
      packageType: 'sdk'
      version: '6.x'
      
  - task: DotNetCoreCLI@2
    displayName: Build Microsoft.Azure.CosmosBenchmark 
    inputs: 
      command: build  
      configuration: $(parameters.BuildConfiguration)
      nugetConfigPath: NuGet.config
      projects:  'Microsoft.Azure.Cosmos.Samples/Tools/Benchmark/CosmosBenchmark.sln' 
      arguments: -p:Optimize=true -p:IsPreview=true -p:OSSProjectRef=true
      versioningScheme: OFF<|MERGE_RESOLUTION|>--- conflicted
+++ resolved
@@ -35,11 +35,7 @@
 - job:
   displayName: Preview CosmosBenchmark ${{ parameters.BuildConfiguration }} 
   pool:
-<<<<<<< HEAD
-    vmImage: ${{ parameters.VmImage }}
-=======
     name: 'OneES'
->>>>>>> 1e150b6f
 
   steps:
   - checkout: self  # self represents the repo where the initial Pipelines YAML file was found
