# File: templates/build-benchmark.yml

parameters:
  BuildConfiguration: ''
  Arguments: ''
  VmImage: ''

jobs:

- job:
  displayName: CosmosBenchmark ${{ parameters.BuildConfiguration }} 
  pool:
    vmImage: ${{ parameters.VmImage }}

  steps:
  - checkout: self  # self represents the repo where the initial Pipelines YAML file was found
    clean: true  # if true, execute `execute git clean -ffdx && git reset --hard HEAD` before fetching

  # Add this Command to Include the .NET 6 SDK
  - task: UseDotNet@2
    displayName: Use .NET 6.0
    inputs:
      packageType: 'sdk'
      version: '6.x'

  - task: DotNetCoreCLI@2
    displayName: Build Microsoft.Azure.CosmosBenchmark 
    inputs: 
      command: build  
      configuration: $(parameters.BuildConfiguration)
      nugetConfigPath: NuGet.config
      projects:  'Microsoft.Azure.Cosmos.Samples/Tools/Benchmark/CosmosBenchmark.sln' 
      arguments: -p:Optimize=true -p:OSSProjectRef=true
<<<<<<< HEAD
=======
      versioningScheme: OFF
- job:
  displayName: Preview CosmosBenchmark ${{ parameters.BuildConfiguration }} 
  pool:
    vmImage: ${{ parameters.VmImage }}

  steps:
  - checkout: self  # self represents the repo where the initial Pipelines YAML file was found
    clean: true  # if true, execute `execute git clean -ffdx && git reset --hard HEAD` before fetching

  # Add this Command to Include the .NET 6 SDK
  - task: UseDotNet@2
    displayName: Use .NET 6.0
    inputs:
      packageType: 'sdk'
      version: '6.x'
      
  - task: DotNetCoreCLI@2
    displayName: Build Microsoft.Azure.CosmosBenchmark 
    inputs: 
      command: build  
      configuration: $(parameters.BuildConfiguration)
      nugetConfigPath: NuGet.config
      projects:  'Microsoft.Azure.Cosmos.Samples/Tools/Benchmark/CosmosBenchmark.sln' 
      arguments: -p:Optimize=true -p:IsPreview=true -p:OSSProjectRef=true
>>>>>>> b06d6c3c
      versioningScheme: OFF<|MERGE_RESOLUTION|>--- conflicted
+++ resolved
@@ -31,8 +31,6 @@
       nugetConfigPath: NuGet.config
       projects:  'Microsoft.Azure.Cosmos.Samples/Tools/Benchmark/CosmosBenchmark.sln' 
       arguments: -p:Optimize=true -p:OSSProjectRef=true
-<<<<<<< HEAD
-=======
       versioningScheme: OFF
 - job:
   displayName: Preview CosmosBenchmark ${{ parameters.BuildConfiguration }} 
@@ -58,5 +56,4 @@
       nugetConfigPath: NuGet.config
       projects:  'Microsoft.Azure.Cosmos.Samples/Tools/Benchmark/CosmosBenchmark.sln' 
       arguments: -p:Optimize=true -p:IsPreview=true -p:OSSProjectRef=true
->>>>>>> b06d6c3c
       versioningScheme: OFF