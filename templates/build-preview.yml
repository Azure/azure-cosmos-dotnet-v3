--- conflicted
+++ resolved
@@ -142,8 +142,6 @@
       arguments: ${{ parameters.Arguments }} --configuration ${{ parameters.BuildConfiguration }} /p:IsPreview=true /p:OS=${{ parameters.OS }}
       publishTestResults: true
       nugetConfigPath: NuGet.config
-<<<<<<< HEAD
-=======
       testRunTitle: Microsoft.Azure.Cosmos.Tests
 
 - job:
@@ -172,5 +170,4 @@
       arguments: --filter "TestCategory=Flaky" --verbosity normal --configuration ${{ parameters.BuildConfiguration }} /p:IsPreview=true /p:OS=${{ parameters.OS }}
       publishTestResults: true
       nugetConfigPath: NuGet.config
->>>>>>> 43c14a31
       testRunTitle: Microsoft.Azure.Cosmos.Tests