--- conflicted
+++ resolved
@@ -142,34 +142,4 @@
       arguments: ${{ parameters.Arguments }} --configuration ${{ parameters.BuildConfiguration }} /p:IsPreview=true /p:OS=${{ parameters.OS }}
       publishTestResults: true
       nugetConfigPath: NuGet.config
-<<<<<<< HEAD
-      testRunTitle: Microsoft.Azure.Cosmos.Tests
-
-- job:
-  displayName: Preview CosmosBenchmark ${{ parameters.BuildConfiguration }} 
-  pool:
-    vmImage: ${{ parameters.VmImage }}
-
-  steps:
-  - checkout: self  # self represents the repo where the initial Pipelines YAML file was found
-    clean: true  # if true, execute `execute git clean -ffdx && git reset --hard HEAD` before fetching
-
-  # Add this Command to Include the .NET 6 SDK
-  - task: UseDotNet@2
-    displayName: Use .NET 6.0
-    inputs:
-      packageType: 'sdk'
-      version: '6.x'
-      
-  - task: DotNetCoreCLI@2
-    displayName: Build Microsoft.Azure.CosmosBenchmark 
-    inputs: 
-      command: build  
-      configuration: $(parameters.BuildConfiguration)
-      nugetConfigPath: NuGet.config
-      projects:  'Microsoft.Azure.Cosmos.Samples/Tools/Benchmark/CosmosBenchmark.sln' 
-      arguments: -p:Optimize=true -p:IsPreview=true -p:OSSProjectRef=true
-      versioningScheme: OFF
-=======
-      testRunTitle: Microsoft.Azure.Cosmos.Tests
->>>>>>> b06d6c3c
+      testRunTitle: Microsoft.Azure.Cosmos.Tests