--- conflicted
+++ resolved
@@ -194,11 +194,7 @@
     displayName: Use .NET 8.0
     inputs:
       packageType: 'sdk'
-<<<<<<< HEAD
-      version: '6.x'
-=======
-      version: '8.x'
->>>>>>> b4a4ac0f
+      version: '8.x'
 
   - task: DotNetCoreCLI@2
     displayName: PREVIEW Microsoft.Azure.Cosmos.Tests
