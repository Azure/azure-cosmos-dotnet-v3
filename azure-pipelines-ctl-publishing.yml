--- conflicted
+++ resolved
@@ -1,9 +1,3 @@
-<<<<<<< HEAD
-variables:
-  VmImage: 'ubuntu-latest'
-
-=======
->>>>>>> 1e150b6f
 jobs:
   - job: BuildDockerImage
     timeoutInMinutes: 20
