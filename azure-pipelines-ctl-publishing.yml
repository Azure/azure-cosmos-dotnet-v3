--- conflicted
+++ resolved
@@ -1,9 +1,3 @@
-<<<<<<< HEAD
-variables:
-  VmImage: 'ubuntu-latest'
-
-=======
->>>>>>> 43c14a31
 jobs:
   - job: BuildDockerImage
     timeoutInMinutes: 20
