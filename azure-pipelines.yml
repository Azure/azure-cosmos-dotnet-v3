--- conflicted
+++ resolved
@@ -16,11 +16,7 @@
 
 variables:
   DebugArguments: ' --filter "TestCategory!=Flaky & TestCategory!=Quarantine & TestCategory!=Functional" --verbosity normal '
-<<<<<<< HEAD
-  ReleaseArguments: ' --filter "TestCategory!=Flaky & TestCategory!=Quarantine & TestCategory!=Functional" --verbosity normal '
-=======
   ReleaseArguments: ' --filter "TestCategory!=Quarantine" --verbosity normal '
->>>>>>> 4d9da410
   VmImage: windows-latest # https://docs.microsoft.com/en-us/azure/devops/pipelines/agents/hosted?view=azure-devops
 
 
@@ -55,14 +51,9 @@
     Arguments: $(ReleaseArguments)
     VmImage: $(VmImage)
     MultiRegionConnectionString: $(COSMOSDB_MULTI_REGION)
-<<<<<<< HEAD
-    IncludePerformance: false
-    IncludeCoverage: false
-=======
     MultiRegionMultiMasterConnectionString: $(COSMOSDB_MULTIMASTER)
     IncludePerformance: true
     IncludeCoverage: true
->>>>>>> 4d9da410
 
 - template:  templates/build-internal.yml
   parameters:
