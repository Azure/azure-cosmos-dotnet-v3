--- conflicted
+++ resolved
@@ -23,10 +23,7 @@
         Arguments: '${{ variables.ReleaseArguments }}'
         VmImage: '${{ variables.VmImage }}'
         MultiRegionConnectionString: $(COSMOSDB_MULTI_REGION)
-<<<<<<< HEAD
-=======
         MultiRegionMultiMasterConnectionString: $(COSMOSDB_MULTIMASTER)
->>>>>>> 4d9da410
         
     - job:
       displayName: TelemetryToService ${{ variables.BuildConfiguration }}
@@ -38,15 +35,6 @@
       - checkout: self  # self represents the repo where the initial Pipelines YAML file was found
         clean: true  # if true, execute `execute git clean -ffdx && git reset --hard HEAD` before fetching
 
-<<<<<<< HEAD
-      # Add this Command to Include the .NET 6 SDK
-      - task: UseDotNet@2
-        displayName: Use .NET 6.0
-        inputs:
-          packageType: 'sdk'
-          version: '6.x'
-
-=======
       # Add this Command to Include the .NET SDK and runtimes
       - task: UseDotNet@2
         displayName: Use .NET 6.0
@@ -60,7 +48,6 @@
           packageType: 'sdk'
           version: '8.x'
 
->>>>>>> 4d9da410
       - task: DotNetCoreCLI@2
         displayName: Integration Test With Client Telemetry Service
         condition: succeeded()
