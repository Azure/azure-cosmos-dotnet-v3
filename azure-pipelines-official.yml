--- conflicted
+++ resolved
@@ -6,11 +6,7 @@
   ReleaseArguments: ' --filter "TestCategory!=Quarantine" --verbosity normal ' 
   BuildConfiguration: Release
   Packaging.EnableSBOMSigning: true
-<<<<<<< HEAD
-  OS: 'Windows'
-=======
   VmImage: windows-latest # https://docs.microsoft.com/en-us/azure/devops/pipelines/agents/hosted?view=azure-devops 
->>>>>>> a0f1c305
 
 stages:
 - stage:
@@ -23,16 +19,6 @@
 
     - template:  templates/build-test.yml
       parameters:
-<<<<<<< HEAD
-        BuildConfiguration: $(BuildConfiguration)
-        Arguments: $(ReleaseArguments)
-        VmImage: $(VmImage)
-        
-    - job:
-      displayName: TelemetryToService $(BuildConfiguration)
-      timeoutInMinutes: 120
-      condition: and(succeeded(), eq('$(OS)', 'Windows'))
-=======
         BuildConfiguration: '${{ variables.BuildConfiguration }}'
         Arguments: '${{ variables.ReleaseArguments }}'
         VmImage: '${{ variables.VmImage }}'
@@ -40,7 +26,6 @@
     - job:
       displayName: TelemetryToService ${{ variables.BuildConfiguration }}
       timeoutInMinutes: 120
->>>>>>> a0f1c305
       pool:
         vmImage: windows-2019
       
@@ -61,11 +46,7 @@
         inputs:
           command: test
           projects: 'Microsoft.Azure.Cosmos/tests/Microsoft.Azure.Cosmos.EmulatorTests/*.csproj'
-<<<<<<< HEAD
-          arguments: --filter "TestCategory=ClientTelemetryRelease" --verbosity normal --configuration $(BuildConfiguration) /p:OS=$(OS)
-=======
           arguments: --filter "TestCategory=ClientTelemetryRelease" --verbosity normal --configuration ${{ variables.BuildConfiguration }} /p:OS=Windows
->>>>>>> a0f1c305
           nugetConfigPath: NuGet.config
           publishTestResults: true
           testRunTitle: Microsoft.Azure.Cosmos.EmulatorTests
@@ -79,13 +60,7 @@
     - template:  templates/nuget-pack.yml
       parameters:
         BuildConfiguration: Release
-<<<<<<< HEAD
-        VmImage: $(VmImage)
-        ReleasePackage: true
-        OutputPath: '$(Build.ArtifactStagingDirectory)/bin/AnyCPU/$(BuildConfiguration)/Microsoft.Azure.Cosmos'
-=======
         VmImage: '${{ variables.VmImage }}'
         ReleasePackage: true
         OutputPath: '$(Build.ArtifactStagingDirectory)/bin/AnyCPU/Release/Microsoft.Azure.Cosmos'
->>>>>>> a0f1c305
         BlobVersion: $(BlobVersion)