trigger: none

pr: none

variables:
  ReleaseArguments: ' --filter "TestCategory!=Quarantine" --verbosity normal ' 
  BuildConfiguration: Release
  Packaging.EnableSBOMSigning: true
  VmImage: windows-latest # https://docs.microsoft.com/en-us/azure/devops/pipelines/agents/hosted?view=azure-devops 

stages:
- stage:
  displayName: Gate 
  jobs:
    - template:  templates/static-tools.yml
      parameters:
        BuildConfiguration: '${{ variables.BuildConfiguration }}'
        VmImage: '${{ variables.VmImage }}'

    - template:  templates/build-test.yml
      parameters:
        BuildConfiguration: '${{ variables.BuildConfiguration }}'
        Arguments: '${{ variables.ReleaseArguments }}'
        VmImage: '${{ variables.VmImage }}'
        MultiRegionConnectionString: $(COSMOSDB_MULTI_REGION)
<<<<<<< HEAD
=======
        MultiRegionMultiMasterConnectionString: $(COSMOSDB_MULTIMASTER)
>>>>>>> fa6f43a9
        
    - job:
      displayName: TelemetryToService ${{ variables.BuildConfiguration }}
      timeoutInMinutes: 120
      pool:
        name: 'OneES'
      
      steps:
      - checkout: self  # self represents the repo where the initial Pipelines YAML file was found
        clean: true  # if true, execute `execute git clean -ffdx && git reset --hard HEAD` before fetching

      # Add this Command to Include the .NET SDK and runtimes
      - task: UseDotNet@2
        displayName: Use .NET 6.0
        inputs:
          packageType: 'runtime'
          version: '6.x'

      - task: UseDotNet@2
        displayName: Use .NET 8.0
        inputs:
          packageType: 'sdk'
          version: '8.x'

      - task: DotNetCoreCLI@2
        displayName: Integration Test With Client Telemetry Service
        condition: succeeded()
        inputs:
          command: test
          projects: 'Microsoft.Azure.Cosmos/tests/Microsoft.Azure.Cosmos.EmulatorTests/*.csproj'
          arguments: --filter "TestCategory=ClientTelemetryRelease & TestCategory!=Quarantine" --verbosity normal --configuration ${{ variables.BuildConfiguration }} /p:OS=Windows
          nugetConfigPath: NuGet.config
          publishTestResults: true
          testRunTitle: Microsoft.Azure.Cosmos.EmulatorTests
        env:
          COSMOSDB_ACCOUNT_CONNECTION_STRING: $(COSMOSDB_ACCOUNT_CONNECTION_STRING) # Real Account Connection String used by Integration Tests while running as part of release pipeline
          CLIENT_TELEMETRY_SERVICE_ENDPOINT: $(CLIENT_TELEMETRY_SERVICE_ENDPOINT) # Client telemetry service url returned by configured account client config API

- stage:
  displayName: Publish 
  jobs:
    - template:  templates/nuget-pack.yml
      parameters:
        BuildConfiguration: Release
        VmImage: '${{ variables.VmImage }}'
        ReleasePackage: true
        OutputPath: '$(Build.ArtifactStagingDirectory)/bin/AnyCPU/Release/Microsoft.Azure.Cosmos'
        BlobVersion: $(BlobVersion)<|MERGE_RESOLUTION|>--- conflicted
+++ resolved
@@ -23,10 +23,7 @@
         Arguments: '${{ variables.ReleaseArguments }}'
         VmImage: '${{ variables.VmImage }}'
         MultiRegionConnectionString: $(COSMOSDB_MULTI_REGION)
-<<<<<<< HEAD
-=======
         MultiRegionMultiMasterConnectionString: $(COSMOSDB_MULTIMASTER)
->>>>>>> fa6f43a9
         
     - job:
       displayName: TelemetryToService ${{ variables.BuildConfiguration }}
