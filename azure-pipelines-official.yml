trigger: none

pr: none

variables:
  ReleaseArguments: ' --filter "TestCategory!=Quarantine" --verbosity normal ' 
  BuildConfiguration: Release
  Packaging.EnableSBOMSigning: true
  VmImage: windows-latest # https://docs.microsoft.com/en-us/azure/devops/pipelines/agents/hosted?view=azure-devops 

stages:
- stage:
  displayName: Gate 
  jobs:
    - template:  templates/static-tools.yml
      parameters:
        BuildConfiguration: '${{ variables.BuildConfiguration }}'
        VmImage: '${{ variables.VmImage }}'

    - template:  templates/build-test.yml
      parameters:
        BuildConfiguration: '${{ variables.BuildConfiguration }}'
        Arguments: '${{ variables.ReleaseArguments }}'
        VmImage: '${{ variables.VmImage }}'
        MultiRegionConnectionString: $(COSMOSDB_MULTI_REGION)
        
    - job:
      displayName: TelemetryToService ${{ variables.BuildConfiguration }}
      timeoutInMinutes: 120
      pool:
        name: 'OneES'
      
      steps:
      - checkout: self  # self represents the repo where the initial Pipelines YAML file was found
        clean: true  # if true, execute `execute git clean -ffdx && git reset --hard HEAD` before fetching

<<<<<<< HEAD
      # Add this Command to Include the .NET 6 SDK
      - task: UseDotNet@2
        displayName: Use .NET 6.0
        inputs:
          packageType: 'sdk'
          version: '6.x'

=======
      # Add this Command to Include the .NET SDK and runtimes
      - task: UseDotNet@2
        displayName: Use .NET 6.0
        inputs:
          packageType: 'runtime'
          version: '6.x'

      - task: UseDotNet@2
        displayName: Use .NET 8.0
        inputs:
          packageType: 'sdk'
          version: '8.x'

>>>>>>> b4a4ac0f
      - task: DotNetCoreCLI@2
        displayName: Integration Test With Client Telemetry Service
        condition: succeeded()
        inputs:
          command: test
          projects: 'Microsoft.Azure.Cosmos/tests/Microsoft.Azure.Cosmos.EmulatorTests/*.csproj'
          arguments: --filter "TestCategory=ClientTelemetryRelease & TestCategory!=Quarantine" --verbosity normal --configuration ${{ variables.BuildConfiguration }} /p:OS=Windows
          nugetConfigPath: NuGet.config
          publishTestResults: true
          testRunTitle: Microsoft.Azure.Cosmos.EmulatorTests
        env:
          COSMOSDB_ACCOUNT_CONNECTION_STRING: $(COSMOSDB_ACCOUNT_CONNECTION_STRING) # Real Account Connection String used by Integration Tests while running as part of release pipeline
          CLIENT_TELEMETRY_SERVICE_ENDPOINT: $(CLIENT_TELEMETRY_SERVICE_ENDPOINT) # Client telemetry service url returned by configured account client config API

- stage:
  displayName: Publish 
  jobs:
    - template:  templates/nuget-pack.yml
      parameters:
        BuildConfiguration: Release
        VmImage: '${{ variables.VmImage }}'
        ReleasePackage: true
        OutputPath: '$(Build.ArtifactStagingDirectory)/bin/AnyCPU/Release/Microsoft.Azure.Cosmos'
        BlobVersion: $(BlobVersion)<|MERGE_RESOLUTION|>--- conflicted
+++ resolved
@@ -34,15 +34,6 @@
       - checkout: self  # self represents the repo where the initial Pipelines YAML file was found
         clean: true  # if true, execute `execute git clean -ffdx && git reset --hard HEAD` before fetching
 
-<<<<<<< HEAD
-      # Add this Command to Include the .NET 6 SDK
-      - task: UseDotNet@2
-        displayName: Use .NET 6.0
-        inputs:
-          packageType: 'sdk'
-          version: '6.x'
-
-=======
       # Add this Command to Include the .NET SDK and runtimes
       - task: UseDotNet@2
         displayName: Use .NET 6.0
@@ -56,7 +47,6 @@
           packageType: 'sdk'
           version: '8.x'
 
->>>>>>> b4a4ac0f
       - task: DotNetCoreCLI@2
         displayName: Integration Test With Client Telemetry Service
         condition: succeeded()
