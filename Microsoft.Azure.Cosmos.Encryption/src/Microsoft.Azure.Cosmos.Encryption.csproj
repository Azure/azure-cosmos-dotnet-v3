--- conflicted
+++ resolved
@@ -30,8 +30,6 @@
 
   <ItemGroup Condition=" '$(SdkProjectRef)' != 'True' AND '$(IsPreview)' != 'True' ">
     <PackageReference Include="Microsoft.Azure.Cosmos" Version="[3.35.4,3.37.0]" />
-<<<<<<< HEAD
-=======
   </ItemGroup>
 
   <ItemGroup>
@@ -40,7 +38,6 @@
 
   <ItemGroup>
     <None Include="..\..\LICENSE" Pack="true" PackagePath="" Visible="false" />
->>>>>>> 11e2c347
   </ItemGroup>
 
   <ItemGroup Condition=" '$(SdkProjectRef)' != 'True' AND '$(IsPreview)' == 'True' ">
