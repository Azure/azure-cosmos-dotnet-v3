﻿<Project Sdk="Microsoft.NET.Sdk">
  <PropertyGroup>
    <TargetFramework>netstandard2.0</TargetFramework>
    <AssemblyName>Microsoft.Azure.Cosmos.Encryption</AssemblyName>
    <RootNamespace>Microsoft.Azure.Cosmos.Encryption</RootNamespace>
    <LangVersion>$(LangVersion)</LangVersion>
    <EncryptionVersion Condition=" '$(IsPreview)' != 'true' ">$(EncryptionOfficialVersion)</EncryptionVersion>
    <EncryptionVersion Condition=" '$(IsPreview)' == 'true' ">$(EncryptionPreviewVersion)</EncryptionVersion>
    <EncryptionVersionSuffix Condition=" '$(IsPreview)' == 'true' ">$(EncryptionPreviewSuffixVersion)</EncryptionVersionSuffix>
    <Version Condition=" '$(EncryptionVersionSuffix)' == '' ">$(EncryptionVersion)</Version>
    <Version Condition=" '$(EncryptionVersionSuffix)' != '' ">$(EncryptionVersion)-$(EncryptionVersionSuffix)</Version>
    <CurrentDate>$([System.DateTime]::Now.ToString(yyyyMMdd))</CurrentDate>
    <Company>Microsoft Corporation</Company>
    <Authors>Microsoft</Authors>
    <Description>This library provides an implementation for client-side encryption for Azure Cosmos DB for NoSQL. For more information, refer to https://aka.ms/CosmosClientEncryption</Description>
    <Copyright>© Microsoft Corporation. All rights reserved.</Copyright>
    <Title>Microsoft Azure Cosmos DB client-side encryption library</Title>
    <PackageId>Microsoft.Azure.Cosmos.Encryption</PackageId>
    <PackageRequireLicenseAcceptance>true</PackageRequireLicenseAcceptance>
    <PackageLicenseFile>LICENSE</PackageLicenseFile>
    <PackageProjectUrl>https://github.com/Azure/azure-cosmos-dotnet-v3</PackageProjectUrl>
    <GeneratePackageOnBuild>false</GeneratePackageOnBuild>
    <GenerateDocumentationFile>true</GenerateDocumentationFile>
    <TreatWarningsAsErrors>true</TreatWarningsAsErrors>
    <PackageTags>microsoft;azure;cosmos;cosmosdb;documentdb;docdb;nosql;azureofficial;dotnetcore;netcore;netstandard;client;encryption;byok</PackageTags>
  </PropertyGroup>
  <ItemGroup>
    <AdditionalFiles Include="..\..\Microsoft.Azure.Cosmos\src\stylecop.json" Link="stylecop.json" />
  </ItemGroup>

  <ItemGroup Condition=" '$(SdkProjectRef)' != 'True' AND '$(IsPreview)' != 'True' ">
<<<<<<< HEAD
    <PackageReference Include="Microsoft.Azure.Cosmos" Version="[3.35.4,3.37.0]" />
=======
    <PackageReference Include="Microsoft.Azure.Cosmos" Version="[3.51.0,)" />
>>>>>>> f20c685e
  </ItemGroup>

  <ItemGroup>
    <None Include="..\..\Icon.png" Pack="true" PackagePath=""/>
  </ItemGroup>

  <ItemGroup>
    <None Include="..\..\LICENSE" Pack="true" PackagePath="" Visible="false" />
  </ItemGroup>

  <ItemGroup Condition=" '$(SdkProjectRef)' != 'True' AND '$(IsPreview)' == 'True' ">
<<<<<<< HEAD
    <PackageReference Include="Microsoft.Azure.Cosmos" Version="3.37.0-preview" />
=======
    <PackageReference Include="Microsoft.Azure.Cosmos" Version="3.52.0-preview.0" />
>>>>>>> f20c685e
  </ItemGroup>

  <ItemGroup Condition=" '$(SdkProjectRef)' == 'True' ">
    <ProjectReference Include="..\..\Microsoft.Azure.Cosmos\src\Microsoft.Azure.Cosmos.csproj" />
  </ItemGroup>

  <ItemGroup>
    <PackageReference Include="System.Text.RegularExpressions" Version="4.3.1" />
    <PackageReference Include="System.Threading.Tasks.Extensions" Version="4.5.4" />
    <PackageReference Include="Newtonsoft.Json" Version="10.0.2" NoWarn="NU1903" PrivateAssets="All" />
  </ItemGroup>

  <ItemGroup>
    <PackageReference Include="StyleCop.Analyzers" Version="1.1.118" PrivateAssets="All" />
    <PackageReference Include="Microsoft.VisualStudio.Threading.Analyzers" Version="16.0.102" PrivateAssets="All" />
  </ItemGroup>

  <ItemGroup Condition="'$(TargetFramework)' == 'netstandard2.0'">
    <PackageReference Include="Microsoft.Extensions.Caching.Memory" Version="3.1.7" />
  </ItemGroup>

  <ItemGroup Condition="'$(TargetFramework)' == 'net46'">
    <PackageReference Include="Microsoft.Extensions.Caching.Memory" Version="1.1.2" />
  </ItemGroup>

  <ItemGroup>
    <PackageReference Include="System.Text.Encoding.CodePages" Version="5.0.0" />
  </ItemGroup>
  <PropertyGroup>
    <SigningType>Product</SigningType>
    <SignAssembly>true</SignAssembly>
    <DelaySign>true</DelaySign>
    <AssemblyOriginatorKeyFile>..\..\35MSSharedLib1024.snk</AssemblyOriginatorKeyFile>
  </PropertyGroup>

  <PropertyGroup Condition=" '$(SdkProjectRef)' == 'True' ">
    <DefineConstants>$(DefineConstants);SDKPROJECTREF</DefineConstants>
  </PropertyGroup>
</Project><|MERGE_RESOLUTION|>--- conflicted
+++ resolved
@@ -29,11 +29,7 @@
   </ItemGroup>
 
   <ItemGroup Condition=" '$(SdkProjectRef)' != 'True' AND '$(IsPreview)' != 'True' ">
-<<<<<<< HEAD
-    <PackageReference Include="Microsoft.Azure.Cosmos" Version="[3.35.4,3.37.0]" />
-=======
     <PackageReference Include="Microsoft.Azure.Cosmos" Version="[3.51.0,)" />
->>>>>>> f20c685e
   </ItemGroup>
 
   <ItemGroup>
@@ -45,11 +41,7 @@
   </ItemGroup>
 
   <ItemGroup Condition=" '$(SdkProjectRef)' != 'True' AND '$(IsPreview)' == 'True' ">
-<<<<<<< HEAD
-    <PackageReference Include="Microsoft.Azure.Cosmos" Version="3.37.0-preview" />
-=======
     <PackageReference Include="Microsoft.Azure.Cosmos" Version="3.52.0-preview.0" />
->>>>>>> f20c685e
   </ItemGroup>
 
   <ItemGroup Condition=" '$(SdkProjectRef)' == 'True' ">
