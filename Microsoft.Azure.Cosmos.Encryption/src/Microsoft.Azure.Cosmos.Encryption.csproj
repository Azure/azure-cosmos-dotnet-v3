--- conflicted
+++ resolved
@@ -28,19 +28,11 @@
   </ItemGroup>
 	
   <ItemGroup Condition=" '$(SdkProjectRef)' != 'True' AND '$(IsPreview)' != 'True' ">
-<<<<<<< HEAD
-    <PackageReference Include="Microsoft.Azure.Cosmos" Version="[3.31.0,3.34.0]" />
-  </ItemGroup>
-
-  <ItemGroup Condition=" '$(SdkProjectRef)' != 'True' AND '$(IsPreview)' == 'True' ">
-    <PackageReference Include="Microsoft.Azure.Cosmos" Version="3.34.0-preview" />
-=======
     <PackageReference Include="Microsoft.Azure.Cosmos" Version="[3.31.0,3.35.2]" />
   </ItemGroup>
 
   <ItemGroup Condition=" '$(SdkProjectRef)' != 'True' AND '$(IsPreview)' == 'True' ">
     <PackageReference Include="Microsoft.Azure.Cosmos" Version="3.35.2-preview" />
->>>>>>> e2ce570b
   </ItemGroup>
 
   <ItemGroup Condition=" '$(SdkProjectRef)' == 'True' ">
