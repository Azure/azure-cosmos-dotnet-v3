--- conflicted
+++ resolved
@@ -54,11 +54,7 @@
         public static async Task<ClientEncryptionKeyResponse> CreateClientEncryptionKeyAsync(
             this Database database,
             string clientEncryptionKeyId,
-<<<<<<< HEAD
-            string dataEncryptionKeyAlgorithm,
-=======
             string encryptionAlgorithm,
->>>>>>> 63a846de
             EncryptionKeyWrapMetadata encryptionKeyWrapMetadata,
             CancellationToken cancellationToken = default)
         {
@@ -69,15 +65,9 @@
                 throw new ArgumentNullException(nameof(clientEncryptionKeyId));
             }
 
-<<<<<<< HEAD
-            if (!string.Equals(dataEncryptionKeyAlgorithm, DataEncryptionKeyAlgorithm.AeadAes256CbcHmacSha256))
-            {
-                throw new ArgumentException($"Invalid Encryption Algorithm '{dataEncryptionKeyAlgorithm}' passed. Please refer to https://aka.ms/CosmosClientEncryption for more details. ");
-=======
             if (!string.Equals(encryptionAlgorithm, DataEncryptionAlgorithm.AeadAes256CbcHmacSha256))
             {
                 throw new ArgumentException($"Invalid encryption algorithm '{encryptionAlgorithm}' passed. Please refer to https://aka.ms/CosmosClientEncryption for more details.");
->>>>>>> 63a846de
             }
 
             if (encryptionKeyWrapMetadata == null)
@@ -92,15 +82,6 @@
 
             EncryptionCosmosClient encryptionCosmosClient = database is EncryptionDatabase encryptionDatabase
                 ? encryptionDatabase.EncryptionCosmosClient
-<<<<<<< HEAD
-                : throw new ArgumentException("Creating a ClientEncryptionKey resource requires the use of an encryption - enabled client. Please refer to https://aka.ms/CosmosClientEncryption for more details. ");
-
-            EncryptionKeyWrapProvider encryptionKeyWrapProvider = encryptionCosmosClient.EncryptionKeyWrapProvider;
-
-            if (!string.Equals(encryptionKeyWrapMetadata.Type, encryptionKeyWrapProvider.ProviderName))
-            {
-                throw new ArgumentException("The EncryptionKeyWrapMetadata Type value does not match with the ProviderName of EncryptionKeyWrapProvider configured on the Client. Please refer to https://aka.ms/CosmosClientEncryption for more details. ");
-=======
                 : throw new ArgumentException("Creating a client encryption key requires the use of an encryption-enabled client. Please refer to https://aka.ms/CosmosClientEncryption for more details.");
 
             if (!string.Equals(encryptionKeyWrapMetadata.Type, encryptionCosmosClient.KeyEncryptionKeyResolverName))
@@ -108,17 +89,12 @@
                 throw new ArgumentException($"The Type of the EncryptionKeyWrapMetadata '{encryptionKeyWrapMetadata.Type}' does not match"
                     + $" with the keyEncryptionKeyResolverName '{encryptionCosmosClient.KeyEncryptionKeyResolverName}' configured."
                     + " Please refer to https://aka.ms/CosmosClientEncryption for more details.");
->>>>>>> 63a846de
             }
 
             KeyEncryptionKey keyEncryptionKey = KeyEncryptionKey.GetOrCreate(
                 encryptionKeyWrapMetadata.Name,
                 encryptionKeyWrapMetadata.Value,
-<<<<<<< HEAD
-                encryptionKeyWrapProvider.EncryptionKeyStoreProviderImpl);
-=======
                 encryptionCosmosClient.EncryptionKeyStoreProviderImpl);
->>>>>>> 63a846de
 
             ProtectedDataEncryptionKey protectedDataEncryptionKey = new ProtectedDataEncryptionKey(
                 clientEncryptionKeyId,
@@ -207,15 +183,6 @@
 
             EncryptionCosmosClient encryptionCosmosClient = database is EncryptionDatabase encryptionDatabase
                 ? encryptionDatabase.EncryptionCosmosClient
-<<<<<<< HEAD
-                : throw new ArgumentException("Rewraping a ClientEncryptionKey requires the use of an encryption - enabled client. Please refer to https://aka.ms/CosmosClientEncryption for more details. ");
-
-            EncryptionKeyWrapProvider encryptionKeyWrapProvider = encryptionCosmosClient.EncryptionKeyWrapProvider;
-
-            if (!string.Equals(newEncryptionKeyWrapMetadata.Type, encryptionKeyWrapProvider.ProviderName))
-            {
-                throw new ArgumentException("The EncryptionKeyWrapMetadata Type value does not match with the ProviderName of EncryptionKeyWrapProvider configured on the Client. Please refer to https://aka.ms/CosmosClientEncryption for more details. ");
-=======
                 : throw new ArgumentException("Rewrapping a client encryption key requires the use of an encryption-enabled client. Please refer to https://aka.ms/CosmosClientEncryption for more details.");
 
             if (!string.Equals(newEncryptionKeyWrapMetadata.Type, encryptionCosmosClient.KeyEncryptionKeyResolverName))
@@ -223,7 +190,6 @@
                 throw new ArgumentException($"The Type of the EncryptionKeyWrapMetadata '{newEncryptionKeyWrapMetadata.Type}' does not match"
                     + $" with the keyEncryptionKeyResolverName '{encryptionCosmosClient.KeyEncryptionKeyResolverName}' configured."
                     + " Please refer to https://aka.ms/CosmosClientEncryption for more details.");
->>>>>>> 63a846de
             }
 
             ClientEncryptionKeyProperties clientEncryptionKeyProperties = await clientEncryptionKey.ReadAsync(cancellationToken: cancellationToken);
@@ -236,22 +202,14 @@
             KeyEncryptionKey keyEncryptionKey = KeyEncryptionKey.GetOrCreate(
                 clientEncryptionKeyProperties.EncryptionKeyWrapMetadata.Name,
                 clientEncryptionKeyProperties.EncryptionKeyWrapMetadata.Value,
-<<<<<<< HEAD
-                encryptionKeyWrapProvider.EncryptionKeyStoreProviderImpl);
-=======
                 encryptionCosmosClient.EncryptionKeyStoreProviderImpl);
->>>>>>> 63a846de
 
             byte[] unwrappedKey = keyEncryptionKey.DecryptEncryptionKey(clientEncryptionKeyProperties.WrappedDataEncryptionKey);
 
             keyEncryptionKey = KeyEncryptionKey.GetOrCreate(
                 newEncryptionKeyWrapMetadata.Name,
                 newEncryptionKeyWrapMetadata.Value,
-<<<<<<< HEAD
-                encryptionKeyWrapProvider.EncryptionKeyStoreProviderImpl);
-=======
                 encryptionCosmosClient.EncryptionKeyStoreProviderImpl);
->>>>>>> 63a846de
 
             byte[] rewrappedKey = keyEncryptionKey.EncryptEncryptionKey(unwrappedKey);
 
