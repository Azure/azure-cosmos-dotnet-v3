--- conflicted
+++ resolved
@@ -15,17 +15,16 @@
         public const string DiagnosticsPropertiesDecryptedCount = "Properties Decrypted Count";
         public const string DiagnosticsStartTime = "Start time";
         public const string DocumentsResourcePropertyName = "Documents";
+
         public const string IncorrectContainerRidSubStatus = "1024";
-<<<<<<< HEAD
 
         // TODO: Good to have constants available in the Cosmos SDK. Tracked via https://github.com/Azure/azure-cosmos-dotnet-v3/issues/2431
         public const string IntendedCollectionHeader = "x-ms-cosmos-intended-collection-rid";
         public const string IsClientEncryptedHeader = "x-ms-cosmos-is-client-encrypted";
         public const string AllowCachedReadsHeader = "x-ms-cosmos-allow-cachedreads";
         public const string DatabaseRidHeader = "x-ms-cosmos-database-rid";
-=======
         public const string SubStatusHeader = "x-ms-substatus";
->>>>>>> b29a58c1
+
         public const int SupportedClientEncryptionPolicyFormatVersion = 1;
     }
 }