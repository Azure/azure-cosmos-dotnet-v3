﻿//------------------------------------------------------------
// Copyright (c) Microsoft Corporation.  All rights reserved.
//------------------------------------------------------------

namespace Microsoft.Azure.Cosmos.Encryption
{
    internal static class Constants
    {
        public const string DiagnosticsCoreDiagnostics = "CoreDiagnostics";
        public const string DiagnosticsDecryptOperation = "Decrypt";
        public const string DiagnosticsDuration = "Duration in milliseconds";
        public const string DiagnosticsEncryptionDiagnostics = "EncryptionDiagnostics";
        public const string DiagnosticsEncryptOperation = "Encrypt";
        public const string DiagnosticsPropertiesEncryptedCount = "Properties Encrypted Count";
        public const string DiagnosticsPropertiesDecryptedCount = "Properties Decrypted Count";
        public const string DiagnosticsStartTime = "Start time";
        public const string DocumentsResourcePropertyName = "Documents";
        public const string IncorrectContainerRidSubStatus = "1024";
<<<<<<< HEAD
=======
        public const string PartitionKeyMismatch = "1001";
>>>>>>> 63a846de

        // TODO: Good to have constants available in the Cosmos SDK. Tracked via https://github.com/Azure/azure-cosmos-dotnet-v3/issues/2431
        public const string IntendedCollectionHeader = "x-ms-cosmos-intended-collection-rid";
        public const string IsClientEncryptedHeader = "x-ms-cosmos-is-client-encrypted";
        public const string AllowCachedReadsHeader = "x-ms-cosmos-allow-cachedreads";
        public const string DatabaseRidHeader = "x-ms-cosmos-database-rid";
        public const string SubStatusHeader = "x-ms-substatus";
        public const int SupportedClientEncryptionPolicyFormatVersion = 2;
    }
}<|MERGE_RESOLUTION|>--- conflicted
+++ resolved
@@ -16,10 +16,7 @@
         public const string DiagnosticsStartTime = "Start time";
         public const string DocumentsResourcePropertyName = "Documents";
         public const string IncorrectContainerRidSubStatus = "1024";
-<<<<<<< HEAD
-=======
         public const string PartitionKeyMismatch = "1001";
->>>>>>> 63a846de
 
         // TODO: Good to have constants available in the Cosmos SDK. Tracked via https://github.com/Azure/azure-cosmos-dotnet-v3/issues/2431
         public const string IntendedCollectionHeader = "x-ms-cosmos-intended-collection-rid";
