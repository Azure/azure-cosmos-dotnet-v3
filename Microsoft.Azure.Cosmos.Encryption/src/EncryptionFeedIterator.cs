--- conflicted
+++ resolved
@@ -43,15 +43,6 @@
                     obsoleteEncryptionSettings: encryptionSettings,
                     cancellationToken: cancellationToken);
 
-                throw new CosmosException(
-                    "Operation has failed due to a possible mismatch in Client Encryption Policy configured on the container. Please refer to https://aka.ms/CosmosClientEncryption for more details. " + responseMessage.ErrorMessage,
-                    responseMessage.StatusCode,
-                    int.Parse(Constants.IncorrectContainerRidSubStatus),
-                    responseMessage.Headers.ActivityId,
-                    responseMessage.Headers.RequestCharge);
-            }
-
-<<<<<<< HEAD
                     throw new CosmosException(
                         "Operation has failed due to a possible mismatch in Client Encryption Policy configured on the container. Retrying can possibly fix the issue. Please refer to https://aka.ms/CosmosClientEncryption for more details. " + responseMessage.ErrorMessage,
                         responseMessage.StatusCode,
@@ -59,11 +50,10 @@
                         responseMessage.Headers.ActivityId,
                         responseMessage.Headers.RequestCharge);
                 }
-=======
+
             if (responseMessage.IsSuccessStatusCode && responseMessage.Content != null)
             {
                 EncryptionDiagnosticsContext decryptDiagnostics = new EncryptionDiagnosticsContext();
->>>>>>> b29a58c1
 
                 Stream decryptedContent = await EncryptionProcessor.DeserializeAndDecryptResponseAsync(
                     responseMessage.Content,
