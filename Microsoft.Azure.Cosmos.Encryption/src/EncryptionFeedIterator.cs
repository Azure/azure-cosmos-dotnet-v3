﻿//------------------------------------------------------------
// Copyright (c) Microsoft Corporation.  All rights reserved.
//------------------------------------------------------------

namespace Microsoft.Azure.Cosmos.Encryption
{
    using System;
    using System.Collections.Generic;
    using System.IO;
    using System.Threading;
    using System.Threading.Tasks;
    using Newtonsoft.Json.Linq;

    internal sealed class EncryptionFeedIterator : FeedIterator
    {
        private readonly FeedIterator feedIterator;
        private readonly Encryptor encryptor;
        private readonly CosmosSerializer cosmosSerializer;

        public EncryptionFeedIterator(
            FeedIterator feedIterator,
            Encryptor encryptor,
            CosmosSerializer cosmosSerializer)
        {
            this.feedIterator = feedIterator;
            this.encryptor = encryptor;
            this.cosmosSerializer = cosmosSerializer;
        }

        public override bool HasMoreResults => this.feedIterator.HasMoreResults;

        public override async Task<ResponseMessage> ReadNextAsync(CancellationToken cancellationToken = default)
        {
            CosmosDiagnosticsContext diagnosticsContext = CosmosDiagnosticsContext.Create(options: null);
            using (diagnosticsContext.CreateScope("FeedIterator.ReadNext"))
            {
                ResponseMessage responseMessage = await this.feedIterator.ReadNextAsync(cancellationToken);

                if (responseMessage.IsSuccessStatusCode && responseMessage.Content != null)
                {
                    Stream decryptedContent = await this.DeserializeAndDecryptResponseAsync(
                        responseMessage.Content,
                        diagnosticsContext,
                        cancellationToken);

                    return new DecryptedResponseMessage(responseMessage, decryptedContent);
                }

                return responseMessage;
            }
        }

        public async Task<(ResponseMessage, List<T>)> ReadNextWithoutDecryptionAsync<T>(CancellationToken cancellationToken = default)
        {
            CosmosDiagnosticsContext diagnosticsContext = CosmosDiagnosticsContext.Create(options: null);
            using (diagnosticsContext.CreateScope("FeedIterator.ReadNextWithoutDecryption"))
            {
                ResponseMessage responseMessage = await this.feedIterator.ReadNextAsync(cancellationToken);
                List<T> decryptableContent = null;

                if (responseMessage.IsSuccessStatusCode && responseMessage.Content != null)
                {
                    decryptableContent = this.ConvertResponseToDecryptableItems<T>(
                        responseMessage.Content);

                    return (responseMessage, decryptableContent);
                }

                return (responseMessage, decryptableContent);
            }
        }

        private List<T> ConvertResponseToDecryptableItems<T>(
            Stream content)
        {
            JObject contentJObj = EncryptionProcessor.BaseSerializer.FromStream<JObject>(content);

            if (!(contentJObj.SelectToken(Constants.DocumentsResourcePropertyName) is JArray documents))
            {
                throw new InvalidOperationException("Feed Response body contract was violated. Feed Response did not have an array of Documents.");
            }

            List<T> decryptableItems = new List<T>(documents.Count);

            foreach (JToken value in documents)
            {
                DecryptableItemCore item = new DecryptableItemCore(
                    value,
                    this.encryptor,
                    this.cosmosSerializer);

                decryptableItems.Add((T)(object)item);
            }

            return decryptableItems;
        }

        private async Task<Stream> DeserializeAndDecryptResponseAsync(
            Stream content,
            CosmosDiagnosticsContext diagnosticsContext,
            CancellationToken cancellationToken)
        {
            JObject contentJObj = EncryptionProcessor.BaseSerializer.FromStream<JObject>(content);
            JArray result = new JArray();

            if (!(contentJObj.SelectToken(Constants.DocumentsResourcePropertyName) is JArray documents))
            {
                throw new InvalidOperationException("Feed Response body contract was violated. Feed response did not have an array of Documents");
            }

            foreach (JToken value in documents)
            {
                if (!(value is JObject document))
                {
                    result.Add(value);
                    continue;
                }

                (JObject decryptedDocument, DecryptionContext _) = await EncryptionProcessor.DecryptAsync(
                    document,
                    this.encryptor,
                    diagnosticsContext,
                    cancellationToken);

<<<<<<< HEAD
                    result.Add(decryptedDocument);
                }
                catch (Exception exception) when (this.decryptionResultHandler != null)
                {
                    result.Add(document);

                    MemoryStream memoryStream = EncryptionProcessor.BaseSerializer.ToStream(document);
                    Debug.Assert(memoryStream != null);
                    bool wasBufferReturned = memoryStream.TryGetBuffer(out ArraySegment<byte> encryptedStream);
                    Debug.Assert(wasBufferReturned);

                    this.decryptionResultHandler(
                        DecryptionResult.CreateFailure(
                            encryptedStream,
                            exception));
                }
=======
                result.Add(decryptedDocument);
>>>>>>> 67a2c582
            }

            JObject decryptedResponse = new JObject();
            foreach (JProperty property in contentJObj.Properties())
            {
                if (property.Name.Equals(Constants.DocumentsResourcePropertyName))
                {
                    decryptedResponse.Add(property.Name, (JToken)result);
                }
                else
                {
                    decryptedResponse.Add(property.Name, property.Value);
                }
            }

            return EncryptionProcessor.BaseSerializer.ToStream(decryptedResponse);
        }
    }
}<|MERGE_RESOLUTION|>--- conflicted
+++ resolved
@@ -122,26 +122,7 @@
                     diagnosticsContext,
                     cancellationToken);
 
-<<<<<<< HEAD
-                    result.Add(decryptedDocument);
-                }
-                catch (Exception exception) when (this.decryptionResultHandler != null)
-                {
-                    result.Add(document);
-
-                    MemoryStream memoryStream = EncryptionProcessor.BaseSerializer.ToStream(document);
-                    Debug.Assert(memoryStream != null);
-                    bool wasBufferReturned = memoryStream.TryGetBuffer(out ArraySegment<byte> encryptedStream);
-                    Debug.Assert(wasBufferReturned);
-
-                    this.decryptionResultHandler(
-                        DecryptionResult.CreateFailure(
-                            encryptedStream,
-                            exception));
-                }
-=======
                 result.Add(decryptedDocument);
->>>>>>> 67a2c582
             }
 
             JObject decryptedResponse = new JObject();
