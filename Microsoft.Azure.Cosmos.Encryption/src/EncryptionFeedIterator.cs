--- conflicted
+++ resolved
@@ -127,11 +127,7 @@
 
             EncryptionDiagnosticsContext encryptionDiagnosticsContext = new EncryptionDiagnosticsContext();
 
-<<<<<<< HEAD
-            // check for Bad Request and Wrong RID intended and update the cached RID and Client Encryption Policy.
-=======
             // check for Bad Request and Wrong intended RID and update the cached RID and Client Encryption Policy.
->>>>>>> 63a846de
             await this.encryptionContainer.ThrowIfRequestNeedsARetryPostPolicyRefreshAsync(responseMessage, encryptionSettings, encryptionDiagnosticsContext, cancellationToken);
 
             if (responseMessage.IsSuccessStatusCode && responseMessage.Content != null)
