﻿//------------------------------------------------------------
// Copyright (c) Microsoft Corporation.  All rights reserved.
//------------------------------------------------------------

namespace Microsoft.Azure.Cosmos.Encryption
{
    using System;
    using System.Diagnostics;
    using System.IO;
    using System.Linq;
    using System.Text;
    using System.Threading;
    using System.Threading.Tasks;
    using Microsoft.Data.Encryption.Cryptography;
    using Microsoft.Data.Encryption.Cryptography.Serializers;
    using Newtonsoft.Json;
    using Newtonsoft.Json.Linq;

    internal static class EncryptionProcessor
    {
        internal static readonly CosmosJsonDotNetSerializer BaseSerializer = new CosmosJsonDotNetSerializer(
            new JsonSerializerSettings()
            {
                DateParseHandling = DateParseHandling.None,
            });

        private static readonly SqlSerializerFactory SqlSerializerFactory = SqlSerializerFactory.Default;

        // UTF-8 Encoding
        private static readonly SqlVarCharSerializer SqlVarcharSerializer = new SqlVarCharSerializer(size: -1, codePageCharacterEncoding: 65001);

        private enum TypeMarker : byte
        {
            Null = 1, // not used
            Boolean = 2,
            Double = 3,
            Long = 4,
            String = 5,
        }

        /// <remarks>
        /// If there isn't any PathsToEncrypt, input stream will be returned without any modification.
        /// Else input stream will be disposed, and a new stream is returned.
        /// In case of an exception, input stream won't be disposed, but position will be end of stream.
        /// </remarks>
        public static async Task<Stream> EncryptAsync(
            Stream input,
            EncryptionSettings encryptionSettings,
            CosmosDiagnosticsContext diagnosticsContext,
            CancellationToken cancellationToken)
        {
            if (input == null)
            {
                throw new ArgumentNullException(nameof(input));
            }

            Debug.Assert(diagnosticsContext != null);

            JObject itemJObj = EncryptionProcessor.BaseSerializer.FromStream<JObject>(input);

            foreach (string propertyName in encryptionSettings.PropertiesToEncrypt)
            {
                // possibly a wrong path configured in the Client Encryption Policy, ignore.
                JProperty propertyToEncrypt = itemJObj.Property(propertyName);
                if (propertyToEncrypt == null)
                {
                    continue;
                }

                EncryptionSettingForProperty settingforProperty = encryptionSettings.GetEncryptionSettingForProperty(propertyName);

                if (settingforProperty == null)
                {
                    throw new ArgumentException($"Invalid Encryption Setting for the Property:{propertyName}. ");
                }

<<<<<<< HEAD
                AeadAes256CbcHmac256EncryptionAlgorithm aeadAes256CbcHmac256EncryptionAlgorithm = await settingforProperty.BuildEncryptionAlgorithmForSettingAsync(
                    ifNoneMatchEtags: null,
                    shouldForceRefresh: false,
                    forceRefreshGatewayCache: false,
                    cancellationToken: cancellationToken);

                EncryptProperty(
                    itemJObj,
                    propertyValue,
                    aeadAes256CbcHmac256EncryptionAlgorithm);
=======
                await EncryptJTokenAsync(
                    propertyToEncrypt.Value,
                    settingforProperty,
                    cancellationToken);
>>>>>>> 0640af37
            }

            input.Dispose();
            return EncryptionProcessor.BaseSerializer.ToStream(itemJObj);
        }

        /// <remarks>
        /// If there isn't any data that needs to be decrypted, input stream will be returned without any modification.
        /// Else input stream will be disposed, and a new stream is returned.
        /// In case of an exception, input stream won't be disposed, but position will be end of stream.
        /// </remarks>
        public static async Task<Stream> DecryptAsync(
            Stream input,
            EncryptionSettings encryptionSettings,
            CosmosDiagnosticsContext diagnosticsContext,
            CancellationToken cancellationToken)
        {
            if (input == null)
            {
                return input;
            }

            Debug.Assert(input.CanSeek);
            Debug.Assert(diagnosticsContext != null);

            JObject itemJObj = RetrieveItem(input);

            await DecryptObjectAsync(
                itemJObj,
                encryptionSettings,
                diagnosticsContext,
                cancellationToken);

            input.Dispose();
            return EncryptionProcessor.BaseSerializer.ToStream(itemJObj);
        }

        public static async Task<JObject> DecryptAsync(
            JObject document,
            EncryptionSettings encryptionSettings,
            CancellationToken cancellationToken)
        {
            Debug.Assert(document != null);

            await DecryptObjectAsync(
                document,
                encryptionSettings,
                CosmosDiagnosticsContext.Create(null),
                cancellationToken);

            return document;
        }

        internal static async Task<Stream> EncryptValueStreamAsync(
            Stream valueStream,
            EncryptionSettingForProperty settingsForProperty,
            CancellationToken cancellationToken)
        {
            if (valueStream == null)
            {
                throw new ArgumentNullException(nameof(valueStream));
            }

            if (settingsForProperty == null)
            {
                throw new ArgumentNullException(nameof(settingsForProperty));
            }

<<<<<<< HEAD
            AeadAes256CbcHmac256EncryptionAlgorithm aeadAes256CbcHmac256EncryptionAlgorithm = await settingsForProperty.BuildEncryptionAlgorithmForSettingAsync(
                ifNoneMatchEtags: null,
                shouldForceRefresh: false,
                forceRefreshGatewayCache: false,
                cancellationToken: cancellationToken);

=======
>>>>>>> 0640af37
            JToken propertyValueToEncrypt = EncryptionProcessor.BaseSerializer.FromStream<JToken>(valueStream);

            JToken encryptedPropertyValue = propertyValueToEncrypt;
            if (propertyValueToEncrypt.Type == JTokenType.Object || propertyValueToEncrypt.Type == JTokenType.Array)
            {
                await EncryptJTokenAsync(encryptedPropertyValue, settingsForProperty, cancellationToken);
            }
            else
            {
                encryptedPropertyValue = await SerializeAndEncryptValueAsync(propertyValueToEncrypt, settingsForProperty, cancellationToken);
            }

            return EncryptionProcessor.BaseSerializer.ToStream(encryptedPropertyValue);
        }

        private static (TypeMarker, byte[]) Serialize(JToken propertyValue)
        {
            return propertyValue.Type switch
            {
                JTokenType.Boolean => (TypeMarker.Boolean, SqlSerializerFactory.GetDefaultSerializer<bool>().Serialize(propertyValue.ToObject<bool>())),
                JTokenType.Float => (TypeMarker.Double, SqlSerializerFactory.GetDefaultSerializer<double>().Serialize(propertyValue.ToObject<double>())),
                JTokenType.Integer => (TypeMarker.Long, SqlSerializerFactory.GetDefaultSerializer<long>().Serialize(propertyValue.ToObject<long>())),
                JTokenType.String => (TypeMarker.String, SqlVarcharSerializer.Serialize(propertyValue.ToObject<string>())),
                _ => throw new InvalidOperationException($"Invalid or Unsupported Data Type Passed : {propertyValue.Type}. "),
            };
        }

        private static JToken DeserializeAndAddProperty(
            byte[] serializedBytes,
            TypeMarker typeMarker)
        {
            return typeMarker switch
            {
                TypeMarker.Boolean => SqlSerializerFactory.GetDefaultSerializer<bool>().Deserialize(serializedBytes),
                TypeMarker.Double => SqlSerializerFactory.GetDefaultSerializer<double>().Deserialize(serializedBytes),
                TypeMarker.Long => SqlSerializerFactory.GetDefaultSerializer<long>().Deserialize(serializedBytes),
                TypeMarker.String => SqlVarcharSerializer.Deserialize(serializedBytes),
                _ => throw new InvalidOperationException($"Invalid or Unsupported Data Type Passed : {typeMarker}. "),
            };
        }

        private static async Task EncryptJTokenAsync(
           JToken jTokenToEncrypt,
           EncryptionSettingForProperty encryptionSettingForProperty,
           CancellationToken cancellationToken)
        {
            // Top Level can be an Object
            if (jTokenToEncrypt.Type == JTokenType.Object)
            {
                foreach (JProperty jProperty in jTokenToEncrypt.Children<JProperty>())
                {
                    await EncryptJTokenAsync(
                        jProperty.Value,
                        encryptionSettingForProperty,
                        cancellationToken);
                }
            }
            else if (jTokenToEncrypt.Type == JTokenType.Array)
            {
                if (jTokenToEncrypt.Children().Any())
                {
                    for (int i = 0; i < jTokenToEncrypt.Count(); i++)
                    {
                        await EncryptJTokenAsync(
                            jTokenToEncrypt[i],
                            encryptionSettingForProperty,
                            cancellationToken);
                    }
                }
            }
            else
            {
                jTokenToEncrypt.Replace(await SerializeAndEncryptValueAsync(jTokenToEncrypt, encryptionSettingForProperty, cancellationToken));
            }

            return;
        }

        private static async Task<JToken> SerializeAndEncryptValueAsync(
           JToken jToken,
           EncryptionSettingForProperty encryptionSettingForProperty,
           CancellationToken cancellationToken)
        {
            JToken propertyValueToEncrypt = jToken;

            if (propertyValueToEncrypt.Type == JTokenType.Null)
            {
                return propertyValueToEncrypt;
            }

            (TypeMarker typeMarker, byte[] plainText) = Serialize(propertyValueToEncrypt);

            AeadAes256CbcHmac256EncryptionAlgorithm aeadAes256CbcHmac256EncryptionAlgorithm = await encryptionSettingForProperty.BuildEncryptionAlgorithmForSettingAsync(cancellationToken: cancellationToken);
            byte[] cipherText = aeadAes256CbcHmac256EncryptionAlgorithm.Encrypt(plainText);

            if (cipherText == null)
            {
                throw new InvalidOperationException($"{nameof(SerializeAndEncryptValueAsync)} returned null cipherText from {nameof(aeadAes256CbcHmac256EncryptionAlgorithm.Encrypt)}. ");
            }

            byte[] cipherTextWithTypeMarker = new byte[cipherText.Length + 1];
            cipherTextWithTypeMarker[0] = (byte)typeMarker;
            Buffer.BlockCopy(cipherText, 0, cipherTextWithTypeMarker, 1, cipherText.Length);
            return cipherTextWithTypeMarker;
        }

        private static async Task<JToken> DecryptAndDeserializeValueAsync(
           JToken jToken,
           EncryptionSettingForProperty encryptionSettingForProperty,
           CancellationToken cancellationToken)
        {
            byte[] cipherTextWithTypeMarker = jToken.ToObject<byte[]>();

            if (cipherTextWithTypeMarker == null)
            {
                return null;
            }

            byte[] cipherText = new byte[cipherTextWithTypeMarker.Length - 1];
            Buffer.BlockCopy(cipherTextWithTypeMarker, 1, cipherText, 0, cipherTextWithTypeMarker.Length - 1);

            AeadAes256CbcHmac256EncryptionAlgorithm aeadAes256CbcHmac256EncryptionAlgorithm = await encryptionSettingForProperty.BuildEncryptionAlgorithmForSettingAsync(cancellationToken: cancellationToken);
            byte[] plainText = aeadAes256CbcHmac256EncryptionAlgorithm.Decrypt(cipherText);

            if (plainText == null)
            {
                throw new InvalidOperationException($"{nameof(DecryptAndDeserializeValueAsync)} returned null plainText from {nameof(aeadAes256CbcHmac256EncryptionAlgorithm.Decrypt)}. ");
            }

            return DeserializeAndAddProperty(
                plainText,
                (TypeMarker)cipherTextWithTypeMarker[0]);
        }

        private static async Task DecryptJTokenAsync(
            JToken jTokenToDecrypt,
            EncryptionSettingForProperty encryptionSettingForProperty,
            CancellationToken cancellationToken)
        {
            if (jTokenToDecrypt.Type == JTokenType.Object)
            {
                foreach (JProperty jProperty in jTokenToDecrypt.Children<JProperty>())
                {
                    await DecryptJTokenAsync(
                        jProperty.Value,
                        encryptionSettingForProperty,
                        cancellationToken);
                }
            }
            else if (jTokenToDecrypt.Type == JTokenType.Array)
            {
                if (jTokenToDecrypt.Children().Any())
                {
                    for (int i = 0; i < jTokenToDecrypt.Count(); i++)
                    {
                        await DecryptJTokenAsync(
                            jTokenToDecrypt[i],
                            encryptionSettingForProperty,
                            cancellationToken);
                    }
                }
            }
            else
            {
                jTokenToDecrypt.Replace(await DecryptAndDeserializeValueAsync(
                    jTokenToDecrypt,
                    encryptionSettingForProperty,
                    cancellationToken));
            }
        }

        private static async Task DecryptObjectAsync(
            JObject document,
            EncryptionSettings encryptionSettings,
            CosmosDiagnosticsContext diagnosticsContext,
            CancellationToken cancellationToken)
        {
            Debug.Assert(diagnosticsContext != null);

            foreach (string propertyName in encryptionSettings.PropertiesToEncrypt)
            {
                JProperty propertyToDecrypt = document.Property(propertyName);
                if (propertyToDecrypt != null)
                {
                    EncryptionSettingForProperty settingsForProperty = encryptionSettings.GetEncryptionSettingForProperty(propertyName);

                    if (settingsForProperty == null)
                    {
                        throw new ArgumentException($"Invalid Encryption Setting for Property:{propertyName}. ");
                    }

<<<<<<< HEAD
                    AeadAes256CbcHmac256EncryptionAlgorithm aeadAes256CbcHmac256EncryptionAlgorithm = await settingsForProperty.BuildEncryptionAlgorithmForSettingAsync(
                        ifNoneMatchEtags: null,
                        shouldForceRefresh: false,
                        forceRefreshGatewayCache: false,
                        cancellationToken: cancellationToken);

                    DecryptProperty(
                        document,
                        aeadAes256CbcHmac256EncryptionAlgorithm,
                        propertyName,
                        propertyValue);
=======
                    await DecryptJTokenAsync(
                        propertyToDecrypt.Value,
                        settingsForProperty,
                        cancellationToken);
>>>>>>> 0640af37
                }
            }

            return;
        }

        private static JObject RetrieveItem(
            Stream input)
        {
            Debug.Assert(input != null);

            JObject itemJObj;
            using (StreamReader sr = new StreamReader(input, Encoding.UTF8, detectEncodingFromByteOrderMarks: true, bufferSize: 1024, leaveOpen: true))
            using (JsonTextReader jsonTextReader = new JsonTextReader(sr))
            {
                JsonSerializerSettings jsonSerializerSettings = new JsonSerializerSettings()
                {
                    DateParseHandling = DateParseHandling.None,
                };

                itemJObj = JsonSerializer.Create(jsonSerializerSettings).Deserialize<JObject>(jsonTextReader);
            }

            return itemJObj;
        }
    }
}<|MERGE_RESOLUTION|>--- conflicted
+++ resolved
@@ -74,23 +74,10 @@
                     throw new ArgumentException($"Invalid Encryption Setting for the Property:{propertyName}. ");
                 }
 
-<<<<<<< HEAD
-                AeadAes256CbcHmac256EncryptionAlgorithm aeadAes256CbcHmac256EncryptionAlgorithm = await settingforProperty.BuildEncryptionAlgorithmForSettingAsync(
-                    ifNoneMatchEtags: null,
-                    shouldForceRefresh: false,
-                    forceRefreshGatewayCache: false,
-                    cancellationToken: cancellationToken);
-
-                EncryptProperty(
-                    itemJObj,
-                    propertyValue,
-                    aeadAes256CbcHmac256EncryptionAlgorithm);
-=======
                 await EncryptJTokenAsync(
                     propertyToEncrypt.Value,
                     settingforProperty,
                     cancellationToken);
->>>>>>> 0640af37
             }
 
             input.Dispose();
@@ -159,15 +146,6 @@
                 throw new ArgumentNullException(nameof(settingsForProperty));
             }
 
-<<<<<<< HEAD
-            AeadAes256CbcHmac256EncryptionAlgorithm aeadAes256CbcHmac256EncryptionAlgorithm = await settingsForProperty.BuildEncryptionAlgorithmForSettingAsync(
-                ifNoneMatchEtags: null,
-                shouldForceRefresh: false,
-                forceRefreshGatewayCache: false,
-                cancellationToken: cancellationToken);
-
-=======
->>>>>>> 0640af37
             JToken propertyValueToEncrypt = EncryptionProcessor.BaseSerializer.FromStream<JToken>(valueStream);
 
             JToken encryptedPropertyValue = propertyValueToEncrypt;
@@ -260,7 +238,12 @@
 
             (TypeMarker typeMarker, byte[] plainText) = Serialize(propertyValueToEncrypt);
 
-            AeadAes256CbcHmac256EncryptionAlgorithm aeadAes256CbcHmac256EncryptionAlgorithm = await encryptionSettingForProperty.BuildEncryptionAlgorithmForSettingAsync(cancellationToken: cancellationToken);
+            AeadAes256CbcHmac256EncryptionAlgorithm aeadAes256CbcHmac256EncryptionAlgorithm = await encryptionSettingForProperty.BuildEncryptionAlgorithmForSettingAsync(
+                ifNoneMatchEtags: null,
+                shouldForceRefresh: false,
+                forceRefreshGatewayCache: false,
+                cancellationToken: cancellationToken);
+
             byte[] cipherText = aeadAes256CbcHmac256EncryptionAlgorithm.Encrypt(plainText);
 
             if (cipherText == null)
@@ -289,7 +272,12 @@
             byte[] cipherText = new byte[cipherTextWithTypeMarker.Length - 1];
             Buffer.BlockCopy(cipherTextWithTypeMarker, 1, cipherText, 0, cipherTextWithTypeMarker.Length - 1);
 
-            AeadAes256CbcHmac256EncryptionAlgorithm aeadAes256CbcHmac256EncryptionAlgorithm = await encryptionSettingForProperty.BuildEncryptionAlgorithmForSettingAsync(cancellationToken: cancellationToken);
+            AeadAes256CbcHmac256EncryptionAlgorithm aeadAes256CbcHmac256EncryptionAlgorithm = await encryptionSettingForProperty.BuildEncryptionAlgorithmForSettingAsync(
+                ifNoneMatchEtags: null,
+                shouldForceRefresh: false,
+                forceRefreshGatewayCache: false,
+                cancellationToken: cancellationToken);
+
             byte[] plainText = aeadAes256CbcHmac256EncryptionAlgorithm.Decrypt(cipherText);
 
             if (plainText == null)
@@ -359,24 +347,10 @@
                         throw new ArgumentException($"Invalid Encryption Setting for Property:{propertyName}. ");
                     }
 
-<<<<<<< HEAD
-                    AeadAes256CbcHmac256EncryptionAlgorithm aeadAes256CbcHmac256EncryptionAlgorithm = await settingsForProperty.BuildEncryptionAlgorithmForSettingAsync(
-                        ifNoneMatchEtags: null,
-                        shouldForceRefresh: false,
-                        forceRefreshGatewayCache: false,
-                        cancellationToken: cancellationToken);
-
-                    DecryptProperty(
-                        document,
-                        aeadAes256CbcHmac256EncryptionAlgorithm,
-                        propertyName,
-                        propertyValue);
-=======
                     await DecryptJTokenAsync(
                         propertyToDecrypt.Value,
                         settingsForProperty,
                         cancellationToken);
->>>>>>> 0640af37
                 }
             }
 
