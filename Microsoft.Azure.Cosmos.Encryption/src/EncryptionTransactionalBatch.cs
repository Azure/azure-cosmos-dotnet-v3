--- conflicted
+++ resolved
@@ -279,15 +279,11 @@
 
             List<TransactionalBatchOperationResult> decryptedTransactionalBatchOperationResults = new List<TransactionalBatchOperationResult>();
 
-<<<<<<< HEAD
             EncryptionDiagnosticsContent decryptDiagnostics = new EncryptionDiagnosticsContent();
             decryptDiagnostics.Begin();
             int propertiesDecryptedCount = 0;
 
-            for (int index = 0; index < response.Count; index++)
-=======
             foreach (TransactionalBatchOperationResult result in response)
->>>>>>> bfa18451
             {
                 if (response.IsSuccessStatusCode && result.ResourceStream != null)
                 {
@@ -297,16 +293,12 @@
                         operationDiagnostics: null,
                         cancellationToken);
 
-<<<<<<< HEAD
-                    result = new EncryptionTransactionalBatchOperationResult(response[index], decryptedStream);
+                    decryptedTransactionalBatchOperationResults.Add(new EncryptionTransactionalBatchOperationResult(result, decryptedStream));
                     propertiesDecryptedCount++;
-=======
-                    decryptedTransactionalBatchOperationResults.Add(new EncryptionTransactionalBatchOperationResult(result, decryptedStream));
                 }
                 else
                 {
                     decryptedTransactionalBatchOperationResults.Add(result);
->>>>>>> bfa18451
                 }
             }
 
