﻿//------------------------------------------------------------
// Copyright (c) Microsoft Corporation.  All rights reserved.
//------------------------------------------------------------

namespace Microsoft.Azure.Cosmos.Encryption
{
    using System;
    using System.Net;
    using System.Threading;
    using System.Threading.Tasks;
    using global::Azure;
    using Microsoft.Data.Encryption.Cryptography;

    internal sealed class EncryptionSettingForProperty
    {
        private readonly string databaseRid;

        private readonly EncryptionContainer encryptionContainer;

        public EncryptionSettingForProperty(
            string clientEncryptionKeyId,
            Data.Encryption.Cryptography.EncryptionType encryptionType,
            EncryptionContainer encryptionContainer,
            string databaseRid)
        {
            this.ClientEncryptionKeyId = string.IsNullOrEmpty(clientEncryptionKeyId) ? throw new ArgumentNullException(nameof(clientEncryptionKeyId)) : clientEncryptionKeyId;
            this.EncryptionType = encryptionType;
            this.encryptionContainer = encryptionContainer ?? throw new ArgumentNullException(nameof(encryptionContainer));
            this.databaseRid = string.IsNullOrEmpty(databaseRid) ? throw new ArgumentNullException(nameof(databaseRid)) : databaseRid;
        }

        public string ClientEncryptionKeyId { get; }

        public Data.Encryption.Cryptography.EncryptionType EncryptionType { get; }

        public async Task<AeadAes256CbcHmac256EncryptionAlgorithm> BuildEncryptionAlgorithmForSettingAsync(CancellationToken cancellationToken)
        {
            ClientEncryptionKeyProperties clientEncryptionKeyProperties = await this.encryptionContainer.EncryptionCosmosClient.GetClientEncryptionKeyPropertiesAsync(
                    clientEncryptionKeyId: this.ClientEncryptionKeyId,
                    encryptionContainer: this.encryptionContainer,
                    databaseRid: this.databaseRid,
                    ifNoneMatchEtag: null,
                    shouldForceRefresh: false,
                    cancellationToken: cancellationToken);

            ProtectedDataEncryptionKey protectedDataEncryptionKey;
            try
            {
                // we pull out the Encrypted Data Encryption Key and build the Protected Data Encryption key
                // Here a request is sent out to unwrap using the Master Key configured via the Key Encryption Key.
                protectedDataEncryptionKey = await this.BuildProtectedDataEncryptionKeyAsync(
                    clientEncryptionKeyProperties,
<<<<<<< HEAD
                    this.encryptionContainer.EncryptionCosmosClient.EncryptionKeyWrapProvider,
=======
>>>>>>> 63a846de
                    this.ClientEncryptionKeyId,
                    cancellationToken);
            }
            catch (RequestFailedException ex) when (ex.Status == (int)HttpStatusCode.Forbidden)
            {
                // The access to master key was probably revoked. Try to fetch the latest ClientEncryptionKeyProperties from the backend.
                // This will succeed provided the user has rewraped the Client Encryption Key with right set of meta data.
                // This is based on the AKV provider implementaion so we expect a RequestFailedException in case other providers are used in unwrap implementation.
                // first try to force refresh the local cache, we might have a stale cache.
                clientEncryptionKeyProperties = await this.encryptionContainer.EncryptionCosmosClient.GetClientEncryptionKeyPropertiesAsync(
                    clientEncryptionKeyId: this.ClientEncryptionKeyId,
                    encryptionContainer: this.encryptionContainer,
                    databaseRid: this.databaseRid,
                    ifNoneMatchEtag: null,
                    shouldForceRefresh: true,
                    cancellationToken: cancellationToken);

                try
                {
                    // try to build the ProtectedDataEncryptionKey. If it fails, try to force refresh the gateway cache and get the latest client encryption key.
                    protectedDataEncryptionKey = await this.BuildProtectedDataEncryptionKeyAsync(
                        clientEncryptionKeyProperties,
<<<<<<< HEAD
                        this.encryptionContainer.EncryptionCosmosClient.EncryptionKeyWrapProvider,
=======
>>>>>>> 63a846de
                        this.ClientEncryptionKeyId,
                        cancellationToken);
                }
                catch (RequestFailedException exOnRetry) when (exOnRetry.Status == (int)HttpStatusCode.Forbidden)
                {
                    // the gateway cache could be stale. Force refresh the gateway cache.
                    // bail out if this fails.
                    protectedDataEncryptionKey = await this.ForceRefreshGatewayCacheAndBuildProtectedDataEncryptionKeyAsync(
                        existingCekEtag: clientEncryptionKeyProperties.ETag,
<<<<<<< HEAD
=======
                        refreshRetriedOnException: exOnRetry,
>>>>>>> 63a846de
                        cancellationToken: cancellationToken);
                }
            }

            AeadAes256CbcHmac256EncryptionAlgorithm aeadAes256CbcHmac256EncryptionAlgorithm = new AeadAes256CbcHmac256EncryptionAlgorithm(
                   protectedDataEncryptionKey,
                   this.EncryptionType);

            return aeadAes256CbcHmac256EncryptionAlgorithm;
        }

        /// <summary>
        /// Helper function which force refreshes the gateway cache to fetch the latest client encryption key to build ProtectedDataEncryptionKey object for the encryption setting.
        /// </summary>
        /// <param name="existingCekEtag">Client encryption key etag to be passed, which is used as If-None-Match Etag for the request. </param>
        /// <param name="cancellationToken"> cacellation token. </param>
        /// <returns>ProtectedDataEncryptionKey object. </returns>
        private async Task<ProtectedDataEncryptionKey> ForceRefreshGatewayCacheAndBuildProtectedDataEncryptionKeyAsync(
            string existingCekEtag,
<<<<<<< HEAD
=======
            Exception refreshRetriedOnException,
>>>>>>> 63a846de
            CancellationToken cancellationToken)
        {
            ClientEncryptionKeyProperties clientEncryptionKeyProperties;
            try
            {
                // passing ifNoneMatchEtags results in request being sent out with IfNoneMatchEtag set in RequestOptions, this results in the Gateway cache getting force refreshed.
                // shouldForceRefresh is set to true so that we dont look up our client cache.
                clientEncryptionKeyProperties = await this.encryptionContainer.EncryptionCosmosClient.GetClientEncryptionKeyPropertiesAsync(
                    clientEncryptionKeyId: this.ClientEncryptionKeyId,
                    encryptionContainer: this.encryptionContainer,
                    databaseRid: this.databaseRid,
                    ifNoneMatchEtag: existingCekEtag,
                    shouldForceRefresh: true,
                    cancellationToken: cancellationToken);
            }
            catch (CosmosException ex)
            {
                // if there was a retry with ifNoneMatchEtags, the server will send back NotModified if the key resource has not been modified and is up to date.
                if (ex.StatusCode == HttpStatusCode.NotModified)
                {
                    // looks like the key was never rewrapped with a valid Key Encryption Key.
                    throw new EncryptionCosmosException(
                        $"The Client Encryption Key with key id:{this.ClientEncryptionKeyId} on database:{this.encryptionContainer.Database.Id} and container:{this.encryptionContainer.Id} , needs to be rewrapped with a valid Key Encryption Key using RewrapClientEncryptionKeyAsync. " +
<<<<<<< HEAD
                        $" The Key Encryption Key used to wrap the Client Encryption Key has been revoked: {ex.Message}." +
=======
                        $" The Key Encryption Key used to wrap the Client Encryption Key has been revoked: {refreshRetriedOnException.Message}. {ex.Message}." +
>>>>>>> 63a846de
                        $" Please refer to https://aka.ms/CosmosClientEncryption for more details. ",
                        HttpStatusCode.BadRequest,
                        int.Parse(Constants.IncorrectContainerRidSubStatus),
                        ex.ActivityId,
                        ex.RequestCharge,
                        ex.Diagnostics);
                }
                else
                {
                    throw;
                }
            }

            ProtectedDataEncryptionKey protectedDataEncryptionKey = await this.BuildProtectedDataEncryptionKeyAsync(
                clientEncryptionKeyProperties,
<<<<<<< HEAD
                this.encryptionContainer.EncryptionCosmosClient.EncryptionKeyWrapProvider,
=======
>>>>>>> 63a846de
                this.ClientEncryptionKeyId,
                cancellationToken);

            return protectedDataEncryptionKey;
        }

        private async Task<ProtectedDataEncryptionKey> BuildProtectedDataEncryptionKeyAsync(
            ClientEncryptionKeyProperties clientEncryptionKeyProperties,
<<<<<<< HEAD
            EncryptionKeyWrapProvider encryptionKeyWrapProvider,
=======
>>>>>>> 63a846de
            string keyId,
            CancellationToken cancellationToken)
        {
            if (await EncryptionCosmosClient.EncryptionKeyCacheSemaphore.WaitAsync(-1, cancellationToken))
            {
                try
                {
                    KeyEncryptionKey keyEncryptionKey = KeyEncryptionKey.GetOrCreate(
                        clientEncryptionKeyProperties.EncryptionKeyWrapMetadata.Name,
                        clientEncryptionKeyProperties.EncryptionKeyWrapMetadata.Value,
<<<<<<< HEAD
                        encryptionKeyWrapProvider.EncryptionKeyStoreProviderImpl);
=======
                        this.encryptionContainer.EncryptionCosmosClient.EncryptionKeyStoreProviderImpl);
>>>>>>> 63a846de

                    ProtectedDataEncryptionKey protectedDataEncryptionKey = ProtectedDataEncryptionKey.GetOrCreate(
                        keyId,
                        keyEncryptionKey,
                        clientEncryptionKeyProperties.WrappedDataEncryptionKey);

                    return protectedDataEncryptionKey;
                }
                finally
                {
                    EncryptionCosmosClient.EncryptionKeyCacheSemaphore.Release(1);
                }
            }

            throw new InvalidOperationException("Failed to build ProtectedDataEncryptionKey. ");
        }
    }
}<|MERGE_RESOLUTION|>--- conflicted
+++ resolved
@@ -50,10 +50,6 @@
                 // Here a request is sent out to unwrap using the Master Key configured via the Key Encryption Key.
                 protectedDataEncryptionKey = await this.BuildProtectedDataEncryptionKeyAsync(
                     clientEncryptionKeyProperties,
-<<<<<<< HEAD
-                    this.encryptionContainer.EncryptionCosmosClient.EncryptionKeyWrapProvider,
-=======
->>>>>>> 63a846de
                     this.ClientEncryptionKeyId,
                     cancellationToken);
             }
@@ -76,10 +72,6 @@
                     // try to build the ProtectedDataEncryptionKey. If it fails, try to force refresh the gateway cache and get the latest client encryption key.
                     protectedDataEncryptionKey = await this.BuildProtectedDataEncryptionKeyAsync(
                         clientEncryptionKeyProperties,
-<<<<<<< HEAD
-                        this.encryptionContainer.EncryptionCosmosClient.EncryptionKeyWrapProvider,
-=======
->>>>>>> 63a846de
                         this.ClientEncryptionKeyId,
                         cancellationToken);
                 }
@@ -89,10 +81,7 @@
                     // bail out if this fails.
                     protectedDataEncryptionKey = await this.ForceRefreshGatewayCacheAndBuildProtectedDataEncryptionKeyAsync(
                         existingCekEtag: clientEncryptionKeyProperties.ETag,
-<<<<<<< HEAD
-=======
                         refreshRetriedOnException: exOnRetry,
->>>>>>> 63a846de
                         cancellationToken: cancellationToken);
                 }
             }
@@ -112,10 +101,7 @@
         /// <returns>ProtectedDataEncryptionKey object. </returns>
         private async Task<ProtectedDataEncryptionKey> ForceRefreshGatewayCacheAndBuildProtectedDataEncryptionKeyAsync(
             string existingCekEtag,
-<<<<<<< HEAD
-=======
             Exception refreshRetriedOnException,
->>>>>>> 63a846de
             CancellationToken cancellationToken)
         {
             ClientEncryptionKeyProperties clientEncryptionKeyProperties;
@@ -139,11 +125,7 @@
                     // looks like the key was never rewrapped with a valid Key Encryption Key.
                     throw new EncryptionCosmosException(
                         $"The Client Encryption Key with key id:{this.ClientEncryptionKeyId} on database:{this.encryptionContainer.Database.Id} and container:{this.encryptionContainer.Id} , needs to be rewrapped with a valid Key Encryption Key using RewrapClientEncryptionKeyAsync. " +
-<<<<<<< HEAD
-                        $" The Key Encryption Key used to wrap the Client Encryption Key has been revoked: {ex.Message}." +
-=======
                         $" The Key Encryption Key used to wrap the Client Encryption Key has been revoked: {refreshRetriedOnException.Message}. {ex.Message}." +
->>>>>>> 63a846de
                         $" Please refer to https://aka.ms/CosmosClientEncryption for more details. ",
                         HttpStatusCode.BadRequest,
                         int.Parse(Constants.IncorrectContainerRidSubStatus),
@@ -159,10 +141,6 @@
 
             ProtectedDataEncryptionKey protectedDataEncryptionKey = await this.BuildProtectedDataEncryptionKeyAsync(
                 clientEncryptionKeyProperties,
-<<<<<<< HEAD
-                this.encryptionContainer.EncryptionCosmosClient.EncryptionKeyWrapProvider,
-=======
->>>>>>> 63a846de
                 this.ClientEncryptionKeyId,
                 cancellationToken);
 
@@ -171,10 +149,6 @@
 
         private async Task<ProtectedDataEncryptionKey> BuildProtectedDataEncryptionKeyAsync(
             ClientEncryptionKeyProperties clientEncryptionKeyProperties,
-<<<<<<< HEAD
-            EncryptionKeyWrapProvider encryptionKeyWrapProvider,
-=======
->>>>>>> 63a846de
             string keyId,
             CancellationToken cancellationToken)
         {
@@ -185,11 +159,7 @@
                     KeyEncryptionKey keyEncryptionKey = KeyEncryptionKey.GetOrCreate(
                         clientEncryptionKeyProperties.EncryptionKeyWrapMetadata.Name,
                         clientEncryptionKeyProperties.EncryptionKeyWrapMetadata.Value,
-<<<<<<< HEAD
-                        encryptionKeyWrapProvider.EncryptionKeyStoreProviderImpl);
-=======
                         this.encryptionContainer.EncryptionCosmosClient.EncryptionKeyStoreProviderImpl);
->>>>>>> 63a846de
 
                     ProtectedDataEncryptionKey protectedDataEncryptionKey = ProtectedDataEncryptionKey.GetOrCreate(
                         keyId,
