--- conflicted
+++ resolved
@@ -771,10 +771,7 @@
             throw new NotImplementedException();
         }
 #endif
-<<<<<<< HEAD
-=======
-
->>>>>>> 4d9da410
+
         /// <summary>
         /// This function handles the scenario where a container is deleted(say from different Client) and recreated with same Id but with different client encryption policy.
         /// The idea is to have the container Rid cached and sent out as part of RequestOptions with Container Rid set in "x-ms-cosmos-intended-collection-rid" header.
@@ -985,18 +982,11 @@
                 {
                     throw new NotSupportedException($"The number of partition keys passed in the query exceeds the number of keys initialized on the container. Container Id : {this.Id}");
                 }
-<<<<<<< HEAD
-                bool isPkEncrypted = false;
-
-                // partitionKeyBuilder expects the paths and values to be in same order.
-                for(counter = 0; counter < jArray.Count(); counter++)
-=======
 
                 bool isPkEncrypted = false;
 
                 // partitionKeyBuilder expects the paths and values to be in same order.
                 for (counter = 0; counter < jArray.Count(); counter++)
->>>>>>> 4d9da410
                 {
                     string path = encryptionSettings.PartitionKeyPaths[counter];
 
