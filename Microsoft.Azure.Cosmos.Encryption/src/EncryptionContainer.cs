﻿//------------------------------------------------------------
// Copyright (c) Microsoft Corporation.  All rights reserved.
//------------------------------------------------------------

namespace Microsoft.Azure.Cosmos.Encryption
{
    using System;
    using System.Collections.Generic;
    using System.IO;
    using System.Linq;
    using System.Net;
    using System.Threading;
    using System.Threading.Tasks;
    using Microsoft.Azure.Cosmos;
    using Newtonsoft.Json.Linq;

    internal sealed class EncryptionContainer : Container
    {
        private readonly AsyncCache<string, EncryptionSettings> encryptionSettingsByContainerName;

        /// <summary>
        /// Initializes a new instance of the <see cref="EncryptionContainer"/> class.
        /// All the operations / requests for exercising client-side encryption functionality need to be made using this EncryptionContainer instance.
        /// </summary>
        /// <param name="container">Regular cosmos container.</param>
        /// <param name="encryptionCosmosClient"> Cosmos Client configured with Encryption.</param>
        public EncryptionContainer(
            Container container,
            EncryptionCosmosClient encryptionCosmosClient)
        {
            this.Container = container ?? throw new ArgumentNullException(nameof(container));
            this.EncryptionCosmosClient = encryptionCosmosClient ?? throw new ArgumentNullException(nameof(container));
            this.ResponseFactory = this.Database.Client.ResponseFactory;
            this.CosmosSerializer = this.Database.Client.ClientOptions.Serializer;
            this.encryptionSettingsByContainerName = new AsyncCache<string, EncryptionSettings>();
        }

        public CosmosSerializer CosmosSerializer { get; }

        public CosmosResponseFactory ResponseFactory { get; }

        public EncryptionCosmosClient EncryptionCosmosClient { get; }

        public override string Id => this.Container.Id;

        public override Conflicts Conflicts => this.Container.Conflicts;

        public override Scripts.Scripts Scripts => this.Container.Scripts;

        public override Database Database => this.Container.Database;

        internal Container Container { get; }

        public override async Task<ItemResponse<T>> CreateItemAsync<T>(
            T item,
            PartitionKey? partitionKey = null,
            ItemRequestOptions requestOptions = null,
            CancellationToken cancellationToken = default)
        {
            if (item == null)
            {
                throw new ArgumentNullException(nameof(item));
            }

            if (partitionKey == null)
            {
                throw new NotSupportedException($"{nameof(partitionKey)} cannot be null for operations using {nameof(EncryptionContainer)}.");
            }

            ResponseMessage responseMessage;
            using (Stream itemStream = this.CosmosSerializer.ToStream<T>(item))
            {
                responseMessage = await this.CreateItemHelperAsync(
                    itemStream,
                    partitionKey.Value,
                    requestOptions,
                    cancellationToken);
            }

            return this.ResponseFactory.CreateItemResponse<T>(responseMessage);
        }

        public override async Task<ResponseMessage> CreateItemStreamAsync(
            Stream streamPayload,
            PartitionKey partitionKey,
            ItemRequestOptions requestOptions = null,
            CancellationToken cancellationToken = default)
        {
            if (streamPayload == null)
            {
                throw new ArgumentNullException(nameof(streamPayload));
            }

            return await this.CreateItemHelperAsync(
                streamPayload,
                partitionKey,
                requestOptions,
                cancellationToken);
        }

        public override async Task<ItemResponse<T>> DeleteItemAsync<T>(
            string id,
            PartitionKey partitionKey,
            ItemRequestOptions requestOptions = null,
            CancellationToken cancellationToken = default)
        {
            EncryptionSettings encryptionSettings = await this.GetOrUpdateEncryptionSettingsFromCacheAsync(obsoleteEncryptionSettings: null, cancellationToken: cancellationToken);

            id = await this.CheckIfIdIsEncryptedAndGetEncryptedIdAsync(id, encryptionSettings, cancellationToken);
            (partitionKey, _) = await this.CheckIfPkIsEncryptedAndGetEncryptedPkAsync(partitionKey, encryptionSettings, cancellationToken);

            return await this.Container.DeleteItemAsync<T>(
                id,
                partitionKey,
                requestOptions,
                cancellationToken);
        }

        public override Task<ResponseMessage> DeleteItemStreamAsync(
            string id,
            PartitionKey partitionKey,
            ItemRequestOptions requestOptions = null,
            CancellationToken cancellationToken = default)
        {
            return this.Container.DeleteItemStreamAsync(
                id,
                partitionKey,
                requestOptions,
                cancellationToken);
        }

        public override async Task<ItemResponse<T>> ReadItemAsync<T>(
            string id,
            PartitionKey partitionKey,
            ItemRequestOptions requestOptions = null,
            CancellationToken cancellationToken = default)
        {
            ResponseMessage responseMessage = await this.ReadItemHelperAsync(
                id,
                partitionKey,
                requestOptions,
                cancellationToken);

            return this.ResponseFactory.CreateItemResponse<T>(responseMessage);
        }

        public override async Task<ResponseMessage> ReadItemStreamAsync(
            string id,
            PartitionKey partitionKey,
            ItemRequestOptions requestOptions = null,
            CancellationToken cancellationToken = default)
        {
            return await this.ReadItemHelperAsync(
                id,
                partitionKey,
                requestOptions,
                cancellationToken);
        }

        public override async Task<ItemResponse<T>> ReplaceItemAsync<T>(
            T item,
            string id,
            PartitionKey? partitionKey = null,
            ItemRequestOptions requestOptions = null,
            CancellationToken cancellationToken = default)
        {
            if (id == null)
            {
                throw new ArgumentNullException(nameof(id));
            }

            if (item == null)
            {
                throw new ArgumentNullException(nameof(item));
            }

            if (partitionKey == null)
            {
                throw new NotSupportedException($"{nameof(partitionKey)} cannot be null for operations using {nameof(EncryptionContainer)}.");
            }

            ResponseMessage responseMessage;

            using (Stream itemStream = this.CosmosSerializer.ToStream<T>(item))
            {
                responseMessage = await this.ReplaceItemHelperAsync(
                    itemStream,
                    id,
                    partitionKey.Value,
                    requestOptions,
                    cancellationToken);
            }

            return this.ResponseFactory.CreateItemResponse<T>(responseMessage);
        }

        public override async Task<ResponseMessage> ReplaceItemStreamAsync(
            Stream streamPayload,
            string id,
            PartitionKey partitionKey,
            ItemRequestOptions requestOptions = null,
            CancellationToken cancellationToken = default)
        {
            if (id == null)
            {
                throw new ArgumentNullException(nameof(id));
            }

            if (streamPayload == null)
            {
                throw new ArgumentNullException(nameof(streamPayload));
            }

            return await this.ReplaceItemHelperAsync(
                streamPayload,
                id,
                partitionKey,
                requestOptions,
                cancellationToken);
        }

        public override async Task<ItemResponse<T>> UpsertItemAsync<T>(
            T item,
            PartitionKey? partitionKey = null,
            ItemRequestOptions requestOptions = null,
            CancellationToken cancellationToken = default)
        {
            if (item == null)
            {
                throw new ArgumentNullException(nameof(item));
            }

            if (partitionKey == null)
            {
                throw new NotSupportedException($"{nameof(partitionKey)} cannot be null for operations using {nameof(EncryptionContainer)}.");
            }

            ResponseMessage responseMessage;

            using (Stream itemStream = this.CosmosSerializer.ToStream<T>(item))
            {
                responseMessage = await this.UpsertItemHelperAsync(
                    itemStream,
                    partitionKey.Value,
                    requestOptions,
                    cancellationToken);
            }

            return this.ResponseFactory.CreateItemResponse<T>(responseMessage);
        }

        public override async Task<ResponseMessage> UpsertItemStreamAsync(
            Stream streamPayload,
            PartitionKey partitionKey,
            ItemRequestOptions requestOptions = null,
            CancellationToken cancellationToken = default)
        {
            if (streamPayload == null)
            {
                throw new ArgumentNullException(nameof(streamPayload));
            }

            return await this.UpsertItemHelperAsync(
                streamPayload,
                partitionKey,
                requestOptions,
                cancellationToken);
        }

        public override TransactionalBatch CreateTransactionalBatch(
            PartitionKey partitionKey)
        {
            EncryptionSettings encryptionSettings = this.GetOrUpdateEncryptionSettingsFromCacheAsync(
                obsoleteEncryptionSettings: null,
                cancellationToken: default)
                .ConfigureAwait(false)
                .GetAwaiter()
                .GetResult();

            (partitionKey, _) = this.CheckIfPkIsEncryptedAndGetEncryptedPkAsync(partitionKey: partitionKey, encryptionSettings: encryptionSettings, cancellationToken: default)
                .ConfigureAwait(false)
                .GetAwaiter()
                .GetResult();

            return new EncryptionTransactionalBatch(
                this.Container.CreateTransactionalBatch(partitionKey),
                this,
                this.CosmosSerializer);
        }

        public override Task<ContainerResponse> DeleteContainerAsync(
            ContainerRequestOptions requestOptions = null,
            CancellationToken cancellationToken = default)
        {
            return this.Container.DeleteContainerAsync(
                requestOptions,
                cancellationToken);
        }

        public override Task<ResponseMessage> DeleteContainerStreamAsync(
            ContainerRequestOptions requestOptions = null,
            CancellationToken cancellationToken = default)
        {
            return this.Container.DeleteContainerStreamAsync(
                requestOptions,
                cancellationToken);
        }

        public override ChangeFeedProcessorBuilder GetChangeFeedEstimatorBuilder(
            string processorName,
            ChangesEstimationHandler estimationDelegate,
            TimeSpan? estimationPeriod = null)
        {
            return this.Container.GetChangeFeedEstimatorBuilder(
                processorName,
                estimationDelegate,
                estimationPeriod);
        }

        public override IOrderedQueryable<T> GetItemLinqQueryable<T>(
            bool allowSynchronousQueryExecution = false,
            string continuationToken = null,
            QueryRequestOptions requestOptions = null,
            CosmosLinqSerializerOptions linqSerializerOptions = null)
        {
            return this.Container.GetItemLinqQueryable<T>(
                allowSynchronousQueryExecution,
                continuationToken,
                requestOptions,
                linqSerializerOptions);
        }

        public override FeedIterator<T> GetItemQueryIterator<T>(
            QueryDefinition queryDefinition,
            string continuationToken = null,
            QueryRequestOptions requestOptions = null)
        {
            return new EncryptionFeedIterator<T>(
                (EncryptionFeedIterator)this.GetItemQueryStreamIterator(
                    queryDefinition,
                    continuationToken,
                    requestOptions),
                this.ResponseFactory);
        }

        public override FeedIterator<T> GetItemQueryIterator<T>(
            string queryText = null,
            string continuationToken = null,
            QueryRequestOptions requestOptions = null)
        {
            return new EncryptionFeedIterator<T>(
                (EncryptionFeedIterator)this.GetItemQueryStreamIterator(
                    queryText,
                    continuationToken,
                    requestOptions),
                this.ResponseFactory);
        }

        public override Task<ContainerResponse> ReadContainerAsync(
            ContainerRequestOptions requestOptions = null,
            CancellationToken cancellationToken = default)
        {
            return this.Container.ReadContainerAsync(
                requestOptions,
                cancellationToken);
        }

        public override Task<ResponseMessage> ReadContainerStreamAsync(
            ContainerRequestOptions requestOptions = null,
            CancellationToken cancellationToken = default)
        {
            return this.Container.ReadContainerStreamAsync(
                requestOptions,
                cancellationToken);
        }

        public override Task<int?> ReadThroughputAsync(
            CancellationToken cancellationToken = default)
        {
            return this.Container.ReadThroughputAsync(cancellationToken);
        }

        public override Task<ThroughputResponse> ReadThroughputAsync(
            RequestOptions requestOptions,
            CancellationToken cancellationToken = default)
        {
            return this.Container.ReadThroughputAsync(
                requestOptions,
                cancellationToken);
        }

        public override Task<ContainerResponse> ReplaceContainerAsync(
            ContainerProperties containerProperties,
            ContainerRequestOptions requestOptions = null,
            CancellationToken cancellationToken = default)
        {
            return this.Container.ReplaceContainerAsync(
                containerProperties,
                requestOptions,
                cancellationToken);
        }

        public override Task<ResponseMessage> ReplaceContainerStreamAsync(
            ContainerProperties containerProperties,
            ContainerRequestOptions requestOptions = null,
            CancellationToken cancellationToken = default)
        {
            return this.Container.ReplaceContainerStreamAsync(
                containerProperties,
                requestOptions,
                cancellationToken);
        }

        public override Task<ThroughputResponse> ReplaceThroughputAsync(
            int throughput,
            RequestOptions requestOptions = null,
            CancellationToken cancellationToken = default)
        {
            return this.Container.ReplaceThroughputAsync(
                throughput,
                requestOptions,
                cancellationToken);
        }

        public override FeedIterator GetItemQueryStreamIterator(
            QueryDefinition queryDefinition,
            string continuationToken = null,
            QueryRequestOptions requestOptions = null)
        {
            QueryRequestOptions clonedRequestOptions = requestOptions != null ? (QueryRequestOptions)requestOptions.ShallowCopy() : new QueryRequestOptions();

            return new EncryptionFeedIterator(
                this,
                queryDefinition,
                continuationToken,
                clonedRequestOptions);
        }

        public override FeedIterator GetItemQueryStreamIterator(
            string queryText = null,
            string continuationToken = null,
            QueryRequestOptions requestOptions = null)
        {
            QueryRequestOptions clonedRequestOptions = requestOptions != null ? (QueryRequestOptions)requestOptions.ShallowCopy() : new QueryRequestOptions();

            return new EncryptionFeedIterator(
                this,
                queryText,
                continuationToken,
                clonedRequestOptions);
        }

        public override Task<ThroughputResponse> ReplaceThroughputAsync(
            ThroughputProperties throughputProperties,
            RequestOptions requestOptions = null,
            CancellationToken cancellationToken = default)
        {
            return this.Container.ReplaceThroughputAsync(
                throughputProperties,
                requestOptions,
                cancellationToken);
        }

        public override Task<IReadOnlyList<FeedRange>> GetFeedRangesAsync(
            CancellationToken cancellationToken = default)
        {
            return this.Container.GetFeedRangesAsync(cancellationToken);
        }

        public override ChangeFeedEstimator GetChangeFeedEstimator(
            string processorName,
            Container leaseContainer)
        {
            return this.Container.GetChangeFeedEstimator(processorName, leaseContainer);
        }

        public override FeedIterator GetChangeFeedStreamIterator(
            ChangeFeedStartFrom changeFeedStartFrom,
            ChangeFeedMode changeFeedMode,
            ChangeFeedRequestOptions changeFeedRequestOptions = null)
        {
            ChangeFeedRequestOptions clonedchangeFeedRequestOptions = changeFeedRequestOptions != null
                ? (ChangeFeedRequestOptions)changeFeedRequestOptions.ShallowCopy()
                : new ChangeFeedRequestOptions();

            return new EncryptionFeedIterator(
                this,
                changeFeedStartFrom,
                changeFeedMode,
                clonedchangeFeedRequestOptions);
        }

        public override FeedIterator<T> GetChangeFeedIterator<T>(
            ChangeFeedStartFrom changeFeedStartFrom,
            ChangeFeedMode changeFeedMode,
            ChangeFeedRequestOptions changeFeedRequestOptions = null)
        {
            return new EncryptionFeedIterator<T>(
                (EncryptionFeedIterator)this.GetChangeFeedStreamIterator(
                    changeFeedStartFrom,
                    changeFeedMode,
                    changeFeedRequestOptions),
                this.ResponseFactory);
        }

        public async override Task<ItemResponse<T>> PatchItemAsync<T>(
            string id,
            PartitionKey partitionKey,
            IReadOnlyList<PatchOperation> patchOperations,
            PatchItemRequestOptions requestOptions = null,
            CancellationToken cancellationToken = default)
        {
            ResponseMessage responseMessage = await this.PatchItemStreamAsync(
                id,
                partitionKey,
                patchOperations,
                requestOptions,
                cancellationToken);

            return this.ResponseFactory.CreateItemResponse<T>(responseMessage);
        }

        public async override Task<ResponseMessage> PatchItemStreamAsync(
            string id,
            PartitionKey partitionKey,
            IReadOnlyList<PatchOperation> patchOperations,
            PatchItemRequestOptions requestOptions = null,
            CancellationToken cancellationToken = default)
        {
            if (string.IsNullOrWhiteSpace(id))
            {
                throw new ArgumentNullException(nameof(id));
            }

            if (partitionKey == null)
            {
                throw new ArgumentNullException(nameof(partitionKey));
            }

            if (patchOperations == null ||
                !patchOperations.Any())
            {
                throw new ArgumentNullException(nameof(patchOperations));
            }

            ResponseMessage responseMessage = await this.PatchItemHelperAsync(
                    id,
                    partitionKey,
                    patchOperations,
                    requestOptions,
                    cancellationToken);

            return responseMessage;
        }

        public override ChangeFeedProcessorBuilder GetChangeFeedProcessorBuilder<T>(
            string processorName,
            ChangesHandler<T> onChangesDelegate)
        {
            return this.Container.GetChangeFeedProcessorBuilder(
                processorName,
                async (
                    IReadOnlyCollection<JObject> documents,
                    CancellationToken cancellationToken) =>
                {
                    List<T> decryptedItems = await this.DecryptChangeFeedDocumentsAsync<T>(
                        documents,
                        cancellationToken);

                    // Call the original passed in delegate
                    await onChangesDelegate(decryptedItems, cancellationToken);
                });
        }

        public override ChangeFeedProcessorBuilder GetChangeFeedProcessorBuilder<T>(
            string processorName,
            ChangeFeedHandler<T> onChangesDelegate)
        {
            return this.Container.GetChangeFeedProcessorBuilder(
                processorName,
                async (
                    ChangeFeedProcessorContext context,
                    IReadOnlyCollection<JObject> documents,
                    CancellationToken cancellationToken) =>
                {
                    List<T> decryptedItems = await this.DecryptChangeFeedDocumentsAsync<T>(
                        documents,
                        cancellationToken);

                    // Call the original passed in delegate
                    await onChangesDelegate(context, decryptedItems, cancellationToken);
                });
        }

        public override ChangeFeedProcessorBuilder GetChangeFeedProcessorBuilderWithManualCheckpoint<T>(
            string processorName,
            ChangeFeedHandlerWithManualCheckpoint<T> onChangesDelegate)
        {
            return this.Container.GetChangeFeedProcessorBuilderWithManualCheckpoint(
                processorName,
                async (
                    ChangeFeedProcessorContext context,
                    IReadOnlyCollection<JObject> documents,
                    Func<Task> tryCheckpointAsync,
                    CancellationToken cancellationToken) =>
                {
                    List<T> decryptedItems = await this.DecryptChangeFeedDocumentsAsync<T>(
                        documents,
                        cancellationToken);

                    // Call the original passed in delegate
                    await onChangesDelegate(context, decryptedItems, tryCheckpointAsync, cancellationToken);
                });
        }

        public override ChangeFeedProcessorBuilder GetChangeFeedProcessorBuilder(
            string processorName,
            ChangeFeedStreamHandler onChangesDelegate)
        {
            return this.Container.GetChangeFeedProcessorBuilder(
                processorName,
                async (
                    ChangeFeedProcessorContext context,
                    Stream changes,
                    CancellationToken cancellationToken) =>
                {
                    EncryptionSettings encryptionSettings = await this.GetOrUpdateEncryptionSettingsFromCacheAsync(
                        obsoleteEncryptionSettings: null,
                        cancellationToken: cancellationToken);

                    Stream decryptedChanges = await EncryptionProcessor.DeserializeAndDecryptResponseAsync(
                        changes,
                        encryptionSettings,
                        operationDiagnostics: null,
                        cancellationToken);

                    // Call the original passed in delegate
                    await onChangesDelegate(context, decryptedChanges, cancellationToken);
                });
        }

        public override ChangeFeedProcessorBuilder GetChangeFeedProcessorBuilderWithManualCheckpoint(
            string processorName,
            ChangeFeedStreamHandlerWithManualCheckpoint onChangesDelegate)
        {
            return this.Container.GetChangeFeedProcessorBuilderWithManualCheckpoint(
                processorName,
                async (
                    ChangeFeedProcessorContext context,
                    Stream changes,
                    Func<Task> tryCheckpointAsync,
                    CancellationToken cancellationToken) =>
                {
                    EncryptionSettings encryptionSettings = await this.GetOrUpdateEncryptionSettingsFromCacheAsync(
                        obsoleteEncryptionSettings: null,
                        cancellationToken: cancellationToken);

                    Stream decryptedChanges = await EncryptionProcessor.DeserializeAndDecryptResponseAsync(
                        changes,
                        encryptionSettings,
                        operationDiagnostics: null,
                        cancellationToken);

                    // Call the original passed in delegate
                    await onChangesDelegate(context, decryptedChanges, tryCheckpointAsync, cancellationToken);
                });
        }

        public override Task<ResponseMessage> ReadManyItemsStreamAsync(
            IReadOnlyList<(string id, PartitionKey partitionKey)> items,
            ReadManyRequestOptions readManyRequestOptions = null,
            CancellationToken cancellationToken = default)
        {
            return this.ReadManyItemsHelperAsync(
                items,
                readManyRequestOptions,
                cancellationToken);
        }

        public override async Task<FeedResponse<T>> ReadManyItemsAsync<T>(
            IReadOnlyList<(string id, PartitionKey partitionKey)> items,
            ReadManyRequestOptions readManyRequestOptions = null,
            CancellationToken cancellationToken = default)
        {
            ResponseMessage responseMessage = await this.ReadManyItemsHelperAsync(
                items,
                readManyRequestOptions,
                cancellationToken);

            return this.ResponseFactory.CreateItemFeedResponse<T>(responseMessage);
        }

        public async Task<EncryptionSettings> GetOrUpdateEncryptionSettingsFromCacheAsync(
            EncryptionSettings obsoleteEncryptionSettings,
            CancellationToken cancellationToken)
        {
            return await this.encryptionSettingsByContainerName.GetAsync(
                this.Id,
                obsoleteValue: obsoleteEncryptionSettings,
                singleValueInitFunc: () => EncryptionSettings.CreateAsync(this, cancellationToken),
                cancellationToken: cancellationToken);
        }

<<<<<<< HEAD
=======
        public override FeedIterator GetItemQueryStreamIterator(
            FeedRange feedRange,
            QueryDefinition queryDefinition,
            string continuationToken,
            QueryRequestOptions requestOptions = null)
        {
            QueryRequestOptions clonedRequestOptions = requestOptions != null ? (QueryRequestOptions)requestOptions.ShallowCopy() : new QueryRequestOptions();

            return new EncryptionFeedIterator(
                this,
                feedRange,
                queryDefinition,
                continuationToken,
                clonedRequestOptions);
        }

        public override FeedIterator<T> GetItemQueryIterator<T>(
            FeedRange feedRange,
            QueryDefinition queryDefinition,
            string continuationToken = null,
            QueryRequestOptions requestOptions = null)
        {
            return new EncryptionFeedIterator<T>(
                (EncryptionFeedIterator)this.GetItemQueryStreamIterator(
                    feedRange,
                    queryDefinition,
                    continuationToken,
                    requestOptions),
                this.ResponseFactory);
        }

#if ENCRYPTIONPREVIEW
        public override async Task<ResponseMessage> DeleteAllItemsByPartitionKeyStreamAsync(
            Cosmos.PartitionKey partitionKey,
            RequestOptions requestOptions = null,
            CancellationToken cancellationToken = default)
        {
            EncryptionSettings encryptionSettings = await this.GetOrUpdateEncryptionSettingsFromCacheAsync(obsoleteEncryptionSettings: null, cancellationToken: cancellationToken);

            (partitionKey, _) = await this.CheckIfPkIsEncryptedAndGetEncryptedPkAsync(partitionKey, encryptionSettings, cancellationToken);

            return await this.Container.DeleteAllItemsByPartitionKeyStreamAsync(
                partitionKey,
                requestOptions,
                cancellationToken);
        }

        public override Task<IEnumerable<string>> GetPartitionKeyRangesAsync(
            FeedRange feedRange,
            CancellationToken cancellationToken = default)
        {
            return this.Container.GetPartitionKeyRangesAsync(feedRange, cancellationToken);
        }
#endif

>>>>>>> 63a846de
        /// <summary>
        /// This function handles the scenario where a container is deleted(say from different Client) and recreated with same Id but with different client encryption policy.
        /// The idea is to have the container Rid cached and sent out as part of RequestOptions with Container Rid set in "x-ms-cosmos-intended-collection-rid" header.
        /// So when the container being referenced here gets recreated we would end up with a stale encryption settings and container Rid and this would result in BadRequest( and a substatus 1024).
        /// This would allow us to refresh the encryption settings and Container Rid, on the premise that the container recreated could possibly be configured with a new encryption policy.
        /// </summary>
        /// <param name="responseMessage"> Response message to validate. </param>
        /// <param name="encryptionSettings"> Current cached encryption settings to refresh if required. </param>
        /// <param name="encryptionDiagnosticsContext"> Encryption specific diagnostics. </param>
        /// <param name="cancellationToken"> Cancellation token. </param>
        internal async Task ThrowIfRequestNeedsARetryPostPolicyRefreshAsync(
            ResponseMessage responseMessage,
            EncryptionSettings encryptionSettings,
            EncryptionDiagnosticsContext encryptionDiagnosticsContext,
            CancellationToken cancellationToken)
        {
<<<<<<< HEAD
            if (responseMessage.StatusCode == HttpStatusCode.BadRequest &&
                string.Equals(responseMessage.Headers.Get(Constants.SubStatusHeader), Constants.IncorrectContainerRidSubStatus))
            {
                // get the latest encryption settings.
                await this.GetOrUpdateEncryptionSettingsFromCacheAsync(
                   obsoleteEncryptionSettings: encryptionSettings,
                   cancellationToken: cancellationToken);
=======
            string subStatusCode = responseMessage.Headers.Get(Constants.SubStatusHeader);
            bool isPartitionKeyMismatch = string.Equals(subStatusCode, Constants.PartitionKeyMismatch);
            bool isContainerRidIncorrect = string.Equals(subStatusCode, Constants.IncorrectContainerRidSubStatus);

            // if the partition key check is done before container rid check.
            if (responseMessage.StatusCode == HttpStatusCode.BadRequest && (isContainerRidIncorrect || isPartitionKeyMismatch))
            {
                // The below code avoids unneccessary force refresh of encryption settings if wrong partition key was passed and the PartitionKeyMismatch was not
                // due to us not encrypting the partition key because of incorrect cached policy.
                if (isPartitionKeyMismatch && encryptionSettings.PartitionKeyPaths.Any())
                {
                    EncryptionSettingForProperty encryptionSettingForProperty = null;
                    foreach (string path in encryptionSettings.PartitionKeyPaths)
                    {
                        string partitionKeyPath = path.Split('/')[1];
                        encryptionSettingForProperty = encryptionSettings.GetEncryptionSettingForProperty(partitionKeyPath);

                        // break on first path encountered.
                        if (encryptionSettingForProperty != null)
                        {
                            break;
                        }
                    }

                    // if none of the paths were part of encryption policy
                    if (encryptionSettingForProperty == null)
                    {
                        return;
                    }
                }

                string currentContainerRid = encryptionSettings.ContainerRidValue;

                // either way we cannot be sure if PartitionKeyMismatch was to due us using an invalid setting or we did not encrypt it.
                // get the latest encryption settings.
                EncryptionSettings updatedEncryptionSettings = await this.GetOrUpdateEncryptionSettingsFromCacheAsync(
                    obsoleteEncryptionSettings: encryptionSettings,
                    cancellationToken: cancellationToken);

                string containerRidPostSettingsUpdate = updatedEncryptionSettings.ContainerRidValue;

                // gets returned back due to PartitionKeyMismatch.(in case of batch looks like the container rid check gets done first)
                // if the container was not recreated, so policy has not changed, just return the original response.
                if (currentContainerRid == containerRidPostSettingsUpdate)
                {
                    return;
                }
>>>>>>> 63a846de

                if (encryptionDiagnosticsContext == null)
                {
                    throw new ArgumentNullException(nameof(encryptionDiagnosticsContext));
                }

                encryptionDiagnosticsContext.AddEncryptionDiagnosticsToResponseMessage(responseMessage);

                throw new EncryptionCosmosException(
                    "Operation has failed due to a possible mismatch in Client Encryption Policy configured on the container. Retrying may fix the issue. Please refer to https://aka.ms/CosmosClientEncryption for more details. " + responseMessage.ErrorMessage,
                    HttpStatusCode.BadRequest,
                    int.Parse(Constants.IncorrectContainerRidSubStatus),
                    responseMessage.Headers.ActivityId,
                    responseMessage.Headers.RequestCharge,
                    responseMessage.Diagnostics);
            }
        }

        internal async Task<List<PatchOperation>> EncryptPatchOperationsAsync(
            IReadOnlyList<PatchOperation> patchOperations,
            EncryptionSettings encryptionSettings,
            EncryptionDiagnosticsContext operationDiagnostics,
            CancellationToken cancellationToken = default)
        {
            List<PatchOperation> encryptedPatchOperations = new List<PatchOperation>(patchOperations.Count);
            operationDiagnostics.Begin(Constants.DiagnosticsEncryptOperation);
            int propertiesEncryptedCount = 0;

            foreach (PatchOperation patchOperation in patchOperations)
            {
                if (patchOperation.OperationType == PatchOperationType.Remove)
                {
                    encryptedPatchOperations.Add(patchOperation);
                    continue;
                }

                if (string.IsNullOrWhiteSpace(patchOperation.Path) || patchOperation.Path[0] != '/')
                {
                    throw new ArgumentException($"Invalid path '{patchOperation.Path}'.");
                }

                // get the top level path's encryption setting.
                EncryptionSettingForProperty encryptionSettingForProperty = encryptionSettings.GetEncryptionSettingForProperty(
                    patchOperation.Path.Split('/')[1]);

                // non-encrypted path
                if (encryptionSettingForProperty == null)
                {
                    encryptedPatchOperations.Add(patchOperation);
                    continue;
                }
                else if (patchOperation.OperationType == PatchOperationType.Increment)
                {
                    throw new InvalidOperationException($"Increment patch operation is not allowed for encrypted path '{patchOperation.Path}'.");
                }

                if (!patchOperation.TrySerializeValueParameter(this.CosmosSerializer, out Stream valueParam))
                {
                    throw new ArgumentException($"Cannot serialize value parameter for operation: {patchOperation.OperationType}, path: {patchOperation.Path}.");
                }

                Stream encryptedPropertyValue = await EncryptionProcessor.EncryptValueStreamAsync(
                    valueStreamToEncrypt: valueParam,
                    encryptionSettingForProperty: encryptionSettingForProperty,
                    shouldEscape: patchOperation.Path.Split('/')[1] == "id",
                    cancellationToken: cancellationToken);

                propertiesEncryptedCount++;

                switch (patchOperation.OperationType)
                {
                    case PatchOperationType.Add:
                        encryptedPatchOperations.Add(PatchOperation.Add(patchOperation.Path, encryptedPropertyValue));
                        break;

                    case PatchOperationType.Replace:
                        encryptedPatchOperations.Add(PatchOperation.Replace(patchOperation.Path, encryptedPropertyValue));
                        break;

                    case PatchOperationType.Set:
                        encryptedPatchOperations.Add(PatchOperation.Set(patchOperation.Path, encryptedPropertyValue));
                        break;

                    default:
                        throw new NotSupportedException(nameof(patchOperation.OperationType));
                }
            }

            operationDiagnostics?.End(propertiesEncryptedCount);
            return encryptedPatchOperations;
        }

        internal async Task<string> CheckIfIdIsEncryptedAndGetEncryptedIdAsync(
            string id,
            EncryptionSettings encryptionSettings,
            CancellationToken cancellationToken)
        {
            if (!encryptionSettings.PropertiesToEncrypt.Any() || string.IsNullOrEmpty(id))
            {
                return id;
            }

            EncryptionSettingForProperty encryptionSettingForProperty = encryptionSettings.GetEncryptionSettingForProperty("id");

            if (encryptionSettingForProperty == null)
            {
                return id;
            }

            Stream valueStream = this.CosmosSerializer.ToStream(id);

            Stream encryptedIdStream = await EncryptionProcessor.EncryptValueStreamAsync(
                valueStreamToEncrypt: valueStream,
                encryptionSettingForProperty: encryptionSettingForProperty,
                shouldEscape: true,
                cancellationToken: cancellationToken);
            using (StreamReader reader = new StreamReader(encryptedIdStream))
            {
                string encryptedId = await reader.ReadToEndAsync();
                return JToken.Parse(encryptedId).ToString();
            }
        }

        internal async Task<(PartitionKey, bool)> CheckIfPkIsEncryptedAndGetEncryptedPkAsync(
            PartitionKey partitionKey,
            EncryptionSettings encryptionSettings,
            CancellationToken cancellationToken)
        {
            if (!encryptionSettings.PartitionKeyPaths.Any() || !encryptionSettings.PropertiesToEncrypt.Any() || partitionKey == null || (partitionKey != null && (partitionKey == PartitionKey.None || partitionKey == PartitionKey.Null)))
            {
                return (partitionKey, false);
            }

            EncryptionSettingForProperty encryptionSettingForProperty;

            JArray jArray = JArray.Parse(partitionKey.ToString());

#if ENCRYPTIONPREVIEW
            if (jArray.Count > 1)
            {
                int i = 0;
                PartitionKeyBuilder partitionKeyBuilder = new PartitionKeyBuilder();

                bool isPkEncrypted = false;
                // partitionKeyBuilder expects the paths and values to be in same order.
                foreach (string path in encryptionSettings.PartitionKeyPaths)
                {
                    // case: partition key path is /a/b/c and the client encryption policy has /a in path.
                    // hence encrypt the partition key value with using its top level path /a since /c would have been encrypted in the document using /a's policy.
                    string partitionKeyPath = path.Split('/')[1];

                    encryptionSettingForProperty = encryptionSettings.GetEncryptionSettingForProperty(
                        partitionKeyPath);

                    if (encryptionSettingForProperty == null)
                    {
                        partitionKeyBuilder.Add(jArray[i++].ToString());
                        continue;
                    }

                    isPkEncrypted = true;
                    Stream valueStream = EncryptionProcessor.BaseSerializer.ToStream(jArray[i++]);

                    Stream encryptedPartitionKey = await EncryptionProcessor.EncryptValueStreamAsync(
                        valueStreamToEncrypt: valueStream,
                        encryptionSettingForProperty: encryptionSettingForProperty,
                        shouldEscape: partitionKeyPath == "id",
                        cancellationToken: cancellationToken);

                    string encryptedPK = null;
                    using (StreamReader reader = new StreamReader(encryptedPartitionKey))
                    {
                        encryptedPK = await reader.ReadToEndAsync();
                    }

                    JToken encryptedKey = JToken.Parse(encryptedPK);

                    partitionKeyBuilder.Add(encryptedKey.ToString());
                }

                return (partitionKeyBuilder.Build(), isPkEncrypted);
            }
            else
#endif
            {
                string partitionKeyPath = encryptionSettings.PartitionKeyPaths.Single().Split('/')[1];
                encryptionSettingForProperty = encryptionSettings.GetEncryptionSettingForProperty(
                    partitionKeyPath);

                if (encryptionSettingForProperty == null)
                {
                    return (partitionKey, false);
                }

                Stream valueStream = EncryptionProcessor.BaseSerializer.ToStream(jArray[0]);

                Stream encryptedPartitionKey = await EncryptionProcessor.EncryptValueStreamAsync(
                    valueStreamToEncrypt: valueStream,
                    encryptionSettingForProperty: encryptionSettingForProperty,
                    shouldEscape: partitionKeyPath == "id",
                    cancellationToken: cancellationToken);

                string encryptedPK = null;
                using (StreamReader reader = new StreamReader(encryptedPartitionKey))
                {
                    encryptedPK = await reader.ReadToEndAsync();
                }

                JToken encryptedKey = JToken.Parse(encryptedPK);

                return (new PartitionKey(encryptedKey.ToString()), true);
            }
        }

        /// <summary>
        /// Returns a cloned copy of the passed RequestOptions if passed else creates a new ItemRequestOptions.
        /// </summary>
        /// <param name="itemRequestOptions"> Original ItemRequestOptions.</param>
        /// <returns> ItemRequestOptions.</returns>
        private static ItemRequestOptions EncryptionContainerGetClonedItemRequestOptions(ItemRequestOptions itemRequestOptions)
        {
            ItemRequestOptions clonedRequestOptions = itemRequestOptions != null ? (ItemRequestOptions)itemRequestOptions.ShallowCopy() : new ItemRequestOptions();

            return clonedRequestOptions;
        }

        private async Task<ResponseMessage> CreateItemHelperAsync(
            Stream streamPayload,
            PartitionKey partitionKey,
            ItemRequestOptions requestOptions,
            CancellationToken cancellationToken)
        {
            EncryptionSettings encryptionSettings = await this.GetOrUpdateEncryptionSettingsFromCacheAsync(obsoleteEncryptionSettings: null, cancellationToken: cancellationToken);
            if (!encryptionSettings.PropertiesToEncrypt.Any())
            {
                return await this.Container.CreateItemStreamAsync(
                    streamPayload,
                    partitionKey,
                    requestOptions,
                    cancellationToken);
            }

            EncryptionDiagnosticsContext encryptionDiagnosticsContext = new EncryptionDiagnosticsContext();
            streamPayload = await EncryptionProcessor.EncryptAsync(
                streamPayload,
                encryptionSettings,
                encryptionDiagnosticsContext,
                cancellationToken);

            // Clone the request options since we modify it to set AddRequestHeaders to add additional headers.
            ItemRequestOptions clonedRequestOptions = EncryptionContainerGetClonedItemRequestOptions(requestOptions);

            encryptionSettings.SetRequestHeaders(clonedRequestOptions);

            (partitionKey, _) = await this.CheckIfPkIsEncryptedAndGetEncryptedPkAsync(partitionKey, encryptionSettings, cancellationToken);
            ResponseMessage responseMessage = await this.Container.CreateItemStreamAsync(
                streamPayload,
                partitionKey,
                clonedRequestOptions,
                cancellationToken);

            await this.ThrowIfRequestNeedsARetryPostPolicyRefreshAsync(responseMessage, encryptionSettings, encryptionDiagnosticsContext, cancellationToken);

            responseMessage.Content = await EncryptionProcessor.DecryptAsync(
                responseMessage.Content,
                encryptionSettings,
                encryptionDiagnosticsContext,
                cancellationToken);

            encryptionDiagnosticsContext.AddEncryptionDiagnosticsToResponseMessage(responseMessage);
            return responseMessage;
        }

        private async Task<ResponseMessage> ReadItemHelperAsync(
            string id,
            PartitionKey partitionKey,
            ItemRequestOptions requestOptions,
            CancellationToken cancellationToken)
        {
            EncryptionSettings encryptionSettings = await this.GetOrUpdateEncryptionSettingsFromCacheAsync(obsoleteEncryptionSettings: null, cancellationToken: cancellationToken);
            if (!encryptionSettings.PropertiesToEncrypt.Any())
            {
                return await this.Container.ReadItemStreamAsync(
                    id,
                    partitionKey,
                    requestOptions,
                    cancellationToken);
            }

            // Clone the request options since we modify it to set AddRequestHeaders to add additional headers.
            ItemRequestOptions clonedRequestOptions = EncryptionContainerGetClonedItemRequestOptions(requestOptions);

            encryptionSettings.SetRequestHeaders(clonedRequestOptions);

            (partitionKey, _) = await this.CheckIfPkIsEncryptedAndGetEncryptedPkAsync(partitionKey, encryptionSettings, cancellationToken);
            id = await this.CheckIfIdIsEncryptedAndGetEncryptedIdAsync(id, encryptionSettings, cancellationToken);

            ResponseMessage responseMessage = await this.Container.ReadItemStreamAsync(
                id,
                partitionKey,
                clonedRequestOptions,
                cancellationToken);

            EncryptionDiagnosticsContext encryptionDiagnosticsContext = new EncryptionDiagnosticsContext();

            await this.ThrowIfRequestNeedsARetryPostPolicyRefreshAsync(responseMessage, encryptionSettings, encryptionDiagnosticsContext, cancellationToken);

            responseMessage.Content = await EncryptionProcessor.DecryptAsync(
                responseMessage.Content,
                encryptionSettings,
                encryptionDiagnosticsContext,
                cancellationToken);

            encryptionDiagnosticsContext.AddEncryptionDiagnosticsToResponseMessage(responseMessage);
            return responseMessage;
        }

        private async Task<ResponseMessage> ReplaceItemHelperAsync(
            Stream streamPayload,
            string id,
            PartitionKey partitionKey,
            ItemRequestOptions requestOptions,
            CancellationToken cancellationToken)
        {
            if (partitionKey == null)
            {
                throw new NotSupportedException($"{nameof(partitionKey)} cannot be null for operations using {nameof(EncryptionContainer)}.");
            }

            EncryptionSettings encryptionSettings = await this.GetOrUpdateEncryptionSettingsFromCacheAsync(obsoleteEncryptionSettings: null, cancellationToken: cancellationToken);
            if (!encryptionSettings.PropertiesToEncrypt.Any())
            {
                return await this.Container.ReplaceItemStreamAsync(
                    streamPayload,
                    id,
                    partitionKey,
                    requestOptions,
                    cancellationToken);
            }

            EncryptionDiagnosticsContext encryptionDiagnosticsContext = new EncryptionDiagnosticsContext();
            streamPayload = await EncryptionProcessor.EncryptAsync(
                streamPayload,
                encryptionSettings,
                encryptionDiagnosticsContext,
                cancellationToken);

            ItemRequestOptions clonedRequestOptions = requestOptions;

            // Clone the request options since we modify it to set AddRequestHeaders to add additional headers.
            clonedRequestOptions = EncryptionContainerGetClonedItemRequestOptions(requestOptions);

            encryptionSettings.SetRequestHeaders(clonedRequestOptions);

            id = await this.CheckIfIdIsEncryptedAndGetEncryptedIdAsync(id, encryptionSettings, cancellationToken);
            (partitionKey, _) = await this.CheckIfPkIsEncryptedAndGetEncryptedPkAsync(partitionKey, encryptionSettings, cancellationToken);
            ResponseMessage responseMessage = await this.Container.ReplaceItemStreamAsync(
                streamPayload,
                id,
                partitionKey,
                clonedRequestOptions,
                cancellationToken);

            await this.ThrowIfRequestNeedsARetryPostPolicyRefreshAsync(responseMessage, encryptionSettings, encryptionDiagnosticsContext, cancellationToken);

            responseMessage.Content = await EncryptionProcessor.DecryptAsync(
                responseMessage.Content,
                encryptionSettings,
                encryptionDiagnosticsContext,
                cancellationToken);

            encryptionDiagnosticsContext.AddEncryptionDiagnosticsToResponseMessage(responseMessage);
            return responseMessage;
        }

        private async Task<ResponseMessage> UpsertItemHelperAsync(
            Stream streamPayload,
            PartitionKey partitionKey,
            ItemRequestOptions requestOptions,
            CancellationToken cancellationToken)
        {
            if (partitionKey == null)
            {
                throw new NotSupportedException($"{nameof(partitionKey)} cannot be null for operations using {nameof(EncryptionContainer)}.");
            }

            EncryptionSettings encryptionSettings = await this.GetOrUpdateEncryptionSettingsFromCacheAsync(obsoleteEncryptionSettings: null, cancellationToken: cancellationToken);
            if (!encryptionSettings.PropertiesToEncrypt.Any())
            {
                return await this.Container.UpsertItemStreamAsync(
                    streamPayload,
                    partitionKey,
                    requestOptions,
                    cancellationToken);
            }

            EncryptionDiagnosticsContext encryptionDiagnosticsContext = new EncryptionDiagnosticsContext();

            streamPayload = await EncryptionProcessor.EncryptAsync(
                streamPayload,
                encryptionSettings,
                encryptionDiagnosticsContext,
                cancellationToken);

            ItemRequestOptions clonedRequestOptions = requestOptions;

            // Clone the request options since we modify it to set AddRequestHeaders to add additional headers.
            clonedRequestOptions = EncryptionContainerGetClonedItemRequestOptions(requestOptions);

            encryptionSettings.SetRequestHeaders(clonedRequestOptions);
            (partitionKey, _) = await this.CheckIfPkIsEncryptedAndGetEncryptedPkAsync(partitionKey, encryptionSettings, cancellationToken);
            ResponseMessage responseMessage = await this.Container.UpsertItemStreamAsync(
                streamPayload,
                partitionKey,
                clonedRequestOptions,
                cancellationToken);

            await this.ThrowIfRequestNeedsARetryPostPolicyRefreshAsync(responseMessage, encryptionSettings, encryptionDiagnosticsContext, cancellationToken);

            responseMessage.Content = await EncryptionProcessor.DecryptAsync(
                responseMessage.Content,
                encryptionSettings,
                encryptionDiagnosticsContext,
                cancellationToken);

            encryptionDiagnosticsContext.AddEncryptionDiagnosticsToResponseMessage(responseMessage);
            return responseMessage;
        }

        private async Task<ResponseMessage> PatchItemHelperAsync(
            string id,
            PartitionKey partitionKey,
            IReadOnlyList<PatchOperation> patchOperations,
            PatchItemRequestOptions requestOptions,
            CancellationToken cancellationToken)
        {
            EncryptionSettings encryptionSettings = await this.GetOrUpdateEncryptionSettingsFromCacheAsync(
                obsoleteEncryptionSettings: null,
                cancellationToken: cancellationToken);

            PatchItemRequestOptions clonedRequestOptions;
            if (requestOptions != null)
            {
                clonedRequestOptions = (PatchItemRequestOptions)requestOptions.ShallowCopy();
            }
            else
            {
                clonedRequestOptions = new PatchItemRequestOptions();
            }

            encryptionSettings.SetRequestHeaders(clonedRequestOptions);

            EncryptionDiagnosticsContext encryptionDiagnosticsContext = new EncryptionDiagnosticsContext();
            List<PatchOperation> encryptedPatchOperations = await this.EncryptPatchOperationsAsync(
                patchOperations,
                encryptionSettings,
                encryptionDiagnosticsContext,
                cancellationToken);

            (partitionKey, _) = await this.CheckIfPkIsEncryptedAndGetEncryptedPkAsync(partitionKey, encryptionSettings, cancellationToken);
            id = await this.CheckIfIdIsEncryptedAndGetEncryptedIdAsync(id, encryptionSettings, cancellationToken);
            ResponseMessage responseMessage = await this.Container.PatchItemStreamAsync(
                id,
                partitionKey,
                encryptedPatchOperations,
                clonedRequestOptions,
                cancellationToken);

            await this.ThrowIfRequestNeedsARetryPostPolicyRefreshAsync(responseMessage, encryptionSettings, encryptionDiagnosticsContext, cancellationToken);

            responseMessage.Content = await EncryptionProcessor.DecryptAsync(
                responseMessage.Content,
                encryptionSettings,
                encryptionDiagnosticsContext,
                cancellationToken);

            encryptionDiagnosticsContext.AddEncryptionDiagnosticsToResponseMessage(responseMessage);
            return responseMessage;
        }

        private async Task<List<T>> DecryptChangeFeedDocumentsAsync<T>(
            IReadOnlyCollection<JObject> documents,
            CancellationToken cancellationToken)
        {
            List<T> decryptedItems = new List<T>(documents.Count);

            EncryptionSettings encryptionSettings = await this.GetOrUpdateEncryptionSettingsFromCacheAsync(
                obsoleteEncryptionSettings: null,
                cancellationToken: cancellationToken);

            foreach (JObject document in documents)
            {
                (JObject decryptedDocument, _) = await EncryptionProcessor.DecryptAsync(
                    document,
                    encryptionSettings,
                    cancellationToken);

                decryptedItems.Add(decryptedDocument.ToObject<T>());
            }

            return decryptedItems;
        }

        private async Task<ResponseMessage> ReadManyItemsHelperAsync(
            IReadOnlyList<(string id, PartitionKey partitionKey)> items,
            ReadManyRequestOptions readManyRequestOptions = null,
            CancellationToken cancellationToken = default)
        {
            EncryptionSettings encryptionSettings = await this.GetOrUpdateEncryptionSettingsFromCacheAsync(
               obsoleteEncryptionSettings: null,
               cancellationToken: cancellationToken);

            if (!encryptionSettings.PropertiesToEncrypt.Any())
            {
                return await this.Container.ReadManyItemsStreamAsync(
                    items,
                    readManyRequestOptions,
                    cancellationToken);
            }

            // Clone the request options since we modify it to set AddRequestHeaders to add additional headers.
            ReadManyRequestOptions clonedRequestOptions = readManyRequestOptions != null ? (ReadManyRequestOptions)readManyRequestOptions.ShallowCopy() : new ReadManyRequestOptions();
<<<<<<< HEAD
=======

            encryptionSettings.SetRequestHeaders(clonedRequestOptions);

            List<(string, PartitionKey)> encryptedItemList = new List<(string, PartitionKey)>();

            for (int i = 0; i < items.Count; i++)
            {
                string id = await this.CheckIfIdIsEncryptedAndGetEncryptedIdAsync(items[i].id, encryptionSettings, cancellationToken);
                (PartitionKey partitionKey, _) = await this.CheckIfPkIsEncryptedAndGetEncryptedPkAsync(items[i].partitionKey, encryptionSettings, cancellationToken);
                encryptedItemList.Add((id, partitionKey));
            }
>>>>>>> 63a846de

            ResponseMessage responseMessage = await this.Container.ReadManyItemsStreamAsync(
                encryptedItemList,
                clonedRequestOptions,
                cancellationToken);

            EncryptionDiagnosticsContext encryptionDiagnosticsContext = new EncryptionDiagnosticsContext();

            await this.ThrowIfRequestNeedsARetryPostPolicyRefreshAsync(responseMessage, encryptionSettings, encryptionDiagnosticsContext, cancellationToken);

            if (responseMessage.IsSuccessStatusCode && responseMessage.Content != null)
            {
                Stream decryptedContent = await EncryptionProcessor.DeserializeAndDecryptResponseAsync(
                    responseMessage.Content,
                    encryptionSettings,
                    encryptionDiagnosticsContext,
                    cancellationToken);

                encryptionDiagnosticsContext.AddEncryptionDiagnosticsToResponseMessage(responseMessage);
                return new DecryptedResponseMessage(responseMessage, decryptedContent);
            }

            return responseMessage;
        }
    }
}<|MERGE_RESOLUTION|>--- conflicted
+++ resolved
@@ -701,8 +701,6 @@
                 cancellationToken: cancellationToken);
         }
 
-<<<<<<< HEAD
-=======
         public override FeedIterator GetItemQueryStreamIterator(
             FeedRange feedRange,
             QueryDefinition queryDefinition,
@@ -758,7 +756,6 @@
         }
 #endif
 
->>>>>>> 63a846de
         /// <summary>
         /// This function handles the scenario where a container is deleted(say from different Client) and recreated with same Id but with different client encryption policy.
         /// The idea is to have the container Rid cached and sent out as part of RequestOptions with Container Rid set in "x-ms-cosmos-intended-collection-rid" header.
@@ -775,15 +772,6 @@
             EncryptionDiagnosticsContext encryptionDiagnosticsContext,
             CancellationToken cancellationToken)
         {
-<<<<<<< HEAD
-            if (responseMessage.StatusCode == HttpStatusCode.BadRequest &&
-                string.Equals(responseMessage.Headers.Get(Constants.SubStatusHeader), Constants.IncorrectContainerRidSubStatus))
-            {
-                // get the latest encryption settings.
-                await this.GetOrUpdateEncryptionSettingsFromCacheAsync(
-                   obsoleteEncryptionSettings: encryptionSettings,
-                   cancellationToken: cancellationToken);
-=======
             string subStatusCode = responseMessage.Headers.Get(Constants.SubStatusHeader);
             bool isPartitionKeyMismatch = string.Equals(subStatusCode, Constants.PartitionKeyMismatch);
             bool isContainerRidIncorrect = string.Equals(subStatusCode, Constants.IncorrectContainerRidSubStatus);
@@ -831,7 +819,6 @@
                 {
                     return;
                 }
->>>>>>> 63a846de
 
                 if (encryptionDiagnosticsContext == null)
                 {
@@ -850,6 +837,47 @@
             }
         }
 
+        /// <summary>
+        /// This function handles the scenario where a container is deleted(say from different Client) and recreated with same Id but with different client encryption policy.
+        /// The idea is to have the container Rid cached and sent out as part of RequestOptions with Container Rid set in "x-ms-cosmos-intended-collection-rid" header.
+        /// So when the container being referenced here gets recreated we would end up with a stale encryption settings and container Rid and this would result in BadRequest( and a substatus 1024).
+        /// This would allow us to refresh the encryption settings and Container Rid, on the premise that the container recreated could possibly be configured with a new encryption policy.
+        /// </summary>
+        /// <param name="responseMessage"> Response message to validate. </param>
+        /// <param name="encryptionSettings"> Current cached encryption settings to refresh if required. </param>
+        /// <param name="encryptionDiagnosticsContext"> Encryption specific diagnostics. </param>
+        /// <param name="cancellationToken"> Cancellation token. </param>
+        internal async Task ThrowIfRequestNeedsARetryPostPolicyRefreshAsync(
+            ResponseMessage responseMessage,
+            EncryptionSettings encryptionSettings,
+            EncryptionDiagnosticsContext encryptionDiagnosticsContext,
+            CancellationToken cancellationToken)
+        {
+            if (responseMessage.StatusCode == HttpStatusCode.BadRequest &&
+                string.Equals(responseMessage.Headers.Get(Constants.SubStatusHeader), Constants.IncorrectContainerRidSubStatus))
+            {
+                // get the latest encryption settings.
+                await this.GetOrUpdateEncryptionSettingsFromCacheAsync(
+                   obsoleteEncryptionSettings: encryptionSettings,
+                   cancellationToken: cancellationToken);
+
+                if (encryptionDiagnosticsContext == null)
+                {
+                    throw new ArgumentNullException(nameof(encryptionDiagnosticsContext));
+                }
+
+                encryptionDiagnosticsContext.AddEncryptionDiagnosticsToResponseMessage(responseMessage);
+
+                throw new EncryptionCosmosException(
+                    "Operation has failed due to a possible mismatch in Client Encryption Policy configured on the container. Retrying may fix the issue. Please refer to https://aka.ms/CosmosClientEncryption for more details. " + responseMessage.ErrorMessage,
+                    HttpStatusCode.BadRequest,
+                    int.Parse(Constants.IncorrectContainerRidSubStatus),
+                    responseMessage.Headers.ActivityId,
+                    responseMessage.Headers.RequestCharge,
+                    responseMessage.Diagnostics);
+            }
+        }
+
         internal async Task<List<PatchOperation>> EncryptPatchOperationsAsync(
             IReadOnlyList<PatchOperation> patchOperations,
             EncryptionSettings encryptionSettings,
@@ -1354,8 +1382,6 @@
 
             // Clone the request options since we modify it to set AddRequestHeaders to add additional headers.
             ReadManyRequestOptions clonedRequestOptions = readManyRequestOptions != null ? (ReadManyRequestOptions)readManyRequestOptions.ShallowCopy() : new ReadManyRequestOptions();
-<<<<<<< HEAD
-=======
 
             encryptionSettings.SetRequestHeaders(clonedRequestOptions);
 
@@ -1367,7 +1393,6 @@
                 (PartitionKey partitionKey, _) = await this.CheckIfPkIsEncryptedAndGetEncryptedPkAsync(items[i].partitionKey, encryptionSettings, cancellationToken);
                 encryptedItemList.Add((id, partitionKey));
             }
->>>>>>> 63a846de
 
             ResponseMessage responseMessage = await this.Container.ReadManyItemsStreamAsync(
                 encryptedItemList,
