﻿//------------------------------------------------------------
// Copyright (c) Microsoft Corporation.  All rights reserved.
//------------------------------------------------------------

namespace Microsoft.Azure.Cosmos.Encryption
{
    using System;
    using System.Collections.Generic;
    using System.IO;
    using System.Linq;
    using System.Net;
    using System.Threading;
    using System.Threading.Tasks;
    using Microsoft.Azure.Cosmos;
    using Newtonsoft.Json.Linq;

    internal sealed class EncryptionContainer : Container
    {
        private readonly Container container;

        private readonly AsyncCache<string, EncryptionSettings> encryptionSettingsByContainerName;

        public CosmosSerializer CosmosSerializer { get; }

        public CosmosResponseFactory ResponseFactory { get; }

        public EncryptionCosmosClient EncryptionCosmosClient { get; }

        /// <summary>
        /// All the operations / requests for exercising client-side encryption functionality need to be made using this EncryptionContainer instance.
        /// </summary>
        /// <param name="container">Regular cosmos container.</param>
        /// <param name="encryptionCosmosClient"> Cosmos Client configured with Encryption.</param>
        public EncryptionContainer(
            Container container,
            EncryptionCosmosClient encryptionCosmosClient)
        {
            this.container = container ?? throw new ArgumentNullException(nameof(container));
            this.EncryptionCosmosClient = encryptionCosmosClient ?? throw new ArgumentNullException(nameof(container));
            this.ResponseFactory = this.Database.Client.ResponseFactory;
            this.CosmosSerializer = this.Database.Client.ClientOptions.Serializer;
            this.encryptionSettingsByContainerName = new AsyncCache<string, EncryptionSettings>();
        }

        public override string Id => this.container.Id;

        public override Conflicts Conflicts => this.container.Conflicts;

        public override Scripts.Scripts Scripts => this.container.Scripts;

        public override Database Database => this.container.Database;

        public override async Task<ItemResponse<T>> CreateItemAsync<T>(
            T item,
            PartitionKey? partitionKey = null,
            ItemRequestOptions requestOptions = null,
            CancellationToken cancellationToken = default)
        {
            if (item == null)
            {
                throw new ArgumentNullException(nameof(item));
            }

            if (partitionKey == null)
            {
                throw new NotSupportedException($"{nameof(partitionKey)} cannot be null for operations using {nameof(EncryptionContainer)}.");
            }

            ResponseMessage responseMessage;
            using (Stream itemStream = this.CosmosSerializer.ToStream<T>(item))
            {
                responseMessage = await this.CreateItemHelperAsync(
                    itemStream,
                    partitionKey.Value,
                    requestOptions,
                    cancellationToken);
            }

            return this.ResponseFactory.CreateItemResponse<T>(responseMessage);
        }

        public override async Task<ResponseMessage> CreateItemStreamAsync(
            Stream streamPayload,
            PartitionKey partitionKey,
            ItemRequestOptions requestOptions = null,
            CancellationToken cancellationToken = default)
        {
            if (streamPayload == null)
            {
                throw new ArgumentNullException(nameof(streamPayload));
            }

            return await this.CreateItemHelperAsync(
                streamPayload,
                partitionKey,
                requestOptions,
                cancellationToken);
        }

        public override Task<ItemResponse<T>> DeleteItemAsync<T>(
            string id,
            PartitionKey partitionKey,
            ItemRequestOptions requestOptions = null,
            CancellationToken cancellationToken = default)
        {
            return this.container.DeleteItemAsync<T>(
                id,
                partitionKey,
                requestOptions,
                cancellationToken);
        }

        public override Task<ResponseMessage> DeleteItemStreamAsync(
            string id,
            PartitionKey partitionKey,
            ItemRequestOptions requestOptions = null,
            CancellationToken cancellationToken = default)
        {
            return this.container.DeleteItemStreamAsync(
                id,
                partitionKey,
                requestOptions,
                cancellationToken);
        }

        public override async Task<ItemResponse<T>> ReadItemAsync<T>(
            string id,
            PartitionKey partitionKey,
            ItemRequestOptions requestOptions = null,
            CancellationToken cancellationToken = default)
        {
            ResponseMessage responseMessage;
            responseMessage = await this.ReadItemHelperAsync(
                id,
                partitionKey,
                requestOptions,
                cancellationToken);

            return this.ResponseFactory.CreateItemResponse<T>(responseMessage);
        }

        public override async Task<ResponseMessage> ReadItemStreamAsync(
            string id,
            PartitionKey partitionKey,
            ItemRequestOptions requestOptions = null,
            CancellationToken cancellationToken = default)
        {
            return await this.ReadItemHelperAsync(
                id,
                partitionKey,
                requestOptions,
                cancellationToken);
        }

        public override async Task<ItemResponse<T>> ReplaceItemAsync<T>(
            T item,
            string id,
            PartitionKey? partitionKey = null,
            ItemRequestOptions requestOptions = null,
            CancellationToken cancellationToken = default)
        {
            if (id == null)
            {
                throw new ArgumentNullException(nameof(id));
            }

            if (item == null)
            {
                throw new ArgumentNullException(nameof(item));
            }

            if (partitionKey == null)
            {
                throw new NotSupportedException($"{nameof(partitionKey)} cannot be null for operations using {nameof(EncryptionContainer)}.");
            }

            ResponseMessage responseMessage;

            using (Stream itemStream = this.CosmosSerializer.ToStream<T>(item))
            {
                responseMessage = await this.ReplaceItemHelperAsync(
                    itemStream,
                    id,
                    partitionKey.Value,
                    requestOptions,
                    cancellationToken);
            }

            return this.ResponseFactory.CreateItemResponse<T>(responseMessage);
        }

        public override async Task<ResponseMessage> ReplaceItemStreamAsync(
            Stream streamPayload,
            string id,
            PartitionKey partitionKey,
            ItemRequestOptions requestOptions = null,
            CancellationToken cancellationToken = default)
        {
            if (id == null)
            {
                throw new ArgumentNullException(nameof(id));
            }

            if (streamPayload == null)
            {
                throw new ArgumentNullException(nameof(streamPayload));
            }

            return await this.ReplaceItemHelperAsync(
                streamPayload,
                id,
                partitionKey,
                requestOptions,
                cancellationToken);
        }

        public override async Task<ItemResponse<T>> UpsertItemAsync<T>(
            T item,
            PartitionKey? partitionKey = null,
            ItemRequestOptions requestOptions = null,
            CancellationToken cancellationToken = default)
        {
            if (item == null)
            {
                throw new ArgumentNullException(nameof(item));
            }

            if (partitionKey == null)
            {
                throw new NotSupportedException($"{nameof(partitionKey)} cannot be null for operations using {nameof(EncryptionContainer)}.");
            }

            ResponseMessage responseMessage;

            using (Stream itemStream = this.CosmosSerializer.ToStream<T>(item))
            {
                responseMessage = await this.UpsertItemHelperAsync(
                    itemStream,
                    partitionKey.Value,
                    requestOptions,
                    cancellationToken);
            }

            return this.ResponseFactory.CreateItemResponse<T>(responseMessage);
        }

        public override async Task<ResponseMessage> UpsertItemStreamAsync(
            Stream streamPayload,
            PartitionKey partitionKey,
            ItemRequestOptions requestOptions = null,
            CancellationToken cancellationToken = default)
        {
            if (streamPayload == null)
            {
                throw new ArgumentNullException(nameof(streamPayload));
            }

            return await this.UpsertItemHelperAsync(
                streamPayload,
                partitionKey,
                requestOptions,
                cancellationToken);
        }

        public override TransactionalBatch CreateTransactionalBatch(
            PartitionKey partitionKey)
        {
            return new EncryptionTransactionalBatch(
                this.container.CreateTransactionalBatch(partitionKey),
                this,
                this.CosmosSerializer);
        }

        public override Task<ContainerResponse> DeleteContainerAsync(
            ContainerRequestOptions requestOptions = null,
            CancellationToken cancellationToken = default)
        {
            return this.container.DeleteContainerAsync(
                requestOptions,
                cancellationToken);
        }

        public override Task<ResponseMessage> DeleteContainerStreamAsync(
            ContainerRequestOptions requestOptions = null,
            CancellationToken cancellationToken = default)
        {
            return this.container.DeleteContainerStreamAsync(
                requestOptions,
                cancellationToken);
        }

        public override ChangeFeedProcessorBuilder GetChangeFeedEstimatorBuilder(
            string processorName,
            ChangesEstimationHandler estimationDelegate,
            TimeSpan? estimationPeriod = null)
        {
            return this.container.GetChangeFeedEstimatorBuilder(
                processorName,
                estimationDelegate,
                estimationPeriod);
        }

        public override IOrderedQueryable<T> GetItemLinqQueryable<T>(
            bool allowSynchronousQueryExecution = false,
            string continuationToken = null,
            QueryRequestOptions requestOptions = null,
            CosmosLinqSerializerOptions linqSerializerOptions = null)
        {
            return this.container.GetItemLinqQueryable<T>(
                allowSynchronousQueryExecution,
                continuationToken,
                requestOptions,
                linqSerializerOptions);
        }

        public override FeedIterator<T> GetItemQueryIterator<T>(
            QueryDefinition queryDefinition,
            string continuationToken = null,
            QueryRequestOptions requestOptions = null)
        {
            return new EncryptionFeedIterator<T>(
                (EncryptionFeedIterator)this.GetItemQueryStreamIterator(
                    queryDefinition,
                    continuationToken,
                    requestOptions),
                this.ResponseFactory);
        }

        public override FeedIterator<T> GetItemQueryIterator<T>(
            string queryText = null,
            string continuationToken = null,
            QueryRequestOptions requestOptions = null)
        {
            return new EncryptionFeedIterator<T>(
                (EncryptionFeedIterator)this.GetItemQueryStreamIterator(
                    queryText,
                    continuationToken,
                    requestOptions),
                this.ResponseFactory);
        }

        public override Task<ContainerResponse> ReadContainerAsync(
            ContainerRequestOptions requestOptions = null,
            CancellationToken cancellationToken = default)
        {
            return this.container.ReadContainerAsync(
                requestOptions,
                cancellationToken);
        }

        public override Task<ResponseMessage> ReadContainerStreamAsync(
            ContainerRequestOptions requestOptions = null,
            CancellationToken cancellationToken = default)
        {
            return this.container.ReadContainerStreamAsync(
                requestOptions,
                cancellationToken);
        }

        public override Task<int?> ReadThroughputAsync(
            CancellationToken cancellationToken = default)
        {
            return this.container.ReadThroughputAsync(cancellationToken);
        }

        public override Task<ThroughputResponse> ReadThroughputAsync(
            RequestOptions requestOptions,
            CancellationToken cancellationToken = default)
        {
            return this.container.ReadThroughputAsync(
                requestOptions,
                cancellationToken);
        }

        public override Task<ContainerResponse> ReplaceContainerAsync(
            ContainerProperties containerProperties,
            ContainerRequestOptions requestOptions = null,
            CancellationToken cancellationToken = default)
        {
            return this.container.ReplaceContainerAsync(
                containerProperties,
                requestOptions,
                cancellationToken);
        }

        public override Task<ResponseMessage> ReplaceContainerStreamAsync(
            ContainerProperties containerProperties,
            ContainerRequestOptions requestOptions = null,
            CancellationToken cancellationToken = default)
        {
            return this.container.ReplaceContainerStreamAsync(
                containerProperties,
                requestOptions,
                cancellationToken);
        }

        public override Task<ThroughputResponse> ReplaceThroughputAsync(
            int throughput,
            RequestOptions requestOptions = null,
            CancellationToken cancellationToken = default)
        {
            return this.container.ReplaceThroughputAsync(
                throughput,
                requestOptions,
                cancellationToken);
        }

        public override FeedIterator GetItemQueryStreamIterator(
            QueryDefinition queryDefinition,
            string continuationToken = null,
            QueryRequestOptions requestOptions = null)
        {
            QueryRequestOptions clonedRequestOptions;
            if (requestOptions != null)
            {
                clonedRequestOptions = (QueryRequestOptions)requestOptions.ShallowCopy();
            }
            else
            {
                clonedRequestOptions = new QueryRequestOptions();
            }

            return new EncryptionFeedIterator(
                this.container.GetItemQueryStreamIterator(
                    queryDefinition,
                    continuationToken,
                    clonedRequestOptions),
                this,
                clonedRequestOptions);
        }

        public override FeedIterator GetItemQueryStreamIterator(
            string queryText = null,
            string continuationToken = null,
            QueryRequestOptions requestOptions = null)
        {
            QueryRequestOptions clonedRequestOptions;
            if (requestOptions != null)
            {
                clonedRequestOptions = (QueryRequestOptions)requestOptions.ShallowCopy();
            }
            else
            {
                clonedRequestOptions = new QueryRequestOptions();
            }

            return new EncryptionFeedIterator(
                this.container.GetItemQueryStreamIterator(
                    queryText,
                    continuationToken,
                    clonedRequestOptions),
                this,
                clonedRequestOptions);
        }

        public override Task<ThroughputResponse> ReplaceThroughputAsync(
            ThroughputProperties throughputProperties,
            RequestOptions requestOptions = null,
            CancellationToken cancellationToken = default)
        {
            return this.container.ReplaceThroughputAsync(
                throughputProperties,
                requestOptions,
                cancellationToken);
        }

        public override Task<IReadOnlyList<FeedRange>> GetFeedRangesAsync(
            CancellationToken cancellationToken = default)
        {
            return this.container.GetFeedRangesAsync(cancellationToken);
        }

        public override Task<IEnumerable<string>> GetPartitionKeyRangesAsync(
            FeedRange feedRange,
            CancellationToken cancellationToken = default)
        {
            return this.container.GetPartitionKeyRangesAsync(feedRange, cancellationToken);
        }

        public override FeedIterator GetItemQueryStreamIterator(
            FeedRange feedRange,
            QueryDefinition queryDefinition,
            string continuationToken,
            QueryRequestOptions requestOptions = null)
        {
            QueryRequestOptions clonedRequestOptions;
            if (requestOptions != null)
            {
                clonedRequestOptions = (QueryRequestOptions)requestOptions.ShallowCopy();
            }
            else
            {
                clonedRequestOptions = new QueryRequestOptions();
            }

            return new EncryptionFeedIterator(
                this.container.GetItemQueryStreamIterator(
                    feedRange,
                    queryDefinition,
                    continuationToken,
                    clonedRequestOptions),
                this,
                clonedRequestOptions);
        }

        public override FeedIterator<T> GetItemQueryIterator<T>(
            FeedRange feedRange,
            QueryDefinition queryDefinition,
            string continuationToken = null,
            QueryRequestOptions requestOptions = null)
        {
            return new EncryptionFeedIterator<T>(
                (EncryptionFeedIterator)this.GetItemQueryStreamIterator(
                    feedRange,
                    queryDefinition,
                    continuationToken,
                    requestOptions),
                this.ResponseFactory);
        }

        public override ChangeFeedEstimator GetChangeFeedEstimator(
            string processorName,
            Container leaseContainer)
        {
            return this.container.GetChangeFeedEstimator(processorName, leaseContainer);
        }

        public override FeedIterator GetChangeFeedStreamIterator(
            ChangeFeedStartFrom changeFeedStartFrom,
            ChangeFeedMode changeFeedMode,
            ChangeFeedRequestOptions changeFeedRequestOptions = null)
        {
            ChangeFeedRequestOptions clonedchangeFeedRequestOptions;
            if (changeFeedRequestOptions != null)
            {
                clonedchangeFeedRequestOptions = (ChangeFeedRequestOptions)changeFeedRequestOptions.ShallowCopy();
            }
            else
            {
                clonedchangeFeedRequestOptions = new ChangeFeedRequestOptions();
            }

            return new EncryptionFeedIterator(
                this.container.GetChangeFeedStreamIterator(
                    changeFeedStartFrom,
                    changeFeedMode,
                    clonedchangeFeedRequestOptions),
                this,
                clonedchangeFeedRequestOptions);
        }

        public override FeedIterator<T> GetChangeFeedIterator<T>(
            ChangeFeedStartFrom changeFeedStartFrom,
            ChangeFeedMode changeFeedMode,
            ChangeFeedRequestOptions changeFeedRequestOptions = null)
        {
            return new EncryptionFeedIterator<T>(
                (EncryptionFeedIterator)this.GetChangeFeedStreamIterator(
                    changeFeedStartFrom,
                    changeFeedMode,
                    changeFeedRequestOptions),
                this.ResponseFactory);
        }

        public async override Task<ItemResponse<T>> PatchItemAsync<T>(
            string id,
            PartitionKey partitionKey,
            IReadOnlyList<PatchOperation> patchOperations,
            PatchItemRequestOptions requestOptions = null,
            CancellationToken cancellationToken = default)
        {
            ResponseMessage responseMessage = await this.PatchItemStreamAsync(
                id,
                partitionKey,
                patchOperations,
                requestOptions,
                cancellationToken);

            return this.ResponseFactory.CreateItemResponse<T>(responseMessage);
        }

        public async override Task<ResponseMessage> PatchItemStreamAsync(
            string id,
            PartitionKey partitionKey,
            IReadOnlyList<PatchOperation> patchOperations,
            PatchItemRequestOptions requestOptions = null,
            CancellationToken cancellationToken = default)
        {
            if (string.IsNullOrWhiteSpace(id))
            {
                throw new ArgumentNullException(nameof(id));
            }

            if (partitionKey == null)
            {
                throw new ArgumentNullException(nameof(partitionKey));
            }

            if (patchOperations == null ||
                !patchOperations.Any())
            {
                throw new ArgumentNullException(nameof(patchOperations));
            }

            EncryptionSettings encryptionSettings = await this.GetOrUpdateEncryptionSettingsFromCacheAsync(
                obsoleteEncryptionSettings: null,
                cancellationToken: cancellationToken);

<<<<<<< HEAD
            EncryptionDiagnosticsContent encryptOperationDiagnosticsContent = new EncryptionDiagnosticsContent();
            List<PatchOperation> encryptedPatchOperations = await this.PatchItemHelperAsync(
                patchOperations,
                encryptionSettings,
                encryptOperationDiagnosticsContent,
                cancellationToken);
=======
            CosmosDiagnosticsContext diagnosticsContext = CosmosDiagnosticsContext.Create(requestOptions);
            using (diagnosticsContext.CreateScope("PatchItem"))
            {
                List<PatchOperation> encryptedPatchOperations = await this.EncryptPatchOperationsAsync(
                    patchOperations,
                    encryptionSettings,
                    cancellationToken);
>>>>>>> bfa18451

            ResponseMessage responseMessage = await this.container.PatchItemStreamAsync(
                id,
                partitionKey,
                encryptedPatchOperations,
                requestOptions,
                cancellationToken);

            EncryptionDiagnosticsContent decryptOperationDiagnosticsContent = new EncryptionDiagnosticsContent();
            responseMessage.Content = await EncryptionProcessor.DecryptAsync(
                responseMessage.Content,
                encryptionSettings,
                decryptOperationDiagnosticsContent,
                cancellationToken);

            this.AddEncryptionDiagnostics(responseMessage, encryptOperationDiagnosticsContent, decryptOperationDiagnosticsContent);
            return responseMessage;
        }

        internal async Task<List<PatchOperation>> EncryptPatchOperationsAsync(
            IReadOnlyList<PatchOperation> patchOperations,
            EncryptionSettings encryptionSettings,
            EncryptionDiagnosticsContent operationDiagnostics,
            CancellationToken cancellationToken = default)
        {
            List<PatchOperation> encryptedPatchOperations = new List<PatchOperation>(patchOperations.Count);
            operationDiagnostics.Begin();
            int propertiesEncryptedCount = 0;

            foreach (PatchOperation patchOperation in patchOperations)
            {
                if (patchOperation.OperationType == PatchOperationType.Remove)
                {
                    encryptedPatchOperations.Add(patchOperation);
                    continue;
                }

                if (string.IsNullOrWhiteSpace(patchOperation.Path) || patchOperation.Path[0] != '/')
                {
                    throw new ArgumentException($"Invalid path '{patchOperation.Path}'.");
                }

                // get the top level path's encryption setting.
                EncryptionSettingForProperty settingforProperty = encryptionSettings.GetEncryptionSettingForProperty(
                    patchOperation.Path.Split('/')[1]);

                // non-encrypted path
                if (settingforProperty == null)
                {
                    encryptedPatchOperations.Add(patchOperation);
                    continue;
                }
                else if (patchOperation.OperationType == PatchOperationType.Increment)
                {
                    throw new InvalidOperationException($"Increment patch operation is not allowed for encrypted path '{patchOperation.Path}'.");
                }

                if (!patchOperation.TrySerializeValueParameter(this.CosmosSerializer, out Stream valueParam))
                {
                    throw new ArgumentException($"Cannot serialize value parameter for operation: {patchOperation.OperationType}, path: {patchOperation.Path}.");
                }

                Stream encryptedPropertyValue = await EncryptionProcessor.EncryptValueStreamAsync(
                    valueParam,
                    settingforProperty,
                    cancellationToken);

                propertiesEncryptedCount++;

                switch (patchOperation.OperationType)
                {
                    case PatchOperationType.Add:
                        encryptedPatchOperations.Add(PatchOperation.Add(patchOperation.Path, encryptedPropertyValue));
                        break;

                    case PatchOperationType.Replace:
                        encryptedPatchOperations.Add(PatchOperation.Replace(patchOperation.Path, encryptedPropertyValue));
                        break;

                    case PatchOperationType.Set:
                        encryptedPatchOperations.Add(PatchOperation.Set(patchOperation.Path, encryptedPropertyValue));
                        break;

                    default:
                        throw new NotSupportedException(nameof(patchOperation.OperationType));
                }
            }

            operationDiagnostics?.End();
            operationDiagnostics?.AddMember(Constants.DiagnosticsPropertiesCount, propertiesEncryptedCount);
            return encryptedPatchOperations;
        }

        public override ChangeFeedProcessorBuilder GetChangeFeedProcessorBuilder<T>(
            string processorName,
            ChangesHandler<T> onChangesDelegate)
        {
            return this.container.GetChangeFeedProcessorBuilder(
                processorName,
                async (
                    IReadOnlyCollection<JObject> documents,
                    CancellationToken cancellationToken) =>
                {
                    List<T> decryptedItems = await this.DecryptChangeFeedDocumentsAsync<T>(
                        documents,
                        cancellationToken);

                    // Call the original passed in delegate
                    await onChangesDelegate(decryptedItems, cancellationToken);
                });
        }

        public override ChangeFeedProcessorBuilder GetChangeFeedProcessorBuilder<T>(
            string processorName,
            ChangeFeedHandler<T> onChangesDelegate)
        {
            return this.container.GetChangeFeedProcessorBuilder(
                processorName,
                async (
                    ChangeFeedProcessorContext context,
                    IReadOnlyCollection<JObject> documents,
                    CancellationToken cancellationToken) =>
                {
                    List<T> decryptedItems = await this.DecryptChangeFeedDocumentsAsync<T>(
                        documents,
                        cancellationToken);

                    // Call the original passed in delegate
                    await onChangesDelegate(context, decryptedItems, cancellationToken);
                });
        }

        public override ChangeFeedProcessorBuilder GetChangeFeedProcessorBuilderWithManualCheckpoint<T>(
            string processorName,
            ChangeFeedHandlerWithManualCheckpoint<T> onChangesDelegate)
        {
            return this.container.GetChangeFeedProcessorBuilderWithManualCheckpoint(
                processorName,
                async (
                    ChangeFeedProcessorContext context,
                    IReadOnlyCollection<JObject> documents,
                    Func<Task> tryCheckpointAsync,
                    CancellationToken cancellationToken) =>
                {
                    List<T> decryptedItems = await this.DecryptChangeFeedDocumentsAsync<T>(
                        documents,
                        cancellationToken);

                    // Call the original passed in delegate
                    await onChangesDelegate(context, decryptedItems, tryCheckpointAsync, cancellationToken);
                });
        }

        public override ChangeFeedProcessorBuilder GetChangeFeedProcessorBuilder(
            string processorName,
            ChangeFeedStreamHandler onChangesDelegate)
        {
            return this.container.GetChangeFeedProcessorBuilder(
                processorName,
                async (
                    ChangeFeedProcessorContext context,
                    Stream changes,
                    CancellationToken cancellationToken) =>
                {
                    EncryptionSettings encryptionSettings = await this.GetOrUpdateEncryptionSettingsFromCacheAsync(
                        obsoleteEncryptionSettings: null,
                        cancellationToken: cancellationToken);

                    Stream decryptedChanges = await this.DeserializeAndDecryptResponseAsync(
                        changes,
                        encryptionSettings,
                        cancellationToken);

                    // Call the original passed in delegate
                    await onChangesDelegate(context, decryptedChanges, cancellationToken);
                });
        }

        public override ChangeFeedProcessorBuilder GetChangeFeedProcessorBuilderWithManualCheckpoint(
            string processorName,
            ChangeFeedStreamHandlerWithManualCheckpoint onChangesDelegate)
        {
            return this.container.GetChangeFeedProcessorBuilderWithManualCheckpoint(
                processorName,
                async (
                    ChangeFeedProcessorContext context,
                    Stream changes,
                    Func<Task> tryCheckpointAsync,
                    CancellationToken cancellationToken) =>
                {
                    EncryptionSettings encryptionSettings = await this.GetOrUpdateEncryptionSettingsFromCacheAsync(
                        obsoleteEncryptionSettings: null,
                        cancellationToken: cancellationToken);

                    Stream decryptedChanges = await this.DeserializeAndDecryptResponseAsync(
                        changes,
                        encryptionSettings,
                        cancellationToken);

                    // Call the original passed in delegate
                    await onChangesDelegate(context, decryptedChanges, tryCheckpointAsync, cancellationToken);
                });
        }

        public override Task<ResponseMessage> ReadManyItemsStreamAsync(
            IReadOnlyList<(string id, PartitionKey partitionKey)> items,
            ReadManyRequestOptions readManyRequestOptions = null,
            CancellationToken cancellationToken = default)
        {
            return this.ReadManyItemsHelperAsync(
                items,
                readManyRequestOptions,
                cancellationToken);
        }

        public override async Task<FeedResponse<T>> ReadManyItemsAsync<T>(
            IReadOnlyList<(string id, PartitionKey partitionKey)> items,
            ReadManyRequestOptions readManyRequestOptions = null,
            CancellationToken cancellationToken = default)
        {
            ResponseMessage responseMessage = await this.ReadManyItemsHelperAsync(
                items,
                readManyRequestOptions,
                cancellationToken);

            return this.ResponseFactory.CreateItemFeedResponse<T>(responseMessage);
        }

        public async Task<EncryptionSettings> GetOrUpdateEncryptionSettingsFromCacheAsync(
            EncryptionSettings obsoleteEncryptionSettings,
            CancellationToken cancellationToken)
        {
            return await this.encryptionSettingsByContainerName.GetAsync(
                this.Id,
                obsoleteValue: obsoleteEncryptionSettings,
                singleValueInitFunc: () => EncryptionSettings.CreateAsync(this, cancellationToken),
                cancellationToken: cancellationToken);
        }

        internal async Task<Stream> DeserializeAndDecryptResponseAsync(
           Stream content,
           EncryptionSettings encryptionSettings,
           CancellationToken cancellationToken)
        {
            if (!encryptionSettings.PropertiesToEncrypt.Any())
            {
                return content;
            }

            JObject contentJObj = EncryptionProcessor.BaseSerializer.FromStream<JObject>(content);

            if (!(contentJObj.SelectToken(Constants.DocumentsResourcePropertyName) is JArray documents))
            {
                throw new InvalidOperationException("Feed Response body contract was violated. Feed response did not have an array of Documents. ");
            }

            foreach (JToken value in documents)
            {
                if (value is not JObject document)
                {
                    continue;
                }

<<<<<<< HEAD
                try
                {
                    JObject decryptedDocument = await EncryptionProcessor.DecryptAsync(
                        document,
                        encryptionSettings,
                        operationDiagnostics: null,
                        cancellationToken);
                }

                // we cannot rely currently on a specific exception, this is due to the fact that the run time issue can be variable,
                // we can hit issue with either Json serialization say an item was not encrypted but the policy shows it as encrypted,
                // or we could hit a MicrosoftDataEncryptionException from MDE lib etc.
                catch (Exception)
                {
                    // most likely the encryption policy has changed.
                    encryptionSettings = await this.GetOrUpdateEncryptionSettingsFromCacheAsync(
                        obsoleteEncryptionSettings: encryptionSettings,
                        cancellationToken: cancellationToken);

                    JObject decryptedDocument = await EncryptionProcessor.DecryptAsync(
                        document,
                        encryptionSettings,
                        operationDiagnostics: null,
                        cancellationToken);
                }
=======
                await EncryptionProcessor.DecryptAsync(
                    document,
                    encryptionSettings,
                    cancellationToken);
>>>>>>> bfa18451
            }

            // the contents get decrypted in place by DecryptAsync.
            return EncryptionProcessor.BaseSerializer.ToStream(contentJObj);
        }

        /// <summary>
        /// Returns a cloned copy of the passed RequestOptions if passed else creates a new ItemRequestOptions.
        /// </summary>
        /// <param name="itemRequestOptions"> Original ItemRequestOptions</param>
        /// <returns> ItemRequestOptions.</returns>
        private static ItemRequestOptions GetClonedItemRequestOptions(ItemRequestOptions itemRequestOptions)
        {
            ItemRequestOptions clonedRequestOptions;

            if (itemRequestOptions != null)
            {
                clonedRequestOptions = (ItemRequestOptions)itemRequestOptions.ShallowCopy();
            }
            else
            {
                clonedRequestOptions = new ItemRequestOptions();
            }

            return clonedRequestOptions;
        }

        private async Task<ResponseMessage> CreateItemHelperAsync(
            Stream streamPayload,
            PartitionKey partitionKey,
            ItemRequestOptions requestOptions,
            CancellationToken cancellationToken,
            bool isRetry = false)
        {
            EncryptionSettings encryptionSettings = await this.GetOrUpdateEncryptionSettingsFromCacheAsync(obsoleteEncryptionSettings: null, cancellationToken: cancellationToken);
            if (!encryptionSettings.PropertiesToEncrypt.Any())
            {
                return await this.container.CreateItemStreamAsync(
                    streamPayload,
                    partitionKey,
                    requestOptions,
                    cancellationToken);
            }

            EncryptionDiagnosticsContent encryptOperationDiagnosticsContent = new EncryptionDiagnosticsContent();
            streamPayload = await EncryptionProcessor.EncryptAsync(
                streamPayload,
                encryptionSettings,
                encryptOperationDiagnosticsContent,
                cancellationToken);

            ItemRequestOptions clonedRequestOptions = requestOptions;

            // Clone(once) the request options since we modify it to set AddRequestHeaders to add additional headers.
            if (!isRetry)
            {
                clonedRequestOptions = GetClonedItemRequestOptions(requestOptions);
            }

            encryptionSettings.SetRequestHeaders(clonedRequestOptions);

            ResponseMessage responseMessage = await this.container.CreateItemStreamAsync(
                streamPayload,
                partitionKey,
                clonedRequestOptions,
                cancellationToken);

            // This handles the scenario where a container is deleted(say from different Client) and recreated with same Id but with different client encryption policy.
            // The idea is to have the container Rid cached and sent out as part of RequestOptions with Container Rid set in "x-ms-cosmos-intended-collection-rid" header.
            // So when the container being referenced here gets recreated we would end up with a stale encryption settings and container Rid and this would result in BadRequest( and a substatus 1024).
            // This would allow us to refresh the encryption settings and Container Rid, on the premise that the container recreated could possibly be configured with a new encryption policy.
            if (!isRetry &&
                responseMessage.StatusCode == HttpStatusCode.BadRequest &&
                string.Equals(responseMessage.Headers.Get(Constants.SubStatusHeader), Constants.IncorrectContainerRidSubStatus))
            {
                // Even though the streamPayload position is expected to be 0,
                // because for MemoryStream we just use the underlying buffer to send over the wire rather than using the Stream APIs
                // resetting it 0 to be on a safer side.
                streamPayload.Position = 0;

                // Now the streamPayload itself is not disposed off(and hence safe to use it in the below call) since the stream that is passed to CreateItemStreamAsync is a MemoryStream and not the original Stream
                // that the user has passed. The call to EncryptAsync reads out the stream(and processes it) and returns a MemoryStream which is eventually cloned in the
                // Cosmos SDK and then used. This stream however is to be disposed off as part of ResponseMessage when this gets returned.
                (streamPayload, _) = await this.DecryptStreamPayloadAndUpdateEncryptionSettingsAsync(
                    streamPayload,
                    encryptionSettings,
                    cancellationToken);

                // we try to recreate the item with the StreamPayload(to be encrypted) now that the encryptionSettings would have been updated with latest values if any.
                return await this.CreateItemHelperAsync(
                       streamPayload,
                       partitionKey,
                       clonedRequestOptions,
                       cancellationToken,
                       isRetry: true);
            }

            EncryptionDiagnosticsContent decryptOperationDiagnosticsContent = new EncryptionDiagnosticsContent();
            responseMessage.Content = await EncryptionProcessor.DecryptAsync(
                responseMessage.Content,
                encryptionSettings,
                decryptOperationDiagnosticsContent,
                cancellationToken);

            this.AddEncryptionDiagnostics(responseMessage, encryptOperationDiagnosticsContent, decryptOperationDiagnosticsContent);
            return responseMessage;
        }

        private async Task<ResponseMessage> ReadItemHelperAsync(
            string id,
            PartitionKey partitionKey,
            ItemRequestOptions requestOptions,
            CancellationToken cancellationToken,
            bool isRetry = false)
        {
            EncryptionSettings encryptionSettings = await this.GetOrUpdateEncryptionSettingsFromCacheAsync(obsoleteEncryptionSettings: null, cancellationToken: cancellationToken);
            if (!encryptionSettings.PropertiesToEncrypt.Any())
            {
                return await this.container.ReadItemStreamAsync(
                    id,
                    partitionKey,
                    requestOptions,
                    cancellationToken);
            }

            ItemRequestOptions clonedRequestOptions = requestOptions;

            // Clone(once) the request options since we modify it to set AddRequestHeaders to add additional headers.
            if (!isRetry)
            {
                clonedRequestOptions = GetClonedItemRequestOptions(requestOptions);
            }

            encryptionSettings.SetRequestHeaders(clonedRequestOptions);

            ResponseMessage responseMessage = await this.container.ReadItemStreamAsync(
                id,
                partitionKey,
                clonedRequestOptions,
                cancellationToken);

            if (!isRetry &&
                responseMessage.StatusCode == HttpStatusCode.BadRequest &&
                string.Equals(responseMessage.Headers.Get(Constants.SubStatusHeader), Constants.IncorrectContainerRidSubStatus))
            {
                // get the latest encryption settings.
                await this.GetOrUpdateEncryptionSettingsFromCacheAsync(
                    obsoleteEncryptionSettings: encryptionSettings,
                    cancellationToken: cancellationToken);

                return await this.ReadItemHelperAsync(
                    id,
                    partitionKey,
                    clonedRequestOptions,
                    cancellationToken,
                    isRetry: true);
            }

            EncryptionDiagnosticsContent decryptOperationDiagnosticsContent = new EncryptionDiagnosticsContent();
            responseMessage.Content = await EncryptionProcessor.DecryptAsync(
                responseMessage.Content,
                encryptionSettings,
                decryptOperationDiagnosticsContent,
                cancellationToken);

            this.AddEncryptionDiagnostics(responseMessage, decryptContent: decryptOperationDiagnosticsContent);
            return responseMessage;
        }

        private async Task<ResponseMessage> ReplaceItemHelperAsync(
            Stream streamPayload,
            string id,
            PartitionKey partitionKey,
            ItemRequestOptions requestOptions,
            CancellationToken cancellationToken,
            bool isRetry = false)
        {
            if (partitionKey == null)
            {
                throw new NotSupportedException($"{nameof(partitionKey)} cannot be null for operations using {nameof(EncryptionContainer)}.");
            }

            EncryptionSettings encryptionSettings = await this.GetOrUpdateEncryptionSettingsFromCacheAsync(obsoleteEncryptionSettings: null, cancellationToken: cancellationToken);
            if (!encryptionSettings.PropertiesToEncrypt.Any())
            {
                return await this.container.ReplaceItemStreamAsync(
                    streamPayload,
                    id,
                    partitionKey,
                    requestOptions,
                    cancellationToken);
            }

            EncryptionDiagnosticsContent encryptOperationDiagnosticsContent = new EncryptionDiagnosticsContent();
            streamPayload = await EncryptionProcessor.EncryptAsync(
                streamPayload,
                encryptionSettings,
                encryptOperationDiagnosticsContent,
                cancellationToken);

            ItemRequestOptions clonedRequestOptions = requestOptions;

            // Clone(once) the request options since we modify it to set AddRequestHeaders to add additional headers.
            if (!isRetry)
            {
                clonedRequestOptions = GetClonedItemRequestOptions(requestOptions);
            }

            encryptionSettings.SetRequestHeaders(clonedRequestOptions);

            ResponseMessage responseMessage = await this.container.ReplaceItemStreamAsync(
                streamPayload,
                id,
                partitionKey,
                clonedRequestOptions,
                cancellationToken);

            if (!isRetry &&
                responseMessage.StatusCode == HttpStatusCode.BadRequest &&
                string.Equals(responseMessage.Headers.Get(Constants.SubStatusHeader), Constants.IncorrectContainerRidSubStatus))
            {
                streamPayload.Position = 0;
                (streamPayload, _) = await this.DecryptStreamPayloadAndUpdateEncryptionSettingsAsync(
                    streamPayload,
                    encryptionSettings,
                    cancellationToken);

                return await this.ReplaceItemHelperAsync(
                    streamPayload,
                    id,
                    partitionKey,
                    clonedRequestOptions,
                    cancellationToken,
                    isRetry: true);
            }

            EncryptionDiagnosticsContent decryptOperationDiagnosticsContent = new EncryptionDiagnosticsContent();
            responseMessage.Content = await EncryptionProcessor.DecryptAsync(
                responseMessage.Content,
                encryptionSettings,
                decryptOperationDiagnosticsContent,
                cancellationToken);

            this.AddEncryptionDiagnostics(responseMessage, encryptOperationDiagnosticsContent, decryptOperationDiagnosticsContent);
            return responseMessage;
        }

        private async Task<ResponseMessage> UpsertItemHelperAsync(
            Stream streamPayload,
            PartitionKey partitionKey,
            ItemRequestOptions requestOptions,
            CancellationToken cancellationToken,
            bool isRetry = false)
        {
            if (partitionKey == null)
            {
                throw new NotSupportedException($"{nameof(partitionKey)} cannot be null for operations using {nameof(EncryptionContainer)}.");
            }

            EncryptionSettings encryptionSettings = await this.GetOrUpdateEncryptionSettingsFromCacheAsync(obsoleteEncryptionSettings: null, cancellationToken: cancellationToken);
            if (!encryptionSettings.PropertiesToEncrypt.Any())
            {
                return await this.container.UpsertItemStreamAsync(
                    streamPayload,
                    partitionKey,
                    requestOptions,
                    cancellationToken);
            }

            EncryptionDiagnosticsContent encryptOperationDiagnosticsContent = new EncryptionDiagnosticsContent();
            streamPayload = await EncryptionProcessor.EncryptAsync(
                streamPayload,
                encryptionSettings,
                encryptOperationDiagnosticsContent,
                cancellationToken);

            ItemRequestOptions clonedRequestOptions = requestOptions;

            // Clone(once) the request options since we modify it to set AddRequestHeaders to add additional headers.
            if (!isRetry)
            {
                clonedRequestOptions = GetClonedItemRequestOptions(requestOptions);
            }

            encryptionSettings.SetRequestHeaders(clonedRequestOptions);

            ResponseMessage responseMessage = await this.container.UpsertItemStreamAsync(
                streamPayload,
                partitionKey,
                clonedRequestOptions,
                cancellationToken);

            if (!isRetry &&
                responseMessage.StatusCode == HttpStatusCode.BadRequest &&
                string.Equals(responseMessage.Headers.Get(Constants.SubStatusHeader), Constants.IncorrectContainerRidSubStatus))
            {
                streamPayload.Position = 0;
                (streamPayload, _) = await this.DecryptStreamPayloadAndUpdateEncryptionSettingsAsync(
                    streamPayload,
                    encryptionSettings,
                    cancellationToken);

                return await this.UpsertItemHelperAsync(
                    streamPayload,
                    partitionKey,
                    clonedRequestOptions,
                    cancellationToken,
                    isRetry: true);
            }

            EncryptionDiagnosticsContent decryptOperationDiagnosticsContent = new EncryptionDiagnosticsContent();
            responseMessage.Content = await EncryptionProcessor.DecryptAsync(
                responseMessage.Content,
                encryptionSettings,
                decryptOperationDiagnosticsContent,
                cancellationToken);

            this.AddEncryptionDiagnostics(responseMessage, encryptOperationDiagnosticsContent, decryptOperationDiagnosticsContent);
            return responseMessage;
        }

        /// <summary>
        /// This method takes in an encrypted Stream payload.
        /// The streamPayload is decrypted with the same policy which was used to encrypt and and then the original plain stream payload is
        /// returned which can be used to re-encrypt after the latest encryption settings is retrieved.
        /// The method also updates the cached Encryption Settings with the latest value if any.
        /// </summary>
        /// <param name="streamPayload"> Data encrypted with wrong encryption policy. </param>
        /// <param name="encryptionSettings"> EncryptionSettings which was used to encrypt the payload. </param>
        /// <param name="cancellationToken"> Cancellation token. </param>
        /// <returns> Returns the decrypted stream payload and diagnostics content. </returns>
        private async Task<(Stream, EncryptionDiagnosticsContent)> DecryptStreamPayloadAndUpdateEncryptionSettingsAsync(
           Stream streamPayload,
           EncryptionSettings encryptionSettings,
           CancellationToken cancellationToken)
        {
            EncryptionDiagnosticsContent diagnosticsContent = new EncryptionDiagnosticsContent();
            streamPayload = await EncryptionProcessor.DecryptAsync(
                streamPayload,
                encryptionSettings,
                diagnosticsContent,
                cancellationToken);

            // get the latest encryption settings.
            await this.GetOrUpdateEncryptionSettingsFromCacheAsync(
               obsoleteEncryptionSettings: encryptionSettings,
               cancellationToken: cancellationToken);

            return (streamPayload, diagnosticsContent);
        }

        private async Task<List<T>> DecryptChangeFeedDocumentsAsync<T>(
            IReadOnlyCollection<JObject> documents,
            CancellationToken cancellationToken)
        {
            List<T> decryptedItems = new List<T>(documents.Count);

            EncryptionSettings encryptionSettings = await this.GetOrUpdateEncryptionSettingsFromCacheAsync(
                obsoleteEncryptionSettings: null,
                cancellationToken: cancellationToken);

            foreach (JObject document in documents)
            {
<<<<<<< HEAD
                try
                {
                    JObject decryptedDocument = await EncryptionProcessor.DecryptAsync(
                        document,
                        encryptionSettings,
                        operationDiagnostics: null,
                        cancellationToken);

                    decryptedItems.Add(decryptedDocument.ToObject<T>());
                }

                // we cannot rely currently on a specific exception, this is due to the fact that the run time issue can be variable,
                // we can hit issue with either Json serialization say an item was not encrypted but the policy shows it as encrypted,
                // or we could hit a MicrosoftDataEncryptionException from MDE lib etc.
                catch (Exception)
                {
                    // most likely the encryption policy has changed.
                    encryptionSettings = await this.GetOrUpdateEncryptionSettingsFromCacheAsync(
                        obsoleteEncryptionSettings: encryptionSettings,
                        cancellationToken: cancellationToken);

                    JObject decryptedDocument = await EncryptionProcessor.DecryptAsync(
                           document,
                           encryptionSettings,
                           operationDiagnostics: null,
                           cancellationToken);
=======
                JObject decryptedDocument = await EncryptionProcessor.DecryptAsync(
                    document,
                    encryptionSettings,
                    cancellationToken);
>>>>>>> bfa18451

                decryptedItems.Add(decryptedDocument.ToObject<T>());
            }

            return decryptedItems;
        }

        private async Task<ResponseMessage> ReadManyItemsHelperAsync(
            IReadOnlyList<(string id, PartitionKey partitionKey)> items,
            ReadManyRequestOptions readManyRequestOptions = null,
            CancellationToken cancellationToken = default,
            bool isRetry = false)
        {
            EncryptionSettings encryptionSettings = await this.GetOrUpdateEncryptionSettingsFromCacheAsync(
               obsoleteEncryptionSettings: null,
               cancellationToken: cancellationToken);

            if (!encryptionSettings.PropertiesToEncrypt.Any())
            {
                return await this.container.ReadManyItemsStreamAsync(
                    items,
                    readManyRequestOptions,
                    cancellationToken);
            }

            ReadManyRequestOptions clonedRequestOptions = readManyRequestOptions;

            // Clone(once) the request options since we modify it to set AddRequestHeaders to add additional headers.
            if (!isRetry)
            {
                if (readManyRequestOptions != null)
                {
                    clonedRequestOptions = (ReadManyRequestOptions)readManyRequestOptions.ShallowCopy();
                }
                else
                {
                    clonedRequestOptions = new ReadManyRequestOptions();
                }
            }

            encryptionSettings.SetRequestHeaders(clonedRequestOptions);

            ResponseMessage responseMessage = await this.container.ReadManyItemsStreamAsync(
                items,
                clonedRequestOptions,
                cancellationToken);

            if (!isRetry &&
                responseMessage.StatusCode == HttpStatusCode.BadRequest &&
                string.Equals(responseMessage.Headers.Get(Constants.SubStatusHeader), Constants.IncorrectContainerRidSubStatus))
            {
                // get the latest encryption settings.
                await this.GetOrUpdateEncryptionSettingsFromCacheAsync(
                    obsoleteEncryptionSettings: encryptionSettings,
                    cancellationToken: cancellationToken);

                return await this.ReadManyItemsHelperAsync(
                    items,
                    clonedRequestOptions,
                    cancellationToken,
                    isRetry: true);
            }

<<<<<<< HEAD
            EncryptionDiagnosticsContent decryptDiagnostics = new EncryptionDiagnosticsContent();
            decryptDiagnostics.Begin();

            Stream decryptedContent = await this.DeserializeAndDecryptResponseAsync(
                responseMessage.Content,
                encryptionSettings,
                cancellationToken);

            decryptDiagnostics.End();
            this.AddEncryptionDiagnostics(responseMessage, decryptContent: decryptDiagnostics);
            return new DecryptedResponseMessage(responseMessage, decryptedContent);
=======
            if (responseMessage.IsSuccessStatusCode && responseMessage.Content != null)
            {
                Stream decryptedContent = await this.DeserializeAndDecryptResponseAsync(
                    responseMessage.Content,
                    encryptionSettings,
                    cancellationToken);

                return new DecryptedResponseMessage(responseMessage, decryptedContent);
            }

            return responseMessage;
>>>>>>> bfa18451
        }

        private void AddEncryptionDiagnostics(
            ResponseMessage responseMessage,
            EncryptionDiagnosticsContent encryptContent = null,
            EncryptionDiagnosticsContent decryptContent = null)
        {
            EncryptionCosmosDiagnostics encryptionDiagnostics = new EncryptionCosmosDiagnostics(
                responseMessage.Diagnostics,
                encryptContent,
                decryptContent);

            responseMessage.Diagnostics = encryptionDiagnostics;
        }
    }
}<|MERGE_RESOLUTION|>--- conflicted
+++ resolved
@@ -606,22 +606,12 @@
                 obsoleteEncryptionSettings: null,
                 cancellationToken: cancellationToken);
 
-<<<<<<< HEAD
             EncryptionDiagnosticsContent encryptOperationDiagnosticsContent = new EncryptionDiagnosticsContent();
-            List<PatchOperation> encryptedPatchOperations = await this.PatchItemHelperAsync(
+            List<PatchOperation> encryptedPatchOperations = await this.EncryptPatchOperationsAsync(
                 patchOperations,
                 encryptionSettings,
                 encryptOperationDiagnosticsContent,
                 cancellationToken);
-=======
-            CosmosDiagnosticsContext diagnosticsContext = CosmosDiagnosticsContext.Create(requestOptions);
-            using (diagnosticsContext.CreateScope("PatchItem"))
-            {
-                List<PatchOperation> encryptedPatchOperations = await this.EncryptPatchOperationsAsync(
-                    patchOperations,
-                    encryptionSettings,
-                    cancellationToken);
->>>>>>> bfa18451
 
             ResponseMessage responseMessage = await this.container.PatchItemStreamAsync(
                 id,
@@ -885,38 +875,10 @@
                     continue;
                 }
 
-<<<<<<< HEAD
-                try
-                {
-                    JObject decryptedDocument = await EncryptionProcessor.DecryptAsync(
-                        document,
-                        encryptionSettings,
-                        operationDiagnostics: null,
-                        cancellationToken);
-                }
-
-                // we cannot rely currently on a specific exception, this is due to the fact that the run time issue can be variable,
-                // we can hit issue with either Json serialization say an item was not encrypted but the policy shows it as encrypted,
-                // or we could hit a MicrosoftDataEncryptionException from MDE lib etc.
-                catch (Exception)
-                {
-                    // most likely the encryption policy has changed.
-                    encryptionSettings = await this.GetOrUpdateEncryptionSettingsFromCacheAsync(
-                        obsoleteEncryptionSettings: encryptionSettings,
-                        cancellationToken: cancellationToken);
-
-                    JObject decryptedDocument = await EncryptionProcessor.DecryptAsync(
-                        document,
-                        encryptionSettings,
-                        operationDiagnostics: null,
-                        cancellationToken);
-                }
-=======
                 await EncryptionProcessor.DecryptAsync(
                     document,
                     encryptionSettings,
                     cancellationToken);
->>>>>>> bfa18451
             }
 
             // the contents get decrypted in place by DecryptAsync.
@@ -1280,39 +1242,10 @@
 
             foreach (JObject document in documents)
             {
-<<<<<<< HEAD
-                try
-                {
-                    JObject decryptedDocument = await EncryptionProcessor.DecryptAsync(
-                        document,
-                        encryptionSettings,
-                        operationDiagnostics: null,
-                        cancellationToken);
-
-                    decryptedItems.Add(decryptedDocument.ToObject<T>());
-                }
-
-                // we cannot rely currently on a specific exception, this is due to the fact that the run time issue can be variable,
-                // we can hit issue with either Json serialization say an item was not encrypted but the policy shows it as encrypted,
-                // or we could hit a MicrosoftDataEncryptionException from MDE lib etc.
-                catch (Exception)
-                {
-                    // most likely the encryption policy has changed.
-                    encryptionSettings = await this.GetOrUpdateEncryptionSettingsFromCacheAsync(
-                        obsoleteEncryptionSettings: encryptionSettings,
-                        cancellationToken: cancellationToken);
-
-                    JObject decryptedDocument = await EncryptionProcessor.DecryptAsync(
-                           document,
-                           encryptionSettings,
-                           operationDiagnostics: null,
-                           cancellationToken);
-=======
                 JObject decryptedDocument = await EncryptionProcessor.DecryptAsync(
                     document,
                     encryptionSettings,
                     cancellationToken);
->>>>>>> bfa18451
 
                 decryptedItems.Add(decryptedDocument.ToObject<T>());
             }
@@ -1376,19 +1309,9 @@
                     isRetry: true);
             }
 
-<<<<<<< HEAD
             EncryptionDiagnosticsContent decryptDiagnostics = new EncryptionDiagnosticsContent();
             decryptDiagnostics.Begin();
 
-            Stream decryptedContent = await this.DeserializeAndDecryptResponseAsync(
-                responseMessage.Content,
-                encryptionSettings,
-                cancellationToken);
-
-            decryptDiagnostics.End();
-            this.AddEncryptionDiagnostics(responseMessage, decryptContent: decryptDiagnostics);
-            return new DecryptedResponseMessage(responseMessage, decryptedContent);
-=======
             if (responseMessage.IsSuccessStatusCode && responseMessage.Content != null)
             {
                 Stream decryptedContent = await this.DeserializeAndDecryptResponseAsync(
@@ -1396,11 +1319,12 @@
                     encryptionSettings,
                     cancellationToken);
 
+                decryptDiagnostics.End();
+                this.AddEncryptionDiagnostics(responseMessage, decryptContent: decryptDiagnostics);
                 return new DecryptedResponseMessage(responseMessage, decryptedContent);
             }
 
             return responseMessage;
->>>>>>> bfa18451
         }
 
         private void AddEncryptionDiagnostics(
