--- conflicted
+++ resolved
@@ -8,11 +8,7 @@
     using System.Collections.Generic;
     using System.IO;
     using System.Linq;
-<<<<<<< HEAD
     using System.Net;
-=======
-    using System.Runtime.CompilerServices;
->>>>>>> 13b356d5
     using System.Threading;
     using System.Threading.Tasks;
     using Microsoft.Azure.Cosmos;
@@ -683,8 +679,7 @@
         {
             throw new NotImplementedException();
         }
-
-<<<<<<< HEAD
+		
         public override ChangeFeedProcessorBuilder GetChangeFeedProcessorBuilder<T>(
             string processorName,
             ChangeFeedHandler<T> onChangesDelegate)
@@ -713,8 +708,6 @@
             throw new NotImplementedException();
         }
 
-=======
->>>>>>> 13b356d5
         public override Task<ResponseMessage> ReadManyItemsStreamAsync(
             IReadOnlyList<(string id, PartitionKey partitionKey)> items,
             ReadManyRequestOptions readManyRequestOptions = null,
@@ -730,8 +723,7 @@
         {
             throw new NotImplementedException();
         }
-
-<<<<<<< HEAD
+		
         public async Task<EncryptionSettings> GetOrUpdateEncryptionSettingsFromCacheAsync(
             CancellationToken cancellationToken,
             EncryptionSettings obsoleteEncryptionSettings = null)
@@ -1085,34 +1077,6 @@
                obsoleteEncryptionSettings: encryptionSettings);
 
             return streamPayload;
-=======
-        public override ChangeFeedProcessorBuilder GetChangeFeedProcessorBuilder<T>(
-            string processorName,
-            ChangeFeedHandler<T> onChangesDelegate)
-        {
-            throw new NotImplementedException();
-        }
-
-        public override ChangeFeedProcessorBuilder GetChangeFeedProcessorBuilderWithManualCheckpoint<T>(
-            string processorName,
-            ChangeFeedHandlerWithManualCheckpoint<T> onChangesDelegate)
-        {
-            throw new NotImplementedException();
-        }
-
-        public override ChangeFeedProcessorBuilder GetChangeFeedProcessorBuilder(
-            string processorName,
-            ChangeFeedStreamHandler onChangesDelegate)
-        {
-            throw new NotImplementedException();
-        }
-
-        public override ChangeFeedProcessorBuilder GetChangeFeedProcessorBuilderWithManualCheckpoint(
-            string processorName,
-            ChangeFeedStreamHandlerWithManualCheckpoint onChangesDelegate)
-        {
-            throw new NotImplementedException();
->>>>>>> 13b356d5
         }
     }
 }