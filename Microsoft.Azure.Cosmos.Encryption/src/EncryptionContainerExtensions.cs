--- conflicted
+++ resolved
@@ -107,12 +107,8 @@
             return new EncryptionFeedIterator(
                 query.ToStreamIterator(),
                 encryptionContainer.Encryptor,
-<<<<<<< HEAD
                 encryptionContainer.EncryptionProcessor,
-                decryptionResultHandler);
-=======
                 encryptionContainer.CosmosSerializer);
->>>>>>> 67a2c582
         }
     }
 }