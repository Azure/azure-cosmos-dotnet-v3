﻿//------------------------------------------------------------
// Copyright (c) Microsoft Corporation.  All rights reserved.
//------------------------------------------------------------

namespace Microsoft.Azure.Cosmos.Encryption
{
    using System;
    using System.Linq;
    using System.Threading;
    using System.Threading.Tasks;
    using Microsoft.Azure.Cosmos.Linq;

    /// <summary>
    /// Extension methods for <see cref="Container"/> to support client-side encryption.
    /// </summary>
    public static class EncryptionContainerExtensions
    {
        /// <summary>
        /// Warms up the caches for the client encryption policy and the corresponding client encryption keys configured for the container.
        /// This may be used to help improve latencies for the initial requests on the container from the client.
        /// If this is not explicitly invoked, the caches are built when requests needing encryption/decryption are made.
        /// </summary>
        /// <param name="container">Container instance from client supporting encryption.</param>
        /// <param name="cancellationToken">Token for request cancellation.</param>
        /// <returns>Container with encryption-related caches warmed up.</returns>
        /// <example>
        /// This example shows how to get a container with encryption support and warm up the encryption-related caches.
        ///
        /// <code language="c#">
        /// <![CDATA[
<<<<<<< HEAD
        /// CosmosClient cosmosClient = new CosmosClient();
        /// cosmosClient.WithEncryption(azureKeyVaultKeyWrapProvider);
        /// containerWithEncryption = await this.cosmosDatabase.GetContainer("id").InitializeEncryptionAsync();
=======
        /// Azure.Core.TokenCredential tokenCredential = new Azure.Identity.DefaultAzureCredential();
        /// Azure.Core.Cryptography.IKeyEncryptionKeyResolver keyResolver = new Azure.Security.KeyVault.Keys.Cryptography.KeyResolver(tokenCredential);
        /// CosmosClient client = (new CosmosClient(endpoint, authKey)).WithEncryption(keyResolver, KeyEncryptionKeyResolverName.AzureKeyVault);
        /// Container container = await client.GetDatabase("databaseId").GetContainer("containerId").InitializeEncryptionAsync();
>>>>>>> 63a846de
        /// ]]>
        /// </code>
        /// </example>
        /// <remarks>
        /// See <see href="https://aka.ms/CosmosClientEncryption">client-side encryption documentation</see> for more details.
        /// </remarks>
        public static async Task<Container> InitializeEncryptionAsync(
            this Container container,
            CancellationToken cancellationToken = default)
        {
            cancellationToken.ThrowIfCancellationRequested();

            if (container is not EncryptionContainer encryptionContainer)
            {
                throw new ArgumentOutOfRangeException($"{nameof(InitializeEncryptionAsync)} requires the use of an encryption-enabled client. Please refer to https://aka.ms/CosmosClientEncryption for more details.");
            }

            await encryptionContainer.GetOrUpdateEncryptionSettingsFromCacheAsync(obsoleteEncryptionSettings: null, cancellationToken: cancellationToken);

            return container;
        }

        /// <summary>
        /// Creates a FeedIterator from a LINQ IQueryable to be able to execute the query asynchronously.
        /// This has support for decrypting results.
        /// </summary>
        /// <typeparam name="T">The type of object to query.</typeparam>
        /// <param name="container">Container instance from client supporting encryption.</param>
        /// <param name="query">The <see cref="IQueryable{T}" /> to be converted.</param>
        /// <returns>An iterator to go through the results.</returns>
        /// <example>
        /// This example shows how to get a FeedIterator from an IQueryable with support to decrypt results.
        ///
        /// <code language="c#">
        /// <![CDATA[
        /// IOrderedQueryable<ToDoActivity> linqQueryable = container.GetItemLinqQueryable<ToDoActivity>();
        /// FeedIterator<ToDoActivity> resultIterator = container.ToEncryptionFeedIterator<ToDoActivity>(linqQueryable);
        /// ]]>
        /// </code>
        /// </example>
        /// <remarks>
        /// See <see href="https://aka.ms/CosmosClientEncryption">client-side encryption documentation</see> for more details.
        /// </remarks>
        public static FeedIterator<T> ToEncryptionFeedIterator<T>(
            this Container container,
            IQueryable<T> query)
        {
            if (container is not EncryptionContainer encryptionContainer)
            {
                throw new ArgumentOutOfRangeException(nameof(query), $"{nameof(ToEncryptionFeedIterator)} requires the use of an encryption-enabled client. Please refer to https://aka.ms/CosmosClientEncryption for more details.");
            }

            return new EncryptionFeedIterator<T>(
                (EncryptionFeedIterator)encryptionContainer.ToEncryptionStreamIterator(query),
                encryptionContainer.ResponseFactory);
        }

        /// <summary>
        /// Creates a FeedIterator from a LINQ IQueryable to be able to execute the query asynchronously.
        /// This has support for decrypting results.
        /// </summary>
        /// <typeparam name="T">The type of object to query.</typeparam>
        /// <param name="container">Container instance from client supporting encryption.</param>
        /// <param name="query">The <see cref="IQueryable{T}" /> to be converted.</param>
        /// <returns>An iterator to go through the results.</returns>
        /// <example>
        /// This example shows how to get FeedIterator from LINQ.
        ///
        /// <code language="c#">
        /// <![CDATA[
        /// IOrderedQueryable<ToDoActivity> linqQueryable = this.container.GetItemLinqQueryable<ToDoActivity>();
        /// FeedIterator resultIterator = this.container.ToEncryptionStreamIterator<ToDoActivity>(linqQueryable);
        /// ]]>
        /// </code>
        /// </example>
        /// <remarks>
        /// See <see href="https://aka.ms/CosmosClientEncryption">client-side encryption documentation</see> for more details.
        /// </remarks>
        public static FeedIterator ToEncryptionStreamIterator<T>(
            this Container container,
            IQueryable<T> query)
        {
            if (container is not EncryptionContainer encryptionContainer)
            {
                throw new ArgumentOutOfRangeException(nameof(query), $"{nameof(ToEncryptionStreamIterator)} requires the use of an encryption-enabled client. Please refer to https://aka.ms/CosmosClientEncryption for more details.");
            }

            return new EncryptionFeedIterator(
                query.ToStreamIterator(),
                encryptionContainer,
                new RequestOptions());
        }

        /// <summary>
        /// Creates an instance of <see cref="QueryDefinition" /> with support to add parameters
        /// corresponding to encrypted properties.
        /// </summary>
        /// <param name="container">Container instance from client supporting encryption.</param>
        /// <param name="queryText">A valid Cosmos SQL query.</param>
        /// <returns>A new instance of <see cref="QueryDefinition" /> with support to add encrypted parameters.</returns>
        /// <example>
        /// This example shows how to create a QueryDefinition with support to add encrypted parameters.
        ///
        /// <code language="c#">
        /// <![CDATA[
        /// QueryDefinition queryDefinitionWithEncryptedParameter = container.CreateQueryDefinition(
        ///     "SELECT * FROM c where c.SensitiveProperty = @FirstParameter");
        /// await queryDefinitionWithEncryptedParameter.AddParameterAsync(
        ///     "@FirstParameter",
        ///     "sensitive value",
        ///     "/SensitiveProperty");
        /// ]]>
        /// </code>
        /// </example>
        /// <remarks>
        /// Only equality comparisons are supported in the filter condition on encrypted properties.
        /// These also require the property being filtered upon to be encrypted using <see cref="EncryptionType.Deterministic"/> encryption.
        /// See <see href="https://aka.ms/CosmosClientEncryption">client-side encryption documentation</see> for more details.
        /// </remarks>
        public static QueryDefinition CreateQueryDefinition(this Container container, string queryText)
        {
            if (string.IsNullOrEmpty(queryText))
            {
                throw new ArgumentNullException(nameof(queryText));
            }

            if (container is not EncryptionContainer)
            {
                throw new ArgumentOutOfRangeException($"{nameof(CreateQueryDefinition)} requires the use of an encryption-enabled client. Please refer to https://aka.ms/CosmosClientEncryption for more details.");
            }

            return new EncryptionQueryDefinition(queryText, container);
        }
    }
}<|MERGE_RESOLUTION|>--- conflicted
+++ resolved
@@ -28,16 +28,10 @@
         ///
         /// <code language="c#">
         /// <![CDATA[
-<<<<<<< HEAD
-        /// CosmosClient cosmosClient = new CosmosClient();
-        /// cosmosClient.WithEncryption(azureKeyVaultKeyWrapProvider);
-        /// containerWithEncryption = await this.cosmosDatabase.GetContainer("id").InitializeEncryptionAsync();
-=======
         /// Azure.Core.TokenCredential tokenCredential = new Azure.Identity.DefaultAzureCredential();
         /// Azure.Core.Cryptography.IKeyEncryptionKeyResolver keyResolver = new Azure.Security.KeyVault.Keys.Cryptography.KeyResolver(tokenCredential);
         /// CosmosClient client = (new CosmosClient(endpoint, authKey)).WithEncryption(keyResolver, KeyEncryptionKeyResolverName.AzureKeyVault);
         /// Container container = await client.GetDatabase("databaseId").GetContainer("containerId").InitializeEncryptionAsync();
->>>>>>> 63a846de
         /// ]]>
         /// </code>
         /// </example>
