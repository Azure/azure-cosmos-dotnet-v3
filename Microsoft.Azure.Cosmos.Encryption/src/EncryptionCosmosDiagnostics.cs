﻿// ------------------------------------------------------------
// Copyright (c) Microsoft Corporation.  All rights reserved.
// ------------------------------------------------------------

namespace Microsoft.Azure.Cosmos.Encryption
{
    using System;
    using System.Collections.Generic;
    using System.IO;
    using System.Text;
    using Newtonsoft.Json;
    using Newtonsoft.Json.Linq;

    internal sealed class EncryptionCosmosDiagnostics : CosmosDiagnostics
    {
        private readonly CosmosDiagnostics coreDiagnostics;
        private readonly JObject encryptContent;
        private readonly JObject decryptContent;
        private readonly TimeSpan processingDuration;

        public EncryptionCosmosDiagnostics(
            CosmosDiagnostics coreDiagnostics,
            JObject encryptContent,
            JObject decryptContent,
            TimeSpan processingDuration)
        {
            this.coreDiagnostics = coreDiagnostics ?? throw new ArgumentNullException(nameof(coreDiagnostics));
            if (encryptContent?.Count > 0)
            {
                this.encryptContent = encryptContent;
            }

            if (decryptContent?.Count > 0)
            {
                this.decryptContent = decryptContent;
            }

            this.processingDuration = processingDuration;
        }

        public override IReadOnlyList<(string regionName, Uri uri)> GetContactedRegions()
        {
            return this.coreDiagnostics.GetContactedRegions();
        }

        public override TimeSpan GetClientElapsedTime()
        {
            TimeSpan clientElapsedTime = this.coreDiagnostics.GetClientElapsedTime();

            if (this.processingDuration.Ticks > 0)
            {
                clientElapsedTime += this.processingDuration;
            }

            return clientElapsedTime;
        }

        public override string ToString()
        {
            StringBuilder stringBuilder = new StringBuilder();
            StringWriter stringWriter = new StringWriter(stringBuilder);

            using (JsonWriter writer = new JsonTextWriter(stringWriter))
            {
                writer.WriteStartObject();
                writer.WritePropertyName(Constants.DiagnosticsCoreDiagnostics);
                writer.WriteRawValue(this.coreDiagnostics.ToString());
                writer.WritePropertyName(Constants.DiagnosticsEncryptionDiagnostics);
                writer.WriteStartObject();

                if (this.encryptContent != null)
                {
                    writer.WritePropertyName(Constants.DiagnosticsEncryptOperation);
                    writer.WriteRawValue(this.encryptContent.ToString());
                }

                if (this.decryptContent != null)
                {
                    writer.WritePropertyName(Constants.DiagnosticsDecryptOperation);
                    writer.WriteRawValue(this.decryptContent.ToString());
                }

                writer.WriteEndObject();
                writer.WriteEndObject();
            }

            return stringWriter.ToString();
        }

#if SDKPROJECTREF
<<<<<<< HEAD

        public override DateTime GetStartTimeUtc()
        {
            return this.coreDiagnostics.GetStartTimeUtc();
        }

=======
        public override DateTime? GetStartTimeUtc()
        {
            return this.coreDiagnostics.GetStartTimeUtc();
        }
>>>>>>> ca8d48f8
        public override int GetFailedRequestCount()
        {
            return this.coreDiagnostics.GetFailedRequestCount();
        }
<<<<<<< HEAD

=======
>>>>>>> ca8d48f8
#endif

    }
}<|MERGE_RESOLUTION|>--- conflicted
+++ resolved
@@ -88,27 +88,14 @@
         }
 
 #if SDKPROJECTREF
-<<<<<<< HEAD
-
-        public override DateTime GetStartTimeUtc()
-        {
-            return this.coreDiagnostics.GetStartTimeUtc();
-        }
-
-=======
         public override DateTime? GetStartTimeUtc()
         {
             return this.coreDiagnostics.GetStartTimeUtc();
         }
->>>>>>> ca8d48f8
         public override int GetFailedRequestCount()
         {
             return this.coreDiagnostics.GetFailedRequestCount();
         }
-<<<<<<< HEAD
-
-=======
->>>>>>> ca8d48f8
 #endif
 
     }
