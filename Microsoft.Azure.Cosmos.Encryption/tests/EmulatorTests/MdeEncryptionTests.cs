﻿//------------------------------------------------------------
// Copyright (c) Microsoft Corporation.  All rights reserved.
//------------------------------------------------------------

namespace Microsoft.Azure.Cosmos.Encryption.EmulatorTests
{
    using System;
    using System.Collections.Generic;
    using System.Collections.ObjectModel;
    using System.IO;
    using System.Linq;
    using System.Net;
    using System.Text;
    using System.Threading;
    using System.Threading.Tasks;
    using global::Azure;
    using Microsoft.Azure.Cosmos;
    using Microsoft.Azure.Cosmos.Encryption;
    using Microsoft.Data.Encryption.Cryptography;
    using Microsoft.VisualStudio.TestTools.UnitTesting;
    using Newtonsoft.Json;

    using EncryptionKeyWrapMetadata = Cosmos.EncryptionKeyWrapMetadata;

    [TestClass]
    public class MdeEncryptionTests
    {
<<<<<<< HEAD
        private static EncryptionKeyWrapMetadata metadata1;
        private static EncryptionKeyWrapMetadata metadata2;
=======
        private static readonly EncryptionKeyWrapMetadata metadata1 = new EncryptionKeyWrapMetadata("TEST_KEYSTORE_PROVIDER", "key1", "tempmetadata1");
        private static readonly EncryptionKeyWrapMetadata metadata2 = new EncryptionKeyWrapMetadata("TEST_KEYSTORE_PROVIDER", "key2", "tempmetadata2");
>>>>>>> 5c711c6a

        private static CosmosClient client;
        private static CosmosClient encryptionCosmosClient;
        private static Database database;
        private static Container encryptionContainer;
        private static TestEncryptionKeyStoreProvider testEncryptionKeyStoreProvider;

        [ClassInitialize]
        [System.Diagnostics.CodeAnalysis.SuppressMessage("Style", "IDE0060:Remove unused parameter", Justification = "The ClassInitialize method takes a single parameter of type TestContext.")]
        public static async Task ClassInitialize(TestContext context)
        {
            MdeEncryptionTests.client = TestCommon.CreateCosmosClient();
            testEncryptionKeyStoreProvider = new TestEncryptionKeyStoreProvider
            {
                DataEncryptionKeyCacheTimeToLive = null
            };

            metadata1 = new EncryptionKeyWrapMetadata(testEncryptionKeyStoreProvider.ProviderName, "key1", "tempmetadata1");
            metadata2 = new EncryptionKeyWrapMetadata(testEncryptionKeyStoreProvider.ProviderName, "key2", "tempmetadata2");

            MdeEncryptionTests.encryptionCosmosClient = MdeEncryptionTests.client.WithEncryption(testEncryptionKeyStoreProvider);
            MdeEncryptionTests.database = await MdeEncryptionTests.encryptionCosmosClient.CreateDatabaseAsync(Guid.NewGuid().ToString());

            await MdeEncryptionTests.CreateClientEncryptionKeyAsync(
               "key1",
               metadata1);

            await MdeEncryptionTests.CreateClientEncryptionKeyAsync(
                "key2",
                metadata2);


            EncryptionKeyWrapMetadata revokedKekmetadata = new EncryptionKeyWrapMetadata(testEncryptionKeyStoreProvider.ProviderName, "revokedKek", "revokedKek-metadata");
            await database.CreateClientEncryptionKeyAsync(
                "keywithRevokedKek",
                DataEncryptionKeyAlgorithm.AEAD_AES_256_CBC_HMAC_SHA256,
                revokedKekmetadata);

            Collection<ClientEncryptionIncludedPath> paths = new Collection<ClientEncryptionIncludedPath>()
            {
                new ClientEncryptionIncludedPath()
                {
                    Path = "/Sensitive_StringFormat",
                    ClientEncryptionKeyId = "key1",
                    EncryptionType = "Deterministic",
                    EncryptionAlgorithm = "AEAD_AES_256_CBC_HMAC_SHA256",
                },

                new ClientEncryptionIncludedPath()
                {
                    Path = "/Sensitive_ArrayFormat",
                    ClientEncryptionKeyId = "keywithRevokedKek",
                    EncryptionType = "Deterministic",
                    EncryptionAlgorithm = "AEAD_AES_256_CBC_HMAC_SHA256",
                },

                new ClientEncryptionIncludedPath()
                {
                    Path = "/Sensitive_NestedObjectFormatL1",
                    ClientEncryptionKeyId = "key1",
                    EncryptionType = "Deterministic",
                    EncryptionAlgorithm = "AEAD_AES_256_CBC_HMAC_SHA256",
                },

                new ClientEncryptionIncludedPath()
                {
                    Path = "/Sensitive_IntArray",
                    ClientEncryptionKeyId = "key2",
                    EncryptionType = "Deterministic",
                    EncryptionAlgorithm = "AEAD_AES_256_CBC_HMAC_SHA256",
                },

                new ClientEncryptionIncludedPath()
                {
                    Path = "/Sensitive_IntFormat",
                    ClientEncryptionKeyId = "key1",
                    EncryptionType = "Deterministic",
                    EncryptionAlgorithm = "AEAD_AES_256_CBC_HMAC_SHA256",
                },

                new ClientEncryptionIncludedPath()
                {
                    Path = "/Sensitive_DecimalFormat",
                    ClientEncryptionKeyId = "key2",
                    EncryptionType = "Deterministic",
                    EncryptionAlgorithm = "AEAD_AES_256_CBC_HMAC_SHA256",
                },

                new ClientEncryptionIncludedPath()
                {
                    Path = "/Sensitive_DateFormat",
                    ClientEncryptionKeyId = "key1",
                    EncryptionType = "Deterministic",
                    EncryptionAlgorithm = "AEAD_AES_256_CBC_HMAC_SHA256",
                },

                new ClientEncryptionIncludedPath()
                {
                    Path = "/Sensitive_BoolFormat",
                    ClientEncryptionKeyId = "key2",
                    EncryptionType = "Deterministic",
                    EncryptionAlgorithm = "AEAD_AES_256_CBC_HMAC_SHA256",
                },

                new ClientEncryptionIncludedPath()
                {
                    Path = "/Sensitive_FloatFormat",
                    ClientEncryptionKeyId = "key1",
                    EncryptionType = "Deterministic",
                    EncryptionAlgorithm = "AEAD_AES_256_CBC_HMAC_SHA256",
                },
                
                new ClientEncryptionIncludedPath()
                {
                    Path = "/Sensitive_ArrayMultiTypes",
                    ClientEncryptionKeyId = "key1",
                    EncryptionType = "Deterministic",
                    EncryptionAlgorithm = "AEAD_AES_256_CBC_HMAC_SHA256",
                },
               
                new ClientEncryptionIncludedPath()
                {
                    Path = "/Sensitive_IntMultiDimArray",
                    ClientEncryptionKeyId = "key2",
                    EncryptionType = "Deterministic",
                    EncryptionAlgorithm = "AEAD_AES_256_CBC_HMAC_SHA256",
                },
            };


            ClientEncryptionPolicy clientEncryptionPolicy = new ClientEncryptionPolicy(paths);
           

            ContainerProperties containerProperties = new ContainerProperties(Guid.NewGuid().ToString(), "/PK") { ClientEncryptionPolicy = clientEncryptionPolicy };

            encryptionContainer = await database.CreateContainerAsync(containerProperties, 400);
            await encryptionContainer.InitializeEncryptionAsync();           
        }

        private static async Task<ClientEncryptionKeyResponse> CreateClientEncryptionKeyAsync(string cekId, Cosmos.EncryptionKeyWrapMetadata encryptionKeyWrapMetadata)
        {
            ClientEncryptionKeyResponse clientEncrytionKeyResponse = await database.CreateClientEncryptionKeyAsync(
                   cekId,
                   DataEncryptionKeyAlgorithm.AEAD_AES_256_CBC_HMAC_SHA256,
                   encryptionKeyWrapMetadata);

            Assert.AreEqual(HttpStatusCode.Created, clientEncrytionKeyResponse.StatusCode);
            Assert.IsTrue(clientEncrytionKeyResponse.RequestCharge > 0);
            Assert.IsNotNull(clientEncrytionKeyResponse.ETag);
            return clientEncrytionKeyResponse;
        }

        private static async Task<ClientEncryptionKeyResponse> RewarpClientEncryptionKeyAsync(string cekId, Cosmos.EncryptionKeyWrapMetadata encryptionKeyWrapMetadata)
        {
            ClientEncryptionKeyResponse clientEncrytionKeyResponse = await database.RewrapClientEncryptionKeyAsync(
                   cekId,
                   encryptionKeyWrapMetadata);

            Assert.AreEqual(HttpStatusCode.OK, clientEncrytionKeyResponse.StatusCode);
            Assert.IsTrue(clientEncrytionKeyResponse.RequestCharge > 0);
            Assert.IsNotNull(clientEncrytionKeyResponse.ETag);
            return clientEncrytionKeyResponse;
        }

        [ClassCleanup]
        public static async Task ClassCleanup()
        {
            if (MdeEncryptionTests.database != null)
            {
                using (await MdeEncryptionTests.database.DeleteStreamAsync()) { }
            }

            if (MdeEncryptionTests.client != null)
            {
                MdeEncryptionTests.client.Dispose();
            }
        }

        [TestMethod]
        public async Task EncryptionBulkCrud()
        {
            TestDoc docToReplace = await MdeEncryptionTests.MdeCreateItemAsync(MdeEncryptionTests.encryptionContainer);
            docToReplace.NonSensitive = Guid.NewGuid().ToString();
            docToReplace.Sensitive_StringFormat = Guid.NewGuid().ToString();

            TestDoc docToUpsert = await MdeEncryptionTests.MdeCreateItemAsync(MdeEncryptionTests.encryptionContainer);
            docToUpsert.NonSensitive = Guid.NewGuid().ToString();
            docToUpsert.Sensitive_StringFormat = Guid.NewGuid().ToString();

            TestDoc docToDelete = await MdeEncryptionTests.MdeCreateItemAsync(MdeEncryptionTests.encryptionContainer);

            CosmosClient clientWithBulk = TestCommon.CreateCosmosClient(builder => builder
                .WithBulkExecution(true)
                .Build());

            CosmosClient encryptionCosmosClientWithBulk = clientWithBulk.WithEncryption(new TestEncryptionKeyStoreProvider());
            Database databaseWithBulk = encryptionCosmosClientWithBulk.GetDatabase(MdeEncryptionTests.database.Id);

            Container encryptionContainerWithBulk = databaseWithBulk.GetContainer(MdeEncryptionTests.encryptionContainer.Id);


            List<Task> tasks = new List<Task>()
            {
                MdeEncryptionTests.MdeCreateItemAsync(encryptionContainerWithBulk),
                MdeEncryptionTests.MdeUpsertItemAsync(encryptionContainerWithBulk, TestDoc.Create(), HttpStatusCode.Created),
                MdeEncryptionTests.MdeReplaceItemAsync(encryptionContainerWithBulk, docToReplace),
                MdeEncryptionTests.MdeUpsertItemAsync(encryptionContainerWithBulk, docToUpsert, HttpStatusCode.OK),
                MdeEncryptionTests.MdeDeleteItemAsync(encryptionContainerWithBulk, docToDelete)
            };

            await Task.WhenAll(tasks);
        }

        [TestMethod]
        public async Task EncryptionCreateClientEncryptionKey()
        {
            string cekId = "anotherCek";
<<<<<<< HEAD
            EncryptionKeyWrapMetadata metadata1 = new EncryptionKeyWrapMetadata(testEncryptionKeyStoreProvider.ProviderName, cekId, "testmetadata1");
=======
            EncryptionKeyWrapMetadata metadata1 = new EncryptionKeyWrapMetadata("TEST_KEYSTORE_PROVIDER", cekId, "testmetadata1");
>>>>>>> 5c711c6a
            ClientEncryptionKeyProperties clientEncryptionKeyProperties = await MdeEncryptionTests.CreateClientEncryptionKeyAsync(
                cekId,
                metadata1);

            Assert.AreEqual(
<<<<<<< HEAD
                new EncryptionKeyWrapMetadata(testEncryptionKeyStoreProvider.ProviderName, name: cekId, value: metadata1.Value),
                clientEncryptionKeyProperties.EncryptionKeyWrapMetadata);

            // creating another key with same id should fail
            metadata1 = new EncryptionKeyWrapMetadata(testEncryptionKeyStoreProvider.ProviderName, cekId, "testmetadata2");
=======
                new EncryptionKeyWrapMetadata("TEST_KEYSTORE_PROVIDER", name: cekId, value: metadata1.Value),
                clientEncryptionKeyProperties.EncryptionKeyWrapMetadata);

            // creating another key with same id should fail
            metadata1 = new EncryptionKeyWrapMetadata("TEST_KEYSTORE_PROVIDER", cekId, "testmetadata2");
>>>>>>> 5c711c6a

            try
            {
                await MdeEncryptionTests.CreateClientEncryptionKeyAsync(
                cekId,
                metadata1);
                Assert.Fail("Creating two keys with same client encryption key id should have failed.");
            }
            catch (Exception ex)
            {
                Assert.IsTrue(ex is CosmosException);
                if (ex is CosmosException cosmosException)
                    Assert.AreEqual(HttpStatusCode.Conflict, cosmosException.StatusCode);
            }
        }

        [TestMethod]
        public async Task EncryptionRewrapClientEncryptionKey()
        {
            string cekId = "rewrapkeytest";
<<<<<<< HEAD
            EncryptionKeyWrapMetadata metadata1 = new EncryptionKeyWrapMetadata(testEncryptionKeyStoreProvider.ProviderName, cekId, "testmetadata1");
=======
            EncryptionKeyWrapMetadata metadata1 = new EncryptionKeyWrapMetadata("TEST_KEYSTORE_PROVIDER", cekId, "testmetadata1");
>>>>>>> 5c711c6a
            ClientEncryptionKeyProperties clientEncryptionKeyProperties = await MdeEncryptionTests.CreateClientEncryptionKeyAsync(
                cekId,
                metadata1);

            Assert.AreEqual(
<<<<<<< HEAD
                new EncryptionKeyWrapMetadata(testEncryptionKeyStoreProvider.ProviderName, name: cekId, value: metadata1.Value),
                clientEncryptionKeyProperties.EncryptionKeyWrapMetadata);

            EncryptionKeyWrapMetadata updatedMetaData = new EncryptionKeyWrapMetadata(testEncryptionKeyStoreProvider.ProviderName, cekId, metadata1 + "updatedmetadata");
=======
                new EncryptionKeyWrapMetadata("TEST_KEYSTORE_PROVIDER", name: cekId, value: metadata1.Value),
                clientEncryptionKeyProperties.EncryptionKeyWrapMetadata);

            EncryptionKeyWrapMetadata updatedMetaData = new EncryptionKeyWrapMetadata("TEST_KEYSTORE_PROVIDER", cekId, metadata1 + "updatedmetadata");
>>>>>>> 5c711c6a
            clientEncryptionKeyProperties = await MdeEncryptionTests.RewarpClientEncryptionKeyAsync(
                cekId,
                updatedMetaData);

            Assert.AreEqual(
<<<<<<< HEAD
                new EncryptionKeyWrapMetadata(testEncryptionKeyStoreProvider.ProviderName, name: cekId, value: updatedMetaData.Value),
=======
                new EncryptionKeyWrapMetadata("TEST_KEYSTORE_PROVIDER", name: cekId, value: updatedMetaData.Value),
>>>>>>> 5c711c6a
                clientEncryptionKeyProperties.EncryptionKeyWrapMetadata);

        }

        [TestMethod]
        public async Task EncryptionCreateItemWithoutPartitionKey()
        {
            TestDoc testDoc = TestDoc.Create();
            try
            {
                await MdeEncryptionTests.encryptionContainer.CreateItemAsync(
                    testDoc,
                    null);
                Assert.Fail("CreateItem should've failed because PartitionKey was not provided.");
            }
            catch (NotSupportedException ex)
            {
                Assert.AreEqual("partitionKey cannot be null for operations using EncryptionContainer.", ex.Message);
            }
        }

        [TestMethod]
        public async Task EncryptionCreateItemWithNullProperty()
        {
            CosmosClient clientWithNoCaching = TestCommon.CreateCosmosClient(builder => builder
                .Build());

            TestEncryptionKeyStoreProvider testEncryptionKeyStoreProvider = new TestEncryptionKeyStoreProvider
            {
                DataEncryptionKeyCacheTimeToLive = TimeSpan.Zero
            };

            CosmosClient encryptionCosmosClient = clientWithNoCaching.WithEncryption(testEncryptionKeyStoreProvider);
            Database database = encryptionCosmosClient.GetDatabase(MdeEncryptionTests.database.Id);

            Container encryptionContainer = database.GetContainer(MdeEncryptionTests.encryptionContainer.Id);

            TestDoc testDoc = TestDoc.Create();

            testDoc.Sensitive_ArrayFormat = null;
            testDoc.Sensitive_StringFormat = null;

            ItemResponse<TestDoc> createResponse = await encryptionContainer.CreateItemAsync(
                   testDoc,
                   new PartitionKey(testDoc.PK));

            Assert.AreEqual(HttpStatusCode.Created, createResponse.StatusCode);

            VerifyExpectedDocResponse(testDoc, createResponse.Resource);

            // no access to key.
            testEncryptionKeyStoreProvider.RevokeAccessSet = true;

            testDoc = TestDoc.Create();

            testDoc.Sensitive_ArrayFormat = null;
            testDoc.Sensitive_StringFormat = null;

            createResponse = await encryptionContainer.CreateItemAsync(
                    testDoc,
                    new PartitionKey(testDoc.PK));

            Assert.AreEqual(HttpStatusCode.Created, createResponse.StatusCode);
            VerifyExpectedDocResponse(testDoc, createResponse.Resource);

            testEncryptionKeyStoreProvider.RevokeAccessSet = false;
        }


        [TestMethod]
        public async Task EncryptionResourceTokenAuthRestricted()
        {
            TestDoc testDoc = await MdeEncryptionTests.MdeCreateItemAsync(MdeEncryptionTests.encryptionContainer);

            User restrictedUser = MdeEncryptionTests.database.GetUser(Guid.NewGuid().ToString());
            await MdeEncryptionTests.database.CreateUserAsync(restrictedUser.Id);

            PermissionProperties restrictedUserPermission = await restrictedUser.CreatePermissionAsync(
                new PermissionProperties(Guid.NewGuid().ToString(), PermissionMode.All, MdeEncryptionTests.encryptionContainer));

            CosmosClient clientForRestrictedUser = TestCommon.CreateCosmosClient(
                restrictedUserPermission.Token);


            CosmosClient encryptedclientForRestrictedUser = clientForRestrictedUser.WithEncryption(new TestEncryptionKeyStoreProvider());

            Database databaseForRestrictedUser = encryptedclientForRestrictedUser.GetDatabase(MdeEncryptionTests.database.Id);                  

            try
            {
                string cekId = "testingcekID";
<<<<<<< HEAD
                EncryptionKeyWrapMetadata metadata1 = new EncryptionKeyWrapMetadata(testEncryptionKeyStoreProvider.ProviderName, cekId, "testmetadata1");
=======
                EncryptionKeyWrapMetadata metadata1 = new EncryptionKeyWrapMetadata("TEST_KEYSTORE_PROVIDER", cekId, "testmetadata1");
>>>>>>> 5c711c6a

                ClientEncryptionKeyResponse clientEncrytionKeyResponse = await databaseForRestrictedUser.CreateClientEncryptionKeyAsync(
                       cekId,
                       DataEncryptionKeyAlgorithm.AEAD_AES_256_CBC_HMAC_SHA256,
                       metadata1);
                Assert.Fail("CreateClientEncryptionKeyAsync should have failed due to restrictions");
            }
            catch (CosmosException ex) when (ex.StatusCode == HttpStatusCode.Forbidden)
            {
            }

            try
            {
                string cekId = "testingcekID";
<<<<<<< HEAD
                EncryptionKeyWrapMetadata metadata1 = new EncryptionKeyWrapMetadata(testEncryptionKeyStoreProvider.ProviderName, cekId, "testmetadata1" + "updated");
=======
                EncryptionKeyWrapMetadata metadata1 = new EncryptionKeyWrapMetadata("TEST_KEYSTORE_PROVIDER", cekId, "testmetadata1" + "updated");
>>>>>>> 5c711c6a

                ClientEncryptionKeyResponse clientEncrytionKeyResponse = await databaseForRestrictedUser.RewrapClientEncryptionKeyAsync(
                       cekId,
                       metadata1);
                Assert.Fail("RewrapClientEncryptionKeyAsync should have failed due to restrictions");
            }
            catch (CosmosException ex) when (ex.StatusCode == HttpStatusCode.Forbidden)
            {
            }
        }

        [TestMethod]
        public async Task ClientEncryptionPolicyTests()
        {
            string containerId = "containerWithUnsuportedPolicy1";
            ClientEncryptionIncludedPath restrictedPathId = new ClientEncryptionIncludedPath()
            {
                Path = "/id",
                ClientEncryptionKeyId = "key1",
                EncryptionType = "unsupported",
                EncryptionAlgorithm = "AEAD_AES_256_CBC_HMAC_SHA256",
            };

            try
            {
                await database.DefineContainer(containerId, "/PK")
                    .WithClientEncryptionPolicy()
                    .WithIncludedPath(restrictedPathId)
                    .Attach()
                    .CreateAsync(throughput: 1000);

                Assert.Fail("Container Creation should have failed with incorrect Policy cofigured");
            }
            catch(Exception)
            {
            }            
        }

        [TestMethod]
        public async Task EncryptionCreateItemAndQuery()
        {
            TestDoc testDoc = await MdeEncryptionTests.MdeCreateItemAsync(MdeEncryptionTests.encryptionContainer);

            TestDoc testDoc2 = await MdeEncryptionTests.MdeCreateItemAsync(MdeEncryptionTests.encryptionContainer);

            await MdeEncryptionTests.VerifyItemByReadAsync(MdeEncryptionTests.encryptionContainer, testDoc);

            await MdeEncryptionTests.VerifyItemByReadStreamAsync(MdeEncryptionTests.encryptionContainer, testDoc2);

            TestDoc expectedDoc = new TestDoc(testDoc);

            await MdeEncryptionTests.ValidateQueryResultsAsync(
                MdeEncryptionTests.encryptionContainer,
                query: null,
                expectedDoc);

            await MdeEncryptionTests.ValidateQueryResultsAsync(
                MdeEncryptionTests.encryptionContainer,
                "SELECT * FROM c",
                expectedDoc);

            await MdeEncryptionTests.ValidateQueryResultsAsync(
                MdeEncryptionTests.encryptionContainer,
                string.Format(
                    "SELECT * FROM c where c.PK = '{0}' and c.id = '{1}' and c.NonSensitive = '{2}'",
                    expectedDoc.PK,
                    expectedDoc.Id,
                    expectedDoc.NonSensitive),
                expectedDoc);

            await MdeEncryptionTests.ValidateQueryResultsAsync(
                MdeEncryptionTests.encryptionContainer,
                string.Format("SELECT * FROM c where c.Sensitive_IntFormat = '{0}'", testDoc.Sensitive_IntFormat),
                expectedDoc: null);

            await MdeEncryptionTests.ValidateQueryResultsAsync(
                MdeEncryptionTests.encryptionContainer,
                queryDefinition: new QueryDefinition(
                    "select * from c where c.id = @theId and c.PK = @thePK")
                         .WithParameter("@theId", expectedDoc.Id)
                         .WithParameter("@thePK", expectedDoc.PK),
                expectedDoc: expectedDoc);

            expectedDoc.Sensitive_IntMultiDimArray = null;
            expectedDoc.Sensitive_ArrayMultiTypes = null;
            expectedDoc.Sensitive_NestedObjectFormatL1 = null;
            expectedDoc.Sensitive_ArrayFormat = null;
            expectedDoc.Sensitive_DecimalFormat = 0;
            expectedDoc.Sensitive_IntFormat = 0;
            expectedDoc.Sensitive_FloatFormat = 0;
            expectedDoc.Sensitive_BoolFormat = false;
            expectedDoc.Sensitive_DateFormat = new DateTime();
            expectedDoc.Sensitive_StringFormat = null;
            expectedDoc.Sensitive_IntArray = null;

            await MdeEncryptionTests.ValidateQueryResultsAsync(
                MdeEncryptionTests.encryptionContainer,
                "SELECT c.id, c.PK, c.NonSensitive FROM c",
                expectedDoc);
        }

        [TestMethod]
        public async Task QueryOnEncryptedProperties()
        {
            TestDoc testDoc1 = await MdeEncryptionTests.MdeCreateItemAsync(MdeEncryptionTests.encryptionContainer);

            // string/int
            string[] arrayofStringValues = new string[] { testDoc1.Sensitive_StringFormat, "randomValue" };

            QueryDefinition withEncryptedParameter = MdeEncryptionTests.encryptionContainer.CreateQueryDefinition(
                    "SELECT * FROM c where array_contains(@Sensitive_StringFormat, c.Sensitive_StringFormat) " +
                    "AND c.Sensitive_IntArray = @Sensitive_IntArray " +
                    "AND c.Sensitive_NestedObjectFormatL1 = @Sensitive_NestedObjectFormatL1");

            await withEncryptedParameter.AddParameterAsync(
                    "@Sensitive_StringFormat",
                    arrayofStringValues,
                    "/Sensitive_StringFormat");

            await withEncryptedParameter.AddParameterAsync(
                    "@Sensitive_IntArray",
                    testDoc1.Sensitive_IntArray,
                    "/Sensitive_IntArray");

            await withEncryptedParameter.AddParameterAsync(
                    "@Sensitive_NestedObjectFormatL1",
                    testDoc1.Sensitive_NestedObjectFormatL1,
                    "/Sensitive_NestedObjectFormatL1");

            TestDoc expectedDoc = new TestDoc(testDoc1);
            await MdeEncryptionTests.ValidateQueryResultsAsync(
                MdeEncryptionTests.encryptionContainer,
                queryDefinition:withEncryptedParameter,
                expectedDoc: expectedDoc);

            // bool and float type

            withEncryptedParameter = MdeEncryptionTests.encryptionContainer.CreateQueryDefinition(
                    "SELECT * FROM c where c.Sensitive_BoolFormat = @Sensitive_BoolFormat AND c.Sensitive_FloatFormat = @Sensitive_FloatFormat");

            await withEncryptedParameter.AddParameterAsync(
                    "@Sensitive_BoolFormat",
                    testDoc1.Sensitive_BoolFormat,
                    "/Sensitive_BoolFormat");

            await withEncryptedParameter.AddParameterAsync(
                    "@Sensitive_FloatFormat",
                    testDoc1.Sensitive_FloatFormat,
                    "/Sensitive_FloatFormat");

            expectedDoc = new TestDoc(testDoc1);
            await MdeEncryptionTests.ValidateQueryResultsAsync(
                MdeEncryptionTests.encryptionContainer,
                queryDefinition: withEncryptedParameter,
                expectedDoc: expectedDoc);

            // with encrypted and non encrypted properties
            TestDoc testDoc2 = await MdeEncryptionTests.MdeCreateItemAsync(MdeEncryptionTests.encryptionContainer);
            
            withEncryptedParameter =
                    MdeEncryptionTests.encryptionContainer.CreateQueryDefinition(
                    "SELECT * FROM c where c.NonSensitive = @NonSensitive AND c.Sensitive_IntFormat = @Sensitive_IntFormat");

            await withEncryptedParameter.AddParameterAsync(
                    "@NonSensitive",
                    testDoc2.NonSensitive,
                    "/NonSensitive");

            await withEncryptedParameter.AddParameterAsync(
                    "@Sensitive_IntFormat",
                    testDoc2.Sensitive_IntFormat,
                    "/Sensitive_IntFormat");

            expectedDoc = new TestDoc(testDoc2);
            await MdeEncryptionTests.ValidateQueryResultsAsync(
                MdeEncryptionTests.encryptionContainer,
                queryDefinition: withEncryptedParameter,
                expectedDoc: expectedDoc);

            withEncryptedParameter = new QueryDefinition(
                    "SELECT c.Sensitive_DateFormat FROM c");

            FeedIterator<TestDoc> queryResponseIterator;
            queryResponseIterator = MdeEncryptionTests.encryptionContainer.GetItemQueryIterator<TestDoc>(withEncryptedParameter);
            FeedResponse<TestDoc> readDocs = await queryResponseIterator.ReadNextAsync();

            Assert.AreNotEqual(0, readDocs.Count);
        }

        [TestMethod]
        public async Task EncryptionTransactionBatchCrud()
        {
            string partitionKey = "thePK";

            TestDoc doc1ToCreate = TestDoc.Create(partitionKey);
            TestDoc doc2ToCreate = TestDoc.Create(partitionKey);
            TestDoc doc3ToCreate = TestDoc.Create(partitionKey);
            TestDoc doc4ToCreate = TestDoc.Create(partitionKey);

            ItemResponse<TestDoc> doc1ToReplaceCreateResponse = await MdeEncryptionTests.MdeCreateItemAsync(MdeEncryptionTests.encryptionContainer, partitionKey);
            TestDoc doc1ToReplace = doc1ToReplaceCreateResponse.Resource;
            doc1ToReplace.NonSensitive = Guid.NewGuid().ToString();
            doc1ToReplace.Sensitive_StringFormat = Guid.NewGuid().ToString();

            TestDoc doc2ToReplace = await MdeEncryptionTests.MdeCreateItemAsync(MdeEncryptionTests.encryptionContainer, partitionKey);
            doc2ToReplace.NonSensitive = Guid.NewGuid().ToString();
            doc2ToReplace.Sensitive_StringFormat = Guid.NewGuid().ToString();

            TestDoc doc1ToUpsert = await MdeEncryptionTests.MdeCreateItemAsync(MdeEncryptionTests.encryptionContainer, partitionKey);
            doc1ToUpsert.NonSensitive = Guid.NewGuid().ToString();
            doc1ToUpsert.Sensitive_StringFormat = Guid.NewGuid().ToString();

            TestDoc doc2ToUpsert = await MdeEncryptionTests.MdeCreateItemAsync(MdeEncryptionTests.encryptionContainer, partitionKey);
            doc2ToUpsert.NonSensitive = Guid.NewGuid().ToString();
            doc2ToUpsert.Sensitive_StringFormat = Guid.NewGuid().ToString();

            TestDoc docToDelete = await MdeEncryptionTests.MdeCreateItemAsync(MdeEncryptionTests.encryptionContainer, partitionKey);

            TransactionalBatchResponse batchResponse = await MdeEncryptionTests.encryptionContainer.CreateTransactionalBatch(new Cosmos.PartitionKey(partitionKey))
                .CreateItem(doc1ToCreate)
                .CreateItemStream(doc2ToCreate.ToStream())
                .ReplaceItem(doc1ToReplace.Id, doc1ToReplace, new TransactionalBatchItemRequestOptions { IfMatchEtag = doc1ToReplaceCreateResponse.ETag })
                .CreateItem(doc3ToCreate)
                .CreateItem(doc4ToCreate) // empty PathsToEncrypt list
                .ReplaceItemStream(doc2ToReplace.Id, doc2ToReplace.ToStream())
                .UpsertItem(doc1ToUpsert)
                .DeleteItem(docToDelete.Id)
                .UpsertItemStream(doc2ToUpsert.ToStream())
                .ExecuteAsync();

            Assert.AreEqual(HttpStatusCode.OK, batchResponse.StatusCode);

            TransactionalBatchOperationResult<TestDoc> doc1 = batchResponse.GetOperationResultAtIndex<TestDoc>(0);
            VerifyExpectedDocResponse(doc1ToCreate, doc1.Resource);

            TransactionalBatchOperationResult<TestDoc> doc2 = batchResponse.GetOperationResultAtIndex<TestDoc>(1);
            VerifyExpectedDocResponse(doc2ToCreate, doc2.Resource);

            TransactionalBatchOperationResult<TestDoc> doc3 = batchResponse.GetOperationResultAtIndex<TestDoc>(2);
            VerifyExpectedDocResponse(doc1ToReplace, doc3.Resource);

            TransactionalBatchOperationResult<TestDoc> doc4 = batchResponse.GetOperationResultAtIndex<TestDoc>(3);
            VerifyExpectedDocResponse(doc3ToCreate, doc4.Resource);

            TransactionalBatchOperationResult<TestDoc> doc5 = batchResponse.GetOperationResultAtIndex<TestDoc>(4);
            VerifyExpectedDocResponse(doc4ToCreate, doc5.Resource);

            TransactionalBatchOperationResult<TestDoc> doc6 = batchResponse.GetOperationResultAtIndex<TestDoc>(5);
            VerifyExpectedDocResponse(doc2ToReplace, doc6.Resource);

            TransactionalBatchOperationResult<TestDoc> doc7 = batchResponse.GetOperationResultAtIndex<TestDoc>(6);
            VerifyExpectedDocResponse(doc1ToUpsert, doc7.Resource);

            TransactionalBatchOperationResult<TestDoc> doc8 = batchResponse.GetOperationResultAtIndex<TestDoc>(8);
            VerifyExpectedDocResponse(doc2ToUpsert, doc8.Resource);

            await MdeEncryptionTests.VerifyItemByReadAsync(MdeEncryptionTests.encryptionContainer, doc1ToCreate);
            await MdeEncryptionTests.VerifyItemByReadAsync(MdeEncryptionTests.encryptionContainer, doc2ToCreate);
            await MdeEncryptionTests.VerifyItemByReadAsync(MdeEncryptionTests.encryptionContainer, doc3ToCreate);
            await MdeEncryptionTests.VerifyItemByReadAsync(MdeEncryptionTests.encryptionContainer, doc4ToCreate);
            await MdeEncryptionTests.VerifyItemByReadAsync(MdeEncryptionTests.encryptionContainer, doc1ToReplace);
            await MdeEncryptionTests.VerifyItemByReadAsync(MdeEncryptionTests.encryptionContainer, doc2ToReplace);
            await MdeEncryptionTests.VerifyItemByReadAsync(MdeEncryptionTests.encryptionContainer, doc1ToUpsert);
            await MdeEncryptionTests.VerifyItemByReadAsync(MdeEncryptionTests.encryptionContainer, doc2ToUpsert);

            ResponseMessage readResponseMessage = await MdeEncryptionTests.encryptionContainer.ReadItemStreamAsync(docToDelete.Id, new PartitionKey(docToDelete.PK));
            Assert.AreEqual(HttpStatusCode.NotFound, readResponseMessage.StatusCode);
            
        }

        [TestMethod]
        public async Task EncryptionTransactionalBatchConflictResponse()
        {
            string partitionKey = "thePK";

            ItemResponse<TestDoc> doc1CreatedResponse = await MdeEncryptionTests.MdeCreateItemAsync(MdeEncryptionTests.encryptionContainer, partitionKey);
            TestDoc doc1ToCreateAgain = doc1CreatedResponse.Resource;
            doc1ToCreateAgain.NonSensitive = Guid.NewGuid().ToString();
            doc1ToCreateAgain.Sensitive_StringFormat = Guid.NewGuid().ToString();

            TransactionalBatchResponse batchResponse = await MdeEncryptionTests.encryptionContainer.CreateTransactionalBatch(new Cosmos.PartitionKey(partitionKey))
                .CreateItem(doc1ToCreateAgain)
                .ExecuteAsync();

            Assert.AreEqual(HttpStatusCode.Conflict, batchResponse.StatusCode);
            Assert.AreEqual(1, batchResponse.Count);
        }

        [TestMethod]
        public async Task EncryptionChangeFeedDecryptionSuccessful()
        {
            TestDoc testDoc1 = await MdeEncryptionTests.MdeCreateItemAsync(MdeEncryptionTests.encryptionContainer);
            TestDoc testDoc2 = await MdeEncryptionTests.MdeCreateItemAsync(MdeEncryptionTests.encryptionContainer);

            // change feed iterator
            await this.ValidateChangeFeedIteratorResponse(MdeEncryptionTests.encryptionContainer, testDoc1, testDoc2);

            // change feed processor
            await this.ValidateChangeFeedProcessorResponse(MdeEncryptionTests.encryptionContainer, testDoc1, testDoc2);
        }

        [TestMethod]
        public async Task EncryptionDecryptQueryResultMultipleDocs()
        {
            TestDoc testDoc1 = await MdeEncryptionTests.MdeCreateItemAsync(MdeEncryptionTests.encryptionContainer);
            TestDoc testDoc2 = await MdeEncryptionTests.MdeCreateItemAsync(MdeEncryptionTests.encryptionContainer);

            // test GetItemLinqQueryable
            await MdeEncryptionTests.ValidateQueryResultsMultipleDocumentsAsync(MdeEncryptionTests.encryptionContainer, testDoc1, testDoc2, null);

            string query = $"SELECT * FROM c WHERE c.PK in ('{testDoc1.PK}', '{testDoc2.PK}')";
            await MdeEncryptionTests.ValidateQueryResultsMultipleDocumentsAsync(MdeEncryptionTests.encryptionContainer, testDoc1, testDoc2, query);

            // ORDER BY query
            query += " ORDER BY c._ts";
            await MdeEncryptionTests.ValidateQueryResultsMultipleDocumentsAsync(MdeEncryptionTests.encryptionContainer, testDoc1, testDoc2, query);
        }

        [TestMethod]
        public async Task EncryptionDecryptQueryValueResponse()
        {
            await MdeEncryptionTests.MdeCreateItemAsync(MdeEncryptionTests.encryptionContainer);
            string query = "SELECT VALUE COUNT(1) FROM c";

            await MdeEncryptionTests.ValidateQueryResponseAsync(MdeEncryptionTests.encryptionContainer, query);
        }

        [TestMethod]
        public async Task EncryptionDecryptGroupByQueryResultTest()
        {
            string partitionKey = Guid.NewGuid().ToString();

            TestDoc testDoc1 = await MdeEncryptionTests.MdeCreateItemAsync(MdeEncryptionTests.encryptionContainer);
            await MdeEncryptionTests.MdeCreateItemAsync(MdeEncryptionTests.encryptionContainer);

            string query = $"SELECT COUNT(c.Id), c.PK " +
                           $"FROM c WHERE c.PK = '{partitionKey}' " +
                           $"GROUP BY c.PK ";

            await MdeEncryptionTests.ValidateQueryResponseAsync(MdeEncryptionTests.encryptionContainer, query);

            QueryDefinition withEncryptedParameter =
                    MdeEncryptionTests.encryptionContainer.CreateQueryDefinition(
                    "SELECT COUNT(c.Id), c.Sensitive_IntFormat FROM c WHERE c.Sensitive_IntFormat = @Sensitive_IntFormat GROUP BY c.Sensitive_IntFormat ");

            await withEncryptedParameter.AddParameterAsync(
                    "@Sensitive_IntFormat",
                    testDoc1.Sensitive_IntFormat,
                    "/Sensitive_IntFormat"); 

            FeedIterator feedIterator = MdeEncryptionTests.encryptionContainer.GetItemQueryStreamIterator(withEncryptedParameter);

            while (feedIterator.HasMoreResults)
            {
                ResponseMessage response = await feedIterator.ReadNextAsync();
                Assert.IsTrue(response.IsSuccessStatusCode);
                Assert.IsNull(response.ErrorMessage);
            }

        }

        [TestMethod]
        public async Task EncryptionHandleDecryptionFailure()
        {
            TestDoc testDoc1 = await MdeEncryptionTests.MdeCreateItemAsync(MdeEncryptionTests.encryptionContainer);
            TestDoc testDoc2 = await MdeEncryptionTests.MdeCreateItemAsync(MdeEncryptionTests.encryptionContainer);

            string query = $"SELECT * FROM c WHERE c.PK in ('{testDoc1.PK}', '{testDoc2.PK}')";

            // success
            await MdeEncryptionTests.ValidateQueryResultsMultipleDocumentsAsync(MdeEncryptionTests.encryptionContainer, testDoc1, testDoc2, query);           
        }

        [TestMethod]
        public async Task EncryptionRestrictedProperties()
        {
            // restricted path id
            ClientEncryptionIncludedPath restrictedPathId = new ClientEncryptionIncludedPath()
            {
                Path = "/id",
                ClientEncryptionKeyId = "key1",
                EncryptionType = "Deterministic",
                EncryptionAlgorithm = "AEAD_AES_256_CBC_HMAC_SHA256",
            };

            Collection<ClientEncryptionIncludedPath> paths = new Collection<ClientEncryptionIncludedPath> { restrictedPathId };
            try
            {
                ClientEncryptionPolicy clientEncryptionPolicyId = new ClientEncryptionPolicy(paths);
            }
            catch (ArgumentException ex)
            {
                Assert.AreEqual("Invalid path '/id'.", ex.Message);
            }          
            
            // restricted path PK
            ClientEncryptionIncludedPath restrictedPathPk = new ClientEncryptionIncludedPath()
            {
                Path = "/PK",
                ClientEncryptionKeyId = "key2",
                EncryptionType = "Deterministic",
                EncryptionAlgorithm = "AEAD_AES_256_CBC_HMAC_SHA256",
            };

            Collection<ClientEncryptionIncludedPath> pathsRestrictedPathPk = new Collection<ClientEncryptionIncludedPath> { restrictedPathPk };
            ClientEncryptionPolicy clientEncryptionPolicyPk = new ClientEncryptionPolicy(pathsRestrictedPathPk);

            ContainerProperties containerProperties = new ContainerProperties(Guid.NewGuid().ToString(), "/PK") { ClientEncryptionPolicy = clientEncryptionPolicyPk };

            Container encryptionContainer = await database.CreateContainerAsync(containerProperties, 400);
            await encryptionContainer.InitializeEncryptionAsync();

            try
            {
                await MdeEncryptionTests.MdeCreateItemAsync(encryptionContainer);
                Assert.Fail("Expected item creation with PK specified to be encrypted to fail.");
            }
            catch (CosmosException ex) when (ex.StatusCode == HttpStatusCode.BadRequest)
            {
            }

            // duplicate paths in policy.
            ClientEncryptionIncludedPath pathdup1 = new ClientEncryptionIncludedPath()
            {
                Path = "/Sensitive_StringFormat",
                ClientEncryptionKeyId = "key2",
                EncryptionType = "Deterministic",
                EncryptionAlgorithm = "AEAD_AES_256_CBC_HMAC_SHA256",
            };

            ClientEncryptionIncludedPath pathdup2 = new ClientEncryptionIncludedPath()
            {
                Path = "/Sensitive_StringFormat",
                ClientEncryptionKeyId = "key1",
                EncryptionType = "Deterministic",
                EncryptionAlgorithm = "AEAD_AES_256_CBC_HMAC_SHA256",
            };


            Collection<ClientEncryptionIncludedPath> pathsWithDups = new Collection<ClientEncryptionIncludedPath> { pathdup1 , pathdup2 };

            try
            {
                ClientEncryptionPolicy clientEncryptionPolicyWithDupPaths = new ClientEncryptionPolicy(pathsWithDups);
                Assert.Fail("Client Encryption Policy Creation Should have Failed.");
            }
            catch (ArgumentException)
            {
            }
        }

        [TestMethod]
        public async Task EncryptionValidatePolicyRefreshPostContainerDeleteWithBulk()
        {
            Collection<ClientEncryptionIncludedPath> paths = new Collection<ClientEncryptionIncludedPath>()
            {
                new ClientEncryptionIncludedPath()
                {
                    Path = "/Sensitive_IntArray",
                    ClientEncryptionKeyId = "key1",
                    EncryptionType = "Deterministic",
                    EncryptionAlgorithm = "AEAD_AES_256_CBC_HMAC_SHA256",
                },

                new ClientEncryptionIncludedPath()
                {
                    Path = "/Sensitive_ArrayFormat",
                    ClientEncryptionKeyId = "key2",
                    EncryptionType = "Deterministic",
                    EncryptionAlgorithm = "AEAD_AES_256_CBC_HMAC_SHA256",
                },

                new ClientEncryptionIncludedPath()
                {
                    Path = "/Sensitive_NestedObjectFormatL1",
                    ClientEncryptionKeyId = "key1",
                    EncryptionType = "Deterministic",
                    EncryptionAlgorithm = "AEAD_AES_256_CBC_HMAC_SHA256",
                },
            };

            ClientEncryptionPolicy clientEncryptionPolicy = new ClientEncryptionPolicy(paths);

            ContainerProperties containerProperties = new ContainerProperties(Guid.NewGuid().ToString(), "/PK") { ClientEncryptionPolicy = clientEncryptionPolicy };

            Container encryptionContainerToDelete = await database.CreateContainerAsync(containerProperties, 400);
            await encryptionContainerToDelete.InitializeEncryptionAsync();

            // FIXME Set WithBulkExecution to true post SDK/Backend fix.
            CosmosClient otherClient = TestCommon.CreateCosmosClient(builder => builder
                .WithBulkExecution(false)
                .Build());

            CosmosClient otherEncryptionClient = otherClient.WithEncryption(new TestEncryptionKeyStoreProvider());
            Database otherDatabase = otherEncryptionClient.GetDatabase(MdeEncryptionTests.database.Id);

            Container otherEncryptionContainer = otherDatabase.GetContainer(encryptionContainerToDelete.Id);

            await MdeEncryptionTests.MdeCreateItemAsync(otherEncryptionContainer);

            // Client 1 Deletes the Container referenced in Client 2 and Recreate with different policy
            using (await database.GetContainer(encryptionContainerToDelete.Id).DeleteContainerStreamAsync())
            { }

            paths = new Collection<ClientEncryptionIncludedPath>()
            {
                new ClientEncryptionIncludedPath()
                {
                    Path = "/Sensitive_StringFormat",
                    ClientEncryptionKeyId = "key1",
                    EncryptionType = "Deterministic",
                    EncryptionAlgorithm = "AEAD_AES_256_CBC_HMAC_SHA256",
                },

                new ClientEncryptionIncludedPath()
                {
                    Path = "/Sensitive_DateFormat",
                    ClientEncryptionKeyId = "key1",
                    EncryptionType = "Deterministic",
                    EncryptionAlgorithm = "AEAD_AES_256_CBC_HMAC_SHA256",
                },

                new ClientEncryptionIncludedPath()
                {
                    Path = "/Sensitive_BoolFormat",
                    ClientEncryptionKeyId = "key2",
                    EncryptionType = "Deterministic",
                    EncryptionAlgorithm = "AEAD_AES_256_CBC_HMAC_SHA256",
                },
            };

            clientEncryptionPolicy = new ClientEncryptionPolicy(paths);

            containerProperties = new ContainerProperties(encryptionContainerToDelete.Id, "/PK") { ClientEncryptionPolicy = clientEncryptionPolicy };

            ContainerResponse containerResponse = await database.CreateContainerAsync(containerProperties, 400);

            TestDoc docToReplace = await MdeEncryptionTests.MdeCreateItemAsync(encryptionContainerToDelete);

            docToReplace.Sensitive_StringFormat = "docTobeReplace";

            TestDoc docToUpsert = await MdeEncryptionTests.MdeCreateItemAsync(encryptionContainerToDelete);
            docToUpsert.Sensitive_StringFormat = "docTobeUpserted";

            List<Task> tasks = new List<Task>()
            {
                MdeEncryptionTests.MdeUpsertItemAsync(otherEncryptionContainer, docToUpsert, HttpStatusCode.OK),
                MdeEncryptionTests.MdeReplaceItemAsync(otherEncryptionContainer, docToReplace),
                MdeEncryptionTests.MdeCreateItemAsync(otherEncryptionContainer),
            };

            await Task.WhenAll(tasks);

            tasks = new List<Task>()
            {
                MdeEncryptionTests.VerifyItemByReadAsync(encryptionContainerToDelete, docToReplace),
                MdeEncryptionTests.MdeCreateItemAsync(encryptionContainerToDelete),
                MdeEncryptionTests.VerifyItemByReadAsync(encryptionContainerToDelete, docToUpsert),
            };

            await Task.WhenAll(tasks);

            // validate if the right policy was used, by reading them all back.
            FeedIterator<TestDoc> queryResponseIterator = otherEncryptionContainer.GetItemQueryIterator<TestDoc>("select * from c");

            while (queryResponseIterator.HasMoreResults)
            {
                FeedResponse<TestDoc> readDocs = await queryResponseIterator.ReadNextAsync();
            }
        }

        [TestMethod]
        public async Task EncryptionValidatePolicyRefreshPostContainerDeleteTransactionBatch()
        {
            Collection<ClientEncryptionIncludedPath> paths = new Collection<ClientEncryptionIncludedPath>()
            {
                new ClientEncryptionIncludedPath()
                {
                    Path = "/Sensitive_StringFormat",
                    ClientEncryptionKeyId = "key1",
                    EncryptionType = "Deterministic",
                    EncryptionAlgorithm = "AEAD_AES_256_CBC_HMAC_SHA256",
                },

                new ClientEncryptionIncludedPath()
                {
                    Path = "/Sensitive_DateFormat",
                    ClientEncryptionKeyId = "key1",
                    EncryptionType = "Deterministic",
                    EncryptionAlgorithm = "AEAD_AES_256_CBC_HMAC_SHA256",
                },
            };

            ClientEncryptionPolicy clientEncryptionPolicy = new ClientEncryptionPolicy(paths);

            ContainerProperties containerProperties = new ContainerProperties(Guid.NewGuid().ToString(), "/PK") { ClientEncryptionPolicy = clientEncryptionPolicy };

            Container encryptionContainerToDelete = await database.CreateContainerAsync(containerProperties, 400);
            await encryptionContainerToDelete.InitializeEncryptionAsync();

            CosmosClient otherClient = TestCommon.CreateCosmosClient(builder => builder
                .Build());

            CosmosClient otherEncryptionClient = otherClient.WithEncryption(new TestEncryptionKeyStoreProvider());
            Database otherDatabase = otherEncryptionClient.GetDatabase(MdeEncryptionTests.database.Id);

            Container otherEncryptionContainer = otherDatabase.GetContainer(encryptionContainerToDelete.Id);

            await MdeEncryptionTests.MdeCreateItemAsync(otherEncryptionContainer);

            // Client 1 Deletes the Container referenced in Client 2 and Recreate with different policy
            using (await database.GetContainer(encryptionContainerToDelete.Id).DeleteContainerStreamAsync())
            { }

            paths = new Collection<ClientEncryptionIncludedPath>()
            {
                new ClientEncryptionIncludedPath()
                {
                    Path = "/Sensitive_IntArray",
                    ClientEncryptionKeyId = "key1",
                    EncryptionType = "Deterministic",
                    EncryptionAlgorithm = "AEAD_AES_256_CBC_HMAC_SHA256",
                },

                new ClientEncryptionIncludedPath()
                {
                    Path = "/Sensitive_NestedObjectFormatL1",
                    ClientEncryptionKeyId = "key1",
                    EncryptionType = "Deterministic",
                    EncryptionAlgorithm = "AEAD_AES_256_CBC_HMAC_SHA256",
                },
            };

            clientEncryptionPolicy = new ClientEncryptionPolicy(paths);

            containerProperties = new ContainerProperties(encryptionContainerToDelete.Id, "/PK") { ClientEncryptionPolicy = clientEncryptionPolicy };

            ContainerResponse containerResponse = await database.CreateContainerAsync(containerProperties, 400);

            TestDoc testDoc = await MdeEncryptionTests.MdeCreateItemAsync(encryptionContainerToDelete);

            string partitionKey = "thePK";

            TestDoc doc1ToCreate = TestDoc.Create(partitionKey);
            TestDoc doc2ToCreate = TestDoc.Create(partitionKey);

            // check w.r.t to Batch if we are able to fail and update the policy.
            TransactionalBatchResponse batchResponse = null;
            try
            {
                batchResponse = await otherEncryptionContainer.CreateTransactionalBatch(new Cosmos.PartitionKey(partitionKey))
                   .CreateItem(doc1ToCreate)
                   .CreateItemStream(doc2ToCreate.ToStream())
                   .ReadItem(doc1ToCreate.Id)
                   .DeleteItem(doc2ToCreate.Id)
                   .ExecuteAsync();

                Assert.Fail("CreateTransactionalBatch should have failed. ");
            }
            catch(CosmosException ex)
            {
                Assert.AreEqual("Operation has failed due to a possible mismatch in Client Encryption Policy configured on the container. Please refer to https://aka.ms/CosmosClientEncryption for more details. ", ex.Message);
            }

            // the previous failure would have updated the policy in the cache.
            batchResponse = await otherEncryptionContainer.CreateTransactionalBatch(new Cosmos.PartitionKey(partitionKey))
               .CreateItem(doc1ToCreate)
               .CreateItemStream(doc2ToCreate.ToStream())
               .ReadItem(doc1ToCreate.Id)
               .DeleteItem(doc2ToCreate.Id)
               .ExecuteAsync();

            Assert.AreEqual(HttpStatusCode.OK, batchResponse.StatusCode);

            TransactionalBatchOperationResult<TestDoc> doc1 = batchResponse.GetOperationResultAtIndex<TestDoc>(0);
            VerifyExpectedDocResponse(doc1ToCreate, doc1.Resource);

            TransactionalBatchOperationResult<TestDoc> doc2 = batchResponse.GetOperationResultAtIndex<TestDoc>(1);
            VerifyExpectedDocResponse(doc2ToCreate, doc2.Resource);
        }       

        [TestMethod]
        public async Task EncryptionValidatePolicyRefreshPostContainerDeleteQuery()
        {
            Collection<ClientEncryptionIncludedPath> paths = new Collection<ClientEncryptionIncludedPath>()
            {
                new ClientEncryptionIncludedPath()
                {
                    Path = "/Sensitive_StringFormat",
                    ClientEncryptionKeyId = "key1",
                    EncryptionType = "Deterministic",
                    EncryptionAlgorithm = "AEAD_AES_256_CBC_HMAC_SHA256",
                },

                new ClientEncryptionIncludedPath()
                {
                    Path = "/Sensitive_NestedObjectFormatL1",
                    ClientEncryptionKeyId = "key1",
                    EncryptionType = "Deterministic",
                    EncryptionAlgorithm = "AEAD_AES_256_CBC_HMAC_SHA256",
                },
            };

            ClientEncryptionPolicy clientEncryptionPolicy = new ClientEncryptionPolicy(paths);

            ContainerProperties containerProperties = new ContainerProperties(Guid.NewGuid().ToString(), "/PK") { ClientEncryptionPolicy = clientEncryptionPolicy };

            Container encryptionContainerToDelete = await database.CreateContainerAsync(containerProperties, 400);
            await encryptionContainerToDelete.InitializeEncryptionAsync();

            CosmosClient otherClient = TestCommon.CreateCosmosClient(builder => builder
                .Build());

            CosmosClient otherEncryptionClient = otherClient.WithEncryption(new TestEncryptionKeyStoreProvider());
            Database otherDatabase = otherEncryptionClient.GetDatabase(MdeEncryptionTests.database.Id);

            Container otherEncryptionContainer = otherDatabase.GetContainer(encryptionContainerToDelete.Id);

            await MdeEncryptionTests.MdeCreateItemAsync(otherEncryptionContainer);

            // Client 1 Deletes the Container referenced in Client 2 and Recreate with different policy
            using (await database.GetContainer(encryptionContainerToDelete.Id).DeleteContainerStreamAsync())
            { }

            paths = new Collection<ClientEncryptionIncludedPath>()
            {
                new ClientEncryptionIncludedPath()
                {
                    Path = "/Sensitive_IntArray",
                    ClientEncryptionKeyId = "key1",
                    EncryptionType = "Deterministic",
                    EncryptionAlgorithm = "AEAD_AES_256_CBC_HMAC_SHA256",
                },

                new ClientEncryptionIncludedPath()
                {
                    Path = "/Sensitive_ArrayFormat",
                    ClientEncryptionKeyId = "key2",
                    EncryptionType = "Deterministic",
                    EncryptionAlgorithm = "AEAD_AES_256_CBC_HMAC_SHA256",
                },
            };

            clientEncryptionPolicy = new ClientEncryptionPolicy(paths);

            containerProperties = new ContainerProperties(encryptionContainerToDelete.Id, "/PK") { ClientEncryptionPolicy = clientEncryptionPolicy };

            ContainerResponse containerResponse = await database.CreateContainerAsync(containerProperties, 400);

            TestDoc testDoc = await MdeEncryptionTests.MdeCreateItemAsync(encryptionContainerToDelete);

            // check w.r.t to query if we are able to fail and update the policy
            try
            {
                await MdeEncryptionTests.ValidateQueryResultsAsync(
                       otherEncryptionContainer,
                       "SELECT * FROM c",
                       testDoc);

                Assert.Fail("ValidateQueryResultAsync should have failed. ");
            }
            catch(CosmosException ex)
            {
                if (ex.SubStatusCode != 1024)
                {
                    Assert.Fail("Query should have failed. ");
                }

                Assert.IsTrue(ex.Message.Contains("Operation has failed due to a possible mismatch in Client Encryption Policy configured on the container. Please refer to https://aka.ms/CosmosClientEncryption for more details. "));
            }

            // previous failure would have updated the policy in the cache.
            await MdeEncryptionTests.ValidateQueryResultsAsync(
                       otherEncryptionContainer,
                       "SELECT * FROM c",
                       testDoc);
        }

        [TestMethod]
        public async Task EncryptionValidatePolicyRefreshPostDatabaseDelete()
        {
            CosmosClient mainClient = TestCommon.CreateCosmosClient(builder => builder
<<<<<<< HEAD
                .Build());            
=======
                .Build());

            EncryptionKeyWrapMetadata keyWrapMetadata = new EncryptionKeyWrapMetadata("custom", "myCek", "mymetadata1");
>>>>>>> 5c711c6a

            TestEncryptionKeyStoreProvider testEncryptionKeyStoreProvider = new TestEncryptionKeyStoreProvider
            {
                DataEncryptionKeyCacheTimeToLive = TimeSpan.FromMinutes(30),
            };

<<<<<<< HEAD
            EncryptionKeyWrapMetadata keyWrapMetadata = new EncryptionKeyWrapMetadata(testEncryptionKeyStoreProvider.ProviderName, "myCek", "mymetadata1");
=======
>>>>>>> 5c711c6a
            CosmosClient encryptionCosmosClient = mainClient.WithEncryption(testEncryptionKeyStoreProvider);
            Database mainDatabase = await encryptionCosmosClient.CreateDatabaseAsync("databaseToBeDeleted");

            ClientEncryptionKeyResponse clientEncrytionKeyResponse = await mainDatabase.CreateClientEncryptionKeyAsync(
                   keyWrapMetadata.Name,
                   DataEncryptionKeyAlgorithm.AEAD_AES_256_CBC_HMAC_SHA256,
                   keyWrapMetadata);

            Collection<ClientEncryptionIncludedPath> originalPaths = new Collection<ClientEncryptionIncludedPath>()
            {
                new ClientEncryptionIncludedPath()
                {
                    Path = "/Sensitive_StringFormat",
                    ClientEncryptionKeyId = "myCek",
                    EncryptionType = "Deterministic",
                    EncryptionAlgorithm = "AEAD_AES_256_CBC_HMAC_SHA256",
                },

                new ClientEncryptionIncludedPath()
                {
                    Path = "/Sensitive_ArrayFormat",
                    ClientEncryptionKeyId = "myCek",
                    EncryptionType = "Deterministic",
                    EncryptionAlgorithm = "AEAD_AES_256_CBC_HMAC_SHA256",
                },

                new ClientEncryptionIncludedPath()
                {
                    Path = "/Sensitive_NestedObjectFormatL1",
                    ClientEncryptionKeyId = "myCek",
                    EncryptionType = "Deterministic",
                    EncryptionAlgorithm = "AEAD_AES_256_CBC_HMAC_SHA256",
                },
            };

            ClientEncryptionPolicy clientEncryptionPolicy = new ClientEncryptionPolicy(originalPaths);

            ContainerProperties containerProperties = new ContainerProperties("containerToBeDeleted", "/PK") { ClientEncryptionPolicy = clientEncryptionPolicy };

            Container encryptionContainerToDelete = await mainDatabase.CreateContainerAsync(containerProperties, 400);
            await encryptionContainerToDelete.InitializeEncryptionAsync();

            await MdeEncryptionTests.MdeCreateItemAsync(encryptionContainerToDelete);

            CosmosClient otherClient1 = TestCommon.CreateCosmosClient(builder => builder
                .Build());

            TestEncryptionKeyStoreProvider testEncryptionKeyStoreProvider2 = new TestEncryptionKeyStoreProvider
            {
                DataEncryptionKeyCacheTimeToLive = TimeSpan.Zero,
            };

            CosmosClient otherEncryptionClient = otherClient1.WithEncryption(testEncryptionKeyStoreProvider2);
            Database otherDatabase = otherEncryptionClient.GetDatabase(mainDatabase.Id);

            Container otherEncryptionContainer = otherDatabase.GetContainer(encryptionContainerToDelete.Id);

            await MdeEncryptionTests.MdeCreateItemAsync(otherEncryptionContainer);

            // Client 1 Deletes the Database and  Container referenced in Client 2 and Recreate with different policy
            // delete database and recreate with same key name
            await mainClient.GetDatabase("databaseToBeDeleted").DeleteStreamAsync();

            mainDatabase = await encryptionCosmosClient.CreateDatabaseAsync("databaseToBeDeleted");

<<<<<<< HEAD
            keyWrapMetadata = new EncryptionKeyWrapMetadata(testEncryptionKeyStoreProvider2.ProviderName, "myCek", "mymetadata2");
=======
            keyWrapMetadata = new EncryptionKeyWrapMetadata("custom", "myCek", "mymetadata2");
>>>>>>> 5c711c6a
            clientEncrytionKeyResponse = await mainDatabase.CreateClientEncryptionKeyAsync(
                   keyWrapMetadata.Name,
                   DataEncryptionKeyAlgorithm.AEAD_AES_256_CBC_HMAC_SHA256,
                   keyWrapMetadata);

            using (await mainDatabase.GetContainer(encryptionContainerToDelete.Id).DeleteContainerStreamAsync())
            { }

            Collection<ClientEncryptionIncludedPath> newModifiedPath = new Collection<ClientEncryptionIncludedPath>()
            {
                new ClientEncryptionIncludedPath()
                {
                    Path = "/Sensitive_IntArray",
                    ClientEncryptionKeyId = "myCek",
                    EncryptionType = "Deterministic",
                    EncryptionAlgorithm = "AEAD_AES_256_CBC_HMAC_SHA256",
                },

                new ClientEncryptionIncludedPath()
                {
                    Path = "/Sensitive_DateFormat",
                    ClientEncryptionKeyId = "myCek",
                    EncryptionType = "Deterministic",
                    EncryptionAlgorithm = "AEAD_AES_256_CBC_HMAC_SHA256",
                },

                new ClientEncryptionIncludedPath()
                {
                    Path = "/Sensitive_BoolFormat",
                    ClientEncryptionKeyId = "myCek",
                    EncryptionType = "Deterministic",
                    EncryptionAlgorithm = "AEAD_AES_256_CBC_HMAC_SHA256",
                },
            };

            clientEncryptionPolicy = new ClientEncryptionPolicy(newModifiedPath);

            containerProperties = new ContainerProperties(encryptionContainerToDelete.Id, "/PK") { ClientEncryptionPolicy = clientEncryptionPolicy };

            ContainerResponse containerResponse = await mainDatabase.CreateContainerAsync(containerProperties, 400);
            //encryptionContainerToDelete = containerResponse;

            TestDoc testDoc = await MdeEncryptionTests.MdeCreateItemAsync(encryptionContainerToDelete);

            await MdeEncryptionTests.VerifyItemByReadAsync(otherEncryptionContainer, testDoc);

            // create new container in other client.
            // The test basically validates if the new key created is referenced, Since the other client would have had the old key cached.
            // and here we would not hit the incorrect container rid issue.
            Collection<ClientEncryptionIncludedPath> newModifiedPath2 = new Collection<ClientEncryptionIncludedPath>()
            {
                new ClientEncryptionIncludedPath()
                {
                    Path = "/Sensitive_StringFormat",
                    ClientEncryptionKeyId = "myCek",
                    EncryptionType = "Deterministic",
                    EncryptionAlgorithm = "AEAD_AES_256_CBC_HMAC_SHA256",
                },
            };

            ClientEncryptionPolicy clientEncryptionPolicy2 = new ClientEncryptionPolicy(newModifiedPath2);

            ContainerProperties containerProperties2 = new ContainerProperties("otherContainer2", "/PK") { ClientEncryptionPolicy = clientEncryptionPolicy2 };
            Container otherEncryptionContainer2 = await otherDatabase.CreateContainerAsync(containerProperties2, 400);

            // create an item
            TestDoc newdoc = await MdeEncryptionTests.MdeCreateItemAsync(otherEncryptionContainer2);

            CosmosClient otherClient2 = TestCommon.CreateCosmosClient(builder => builder
                .WithBulkExecution(true)
                .Build());

            TestEncryptionKeyStoreProvider testEncryptionKeyStoreProvider3 = new TestEncryptionKeyStoreProvider
            {
                DataEncryptionKeyCacheTimeToLive = TimeSpan.FromMinutes(30),
            };

            CosmosClient otherEncryptionClient2 = otherClient2.WithEncryption(testEncryptionKeyStoreProvider3);
            Database otherDatabase2 = otherEncryptionClient2.GetDatabase(mainDatabase.Id);

            Container otherEncryptionContainer3 = otherDatabase2.GetContainer(otherEncryptionContainer2.Id);
            await MdeEncryptionTests.VerifyItemByReadAsync(otherEncryptionContainer3, newdoc);

            // validate from other client that we indeed are using the key with metadata 2
            Container otherEncryptionContainerFromClient2 = otherDatabase2.GetContainer(encryptionContainerToDelete.Id);
            await MdeEncryptionTests.VerifyItemByReadAsync(otherEncryptionContainerFromClient2, testDoc);

            // previous refrenced container.
            await MdeEncryptionTests.MdeCreateItemAsync(otherEncryptionContainer);

            List<Task> tasks = new List<Task>()
            {
                // readback item and create item from other Client.  
                MdeEncryptionTests.MdeCreateItemAsync(otherEncryptionContainer),
                MdeEncryptionTests.VerifyItemByReadAsync(otherEncryptionContainer, testDoc),                
            };

            await Task.WhenAll(tasks);

            testDoc = await MdeEncryptionTests.MdeCreateItemAsync(otherEncryptionContainer);

            // to be sure if it was indeed encrypted with the new key.
            await MdeEncryptionTests.VerifyItemByReadAsync(encryptionContainerToDelete, testDoc);


            // validate if the right policy was used, by reading them all back.
            FeedIterator<TestDoc> queryResponseIterator = encryptionContainerToDelete.GetItemQueryIterator<TestDoc>("select * from c");

            while (queryResponseIterator.HasMoreResults)
            {
                await queryResponseIterator.ReadNextAsync();
            }

            queryResponseIterator = otherEncryptionContainer.GetItemQueryIterator<TestDoc>("select * from c");

            while (queryResponseIterator.HasMoreResults)
            {
                await queryResponseIterator.ReadNextAsync();
            }

            await mainClient.GetDatabase("databaseToBeDeleted").DeleteStreamAsync();
        }

        [TestMethod]
        public async Task VerifyKekRevokeHandling()
        {
            CosmosClient clientWithNoCaching = TestCommon.CreateCosmosClient(builder => builder
                .Build());

            TestEncryptionKeyStoreProvider testEncryptionKeyStoreProvider = new TestEncryptionKeyStoreProvider
            {
                DataEncryptionKeyCacheTimeToLive = TimeSpan.Zero
            };

            CosmosClient encryptionCosmosClient = clientWithNoCaching.WithEncryption(testEncryptionKeyStoreProvider);
            Database database = encryptionCosmosClient.GetDatabase(MdeEncryptionTests.database.Id);

            // Once a Dek gets cached and the Kek is revoked, calls to unwrap/wrap keys would fail since KEK is revoked.
            // The Dek should be rewrapped if the KEK is revoked.
            // When an access to KeyVault fails, the Dek is fetched from the backend(force refresh to update the stale DEK) and cache is updated.
<<<<<<< HEAD
=======
            EncryptionKeyWrapMetadata revokedKekmetadata = new EncryptionKeyWrapMetadata("TEST_KEYSTORE_PROVIDER", "revokedKek", "revokedKek-metadata");         

           await database.CreateClientEncryptionKeyAsync(
                   "keywithRevokedKek",
                   DataEncryptionKeyAlgorithm.AEAD_AES_256_CBC_HMAC_SHA256,
                   revokedKekmetadata);

>>>>>>> 5c711c6a
            ClientEncryptionIncludedPath pathwithRevokedKek = new ClientEncryptionIncludedPath()
            {
                Path = "/Sensitive_NestedObjectFormatL1",
                ClientEncryptionKeyId = "keywithRevokedKek",
                EncryptionType = "Deterministic",
                EncryptionAlgorithm = "AEAD_AES_256_CBC_HMAC_SHA256",
            };

            Collection<ClientEncryptionIncludedPath> paths = new Collection<ClientEncryptionIncludedPath> { pathwithRevokedKek };

            ClientEncryptionPolicy clientEncryptionPolicyWithRevokedKek = new ClientEncryptionPolicy(paths);       

            ContainerProperties containerProperties = new ContainerProperties(Guid.NewGuid().ToString(), "/PK") { ClientEncryptionPolicy = clientEncryptionPolicyWithRevokedKek };

            Container encryptionContainer = await database.CreateContainerAsync(containerProperties, 400);
            
            testEncryptionKeyStoreProvider.RevokeAccessSet = true;

            // try creating it and it should fail as it has been revoked.
            try
            {
                await MdeEncryptionTests.MdeCreateItemAsync(encryptionContainer);
                Assert.Fail("Create Item should have failed.");
            }
            catch(RequestFailedException)
            {               
            }

            // for unwrap to succeed 
            testEncryptionKeyStoreProvider.RevokeAccessSet = false;

            // lets rewrap it.
            await database.RewrapClientEncryptionKeyAsync("keywithRevokedKek", MdeEncryptionTests.metadata2);

            testEncryptionKeyStoreProvider.RevokeAccessSet = true;
            // Should fail but will try to fetch the lastest from the Backend and updates the cache.
            await MdeEncryptionTests.MdeCreateItemAsync(encryptionContainer);
            testEncryptionKeyStoreProvider.RevokeAccessSet = false;
            testEncryptionKeyStoreProvider.DataEncryptionKeyCacheTimeToLive = TimeSpan.FromMinutes(120);
        }

        [TestMethod]
        public async Task EncryptionCreateItemWithNoClientEncryptionPolicy()
        {
            // a database can have both Containers with Policies Configured and with no Encryption Policy
            await MdeEncryptionTests.MdeCreateItemAsync(MdeEncryptionTests.encryptionContainer);

            ContainerProperties containerProperties = new ContainerProperties(Guid.NewGuid().ToString(), "/PK");

            Container encryptionContainer = await database.CreateContainerAsync(containerProperties, 400);
            await encryptionContainer.InitializeEncryptionAsync();

            TestDoc testDoc = TestDoc.Create();

            ItemResponse<TestDoc> createResponse = await encryptionContainer.CreateItemAsync(
                testDoc,
                new PartitionKey(testDoc.PK));
            Assert.AreEqual(HttpStatusCode.Created, createResponse.StatusCode);
            VerifyExpectedDocResponse(testDoc, createResponse.Resource);

            QueryDefinition withEncryptedParameter = encryptionContainer.CreateQueryDefinition(
                    "SELECT * FROM c where c.Sensitive_StringFormat = @Sensitive_StringFormat AND c.Sensitive_IntFormat = @Sensitive_IntFormat");

            await withEncryptedParameter.AddParameterAsync(
                    "@Sensitive_StringFormat",
                    testDoc.Sensitive_StringFormat,
                    "/Sensitive_StringFormat");

            await withEncryptedParameter.AddParameterAsync(
                    "@Sensitive_IntFormat",
                    testDoc.Sensitive_IntFormat,
                    "/Sensitive_IntFormat");

            TestDoc expectedDoc = new TestDoc(testDoc);
            await MdeEncryptionTests.ValidateQueryResultsAsync(
                encryptionContainer,
                queryDefinition: withEncryptedParameter,
                expectedDoc: expectedDoc);

            await encryptionContainer.DeleteContainerAsync();
        }

        [TestMethod]
        public async Task CreateAndDeleteDatabaseWithoutKeys()
        {
            Database database = await MdeEncryptionTests.encryptionCosmosClient.CreateDatabaseAsync("NoCEKDatabase");
            ContainerProperties containerProperties = new ContainerProperties("NoCEPContainer", "/PK");

            Container encryptionContainer = await database.CreateContainerAsync(containerProperties, 400);
            await encryptionContainer.InitializeEncryptionAsync();

            TestDoc testDoc = TestDoc.Create();
            ItemResponse<TestDoc> createResponse = await encryptionContainer.CreateItemAsync(
                testDoc,
                new PartitionKey(testDoc.PK));
            Assert.AreEqual(HttpStatusCode.Created, createResponse.StatusCode);
            VerifyExpectedDocResponse(testDoc, createResponse.Resource);

            await MdeEncryptionTests.MdeCreateItemAsync(encryptionContainer);
            await MdeEncryptionTests.MdeCreateItemAsync(encryptionContainer);
            await MdeEncryptionTests.MdeCreateItemAsync(encryptionContainer);


            await database.DeleteStreamAsync();
        }

        [TestMethod]
        public async Task EncryptionStreamIteratorValidation()
        {
            await MdeEncryptionTests.MdeCreateItemAsync(MdeEncryptionTests.encryptionContainer);
            await MdeEncryptionTests.MdeCreateItemAsync(MdeEncryptionTests.encryptionContainer);

            // test GetItemLinqQueryable with ToEncryptionStreamIterator extension
            await MdeEncryptionTests.ValidateQueryResponseAsync(MdeEncryptionTests.encryptionContainer);
        }

        [TestMethod]
        public async Task EncryptionRudItem()
        {
            TestDoc testDoc = await MdeEncryptionTests.MdeUpsertItemAsync(
                MdeEncryptionTests.encryptionContainer,
                TestDoc.Create(),
                HttpStatusCode.Created);

            await MdeEncryptionTests.VerifyItemByReadAsync(MdeEncryptionTests.encryptionContainer, testDoc);

            testDoc.NonSensitive = Guid.NewGuid().ToString();
            testDoc.Sensitive_StringFormat = Guid.NewGuid().ToString();

            ItemResponse<TestDoc> upsertResponse = await MdeEncryptionTests.MdeUpsertItemAsync(
                MdeEncryptionTests.encryptionContainer,
                testDoc,
                HttpStatusCode.OK);
            TestDoc updatedDoc = upsertResponse.Resource;

            await MdeEncryptionTests.VerifyItemByReadAsync(MdeEncryptionTests.encryptionContainer, updatedDoc);

            updatedDoc.NonSensitive = Guid.NewGuid().ToString();
            updatedDoc.Sensitive_StringFormat = Guid.NewGuid().ToString();

            TestDoc replacedDoc = await MdeEncryptionTests.MdeReplaceItemAsync(
                MdeEncryptionTests.encryptionContainer,
                updatedDoc,
                upsertResponse.ETag);

            await MdeEncryptionTests.VerifyItemByReadAsync(MdeEncryptionTests.encryptionContainer, replacedDoc);

            await MdeEncryptionTests.MdeDeleteItemAsync(MdeEncryptionTests.encryptionContainer, replacedDoc);
        }

        [TestMethod]
        public async Task EncryptionTransactionalBatchWithCustomSerializer()
        {
            CustomSerializer customSerializer = new CustomSerializer();
            CosmosClient clientWithCustomSerializer = TestCommon.CreateCosmosClient(builder => builder
                .WithCustomSerializer(customSerializer)
                .Build());

            CosmosClient encryptionCosmosClientWithCustomSerializer = clientWithCustomSerializer.WithEncryption(new TestEncryptionKeyStoreProvider());
            Database databaseWithCustomSerializer = encryptionCosmosClientWithCustomSerializer.GetDatabase(MdeEncryptionTests.database.Id);

            Container encryptionContainerWithCustomSerializer = databaseWithCustomSerializer.GetContainer(MdeEncryptionTests.encryptionContainer.Id);
            string partitionKey = "thePK";
            TestDoc doc1ToCreate = TestDoc.Create(partitionKey);

            ItemResponse<TestDoc> doc1ToReplaceCreateResponse = await MdeEncryptionTests.MdeCreateItemAsync(encryptionContainerWithCustomSerializer, partitionKey);

            TestDoc doc1ToReplace = doc1ToReplaceCreateResponse.Resource;
            doc1ToReplace.NonSensitive = Guid.NewGuid().ToString();
            doc1ToReplace.Sensitive_StringFormat = Guid.NewGuid().ToString();

            TransactionalBatchResponse batchResponse = await encryptionContainerWithCustomSerializer.CreateTransactionalBatch(new Cosmos.PartitionKey(partitionKey))
                .CreateItem(doc1ToCreate)
                .ReplaceItem(doc1ToReplace.Id, doc1ToReplace, new TransactionalBatchItemRequestOptions { IfMatchEtag = doc1ToReplaceCreateResponse.ETag })
                .ExecuteAsync();

            Assert.AreEqual(HttpStatusCode.OK, batchResponse.StatusCode);
            // FromStream is called as part of CreateItem request
            Assert.AreEqual(1, customSerializer.FromStreamCalled);

            TransactionalBatchOperationResult<TestDoc> doc1 = batchResponse.GetOperationResultAtIndex<TestDoc>(0);
            VerifyExpectedDocResponse(doc1ToCreate, doc1.Resource);
            Assert.AreEqual(2, customSerializer.FromStreamCalled);

            TransactionalBatchOperationResult<TestDoc> doc2 = batchResponse.GetOperationResultAtIndex<TestDoc>(1);
            VerifyExpectedDocResponse(doc1ToReplace, doc2.Resource);
            Assert.AreEqual(3, customSerializer.FromStreamCalled);

            await MdeEncryptionTests.VerifyItemByReadAsync(encryptionContainerWithCustomSerializer, doc1ToCreate);
            await MdeEncryptionTests.VerifyItemByReadAsync(encryptionContainerWithCustomSerializer, doc1ToReplace);

            // Query on container with Custom Serializer.
            QueryDefinition withEncryptedParameter = encryptionContainerWithCustomSerializer.CreateQueryDefinition(
                   "SELECT * FROM c where c.Sensitive_StringFormat = @Sensitive_StringFormat AND c.Sensitive_IntFormat = @Sensitive_IntFormat");

            await withEncryptedParameter.AddParameterAsync(
                    "@Sensitive_StringFormat",
                    doc1ToReplace.Sensitive_StringFormat,
                    "/Sensitive_StringFormat");

            await withEncryptedParameter.AddParameterAsync(
                    "@Sensitive_IntFormat",
                    doc1ToReplace.Sensitive_IntFormat,
                    "/Sensitive_IntFormat");

            TestDoc expectedDoc = new TestDoc(doc1ToReplaceCreateResponse);
            await MdeEncryptionTests.ValidateQueryResultsAsync(
                encryptionContainerWithCustomSerializer,
                queryDefinition: withEncryptedParameter,
                expectedDoc: expectedDoc);
        }

        [TestMethod]
        public async Task ValidateCachingofProtectedDataEncryptionKey()
        {
            // Default cache TTL 2 hours.
            TestEncryptionKeyStoreProvider newtestEncryptionKeyStoreProvider = new TestEncryptionKeyStoreProvider();           
            CosmosClient newEncryptionClient = MdeEncryptionTests.client.WithEncryption(newtestEncryptionKeyStoreProvider);
            Database database = newEncryptionClient.GetDatabase(MdeEncryptionTests.database.Id);

            Container encryptionContainer = database.GetContainer(MdeEncryptionTests.encryptionContainer.Id);

            for (int i = 0; i < 2; i++)
            {
                await MdeEncryptionTests.MdeCreateItemAsync(encryptionContainer);
            }

            newtestEncryptionKeyStoreProvider.UnWrapKeyCallsCount.TryGetValue(metadata1.Value, out int unwrapcount);
            // expecting just one unwrap.
            Assert.AreEqual(1, unwrapcount);

            // no caching.
            newtestEncryptionKeyStoreProvider = new TestEncryptionKeyStoreProvider()
            {
                DataEncryptionKeyCacheTimeToLive = TimeSpan.Zero,
            };

            newEncryptionClient = MdeEncryptionTests.client.WithEncryption(newtestEncryptionKeyStoreProvider);
            database = newEncryptionClient.GetDatabase(MdeEncryptionTests.database.Id);

            encryptionContainer = database.GetContainer(MdeEncryptionTests.encryptionContainer.Id);

            for (int i = 0; i < 2; i++)
            {
                await MdeEncryptionTests.MdeCreateItemAsync(encryptionContainer);
            }

            newtestEncryptionKeyStoreProvider.UnWrapKeyCallsCount.TryGetValue(metadata1.Value, out unwrapcount);
            Assert.IsTrue(unwrapcount > 1, "The actual unwrap count was not greater than 1");
        }

        private static async Task ValidateQueryResultsMultipleDocumentsAsync(
            Container container,
            TestDoc testDoc1,
            TestDoc testDoc2,
            string query,
            bool compareEncryptedProperty = true)
        {
            FeedIterator<TestDoc> queryResponseIterator;

            if (query == null)
            {
                IOrderedQueryable<TestDoc> linqQueryable = container.GetItemLinqQueryable<TestDoc>();
                queryResponseIterator = container.ToEncryptionFeedIterator<TestDoc>(linqQueryable);
            }
            else
            {
                queryResponseIterator = container.GetItemQueryIterator<TestDoc>(query);
            }

            FeedResponse<TestDoc> readDocs = await queryResponseIterator.ReadNextAsync();
            Assert.AreEqual(null, readDocs.ContinuationToken);


            if (query == null)
            {
                Assert.IsTrue(readDocs.Count >= 2);
            }
            else
            {
                Assert.AreEqual(2, readDocs.Count);
            }

            for (int index = 0; index < readDocs.Count; index++)
            {
                if (readDocs.ElementAt(index).Id.Equals(testDoc1.Id))
                {
                    if (compareEncryptedProperty)
                    {
                        VerifyExpectedDocResponse(readDocs.ElementAt(index), testDoc1);
                    }
                    else
                    {
                        testDoc1.EqualsExceptEncryptedProperty(readDocs.ElementAt(index));
                    }
                }
                else if (readDocs.ElementAt(index).Id.Equals(testDoc2.Id))
                {
                    if (compareEncryptedProperty)
                    {
                        VerifyExpectedDocResponse(readDocs.ElementAt(index), testDoc2);
                    }
                    else
                    {
                        testDoc2.EqualsExceptEncryptedProperty(readDocs.ElementAt(index));
                    }
                }
            }
        }

        private static async Task ValidateQueryResponseAsync(Container container,
            string query = null)
        {
            FeedIterator feedIterator;
            if (query == null)
            {
                IOrderedQueryable<TestDoc> linqQueryable = container.GetItemLinqQueryable<TestDoc>();
                feedIterator = container.ToEncryptionStreamIterator(linqQueryable);
            }
            else
            {
                feedIterator = container.GetItemQueryStreamIterator(query);
            }

            while (feedIterator.HasMoreResults)
            {
                ResponseMessage response = await feedIterator.ReadNextAsync();
                Assert.IsTrue(response.IsSuccessStatusCode);
                Assert.IsNull(response.ErrorMessage);
            }
        }

        private async Task ValidateChangeFeedIteratorResponse(
            Container container,
            TestDoc testDoc1,
            TestDoc testDoc2)
        {
            FeedIterator<TestDoc> changeIterator = container.GetChangeFeedIterator<TestDoc>(
                ChangeFeedStartFrom.Beginning(),
                ChangeFeedMode.Incremental);

            List<TestDoc> changeFeedReturnedDocs = new List<TestDoc>();
            while (changeIterator.HasMoreResults)
            {
                try
                {
                    FeedResponse<TestDoc> testDocs = await changeIterator.ReadNextAsync();
                    for (int index = 0; index < testDocs.Count; index++)
                    {
                        if (testDocs.Resource.ElementAt(index).Id.Equals(testDoc1.Id) || testDocs.Resource.ElementAt(index).Id.Equals(testDoc2.Id))
                        {
                            changeFeedReturnedDocs.Add(testDocs.Resource.ElementAt(index));
                        }
                    }
                }
                catch (CosmosException ex)
                {
                    Assert.IsTrue(ex.Message.Contains("Response status code does not indicate success: NotModified (304)"));
                    break;
                }
            }

            Assert.AreEqual(changeFeedReturnedDocs.Count, 2);

            VerifyExpectedDocResponse(testDoc1, changeFeedReturnedDocs[changeFeedReturnedDocs.Count - 2]);
            VerifyExpectedDocResponse(testDoc2, changeFeedReturnedDocs[changeFeedReturnedDocs.Count - 1]);

        }

        private async Task ValidateChangeFeedProcessorResponse(
            Container container,
            TestDoc testDoc1,
            TestDoc testDoc2)
        {
            Database leaseDatabase = await MdeEncryptionTests.client.CreateDatabaseAsync(Guid.NewGuid().ToString());
            Container leaseContainer = await leaseDatabase.CreateContainerIfNotExistsAsync(
                new ContainerProperties(id: "leases", partitionKeyPath: "/id"));

            List<TestDoc> changeFeedReturnedDocs = new List<TestDoc>();
            ChangeFeedProcessor cfp = container.GetChangeFeedProcessorBuilder(
                "testCFP",
                (IReadOnlyCollection<TestDoc> changes, CancellationToken cancellationToken) =>
                {
                    changeFeedReturnedDocs.AddRange(changes);
                    return Task.CompletedTask;
                })
                .WithInstanceName("random")
                .WithLeaseContainer(leaseContainer)
                .WithStartTime(DateTime.UtcNow.AddMinutes(-5))
                .Build();

            await cfp.StartAsync();
            await Task.Delay(2000);
            await cfp.StopAsync();

            Assert.IsTrue(changeFeedReturnedDocs.Count >= 2);

            VerifyExpectedDocResponse(testDoc1, changeFeedReturnedDocs[changeFeedReturnedDocs.Count - 2]);
            VerifyExpectedDocResponse(testDoc2, changeFeedReturnedDocs[changeFeedReturnedDocs.Count - 1]);

            if (leaseDatabase != null)
            {
                using (await leaseDatabase.DeleteStreamAsync()) { }
            }
        }

        // One of query or queryDefinition is to be passed in non-null
        private static async Task ValidateQueryResultsAsync(
            Container container,
            string query = null,
            TestDoc expectedDoc = null,
            QueryDefinition queryDefinition = null)
        {
            QueryRequestOptions requestOptions = expectedDoc != null
                ? new QueryRequestOptions()
                {
                    PartitionKey = new PartitionKey(expectedDoc.PK),
                }
                : null;

            FeedIterator<TestDoc> queryResponseIterator = query != null
                ? container.GetItemQueryIterator<TestDoc>(query, requestOptions: requestOptions)
                : container.GetItemQueryIterator<TestDoc>(queryDefinition, requestOptions: requestOptions);
            FeedResponse<TestDoc> readDocs = await queryResponseIterator.ReadNextAsync();
            Assert.AreEqual(null, readDocs.ContinuationToken);
          
            if (expectedDoc != null)
            {
                Assert.AreEqual(1, readDocs.Count);
                TestDoc readDoc = readDocs.Single();
                VerifyExpectedDocResponse(expectedDoc, readDoc);              
            }
            else
            {
                Assert.AreEqual(0, readDocs.Count);
            }
        }

        private static async Task<ItemResponse<TestDoc>> MdeCreateItemAsync(
            Container container,
            string partitionKey = null)
        {
            TestDoc testDoc = TestDoc.Create(partitionKey);

            ItemResponse<TestDoc> createResponse = await container.CreateItemAsync(
                testDoc,
                new PartitionKey(testDoc.PK));           

            Assert.AreEqual(HttpStatusCode.Created, createResponse.StatusCode);
            VerifyExpectedDocResponse(testDoc, createResponse.Resource);
            return createResponse;
        }

        private static async Task VerifyItemByReadStreamAsync(Container container, TestDoc testDoc, ItemRequestOptions requestOptions = null)
        {
            ResponseMessage readResponseMessage = await container.ReadItemStreamAsync(testDoc.Id, new PartitionKey(testDoc.PK), requestOptions);
            Assert.AreEqual(HttpStatusCode.OK, readResponseMessage.StatusCode);
            Assert.IsNotNull(readResponseMessage.Content);
            TestDoc readDoc = TestCommon.FromStream<TestDoc>(readResponseMessage.Content);
            VerifyExpectedDocResponse(testDoc, readDoc);
        }

        private static async Task VerifyItemByReadAsync(Container container, TestDoc testDoc, ItemRequestOptions requestOptions = null)
        {
            ItemResponse<TestDoc> readResponse = await container.ReadItemAsync<TestDoc>(testDoc.Id, new PartitionKey(testDoc.PK), requestOptions);
            Assert.AreEqual(HttpStatusCode.OK, readResponse.StatusCode);
            VerifyExpectedDocResponse(testDoc, readResponse.Resource);           
        }
       
        private static async Task<ItemResponse<TestDoc>> MdeUpsertItemAsync(
            Container container,
            TestDoc testDoc,
            HttpStatusCode expectedStatusCode)
        {
            ItemResponse<TestDoc> upsertResponse = await container.UpsertItemAsync(
                testDoc,
                new PartitionKey(testDoc.PK));
            Assert.AreEqual(expectedStatusCode, upsertResponse.StatusCode);
            VerifyExpectedDocResponse(testDoc, upsertResponse.Resource);
            return upsertResponse;
        }

        private static async Task<ItemResponse<TestDoc>> MdeReplaceItemAsync(
            Container encryptedContainer,
            TestDoc testDoc,
            string etag = null)
        {
            ItemResponse<TestDoc> replaceResponse = await encryptedContainer.ReplaceItemAsync(
                testDoc,
                testDoc.Id,
                new PartitionKey(testDoc.PK),
                MdeEncryptionTests.MdeGetRequestOptions(etag));

            Assert.AreEqual(HttpStatusCode.OK, replaceResponse.StatusCode);
            VerifyExpectedDocResponse(testDoc, replaceResponse.Resource);
            return replaceResponse;
        }
        private static ItemRequestOptions MdeGetRequestOptions(
            string ifMatchEtag = null)
        {
            return new ItemRequestOptions
            {
                IfMatchEtag = ifMatchEtag
            };
        }

        private static async Task<ItemResponse<TestDoc>> MdeDeleteItemAsync(
            Container encryptedContainer,
            TestDoc testDoc)
        {
            ItemResponse<TestDoc> deleteResponse = await encryptedContainer.DeleteItemAsync<TestDoc>(
                testDoc.Id,
                new PartitionKey(testDoc.PK));

            Assert.AreEqual(HttpStatusCode.NoContent, deleteResponse.StatusCode);
            Assert.IsNull(deleteResponse.Resource);
            return deleteResponse;
        }

        private static void VerifyExpectedDocResponse(TestDoc expectedDoc, TestDoc verifyDoc)
        {
            Assert.AreEqual(expectedDoc.Id, verifyDoc.Id);
            Assert.AreEqual(expectedDoc.Sensitive_StringFormat, verifyDoc.Sensitive_StringFormat);
            if (expectedDoc.Sensitive_ArrayFormat != null)
            {
                Assert.AreEqual(expectedDoc.Sensitive_ArrayFormat[0].Sensitive_ArrayDecimalFormat, verifyDoc.Sensitive_ArrayFormat[0].Sensitive_ArrayDecimalFormat);
                Assert.AreEqual(expectedDoc.Sensitive_ArrayFormat[0].Sensitive_ArrayIntFormat, verifyDoc.Sensitive_ArrayFormat[0].Sensitive_ArrayIntFormat);               
            }
            else
            {
                Assert.AreEqual(expectedDoc.Sensitive_ArrayFormat, verifyDoc.Sensitive_ArrayFormat);
            }

            if (expectedDoc.Sensitive_IntArray != null)
            {
                for(int i = 0; i< expectedDoc.Sensitive_IntArray.Length; i++ )
                Assert.AreEqual(expectedDoc.Sensitive_IntArray[i], verifyDoc.Sensitive_IntArray[i]);
            }
            else
            {
                Assert.AreEqual(expectedDoc.Sensitive_IntArray, verifyDoc.Sensitive_IntArray);
            }

            if (expectedDoc.Sensitive_IntMultiDimArray != null)
            {
                for (int i = 0; i < expectedDoc.Sensitive_IntMultiDimArray.GetLength(0); i++)
                {
                    for (int j = 0; j < expectedDoc.Sensitive_IntMultiDimArray.GetLength(1); j++)
                    {
                        Assert.AreEqual(expectedDoc.Sensitive_IntMultiDimArray[i, j], verifyDoc.Sensitive_IntMultiDimArray[i, j]);
                    }
                }
            }

            if (expectedDoc.Sensitive_ArrayMultiTypes != null)
            {
                for (int i = 0; i < expectedDoc.Sensitive_ArrayMultiTypes.GetLength(0); i++)
                {
                    for (int j = 0; j < expectedDoc.Sensitive_ArrayMultiTypes.GetLength(1); j++)
                    {
                        Assert.AreEqual(
                        expectedDoc.Sensitive_ArrayMultiTypes[i,j].Sensitive_NestedObjectFormatL0.Sensitive_DecimalFormatL0,
                        verifyDoc.Sensitive_ArrayMultiTypes[i, j].Sensitive_NestedObjectFormatL0.Sensitive_DecimalFormatL0);
                        Assert.AreEqual(
                            expectedDoc.Sensitive_ArrayMultiTypes[i,j].Sensitive_NestedObjectFormatL0.Sensitive_IntFormatL0,
                            verifyDoc.Sensitive_ArrayMultiTypes[i,j].Sensitive_NestedObjectFormatL0.Sensitive_IntFormatL0);

                        for (int l = 0; l < expectedDoc.Sensitive_ArrayMultiTypes[i,j].Sensitive_StringArrayMultiType.Length; l++)
                        {
                            Assert.AreEqual(expectedDoc.Sensitive_ArrayMultiTypes[i,j].Sensitive_StringArrayMultiType[l],
                                verifyDoc.Sensitive_ArrayMultiTypes[i,j].Sensitive_StringArrayMultiType[l]);
                        }

                        Assert.AreEqual(expectedDoc.Sensitive_ArrayMultiTypes[i,j].Sensitive_ArrayMultiTypeDecimalFormat,
                            verifyDoc.Sensitive_ArrayMultiTypes[i,j].Sensitive_ArrayMultiTypeDecimalFormat);

                        for (int k = 0; k < expectedDoc.Sensitive_ArrayMultiTypes[i,j].Sensitive_IntArrayMultiType.Length; k++)
                        {
                            Assert.AreEqual(expectedDoc.Sensitive_ArrayMultiTypes[i,j].Sensitive_StringArrayMultiType[k],
                                verifyDoc.Sensitive_ArrayMultiTypes[i,j].Sensitive_StringArrayMultiType[k]);
                        }
                    }
                }
            }

            if (expectedDoc.Sensitive_NestedObjectFormatL1 != null)
            {
                Assert.AreEqual(expectedDoc.Sensitive_NestedObjectFormatL1.Sensitive_IntFormatL1, verifyDoc.Sensitive_NestedObjectFormatL1.Sensitive_IntFormatL1);
                Assert.AreEqual(
                    expectedDoc.Sensitive_NestedObjectFormatL1.Sensitive_NestedObjectFormatL2.Sensitive_IntFormatL2,
                    verifyDoc.Sensitive_NestedObjectFormatL1.Sensitive_NestedObjectFormatL2.Sensitive_IntFormatL2);

                Assert.AreEqual(
                    expectedDoc.Sensitive_NestedObjectFormatL1.Sensitive_NestedObjectFormatL2.Sensitive_NestedObjectFormatL3.Sensitive_IntFormatL3,
                    verifyDoc.Sensitive_NestedObjectFormatL1.Sensitive_NestedObjectFormatL2.Sensitive_NestedObjectFormatL3.Sensitive_IntFormatL3);

                Assert.AreEqual(
                   expectedDoc.Sensitive_NestedObjectFormatL1.Sensitive_NestedObjectFormatL2.Sensitive_NestedObjectFormatL3.Sensitive_DecimalFormatL3,
                   verifyDoc.Sensitive_NestedObjectFormatL1.Sensitive_NestedObjectFormatL2.Sensitive_NestedObjectFormatL3.Sensitive_DecimalFormatL3);

                Assert.AreEqual(
                   expectedDoc.Sensitive_NestedObjectFormatL1.Sensitive_NestedObjectFormatL2.Sensitive_NestedObjectFormatL3.Sensitive_ArrayFormatL3[0].Sensitive_ArrayIntFormat,
                   verifyDoc.Sensitive_NestedObjectFormatL1.Sensitive_NestedObjectFormatL2.Sensitive_NestedObjectFormatL3.Sensitive_ArrayFormatL3[0].Sensitive_ArrayIntFormat);

                Assert.AreEqual(
                   expectedDoc.Sensitive_NestedObjectFormatL1.Sensitive_NestedObjectFormatL2.Sensitive_NestedObjectFormatL3.Sensitive_ArrayFormatL3[0].Sensitive_ArrayDecimalFormat,
                   verifyDoc.Sensitive_NestedObjectFormatL1.Sensitive_NestedObjectFormatL2.Sensitive_NestedObjectFormatL3.Sensitive_ArrayFormatL3[0].Sensitive_ArrayDecimalFormat);

                Assert.AreEqual(
                   expectedDoc.Sensitive_NestedObjectFormatL1.Sensitive_NestedObjectFormatL2.Sensitive_NestedObjectFormatL3.Sensitive_ArrayWithObjectFormat[0].Sensitive_ArrayDecimalFormat,
                   verifyDoc.Sensitive_NestedObjectFormatL1.Sensitive_NestedObjectFormatL2.Sensitive_NestedObjectFormatL3.Sensitive_ArrayWithObjectFormat[0].Sensitive_ArrayDecimalFormat);

                Assert.AreEqual(
                   expectedDoc.Sensitive_NestedObjectFormatL1.Sensitive_NestedObjectFormatL2.Sensitive_NestedObjectFormatL3.Sensitive_ArrayWithObjectFormat[0].Sensitive_ArrayIntFormat,
                   verifyDoc.Sensitive_NestedObjectFormatL1.Sensitive_NestedObjectFormatL2.Sensitive_NestedObjectFormatL3.Sensitive_ArrayWithObjectFormat[0].Sensitive_ArrayIntFormat);

                Assert.AreEqual(
                  expectedDoc.Sensitive_NestedObjectFormatL1.Sensitive_NestedObjectFormatL2.Sensitive_NestedObjectFormatL3.Sensitive_ArrayWithObjectFormat[0].Sensitive_NestedObjectFormatL0.Sensitive_IntFormatL0,
                  verifyDoc.Sensitive_NestedObjectFormatL1.Sensitive_NestedObjectFormatL2.Sensitive_NestedObjectFormatL3.Sensitive_ArrayWithObjectFormat[0].Sensitive_NestedObjectFormatL0.Sensitive_IntFormatL0);

                Assert.AreEqual(
                  expectedDoc.Sensitive_NestedObjectFormatL1.Sensitive_NestedObjectFormatL2.Sensitive_NestedObjectFormatL3.Sensitive_ArrayWithObjectFormat[0].Sensitive_NestedObjectFormatL0.Sensitive_DecimalFormatL0,
                  verifyDoc.Sensitive_NestedObjectFormatL1.Sensitive_NestedObjectFormatL2.Sensitive_NestedObjectFormatL3.Sensitive_ArrayWithObjectFormat[0].Sensitive_NestedObjectFormatL0.Sensitive_DecimalFormatL0);
            }
            else
            {
                Assert.AreEqual(expectedDoc.Sensitive_NestedObjectFormatL1, verifyDoc.Sensitive_NestedObjectFormatL1);
            }

            Assert.AreEqual(expectedDoc.Sensitive_DateFormat, verifyDoc.Sensitive_DateFormat);
            Assert.AreEqual(expectedDoc.Sensitive_DecimalFormat, verifyDoc.Sensitive_DecimalFormat);
            Assert.AreEqual(expectedDoc.Sensitive_IntFormat, verifyDoc.Sensitive_IntFormat);
            Assert.AreEqual(expectedDoc.Sensitive_FloatFormat, verifyDoc.Sensitive_FloatFormat);
            Assert.AreEqual(expectedDoc.Sensitive_BoolFormat, verifyDoc.Sensitive_BoolFormat);
            Assert.AreEqual(expectedDoc.NonSensitive, verifyDoc.NonSensitive);
        }

        public class TestDoc
        {          

            [JsonProperty("id")]
            public string Id { get; set; }

            public string PK { get; set; }

            public string NonSensitive { get; set; }

            public string Sensitive_StringFormat { get; set; }

            public DateTime Sensitive_DateFormat { get; set; }

            public decimal Sensitive_DecimalFormat { get; set; }

            public bool Sensitive_BoolFormat { get; set; }

            public int Sensitive_IntFormat { get; set; }

            public float Sensitive_FloatFormat { get; set; }

            public int[] Sensitive_IntArray { get; set; }

            public int[,] Sensitive_IntMultiDimArray { get; set; }

            public Sensitive_ArrayData[] Sensitive_ArrayFormat { get; set; }

            public Sensitive_ArrayMultiType[,] Sensitive_ArrayMultiTypes { get; set; }

            public Sensitive_NestedObjectL1 Sensitive_NestedObjectFormatL1 { get; set; }

            public TestDoc()
            {
            }

            public class Sensitive_ArrayData
            {
                public int Sensitive_ArrayIntFormat { get; set; }
                public decimal Sensitive_ArrayDecimalFormat { get; set; }
            }

            public class Sensitive_ArrayMultiType
            {
                public Sensitive_NestedObjectL0 Sensitive_NestedObjectFormatL0 { get; set; }
                public string[] Sensitive_StringArrayMultiType { get; set; }
                public decimal Sensitive_ArrayMultiTypeDecimalFormat { get; set; }
                public int[] Sensitive_IntArrayMultiType { get; set; }                
            }

            public class Sensitive_ArrayDataWithObject
            {
                public int Sensitive_ArrayIntFormat { get; set; }
                public decimal Sensitive_ArrayDecimalFormat { get; set; }
                public Sensitive_NestedObjectL0 Sensitive_NestedObjectFormatL0 { get; set; }
            }

            public class Sensitive_NestedObjectL0
            {
                public int Sensitive_IntFormatL0 { get; set; }
                public decimal Sensitive_DecimalFormatL0 { get; set; }
            }

            public class Sensitive_NestedObjectL1
            {
                public Sensitive_NestedObjectL2 Sensitive_NestedObjectFormatL2 { get; set; }
                public int Sensitive_IntFormatL1 { get; set; }
                public int[] Sensitive_IntArrayL1 { get; set; }                
                public decimal Sensitive_DecimalFormatL1 { get; set; }
                public Sensitive_ArrayData[] Sensitive_ArrayFormatL1 { get; set; }                
            }

            public class Sensitive_NestedObjectL2
            {
                public int Sensitive_IntFormatL2 { get; set; }
                public decimal Sensitive_DecimalFormatL2 { get; set; }
                public Sensitive_ArrayData[] Sensitive_ArrayFormatL2 { get; set; }
                public Sensitive_NestedObjectL3 Sensitive_NestedObjectFormatL3 { get; set; }
            }

            public class Sensitive_NestedObjectL3
            {
                public int Sensitive_IntFormatL3 { get; set; }
                public Sensitive_ArrayData[] Sensitive_ArrayFormatL3 { get; set; }
                public decimal Sensitive_DecimalFormatL3 { get; set; }
                public Sensitive_ArrayDataWithObject[] Sensitive_ArrayWithObjectFormat { get; set; }
            }

            public TestDoc(TestDoc other)
            {
                this.Id = other.Id;
                this.PK = other.PK;
                this.NonSensitive = other.NonSensitive;
                this.Sensitive_StringFormat = other.Sensitive_StringFormat;
                this.Sensitive_DateFormat = other.Sensitive_DateFormat;
                this.Sensitive_DecimalFormat = other.Sensitive_DecimalFormat;
                this.Sensitive_IntFormat = other.Sensitive_IntFormat;
                this.Sensitive_BoolFormat = other.Sensitive_BoolFormat;
                this.Sensitive_FloatFormat = other.Sensitive_FloatFormat;
                this.Sensitive_ArrayFormat = other.Sensitive_ArrayFormat;
                this.Sensitive_IntArray = other.Sensitive_IntArray;
                this.Sensitive_NestedObjectFormatL1 = other.Sensitive_NestedObjectFormatL1;
                this.Sensitive_ArrayMultiTypes = other.Sensitive_ArrayMultiTypes;
            }

            public override bool Equals(object obj)
            {
                return obj is TestDoc doc
                       && this.Id == doc.Id
                       && this.PK == doc.PK
                       && this.NonSensitive == doc.NonSensitive
                       && this.Sensitive_StringFormat == doc.Sensitive_StringFormat
                       && this.Sensitive_DateFormat == doc.Sensitive_DateFormat
                       && this.Sensitive_DecimalFormat == doc.Sensitive_DecimalFormat
                       && this.Sensitive_IntFormat == doc.Sensitive_IntFormat
                       && this.Sensitive_ArrayFormat == doc.Sensitive_ArrayFormat
                       && this.Sensitive_BoolFormat == doc.Sensitive_BoolFormat
                       && this.Sensitive_FloatFormat == doc.Sensitive_FloatFormat
                       && this.Sensitive_IntArray == doc.Sensitive_IntArray
                       && this.Sensitive_NestedObjectFormatL1 != doc.Sensitive_NestedObjectFormatL1
                       && this.Sensitive_ArrayMultiTypes != doc.Sensitive_ArrayMultiTypes;
            }

            public bool EqualsExceptEncryptedProperty(object obj)
            {
                return obj is TestDoc doc
                       && this.Id == doc.Id
                       && this.PK == doc.PK
                       && this.NonSensitive == doc.NonSensitive
                       && this.Sensitive_StringFormat != doc.Sensitive_StringFormat;
            }
            public override int GetHashCode()
            {
                int hashCode = 1652434776;
                hashCode = (hashCode * -1521134295) + EqualityComparer<string>.Default.GetHashCode(this.Id);
                hashCode = (hashCode * -1521134295) + EqualityComparer<string>.Default.GetHashCode(this.PK);
                hashCode = (hashCode * -1521134295) + EqualityComparer<string>.Default.GetHashCode(this.NonSensitive);
                hashCode = (hashCode * -1521134295) + EqualityComparer<string>.Default.GetHashCode(this.Sensitive_StringFormat);
                hashCode = (hashCode * -1521134295) + EqualityComparer<DateTime>.Default.GetHashCode(this.Sensitive_DateFormat);
                hashCode = (hashCode * -1521134295) + EqualityComparer<Decimal>.Default.GetHashCode(this.Sensitive_DecimalFormat);
                hashCode = (hashCode * -1521134295) + EqualityComparer<int>.Default.GetHashCode(this.Sensitive_IntFormat);
                hashCode = (hashCode * -1521134295) + EqualityComparer<Array>.Default.GetHashCode(this.Sensitive_ArrayFormat);
                hashCode = (hashCode * -1521134295) + EqualityComparer<bool>.Default.GetHashCode(this.Sensitive_BoolFormat);
                hashCode = (hashCode * -1521134295) + EqualityComparer<float>.Default.GetHashCode(this.Sensitive_FloatFormat);
                hashCode = (hashCode * -1521134295) + EqualityComparer<Object>.Default.GetHashCode(this.Sensitive_NestedObjectFormatL1);
                hashCode = (hashCode * -1521134295) + EqualityComparer<Object>.Default.GetHashCode(this.Sensitive_ArrayMultiTypes);
                return hashCode;
            }

            public static TestDoc Create(string partitionKey = null)
            {
                return new TestDoc()
                {
                    Id = Guid.NewGuid().ToString(),
                    PK = partitionKey ?? Guid.NewGuid().ToString(),
                    NonSensitive = Guid.NewGuid().ToString(),
                    Sensitive_StringFormat = Guid.NewGuid().ToString(),
                    Sensitive_DateFormat = new DateTime(1987, 12, 25),
                    Sensitive_DecimalFormat = 472.3108m,
                    Sensitive_IntArray = new int[2] { 999, 1000 },
                    Sensitive_IntMultiDimArray = new[,] { { 1, 2 }, { 2, 3 }, { 4, 5 } },
                    Sensitive_IntFormat = 1965,
                    Sensitive_BoolFormat = true,
                    Sensitive_FloatFormat = 8923.124f,
                    Sensitive_ArrayFormat = new Sensitive_ArrayData[]
                    {
                        new Sensitive_ArrayData
                        {
                            Sensitive_ArrayIntFormat = 1111,
                            Sensitive_ArrayDecimalFormat = 1111.11m
                        }
                    },
                    Sensitive_ArrayMultiTypes = new Sensitive_ArrayMultiType[,]
                    {
                        {
                        new Sensitive_ArrayMultiType()
                            {
                                Sensitive_NestedObjectFormatL0 = new Sensitive_NestedObjectL0()
                                {
                                    Sensitive_IntFormatL0 = 888,
                                    Sensitive_DecimalFormatL0 = 888.1m,
                                },
                                Sensitive_StringArrayMultiType = new string[2] { "sensitivedata1a", "verysensitivedata1a"},
                                Sensitive_ArrayMultiTypeDecimalFormat = 10.2m,
                                Sensitive_IntArrayMultiType = new int[2] { 999, 1000 }
                            },
                         new Sensitive_ArrayMultiType()
                            {
                                Sensitive_NestedObjectFormatL0 = new Sensitive_NestedObjectL0()
                                {
                                    Sensitive_IntFormatL0 = 888,
                                    Sensitive_DecimalFormatL0 = 888.1m,
                                },
                                Sensitive_StringArrayMultiType = new string[2] { "sensitivedata1b", "verysensitivedata1b"},
                                Sensitive_ArrayMultiTypeDecimalFormat = 12.2m,
                                Sensitive_IntArrayMultiType = new int[2] { 888, 1010 }
                            }
                        },
                        {
                         new Sensitive_ArrayMultiType()
                            {
                                Sensitive_NestedObjectFormatL0 = new Sensitive_NestedObjectL0()
                                {
                                    Sensitive_IntFormatL0 = 111,
                                    Sensitive_DecimalFormatL0 = 222.3m,
                                },
                                Sensitive_StringArrayMultiType = new string[2] { "sensitivedata2a", "verysensitivedata2a"},
                                Sensitive_ArrayMultiTypeDecimalFormat = 9876.2m,
                                Sensitive_IntArrayMultiType = new int[2] { 1, 2 }
                            },
                          new Sensitive_ArrayMultiType()
                            {
                                Sensitive_NestedObjectFormatL0 = new Sensitive_NestedObjectL0()
                                {
                                    Sensitive_IntFormatL0 = 878,
                                    Sensitive_DecimalFormatL0 = 188.1m,
                                },
                                Sensitive_StringArrayMultiType = new string[2] { "sensitivedata2b", "verysensitivedata2b"},
                                Sensitive_ArrayMultiTypeDecimalFormat = 14.2m,
                                Sensitive_IntArrayMultiType = new int[2] { 929, 1050 }
                            }
                        }
                    },
                    Sensitive_NestedObjectFormatL1 = new Sensitive_NestedObjectL1()
                    {
                        Sensitive_IntArrayL1 = new int[2] { 999, 100 },
                        Sensitive_IntFormatL1 = 1999,
                        Sensitive_DecimalFormatL1 = 1999.1m,
                        Sensitive_ArrayFormatL1 = new Sensitive_ArrayData[]
                    {
                        new Sensitive_ArrayData
                        {
                            Sensitive_ArrayIntFormat = 1,
                            Sensitive_ArrayDecimalFormat = 2.1m
                        },
                        new Sensitive_ArrayData
                        {
                            Sensitive_ArrayIntFormat = 2,
                            Sensitive_ArrayDecimalFormat = 3.1m
                        }
                    },
                        Sensitive_NestedObjectFormatL2 = new Sensitive_NestedObjectL2()
                        {
                            Sensitive_IntFormatL2 = 2000,
                            Sensitive_DecimalFormatL2 = 2000.1m,
                            Sensitive_ArrayFormatL2 = new Sensitive_ArrayData[]
                    {
                        new Sensitive_ArrayData
                        {
                            Sensitive_ArrayIntFormat = 2,
                            Sensitive_ArrayDecimalFormat = 3.1m
                        }
                    },
                            Sensitive_NestedObjectFormatL3 = new Sensitive_NestedObjectL3()
                            {
                                Sensitive_IntFormatL3 = 3000,
                                Sensitive_DecimalFormatL3 = 3000.1m,
                                Sensitive_ArrayFormatL3 = new Sensitive_ArrayData[]
                    {
                        new Sensitive_ArrayData
                        {
                            Sensitive_ArrayIntFormat = 3,
                            Sensitive_ArrayDecimalFormat = 4.1m,
                        }
                    },
                                Sensitive_ArrayWithObjectFormat = new Sensitive_ArrayDataWithObject[]
                    {
                        new Sensitive_ArrayDataWithObject
                        {
                            Sensitive_ArrayIntFormat = 4,
                            Sensitive_ArrayDecimalFormat = 5.1m,
                            Sensitive_NestedObjectFormatL0 = new Sensitive_NestedObjectL0()
                            {
                            Sensitive_IntFormatL0 = 888,
                            Sensitive_DecimalFormatL0 = 888.1m,
                            }
                        }
                    }
                            }
                        }
                    }
                };
            }

            public Stream ToStream()
            {
                return TestCommon.ToStream(this);
            }
        }

        internal class TestEncryptionKeyStoreProvider : EncryptionKeyStoreProvider
        {
            readonly Dictionary<string, int> keyinfo = new Dictionary<string, int>
            {
                {"tempmetadata1", 1},
                {"tempmetadata2", 2},
            };

            public bool RevokeAccessSet { get; set; }
            public Dictionary<string, int> WrapKeyCallsCount { get; set; }
            public Dictionary<string, int> UnWrapKeyCallsCount { get; set; }
            public TestEncryptionKeyStoreProvider()
            {
                this.WrapKeyCallsCount = new Dictionary<string, int>();
                this.UnWrapKeyCallsCount = new Dictionary<string, int>();
                this.RevokeAccessSet = false;
            }

            public override string ProviderName => "TESTKEYSTORE_VAULT";

            public override byte[] UnwrapKey(string masterKeyPath, KeyEncryptionKeyAlgorithm encryptionAlgorithm, byte[] encryptedKey)
            {
                if (masterKeyPath.Equals("revokedKek-metadata") && this.RevokeAccessSet)
                {
                    throw new RequestFailedException((int)HttpStatusCode.Forbidden, "Forbidden");
                }

                return this.GetOrCreateDataEncryptionKey(encryptedKey.ToHexString(), DecryptEncryptionKey);

                byte[] DecryptEncryptionKey()
                {
                    if (!this.UnWrapKeyCallsCount.ContainsKey(masterKeyPath))
                    {
                        this.UnWrapKeyCallsCount[masterKeyPath] = 1;
                    }
                    else
                    {
                        this.UnWrapKeyCallsCount[masterKeyPath]++;
                    }

                    this.keyinfo.TryGetValue(masterKeyPath, out int moveBy);
                    byte[] plainkey = encryptedKey.Select(b => (byte)(b - moveBy)).ToArray();
                    return plainkey;
                }
            }

            public override byte[] WrapKey(string masterKeyPath, KeyEncryptionKeyAlgorithm encryptionAlgorithm, byte[] key)
            {
                if (!this.WrapKeyCallsCount.ContainsKey(masterKeyPath))
                {
                    this.WrapKeyCallsCount[masterKeyPath] = 1;
                }
                else
                {
                    this.WrapKeyCallsCount[masterKeyPath]++;
                }

                this.keyinfo.TryGetValue(masterKeyPath, out int moveBy);
                byte[] encryptedkey = key.Select(b => (byte)(b + moveBy)).ToArray();
                return encryptedkey;
            }

            public override byte[] Sign(string masterKeyPath, bool allowEnclaveComputations)
            {
                return null;
            }

            public override bool Verify(string masterKeyPath, bool allowEnclaveComputations, byte[] signature)
            {
                return true;
            }
        }       

        internal class CustomSerializer : CosmosSerializer
        {
            private readonly JsonSerializer serializer = new JsonSerializer();
            public int FromStreamCalled = 0;

            public override T FromStream<T>(Stream stream)
            {
                this.FromStreamCalled++;
                using (StreamReader sr = new StreamReader(stream))
                using (JsonReader reader = new JsonTextReader(sr))
                {
                    JsonSerializer serializer = new JsonSerializer();
                    return this.serializer.Deserialize<T>(reader);
                }
            }

            public override Stream ToStream<T>(T input)
            {
                MemoryStream streamPayload = new MemoryStream();
                using (StreamWriter streamWriter = new StreamWriter(streamPayload, encoding: UTF8Encoding.UTF8, bufferSize: 1024, leaveOpen: true))
                {
                    using (JsonWriter writer = new JsonTextWriter(streamWriter))
                    {
                        writer.Formatting = Newtonsoft.Json.Formatting.None;
                        this.serializer.Serialize(writer, input);
                        writer.Flush();
                        streamWriter.Flush();
                    }
                }

                streamPayload.Position = 0;
                return streamPayload;
            }
        }
    }
}<|MERGE_RESOLUTION|>--- conflicted
+++ resolved
@@ -25,13 +25,8 @@
     [TestClass]
     public class MdeEncryptionTests
     {
-<<<<<<< HEAD
         private static EncryptionKeyWrapMetadata metadata1;
         private static EncryptionKeyWrapMetadata metadata2;
-=======
-        private static readonly EncryptionKeyWrapMetadata metadata1 = new EncryptionKeyWrapMetadata("TEST_KEYSTORE_PROVIDER", "key1", "tempmetadata1");
-        private static readonly EncryptionKeyWrapMetadata metadata2 = new EncryptionKeyWrapMetadata("TEST_KEYSTORE_PROVIDER", "key2", "tempmetadata2");
->>>>>>> 5c711c6a
 
         private static CosmosClient client;
         private static CosmosClient encryptionCosmosClient;
@@ -249,29 +244,19 @@
         public async Task EncryptionCreateClientEncryptionKey()
         {
             string cekId = "anotherCek";
-<<<<<<< HEAD
+			
             EncryptionKeyWrapMetadata metadata1 = new EncryptionKeyWrapMetadata(testEncryptionKeyStoreProvider.ProviderName, cekId, "testmetadata1");
-=======
-            EncryptionKeyWrapMetadata metadata1 = new EncryptionKeyWrapMetadata("TEST_KEYSTORE_PROVIDER", cekId, "testmetadata1");
->>>>>>> 5c711c6a
+			
             ClientEncryptionKeyProperties clientEncryptionKeyProperties = await MdeEncryptionTests.CreateClientEncryptionKeyAsync(
                 cekId,
                 metadata1);
 
             Assert.AreEqual(
-<<<<<<< HEAD
                 new EncryptionKeyWrapMetadata(testEncryptionKeyStoreProvider.ProviderName, name: cekId, value: metadata1.Value),
                 clientEncryptionKeyProperties.EncryptionKeyWrapMetadata);
 
             // creating another key with same id should fail
             metadata1 = new EncryptionKeyWrapMetadata(testEncryptionKeyStoreProvider.ProviderName, cekId, "testmetadata2");
-=======
-                new EncryptionKeyWrapMetadata("TEST_KEYSTORE_PROVIDER", name: cekId, value: metadata1.Value),
-                clientEncryptionKeyProperties.EncryptionKeyWrapMetadata);
-
-            // creating another key with same id should fail
-            metadata1 = new EncryptionKeyWrapMetadata("TEST_KEYSTORE_PROVIDER", cekId, "testmetadata2");
->>>>>>> 5c711c6a
 
             try
             {
@@ -292,37 +277,22 @@
         public async Task EncryptionRewrapClientEncryptionKey()
         {
             string cekId = "rewrapkeytest";
-<<<<<<< HEAD
             EncryptionKeyWrapMetadata metadata1 = new EncryptionKeyWrapMetadata(testEncryptionKeyStoreProvider.ProviderName, cekId, "testmetadata1");
-=======
-            EncryptionKeyWrapMetadata metadata1 = new EncryptionKeyWrapMetadata("TEST_KEYSTORE_PROVIDER", cekId, "testmetadata1");
->>>>>>> 5c711c6a
             ClientEncryptionKeyProperties clientEncryptionKeyProperties = await MdeEncryptionTests.CreateClientEncryptionKeyAsync(
                 cekId,
                 metadata1);
 
             Assert.AreEqual(
-<<<<<<< HEAD
                 new EncryptionKeyWrapMetadata(testEncryptionKeyStoreProvider.ProviderName, name: cekId, value: metadata1.Value),
                 clientEncryptionKeyProperties.EncryptionKeyWrapMetadata);
 
             EncryptionKeyWrapMetadata updatedMetaData = new EncryptionKeyWrapMetadata(testEncryptionKeyStoreProvider.ProviderName, cekId, metadata1 + "updatedmetadata");
-=======
-                new EncryptionKeyWrapMetadata("TEST_KEYSTORE_PROVIDER", name: cekId, value: metadata1.Value),
-                clientEncryptionKeyProperties.EncryptionKeyWrapMetadata);
-
-            EncryptionKeyWrapMetadata updatedMetaData = new EncryptionKeyWrapMetadata("TEST_KEYSTORE_PROVIDER", cekId, metadata1 + "updatedmetadata");
->>>>>>> 5c711c6a
             clientEncryptionKeyProperties = await MdeEncryptionTests.RewarpClientEncryptionKeyAsync(
                 cekId,
                 updatedMetaData);
 
             Assert.AreEqual(
-<<<<<<< HEAD
                 new EncryptionKeyWrapMetadata(testEncryptionKeyStoreProvider.ProviderName, name: cekId, value: updatedMetaData.Value),
-=======
-                new EncryptionKeyWrapMetadata("TEST_KEYSTORE_PROVIDER", name: cekId, value: updatedMetaData.Value),
->>>>>>> 5c711c6a
                 clientEncryptionKeyProperties.EncryptionKeyWrapMetadata);
 
         }
@@ -414,11 +384,7 @@
             try
             {
                 string cekId = "testingcekID";
-<<<<<<< HEAD
                 EncryptionKeyWrapMetadata metadata1 = new EncryptionKeyWrapMetadata(testEncryptionKeyStoreProvider.ProviderName, cekId, "testmetadata1");
-=======
-                EncryptionKeyWrapMetadata metadata1 = new EncryptionKeyWrapMetadata("TEST_KEYSTORE_PROVIDER", cekId, "testmetadata1");
->>>>>>> 5c711c6a
 
                 ClientEncryptionKeyResponse clientEncrytionKeyResponse = await databaseForRestrictedUser.CreateClientEncryptionKeyAsync(
                        cekId,
@@ -433,11 +399,7 @@
             try
             {
                 string cekId = "testingcekID";
-<<<<<<< HEAD
                 EncryptionKeyWrapMetadata metadata1 = new EncryptionKeyWrapMetadata(testEncryptionKeyStoreProvider.ProviderName, cekId, "testmetadata1" + "updated");
-=======
-                EncryptionKeyWrapMetadata metadata1 = new EncryptionKeyWrapMetadata("TEST_KEYSTORE_PROVIDER", cekId, "testmetadata1" + "updated");
->>>>>>> 5c711c6a
 
                 ClientEncryptionKeyResponse clientEncrytionKeyResponse = await databaseForRestrictedUser.RewrapClientEncryptionKeyAsync(
                        cekId,
@@ -1220,23 +1182,14 @@
         public async Task EncryptionValidatePolicyRefreshPostDatabaseDelete()
         {
             CosmosClient mainClient = TestCommon.CreateCosmosClient(builder => builder
-<<<<<<< HEAD
-                .Build());            
-=======
                 .Build());
 
-            EncryptionKeyWrapMetadata keyWrapMetadata = new EncryptionKeyWrapMetadata("custom", "myCek", "mymetadata1");
->>>>>>> 5c711c6a
-
             TestEncryptionKeyStoreProvider testEncryptionKeyStoreProvider = new TestEncryptionKeyStoreProvider
             {
                 DataEncryptionKeyCacheTimeToLive = TimeSpan.FromMinutes(30),
             };
 
-<<<<<<< HEAD
             EncryptionKeyWrapMetadata keyWrapMetadata = new EncryptionKeyWrapMetadata(testEncryptionKeyStoreProvider.ProviderName, "myCek", "mymetadata1");
-=======
->>>>>>> 5c711c6a
             CosmosClient encryptionCosmosClient = mainClient.WithEncryption(testEncryptionKeyStoreProvider);
             Database mainDatabase = await encryptionCosmosClient.CreateDatabaseAsync("databaseToBeDeleted");
 
@@ -1302,11 +1255,7 @@
 
             mainDatabase = await encryptionCosmosClient.CreateDatabaseAsync("databaseToBeDeleted");
 
-<<<<<<< HEAD
             keyWrapMetadata = new EncryptionKeyWrapMetadata(testEncryptionKeyStoreProvider2.ProviderName, "myCek", "mymetadata2");
-=======
-            keyWrapMetadata = new EncryptionKeyWrapMetadata("custom", "myCek", "mymetadata2");
->>>>>>> 5c711c6a
             clientEncrytionKeyResponse = await mainDatabase.CreateClientEncryptionKeyAsync(
                    keyWrapMetadata.Name,
                    DataEncryptionKeyAlgorithm.AEAD_AES_256_CBC_HMAC_SHA256,
@@ -1447,16 +1396,6 @@
             // Once a Dek gets cached and the Kek is revoked, calls to unwrap/wrap keys would fail since KEK is revoked.
             // The Dek should be rewrapped if the KEK is revoked.
             // When an access to KeyVault fails, the Dek is fetched from the backend(force refresh to update the stale DEK) and cache is updated.
-<<<<<<< HEAD
-=======
-            EncryptionKeyWrapMetadata revokedKekmetadata = new EncryptionKeyWrapMetadata("TEST_KEYSTORE_PROVIDER", "revokedKek", "revokedKek-metadata");         
-
-           await database.CreateClientEncryptionKeyAsync(
-                   "keywithRevokedKek",
-                   DataEncryptionKeyAlgorithm.AEAD_AES_256_CBC_HMAC_SHA256,
-                   revokedKekmetadata);
-
->>>>>>> 5c711c6a
             ClientEncryptionIncludedPath pathwithRevokedKek = new ClientEncryptionIncludedPath()
             {
                 Path = "/Sensitive_NestedObjectFormatL1",
