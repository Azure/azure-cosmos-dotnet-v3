﻿//------------------------------------------------------------
// Copyright (c) Microsoft Corporation.  All rights reserved.
//------------------------------------------------------------

namespace Microsoft.Azure.Cosmos.Encryption.EmulatorTests
{
    using System;
    using System.Collections.Generic;
    using System.Collections.ObjectModel;
    using System.IO;
    using System.Linq;
    using System.Net;
    using System.Text;
    using System.Threading;
    using System.Threading.Tasks;
    using global::Azure;
    using Microsoft.Azure.Cosmos;
    using Microsoft.Azure.Cosmos.Encryption;
    using Microsoft.Data.Encryption.Cryptography;
    using Microsoft.VisualStudio.TestTools.UnitTesting;
    using Newtonsoft.Json;
    using Newtonsoft.Json.Linq;
    using EncryptionKeyWrapMetadata = Cosmos.EncryptionKeyWrapMetadata;

    [TestClass]
    public class MdeEncryptionTests
    {
        private static EncryptionKeyWrapMetadata metadata1;
        private static EncryptionKeyWrapMetadata metadata2;

        private static CosmosClient client;
        private static CosmosClient encryptionCosmosClient;
        private static Database database;
        private static Container encryptionContainer;
        private static Container encryptionContainerForChangeFeed;
        private static TestEncryptionKeyStoreProvider testEncryptionKeyStoreProvider;

        [ClassInitialize]
        [System.Diagnostics.CodeAnalysis.SuppressMessage("Style", "IDE0060:Remove unused parameter", Justification = "The ClassInitialize method takes a single parameter of type TestContext.")]
        public static async Task ClassInitialize(TestContext context)
        {
            MdeEncryptionTests.client = TestCommon.CreateCosmosClient();
            testEncryptionKeyStoreProvider = new TestEncryptionKeyStoreProvider
            {
                DataEncryptionKeyCacheTimeToLive = null
            };

            metadata1 = new EncryptionKeyWrapMetadata(testEncryptionKeyStoreProvider.ProviderName, "key1", "tempmetadata1");
            metadata2 = new EncryptionKeyWrapMetadata(testEncryptionKeyStoreProvider.ProviderName, "key2", "tempmetadata2");

            MdeEncryptionTests.encryptionCosmosClient = MdeEncryptionTests.client.WithEncryption(testEncryptionKeyStoreProvider);
            MdeEncryptionTests.database = await MdeEncryptionTests.encryptionCosmosClient.CreateDatabaseAsync(Guid.NewGuid().ToString());

            await MdeEncryptionTests.CreateClientEncryptionKeyAsync(
               "key1",
               metadata1);

            await MdeEncryptionTests.CreateClientEncryptionKeyAsync(
                "key2",
                metadata2);


            EncryptionKeyWrapMetadata revokedKekmetadata = new EncryptionKeyWrapMetadata(testEncryptionKeyStoreProvider.ProviderName, "revokedKek", "revokedKek-metadata");
            await database.CreateClientEncryptionKeyAsync(
                "keywithRevokedKek",
                DataEncryptionKeyAlgorithm.AEAD_AES_256_CBC_HMAC_SHA256,
                revokedKekmetadata);

            Collection<ClientEncryptionIncludedPath> paths = new Collection<ClientEncryptionIncludedPath>()
            {
                new ClientEncryptionIncludedPath()
                {
                    Path = "/Sensitive_StringFormat",
                    ClientEncryptionKeyId = "key1",
                    EncryptionType = "Deterministic",
                    EncryptionAlgorithm = "AEAD_AES_256_CBC_HMAC_SHA256",
                },

                new ClientEncryptionIncludedPath()
                {
                    Path = "/Sensitive_ArrayFormat",
                    ClientEncryptionKeyId = "keywithRevokedKek",
                    EncryptionType = "Deterministic",
                    EncryptionAlgorithm = "AEAD_AES_256_CBC_HMAC_SHA256",
                },

                new ClientEncryptionIncludedPath()
                {
                    Path = "/Sensitive_NestedObjectFormatL1",
                    ClientEncryptionKeyId = "key1",
                    EncryptionType = "Deterministic",
                    EncryptionAlgorithm = "AEAD_AES_256_CBC_HMAC_SHA256",
                },

                new ClientEncryptionIncludedPath()
                {
                    Path = "/Sensitive_IntArray",
                    ClientEncryptionKeyId = "key2",
                    EncryptionType = "Deterministic",
                    EncryptionAlgorithm = "AEAD_AES_256_CBC_HMAC_SHA256",
                },

                new ClientEncryptionIncludedPath()
                {
                    Path = "/Sensitive_IntFormat",
                    ClientEncryptionKeyId = "key1",
                    EncryptionType = "Deterministic",
                    EncryptionAlgorithm = "AEAD_AES_256_CBC_HMAC_SHA256",
                },

                new ClientEncryptionIncludedPath()
                {
                    Path = "/Sensitive_DecimalFormat",
                    ClientEncryptionKeyId = "key2",
                    EncryptionType = "Deterministic",
                    EncryptionAlgorithm = "AEAD_AES_256_CBC_HMAC_SHA256",
                },

                new ClientEncryptionIncludedPath()
                {
                    Path = "/Sensitive_DateFormat",
                    ClientEncryptionKeyId = "key1",
                    EncryptionType = "Deterministic",
                    EncryptionAlgorithm = "AEAD_AES_256_CBC_HMAC_SHA256",
                },

                new ClientEncryptionIncludedPath()
                {
                    Path = "/Sensitive_BoolFormat",
                    ClientEncryptionKeyId = "key2",
                    EncryptionType = "Deterministic",
                    EncryptionAlgorithm = "AEAD_AES_256_CBC_HMAC_SHA256",
                },

                new ClientEncryptionIncludedPath()
                {
                    Path = "/Sensitive_FloatFormat",
                    ClientEncryptionKeyId = "key1",
                    EncryptionType = "Deterministic",
                    EncryptionAlgorithm = "AEAD_AES_256_CBC_HMAC_SHA256",
                },
                
                new ClientEncryptionIncludedPath()
                {
                    Path = "/Sensitive_ArrayMultiTypes",
                    ClientEncryptionKeyId = "key1",
                    EncryptionType = "Deterministic",
                    EncryptionAlgorithm = "AEAD_AES_256_CBC_HMAC_SHA256",
                },
               
                new ClientEncryptionIncludedPath()
                {
                    Path = "/Sensitive_IntMultiDimArray",
                    ClientEncryptionKeyId = "key2",
                    EncryptionType = "Deterministic",
                    EncryptionAlgorithm = "AEAD_AES_256_CBC_HMAC_SHA256",
                },

                new ClientEncryptionIncludedPath()
                {
                    Path = "/Sensitive_ObjectArrayType",
                    ClientEncryptionKeyId = "key2",
                    EncryptionType = "Deterministic",
                    EncryptionAlgorithm = "AEAD_AES_256_CBC_HMAC_SHA256",
                },
            };


            ClientEncryptionPolicy clientEncryptionPolicy = new ClientEncryptionPolicy(paths);
           

            ContainerProperties containerProperties = new ContainerProperties(Guid.NewGuid().ToString(), "/PK") { ClientEncryptionPolicy = clientEncryptionPolicy };
            ContainerProperties containerPropertiesForChangeFeed = new ContainerProperties(Guid.NewGuid().ToString(), "/PK") { ClientEncryptionPolicy = clientEncryptionPolicy };

            encryptionContainer = await database.CreateContainerAsync(containerProperties, 400);
            await encryptionContainer.InitializeEncryptionAsync();

            encryptionContainerForChangeFeed = await database.CreateContainerAsync(containerPropertiesForChangeFeed, 400);
            await encryptionContainerForChangeFeed.InitializeEncryptionAsync();
        }

        private static async Task<ClientEncryptionKeyResponse> CreateClientEncryptionKeyAsync(string cekId, Cosmos.EncryptionKeyWrapMetadata encryptionKeyWrapMetadata)
        {
            ClientEncryptionKeyResponse clientEncrytionKeyResponse = await database.CreateClientEncryptionKeyAsync(
                   cekId,
                   DataEncryptionKeyAlgorithm.AEAD_AES_256_CBC_HMAC_SHA256,
                   encryptionKeyWrapMetadata);

            Assert.AreEqual(HttpStatusCode.Created, clientEncrytionKeyResponse.StatusCode);
            Assert.IsTrue(clientEncrytionKeyResponse.RequestCharge > 0);
            Assert.IsNotNull(clientEncrytionKeyResponse.ETag);
            return clientEncrytionKeyResponse;
        }

        private static async Task<ClientEncryptionKeyResponse> RewarpClientEncryptionKeyAsync(string cekId, Cosmos.EncryptionKeyWrapMetadata encryptionKeyWrapMetadata)
        {
            ClientEncryptionKeyResponse clientEncrytionKeyResponse = await database.RewrapClientEncryptionKeyAsync(
                   cekId,
                   encryptionKeyWrapMetadata);

            Assert.AreEqual(HttpStatusCode.OK, clientEncrytionKeyResponse.StatusCode);
            Assert.IsTrue(clientEncrytionKeyResponse.RequestCharge > 0);
            Assert.IsNotNull(clientEncrytionKeyResponse.ETag);
            return clientEncrytionKeyResponse;
        }

        [ClassCleanup]
        public static async Task ClassCleanup()
        {
            if (MdeEncryptionTests.database != null)
            {
                using (await MdeEncryptionTests.database.DeleteStreamAsync()) { }
            }

            if (MdeEncryptionTests.client != null)
            {
                MdeEncryptionTests.client.Dispose();
            }
        }

        [TestMethod]
        public async Task EncryptionBulkCrud()
        {
            TestDoc docToReplace = await MdeEncryptionTests.MdeCreateItemAsync(MdeEncryptionTests.encryptionContainer);
            docToReplace.NonSensitive = Guid.NewGuid().ToString();
            docToReplace.Sensitive_StringFormat = Guid.NewGuid().ToString();

            TestDoc docToUpsert = await MdeEncryptionTests.MdeCreateItemAsync(MdeEncryptionTests.encryptionContainer);
            docToUpsert.NonSensitive = Guid.NewGuid().ToString();
            docToUpsert.Sensitive_StringFormat = Guid.NewGuid().ToString();

            TestDoc docToDelete = await MdeEncryptionTests.MdeCreateItemAsync(MdeEncryptionTests.encryptionContainer);

            CosmosClient clientWithBulk = TestCommon.CreateCosmosClient(builder => builder
                .WithBulkExecution(true)
                .Build());

            CosmosClient encryptionCosmosClientWithBulk = clientWithBulk.WithEncryption(new TestEncryptionKeyStoreProvider());
            Database databaseWithBulk = encryptionCosmosClientWithBulk.GetDatabase(MdeEncryptionTests.database.Id);

            Container encryptionContainerWithBulk = databaseWithBulk.GetContainer(MdeEncryptionTests.encryptionContainer.Id);

            List<Task> tasks = new List<Task>()
            {
                MdeEncryptionTests.MdeCreateItemAsync(encryptionContainerWithBulk),
                MdeEncryptionTests.MdeUpsertItemAsync(encryptionContainerWithBulk, TestDoc.Create(), HttpStatusCode.Created),
                MdeEncryptionTests.MdeReplaceItemAsync(encryptionContainerWithBulk, docToReplace),
                MdeEncryptionTests.MdeUpsertItemAsync(encryptionContainerWithBulk, docToUpsert, HttpStatusCode.OK),
                MdeEncryptionTests.MdeDeleteItemAsync(encryptionContainerWithBulk, docToDelete)
            };

            await Task.WhenAll(tasks);
        }

        [TestMethod]
        public async Task EncryptionCreateClientEncryptionKey()
        {
            string cekId = "anotherCek";
			
            EncryptionKeyWrapMetadata metadata1 = new EncryptionKeyWrapMetadata(testEncryptionKeyStoreProvider.ProviderName, cekId, "testmetadata1");
			
            ClientEncryptionKeyProperties clientEncryptionKeyProperties = await MdeEncryptionTests.CreateClientEncryptionKeyAsync(
                cekId,
                metadata1);

            Assert.AreEqual(
                new EncryptionKeyWrapMetadata(testEncryptionKeyStoreProvider.ProviderName, name: cekId, value: metadata1.Value),
                clientEncryptionKeyProperties.EncryptionKeyWrapMetadata);

            // creating another key with same id should fail
            metadata1 = new EncryptionKeyWrapMetadata(testEncryptionKeyStoreProvider.ProviderName, cekId, "testmetadata2");

            try
            {
                await MdeEncryptionTests.CreateClientEncryptionKeyAsync(
                cekId,
                metadata1);
                Assert.Fail("Creating two keys with same client encryption key id should have failed.");
            }
            catch (Exception ex)
            {
                Assert.IsTrue(ex is CosmosException);
                if (ex is CosmosException cosmosException)
                    Assert.AreEqual(HttpStatusCode.Conflict, cosmosException.StatusCode);
            }
        }

        [TestMethod]
        public async Task EncryptionRewrapClientEncryptionKey()
        {
            string cekId = "rewrapkeytest";
            EncryptionKeyWrapMetadata metadata1 = new EncryptionKeyWrapMetadata(testEncryptionKeyStoreProvider.ProviderName, cekId, "testmetadata1");
            ClientEncryptionKeyProperties clientEncryptionKeyProperties = await MdeEncryptionTests.CreateClientEncryptionKeyAsync(
                cekId,
                metadata1);

            Assert.AreEqual(
                new EncryptionKeyWrapMetadata(testEncryptionKeyStoreProvider.ProviderName, name: cekId, value: metadata1.Value),
                clientEncryptionKeyProperties.EncryptionKeyWrapMetadata);

            EncryptionKeyWrapMetadata updatedMetaData = new EncryptionKeyWrapMetadata(testEncryptionKeyStoreProvider.ProviderName, cekId, metadata1 + "updatedmetadata");
            clientEncryptionKeyProperties = await MdeEncryptionTests.RewarpClientEncryptionKeyAsync(
                cekId,
                updatedMetaData);

            Assert.AreEqual(
                new EncryptionKeyWrapMetadata(testEncryptionKeyStoreProvider.ProviderName, name: cekId, value: updatedMetaData.Value),
                clientEncryptionKeyProperties.EncryptionKeyWrapMetadata);

        }

        [TestMethod]
        public async Task EncryptionCreateItemWithoutPartitionKey()
        {
            TestDoc testDoc = TestDoc.Create();
            try
            {
                await MdeEncryptionTests.encryptionContainer.CreateItemAsync(
                    testDoc,
                    null);
                Assert.Fail("CreateItem should've failed because PartitionKey was not provided.");
            }
            catch (NotSupportedException ex)
            {
                Assert.AreEqual("partitionKey cannot be null for operations using EncryptionContainer.", ex.Message);
            }
        }

        [TestMethod]
        public async Task EncryptionCreateItemWithNullProperty()
        {
            CosmosClient clientWithNoCaching = TestCommon.CreateCosmosClient(builder => builder
                .Build());

            TestEncryptionKeyStoreProvider testEncryptionKeyStoreProvider = new TestEncryptionKeyStoreProvider
            {
                DataEncryptionKeyCacheTimeToLive = TimeSpan.Zero
            };

            CosmosClient encryptionCosmosClient = clientWithNoCaching.WithEncryption(testEncryptionKeyStoreProvider);
            Database database = encryptionCosmosClient.GetDatabase(MdeEncryptionTests.database.Id);

            Container encryptionContainer = database.GetContainer(MdeEncryptionTests.encryptionContainer.Id);

            TestDoc testDoc = TestDoc.Create();

            testDoc.Sensitive_ArrayFormat = null;
            testDoc.Sensitive_StringFormat = null;
            testDoc.Sensitive_NestedObjectFormatL1.Sensitive_NestedObjectFormatL2.Sensitive_StringFormatL2 = null;

            ItemResponse<TestDoc> createResponse = await encryptionContainer.CreateItemAsync(
                   testDoc,
                   new PartitionKey(testDoc.PK));

            Assert.AreEqual(HttpStatusCode.Created, createResponse.StatusCode);

            VerifyExpectedDocResponse(testDoc, createResponse.Resource);

            // run query on document with null property value.
            QueryDefinition withEncryptedParameter = encryptionContainer.CreateQueryDefinition(
                    "SELECT * FROM c where c.Sensitive_StringFormat = @Sensitive_StringFormat AND c.Sensitive_ArrayFormat = @Sensitive_ArrayFormat" +
                    " AND c.Sensitive_IntFormat = @Sensitive_IntFormat" +
                    " AND c.Sensitive_NestedObjectFormatL1.Sensitive_NestedObjectFormatL2.Sensitive_StringFormatL2 = @Sensitive_StringFormatL2" +
                    " AND c.Sensitive_NestedObjectFormatL1.Sensitive_NestedObjectFormatL2.Sensitive_DecimalFormatL2 = @Sensitive_DecimalFormatL2");

            await withEncryptedParameter.AddParameterAsync(
                    "@Sensitive_StringFormat",
                    testDoc.Sensitive_StringFormat,
                    "/Sensitive_StringFormat");

            await withEncryptedParameter.AddParameterAsync(
                    "@Sensitive_ArrayFormat",
                    testDoc.Sensitive_ArrayFormat,
                    "/Sensitive_ArrayFormat");

            await withEncryptedParameter.AddParameterAsync(
                    "@Sensitive_IntFormat",
                    testDoc.Sensitive_IntFormat,
                    "/Sensitive_IntFormat");

            await withEncryptedParameter.AddParameterAsync(
                    "@Sensitive_StringFormatL2",
                    testDoc.Sensitive_NestedObjectFormatL1.Sensitive_NestedObjectFormatL2.Sensitive_StringFormatL2,
                    "/Sensitive_NestedObjectFormatL1");

            await withEncryptedParameter.AddParameterAsync(
                    "@Sensitive_DecimalFormatL2",
                    testDoc.Sensitive_NestedObjectFormatL1.Sensitive_NestedObjectFormatL2.Sensitive_DecimalFormatL2,
                    "/Sensitive_NestedObjectFormatL1");

            TestDoc expectedDoc = new TestDoc(testDoc);
            await MdeEncryptionTests.ValidateQueryResultsAsync(
                encryptionContainer,
                queryDefinition: withEncryptedParameter,
                expectedDoc: expectedDoc);

            // no access to key.
            testEncryptionKeyStoreProvider.RevokeAccessSet = true;

            testDoc = TestDoc.Create();

            testDoc.Sensitive_ArrayFormat = null;
            testDoc.Sensitive_StringFormat = null;

            createResponse = await encryptionContainer.CreateItemAsync(
                    testDoc,
                    new PartitionKey(testDoc.PK));

            Assert.AreEqual(HttpStatusCode.Created, createResponse.StatusCode);
            VerifyExpectedDocResponse(testDoc, createResponse.Resource);

            testEncryptionKeyStoreProvider.RevokeAccessSet = false;
        }


        [TestMethod]
        public async Task EncryptionResourceTokenAuthRestricted()
        {
            TestDoc testDoc = await MdeEncryptionTests.MdeCreateItemAsync(MdeEncryptionTests.encryptionContainer);

            User restrictedUser = MdeEncryptionTests.database.GetUser(Guid.NewGuid().ToString());
            await MdeEncryptionTests.database.CreateUserAsync(restrictedUser.Id);

            PermissionProperties restrictedUserPermission = await restrictedUser.CreatePermissionAsync(
                new PermissionProperties(Guid.NewGuid().ToString(), PermissionMode.All, MdeEncryptionTests.encryptionContainer));

            CosmosClient clientForRestrictedUser = TestCommon.CreateCosmosClient(
                restrictedUserPermission.Token);


            CosmosClient encryptedclientForRestrictedUser = clientForRestrictedUser.WithEncryption(new TestEncryptionKeyStoreProvider());

            Database databaseForRestrictedUser = encryptedclientForRestrictedUser.GetDatabase(MdeEncryptionTests.database.Id);                  

            try
            {
                string cekId = "testingcekID";
                EncryptionKeyWrapMetadata metadata1 = new EncryptionKeyWrapMetadata(testEncryptionKeyStoreProvider.ProviderName, cekId, "testmetadata1");

                ClientEncryptionKeyResponse clientEncrytionKeyResponse = await databaseForRestrictedUser.CreateClientEncryptionKeyAsync(
                       cekId,
                       DataEncryptionKeyAlgorithm.AEAD_AES_256_CBC_HMAC_SHA256,
                       metadata1);
                Assert.Fail("CreateClientEncryptionKeyAsync should have failed due to restrictions");
            }
            catch (CosmosException ex) when (ex.StatusCode == HttpStatusCode.Forbidden)
            {
            }

            try
            {
                string cekId = "testingcekID";
                EncryptionKeyWrapMetadata metadata1 = new EncryptionKeyWrapMetadata(testEncryptionKeyStoreProvider.ProviderName, cekId, "testmetadata1" + "updated");

                ClientEncryptionKeyResponse clientEncrytionKeyResponse = await databaseForRestrictedUser.RewrapClientEncryptionKeyAsync(
                       cekId,
                       metadata1);
                Assert.Fail("RewrapClientEncryptionKeyAsync should have failed due to restrictions");
            }
            catch (CosmosException ex) when (ex.StatusCode == HttpStatusCode.Forbidden)
            {
            }
        }

        [TestMethod]
        public async Task ClientEncryptionPolicyTests()
        {
            string containerId = "containerWithUnsuportedPolicy1";
            ClientEncryptionIncludedPath restrictedPathId = new ClientEncryptionIncludedPath()
            {
                Path = "/id",
                ClientEncryptionKeyId = "key1",
                EncryptionType = "unsupported",
                EncryptionAlgorithm = "AEAD_AES_256_CBC_HMAC_SHA256",
            };

            try
            {
                await database.DefineContainer(containerId, "/PK")
                    .WithClientEncryptionPolicy()
                    .WithIncludedPath(restrictedPathId)
                    .Attach()
                    .CreateAsync(throughput: 1000);

                Assert.Fail("Container Creation should have failed with incorrect Policy cofigured");
            }
            catch(Exception)
            {
            }            
        }

        [TestMethod]
        public async Task EncryptionCreateItemAndQuery()
        {
            TestDoc testDoc = await MdeEncryptionTests.MdeCreateItemAsync(MdeEncryptionTests.encryptionContainer);

            TestDoc testDoc2 = await MdeEncryptionTests.MdeCreateItemAsync(MdeEncryptionTests.encryptionContainer);

            await MdeEncryptionTests.VerifyItemByReadAsync(MdeEncryptionTests.encryptionContainer, testDoc);

            await MdeEncryptionTests.VerifyItemByReadStreamAsync(MdeEncryptionTests.encryptionContainer, testDoc2);

            TestDoc expectedDoc = new TestDoc(testDoc);

            await MdeEncryptionTests.ValidateQueryResultsAsync(
                MdeEncryptionTests.encryptionContainer,
                query: null,
                expectedDoc);

            await MdeEncryptionTests.ValidateQueryResultsAsync(
                MdeEncryptionTests.encryptionContainer,
                "SELECT * FROM c",
                expectedDoc);

            await MdeEncryptionTests.ValidateQueryResultsAsync(
                MdeEncryptionTests.encryptionContainer,
                string.Format(
                    "SELECT * FROM c where c.PK = '{0}' and c.id = '{1}' and c.NonSensitive = '{2}'",
                    expectedDoc.PK,
                    expectedDoc.Id,
                    expectedDoc.NonSensitive),
                expectedDoc);

            await MdeEncryptionTests.ValidateQueryResultsAsync(
                MdeEncryptionTests.encryptionContainer,
                string.Format("SELECT * FROM c where c.Sensitive_IntFormat = '{0}'", testDoc.Sensitive_IntFormat),
                expectedDoc: null);

            await MdeEncryptionTests.ValidateQueryResultsAsync(
                MdeEncryptionTests.encryptionContainer,
                queryDefinition: new QueryDefinition(
                    "select * from c where c.id = @theId and c.PK = @thePK")
                         .WithParameter("@theId", expectedDoc.Id)
                         .WithParameter("@thePK", expectedDoc.PK),
                expectedDoc: expectedDoc);

            expectedDoc.Sensitive_IntMultiDimArray = null;
            expectedDoc.Sensitive_ArrayMultiTypes = null;
            expectedDoc.Sensitive_NestedObjectFormatL1 = null;
            expectedDoc.Sensitive_ArrayFormat = null;
            expectedDoc.Sensitive_DecimalFormat = 0;
            expectedDoc.Sensitive_IntFormat = 0;
            expectedDoc.Sensitive_FloatFormat = 0;
            expectedDoc.Sensitive_BoolFormat = false;
            expectedDoc.Sensitive_DateFormat = new DateTime();
            expectedDoc.Sensitive_StringFormat = null;
            expectedDoc.Sensitive_IntArray = null;
            expectedDoc.Sensitive_ObjectArrayType = null;

            await MdeEncryptionTests.ValidateQueryResultsAsync(
                MdeEncryptionTests.encryptionContainer,
                "SELECT c.id, c.PK, c.NonSensitive, c.NonSensitiveInt FROM c",
                expectedDoc,
                expectedPropertiesDecryptedCount: 0);
        }

        [TestMethod]
        public async Task QueryOnEncryptedProperties()
        {
            TestDoc testDoc1 = await MdeEncryptionTests.MdeCreateItemAsync(MdeEncryptionTests.encryptionContainer);

            // string/int
            string[] arrayofStringValues = new string[] { testDoc1.Sensitive_StringFormat, "randomValue", null };

            QueryDefinition withEncryptedParameter = MdeEncryptionTests.encryptionContainer.CreateQueryDefinition(
                    "SELECT * FROM c where array_contains(@Sensitive_StringFormat, c.Sensitive_StringFormat) " +
                    "AND c.Sensitive_IntArray = @Sensitive_IntArray " +
                    "AND c.Sensitive_NestedObjectFormatL1 = @Sensitive_NestedObjectFormatL1");

            await withEncryptedParameter.AddParameterAsync(
                    "@Sensitive_StringFormat",
                    arrayofStringValues,
                    "/Sensitive_StringFormat");

            await withEncryptedParameter.AddParameterAsync(
                    "@Sensitive_IntArray",
                    testDoc1.Sensitive_IntArray,
                    "/Sensitive_IntArray");

            await withEncryptedParameter.AddParameterAsync(
                    "@Sensitive_NestedObjectFormatL1",
                    testDoc1.Sensitive_NestedObjectFormatL1,
                    "/Sensitive_NestedObjectFormatL1");

            TestDoc expectedDoc = new TestDoc(testDoc1);
            await MdeEncryptionTests.ValidateQueryResultsAsync(
                MdeEncryptionTests.encryptionContainer,
                queryDefinition:withEncryptedParameter,
                expectedDoc: expectedDoc);

            // bool and float type

            withEncryptedParameter = MdeEncryptionTests.encryptionContainer.CreateQueryDefinition(
                    "SELECT * FROM c where c.Sensitive_BoolFormat = @Sensitive_BoolFormat AND c.Sensitive_FloatFormat = @Sensitive_FloatFormat");

            await withEncryptedParameter.AddParameterAsync(
                    "@Sensitive_BoolFormat",
                    testDoc1.Sensitive_BoolFormat,
                    "/Sensitive_BoolFormat");

            await withEncryptedParameter.AddParameterAsync(
                    "@Sensitive_FloatFormat",
                    testDoc1.Sensitive_FloatFormat,
                    "/Sensitive_FloatFormat");

            expectedDoc = new TestDoc(testDoc1);
            await MdeEncryptionTests.ValidateQueryResultsAsync(
                MdeEncryptionTests.encryptionContainer,
                queryDefinition: withEncryptedParameter,
                expectedDoc: expectedDoc);

            // with encrypted and non encrypted properties
            TestDoc testDoc2 = await MdeEncryptionTests.MdeCreateItemAsync(MdeEncryptionTests.encryptionContainer);
            
            withEncryptedParameter =
                    MdeEncryptionTests.encryptionContainer.CreateQueryDefinition(
                    "SELECT * FROM c where c.NonSensitive = @NonSensitive AND c.Sensitive_IntFormat = @Sensitive_IntFormat");

            await withEncryptedParameter.AddParameterAsync(
                    "@NonSensitive",
                    testDoc2.NonSensitive,
                    "/NonSensitive");

            await withEncryptedParameter.AddParameterAsync(
                    "@Sensitive_IntFormat",
                    testDoc2.Sensitive_IntFormat,
                    "/Sensitive_IntFormat");

            expectedDoc = new TestDoc(testDoc2);
            await MdeEncryptionTests.ValidateQueryResultsAsync(
                MdeEncryptionTests.encryptionContainer,
                queryDefinition: withEncryptedParameter,
                expectedDoc: expectedDoc);

            withEncryptedParameter = new QueryDefinition(
                    "SELECT c.Sensitive_DateFormat FROM c");

            FeedIterator<TestDoc> queryResponseIterator;
            queryResponseIterator = MdeEncryptionTests.encryptionContainer.GetItemQueryIterator<TestDoc>(withEncryptedParameter);
            FeedResponse<TestDoc> readDocs = await queryResponseIterator.ReadNextAsync();

            Assert.AreNotEqual(0, readDocs.Count);
            VerifyDiagnostics(readDocs.Diagnostics, encryptOperation: false, expectedPropertiesDecryptedCount: 2);
        }

        [TestMethod]
        public async Task EncryptionTransactionBatchCrud()
        {
            string partitionKey = "thePK";

            TestDoc doc1ToCreate = TestDoc.Create(partitionKey);
            TestDoc doc2ToCreate = TestDoc.Create(partitionKey);
            TestDoc doc3ToCreate = TestDoc.Create(partitionKey);
            TestDoc doc4ToCreate = TestDoc.Create(partitionKey);

            ItemResponse<TestDoc> doc1ToReplaceCreateResponse = await MdeEncryptionTests.MdeCreateItemAsync(MdeEncryptionTests.encryptionContainer, partitionKey);
            TestDoc doc1ToReplace = doc1ToReplaceCreateResponse.Resource;
            doc1ToReplace.NonSensitive = Guid.NewGuid().ToString();
            doc1ToReplace.Sensitive_StringFormat = Guid.NewGuid().ToString();

            TestDoc doc2ToReplace = await MdeEncryptionTests.MdeCreateItemAsync(MdeEncryptionTests.encryptionContainer, partitionKey);
            doc2ToReplace.NonSensitive = Guid.NewGuid().ToString();
            doc2ToReplace.Sensitive_StringFormat = Guid.NewGuid().ToString();

            TestDoc doc1ToUpsert = await MdeEncryptionTests.MdeCreateItemAsync(MdeEncryptionTests.encryptionContainer, partitionKey);
            doc1ToUpsert.NonSensitive = Guid.NewGuid().ToString();
            doc1ToUpsert.Sensitive_StringFormat = Guid.NewGuid().ToString();

            TestDoc doc2ToUpsert = await MdeEncryptionTests.MdeCreateItemAsync(MdeEncryptionTests.encryptionContainer, partitionKey);
            doc2ToUpsert.NonSensitive = Guid.NewGuid().ToString();
            doc2ToUpsert.Sensitive_StringFormat = Guid.NewGuid().ToString();

            TestDoc docToDelete = await MdeEncryptionTests.MdeCreateItemAsync(MdeEncryptionTests.encryptionContainer, partitionKey);

            TestDoc docToPatch = await MdeEncryptionTests.MdeCreateItemAsync(MdeEncryptionTests.encryptionContainer, partitionKey);
            docToPatch.Sensitive_StringFormat = Guid.NewGuid().ToString();
            docToPatch.Sensitive_DecimalFormat = 11.11m;

            List<PatchOperation> patchOperations = new List<PatchOperation>
            {
                PatchOperation.Replace("/Sensitive_StringFormat", docToPatch.Sensitive_StringFormat),
                PatchOperation.Replace("/Sensitive_DecimalFormat", docToPatch.Sensitive_DecimalFormat),
            };

            TransactionalBatchResponse batchResponse = await MdeEncryptionTests.encryptionContainer.CreateTransactionalBatch(new Cosmos.PartitionKey(partitionKey))
                .CreateItem(doc1ToCreate)
                .CreateItemStream(doc2ToCreate.ToStream())
                .ReplaceItem(doc1ToReplace.Id, doc1ToReplace, new TransactionalBatchItemRequestOptions { IfMatchEtag = doc1ToReplaceCreateResponse.ETag })
                .CreateItem(doc3ToCreate)
                .CreateItem(doc4ToCreate) // empty PathsToEncrypt list
                .ReplaceItemStream(doc2ToReplace.Id, doc2ToReplace.ToStream())
                .UpsertItem(doc1ToUpsert)
                .DeleteItem(docToDelete.Id)
                .UpsertItemStream(doc2ToUpsert.ToStream())
                .PatchItem(docToPatch.Id, patchOperations)
                .ExecuteAsync();

            Assert.AreEqual(HttpStatusCode.OK, batchResponse.StatusCode);
            VerifyDiagnostics(batchResponse.Diagnostics, encryptOperation: false, expectedPropertiesDecryptedCount: 0);

            TransactionalBatchOperationResult<TestDoc> doc1 = batchResponse.GetOperationResultAtIndex<TestDoc>(0);
            VerifyExpectedDocResponse(doc1ToCreate, doc1.Resource);

            TransactionalBatchOperationResult<TestDoc> doc2 = batchResponse.GetOperationResultAtIndex<TestDoc>(1);
            VerifyExpectedDocResponse(doc2ToCreate, doc2.Resource);

            TransactionalBatchOperationResult<TestDoc> doc3 = batchResponse.GetOperationResultAtIndex<TestDoc>(2);
            VerifyExpectedDocResponse(doc1ToReplace, doc3.Resource);

            TransactionalBatchOperationResult<TestDoc> doc4 = batchResponse.GetOperationResultAtIndex<TestDoc>(3);
            VerifyExpectedDocResponse(doc3ToCreate, doc4.Resource);

            TransactionalBatchOperationResult<TestDoc> doc5 = batchResponse.GetOperationResultAtIndex<TestDoc>(4);
            VerifyExpectedDocResponse(doc4ToCreate, doc5.Resource);

            TransactionalBatchOperationResult<TestDoc> doc6 = batchResponse.GetOperationResultAtIndex<TestDoc>(5);
            VerifyExpectedDocResponse(doc2ToReplace, doc6.Resource);

            TransactionalBatchOperationResult<TestDoc> doc7 = batchResponse.GetOperationResultAtIndex<TestDoc>(6);
            VerifyExpectedDocResponse(doc1ToUpsert, doc7.Resource);

            TransactionalBatchOperationResult<TestDoc> doc8 = batchResponse.GetOperationResultAtIndex<TestDoc>(8);
            VerifyExpectedDocResponse(doc2ToUpsert, doc8.Resource);

            TransactionalBatchOperationResult<TestDoc> doc9 = batchResponse.GetOperationResultAtIndex<TestDoc>(9);
            VerifyExpectedDocResponse(docToPatch, doc9.Resource);
            
            await MdeEncryptionTests.VerifyItemByReadAsync(MdeEncryptionTests.encryptionContainer, doc1ToCreate);
            await MdeEncryptionTests.VerifyItemByReadAsync(MdeEncryptionTests.encryptionContainer, doc2ToCreate);
            await MdeEncryptionTests.VerifyItemByReadAsync(MdeEncryptionTests.encryptionContainer, doc3ToCreate);
            await MdeEncryptionTests.VerifyItemByReadAsync(MdeEncryptionTests.encryptionContainer, doc4ToCreate);
            await MdeEncryptionTests.VerifyItemByReadAsync(MdeEncryptionTests.encryptionContainer, doc1ToReplace);
            await MdeEncryptionTests.VerifyItemByReadAsync(MdeEncryptionTests.encryptionContainer, doc2ToReplace);
            await MdeEncryptionTests.VerifyItemByReadAsync(MdeEncryptionTests.encryptionContainer, doc1ToUpsert);
            await MdeEncryptionTests.VerifyItemByReadAsync(MdeEncryptionTests.encryptionContainer, doc2ToUpsert);
            await MdeEncryptionTests.VerifyItemByReadAsync(MdeEncryptionTests.encryptionContainer, docToPatch);

            ResponseMessage readResponseMessage = await MdeEncryptionTests.encryptionContainer.ReadItemStreamAsync(docToDelete.Id, new PartitionKey(docToDelete.PK));
            Assert.AreEqual(HttpStatusCode.NotFound, readResponseMessage.StatusCode);
        }

        [TestMethod]
        public async Task EncryptionTransactionalBatchConflictResponse()
        {
            string partitionKey = "thePK";

            ItemResponse<TestDoc> doc1CreatedResponse = await MdeEncryptionTests.MdeCreateItemAsync(MdeEncryptionTests.encryptionContainer, partitionKey);
            TestDoc doc1ToCreateAgain = doc1CreatedResponse.Resource;
            doc1ToCreateAgain.NonSensitive = Guid.NewGuid().ToString();
            doc1ToCreateAgain.Sensitive_StringFormat = Guid.NewGuid().ToString();

            TransactionalBatchResponse batchResponse = await MdeEncryptionTests.encryptionContainer.CreateTransactionalBatch(new Cosmos.PartitionKey(partitionKey))
                .CreateItem(doc1ToCreateAgain)
                .ExecuteAsync();

            Assert.AreEqual(HttpStatusCode.Conflict, batchResponse.StatusCode);
            Assert.AreEqual(1, batchResponse.Count);
        }

        [TestMethod]
        public async Task EncryptionReadManyItemAsync()
        {
            TestDoc testDoc = await MdeEncryptionTests.MdeCreateItemAsync(MdeEncryptionTests.encryptionContainer);
            TestDoc testDoc2 = await MdeEncryptionTests.MdeCreateItemAsync(MdeEncryptionTests.encryptionContainer);

            List<(string, PartitionKey)> itemList = new List<(string, PartitionKey)>
            {
                (testDoc.Id, new PartitionKey(testDoc.PK)),
                (testDoc2.Id, new PartitionKey(testDoc2.PK))
            };

            FeedResponse<TestDoc> response = await encryptionContainer.ReadManyItemsAsync<TestDoc>(itemList);
            VerifyDiagnostics(response.Diagnostics, encryptOperation: false, expectedPropertiesDecryptedCount: 24);

            Assert.AreEqual(HttpStatusCode.OK, response.StatusCode);
            Assert.AreEqual(2, response.Count);
            VerifyExpectedDocResponse(testDoc, response.Resource.ElementAt(0));
            VerifyExpectedDocResponse(testDoc2, response.Resource.ElementAt(1));

            // stream test.
            TestDoc testDoc3 = await MdeEncryptionTests.MdeCreateItemAsync(MdeEncryptionTests.encryptionContainer);
            itemList.Add((testDoc3.Id, new PartitionKey(testDoc3.PK)));

            ResponseMessage responseStream = await encryptionContainer.ReadManyItemsStreamAsync(itemList);
            VerifyDiagnostics(responseStream.Diagnostics, encryptOperation: false, expectedPropertiesDecryptedCount: 36);

            Assert.IsTrue(responseStream.IsSuccessStatusCode);
            Assert.AreEqual(HttpStatusCode.OK, response.StatusCode);
            JObject contentJObjects = TestCommon.FromStream<JObject>(responseStream.Content);

            if(contentJObjects.SelectToken(Constants.DocumentsResourcePropertyName) is JArray documents)
            {
                VerifyExpectedDocResponse(testDoc, documents.ElementAt(0).ToObject<TestDoc>());
                VerifyExpectedDocResponse(testDoc2, documents.ElementAt(1).ToObject<TestDoc>());
                VerifyExpectedDocResponse(testDoc3, documents.ElementAt(2).ToObject<TestDoc>());
            }
            else
            {
                Assert.Fail("ResponseMessage from ReadManyItemsStreamAsync did not have a valid response. ");
            }
        }

        [TestMethod]
        public async Task EncryptionChangeFeedDecryptionSuccessful()
        {
            TestDoc testDoc1 = await MdeEncryptionTests.MdeCreateItemAsync(MdeEncryptionTests.encryptionContainerForChangeFeed);
            TestDoc testDoc2 = await MdeEncryptionTests.MdeCreateItemAsync(MdeEncryptionTests.encryptionContainerForChangeFeed);

            // change feed iterator
            await this.ValidateChangeFeedIteratorResponse(MdeEncryptionTests.encryptionContainerForChangeFeed, testDoc1, testDoc2);

            // change feed processor
            await this.ValidateChangeFeedProcessorResponse(MdeEncryptionTests.encryptionContainerForChangeFeed, testDoc1, testDoc2);

            // change feed processor with feed handler
            await this.ValidateChangeFeedProcessorWithFeedHandlerResponse(MdeEncryptionTests.encryptionContainerForChangeFeed, testDoc1, testDoc2);

            // change feed processor with manual checkpoint
            await this.ValidateChangeFeedProcessorWithManualCheckpointResponse(MdeEncryptionTests.encryptionContainerForChangeFeed, testDoc1, testDoc2);

            // change feed processor with feed stream handler
            await this.ValidateChangeFeedProcessorWithFeedStreamHandlerResponse(MdeEncryptionTests.encryptionContainerForChangeFeed, testDoc1, testDoc2);

            // change feed processor manual checkpoint with feed stream handler
            await this.ValidateChangeFeedProcessorStreamWithManualCheckpointResponse(MdeEncryptionTests.encryptionContainerForChangeFeed, testDoc1, testDoc2);
        }

        [TestMethod]
        public async Task EncryptionDecryptQueryResultMultipleDocs()
        {
            TestDoc testDoc1 = await MdeEncryptionTests.MdeCreateItemAsync(MdeEncryptionTests.encryptionContainer);
            TestDoc testDoc2 = await MdeEncryptionTests.MdeCreateItemAsync(MdeEncryptionTests.encryptionContainer);

            // test GetItemLinqQueryable
            await MdeEncryptionTests.ValidateQueryResultsMultipleDocumentsAsync(MdeEncryptionTests.encryptionContainer, testDoc1, testDoc2, null, expectedPropertiesDecryptedCount: 24);

            string query = $"SELECT * FROM c WHERE c.PK in ('{testDoc1.PK}', '{testDoc2.PK}')";
            await MdeEncryptionTests.ValidateQueryResultsMultipleDocumentsAsync(MdeEncryptionTests.encryptionContainer, testDoc1, testDoc2, query, expectedPropertiesDecryptedCount: 24);

            // ORDER BY query
            query += " ORDER BY c._ts";
            await MdeEncryptionTests.ValidateQueryResultsMultipleDocumentsAsync(MdeEncryptionTests.encryptionContainer, testDoc1, testDoc2, query, expectedPropertiesDecryptedCount: 24);
        }

        [TestMethod]
        public async Task EncryptionDecryptQueryValueResponse()
        {
            await MdeEncryptionTests.MdeCreateItemAsync(MdeEncryptionTests.encryptionContainer);
            string query = "SELECT VALUE COUNT(1) FROM c";

            await MdeEncryptionTests.ValidateQueryResponseAsync(MdeEncryptionTests.encryptionContainer, query);
        }

        [TestMethod]
        public async Task EncryptionDecryptGroupByQueryResultTest()
        {
            string partitionKey = Guid.NewGuid().ToString();

            TestDoc testDoc1 = await MdeEncryptionTests.MdeCreateItemAsync(MdeEncryptionTests.encryptionContainer);
            await MdeEncryptionTests.MdeCreateItemAsync(MdeEncryptionTests.encryptionContainer);

            string query = $"SELECT COUNT(c.Id), c.PK " +
                           $"FROM c WHERE c.PK = '{partitionKey}' " +
                           $"GROUP BY c.PK ";

            await MdeEncryptionTests.ValidateQueryResponseAsync(MdeEncryptionTests.encryptionContainer, query);

            QueryDefinition withEncryptedParameter =
                    MdeEncryptionTests.encryptionContainer.CreateQueryDefinition(
                    "SELECT COUNT(c.Id), c.Sensitive_IntFormat FROM c WHERE c.Sensitive_IntFormat = @Sensitive_IntFormat GROUP BY c.Sensitive_IntFormat ");

            await withEncryptedParameter.AddParameterAsync(
                    "@Sensitive_IntFormat",
                    testDoc1.Sensitive_IntFormat,
                    "/Sensitive_IntFormat"); 

            FeedIterator feedIterator = MdeEncryptionTests.encryptionContainer.GetItemQueryStreamIterator(withEncryptedParameter);

            while (feedIterator.HasMoreResults)
            {
                ResponseMessage response = await feedIterator.ReadNextAsync();
                Assert.IsTrue(response.IsSuccessStatusCode);
                Assert.IsNull(response.ErrorMessage);
            }
        }

        [TestMethod]
        public async Task EncryptionRestrictedProperties()
        {
            // restricted path id
            ClientEncryptionIncludedPath restrictedPathId = new ClientEncryptionIncludedPath()
            {
                Path = "/id",
                ClientEncryptionKeyId = "key1",
                EncryptionType = "Deterministic",
                EncryptionAlgorithm = "AEAD_AES_256_CBC_HMAC_SHA256",
            };

            Collection<ClientEncryptionIncludedPath> paths = new Collection<ClientEncryptionIncludedPath> { restrictedPathId };
            try
            {
                ClientEncryptionPolicy clientEncryptionPolicyId = new ClientEncryptionPolicy(paths);
            }
            catch (ArgumentException ex)
            {
                Assert.AreEqual("Invalid path '/id'.", ex.Message);
            }          
            
            // restricted path PK
            ClientEncryptionIncludedPath restrictedPathPk = new ClientEncryptionIncludedPath()
            {
                Path = "/PK",
                ClientEncryptionKeyId = "key2",
                EncryptionType = "Deterministic",
                EncryptionAlgorithm = "AEAD_AES_256_CBC_HMAC_SHA256",
            };

            Collection<ClientEncryptionIncludedPath> pathsRestrictedPathPk = new Collection<ClientEncryptionIncludedPath> { restrictedPathPk };
            ClientEncryptionPolicy clientEncryptionPolicyPk = new ClientEncryptionPolicy(pathsRestrictedPathPk);

            ContainerProperties containerProperties = new ContainerProperties(Guid.NewGuid().ToString(), "/PK") { ClientEncryptionPolicy = clientEncryptionPolicyPk };

            try
            {
                Container encryptionContainer = await database.CreateContainerAsync(containerProperties, 400);
                Assert.Fail("CreateContainerAsync operation with PK specified to be encrypted should have failed. ");
            }
            catch (ArgumentException)
            {
            }

            // duplicate paths in policy.
            ClientEncryptionIncludedPath pathdup1 = new ClientEncryptionIncludedPath()
            {
                Path = "/Sensitive_StringFormat",
                ClientEncryptionKeyId = "key2",
                EncryptionType = "Deterministic",
                EncryptionAlgorithm = "AEAD_AES_256_CBC_HMAC_SHA256",
            };

            ClientEncryptionIncludedPath pathdup2 = new ClientEncryptionIncludedPath()
            {
                Path = "/Sensitive_StringFormat",
                ClientEncryptionKeyId = "key1",
                EncryptionType = "Deterministic",
                EncryptionAlgorithm = "AEAD_AES_256_CBC_HMAC_SHA256",
            };


            Collection<ClientEncryptionIncludedPath> pathsWithDups = new Collection<ClientEncryptionIncludedPath> { pathdup1 , pathdup2 };

            try
            {
                ClientEncryptionPolicy clientEncryptionPolicyWithDupPaths = new ClientEncryptionPolicy(pathsWithDups);
                Assert.Fail("Client Encryption Policy Creation Should have Failed.");
            }
            catch (ArgumentException)
            {
            }
        }

        [TestMethod]
        public async Task EncryptionValidatePolicyRefreshPostContainerDeleteWithBulk()
        {
            Collection<ClientEncryptionIncludedPath> paths = new Collection<ClientEncryptionIncludedPath>()
            {
                new ClientEncryptionIncludedPath()
                {
                    Path = "/Sensitive_IntArray",
                    ClientEncryptionKeyId = "key1",
                    EncryptionType = "Deterministic",
                    EncryptionAlgorithm = "AEAD_AES_256_CBC_HMAC_SHA256",
                },

                new ClientEncryptionIncludedPath()
                {
                    Path = "/Sensitive_ArrayFormat",
                    ClientEncryptionKeyId = "key2",
                    EncryptionType = "Deterministic",
                    EncryptionAlgorithm = "AEAD_AES_256_CBC_HMAC_SHA256",
                },

                new ClientEncryptionIncludedPath()
                {
                    Path = "/Sensitive_NestedObjectFormatL1",
                    ClientEncryptionKeyId = "key1",
                    EncryptionType = "Deterministic",
                    EncryptionAlgorithm = "AEAD_AES_256_CBC_HMAC_SHA256",
                },
            };

            ClientEncryptionPolicy clientEncryptionPolicy = new ClientEncryptionPolicy(paths);

            ContainerProperties containerProperties = new ContainerProperties(Guid.NewGuid().ToString(), "/PK") { ClientEncryptionPolicy = clientEncryptionPolicy };

            Container encryptionContainerToDelete = await database.CreateContainerAsync(containerProperties, 400);
            await encryptionContainerToDelete.InitializeEncryptionAsync();

            // FIXME Set WithBulkExecution to true post SDK/Backend fix.
            CosmosClient otherClient = TestCommon.CreateCosmosClient(builder => builder
                .WithBulkExecution(false)
                .Build());

            CosmosClient otherEncryptionClient = otherClient.WithEncryption(new TestEncryptionKeyStoreProvider());
            Database otherDatabase = otherEncryptionClient.GetDatabase(MdeEncryptionTests.database.Id);

            Container otherEncryptionContainer = otherDatabase.GetContainer(encryptionContainerToDelete.Id);

            await MdeEncryptionTests.MdeCreateItemAsync(otherEncryptionContainer);

            // Client 1 Deletes the Container referenced in Client 2 and Recreate with different policy
            using (await database.GetContainer(encryptionContainerToDelete.Id).DeleteContainerStreamAsync())
            { }

            paths = new Collection<ClientEncryptionIncludedPath>()
            {
                new ClientEncryptionIncludedPath()
                {
                    Path = "/Sensitive_StringFormat",
                    ClientEncryptionKeyId = "key1",
                    EncryptionType = "Deterministic",
                    EncryptionAlgorithm = "AEAD_AES_256_CBC_HMAC_SHA256",
                },

                new ClientEncryptionIncludedPath()
                {
                    Path = "/Sensitive_DateFormat",
                    ClientEncryptionKeyId = "key1",
                    EncryptionType = "Deterministic",
                    EncryptionAlgorithm = "AEAD_AES_256_CBC_HMAC_SHA256",
                },

                new ClientEncryptionIncludedPath()
                {
                    Path = "/Sensitive_BoolFormat",
                    ClientEncryptionKeyId = "key2",
                    EncryptionType = "Deterministic",
                    EncryptionAlgorithm = "AEAD_AES_256_CBC_HMAC_SHA256",
                },
            };

            clientEncryptionPolicy = new ClientEncryptionPolicy(paths);

            containerProperties = new ContainerProperties(encryptionContainerToDelete.Id, "/PK") { ClientEncryptionPolicy = clientEncryptionPolicy };

            ContainerResponse containerResponse = await database.CreateContainerAsync(containerProperties, 400);

            try
            {
                await MdeEncryptionTests.MdeCreateItemAsync(encryptionContainerToDelete);
                Assert.Fail("Create operation should have failed.");
            }
            catch (CosmosException ex)
            {
                if (ex.SubStatusCode != 1024)
                {
                    Assert.Fail("Create operation should have failed with 1024 SubStatusCode. ");
                }

                Assert.IsTrue(ex.Message.Contains("Operation has failed due to a possible mismatch in Client Encryption Policy configured on the container."));
            }

            TestDoc docToReplace = await MdeEncryptionTests.MdeCreateItemAsync(encryptionContainerToDelete);

            docToReplace.Sensitive_StringFormat = "docTobeReplace";

            TestDoc docToUpsert = await MdeEncryptionTests.MdeCreateItemAsync(encryptionContainerToDelete);
            docToUpsert.Sensitive_StringFormat = "docTobeUpserted";

            List<Task> tasks = new List<Task>()
            {
                MdeEncryptionTests.MdeUpsertItemAsync(otherEncryptionContainer, docToUpsert, HttpStatusCode.OK),
                MdeEncryptionTests.MdeReplaceItemAsync(otherEncryptionContainer, docToReplace),
                MdeEncryptionTests.MdeCreateItemAsync(otherEncryptionContainer),
            };

            try
            {
                await Task.WhenAll(tasks);
                Assert.Fail("Bulk operation should have failed. ");
            }
            catch (CosmosException ex)
            {
                if (ex.SubStatusCode != 1024)
                {
                    Assert.Fail("Bulk operation should have failed with 1024 SubStatusCode.");
                }

                Assert.IsTrue(ex.Message.Contains("Operation has failed due to a possible mismatch in Client Encryption Policy configured on the container."));
            }

            tasks = new List<Task>()
            {
                MdeEncryptionTests.MdeUpsertItemAsync(otherEncryptionContainer, docToUpsert, HttpStatusCode.OK),
                MdeEncryptionTests.MdeReplaceItemAsync(otherEncryptionContainer, docToReplace),
                MdeEncryptionTests.MdeCreateItemAsync(otherEncryptionContainer),
            };
            await Task.WhenAll(tasks);

            tasks = new List<Task>()
            {
                MdeEncryptionTests.VerifyItemByReadAsync(encryptionContainerToDelete, docToReplace),
                MdeEncryptionTests.MdeCreateItemAsync(encryptionContainerToDelete),
                MdeEncryptionTests.VerifyItemByReadAsync(encryptionContainerToDelete, docToUpsert),
            };

            await Task.WhenAll(tasks);

            // validate if the right policy was used, by reading them all back.
            FeedIterator<TestDoc> queryResponseIterator = otherEncryptionContainer.GetItemQueryIterator<TestDoc>("select * from c");

            while (queryResponseIterator.HasMoreResults)
            {
                FeedResponse<TestDoc> readDocs = await queryResponseIterator.ReadNextAsync();
            }
        }

        [TestMethod]
        public async Task EncryptionValidatePolicyRefreshPostContainerDeleteTransactionBatch()
        {
            Collection<ClientEncryptionIncludedPath> paths = new Collection<ClientEncryptionIncludedPath>()
            {
                new ClientEncryptionIncludedPath()
                {
                    Path = "/Sensitive_StringFormat",
                    ClientEncryptionKeyId = "key1",
                    EncryptionType = "Deterministic",
                    EncryptionAlgorithm = "AEAD_AES_256_CBC_HMAC_SHA256",
                },

                new ClientEncryptionIncludedPath()
                {
                    Path = "/Sensitive_DateFormat",
                    ClientEncryptionKeyId = "key1",
                    EncryptionType = "Deterministic",
                    EncryptionAlgorithm = "AEAD_AES_256_CBC_HMAC_SHA256",
                },
            };

            ClientEncryptionPolicy clientEncryptionPolicy = new ClientEncryptionPolicy(paths);

            ContainerProperties containerProperties = new ContainerProperties(Guid.NewGuid().ToString(), "/PK") { ClientEncryptionPolicy = clientEncryptionPolicy };

            Container encryptionContainerToDelete = await database.CreateContainerAsync(containerProperties, 400);
            await encryptionContainerToDelete.InitializeEncryptionAsync();

            CosmosClient otherClient = TestCommon.CreateCosmosClient(builder => builder
                .Build());

            CosmosClient otherEncryptionClient = otherClient.WithEncryption(new TestEncryptionKeyStoreProvider());
            Database otherDatabase = otherEncryptionClient.GetDatabase(MdeEncryptionTests.database.Id);

            Container otherEncryptionContainer = otherDatabase.GetContainer(encryptionContainerToDelete.Id);

            await MdeEncryptionTests.MdeCreateItemAsync(otherEncryptionContainer);

            // Client 1 Deletes the Container referenced in Client 2 and Recreate with different policy
            using (await database.GetContainer(encryptionContainerToDelete.Id).DeleteContainerStreamAsync())
            { }

            paths = new Collection<ClientEncryptionIncludedPath>()
            {
                new ClientEncryptionIncludedPath()
                {
                    Path = "/Sensitive_IntArray",
                    ClientEncryptionKeyId = "key1",
                    EncryptionType = "Deterministic",
                    EncryptionAlgorithm = "AEAD_AES_256_CBC_HMAC_SHA256",
                },

                new ClientEncryptionIncludedPath()
                {
                    Path = "/Sensitive_NestedObjectFormatL1",
                    ClientEncryptionKeyId = "key1",
                    EncryptionType = "Deterministic",
                    EncryptionAlgorithm = "AEAD_AES_256_CBC_HMAC_SHA256",
                },
            };

            clientEncryptionPolicy = new ClientEncryptionPolicy(paths);

            containerProperties = new ContainerProperties(encryptionContainerToDelete.Id, "/PK") { ClientEncryptionPolicy = clientEncryptionPolicy };

            ContainerResponse containerResponse = await database.CreateContainerAsync(containerProperties, 400);
            
            // operation fails, policy gets updated.
            try
            {
                await MdeEncryptionTests.MdeCreateItemAsync(encryptionContainerToDelete);
                Assert.Fail("Create operation should have failed. ");
            }
            catch (CosmosException ex)
            {
                if (ex.SubStatusCode != 1024)
                {
                    Assert.Fail("Create operation should have failed with 1024 SubStatusCode");
                }

                Assert.IsTrue(ex.Message.Contains("Operation has failed due to a possible mismatch in Client Encryption Policy configured on the container."));
            }

            TestDoc testDoc = await MdeEncryptionTests.MdeCreateItemAsync(encryptionContainerToDelete);

            string partitionKey = "thePK";

            TestDoc doc1ToCreate = TestDoc.Create(partitionKey);
            TestDoc doc2ToCreate = TestDoc.Create(partitionKey);

            // check w.r.t to Batch if we are able to fail and update the policy.
            TransactionalBatchResponse batchResponse = null;
            try
            {
                batchResponse = await otherEncryptionContainer.CreateTransactionalBatch(new Cosmos.PartitionKey(partitionKey))
                   .CreateItem(doc1ToCreate)
                   .CreateItemStream(doc2ToCreate.ToStream())
                   .ReadItem(doc1ToCreate.Id)
                   .DeleteItem(doc2ToCreate.Id)
                   .ExecuteAsync();

                Assert.Fail("CreateTransactionalBatch should have failed. ");
            }
            catch(CosmosException ex)
            {
<<<<<<< HEAD
                Assert.IsNotNull(ex.Message);
=======
                Assert.IsTrue(ex.Message.Contains("Operation has failed due to a possible mismatch in Client Encryption Policy configured on the container."));
>>>>>>> 53d670a6
            }

            // the previous failure would have updated the policy in the cache.
            batchResponse = await otherEncryptionContainer.CreateTransactionalBatch(new Cosmos.PartitionKey(partitionKey))
               .CreateItem(doc1ToCreate)
               .CreateItemStream(doc2ToCreate.ToStream())
               .ReadItem(doc1ToCreate.Id)
               .DeleteItem(doc2ToCreate.Id)
               .ExecuteAsync();

            Assert.AreEqual(HttpStatusCode.OK, batchResponse.StatusCode);

            TransactionalBatchOperationResult<TestDoc> doc1 = batchResponse.GetOperationResultAtIndex<TestDoc>(0);
            VerifyExpectedDocResponse(doc1ToCreate, doc1.Resource);

            TransactionalBatchOperationResult<TestDoc> doc2 = batchResponse.GetOperationResultAtIndex<TestDoc>(1);
            VerifyExpectedDocResponse(doc2ToCreate, doc2.Resource);
        }       

        [TestMethod]
        public async Task EncryptionValidatePolicyRefreshPostContainerDeleteQuery()
        {
            Collection<ClientEncryptionIncludedPath> paths = new Collection<ClientEncryptionIncludedPath>()
            {
                new ClientEncryptionIncludedPath()
                {
                    Path = "/Sensitive_StringFormat",
                    ClientEncryptionKeyId = "key1",
                    EncryptionType = "Deterministic",
                    EncryptionAlgorithm = "AEAD_AES_256_CBC_HMAC_SHA256",
                },

                new ClientEncryptionIncludedPath()
                {
                    Path = "/Sensitive_NestedObjectFormatL1",
                    ClientEncryptionKeyId = "key1",
                    EncryptionType = "Deterministic",
                    EncryptionAlgorithm = "AEAD_AES_256_CBC_HMAC_SHA256",
                },
            };

            ClientEncryptionPolicy clientEncryptionPolicy = new ClientEncryptionPolicy(paths);

            ContainerProperties containerProperties = new ContainerProperties(Guid.NewGuid().ToString(), "/PK") { ClientEncryptionPolicy = clientEncryptionPolicy };

            Container encryptionContainerToDelete = await database.CreateContainerAsync(containerProperties, 400);
            await encryptionContainerToDelete.InitializeEncryptionAsync();

            CosmosClient otherClient = TestCommon.CreateCosmosClient(builder => builder
                .Build());

            CosmosClient otherEncryptionClient = otherClient.WithEncryption(new TestEncryptionKeyStoreProvider());
            Database otherDatabase = otherEncryptionClient.GetDatabase(MdeEncryptionTests.database.Id);

            Container otherEncryptionContainer = otherDatabase.GetContainer(encryptionContainerToDelete.Id);

            await MdeEncryptionTests.MdeCreateItemAsync(otherEncryptionContainer);

            // Client 1 Deletes the Container referenced in Client 2 and Recreate with different policy
            using (await database.GetContainer(encryptionContainerToDelete.Id).DeleteContainerStreamAsync())
            { }

            paths = new Collection<ClientEncryptionIncludedPath>()
            {
                new ClientEncryptionIncludedPath()
                {
                    Path = "/Sensitive_IntArray",
                    ClientEncryptionKeyId = "key1",
                    EncryptionType = "Deterministic",
                    EncryptionAlgorithm = "AEAD_AES_256_CBC_HMAC_SHA256",
                },

                new ClientEncryptionIncludedPath()
                {
                    Path = "/Sensitive_ArrayFormat",
                    ClientEncryptionKeyId = "key2",
                    EncryptionType = "Deterministic",
                    EncryptionAlgorithm = "AEAD_AES_256_CBC_HMAC_SHA256",
                },
            };

            clientEncryptionPolicy = new ClientEncryptionPolicy(paths);

            containerProperties = new ContainerProperties(encryptionContainerToDelete.Id, "/PK") { ClientEncryptionPolicy = clientEncryptionPolicy };

            ContainerResponse containerResponse = await database.CreateContainerAsync(containerProperties, 400);

            try
            {
                await MdeEncryptionTests.MdeCreateItemAsync(encryptionContainerToDelete);
                Assert.Fail("Create operation should have failed. ");
            }
            catch (CosmosException ex)
            {
                if (ex.SubStatusCode != 1024)
                {
                    Assert.Fail("Create operation should have failed with 1024 SubStatusCode .");
                }

                Assert.IsTrue(ex.Message.Contains("Operation has failed due to a possible mismatch in Client Encryption Policy configured on the container."));
            }

            TestDoc testDoc = await MdeEncryptionTests.MdeCreateItemAsync(encryptionContainerToDelete);

            // check w.r.t to query if we are able to fail and update the policy
            try
            {
                await MdeEncryptionTests.ValidateQueryResultsAsync(
                       otherEncryptionContainer,
                       "SELECT * FROM c",
                       testDoc);

                Assert.Fail("ValidateQueryResultAsync should have failed. ");
            }
            catch(CosmosException ex)
            {
                if (ex.SubStatusCode != 1024)
                {
                    Assert.Fail("Query should have failed with 1024 SubStatusCode. ");
                }

                Assert.IsTrue(ex.Message.Contains("Operation has failed due to a possible mismatch in Client Encryption Policy configured on the container."));
            }

            // previous failure would have updated the policy in the cache.
            await MdeEncryptionTests.ValidateQueryResultsAsync(
                otherEncryptionContainer,
                "SELECT * FROM c",
                testDoc,
                expectedPropertiesDecryptedCount: 2);
        }

        [TestMethod]
        public async Task EncryptionValidatePolicyRefreshPostContainerDeletePatch()
        {
            Collection<ClientEncryptionIncludedPath> paths = new Collection<ClientEncryptionIncludedPath>()
            {
                new ClientEncryptionIncludedPath()
                {
                    Path = "/Sensitive_StringFormat",
                    ClientEncryptionKeyId = "key1",
                    EncryptionType = "Deterministic",
                    EncryptionAlgorithm = "AEAD_AES_256_CBC_HMAC_SHA256",
                },

                new ClientEncryptionIncludedPath()
                {
                    Path = "/Sensitive_NestedObjectFormatL1",
                    ClientEncryptionKeyId = "key1",
                    EncryptionType = "Deterministic",
                    EncryptionAlgorithm = "AEAD_AES_256_CBC_HMAC_SHA256",
                },
            };

            ClientEncryptionPolicy clientEncryptionPolicy = new ClientEncryptionPolicy(paths);

            ContainerProperties containerProperties = new ContainerProperties(Guid.NewGuid().ToString(), "/PK") { ClientEncryptionPolicy = clientEncryptionPolicy };

            Container encryptionContainerToDelete = await database.CreateContainerAsync(containerProperties, 400);
            await encryptionContainerToDelete.InitializeEncryptionAsync();

            CosmosClient otherClient = TestCommon.CreateCosmosClient(builder => builder
                .Build());

            CosmosClient otherEncryptionClient = otherClient.WithEncryption(new TestEncryptionKeyStoreProvider());
            Database otherDatabase = otherEncryptionClient.GetDatabase(MdeEncryptionTests.database.Id);

            Container otherEncryptionContainer = otherDatabase.GetContainer(encryptionContainerToDelete.Id);

            await MdeEncryptionTests.MdeCreateItemAsync(otherEncryptionContainer);

            // Client 1 Deletes the Container referenced in Client 2 and Recreate with different policy
            using (await database.GetContainer(encryptionContainerToDelete.Id).DeleteContainerStreamAsync())
            { }

            paths = new Collection<ClientEncryptionIncludedPath>()
            {
                new ClientEncryptionIncludedPath()
                {
                    Path = "/Sensitive_IntArray",
                    ClientEncryptionKeyId = "key1",
                    EncryptionType = "Deterministic",
                    EncryptionAlgorithm = "AEAD_AES_256_CBC_HMAC_SHA256",
                },

                new ClientEncryptionIncludedPath()
                {
                    Path = "/Sensitive_DecimalFormat",
                    ClientEncryptionKeyId = "key2",
                    EncryptionType = "Deterministic",
                    EncryptionAlgorithm = "AEAD_AES_256_CBC_HMAC_SHA256",
                },

                new ClientEncryptionIncludedPath()
                {
                    Path = "/Sensitive_FloatFormat",
                    ClientEncryptionKeyId = "key1",
                    EncryptionType = "Deterministic",
                    EncryptionAlgorithm = "AEAD_AES_256_CBC_HMAC_SHA256",
                },

                new ClientEncryptionIncludedPath()
                {
                    Path = "/Sensitive_ArrayFormat",
                    ClientEncryptionKeyId = "key2",
                    EncryptionType = "Deterministic",
                    EncryptionAlgorithm = "AEAD_AES_256_CBC_HMAC_SHA256",
                },
            };

            clientEncryptionPolicy = new ClientEncryptionPolicy(paths);

            containerProperties = new ContainerProperties(encryptionContainerToDelete.Id, "/PK") { ClientEncryptionPolicy = clientEncryptionPolicy };

            ContainerResponse containerResponse = await database.CreateContainerAsync(containerProperties, 400);

            // operation fails, policy gets updated.
            try
            {
                await MdeEncryptionTests.MdeCreateItemAsync(encryptionContainerToDelete);
                Assert.Fail("Create operation should have failed. ");
            }
            catch (CosmosException ex)
            {
                if (ex.SubStatusCode != 1024)
                {
                    Assert.Fail("Create operation should have failed with 1024 SubStatusCode.");
                }

                Assert.IsTrue(ex.Message.Contains("Operation has failed due to a possible mismatch in Client Encryption Policy configured on the container."));
            }

            TestDoc docPostPatching = await MdeEncryptionTests.MdeCreateItemAsync(encryptionContainerToDelete);

            // request should fail and pick up new policy.
            docPostPatching.NonSensitive = Guid.NewGuid().ToString();
            docPostPatching.NonSensitiveInt++;
            docPostPatching.Sensitive_StringFormat = Guid.NewGuid().ToString();
            docPostPatching.Sensitive_DateFormat = new DateTime(2020, 02, 02);
            docPostPatching.Sensitive_DecimalFormat = 11.11m;
            docPostPatching.Sensitive_IntArray[1] = 19877;
            docPostPatching.Sensitive_IntMultiDimArray[1, 0] = 19877;
            docPostPatching.Sensitive_IntFormat = 2020;
            docPostPatching.Sensitive_NestedObjectFormatL1 = new TestDoc.Sensitive_NestedObjectL1()
            {
                Sensitive_IntArrayL1 = new int[2] { 999, 100 },
                Sensitive_IntFormatL1 = 1999,
                Sensitive_DecimalFormatL1 = 1999.1m,
                Sensitive_ArrayFormatL1 = new TestDoc.Sensitive_ArrayData[]
                {
                    new TestDoc.Sensitive_ArrayData
                    {
                        Sensitive_ArrayIntFormat = 0,
                        Sensitive_ArrayDecimalFormat = 0.1m
                    },
                    new TestDoc.Sensitive_ArrayData
                    {
                        Sensitive_ArrayIntFormat = 1,
                        Sensitive_ArrayDecimalFormat = 2.1m
                    },
                    new TestDoc.Sensitive_ArrayData
                    {
                        Sensitive_ArrayIntFormat = 2,
                        Sensitive_ArrayDecimalFormat = 3.1m
                    }
                }
            };

            // Maximum 10 operations at a time (current limit)
            List<PatchOperation> patchOperations = new List<PatchOperation>
            {
                PatchOperation.Increment("/NonSensitiveInt", 1),
                PatchOperation.Replace("/NonSensitive", docPostPatching.NonSensitive),
                PatchOperation.Replace("/Sensitive_StringFormat", docPostPatching.Sensitive_StringFormat),
                PatchOperation.Replace("/Sensitive_DateFormat", docPostPatching.Sensitive_DateFormat),
                PatchOperation.Replace("/Sensitive_DecimalFormat", docPostPatching.Sensitive_DecimalFormat),
                PatchOperation.Set("/Sensitive_IntArray/1", docPostPatching.Sensitive_IntArray[1]),
                PatchOperation.Set("/Sensitive_IntMultiDimArray/1/0", docPostPatching.Sensitive_IntMultiDimArray[1,0]),
                PatchOperation.Replace("/Sensitive_IntFormat", docPostPatching.Sensitive_IntFormat),
                PatchOperation.Remove("/Sensitive_NestedObjectFormatL1/Sensitive_NestedObjectFormatL2"),
                PatchOperation.Set("/Sensitive_NestedObjectFormatL1/Sensitive_ArrayFormatL1/0", docPostPatching.Sensitive_NestedObjectFormatL1.Sensitive_ArrayFormatL1[0])
            };

            try
            {
                await MdeEncryptionTests.MdePatchItemAsync(otherEncryptionContainer, patchOperations, docPostPatching, HttpStatusCode.OK);
                Assert.Fail("Patch operation should have failed. ");
            }
            catch (CosmosException ex)
            {
                if (ex.SubStatusCode != 1024)
                {
                    Assert.Fail("Patch operation should have failed with 1024 SubStatusCode. ");
                }

                Assert.IsTrue(ex.Message.Contains("Operation has failed due to a possible mismatch in Client Encryption Policy configured on the container."));
            }

            // retry post policy refresh.
            await MdeEncryptionTests.MdePatchItemAsync(otherEncryptionContainer, patchOperations, docPostPatching, HttpStatusCode.OK);
        }

        [TestMethod]
        public async Task EncryptionValidatePolicyRefreshPostDatabaseDelete()
        {
            CosmosClient mainClient = TestCommon.CreateCosmosClient(builder => builder
                .Build());

            TestEncryptionKeyStoreProvider testEncryptionKeyStoreProvider = new TestEncryptionKeyStoreProvider
            {
                DataEncryptionKeyCacheTimeToLive = TimeSpan.FromMinutes(30),
            };

            EncryptionKeyWrapMetadata keyWrapMetadata = new EncryptionKeyWrapMetadata(testEncryptionKeyStoreProvider.ProviderName, "myCek", "mymetadata1");
            CosmosClient encryptionCosmosClient = mainClient.WithEncryption(testEncryptionKeyStoreProvider);
            Database mainDatabase = await encryptionCosmosClient.CreateDatabaseAsync("databaseToBeDeleted");

            ClientEncryptionKeyResponse clientEncrytionKeyResponse = await mainDatabase.CreateClientEncryptionKeyAsync(
                   keyWrapMetadata.Name,
                   DataEncryptionKeyAlgorithm.AEAD_AES_256_CBC_HMAC_SHA256,
                   keyWrapMetadata);

            Collection<ClientEncryptionIncludedPath> originalPaths = new Collection<ClientEncryptionIncludedPath>()
            {
                new ClientEncryptionIncludedPath()
                {
                    Path = "/Sensitive_StringFormat",
                    ClientEncryptionKeyId = "myCek",
                    EncryptionType = "Deterministic",
                    EncryptionAlgorithm = "AEAD_AES_256_CBC_HMAC_SHA256",
                },

                new ClientEncryptionIncludedPath()
                {
                    Path = "/Sensitive_ArrayFormat",
                    ClientEncryptionKeyId = "myCek",
                    EncryptionType = "Deterministic",
                    EncryptionAlgorithm = "AEAD_AES_256_CBC_HMAC_SHA256",
                },

                new ClientEncryptionIncludedPath()
                {
                    Path = "/Sensitive_NestedObjectFormatL1",
                    ClientEncryptionKeyId = "myCek",
                    EncryptionType = "Deterministic",
                    EncryptionAlgorithm = "AEAD_AES_256_CBC_HMAC_SHA256",
                },
            };

            ClientEncryptionPolicy clientEncryptionPolicy = new ClientEncryptionPolicy(originalPaths);

            ContainerProperties containerProperties = new ContainerProperties("containerToBeDeleted", "/PK") { ClientEncryptionPolicy = clientEncryptionPolicy };

            Container encryptionContainerToDelete = await mainDatabase.CreateContainerAsync(containerProperties, 400);
            await encryptionContainerToDelete.InitializeEncryptionAsync();

            await MdeEncryptionTests.MdeCreateItemAsync(encryptionContainerToDelete);

            CosmosClient otherClient1 = TestCommon.CreateCosmosClient(builder => builder
                .Build());

            TestEncryptionKeyStoreProvider testEncryptionKeyStoreProvider2 = new TestEncryptionKeyStoreProvider
            {
                DataEncryptionKeyCacheTimeToLive = TimeSpan.Zero,
            };

            CosmosClient otherEncryptionClient = otherClient1.WithEncryption(testEncryptionKeyStoreProvider2);
            Database otherDatabase = otherEncryptionClient.GetDatabase(mainDatabase.Id);

            Container otherEncryptionContainer = otherDatabase.GetContainer(encryptionContainerToDelete.Id);

            await MdeEncryptionTests.MdeCreateItemAsync(otherEncryptionContainer);

            // Client 1 Deletes the Database and  Container referenced in Client 2 and Recreate with different policy
            // delete database and recreate with same key name
            await mainClient.GetDatabase("databaseToBeDeleted").DeleteStreamAsync();

            mainDatabase = await encryptionCosmosClient.CreateDatabaseAsync("databaseToBeDeleted");

            keyWrapMetadata = new EncryptionKeyWrapMetadata(testEncryptionKeyStoreProvider2.ProviderName, "myCek", "mymetadata2");
            clientEncrytionKeyResponse = await mainDatabase.CreateClientEncryptionKeyAsync(
                   keyWrapMetadata.Name,
                   DataEncryptionKeyAlgorithm.AEAD_AES_256_CBC_HMAC_SHA256,
                   keyWrapMetadata);

            using (await mainDatabase.GetContainer(encryptionContainerToDelete.Id).DeleteContainerStreamAsync())
            { }

            Collection<ClientEncryptionIncludedPath> newModifiedPath = new Collection<ClientEncryptionIncludedPath>()
            {
                new ClientEncryptionIncludedPath()
                {
                    Path = "/Sensitive_IntArray",
                    ClientEncryptionKeyId = "myCek",
                    EncryptionType = "Deterministic",
                    EncryptionAlgorithm = "AEAD_AES_256_CBC_HMAC_SHA256",
                },

                new ClientEncryptionIncludedPath()
                {
                    Path = "/Sensitive_DateFormat",
                    ClientEncryptionKeyId = "myCek",
                    EncryptionType = "Deterministic",
                    EncryptionAlgorithm = "AEAD_AES_256_CBC_HMAC_SHA256",
                },

                new ClientEncryptionIncludedPath()
                {
                    Path = "/Sensitive_BoolFormat",
                    ClientEncryptionKeyId = "myCek",
                    EncryptionType = "Deterministic",
                    EncryptionAlgorithm = "AEAD_AES_256_CBC_HMAC_SHA256",
                },
            };

            clientEncryptionPolicy = new ClientEncryptionPolicy(newModifiedPath);

            containerProperties = new ContainerProperties(encryptionContainerToDelete.Id, "/PK") { ClientEncryptionPolicy = clientEncryptionPolicy };

            ContainerResponse containerResponse = await mainDatabase.CreateContainerAsync(containerProperties, 400);
<<<<<<< HEAD

            // container gets re-created with a new policy, hence an already referenced client/container would hold an obselete policy and should fail.
            try
            {
                await MdeEncryptionTests.MdeCreateItemAsync(encryptionContainerToDelete);
                Assert.Fail("Create operation should have failed. ");
            }
            catch (CosmosException ex)
            {
                if (ex.SubStatusCode != 1024)
                {
                    Assert.Fail("Create operation should have failed with 1024 SubStatusCode. ");
                }

                Assert.IsTrue(ex.Message.Contains("Operation has failed due to a possible mismatch in Client Encryption Policy configured on the container."));
            }

            // retrying the operation should succeed.
            TestDoc testDoc = await MdeEncryptionTests.MdeCreateItemAsync(encryptionContainerToDelete);

            // try from other container. Should fail due to policy mismatch.
            try
            {
                await MdeEncryptionTests.VerifyItemByReadAsync(otherEncryptionContainer, testDoc);
                Assert.Fail("Read operation should have failed. ");
            }
            catch (CosmosException ex)
            {
                if (ex.SubStatusCode != 1024)
                {
                    Assert.Fail("Read operation should have failed with 1024 SubStatusCode. ");
                }

                Assert.IsTrue(ex.Message.Contains("Operation has failed due to a possible mismatch in Client Encryption Policy configured on the container."));
            }

=======
            
            TestDoc testDoc = await MdeEncryptionTests.MdeCreateItemAsync(encryptionContainerToDelete);

>>>>>>> 53d670a6
            // retry should be a success.
            await MdeEncryptionTests.VerifyItemByReadAsync(otherEncryptionContainer, testDoc);

            // create new container in other client.
            // The test basically validates if the new key created is referenced, Since the other client would have had the old key cached.
            // and here we would not hit the incorrect container rid issue.
            ClientEncryptionIncludedPath newModifiedPath2 = new ClientEncryptionIncludedPath()
            {
                Path = "/Sensitive_StringFormat",
                ClientEncryptionKeyId = "myCek",
                EncryptionType = "Deterministic",
                EncryptionAlgorithm = "AEAD_AES_256_CBC_HMAC_SHA256",
            };

            Container otherEncryptionContainer2 = await otherDatabase.DefineContainer("otherContainer2", "/PK")
                .WithClientEncryptionPolicy()
                .WithIncludedPath(newModifiedPath2)                
                .Attach()
                .CreateAsync(throughput: 1000);


            // create an item
            TestDoc newdoc = await MdeEncryptionTests.MdeCreateItemAsync(otherEncryptionContainer2);

            CosmosClient otherClient2 = TestCommon.CreateCosmosClient(builder => builder
                .WithBulkExecution(true)
                .Build());

            TestEncryptionKeyStoreProvider testEncryptionKeyStoreProvider3 = new TestEncryptionKeyStoreProvider
            {
                DataEncryptionKeyCacheTimeToLive = TimeSpan.FromMinutes(30),
            };

            CosmosClient otherEncryptionClient2 = otherClient2.WithEncryption(testEncryptionKeyStoreProvider3);
            Database otherDatabase2 = otherEncryptionClient2.GetDatabase(mainDatabase.Id);

            Container otherEncryptionContainer3 = otherDatabase2.GetContainer(otherEncryptionContainer2.Id);
            await MdeEncryptionTests.VerifyItemByReadAsync(otherEncryptionContainer3, newdoc);

            // validate from other client that we indeed are using the key with metadata 2
            Container otherEncryptionContainerFromClient2 = otherDatabase2.GetContainer(encryptionContainerToDelete.Id);
            await MdeEncryptionTests.VerifyItemByReadAsync(otherEncryptionContainerFromClient2, testDoc);

            // previous refrenced container.
            await MdeEncryptionTests.MdeCreateItemAsync(otherEncryptionContainer);

            List<Task> tasks = new List<Task>()
            {
                // readback item and create item from other Client.  
                MdeEncryptionTests.MdeCreateItemAsync(otherEncryptionContainer),
                MdeEncryptionTests.VerifyItemByReadAsync(otherEncryptionContainer, testDoc),                
            };

            await Task.WhenAll(tasks);

            testDoc = await MdeEncryptionTests.MdeCreateItemAsync(otherEncryptionContainer);

            // to be sure if it was indeed encrypted with the new key.
            await MdeEncryptionTests.VerifyItemByReadAsync(encryptionContainerToDelete, testDoc);


            // validate if the right policy was used, by reading them all back.
            FeedIterator<TestDoc> queryResponseIterator = encryptionContainerToDelete.GetItemQueryIterator<TestDoc>("select * from c");

            while (queryResponseIterator.HasMoreResults)
            {
                await queryResponseIterator.ReadNextAsync();
            }

            queryResponseIterator = otherEncryptionContainer.GetItemQueryIterator<TestDoc>("select * from c");

            while (queryResponseIterator.HasMoreResults)
            {
                await queryResponseIterator.ReadNextAsync();
            }

            await mainClient.GetDatabase("databaseToBeDeleted").DeleteStreamAsync();
        }

        [TestMethod]
        public async Task VerifyKekRevokeHandling()
        {
            CosmosClient clientWithNoCaching = TestCommon.CreateCosmosClient(builder => builder
                .Build());

            TestEncryptionKeyStoreProvider testEncryptionKeyStoreProvider = new TestEncryptionKeyStoreProvider
            {
                DataEncryptionKeyCacheTimeToLive = TimeSpan.Zero
            };

            CosmosClient encryptionCosmosClient = clientWithNoCaching.WithEncryption(testEncryptionKeyStoreProvider);
            Database database = encryptionCosmosClient.GetDatabase(MdeEncryptionTests.database.Id);

            // Once a Dek gets cached and the Kek is revoked, calls to unwrap/wrap keys would fail since KEK is revoked.
            // The Dek should be rewrapped if the KEK is revoked.
            // When an access to KeyVault fails, the Dek is fetched from the backend(force refresh to update the stale DEK) and cache is updated.
            ClientEncryptionIncludedPath pathwithRevokedKek = new ClientEncryptionIncludedPath()
            {
                Path = "/Sensitive_NestedObjectFormatL1",
                ClientEncryptionKeyId = "keywithRevokedKek",
                EncryptionType = "Deterministic",
                EncryptionAlgorithm = "AEAD_AES_256_CBC_HMAC_SHA256",
            };

            Collection<ClientEncryptionIncludedPath> paths = new Collection<ClientEncryptionIncludedPath> { pathwithRevokedKek };

            ClientEncryptionPolicy clientEncryptionPolicyWithRevokedKek = new ClientEncryptionPolicy(paths);       

            ContainerProperties containerProperties = new ContainerProperties(Guid.NewGuid().ToString(), "/PK") { ClientEncryptionPolicy = clientEncryptionPolicyWithRevokedKek };

            Container encryptionContainer = await database.CreateContainerAsync(containerProperties, 400);

            TestDoc testDoc1 = await MdeEncryptionTests.MdeCreateItemAsync(encryptionContainer);

            testEncryptionKeyStoreProvider.RevokeAccessSet = true;

            // try creating it and it should fail as it has been revoked.
            try
            {
                await MdeEncryptionTests.MdeCreateItemAsync(encryptionContainer);
                Assert.Fail("Create Item should have failed.");
            }
            catch(RequestFailedException)
            {               
            }

            // testing query read fail due to revoked access.
            try
            {
                await MdeEncryptionTests.ValidateQueryResultsAsync(
                encryptionContainer,
                "SELECT * FROM c",
                testDoc1);
                Assert.Fail("Query should have failed, since property path /Sensitive_NestedObjectFormatL1 has been encrypted using Cek with revoked access. ");
            }
            catch (RequestFailedException)
            {
            }

            // for unwrap to succeed 
            testEncryptionKeyStoreProvider.RevokeAccessSet = false;

            // lets rewrap it.
            await database.RewrapClientEncryptionKeyAsync("keywithRevokedKek", MdeEncryptionTests.metadata2);

            testEncryptionKeyStoreProvider.RevokeAccessSet = true;
            // Should fail but will try to fetch the lastest from the Backend and updates the cache.
            await MdeEncryptionTests.MdeCreateItemAsync(encryptionContainer);
            testEncryptionKeyStoreProvider.RevokeAccessSet = false;
            testEncryptionKeyStoreProvider.DataEncryptionKeyCacheTimeToLive = TimeSpan.FromMinutes(120);
        }

        [TestMethod]
        public async Task EncryptionCreateItemWithNoClientEncryptionPolicy()
        {
            await MdeEncryptionTests.MdeCreateItemAsync(MdeEncryptionTests.encryptionContainer);

            // a database can have both types of Containers - with and without ClientEncryptionPolicy configured
            ContainerProperties containerProperties = new ContainerProperties(Guid.NewGuid().ToString(), "/PK");

            Container encryptionContainerWithNoPolicy = await database.CreateContainerAsync(containerProperties, 400);
            await encryptionContainerWithNoPolicy.InitializeEncryptionAsync();

            TestDoc testDoc = TestDoc.Create();

            ItemResponse<TestDoc> createResponse = await encryptionContainerWithNoPolicy.CreateItemAsync(
                testDoc,
                new PartitionKey(testDoc.PK));
            Assert.AreEqual(HttpStatusCode.Created, createResponse.StatusCode);
            VerifyExpectedDocResponse(testDoc, createResponse.Resource);

            QueryDefinition withEncryptedParameter = encryptionContainerWithNoPolicy.CreateQueryDefinition(
                "SELECT * FROM c where c.Sensitive_StringFormat = @Sensitive_StringFormat AND c.Sensitive_IntFormat = @Sensitive_IntFormat");

            await withEncryptedParameter.AddParameterAsync(
                "@Sensitive_StringFormat",
                testDoc.Sensitive_StringFormat,
                "/Sensitive_StringFormat");

            await withEncryptedParameter.AddParameterAsync(
                "@Sensitive_IntFormat",
                testDoc.Sensitive_IntFormat,
                "/Sensitive_IntFormat");

            TestDoc expectedDoc = new TestDoc(testDoc);
            await MdeEncryptionTests.ValidateQueryResultsAsync(
                encryptionContainerWithNoPolicy,
                queryDefinition: withEncryptedParameter,
                expectedDoc: expectedDoc,
                decryptOperation: false);

            await encryptionContainerWithNoPolicy.DeleteContainerAsync();
        }

        [TestMethod]
        public async Task CreateAndDeleteDatabaseWithoutKeys()
        {
            Database database = await MdeEncryptionTests.encryptionCosmosClient.CreateDatabaseAsync("NoCEKDatabase");
            ContainerProperties containerProperties = new ContainerProperties("NoCEPContainer", "/PK");

            Container encryptionContainer = await database.CreateContainerAsync(containerProperties, 400);
            await encryptionContainer.InitializeEncryptionAsync();

            TestDoc testDoc = TestDoc.Create();
            ItemResponse<TestDoc> createResponse = await encryptionContainer.CreateItemAsync(
                testDoc,
                new PartitionKey(testDoc.PK));
            Assert.AreEqual(HttpStatusCode.Created, createResponse.StatusCode);
            VerifyExpectedDocResponse(testDoc, createResponse.Resource);

            await MdeEncryptionTests.MdeCreateItemAsync(encryptionContainer);
            await MdeEncryptionTests.MdeCreateItemAsync(encryptionContainer);
            await MdeEncryptionTests.MdeCreateItemAsync(encryptionContainer);


            await database.DeleteStreamAsync();
        }

        [TestMethod]
        public async Task EncryptionStreamIteratorValidation()
        {
            await MdeEncryptionTests.MdeCreateItemAsync(MdeEncryptionTests.encryptionContainer);
            await MdeEncryptionTests.MdeCreateItemAsync(MdeEncryptionTests.encryptionContainer);

            // test GetItemLinqQueryable with ToEncryptionStreamIterator extension
            await MdeEncryptionTests.ValidateQueryResponseAsync(MdeEncryptionTests.encryptionContainer, expectedPropertiesDecryptedCount: 24);
        }

        [TestMethod]
        public async Task EncryptionDiagnosticsTest()
        {
            ItemResponse<TestDoc> createResponse = await MdeEncryptionTests.MdeCreateItemAsync(MdeEncryptionTests.encryptionContainer);
            VerifyDiagnostics(createResponse.Diagnostics);

            TestDoc testDoc = createResponse.Resource;

            ResponseMessage readResponse = await MdeEncryptionTests.encryptionContainer.ReadItemStreamAsync(testDoc.Id, new PartitionKey(testDoc.PK));
            VerifyDiagnostics(readResponse.Diagnostics, encryptOperation: false, decryptOperation: true);

            TestDoc testDoc1 = TestDoc.Create();
            testDoc1.NonSensitive = Guid.NewGuid().ToString();
            testDoc1.Sensitive_StringFormat = Guid.NewGuid().ToString();
            ItemResponse<TestDoc> upsertResponse = await MdeEncryptionTests.MdeUpsertItemAsync(
                MdeEncryptionTests.encryptionContainer,
                testDoc1,
                HttpStatusCode.Created);
            TestDoc upsertedDoc = upsertResponse.Resource;
            VerifyDiagnostics(upsertResponse.Diagnostics);

            upsertedDoc.NonSensitive = Guid.NewGuid().ToString();
            upsertedDoc.Sensitive_StringFormat = Guid.NewGuid().ToString();

            ItemResponse<TestDoc> replaceResponse = await MdeEncryptionTests.MdeReplaceItemAsync(
                MdeEncryptionTests.encryptionContainer,
                upsertedDoc,
                upsertResponse.ETag);
            VerifyDiagnostics(replaceResponse.Diagnostics);
        }

        [TestMethod]
        public async Task EncryptionRudItem()
        {
            TestDoc testDoc = await MdeEncryptionTests.MdeUpsertItemAsync(
                MdeEncryptionTests.encryptionContainer,
                TestDoc.Create(),
                HttpStatusCode.Created);

            await MdeEncryptionTests.VerifyItemByReadAsync(MdeEncryptionTests.encryptionContainer, testDoc);

            testDoc.NonSensitive = Guid.NewGuid().ToString();
            testDoc.Sensitive_StringFormat = Guid.NewGuid().ToString();

            ItemResponse<TestDoc> upsertResponse = await MdeEncryptionTests.MdeUpsertItemAsync(
                MdeEncryptionTests.encryptionContainer,
                testDoc,
                HttpStatusCode.OK);
            TestDoc updatedDoc = upsertResponse.Resource;

            await MdeEncryptionTests.VerifyItemByReadAsync(MdeEncryptionTests.encryptionContainer, updatedDoc);

            updatedDoc.NonSensitive = Guid.NewGuid().ToString();
            updatedDoc.Sensitive_StringFormat = Guid.NewGuid().ToString();

            TestDoc replacedDoc = await MdeEncryptionTests.MdeReplaceItemAsync(
                MdeEncryptionTests.encryptionContainer,
                updatedDoc,
                upsertResponse.ETag);

            await MdeEncryptionTests.VerifyItemByReadAsync(MdeEncryptionTests.encryptionContainer, replacedDoc);

            await MdeEncryptionTests.MdeDeleteItemAsync(MdeEncryptionTests.encryptionContainer, replacedDoc);
        }

        [TestMethod]
        public async Task EncryptionPatchItem()
        {
            TestDoc docPostPatching = await MdeEncryptionTests.MdeCreateItemAsync(MdeEncryptionTests.encryptionContainer);
            docPostPatching.NonSensitive = Guid.NewGuid().ToString();
            docPostPatching.NonSensitiveInt++;
            docPostPatching.Sensitive_StringFormat = Guid.NewGuid().ToString();
            docPostPatching.Sensitive_DateFormat = new DateTime(2020, 02, 02);
            docPostPatching.Sensitive_DecimalFormat = 11.11m;
            docPostPatching.Sensitive_IntArray[1] = 1;
            docPostPatching.Sensitive_IntMultiDimArray[1, 0] = 7;
            docPostPatching.Sensitive_IntFormat = 2020;
            docPostPatching.Sensitive_BoolFormat = false;
            docPostPatching.Sensitive_FloatFormat = 2020.20f;

            // Maximum 10 operations at a time (current limit)
            List<PatchOperation> patchOperations = new List<PatchOperation>
            {
                PatchOperation.Increment("/NonSensitiveInt", 1),
                PatchOperation.Replace("/NonSensitive", docPostPatching.NonSensitive),
                PatchOperation.Replace("/Sensitive_StringFormat", docPostPatching.Sensitive_StringFormat),
                PatchOperation.Replace("/Sensitive_DateFormat", docPostPatching.Sensitive_DateFormat),
                PatchOperation.Replace("/Sensitive_DecimalFormat", docPostPatching.Sensitive_DecimalFormat),
                PatchOperation.Set("/Sensitive_IntArray/1", docPostPatching.Sensitive_IntArray[1]),
                PatchOperation.Set("/Sensitive_IntMultiDimArray/1/0", docPostPatching.Sensitive_IntMultiDimArray[1,0]),
                PatchOperation.Replace("/Sensitive_IntFormat", docPostPatching.Sensitive_IntFormat),
                PatchOperation.Replace("/Sensitive_BoolFormat", docPostPatching.Sensitive_BoolFormat),
                PatchOperation.Replace("/Sensitive_FloatFormat", docPostPatching.Sensitive_FloatFormat),
            };

            ItemResponse<TestDoc> patchResponse = await MdeEncryptionTests.MdePatchItemAsync(
                MdeEncryptionTests.encryptionContainer,
                patchOperations,
                docPostPatching,
                HttpStatusCode.OK);

            VerifyDiagnostics(patchResponse.Diagnostics, expectedPropertiesEncryptedCount: 8);

            docPostPatching.Sensitive_ArrayFormat = new TestDoc.Sensitive_ArrayData[]
            {
                new TestDoc.Sensitive_ArrayData
                {
                    Sensitive_ArrayIntFormat = 1111,
                    Sensitive_ArrayDecimalFormat = 1111.11m
                },
                new TestDoc.Sensitive_ArrayData
                {
                    Sensitive_ArrayIntFormat = 2222,
                    Sensitive_ArrayDecimalFormat = 2222.22m
                }
            };

            docPostPatching.Sensitive_ArrayMultiTypes.SetValue(
                new TestDoc.Sensitive_ArrayMultiType()
                {
                    Sensitive_NestedObjectFormatL0 = new TestDoc.Sensitive_NestedObjectL0()
                    {
                        Sensitive_IntFormatL0 = 123,
                        Sensitive_DecimalFormatL0 = 123.1m,
                    },
                    Sensitive_StringArrayMultiType = new string[1] { "sensitivedata" },
                    Sensitive_ArrayMultiTypeDecimalFormat = 123.2m,
                    Sensitive_IntArrayMultiType = new int[2] { 1, 2 }
                },
                0,
                1);

            docPostPatching.Sensitive_NestedObjectFormatL1 = new TestDoc.Sensitive_NestedObjectL1()
            {
                Sensitive_IntArrayL1 = new int[2] { 999, 100 },
                Sensitive_IntFormatL1 = 1999,
                Sensitive_DecimalFormatL1 = 1999.1m,
                Sensitive_ArrayFormatL1 = new TestDoc.Sensitive_ArrayData[]
                {
                    new TestDoc.Sensitive_ArrayData
                    {
                        Sensitive_ArrayIntFormat = 0,
                        Sensitive_ArrayDecimalFormat = 0.1m
                    },
                    new TestDoc.Sensitive_ArrayData
                    {
                        Sensitive_ArrayIntFormat = 1,
                        Sensitive_ArrayDecimalFormat = 2.1m
                    },
                    new TestDoc.Sensitive_ArrayData
                    {
                        Sensitive_ArrayIntFormat = 2,
                        Sensitive_ArrayDecimalFormat = 3.1m
                    }
                }
            };

            patchOperations.Clear();
            patchOperations.Add(PatchOperation.Add("/Sensitive_ArrayFormat/1", docPostPatching.Sensitive_ArrayFormat[1]));
            patchOperations.Add(PatchOperation.Replace("/Sensitive_ArrayMultiTypes/0/1", docPostPatching.Sensitive_ArrayMultiTypes[0, 1]));
            patchOperations.Add(PatchOperation.Remove("/Sensitive_NestedObjectFormatL1/Sensitive_NestedObjectFormatL2"));
            patchOperations.Add(PatchOperation.Set("/Sensitive_NestedObjectFormatL1/Sensitive_ArrayFormatL1/0", docPostPatching.Sensitive_NestedObjectFormatL1.Sensitive_ArrayFormatL1[0]));

            patchResponse = await MdeEncryptionTests.MdePatchItemAsync(
                MdeEncryptionTests.encryptionContainer,
                patchOperations,
                docPostPatching,
                HttpStatusCode.OK);

            VerifyDiagnostics(patchResponse.Diagnostics, expectedPropertiesEncryptedCount: 3);

            patchOperations.Add(PatchOperation.Increment("/Sensitive_IntFormat", 1));
            try
            {
                await MdeEncryptionTests.encryptionContainer.PatchItemAsync<TestDoc>(
                    docPostPatching.Id,
                    new PartitionKey(docPostPatching.PK),
                    patchOperations);
            }
            catch(InvalidOperationException ex)
            {
                Assert.AreEqual("Increment patch operation is not allowed for encrypted path '/Sensitive_IntFormat'.", ex.Message);
            }
        }

        [TestMethod]
        public async Task EncryptionTransactionalBatchWithCustomSerializer()
        {
            CustomSerializer customSerializer = new CustomSerializer();
            CosmosClient clientWithCustomSerializer = TestCommon.CreateCosmosClient(builder => builder
                .WithCustomSerializer(customSerializer)
                .Build());

            CosmosClient encryptionCosmosClientWithCustomSerializer = clientWithCustomSerializer.WithEncryption(new TestEncryptionKeyStoreProvider());
            Database databaseWithCustomSerializer = encryptionCosmosClientWithCustomSerializer.GetDatabase(MdeEncryptionTests.database.Id);

            Container encryptionContainerWithCustomSerializer = databaseWithCustomSerializer.GetContainer(MdeEncryptionTests.encryptionContainer.Id);
            string partitionKey = "thePK";
            TestDoc doc1ToCreate = TestDoc.Create(partitionKey);

            ItemResponse<TestDoc> doc1ToReplaceCreateResponse = await MdeEncryptionTests.MdeCreateItemAsync(encryptionContainerWithCustomSerializer, partitionKey);

            TestDoc doc1ToReplace = doc1ToReplaceCreateResponse.Resource;
            doc1ToReplace.NonSensitive = Guid.NewGuid().ToString();
            doc1ToReplace.Sensitive_StringFormat = Guid.NewGuid().ToString();

            TransactionalBatchResponse batchResponse = await encryptionContainerWithCustomSerializer.CreateTransactionalBatch(new Cosmos.PartitionKey(partitionKey))
                .CreateItem(doc1ToCreate)
                .ReplaceItem(doc1ToReplace.Id, doc1ToReplace, new TransactionalBatchItemRequestOptions { IfMatchEtag = doc1ToReplaceCreateResponse.ETag })
                .ExecuteAsync();

            Assert.AreEqual(HttpStatusCode.OK, batchResponse.StatusCode);
            // FromStream is called as part of CreateItem request
            Assert.AreEqual(1, customSerializer.FromStreamCalled);

            TransactionalBatchOperationResult<TestDoc> doc1 = batchResponse.GetOperationResultAtIndex<TestDoc>(0);
            VerifyExpectedDocResponse(doc1ToCreate, doc1.Resource);
            Assert.AreEqual(2, customSerializer.FromStreamCalled);

            TransactionalBatchOperationResult<TestDoc> doc2 = batchResponse.GetOperationResultAtIndex<TestDoc>(1);
            VerifyExpectedDocResponse(doc1ToReplace, doc2.Resource);
            Assert.AreEqual(3, customSerializer.FromStreamCalled);

            await MdeEncryptionTests.VerifyItemByReadAsync(encryptionContainerWithCustomSerializer, doc1ToCreate);
            await MdeEncryptionTests.VerifyItemByReadAsync(encryptionContainerWithCustomSerializer, doc1ToReplace);

            // Query on container with Custom Serializer.
            QueryDefinition withEncryptedParameter = encryptionContainerWithCustomSerializer.CreateQueryDefinition(
                   "SELECT * FROM c where c.Sensitive_StringFormat = @Sensitive_StringFormat AND c.Sensitive_IntFormat = @Sensitive_IntFormat");

            await withEncryptedParameter.AddParameterAsync(
                    "@Sensitive_StringFormat",
                    doc1ToReplace.Sensitive_StringFormat,
                    "/Sensitive_StringFormat");

            await withEncryptedParameter.AddParameterAsync(
                    "@Sensitive_IntFormat",
                    doc1ToReplace.Sensitive_IntFormat,
                    "/Sensitive_IntFormat");

            TestDoc expectedDoc = new TestDoc(doc1ToReplaceCreateResponse);
            await MdeEncryptionTests.ValidateQueryResultsAsync(
                encryptionContainerWithCustomSerializer,
                queryDefinition: withEncryptedParameter,
                expectedDoc: expectedDoc);
        }

        [TestMethod]
        public async Task ValidateCachingofProtectedDataEncryptionKey()
        {
            // Default cache TTL 2 hours.
            TestEncryptionKeyStoreProvider newtestEncryptionKeyStoreProvider = new TestEncryptionKeyStoreProvider();           
            CosmosClient newEncryptionClient = MdeEncryptionTests.client.WithEncryption(newtestEncryptionKeyStoreProvider);
            Database database = newEncryptionClient.GetDatabase(MdeEncryptionTests.database.Id);

            Container encryptionContainer = database.GetContainer(MdeEncryptionTests.encryptionContainer.Id);

            for (int i = 0; i < 2; i++)
            {
                await MdeEncryptionTests.MdeCreateItemAsync(encryptionContainer);
            }

            newtestEncryptionKeyStoreProvider.UnWrapKeyCallsCount.TryGetValue(metadata1.Value, out int unwrapcount);
            // expecting just one unwrap.
            Assert.AreEqual(1, unwrapcount);

            // no caching.
            newtestEncryptionKeyStoreProvider = new TestEncryptionKeyStoreProvider()
            {
                DataEncryptionKeyCacheTimeToLive = TimeSpan.Zero,
            };

            newEncryptionClient = MdeEncryptionTests.client.WithEncryption(newtestEncryptionKeyStoreProvider);
            database = newEncryptionClient.GetDatabase(MdeEncryptionTests.database.Id);

            encryptionContainer = database.GetContainer(MdeEncryptionTests.encryptionContainer.Id);

            for (int i = 0; i < 2; i++)
            {
                await MdeEncryptionTests.MdeCreateItemAsync(encryptionContainer);
            }

            newtestEncryptionKeyStoreProvider.UnWrapKeyCallsCount.TryGetValue(metadata1.Value, out unwrapcount);
            Assert.IsTrue(unwrapcount > 1, "The actual unwrap count was not greater than 1");
        }

        private static async Task ValidateQueryResultsMultipleDocumentsAsync(
            Container container,
            TestDoc testDoc1,
            TestDoc testDoc2,
            string query,
            bool compareEncryptedProperty = true,
            int expectedPropertiesDecryptedCount = 0)
        {
            FeedIterator<TestDoc> queryResponseIterator;

            if (query == null)
            {
                IOrderedQueryable<TestDoc> linqQueryable = container.GetItemLinqQueryable<TestDoc>();
                queryResponseIterator = container.ToEncryptionFeedIterator<TestDoc>(linqQueryable);
            }
            else
            {
                queryResponseIterator = container.GetItemQueryIterator<TestDoc>(query);
            }

            FeedResponse<TestDoc> readDocs = await queryResponseIterator.ReadNextAsync();
            Assert.AreEqual(null, readDocs.ContinuationToken);

            if (query == null)
            {
                Assert.IsTrue(readDocs.Count >= 2);
            }
            else
            {
                Assert.AreEqual(2, readDocs.Count);
            }

            for (int index = 0; index < readDocs.Count; index++)
            {
                if (readDocs.ElementAt(index).Id.Equals(testDoc1.Id))
                {
                    if (compareEncryptedProperty)
                    {
                        VerifyExpectedDocResponse(readDocs.ElementAt(index), testDoc1);
                    }
                    else
                    {
                        testDoc1.EqualsExceptEncryptedProperty(readDocs.ElementAt(index));
                    }
                }
                else if (readDocs.ElementAt(index).Id.Equals(testDoc2.Id))
                {
                    if (compareEncryptedProperty)
                    {
                        VerifyExpectedDocResponse(readDocs.ElementAt(index), testDoc2);
                    }
                    else
                    {
                        testDoc2.EqualsExceptEncryptedProperty(readDocs.ElementAt(index));
                    }
                }
            }
            
            VerifyDiagnostics(readDocs.Diagnostics, encryptOperation: false, expectedPropertiesDecryptedCount: expectedPropertiesDecryptedCount);
        }

        private static async Task ValidateQueryResponseAsync(
            Container container,
            string query = null,
            int expectedPropertiesDecryptedCount = 0)
        {
            FeedIterator feedIterator;
            if (query == null)
            {
                IOrderedQueryable<TestDoc> linqQueryable = container.GetItemLinqQueryable<TestDoc>();
                feedIterator = container.ToEncryptionStreamIterator(linqQueryable);
            }
            else
            {
                feedIterator = container.GetItemQueryStreamIterator(query);
            }

            while (feedIterator.HasMoreResults)
            {
                ResponseMessage response = await feedIterator.ReadNextAsync();
                Assert.IsTrue(response.IsSuccessStatusCode);
                Assert.IsNull(response.ErrorMessage);
                VerifyDiagnostics(response.Diagnostics, encryptOperation: false, expectedPropertiesDecryptedCount: expectedPropertiesDecryptedCount);
            }
        }

        private async Task ValidateChangeFeedIteratorResponse(
            Container container,
            TestDoc testDoc1,
            TestDoc testDoc2)
        {
            FeedIterator<TestDoc> changeIterator = container.GetChangeFeedIterator<TestDoc>(
                ChangeFeedStartFrom.Beginning(),
                ChangeFeedMode.Incremental);

            while (changeIterator.HasMoreResults)
            {
                FeedResponse<TestDoc> testDocs = await changeIterator.ReadNextAsync();
                if (testDocs.StatusCode == HttpStatusCode.NotModified)
                {
                    break;
                }

                Assert.AreEqual(testDocs.Count, 2);

                VerifyExpectedDocResponse(testDoc1, testDocs.Resource.ElementAt(0));
                VerifyExpectedDocResponse(testDoc2, testDocs.Resource.ElementAt(1));

                VerifyDiagnostics(testDocs.Diagnostics, encryptOperation: false, expectedPropertiesDecryptedCount: 24);
            }
        }

        private async Task ValidateChangeFeedProcessorResponse(
            Container container,
            TestDoc testDoc1,
            TestDoc testDoc2)
        {
            Database leaseDatabase = await MdeEncryptionTests.client.CreateDatabaseAsync(Guid.NewGuid().ToString());
            Container leaseContainer = await leaseDatabase.CreateContainerIfNotExistsAsync(
                new ContainerProperties(id: "leases", partitionKeyPath: "/id"));
            ManualResetEvent allDocsProcessed = new ManualResetEvent(false);
            int processedDocCount = 0;

            List<TestDoc> changeFeedReturnedDocs = new List<TestDoc>();
            ChangeFeedProcessor cfp = container.GetChangeFeedProcessorBuilder(
                "testCFP",
                (IReadOnlyCollection<TestDoc> changes, CancellationToken cancellationToken) =>
                {
                    changeFeedReturnedDocs.AddRange(changes);
                    processedDocCount += changes.Count();
                    if(processedDocCount == 2)
                    {
                        allDocsProcessed.Set();
                    }

                    return Task.CompletedTask;
                })
                .WithInstanceName("random")
                .WithLeaseContainer(leaseContainer)
                .WithStartTime(DateTime.MinValue.ToUniversalTime())
                .Build();

            await cfp.StartAsync();
            bool isStartOk = allDocsProcessed.WaitOne(60000);
            await cfp.StopAsync();

            Assert.AreEqual(changeFeedReturnedDocs.Count, 2);

            VerifyExpectedDocResponse(testDoc1, changeFeedReturnedDocs[changeFeedReturnedDocs.Count - 2]);
            VerifyExpectedDocResponse(testDoc2, changeFeedReturnedDocs[changeFeedReturnedDocs.Count - 1]);

            if (leaseDatabase != null)
            {
                using (await leaseDatabase.DeleteStreamAsync()) { }
            }
        }

        private async Task ValidateChangeFeedProcessorWithFeedHandlerResponse(
            Container container,
            TestDoc testDoc1,
            TestDoc testDoc2)
        {
            Database leaseDatabase = await MdeEncryptionTests.client.CreateDatabaseAsync(Guid.NewGuid().ToString());
            Container leaseContainer = await leaseDatabase.CreateContainerIfNotExistsAsync(
                new ContainerProperties(id: "leases", partitionKeyPath: "/id"));
            ManualResetEvent allDocsProcessed = new ManualResetEvent(false);
            int processedDocCount = 0;

            List<TestDoc> changeFeedReturnedDocs = new List<TestDoc>();
            ChangeFeedProcessor cfp = container.GetChangeFeedProcessorBuilder(
                "testCFPWithFeedHandler",
                (
                    ChangeFeedProcessorContext context,
                    IReadOnlyCollection<TestDoc> changes,
                    CancellationToken cancellationToken) =>
                {
                    changeFeedReturnedDocs.AddRange(changes);
                    processedDocCount += changes.Count();
                    if (processedDocCount == 2)
                    {
                        allDocsProcessed.Set();
                    }

                    return Task.CompletedTask;
                })
                .WithInstanceName("random")
                .WithLeaseContainer(leaseContainer)
                .WithStartTime(DateTime.MinValue.ToUniversalTime())
                .Build();

            await cfp.StartAsync();
            bool isStartOk = allDocsProcessed.WaitOne(60000);
            await cfp.StopAsync();

            Assert.AreEqual(changeFeedReturnedDocs.Count, 2);

            VerifyExpectedDocResponse(testDoc1, changeFeedReturnedDocs[changeFeedReturnedDocs.Count - 2]);
            VerifyExpectedDocResponse(testDoc2, changeFeedReturnedDocs[changeFeedReturnedDocs.Count - 1]);

            if (leaseDatabase != null)
            {
                using (await leaseDatabase.DeleteStreamAsync()) { }
            }
        }

        private async Task ValidateChangeFeedProcessorWithManualCheckpointResponse(
            Container container,
            TestDoc testDoc1,
            TestDoc testDoc2)
        {
            Database leaseDatabase = await MdeEncryptionTests.client.CreateDatabaseAsync(Guid.NewGuid().ToString());
            Container leaseContainer = await leaseDatabase.CreateContainerIfNotExistsAsync(
                new ContainerProperties(id: "leases", partitionKeyPath: "/id"));
            ManualResetEvent allDocsProcessed = new ManualResetEvent(false);
            int processedDocCount = 0;

            List<TestDoc> changeFeedReturnedDocs = new List<TestDoc>();
            ChangeFeedProcessor cfp = container.GetChangeFeedProcessorBuilderWithManualCheckpoint(
                "testCFPWithManualCheckpoint",
                (
                    ChangeFeedProcessorContext context,
                    IReadOnlyCollection<TestDoc> changes,
                    Func<Task> tryCheckpointAsync,
                    CancellationToken cancellationToken) =>
                {
                    changeFeedReturnedDocs.AddRange(changes);
                    processedDocCount += changes.Count();
                    if (processedDocCount == 2)
                    {
                        allDocsProcessed.Set();
                    }

                    return Task.CompletedTask;
                })
                .WithInstanceName("random")
                .WithLeaseContainer(leaseContainer)
                .WithStartTime(DateTime.MinValue.ToUniversalTime())
                .Build();

            await cfp.StartAsync();
            bool isStartOk = allDocsProcessed.WaitOne(60000);
            await cfp.StopAsync();

            Assert.AreEqual(changeFeedReturnedDocs.Count, 2);

            VerifyExpectedDocResponse(testDoc1, changeFeedReturnedDocs[changeFeedReturnedDocs.Count - 2]);
            VerifyExpectedDocResponse(testDoc2, changeFeedReturnedDocs[changeFeedReturnedDocs.Count - 1]);

            if (leaseDatabase != null)
            {
                using (await leaseDatabase.DeleteStreamAsync()) { }
            }
        }

        private async Task ValidateChangeFeedProcessorWithFeedStreamHandlerResponse(
            Container container,
            TestDoc testDoc1,
            TestDoc testDoc2)
        {
            Database leaseDatabase = await MdeEncryptionTests.client.CreateDatabaseAsync(Guid.NewGuid().ToString());
            Container leaseContainer = await leaseDatabase.CreateContainerIfNotExistsAsync(
                new ContainerProperties(id: "leases", partitionKeyPath: "/id"));
            ManualResetEvent allDocsProcessed = new ManualResetEvent(false);
            int processedDocCount = 0;

            ChangeFeedProcessor cfp = container.GetChangeFeedProcessorBuilder(
                "testCFPWithFeedStreamHandler",
                (
                    ChangeFeedProcessorContext context,
                    Stream changes,
                    CancellationToken cancellationToken) =>
                {
                    string changeFeed = string.Empty;
                    using (StreamReader streamReader = new StreamReader(changes))
                    {
                        changeFeed = streamReader.ReadToEnd();
                    }

                    if (changeFeed.Contains(testDoc1.Id))
                    {
                        processedDocCount++;
                    }
                    
                    if (changeFeed.Contains(testDoc2.Id))
                    { 
                        processedDocCount++;
                    }

                    if (processedDocCount == 2)
                    {
                        allDocsProcessed.Set();
                    }

                    return Task.CompletedTask;
                })
                .WithInstanceName("random")
                .WithLeaseContainer(leaseContainer)
                .WithStartTime(DateTime.MinValue.ToUniversalTime())
                .Build();

            await cfp.StartAsync();
            bool isStartOk = allDocsProcessed.WaitOne(60000);
            await cfp.StopAsync();

            if (leaseDatabase != null)
            {
                using (await leaseDatabase.DeleteStreamAsync()) { }
            }
        }

        private async Task ValidateChangeFeedProcessorStreamWithManualCheckpointResponse(
            Container container,
            TestDoc testDoc1,
            TestDoc testDoc2)
        {
            Database leaseDatabase = await MdeEncryptionTests.client.CreateDatabaseAsync(Guid.NewGuid().ToString());
            Container leaseContainer = await leaseDatabase.CreateContainerIfNotExistsAsync(
                new ContainerProperties(id: "leases", partitionKeyPath: "/id"));
            ManualResetEvent allDocsProcessed = new ManualResetEvent(false);
            int processedDocCount = 0;

            ChangeFeedProcessor cfp = container.GetChangeFeedProcessorBuilderWithManualCheckpoint(
                "testCFPStreamWithManualCheckpoint",
                (
                    ChangeFeedProcessorContext context,
                    Stream changes,
                    Func<Task> tryCheckpointAsync,
                    CancellationToken cancellationToken) =>
                {
                    string changeFeed = string.Empty;
                    using (StreamReader streamReader = new StreamReader(changes))
                    {
                        changeFeed = streamReader.ReadToEnd();
                    }

                    if (changeFeed.Contains(testDoc1.Id))
                    {
                        processedDocCount++;
                    }

                    if (changeFeed.Contains(testDoc2.Id))
                    {
                        processedDocCount++;
                    }

                    if (processedDocCount == 2)
                    {
                        allDocsProcessed.Set();
                    }

                    return Task.CompletedTask;
                })
                .WithInstanceName("random")
                .WithLeaseContainer(leaseContainer)
                .WithStartTime(DateTime.MinValue.ToUniversalTime())
                .Build();

            await cfp.StartAsync();
            bool isStartOk = allDocsProcessed.WaitOne(60000);
            await cfp.StopAsync();

            if (leaseDatabase != null)
            {
                using (await leaseDatabase.DeleteStreamAsync()) { }
            }
        }

        // One of query or queryDefinition is to be passed in non-null
        private static async Task ValidateQueryResultsAsync(
            Container container,
            string query = null,
            TestDoc expectedDoc = null,
            QueryDefinition queryDefinition = null,
            bool decryptOperation = true,
            int expectedPropertiesDecryptedCount = 12)
        {
            QueryRequestOptions requestOptions = expectedDoc != null
                ? new QueryRequestOptions()
                {
                    PartitionKey = new PartitionKey(expectedDoc.PK),
                }
                : null;

            FeedIterator<TestDoc> queryResponseIterator = query != null
                ? container.GetItemQueryIterator<TestDoc>(query, requestOptions: requestOptions)
                : container.GetItemQueryIterator<TestDoc>(queryDefinition, requestOptions: requestOptions);
            FeedResponse<TestDoc> readDocs = await queryResponseIterator.ReadNextAsync();
            Assert.AreEqual(null, readDocs.ContinuationToken);
          
            if (expectedDoc != null)
            {
                Assert.AreEqual(1, readDocs.Count);
                TestDoc readDoc = readDocs.Single();
                VerifyExpectedDocResponse(expectedDoc, readDoc);
                VerifyDiagnostics(readDocs.Diagnostics, encryptOperation: false, decryptOperation: decryptOperation, expectedPropertiesDecryptedCount: expectedPropertiesDecryptedCount);
            }
            else
            {
                Assert.AreEqual(0, readDocs.Count);
            }
        }

        private static async Task<ItemResponse<TestDoc>> MdeCreateItemAsync(
            Container container,
            string partitionKey = null)
        {
            TestDoc testDoc = TestDoc.Create(partitionKey);

            ItemResponse<TestDoc> createResponse = await container.CreateItemAsync(
                testDoc,
                new PartitionKey(testDoc.PK));           

            Assert.AreEqual(HttpStatusCode.Created, createResponse.StatusCode);
            VerifyExpectedDocResponse(testDoc, createResponse.Resource);
            return createResponse;
        }

        private static async Task VerifyItemByReadStreamAsync(Container container, TestDoc testDoc, ItemRequestOptions requestOptions = null)
        {
            ResponseMessage readResponseMessage = await container.ReadItemStreamAsync(testDoc.Id, new PartitionKey(testDoc.PK), requestOptions);
            Assert.AreEqual(HttpStatusCode.OK, readResponseMessage.StatusCode);
            Assert.IsNotNull(readResponseMessage.Content);
            TestDoc readDoc = TestCommon.FromStream<TestDoc>(readResponseMessage.Content);
            VerifyExpectedDocResponse(testDoc, readDoc);
        }

        private static async Task VerifyItemByReadAsync(Container container, TestDoc testDoc, ItemRequestOptions requestOptions = null)
        {
            ItemResponse<TestDoc> readResponse = await container.ReadItemAsync<TestDoc>(testDoc.Id, new PartitionKey(testDoc.PK), requestOptions);
            Assert.AreEqual(HttpStatusCode.OK, readResponse.StatusCode);
            VerifyExpectedDocResponse(testDoc, readResponse.Resource);           
        }
       
        private static async Task<ItemResponse<TestDoc>> MdeUpsertItemAsync(
            Container container,
            TestDoc testDoc,
            HttpStatusCode expectedStatusCode)
        {
            ItemResponse<TestDoc> upsertResponse = await container.UpsertItemAsync(
                testDoc,
                new PartitionKey(testDoc.PK));
            Assert.AreEqual(expectedStatusCode, upsertResponse.StatusCode);
            VerifyExpectedDocResponse(testDoc, upsertResponse.Resource);
            return upsertResponse;
        }

        private static async Task<ItemResponse<TestDoc>> MdeReplaceItemAsync(
            Container encryptedContainer,
            TestDoc testDoc,
            string etag = null)
        {
            ItemResponse<TestDoc> replaceResponse = await encryptedContainer.ReplaceItemAsync(
                testDoc,
                testDoc.Id,
                new PartitionKey(testDoc.PK),
                MdeEncryptionTests.MdeGetRequestOptions(etag));

            Assert.AreEqual(HttpStatusCode.OK, replaceResponse.StatusCode);
            VerifyExpectedDocResponse(testDoc, replaceResponse.Resource);
            return replaceResponse;
        }

        private static async Task<ItemResponse<TestDoc>> MdePatchItemAsync(
            Container container,
            List<PatchOperation> patchOperations,
            TestDoc expectedTestDoc,
            HttpStatusCode expectedStatusCode)
        {
            ItemResponse<TestDoc> patchResponse = await container.PatchItemAsync<TestDoc>(
                expectedTestDoc.Id,
                new PartitionKey(expectedTestDoc.PK),
                patchOperations);

            Assert.AreEqual(expectedStatusCode, patchResponse.StatusCode);
            VerifyExpectedDocResponse(expectedTestDoc, patchResponse.Resource);
            return patchResponse;
        }

        private static ItemRequestOptions MdeGetRequestOptions(
            string ifMatchEtag = null)
        {
            return new ItemRequestOptions
            {
                IfMatchEtag = ifMatchEtag
            };
        }

        private static async Task<ItemResponse<TestDoc>> MdeDeleteItemAsync(
            Container encryptedContainer,
            TestDoc testDoc)
        {
            ItemResponse<TestDoc> deleteResponse = await encryptedContainer.DeleteItemAsync<TestDoc>(
                testDoc.Id,
                new PartitionKey(testDoc.PK));

            Assert.AreEqual(HttpStatusCode.NoContent, deleteResponse.StatusCode);
            Assert.IsNull(deleteResponse.Resource);
            return deleteResponse;
        }

        private static void VerifyExpectedDocResponse(TestDoc expectedDoc, TestDoc verifyDoc)
        {
            Assert.AreEqual(expectedDoc.Id, verifyDoc.Id);
            Assert.AreEqual(expectedDoc.Sensitive_StringFormat, verifyDoc.Sensitive_StringFormat);
            if (expectedDoc.Sensitive_ArrayFormat != null)
            {
                Assert.AreEqual(expectedDoc.Sensitive_ArrayFormat[0].Sensitive_ArrayDecimalFormat, verifyDoc.Sensitive_ArrayFormat[0].Sensitive_ArrayDecimalFormat);
                Assert.AreEqual(expectedDoc.Sensitive_ArrayFormat[0].Sensitive_ArrayIntFormat, verifyDoc.Sensitive_ArrayFormat[0].Sensitive_ArrayIntFormat);               
            }
            else
            {
                Assert.AreEqual(expectedDoc.Sensitive_ArrayFormat, verifyDoc.Sensitive_ArrayFormat);
            }

            if (expectedDoc.Sensitive_IntArray != null)
            {
                for(int i = 0; i< expectedDoc.Sensitive_IntArray.Length; i++ )
                Assert.AreEqual(expectedDoc.Sensitive_IntArray[i], verifyDoc.Sensitive_IntArray[i]);
            }
            else
            {
                Assert.AreEqual(expectedDoc.Sensitive_IntArray, verifyDoc.Sensitive_IntArray);
            }

            if (expectedDoc.Sensitive_IntMultiDimArray != null)
            {
                for (int i = 0; i < expectedDoc.Sensitive_IntMultiDimArray.GetLength(0); i++)
                {
                    for (int j = 0; j < expectedDoc.Sensitive_IntMultiDimArray.GetLength(1); j++)
                    {
                        Assert.AreEqual(expectedDoc.Sensitive_IntMultiDimArray[i, j], verifyDoc.Sensitive_IntMultiDimArray[i, j]);
                    }
                }
            }

            if(expectedDoc.Sensitive_ObjectArrayType != null)
            {
                TestDoc.Sensitive_ArrayData expectedValue = expectedDoc.Sensitive_ObjectArrayType[0] is JObject jObjectValue
                    ? jObjectValue.ToObject<TestDoc.Sensitive_ArrayData>()
                    : (TestDoc.Sensitive_ArrayData)expectedDoc.Sensitive_ObjectArrayType[0];
                jObjectValue = (JObject)verifyDoc.Sensitive_ObjectArrayType[0];
                TestDoc.Sensitive_ArrayData test = jObjectValue.ToObject<TestDoc.Sensitive_ArrayData>();

                Assert.AreEqual(expectedValue.Sensitive_ArrayDecimalFormat, test.Sensitive_ArrayDecimalFormat);
                Assert.AreEqual(expectedValue.Sensitive_ArrayIntFormat, test.Sensitive_ArrayIntFormat);

                Assert.AreEqual(expectedDoc.Sensitive_ObjectArrayType[1], verifyDoc.Sensitive_ObjectArrayType[1]);
            }

            if (expectedDoc.Sensitive_ArrayMultiTypes != null)
            {
                for (int i = 0; i < expectedDoc.Sensitive_ArrayMultiTypes.GetLength(0); i++)
                {
                    for (int j = 0; j < expectedDoc.Sensitive_ArrayMultiTypes.GetLength(1); j++)
                    {
                        Assert.AreEqual(
                        expectedDoc.Sensitive_ArrayMultiTypes[i,j].Sensitive_NestedObjectFormatL0.Sensitive_DecimalFormatL0,
                        verifyDoc.Sensitive_ArrayMultiTypes[i, j].Sensitive_NestedObjectFormatL0.Sensitive_DecimalFormatL0);
                        Assert.AreEqual(
                            expectedDoc.Sensitive_ArrayMultiTypes[i,j].Sensitive_NestedObjectFormatL0.Sensitive_IntFormatL0,
                            verifyDoc.Sensitive_ArrayMultiTypes[i,j].Sensitive_NestedObjectFormatL0.Sensitive_IntFormatL0);

                        for (int l = 0; l < expectedDoc.Sensitive_ArrayMultiTypes[i,j].Sensitive_StringArrayMultiType.Length; l++)
                        {
                            Assert.AreEqual(expectedDoc.Sensitive_ArrayMultiTypes[i,j].Sensitive_StringArrayMultiType[l],
                                verifyDoc.Sensitive_ArrayMultiTypes[i,j].Sensitive_StringArrayMultiType[l]);
                        }

                        Assert.AreEqual(expectedDoc.Sensitive_ArrayMultiTypes[i,j].Sensitive_ArrayMultiTypeDecimalFormat,
                            verifyDoc.Sensitive_ArrayMultiTypes[i,j].Sensitive_ArrayMultiTypeDecimalFormat);

                        for (int k = 0; k < expectedDoc.Sensitive_ArrayMultiTypes[i,j].Sensitive_IntArrayMultiType.Length; k++)
                        {
                            Assert.AreEqual(expectedDoc.Sensitive_ArrayMultiTypes[i,j].Sensitive_IntArrayMultiType[k],
                                verifyDoc.Sensitive_ArrayMultiTypes[i,j].Sensitive_IntArrayMultiType[k]);
                        }
                    }
                }
            }

            if (expectedDoc.Sensitive_NestedObjectFormatL1 != null)
            {
                Assert.AreEqual(expectedDoc.Sensitive_NestedObjectFormatL1.Sensitive_IntFormatL1, verifyDoc.Sensitive_NestedObjectFormatL1.Sensitive_IntFormatL1);

                if (expectedDoc.Sensitive_NestedObjectFormatL1.Sensitive_NestedObjectFormatL2 == null)
                {
                    Assert.IsNull(verifyDoc.Sensitive_NestedObjectFormatL1.Sensitive_NestedObjectFormatL2);
                }
                else
                {
                    Assert.AreEqual(
                        expectedDoc.Sensitive_NestedObjectFormatL1.Sensitive_NestedObjectFormatL2.Sensitive_StringFormatL2,
                        verifyDoc.Sensitive_NestedObjectFormatL1.Sensitive_NestedObjectFormatL2.Sensitive_StringFormatL2);

                    Assert.AreEqual(
                        expectedDoc.Sensitive_NestedObjectFormatL1.Sensitive_NestedObjectFormatL2.Sensitive_NestedObjectFormatL3.Sensitive_IntFormatL3,
                        verifyDoc.Sensitive_NestedObjectFormatL1.Sensitive_NestedObjectFormatL2.Sensitive_NestedObjectFormatL3.Sensitive_IntFormatL3);

                    Assert.AreEqual(
                       expectedDoc.Sensitive_NestedObjectFormatL1.Sensitive_NestedObjectFormatL2.Sensitive_NestedObjectFormatL3.Sensitive_DecimalFormatL3,
                       verifyDoc.Sensitive_NestedObjectFormatL1.Sensitive_NestedObjectFormatL2.Sensitive_NestedObjectFormatL3.Sensitive_DecimalFormatL3);

                    Assert.AreEqual(
                       expectedDoc.Sensitive_NestedObjectFormatL1.Sensitive_NestedObjectFormatL2.Sensitive_NestedObjectFormatL3.Sensitive_ArrayFormatL3[0].Sensitive_ArrayIntFormat,
                       verifyDoc.Sensitive_NestedObjectFormatL1.Sensitive_NestedObjectFormatL2.Sensitive_NestedObjectFormatL3.Sensitive_ArrayFormatL3[0].Sensitive_ArrayIntFormat);

                    Assert.AreEqual(
                       expectedDoc.Sensitive_NestedObjectFormatL1.Sensitive_NestedObjectFormatL2.Sensitive_NestedObjectFormatL3.Sensitive_ArrayFormatL3[0].Sensitive_ArrayDecimalFormat,
                       verifyDoc.Sensitive_NestedObjectFormatL1.Sensitive_NestedObjectFormatL2.Sensitive_NestedObjectFormatL3.Sensitive_ArrayFormatL3[0].Sensitive_ArrayDecimalFormat);

                    Assert.AreEqual(
                       expectedDoc.Sensitive_NestedObjectFormatL1.Sensitive_NestedObjectFormatL2.Sensitive_NestedObjectFormatL3.Sensitive_ArrayWithObjectFormat[0].Sensitive_ArrayDecimalFormat,
                       verifyDoc.Sensitive_NestedObjectFormatL1.Sensitive_NestedObjectFormatL2.Sensitive_NestedObjectFormatL3.Sensitive_ArrayWithObjectFormat[0].Sensitive_ArrayDecimalFormat);

                    Assert.AreEqual(
                       expectedDoc.Sensitive_NestedObjectFormatL1.Sensitive_NestedObjectFormatL2.Sensitive_NestedObjectFormatL3.Sensitive_ArrayWithObjectFormat[0].Sensitive_ArrayIntFormat,
                       verifyDoc.Sensitive_NestedObjectFormatL1.Sensitive_NestedObjectFormatL2.Sensitive_NestedObjectFormatL3.Sensitive_ArrayWithObjectFormat[0].Sensitive_ArrayIntFormat);

                    Assert.AreEqual(
                      expectedDoc.Sensitive_NestedObjectFormatL1.Sensitive_NestedObjectFormatL2.Sensitive_NestedObjectFormatL3.Sensitive_ArrayWithObjectFormat[0].Sensitive_NestedObjectFormatL0.Sensitive_IntFormatL0,
                      verifyDoc.Sensitive_NestedObjectFormatL1.Sensitive_NestedObjectFormatL2.Sensitive_NestedObjectFormatL3.Sensitive_ArrayWithObjectFormat[0].Sensitive_NestedObjectFormatL0.Sensitive_IntFormatL0);

                    Assert.AreEqual(
                      expectedDoc.Sensitive_NestedObjectFormatL1.Sensitive_NestedObjectFormatL2.Sensitive_NestedObjectFormatL3.Sensitive_ArrayWithObjectFormat[0].Sensitive_NestedObjectFormatL0.Sensitive_DecimalFormatL0,
                      verifyDoc.Sensitive_NestedObjectFormatL1.Sensitive_NestedObjectFormatL2.Sensitive_NestedObjectFormatL3.Sensitive_ArrayWithObjectFormat[0].Sensitive_NestedObjectFormatL0.Sensitive_DecimalFormatL0);
                }
            }
            else
            {
                Assert.AreEqual(expectedDoc.Sensitive_NestedObjectFormatL1, verifyDoc.Sensitive_NestedObjectFormatL1);
            }

            Assert.AreEqual(expectedDoc.Sensitive_DateFormat, verifyDoc.Sensitive_DateFormat);
            Assert.AreEqual(expectedDoc.Sensitive_DecimalFormat, verifyDoc.Sensitive_DecimalFormat);
            Assert.AreEqual(expectedDoc.Sensitive_IntFormat, verifyDoc.Sensitive_IntFormat);
            Assert.AreEqual(expectedDoc.Sensitive_FloatFormat, verifyDoc.Sensitive_FloatFormat);
            Assert.AreEqual(expectedDoc.Sensitive_BoolFormat, verifyDoc.Sensitive_BoolFormat);
            Assert.AreEqual(expectedDoc.NonSensitive, verifyDoc.NonSensitive);
            Assert.AreEqual(expectedDoc.NonSensitiveInt, verifyDoc.NonSensitiveInt);
        }

        private static void VerifyDiagnostics(
            CosmosDiagnostics diagnostics, 
            bool encryptOperation = true, 
            bool decryptOperation = true,
            int expectedPropertiesEncryptedCount = 12,
            int expectedPropertiesDecryptedCount = 12)
        {
            Assert.IsNotNull(diagnostics);
            JObject diagnosticsObject = JObject.Parse(diagnostics.ToString());

            JObject coreDiagnostics = diagnosticsObject.Value<JObject>(Constants.DiagnosticsCoreDiagnostics);
            Assert.IsNotNull(coreDiagnostics);
            
            JObject encryptionDiagnostics = diagnosticsObject.Value<JObject>(Constants.DiagnosticsEncryptionDiagnostics);
            Assert.IsNotNull(encryptionDiagnostics);

            if (encryptOperation)
            {
                JObject encryptOperationDiagnostics = encryptionDiagnostics.Value<JObject>(Constants.DiagnosticsEncryptOperation);
                Assert.IsNotNull(encryptOperationDiagnostics);
                Assert.IsNotNull(encryptOperationDiagnostics.GetValue(Constants.DiagnosticsStartTime));
                Assert.IsNotNull(encryptOperationDiagnostics.GetValue(Constants.DiagnosticsDuration));
                int propertiesEncrypted = encryptOperationDiagnostics.Value<int>(Constants.DiagnosticsPropertiesEncryptedCount);
                Assert.AreEqual(expectedPropertiesEncryptedCount, propertiesEncrypted);
            }

            if (decryptOperation)
            {
                JObject decryptOperationDiagnostics = encryptionDiagnostics.Value<JObject>(Constants.DiagnosticsDecryptOperation);
                Assert.IsNotNull(decryptOperationDiagnostics);
                Assert.IsNotNull(decryptOperationDiagnostics.GetValue(Constants.DiagnosticsStartTime));
                Assert.IsNotNull(decryptOperationDiagnostics.GetValue(Constants.DiagnosticsDuration));
                if (expectedPropertiesDecryptedCount > 0)
                {
                    int propertiesDecrypted = decryptOperationDiagnostics.Value<int>(Constants.DiagnosticsPropertiesDecryptedCount);
                    Assert.IsTrue(propertiesDecrypted >= expectedPropertiesDecryptedCount);
                }
            }
        }

        public class TestDoc
        {          

            [JsonProperty("id")]
            public string Id { get; set; }

            public string PK { get; set; }

            public string NonSensitive { get; set; }

            public int NonSensitiveInt { get; set; }

            public string Sensitive_StringFormat { get; set; }

            public DateTime Sensitive_DateFormat { get; set; }

            public decimal Sensitive_DecimalFormat { get; set; }

            public bool Sensitive_BoolFormat { get; set; }

            public int Sensitive_IntFormat { get; set; }

            public float Sensitive_FloatFormat { get; set; }

            public int[] Sensitive_IntArray { get; set; }

            public int[,] Sensitive_IntMultiDimArray { get; set; }

            public Sensitive_ArrayData[] Sensitive_ArrayFormat { get; set; }

            public Sensitive_ArrayMultiType[,] Sensitive_ArrayMultiTypes { get; set; }

            public object[] Sensitive_ObjectArrayType { get; set; }

            public Sensitive_NestedObjectL1 Sensitive_NestedObjectFormatL1 { get; set; }

            public TestDoc()
            {
            }

            public class Sensitive_ArrayData
            {
                public int Sensitive_ArrayIntFormat { get; set; }
                public decimal Sensitive_ArrayDecimalFormat { get; set; }
            }

            public class Sensitive_ArrayMultiType
            {
                public Sensitive_NestedObjectL0 Sensitive_NestedObjectFormatL0 { get; set; }
                public string[] Sensitive_StringArrayMultiType { get; set; }
                public decimal Sensitive_ArrayMultiTypeDecimalFormat { get; set; }
                public int[] Sensitive_IntArrayMultiType { get; set; }                
            }

            public class Sensitive_ArrayDataWithObject
            {
                public int Sensitive_ArrayIntFormat { get; set; }
                public decimal Sensitive_ArrayDecimalFormat { get; set; }
                public Sensitive_NestedObjectL0 Sensitive_NestedObjectFormatL0 { get; set; }
            }

            public class Sensitive_NestedObjectL0
            {
                public int Sensitive_IntFormatL0 { get; set; }
                public decimal Sensitive_DecimalFormatL0 { get; set; }
            }

            public class Sensitive_NestedObjectL1
            {
                public Sensitive_NestedObjectL2 Sensitive_NestedObjectFormatL2 { get; set; }
                public int Sensitive_IntFormatL1 { get; set; }
                public int[] Sensitive_IntArrayL1 { get; set; }                
                public decimal Sensitive_DecimalFormatL1 { get; set; }
                public Sensitive_ArrayData[] Sensitive_ArrayFormatL1 { get; set; }                
            }

            public class Sensitive_NestedObjectL2
            {
                public string Sensitive_StringFormatL2 { get; set; }
                public decimal Sensitive_DecimalFormatL2 { get; set; }
                public Sensitive_ArrayData[] Sensitive_ArrayFormatL2 { get; set; }
                public Sensitive_NestedObjectL3 Sensitive_NestedObjectFormatL3 { get; set; }
            }

            public class Sensitive_NestedObjectL3
            {
                public int Sensitive_IntFormatL3 { get; set; }
                public Sensitive_ArrayData[] Sensitive_ArrayFormatL3 { get; set; }
                public decimal Sensitive_DecimalFormatL3 { get; set; }
                public Sensitive_ArrayDataWithObject[] Sensitive_ArrayWithObjectFormat { get; set; }
            }

            public TestDoc(TestDoc other)
            {
                this.Id = other.Id;
                this.PK = other.PK;
                this.NonSensitive = other.NonSensitive;
                this.NonSensitiveInt = other.NonSensitiveInt;
                this.Sensitive_StringFormat = other.Sensitive_StringFormat;
                this.Sensitive_DateFormat = other.Sensitive_DateFormat;
                this.Sensitive_DecimalFormat = other.Sensitive_DecimalFormat;
                this.Sensitive_IntFormat = other.Sensitive_IntFormat;
                this.Sensitive_BoolFormat = other.Sensitive_BoolFormat;
                this.Sensitive_FloatFormat = other.Sensitive_FloatFormat;
                this.Sensitive_ArrayFormat = other.Sensitive_ArrayFormat;
                this.Sensitive_IntArray = other.Sensitive_IntArray;
                this.Sensitive_ObjectArrayType = other.Sensitive_ObjectArrayType;
                this.Sensitive_NestedObjectFormatL1 = other.Sensitive_NestedObjectFormatL1;
                this.Sensitive_ArrayMultiTypes = other.Sensitive_ArrayMultiTypes;
            }

            public override bool Equals(object obj)
            {
                return obj is TestDoc doc
                       && this.Id == doc.Id
                       && this.PK == doc.PK
                       && this.NonSensitive == doc.NonSensitive
                       && this.NonSensitiveInt == doc.NonSensitiveInt
                       && this.Sensitive_StringFormat == doc.Sensitive_StringFormat
                       && this.Sensitive_DateFormat == doc.Sensitive_DateFormat
                       && this.Sensitive_DecimalFormat == doc.Sensitive_DecimalFormat
                       && this.Sensitive_IntFormat == doc.Sensitive_IntFormat
                       && this.Sensitive_ArrayFormat == doc.Sensitive_ArrayFormat
                       && this.Sensitive_BoolFormat == doc.Sensitive_BoolFormat
                       && this.Sensitive_FloatFormat == doc.Sensitive_FloatFormat
                       && this.Sensitive_IntArray == doc.Sensitive_IntArray
                       && this.Sensitive_ObjectArrayType == doc.Sensitive_ObjectArrayType
                       && this.Sensitive_NestedObjectFormatL1 != doc.Sensitive_NestedObjectFormatL1
                       && this.Sensitive_ArrayMultiTypes != doc.Sensitive_ArrayMultiTypes;
            }

            public bool EqualsExceptEncryptedProperty(object obj)
            {
                return obj is TestDoc doc
                       && this.Id == doc.Id
                       && this.PK == doc.PK
                       && this.NonSensitive == doc.NonSensitive
                       && this.NonSensitiveInt == doc.NonSensitiveInt
                       && this.Sensitive_StringFormat != doc.Sensitive_StringFormat;
            }
            public override int GetHashCode()
            {
                int hashCode = 1652434776;
                hashCode = (hashCode * -1521134295) + EqualityComparer<string>.Default.GetHashCode(this.Id);
                hashCode = (hashCode * -1521134295) + EqualityComparer<string>.Default.GetHashCode(this.PK);
                hashCode = (hashCode * -1521134295) + EqualityComparer<string>.Default.GetHashCode(this.NonSensitive);
                hashCode = (hashCode * -1521134295) + EqualityComparer<int>.Default.GetHashCode(this.NonSensitiveInt);
                hashCode = (hashCode * -1521134295) + EqualityComparer<string>.Default.GetHashCode(this.Sensitive_StringFormat);
                hashCode = (hashCode * -1521134295) + EqualityComparer<DateTime>.Default.GetHashCode(this.Sensitive_DateFormat);
                hashCode = (hashCode * -1521134295) + EqualityComparer<Decimal>.Default.GetHashCode(this.Sensitive_DecimalFormat);
                hashCode = (hashCode * -1521134295) + EqualityComparer<int>.Default.GetHashCode(this.Sensitive_IntFormat);
                hashCode = (hashCode * -1521134295) + EqualityComparer<Object>.Default.GetHashCode(this.Sensitive_ObjectArrayType);
                hashCode = (hashCode * -1521134295) + EqualityComparer<Array>.Default.GetHashCode(this.Sensitive_ArrayFormat);
                hashCode = (hashCode * -1521134295) + EqualityComparer<bool>.Default.GetHashCode(this.Sensitive_BoolFormat);
                hashCode = (hashCode * -1521134295) + EqualityComparer<float>.Default.GetHashCode(this.Sensitive_FloatFormat);
                hashCode = (hashCode * -1521134295) + EqualityComparer<Object>.Default.GetHashCode(this.Sensitive_NestedObjectFormatL1);
                hashCode = (hashCode * -1521134295) + EqualityComparer<Object>.Default.GetHashCode(this.Sensitive_ArrayMultiTypes);
                return hashCode;
            }

            public static TestDoc Create(string partitionKey = null)
            {
                return new TestDoc()
                {
                    Id = Guid.NewGuid().ToString(),
                    PK = partitionKey ?? Guid.NewGuid().ToString(),
                    NonSensitive = Guid.NewGuid().ToString(),
                    NonSensitiveInt = 10,
                    Sensitive_StringFormat = Guid.NewGuid().ToString(),
                    Sensitive_DateFormat = new DateTime(1987, 12, 25),
                    Sensitive_DecimalFormat = 472.3108m,
                    Sensitive_IntArray = new int[2] { 999, 1000 },
                    Sensitive_IntMultiDimArray = new[,] { { 1, 2 }, { 2, 3 }, { 4, 5 } },
                    Sensitive_ObjectArrayType = new object[2]
                    {
                        (Sensitive_ArrayData)new Sensitive_ArrayData
                        {
                            Sensitive_ArrayIntFormat = 18273,
                            Sensitive_ArrayDecimalFormat = 1234.11m
                        },
                        (Int64)9823
                    },                    
                    Sensitive_IntFormat = 1965,
                    Sensitive_BoolFormat = true,
                    Sensitive_FloatFormat = 8923.124f,
                    Sensitive_ArrayFormat = new Sensitive_ArrayData[]
                    {
                        new Sensitive_ArrayData
                        {
                            Sensitive_ArrayIntFormat = 1111,
                            Sensitive_ArrayDecimalFormat = 1111.11m
                        }
                    },
                    Sensitive_ArrayMultiTypes = new Sensitive_ArrayMultiType[,]
                    {
                        {
                            new Sensitive_ArrayMultiType()
                            {
                                Sensitive_NestedObjectFormatL0 = new Sensitive_NestedObjectL0()
                                {
                                    Sensitive_IntFormatL0 = 888,
                                    Sensitive_DecimalFormatL0 = 888.1m,
                                },
                                Sensitive_StringArrayMultiType = new string[3] { "sensitivedata1a", "verysensitivedata1a", null},
                                Sensitive_ArrayMultiTypeDecimalFormat = 10.2m,
                                Sensitive_IntArrayMultiType = new int[2] { 999, 1000 }
                            },
                            new Sensitive_ArrayMultiType()
                            {
                                Sensitive_NestedObjectFormatL0 = new Sensitive_NestedObjectL0()
                                {
                                    Sensitive_IntFormatL0 = 888,
                                    Sensitive_DecimalFormatL0 = 888.1m,
                                },
                                Sensitive_StringArrayMultiType = new string[2] { "sensitivedata1b", "verysensitivedata1b"},
                                Sensitive_ArrayMultiTypeDecimalFormat = 12.2m,
                                Sensitive_IntArrayMultiType = new int[2] { 888, 1010 }
                            }
                        },
                        {
                            new Sensitive_ArrayMultiType()
                            {
                                Sensitive_NestedObjectFormatL0 = new Sensitive_NestedObjectL0()
                                {
                                    Sensitive_IntFormatL0 = 111,
                                    Sensitive_DecimalFormatL0 = 222.3m,
                                },
                                Sensitive_StringArrayMultiType = new string[2] { "sensitivedata2a", "verysensitivedata2a"},
                                Sensitive_ArrayMultiTypeDecimalFormat = 9876.2m,
                                Sensitive_IntArrayMultiType = new int[2] { 1, 2 }
                            },
                            new Sensitive_ArrayMultiType()
                            {
                                Sensitive_NestedObjectFormatL0 = new Sensitive_NestedObjectL0()
                                {
                                    Sensitive_IntFormatL0 = 878,
                                    Sensitive_DecimalFormatL0 = 188.1m,
                                },
                                Sensitive_StringArrayMultiType = new string[2] { "sensitivedata2b", "verysensitivedata2b"},
                                Sensitive_ArrayMultiTypeDecimalFormat = 14.2m,
                                Sensitive_IntArrayMultiType = new int[2] { 929, 1050 }
                            }
                        }
                    },
                    Sensitive_NestedObjectFormatL1 = new Sensitive_NestedObjectL1()
                    {
                        Sensitive_IntArrayL1 = new int[2] { 999, 100 },
                        Sensitive_IntFormatL1 = 1999,
                        Sensitive_DecimalFormatL1 = 1999.1m,
                        Sensitive_ArrayFormatL1 = new Sensitive_ArrayData[]
                        {
                            new Sensitive_ArrayData
                            {
                                Sensitive_ArrayIntFormat = 1,
                                Sensitive_ArrayDecimalFormat = 2.1m
                            },
                            new Sensitive_ArrayData
                            {
                                Sensitive_ArrayIntFormat = 2,
                                Sensitive_ArrayDecimalFormat = 3.1m
                            }
                        },
                        Sensitive_NestedObjectFormatL2 = new Sensitive_NestedObjectL2()
                        {
                            Sensitive_StringFormatL2 = "sensitiveData",
                            Sensitive_DecimalFormatL2 = 2000.1m,
                            Sensitive_ArrayFormatL2 = new Sensitive_ArrayData[]
                            {
                                new Sensitive_ArrayData
                                {
                                    Sensitive_ArrayIntFormat = 2,
                                    Sensitive_ArrayDecimalFormat = 3.1m
                                }
                            },
                            Sensitive_NestedObjectFormatL3 = new Sensitive_NestedObjectL3()
                            {
                                Sensitive_IntFormatL3 = 3000,
                                Sensitive_DecimalFormatL3 = 3000.1m,
                                Sensitive_ArrayFormatL3 = new Sensitive_ArrayData[]
                                {
                                    new Sensitive_ArrayData
                                    {
                                        Sensitive_ArrayIntFormat = 3,
                                        Sensitive_ArrayDecimalFormat = 4.1m,
                                    }
                                },
                                Sensitive_ArrayWithObjectFormat = new Sensitive_ArrayDataWithObject[]
                                {
                                    new Sensitive_ArrayDataWithObject
                                    {
                                        Sensitive_ArrayIntFormat = 4,
                                        Sensitive_ArrayDecimalFormat = 5.1m,
                                        Sensitive_NestedObjectFormatL0 = new Sensitive_NestedObjectL0()
                                        {
                                            Sensitive_IntFormatL0 = 888,
                                            Sensitive_DecimalFormatL0 = 888.1m,
                                        }
                                    }
                                }
                            }
                        }
                    }
                };
            }

            public Stream ToStream()
            {
                return TestCommon.ToStream(this);
            }
        }

        internal class TestEncryptionKeyStoreProvider : EncryptionKeyStoreProvider
        {
            readonly Dictionary<string, int> keyinfo = new Dictionary<string, int>
            {
                {"tempmetadata1", 1},
                {"tempmetadata2", 2},
            };

            public bool RevokeAccessSet { get; set; }
            public Dictionary<string, int> WrapKeyCallsCount { get; set; }
            public Dictionary<string, int> UnWrapKeyCallsCount { get; set; }
            public TestEncryptionKeyStoreProvider()
            {
                this.WrapKeyCallsCount = new Dictionary<string, int>();
                this.UnWrapKeyCallsCount = new Dictionary<string, int>();
                this.RevokeAccessSet = false;
            }

            public override string ProviderName => "TESTKEYSTORE_VAULT";

            public override byte[] UnwrapKey(string masterKeyPath, KeyEncryptionKeyAlgorithm encryptionAlgorithm, byte[] encryptedKey)
            {
                if (masterKeyPath.Equals("revokedKek-metadata") && this.RevokeAccessSet)
                {
                    throw new RequestFailedException((int)HttpStatusCode.Forbidden, "Forbidden");
                }

                return this.GetOrCreateDataEncryptionKey(encryptedKey.ToHexString(), DecryptEncryptionKey);

                byte[] DecryptEncryptionKey()
                {
                    if (!this.UnWrapKeyCallsCount.ContainsKey(masterKeyPath))
                    {
                        this.UnWrapKeyCallsCount[masterKeyPath] = 1;
                    }
                    else
                    {
                        this.UnWrapKeyCallsCount[masterKeyPath]++;
                    }

                    this.keyinfo.TryGetValue(masterKeyPath, out int moveBy);
                    byte[] plainkey = encryptedKey.Select(b => (byte)(b - moveBy)).ToArray();
                    return plainkey;
                }
            }

            public override byte[] WrapKey(string masterKeyPath, KeyEncryptionKeyAlgorithm encryptionAlgorithm, byte[] key)
            {
                if (!this.WrapKeyCallsCount.ContainsKey(masterKeyPath))
                {
                    this.WrapKeyCallsCount[masterKeyPath] = 1;
                }
                else
                {
                    this.WrapKeyCallsCount[masterKeyPath]++;
                }

                this.keyinfo.TryGetValue(masterKeyPath, out int moveBy);
                byte[] encryptedkey = key.Select(b => (byte)(b + moveBy)).ToArray();
                return encryptedkey;
            }

            public override byte[] Sign(string masterKeyPath, bool allowEnclaveComputations)
            {
                return null;
            }

            public override bool Verify(string masterKeyPath, bool allowEnclaveComputations, byte[] signature)
            {
                return true;
            }
        }       

        internal class CustomSerializer : CosmosSerializer
        {
            private readonly JsonSerializer serializer = new JsonSerializer();
            public int FromStreamCalled = 0;

            public override T FromStream<T>(Stream stream)
            {
                this.FromStreamCalled++;
                using (StreamReader sr = new StreamReader(stream))
                using (JsonReader reader = new JsonTextReader(sr))
                {
                    JsonSerializer serializer = new JsonSerializer();
                    return this.serializer.Deserialize<T>(reader);
                }
            }

            public override Stream ToStream<T>(T input)
            {
                MemoryStream streamPayload = new MemoryStream();
                using (StreamWriter streamWriter = new StreamWriter(streamPayload, encoding: UTF8Encoding.UTF8, bufferSize: 1024, leaveOpen: true))
                {
                    using (JsonWriter writer = new JsonTextWriter(streamWriter))
                    {
                        writer.Formatting = Newtonsoft.Json.Formatting.None;
                        this.serializer.Serialize(writer, input);
                        writer.Flush();
                        streamWriter.Flush();
                    }
                }

                streamPayload.Position = 0;
                return streamPayload;
            }
        }
    }
}<|MERGE_RESOLUTION|>--- conflicted
+++ resolved
@@ -1221,11 +1221,7 @@
             }
             catch(CosmosException ex)
             {
-<<<<<<< HEAD
-                Assert.IsNotNull(ex.Message);
-=======
                 Assert.IsTrue(ex.Message.Contains("Operation has failed due to a possible mismatch in Client Encryption Policy configured on the container."));
->>>>>>> 53d670a6
             }
 
             // the previous failure would have updated the policy in the cache.
@@ -1646,7 +1642,6 @@
             containerProperties = new ContainerProperties(encryptionContainerToDelete.Id, "/PK") { ClientEncryptionPolicy = clientEncryptionPolicy };
 
             ContainerResponse containerResponse = await mainDatabase.CreateContainerAsync(containerProperties, 400);
-<<<<<<< HEAD
 
             // container gets re-created with a new policy, hence an already referenced client/container would hold an obselete policy and should fail.
             try
@@ -1683,11 +1678,6 @@
                 Assert.IsTrue(ex.Message.Contains("Operation has failed due to a possible mismatch in Client Encryption Policy configured on the container."));
             }
 
-=======
-            
-            TestDoc testDoc = await MdeEncryptionTests.MdeCreateItemAsync(encryptionContainerToDelete);
-
->>>>>>> 53d670a6
             // retry should be a success.
             await MdeEncryptionTests.VerifyItemByReadAsync(otherEncryptionContainer, testDoc);
 
