﻿//------------------------------------------------------------
// Copyright (c) Microsoft Corporation.  All rights reserved.
//------------------------------------------------------------

namespace Microsoft.Azure.Cosmos.Encryption.EmulatorTests
{
    using System;
    using System.Collections.Generic;
    using System.Collections.ObjectModel;
    using System.IO;
    using System.Linq;
    using System.Net;
    using System.Text;
    using System.Threading;
    using System.Threading.Tasks;
    using global::Azure;
    using Microsoft.Azure.Cosmos;
    using Microsoft.Azure.Cosmos.Encryption;
    using Microsoft.Data.Encryption.Cryptography;
    using Microsoft.VisualStudio.TestTools.UnitTesting;
    using Newtonsoft.Json;
    using Newtonsoft.Json.Linq;
    using EncryptionKeyWrapMetadata = Cosmos.EncryptionKeyWrapMetadata;

    [TestClass]
    public class MdeEncryptionTests
    {
        private static EncryptionKeyWrapMetadata metadata1;
        private static EncryptionKeyWrapMetadata metadata2;

        private static CosmosClient client;
        private static CosmosClient encryptionCosmosClient;
        private static Database database;
        private static Container encryptionContainer;
        private static Container encryptionContainerForChangeFeed;
        private static TestEncryptionKeyStoreProvider testEncryptionKeyStoreProvider;

        [ClassInitialize]
        [System.Diagnostics.CodeAnalysis.SuppressMessage("Style", "IDE0060:Remove unused parameter", Justification = "The ClassInitialize method takes a single parameter of type TestContext.")]
        public static async Task ClassInitialize(TestContext context)
        {
            MdeEncryptionTests.client = TestCommon.CreateCosmosClient();
            testEncryptionKeyStoreProvider = new TestEncryptionKeyStoreProvider
            {
                DataEncryptionKeyCacheTimeToLive = null
            };

            metadata1 = new EncryptionKeyWrapMetadata(testEncryptionKeyStoreProvider.ProviderName, "key1", "tempmetadata1");
            metadata2 = new EncryptionKeyWrapMetadata(testEncryptionKeyStoreProvider.ProviderName, "key2", "tempmetadata2");

            MdeEncryptionTests.encryptionCosmosClient = MdeEncryptionTests.client.WithEncryption(testEncryptionKeyStoreProvider);
            MdeEncryptionTests.database = await MdeEncryptionTests.encryptionCosmosClient.CreateDatabaseAsync(Guid.NewGuid().ToString());

            await MdeEncryptionTests.CreateClientEncryptionKeyAsync(
               "key1",
               metadata1);

            await MdeEncryptionTests.CreateClientEncryptionKeyAsync(
                "key2",
                metadata2);


            EncryptionKeyWrapMetadata revokedKekmetadata = new EncryptionKeyWrapMetadata(testEncryptionKeyStoreProvider.ProviderName, "revokedKek", "revokedKek-metadata");
            await database.CreateClientEncryptionKeyAsync(
                "keywithRevokedKek",
                DataEncryptionKeyAlgorithm.AEAD_AES_256_CBC_HMAC_SHA256,
                revokedKekmetadata);

            Collection<ClientEncryptionIncludedPath> paths = new Collection<ClientEncryptionIncludedPath>()
            {
                new ClientEncryptionIncludedPath()
                {
                    Path = "/Sensitive_StringFormat",
                    ClientEncryptionKeyId = "key1",
                    EncryptionType = "Deterministic",
                    EncryptionAlgorithm = "AEAD_AES_256_CBC_HMAC_SHA256",
                },

                new ClientEncryptionIncludedPath()
                {
                    Path = "/Sensitive_ArrayFormat",
                    ClientEncryptionKeyId = "keywithRevokedKek",
                    EncryptionType = "Deterministic",
                    EncryptionAlgorithm = "AEAD_AES_256_CBC_HMAC_SHA256",
                },

                new ClientEncryptionIncludedPath()
                {
                    Path = "/Sensitive_NestedObjectFormatL1",
                    ClientEncryptionKeyId = "key1",
                    EncryptionType = "Deterministic",
                    EncryptionAlgorithm = "AEAD_AES_256_CBC_HMAC_SHA256",
                },

                new ClientEncryptionIncludedPath()
                {
                    Path = "/Sensitive_IntArray",
                    ClientEncryptionKeyId = "key2",
                    EncryptionType = "Deterministic",
                    EncryptionAlgorithm = "AEAD_AES_256_CBC_HMAC_SHA256",
                },

                new ClientEncryptionIncludedPath()
                {
                    Path = "/Sensitive_IntFormat",
                    ClientEncryptionKeyId = "key1",
                    EncryptionType = "Deterministic",
                    EncryptionAlgorithm = "AEAD_AES_256_CBC_HMAC_SHA256",
                },

                new ClientEncryptionIncludedPath()
                {
                    Path = "/Sensitive_DecimalFormat",
                    ClientEncryptionKeyId = "key2",
                    EncryptionType = "Deterministic",
                    EncryptionAlgorithm = "AEAD_AES_256_CBC_HMAC_SHA256",
                },

                new ClientEncryptionIncludedPath()
                {
                    Path = "/Sensitive_DateFormat",
                    ClientEncryptionKeyId = "key1",
                    EncryptionType = "Deterministic",
                    EncryptionAlgorithm = "AEAD_AES_256_CBC_HMAC_SHA256",
                },

                new ClientEncryptionIncludedPath()
                {
                    Path = "/Sensitive_BoolFormat",
                    ClientEncryptionKeyId = "key2",
                    EncryptionType = "Deterministic",
                    EncryptionAlgorithm = "AEAD_AES_256_CBC_HMAC_SHA256",
                },

                new ClientEncryptionIncludedPath()
                {
                    Path = "/Sensitive_FloatFormat",
                    ClientEncryptionKeyId = "key1",
                    EncryptionType = "Deterministic",
                    EncryptionAlgorithm = "AEAD_AES_256_CBC_HMAC_SHA256",
                },
                
                new ClientEncryptionIncludedPath()
                {
                    Path = "/Sensitive_ArrayMultiTypes",
                    ClientEncryptionKeyId = "key1",
                    EncryptionType = "Deterministic",
                    EncryptionAlgorithm = "AEAD_AES_256_CBC_HMAC_SHA256",
                },
               
                new ClientEncryptionIncludedPath()
                {
                    Path = "/Sensitive_IntMultiDimArray",
                    ClientEncryptionKeyId = "key2",
                    EncryptionType = "Deterministic",
                    EncryptionAlgorithm = "AEAD_AES_256_CBC_HMAC_SHA256",
                },

                new ClientEncryptionIncludedPath()
                {
                    Path = "/Sensitive_ObjectArrayType",
                    ClientEncryptionKeyId = "key2",
                    EncryptionType = "Deterministic",
                    EncryptionAlgorithm = "AEAD_AES_256_CBC_HMAC_SHA256",
                },
            };


            ClientEncryptionPolicy clientEncryptionPolicy = new ClientEncryptionPolicy(paths);
           

            ContainerProperties containerProperties = new ContainerProperties(Guid.NewGuid().ToString(), "/PK") { ClientEncryptionPolicy = clientEncryptionPolicy };
            ContainerProperties containerPropertiesForChangeFeed = new ContainerProperties(Guid.NewGuid().ToString(), "/PK") { ClientEncryptionPolicy = clientEncryptionPolicy };

            encryptionContainer = await database.CreateContainerAsync(containerProperties, 400);
            await encryptionContainer.InitializeEncryptionAsync();

            encryptionContainerForChangeFeed = await database.CreateContainerAsync(containerPropertiesForChangeFeed, 400);
            await encryptionContainerForChangeFeed.InitializeEncryptionAsync();
        }

        private static async Task<ClientEncryptionKeyResponse> CreateClientEncryptionKeyAsync(string cekId, Cosmos.EncryptionKeyWrapMetadata encryptionKeyWrapMetadata)
        {
            ClientEncryptionKeyResponse clientEncrytionKeyResponse = await database.CreateClientEncryptionKeyAsync(
                   cekId,
                   DataEncryptionKeyAlgorithm.AEAD_AES_256_CBC_HMAC_SHA256,
                   encryptionKeyWrapMetadata);

            Assert.AreEqual(HttpStatusCode.Created, clientEncrytionKeyResponse.StatusCode);
            Assert.IsTrue(clientEncrytionKeyResponse.RequestCharge > 0);
            Assert.IsNotNull(clientEncrytionKeyResponse.ETag);
            return clientEncrytionKeyResponse;
        }

        private static async Task<ClientEncryptionKeyResponse> RewarpClientEncryptionKeyAsync(string cekId, Cosmos.EncryptionKeyWrapMetadata encryptionKeyWrapMetadata)
        {
            ClientEncryptionKeyResponse clientEncrytionKeyResponse = await database.RewrapClientEncryptionKeyAsync(
                   cekId,
                   encryptionKeyWrapMetadata);

            Assert.AreEqual(HttpStatusCode.OK, clientEncrytionKeyResponse.StatusCode);
            Assert.IsTrue(clientEncrytionKeyResponse.RequestCharge > 0);
            Assert.IsNotNull(clientEncrytionKeyResponse.ETag);
            return clientEncrytionKeyResponse;
        }

        [ClassCleanup]
        public static async Task ClassCleanup()
        {
            if (MdeEncryptionTests.database != null)
            {
                using (await MdeEncryptionTests.database.DeleteStreamAsync()) { }
            }

            if (MdeEncryptionTests.client != null)
            {
                MdeEncryptionTests.client.Dispose();
            }
        }

        [TestMethod]
        public async Task EncryptionBulkCrud()
        {
            TestDoc docToReplace = await MdeEncryptionTests.MdeCreateItemAsync(MdeEncryptionTests.encryptionContainer);
            docToReplace.NonSensitive = Guid.NewGuid().ToString();
            docToReplace.Sensitive_StringFormat = Guid.NewGuid().ToString();

            TestDoc docToUpsert = await MdeEncryptionTests.MdeCreateItemAsync(MdeEncryptionTests.encryptionContainer);
            docToUpsert.NonSensitive = Guid.NewGuid().ToString();
            docToUpsert.Sensitive_StringFormat = Guid.NewGuid().ToString();

            TestDoc docToDelete = await MdeEncryptionTests.MdeCreateItemAsync(MdeEncryptionTests.encryptionContainer);

            CosmosClient clientWithBulk = TestCommon.CreateCosmosClient(builder => builder
                .WithBulkExecution(true)
                .Build());

            CosmosClient encryptionCosmosClientWithBulk = clientWithBulk.WithEncryption(new TestEncryptionKeyStoreProvider());
            Database databaseWithBulk = encryptionCosmosClientWithBulk.GetDatabase(MdeEncryptionTests.database.Id);

            Container encryptionContainerWithBulk = databaseWithBulk.GetContainer(MdeEncryptionTests.encryptionContainer.Id);


            List<Task> tasks = new List<Task>()
            {
                MdeEncryptionTests.MdeCreateItemAsync(encryptionContainerWithBulk),
                MdeEncryptionTests.MdeUpsertItemAsync(encryptionContainerWithBulk, TestDoc.Create(), HttpStatusCode.Created),
                MdeEncryptionTests.MdeReplaceItemAsync(encryptionContainerWithBulk, docToReplace),
                MdeEncryptionTests.MdeUpsertItemAsync(encryptionContainerWithBulk, docToUpsert, HttpStatusCode.OK),
                MdeEncryptionTests.MdeDeleteItemAsync(encryptionContainerWithBulk, docToDelete)
            };

            await Task.WhenAll(tasks);
        }

        [TestMethod]
        public async Task EncryptionCreateClientEncryptionKey()
        {
            string cekId = "anotherCek";
			
            EncryptionKeyWrapMetadata metadata1 = new EncryptionKeyWrapMetadata(testEncryptionKeyStoreProvider.ProviderName, cekId, "testmetadata1");
			
            ClientEncryptionKeyProperties clientEncryptionKeyProperties = await MdeEncryptionTests.CreateClientEncryptionKeyAsync(
                cekId,
                metadata1);

            Assert.AreEqual(
                new EncryptionKeyWrapMetadata(testEncryptionKeyStoreProvider.ProviderName, name: cekId, value: metadata1.Value),
                clientEncryptionKeyProperties.EncryptionKeyWrapMetadata);

            // creating another key with same id should fail
            metadata1 = new EncryptionKeyWrapMetadata(testEncryptionKeyStoreProvider.ProviderName, cekId, "testmetadata2");

            try
            {
                await MdeEncryptionTests.CreateClientEncryptionKeyAsync(
                cekId,
                metadata1);
                Assert.Fail("Creating two keys with same client encryption key id should have failed.");
            }
            catch (Exception ex)
            {
                Assert.IsTrue(ex is CosmosException);
                if (ex is CosmosException cosmosException)
                    Assert.AreEqual(HttpStatusCode.Conflict, cosmosException.StatusCode);
            }
        }

        [TestMethod]
        public async Task EncryptionRewrapClientEncryptionKey()
        {
            string cekId = "rewrapkeytest";
            EncryptionKeyWrapMetadata metadata1 = new EncryptionKeyWrapMetadata(testEncryptionKeyStoreProvider.ProviderName, cekId, "testmetadata1");
            ClientEncryptionKeyProperties clientEncryptionKeyProperties = await MdeEncryptionTests.CreateClientEncryptionKeyAsync(
                cekId,
                metadata1);

            Assert.AreEqual(
                new EncryptionKeyWrapMetadata(testEncryptionKeyStoreProvider.ProviderName, name: cekId, value: metadata1.Value),
                clientEncryptionKeyProperties.EncryptionKeyWrapMetadata);

            EncryptionKeyWrapMetadata updatedMetaData = new EncryptionKeyWrapMetadata(testEncryptionKeyStoreProvider.ProviderName, cekId, metadata1 + "updatedmetadata");
            clientEncryptionKeyProperties = await MdeEncryptionTests.RewarpClientEncryptionKeyAsync(
                cekId,
                updatedMetaData);

            Assert.AreEqual(
                new EncryptionKeyWrapMetadata(testEncryptionKeyStoreProvider.ProviderName, name: cekId, value: updatedMetaData.Value),
                clientEncryptionKeyProperties.EncryptionKeyWrapMetadata);

        }

        [TestMethod]
        public async Task EncryptionCreateItemWithoutPartitionKey()
        {
            TestDoc testDoc = TestDoc.Create();
            try
            {
                await MdeEncryptionTests.encryptionContainer.CreateItemAsync(
                    testDoc,
                    null);
                Assert.Fail("CreateItem should've failed because PartitionKey was not provided.");
            }
            catch (NotSupportedException ex)
            {
                Assert.AreEqual("partitionKey cannot be null for operations using EncryptionContainer.", ex.Message);
            }
        }

        [TestMethod]
        public async Task EncryptionCreateItemWithNullProperty()
        {
            CosmosClient clientWithNoCaching = TestCommon.CreateCosmosClient(builder => builder
                .Build());

            TestEncryptionKeyStoreProvider testEncryptionKeyStoreProvider = new TestEncryptionKeyStoreProvider
            {
                DataEncryptionKeyCacheTimeToLive = TimeSpan.Zero
            };

            CosmosClient encryptionCosmosClient = clientWithNoCaching.WithEncryption(testEncryptionKeyStoreProvider);
            Database database = encryptionCosmosClient.GetDatabase(MdeEncryptionTests.database.Id);

            Container encryptionContainer = database.GetContainer(MdeEncryptionTests.encryptionContainer.Id);

            TestDoc testDoc = TestDoc.Create();

            testDoc.Sensitive_ArrayFormat = null;
            testDoc.Sensitive_StringFormat = null;
            testDoc.Sensitive_NestedObjectFormatL1.Sensitive_NestedObjectFormatL2.Sensitive_StringFormatL2 = null;

            ItemResponse<TestDoc> createResponse = await encryptionContainer.CreateItemAsync(
                   testDoc,
                   new PartitionKey(testDoc.PK));

            Assert.AreEqual(HttpStatusCode.Created, createResponse.StatusCode);

            VerifyExpectedDocResponse(testDoc, createResponse.Resource);

            // run query on document with null property value.
            QueryDefinition withEncryptedParameter = encryptionContainer.CreateQueryDefinition(
                    "SELECT * FROM c where c.Sensitive_StringFormat = @Sensitive_StringFormat AND c.Sensitive_ArrayFormat = @Sensitive_ArrayFormat" +
                    " AND c.Sensitive_IntFormat = @Sensitive_IntFormat" +
                    " AND c.Sensitive_NestedObjectFormatL1.Sensitive_NestedObjectFormatL2.Sensitive_StringFormatL2 = @Sensitive_StringFormatL2" +
                    " AND c.Sensitive_NestedObjectFormatL1.Sensitive_NestedObjectFormatL2.Sensitive_DecimalFormatL2 = @Sensitive_DecimalFormatL2");

            await withEncryptedParameter.AddParameterAsync(
                    "@Sensitive_StringFormat",
                    testDoc.Sensitive_StringFormat,
                    "/Sensitive_StringFormat");

            await withEncryptedParameter.AddParameterAsync(
                    "@Sensitive_ArrayFormat",
                    testDoc.Sensitive_ArrayFormat,
                    "/Sensitive_ArrayFormat");

            await withEncryptedParameter.AddParameterAsync(
                    "@Sensitive_IntFormat",
                    testDoc.Sensitive_IntFormat,
                    "/Sensitive_IntFormat");

            await withEncryptedParameter.AddParameterAsync(
                    "@Sensitive_StringFormatL2",
                    testDoc.Sensitive_NestedObjectFormatL1.Sensitive_NestedObjectFormatL2.Sensitive_StringFormatL2,
                    "/Sensitive_NestedObjectFormatL1");

            await withEncryptedParameter.AddParameterAsync(
                    "@Sensitive_DecimalFormatL2",
                    testDoc.Sensitive_NestedObjectFormatL1.Sensitive_NestedObjectFormatL2.Sensitive_DecimalFormatL2,
                    "/Sensitive_NestedObjectFormatL1");

            TestDoc expectedDoc = new TestDoc(testDoc);
            await MdeEncryptionTests.ValidateQueryResultsAsync(
                encryptionContainer,
                queryDefinition: withEncryptedParameter,
                expectedDoc: expectedDoc);

            // no access to key.
            testEncryptionKeyStoreProvider.RevokeAccessSet = true;

            testDoc = TestDoc.Create();

            testDoc.Sensitive_ArrayFormat = null;
            testDoc.Sensitive_StringFormat = null;

            createResponse = await encryptionContainer.CreateItemAsync(
                    testDoc,
                    new PartitionKey(testDoc.PK));

            Assert.AreEqual(HttpStatusCode.Created, createResponse.StatusCode);
            VerifyExpectedDocResponse(testDoc, createResponse.Resource);

            testEncryptionKeyStoreProvider.RevokeAccessSet = false;
        }


        [TestMethod]
        public async Task EncryptionResourceTokenAuthRestricted()
        {
            TestDoc testDoc = await MdeEncryptionTests.MdeCreateItemAsync(MdeEncryptionTests.encryptionContainer);

            User restrictedUser = MdeEncryptionTests.database.GetUser(Guid.NewGuid().ToString());
            await MdeEncryptionTests.database.CreateUserAsync(restrictedUser.Id);

            PermissionProperties restrictedUserPermission = await restrictedUser.CreatePermissionAsync(
                new PermissionProperties(Guid.NewGuid().ToString(), PermissionMode.All, MdeEncryptionTests.encryptionContainer));

            CosmosClient clientForRestrictedUser = TestCommon.CreateCosmosClient(
                restrictedUserPermission.Token);


            CosmosClient encryptedclientForRestrictedUser = clientForRestrictedUser.WithEncryption(new TestEncryptionKeyStoreProvider());

            Database databaseForRestrictedUser = encryptedclientForRestrictedUser.GetDatabase(MdeEncryptionTests.database.Id);                  

            try
            {
                string cekId = "testingcekID";
                EncryptionKeyWrapMetadata metadata1 = new EncryptionKeyWrapMetadata(testEncryptionKeyStoreProvider.ProviderName, cekId, "testmetadata1");

                ClientEncryptionKeyResponse clientEncrytionKeyResponse = await databaseForRestrictedUser.CreateClientEncryptionKeyAsync(
                       cekId,
                       DataEncryptionKeyAlgorithm.AEAD_AES_256_CBC_HMAC_SHA256,
                       metadata1);
                Assert.Fail("CreateClientEncryptionKeyAsync should have failed due to restrictions");
            }
            catch (CosmosException ex) when (ex.StatusCode == HttpStatusCode.Forbidden)
            {
            }

            try
            {
                string cekId = "testingcekID";
                EncryptionKeyWrapMetadata metadata1 = new EncryptionKeyWrapMetadata(testEncryptionKeyStoreProvider.ProviderName, cekId, "testmetadata1" + "updated");

                ClientEncryptionKeyResponse clientEncrytionKeyResponse = await databaseForRestrictedUser.RewrapClientEncryptionKeyAsync(
                       cekId,
                       metadata1);
                Assert.Fail("RewrapClientEncryptionKeyAsync should have failed due to restrictions");
            }
            catch (CosmosException ex) when (ex.StatusCode == HttpStatusCode.Forbidden)
            {
            }
        }

        [TestMethod]
        public async Task ClientEncryptionPolicyTests()
        {
            string containerId = "containerWithUnsuportedPolicy1";
            ClientEncryptionIncludedPath restrictedPathId = new ClientEncryptionIncludedPath()
            {
                Path = "/id",
                ClientEncryptionKeyId = "key1",
                EncryptionType = "unsupported",
                EncryptionAlgorithm = "AEAD_AES_256_CBC_HMAC_SHA256",
            };

            try
            {
                await database.DefineContainer(containerId, "/PK")
                    .WithClientEncryptionPolicy()
                    .WithIncludedPath(restrictedPathId)
                    .Attach()
                    .CreateAsync(throughput: 1000);

                Assert.Fail("Container Creation should have failed with incorrect Policy cofigured");
            }
            catch(Exception)
            {
            }            
        }

        [TestMethod]
        public async Task EncryptionCreateItemAndQuery()
        {
            TestDoc testDoc = await MdeEncryptionTests.MdeCreateItemAsync(MdeEncryptionTests.encryptionContainer);

            TestDoc testDoc2 = await MdeEncryptionTests.MdeCreateItemAsync(MdeEncryptionTests.encryptionContainer);

            await MdeEncryptionTests.VerifyItemByReadAsync(MdeEncryptionTests.encryptionContainer, testDoc);

            await MdeEncryptionTests.VerifyItemByReadStreamAsync(MdeEncryptionTests.encryptionContainer, testDoc2);

            TestDoc expectedDoc = new TestDoc(testDoc);

            await MdeEncryptionTests.ValidateQueryResultsAsync(
                MdeEncryptionTests.encryptionContainer,
                query: null,
                expectedDoc);

            await MdeEncryptionTests.ValidateQueryResultsAsync(
                MdeEncryptionTests.encryptionContainer,
                "SELECT * FROM c",
                expectedDoc);

            await MdeEncryptionTests.ValidateQueryResultsAsync(
                MdeEncryptionTests.encryptionContainer,
                string.Format(
                    "SELECT * FROM c where c.PK = '{0}' and c.id = '{1}' and c.NonSensitive = '{2}'",
                    expectedDoc.PK,
                    expectedDoc.Id,
                    expectedDoc.NonSensitive),
                expectedDoc);

            await MdeEncryptionTests.ValidateQueryResultsAsync(
                MdeEncryptionTests.encryptionContainer,
                string.Format("SELECT * FROM c where c.Sensitive_IntFormat = '{0}'", testDoc.Sensitive_IntFormat),
                expectedDoc: null);

            await MdeEncryptionTests.ValidateQueryResultsAsync(
                MdeEncryptionTests.encryptionContainer,
                queryDefinition: new QueryDefinition(
                    "select * from c where c.id = @theId and c.PK = @thePK")
                         .WithParameter("@theId", expectedDoc.Id)
                         .WithParameter("@thePK", expectedDoc.PK),
                expectedDoc: expectedDoc);

            expectedDoc.Sensitive_IntMultiDimArray = null;
            expectedDoc.Sensitive_ArrayMultiTypes = null;
            expectedDoc.Sensitive_NestedObjectFormatL1 = null;
            expectedDoc.Sensitive_ArrayFormat = null;
            expectedDoc.Sensitive_DecimalFormat = 0;
            expectedDoc.Sensitive_IntFormat = 0;
            expectedDoc.Sensitive_FloatFormat = 0;
            expectedDoc.Sensitive_BoolFormat = false;
            expectedDoc.Sensitive_DateFormat = new DateTime();
            expectedDoc.Sensitive_StringFormat = null;
            expectedDoc.Sensitive_IntArray = null;
            expectedDoc.Sensitive_ObjectArrayType = null;

            await MdeEncryptionTests.ValidateQueryResultsAsync(
                MdeEncryptionTests.encryptionContainer,
                "SELECT c.id, c.PK, c.NonSensitive, c.NonSensitiveInt FROM c",
                expectedDoc);
        }

        [TestMethod]
        public async Task QueryOnEncryptedProperties()
        {
            TestDoc testDoc1 = await MdeEncryptionTests.MdeCreateItemAsync(MdeEncryptionTests.encryptionContainer);

            // string/int
            string[] arrayofStringValues = new string[] { testDoc1.Sensitive_StringFormat, "randomValue", null };

            QueryDefinition withEncryptedParameter = MdeEncryptionTests.encryptionContainer.CreateQueryDefinition(
                    "SELECT * FROM c where array_contains(@Sensitive_StringFormat, c.Sensitive_StringFormat) " +
                    "AND c.Sensitive_IntArray = @Sensitive_IntArray " +
                    "AND c.Sensitive_NestedObjectFormatL1 = @Sensitive_NestedObjectFormatL1");

            await withEncryptedParameter.AddParameterAsync(
                    "@Sensitive_StringFormat",
                    arrayofStringValues,
                    "/Sensitive_StringFormat");

            await withEncryptedParameter.AddParameterAsync(
                    "@Sensitive_IntArray",
                    testDoc1.Sensitive_IntArray,
                    "/Sensitive_IntArray");

            await withEncryptedParameter.AddParameterAsync(
                    "@Sensitive_NestedObjectFormatL1",
                    testDoc1.Sensitive_NestedObjectFormatL1,
                    "/Sensitive_NestedObjectFormatL1");

            TestDoc expectedDoc = new TestDoc(testDoc1);
            await MdeEncryptionTests.ValidateQueryResultsAsync(
                MdeEncryptionTests.encryptionContainer,
                queryDefinition:withEncryptedParameter,
                expectedDoc: expectedDoc);

            // bool and float type

            withEncryptedParameter = MdeEncryptionTests.encryptionContainer.CreateQueryDefinition(
                    "SELECT * FROM c where c.Sensitive_BoolFormat = @Sensitive_BoolFormat AND c.Sensitive_FloatFormat = @Sensitive_FloatFormat");

            await withEncryptedParameter.AddParameterAsync(
                    "@Sensitive_BoolFormat",
                    testDoc1.Sensitive_BoolFormat,
                    "/Sensitive_BoolFormat");

            await withEncryptedParameter.AddParameterAsync(
                    "@Sensitive_FloatFormat",
                    testDoc1.Sensitive_FloatFormat,
                    "/Sensitive_FloatFormat");

            expectedDoc = new TestDoc(testDoc1);
            await MdeEncryptionTests.ValidateQueryResultsAsync(
                MdeEncryptionTests.encryptionContainer,
                queryDefinition: withEncryptedParameter,
                expectedDoc: expectedDoc);

            // with encrypted and non encrypted properties
            TestDoc testDoc2 = await MdeEncryptionTests.MdeCreateItemAsync(MdeEncryptionTests.encryptionContainer);
            
            withEncryptedParameter =
                    MdeEncryptionTests.encryptionContainer.CreateQueryDefinition(
                    "SELECT * FROM c where c.NonSensitive = @NonSensitive AND c.Sensitive_IntFormat = @Sensitive_IntFormat");

            await withEncryptedParameter.AddParameterAsync(
                    "@NonSensitive",
                    testDoc2.NonSensitive,
                    "/NonSensitive");

            await withEncryptedParameter.AddParameterAsync(
                    "@Sensitive_IntFormat",
                    testDoc2.Sensitive_IntFormat,
                    "/Sensitive_IntFormat");

            expectedDoc = new TestDoc(testDoc2);
            await MdeEncryptionTests.ValidateQueryResultsAsync(
                MdeEncryptionTests.encryptionContainer,
                queryDefinition: withEncryptedParameter,
                expectedDoc: expectedDoc);

            withEncryptedParameter = new QueryDefinition(
                    "SELECT c.Sensitive_DateFormat FROM c");

            FeedIterator<TestDoc> queryResponseIterator;
            queryResponseIterator = MdeEncryptionTests.encryptionContainer.GetItemQueryIterator<TestDoc>(withEncryptedParameter);
            FeedResponse<TestDoc> readDocs = await queryResponseIterator.ReadNextAsync();

            Assert.AreNotEqual(0, readDocs.Count);
        }

        [TestMethod]
        public async Task EncryptionTransactionBatchCrud()
        {
            string partitionKey = "thePK";

            TestDoc doc1ToCreate = TestDoc.Create(partitionKey);
            TestDoc doc2ToCreate = TestDoc.Create(partitionKey);
            TestDoc doc3ToCreate = TestDoc.Create(partitionKey);
            TestDoc doc4ToCreate = TestDoc.Create(partitionKey);

            ItemResponse<TestDoc> doc1ToReplaceCreateResponse = await MdeEncryptionTests.MdeCreateItemAsync(MdeEncryptionTests.encryptionContainer, partitionKey);
            TestDoc doc1ToReplace = doc1ToReplaceCreateResponse.Resource;
            doc1ToReplace.NonSensitive = Guid.NewGuid().ToString();
            doc1ToReplace.Sensitive_StringFormat = Guid.NewGuid().ToString();

            TestDoc doc2ToReplace = await MdeEncryptionTests.MdeCreateItemAsync(MdeEncryptionTests.encryptionContainer, partitionKey);
            doc2ToReplace.NonSensitive = Guid.NewGuid().ToString();
            doc2ToReplace.Sensitive_StringFormat = Guid.NewGuid().ToString();

            TestDoc doc1ToUpsert = await MdeEncryptionTests.MdeCreateItemAsync(MdeEncryptionTests.encryptionContainer, partitionKey);
            doc1ToUpsert.NonSensitive = Guid.NewGuid().ToString();
            doc1ToUpsert.Sensitive_StringFormat = Guid.NewGuid().ToString();

            TestDoc doc2ToUpsert = await MdeEncryptionTests.MdeCreateItemAsync(MdeEncryptionTests.encryptionContainer, partitionKey);
            doc2ToUpsert.NonSensitive = Guid.NewGuid().ToString();
            doc2ToUpsert.Sensitive_StringFormat = Guid.NewGuid().ToString();

            TestDoc docToDelete = await MdeEncryptionTests.MdeCreateItemAsync(MdeEncryptionTests.encryptionContainer, partitionKey);

            TestDoc docToPatch = await MdeEncryptionTests.MdeCreateItemAsync(MdeEncryptionTests.encryptionContainer, partitionKey);
            docToPatch.Sensitive_StringFormat = Guid.NewGuid().ToString();
            docToPatch.Sensitive_DecimalFormat = 11.11m;

            List<PatchOperation> patchOperations = new List<PatchOperation>
            {
                PatchOperation.Replace("/Sensitive_StringFormat", docToPatch.Sensitive_StringFormat),
                PatchOperation.Replace("/Sensitive_DecimalFormat", docToPatch.Sensitive_DecimalFormat),
            };

            TransactionalBatchResponse batchResponse = await MdeEncryptionTests.encryptionContainer.CreateTransactionalBatch(new Cosmos.PartitionKey(partitionKey))
                .CreateItem(doc1ToCreate)
                .CreateItemStream(doc2ToCreate.ToStream())
                .ReplaceItem(doc1ToReplace.Id, doc1ToReplace, new TransactionalBatchItemRequestOptions { IfMatchEtag = doc1ToReplaceCreateResponse.ETag })
                .CreateItem(doc3ToCreate)
                .CreateItem(doc4ToCreate) // empty PathsToEncrypt list
                .ReplaceItemStream(doc2ToReplace.Id, doc2ToReplace.ToStream())
                .UpsertItem(doc1ToUpsert)
                .DeleteItem(docToDelete.Id)
                .UpsertItemStream(doc2ToUpsert.ToStream())
                .PatchItem(docToPatch.Id, patchOperations)
                .ExecuteAsync();

            Assert.AreEqual(HttpStatusCode.OK, batchResponse.StatusCode);

            TransactionalBatchOperationResult<TestDoc> doc1 = batchResponse.GetOperationResultAtIndex<TestDoc>(0);
            VerifyExpectedDocResponse(doc1ToCreate, doc1.Resource);

            TransactionalBatchOperationResult<TestDoc> doc2 = batchResponse.GetOperationResultAtIndex<TestDoc>(1);
            VerifyExpectedDocResponse(doc2ToCreate, doc2.Resource);

            TransactionalBatchOperationResult<TestDoc> doc3 = batchResponse.GetOperationResultAtIndex<TestDoc>(2);
            VerifyExpectedDocResponse(doc1ToReplace, doc3.Resource);

            TransactionalBatchOperationResult<TestDoc> doc4 = batchResponse.GetOperationResultAtIndex<TestDoc>(3);
            VerifyExpectedDocResponse(doc3ToCreate, doc4.Resource);

            TransactionalBatchOperationResult<TestDoc> doc5 = batchResponse.GetOperationResultAtIndex<TestDoc>(4);
            VerifyExpectedDocResponse(doc4ToCreate, doc5.Resource);

            TransactionalBatchOperationResult<TestDoc> doc6 = batchResponse.GetOperationResultAtIndex<TestDoc>(5);
            VerifyExpectedDocResponse(doc2ToReplace, doc6.Resource);

            TransactionalBatchOperationResult<TestDoc> doc7 = batchResponse.GetOperationResultAtIndex<TestDoc>(6);
            VerifyExpectedDocResponse(doc1ToUpsert, doc7.Resource);

            TransactionalBatchOperationResult<TestDoc> doc8 = batchResponse.GetOperationResultAtIndex<TestDoc>(8);
            VerifyExpectedDocResponse(doc2ToUpsert, doc8.Resource);

            TransactionalBatchOperationResult<TestDoc> doc9 = batchResponse.GetOperationResultAtIndex<TestDoc>(9);
            VerifyExpectedDocResponse(docToPatch, doc9.Resource);
            
            await MdeEncryptionTests.VerifyItemByReadAsync(MdeEncryptionTests.encryptionContainer, doc1ToCreate);
            await MdeEncryptionTests.VerifyItemByReadAsync(MdeEncryptionTests.encryptionContainer, doc2ToCreate);
            await MdeEncryptionTests.VerifyItemByReadAsync(MdeEncryptionTests.encryptionContainer, doc3ToCreate);
            await MdeEncryptionTests.VerifyItemByReadAsync(MdeEncryptionTests.encryptionContainer, doc4ToCreate);
            await MdeEncryptionTests.VerifyItemByReadAsync(MdeEncryptionTests.encryptionContainer, doc1ToReplace);
            await MdeEncryptionTests.VerifyItemByReadAsync(MdeEncryptionTests.encryptionContainer, doc2ToReplace);
            await MdeEncryptionTests.VerifyItemByReadAsync(MdeEncryptionTests.encryptionContainer, doc1ToUpsert);
            await MdeEncryptionTests.VerifyItemByReadAsync(MdeEncryptionTests.encryptionContainer, doc2ToUpsert);
            await MdeEncryptionTests.VerifyItemByReadAsync(MdeEncryptionTests.encryptionContainer, docToPatch);

            ResponseMessage readResponseMessage = await MdeEncryptionTests.encryptionContainer.ReadItemStreamAsync(docToDelete.Id, new PartitionKey(docToDelete.PK));
            Assert.AreEqual(HttpStatusCode.NotFound, readResponseMessage.StatusCode);
        }

        [TestMethod]
        public async Task EncryptionTransactionalBatchConflictResponse()
        {
            string partitionKey = "thePK";

            ItemResponse<TestDoc> doc1CreatedResponse = await MdeEncryptionTests.MdeCreateItemAsync(MdeEncryptionTests.encryptionContainer, partitionKey);
            TestDoc doc1ToCreateAgain = doc1CreatedResponse.Resource;
            doc1ToCreateAgain.NonSensitive = Guid.NewGuid().ToString();
            doc1ToCreateAgain.Sensitive_StringFormat = Guid.NewGuid().ToString();

            TransactionalBatchResponse batchResponse = await MdeEncryptionTests.encryptionContainer.CreateTransactionalBatch(new Cosmos.PartitionKey(partitionKey))
                .CreateItem(doc1ToCreateAgain)
                .ExecuteAsync();

            Assert.AreEqual(HttpStatusCode.Conflict, batchResponse.StatusCode);
            Assert.AreEqual(1, batchResponse.Count);
        }

        [TestMethod]
        public async Task EncryptionReadManyItemAsync()
        {
            TestDoc testDoc = await MdeEncryptionTests.MdeCreateItemAsync(MdeEncryptionTests.encryptionContainer);

            TestDoc testDoc2 = await MdeEncryptionTests.MdeCreateItemAsync(MdeEncryptionTests.encryptionContainer);

            List<(string, PartitionKey)> itemList = new List<(string, PartitionKey)>
            {
                (testDoc.Id, new PartitionKey(testDoc.PK)),
                (testDoc2.Id, new PartitionKey(testDoc2.PK))
            };

            FeedResponse<TestDoc> response = await encryptionContainer.ReadManyItemsAsync<TestDoc>(itemList);

            Assert.AreEqual(HttpStatusCode.OK, response.StatusCode);
            Assert.AreEqual(2, response.Count);
            VerifyExpectedDocResponse(testDoc, response.Resource.ElementAt(0));
            VerifyExpectedDocResponse(testDoc2, response.Resource.ElementAt(1));

            // stream test.
            ResponseMessage responseStream = await encryptionContainer.ReadManyItemsStreamAsync(itemList);

            Assert.IsTrue(responseStream.IsSuccessStatusCode);
            Assert.AreEqual(HttpStatusCode.OK, response.StatusCode);
            JObject contentJObjects = TestCommon.FromStream<JObject>(responseStream.Content);

            if(contentJObjects.SelectToken(Constants.DocumentsResourcePropertyName) is JArray documents)
            {
                VerifyExpectedDocResponse(testDoc, documents.ElementAt(0).ToObject<TestDoc>());
                VerifyExpectedDocResponse(testDoc2, documents.ElementAt(1).ToObject<TestDoc>());
            }
            else
            {
                Assert.Fail("ResponseMessage from ReadManyItemsStreamAsync did not have a valid response. ");
            }
        }

        [TestMethod]
        public async Task EncryptionChangeFeedDecryptionSuccessful()
        {
            TestDoc testDoc1 = await MdeEncryptionTests.MdeCreateItemAsync(MdeEncryptionTests.encryptionContainerForChangeFeed);
            TestDoc testDoc2 = await MdeEncryptionTests.MdeCreateItemAsync(MdeEncryptionTests.encryptionContainerForChangeFeed);

            // change feed iterator
            await this.ValidateChangeFeedIteratorResponse(MdeEncryptionTests.encryptionContainerForChangeFeed, testDoc1, testDoc2);

            // change feed processor
            await this.ValidateChangeFeedProcessorResponse(MdeEncryptionTests.encryptionContainerForChangeFeed, testDoc1, testDoc2);

            // change feed processor with feed handler
            await this.ValidateChangeFeedProcessorWithFeedHandlerResponse(MdeEncryptionTests.encryptionContainerForChangeFeed, testDoc1, testDoc2);

            // change feed processor with manual checkpoint
            await this.ValidateChangeFeedProcessorWithManualCheckpointResponse(MdeEncryptionTests.encryptionContainerForChangeFeed, testDoc1, testDoc2);

            // change feed processor with feed stream handler
            await this.ValidateChangeFeedProcessorWithFeedStreamHandlerResponse(MdeEncryptionTests.encryptionContainerForChangeFeed, testDoc1, testDoc2);

            // change feed processor manual checkpoint with feed stream handler
            await this.ValidateChangeFeedProcessorStreamWithManualCheckpointResponse(MdeEncryptionTests.encryptionContainerForChangeFeed, testDoc1, testDoc2);
        }

        [TestMethod]
        public async Task EncryptionDecryptQueryResultMultipleDocs()
        {
            TestDoc testDoc1 = await MdeEncryptionTests.MdeCreateItemAsync(MdeEncryptionTests.encryptionContainer);
            TestDoc testDoc2 = await MdeEncryptionTests.MdeCreateItemAsync(MdeEncryptionTests.encryptionContainer);

            // test GetItemLinqQueryable
            await MdeEncryptionTests.ValidateQueryResultsMultipleDocumentsAsync(MdeEncryptionTests.encryptionContainer, testDoc1, testDoc2, null);

            string query = $"SELECT * FROM c WHERE c.PK in ('{testDoc1.PK}', '{testDoc2.PK}')";
            await MdeEncryptionTests.ValidateQueryResultsMultipleDocumentsAsync(MdeEncryptionTests.encryptionContainer, testDoc1, testDoc2, query);

            // ORDER BY query
            query += " ORDER BY c._ts";
            await MdeEncryptionTests.ValidateQueryResultsMultipleDocumentsAsync(MdeEncryptionTests.encryptionContainer, testDoc1, testDoc2, query);
        }

        [TestMethod]
        public async Task EncryptionDecryptQueryValueResponse()
        {
            await MdeEncryptionTests.MdeCreateItemAsync(MdeEncryptionTests.encryptionContainer);
            string query = "SELECT VALUE COUNT(1) FROM c";

            await MdeEncryptionTests.ValidateQueryResponseAsync(MdeEncryptionTests.encryptionContainer, query);
        }

        [TestMethod]
        public async Task EncryptionDecryptGroupByQueryResultTest()
        {
            string partitionKey = Guid.NewGuid().ToString();

            TestDoc testDoc1 = await MdeEncryptionTests.MdeCreateItemAsync(MdeEncryptionTests.encryptionContainer);
            await MdeEncryptionTests.MdeCreateItemAsync(MdeEncryptionTests.encryptionContainer);

            string query = $"SELECT COUNT(c.Id), c.PK " +
                           $"FROM c WHERE c.PK = '{partitionKey}' " +
                           $"GROUP BY c.PK ";

            await MdeEncryptionTests.ValidateQueryResponseAsync(MdeEncryptionTests.encryptionContainer, query);

            QueryDefinition withEncryptedParameter =
                    MdeEncryptionTests.encryptionContainer.CreateQueryDefinition(
                    "SELECT COUNT(c.Id), c.Sensitive_IntFormat FROM c WHERE c.Sensitive_IntFormat = @Sensitive_IntFormat GROUP BY c.Sensitive_IntFormat ");

            await withEncryptedParameter.AddParameterAsync(
                    "@Sensitive_IntFormat",
                    testDoc1.Sensitive_IntFormat,
                    "/Sensitive_IntFormat"); 

            FeedIterator feedIterator = MdeEncryptionTests.encryptionContainer.GetItemQueryStreamIterator(withEncryptedParameter);

            while (feedIterator.HasMoreResults)
            {
                ResponseMessage response = await feedIterator.ReadNextAsync();
                Assert.IsTrue(response.IsSuccessStatusCode);
                Assert.IsNull(response.ErrorMessage);
            }

        }

        [TestMethod]
        public async Task EncryptionHandleDecryptionFailure()
        {
            TestDoc testDoc1 = await MdeEncryptionTests.MdeCreateItemAsync(MdeEncryptionTests.encryptionContainer);
            TestDoc testDoc2 = await MdeEncryptionTests.MdeCreateItemAsync(MdeEncryptionTests.encryptionContainer);

            string query = $"SELECT * FROM c WHERE c.PK in ('{testDoc1.PK}', '{testDoc2.PK}')";

            // success
            await MdeEncryptionTests.ValidateQueryResultsMultipleDocumentsAsync(MdeEncryptionTests.encryptionContainer, testDoc1, testDoc2, query);           
        }

        [TestMethod]
        public async Task EncryptionRestrictedProperties()
        {
            // restricted path id
            ClientEncryptionIncludedPath restrictedPathId = new ClientEncryptionIncludedPath()
            {
                Path = "/id",
                ClientEncryptionKeyId = "key1",
                EncryptionType = "Deterministic",
                EncryptionAlgorithm = "AEAD_AES_256_CBC_HMAC_SHA256",
            };

            Collection<ClientEncryptionIncludedPath> paths = new Collection<ClientEncryptionIncludedPath> { restrictedPathId };
            try
            {
                ClientEncryptionPolicy clientEncryptionPolicyId = new ClientEncryptionPolicy(paths);
            }
            catch (ArgumentException ex)
            {
                Assert.AreEqual("Invalid path '/id'.", ex.Message);
            }          
            
            // restricted path PK
            ClientEncryptionIncludedPath restrictedPathPk = new ClientEncryptionIncludedPath()
            {
                Path = "/PK",
                ClientEncryptionKeyId = "key2",
                EncryptionType = "Deterministic",
                EncryptionAlgorithm = "AEAD_AES_256_CBC_HMAC_SHA256",
            };

            Collection<ClientEncryptionIncludedPath> pathsRestrictedPathPk = new Collection<ClientEncryptionIncludedPath> { restrictedPathPk };
            ClientEncryptionPolicy clientEncryptionPolicyPk = new ClientEncryptionPolicy(pathsRestrictedPathPk);

            ContainerProperties containerProperties = new ContainerProperties(Guid.NewGuid().ToString(), "/PK") { ClientEncryptionPolicy = clientEncryptionPolicyPk };

            try
            {
                Container encryptionContainer = await database.CreateContainerAsync(containerProperties, 400);
                Assert.Fail("CreateContainerAsync operation with PK specified to be encrypted should have failed. ");
            }
            catch (ArgumentException)
            {
            }

            // duplicate paths in policy.
            ClientEncryptionIncludedPath pathdup1 = new ClientEncryptionIncludedPath()
            {
                Path = "/Sensitive_StringFormat",
                ClientEncryptionKeyId = "key2",
                EncryptionType = "Deterministic",
                EncryptionAlgorithm = "AEAD_AES_256_CBC_HMAC_SHA256",
            };

            ClientEncryptionIncludedPath pathdup2 = new ClientEncryptionIncludedPath()
            {
                Path = "/Sensitive_StringFormat",
                ClientEncryptionKeyId = "key1",
                EncryptionType = "Deterministic",
                EncryptionAlgorithm = "AEAD_AES_256_CBC_HMAC_SHA256",
            };


            Collection<ClientEncryptionIncludedPath> pathsWithDups = new Collection<ClientEncryptionIncludedPath> { pathdup1 , pathdup2 };

            try
            {
                ClientEncryptionPolicy clientEncryptionPolicyWithDupPaths = new ClientEncryptionPolicy(pathsWithDups);
                Assert.Fail("Client Encryption Policy Creation Should have Failed.");
            }
            catch (ArgumentException)
            {
            }
        }

        [TestMethod]
        public async Task EncryptionValidatePolicyRefreshPostContainerDeleteWithBulk()
        {
            Collection<ClientEncryptionIncludedPath> paths = new Collection<ClientEncryptionIncludedPath>()
            {
                new ClientEncryptionIncludedPath()
                {
                    Path = "/Sensitive_IntArray",
                    ClientEncryptionKeyId = "key1",
                    EncryptionType = "Deterministic",
                    EncryptionAlgorithm = "AEAD_AES_256_CBC_HMAC_SHA256",
                },

                new ClientEncryptionIncludedPath()
                {
                    Path = "/Sensitive_ArrayFormat",
                    ClientEncryptionKeyId = "key2",
                    EncryptionType = "Deterministic",
                    EncryptionAlgorithm = "AEAD_AES_256_CBC_HMAC_SHA256",
                },

                new ClientEncryptionIncludedPath()
                {
                    Path = "/Sensitive_NestedObjectFormatL1",
                    ClientEncryptionKeyId = "key1",
                    EncryptionType = "Deterministic",
                    EncryptionAlgorithm = "AEAD_AES_256_CBC_HMAC_SHA256",
                },
            };

            ClientEncryptionPolicy clientEncryptionPolicy = new ClientEncryptionPolicy(paths);

            ContainerProperties containerProperties = new ContainerProperties(Guid.NewGuid().ToString(), "/PK") { ClientEncryptionPolicy = clientEncryptionPolicy };

            Container encryptionContainerToDelete = await database.CreateContainerAsync(containerProperties, 400);
            await encryptionContainerToDelete.InitializeEncryptionAsync();

            // FIXME Set WithBulkExecution to true post SDK/Backend fix.
            CosmosClient otherClient = TestCommon.CreateCosmosClient(builder => builder
                .WithBulkExecution(false)
                .Build());

            CosmosClient otherEncryptionClient = otherClient.WithEncryption(new TestEncryptionKeyStoreProvider());
            Database otherDatabase = otherEncryptionClient.GetDatabase(MdeEncryptionTests.database.Id);

            Container otherEncryptionContainer = otherDatabase.GetContainer(encryptionContainerToDelete.Id);

            await MdeEncryptionTests.MdeCreateItemAsync(otherEncryptionContainer);

            // Client 1 Deletes the Container referenced in Client 2 and Recreate with different policy
            using (await database.GetContainer(encryptionContainerToDelete.Id).DeleteContainerStreamAsync())
            { }

            paths = new Collection<ClientEncryptionIncludedPath>()
            {
                new ClientEncryptionIncludedPath()
                {
                    Path = "/Sensitive_StringFormat",
                    ClientEncryptionKeyId = "key1",
                    EncryptionType = "Deterministic",
                    EncryptionAlgorithm = "AEAD_AES_256_CBC_HMAC_SHA256",
                },

                new ClientEncryptionIncludedPath()
                {
                    Path = "/Sensitive_DateFormat",
                    ClientEncryptionKeyId = "key1",
                    EncryptionType = "Deterministic",
                    EncryptionAlgorithm = "AEAD_AES_256_CBC_HMAC_SHA256",
                },

                new ClientEncryptionIncludedPath()
                {
                    Path = "/Sensitive_BoolFormat",
                    ClientEncryptionKeyId = "key2",
                    EncryptionType = "Deterministic",
                    EncryptionAlgorithm = "AEAD_AES_256_CBC_HMAC_SHA256",
                },
            };

            clientEncryptionPolicy = new ClientEncryptionPolicy(paths);

            containerProperties = new ContainerProperties(encryptionContainerToDelete.Id, "/PK") { ClientEncryptionPolicy = clientEncryptionPolicy };

            ContainerResponse containerResponse = await database.CreateContainerAsync(containerProperties, 400);

            TestDoc docToReplace = await MdeEncryptionTests.MdeCreateItemAsync(encryptionContainerToDelete);

            docToReplace.Sensitive_StringFormat = "docTobeReplace";

            TestDoc docToUpsert = await MdeEncryptionTests.MdeCreateItemAsync(encryptionContainerToDelete);
            docToUpsert.Sensitive_StringFormat = "docTobeUpserted";

            List<Task> tasks = new List<Task>()
            {
                MdeEncryptionTests.MdeUpsertItemAsync(otherEncryptionContainer, docToUpsert, HttpStatusCode.OK),
                MdeEncryptionTests.MdeReplaceItemAsync(otherEncryptionContainer, docToReplace),
                MdeEncryptionTests.MdeCreateItemAsync(otherEncryptionContainer),
            };

            await Task.WhenAll(tasks);

            tasks = new List<Task>()
            {
                MdeEncryptionTests.VerifyItemByReadAsync(encryptionContainerToDelete, docToReplace),
                MdeEncryptionTests.MdeCreateItemAsync(encryptionContainerToDelete),
                MdeEncryptionTests.VerifyItemByReadAsync(encryptionContainerToDelete, docToUpsert),
            };

            await Task.WhenAll(tasks);

            // validate if the right policy was used, by reading them all back.
            FeedIterator<TestDoc> queryResponseIterator = otherEncryptionContainer.GetItemQueryIterator<TestDoc>("select * from c");

            while (queryResponseIterator.HasMoreResults)
            {
                FeedResponse<TestDoc> readDocs = await queryResponseIterator.ReadNextAsync();
            }
        }

        [TestMethod]
        public async Task EncryptionValidatePolicyRefreshPostContainerDeleteTransactionBatch()
        {
            Collection<ClientEncryptionIncludedPath> paths = new Collection<ClientEncryptionIncludedPath>()
            {
                new ClientEncryptionIncludedPath()
                {
                    Path = "/Sensitive_StringFormat",
                    ClientEncryptionKeyId = "key1",
                    EncryptionType = "Deterministic",
                    EncryptionAlgorithm = "AEAD_AES_256_CBC_HMAC_SHA256",
                },

                new ClientEncryptionIncludedPath()
                {
                    Path = "/Sensitive_DateFormat",
                    ClientEncryptionKeyId = "key1",
                    EncryptionType = "Deterministic",
                    EncryptionAlgorithm = "AEAD_AES_256_CBC_HMAC_SHA256",
                },
            };

            ClientEncryptionPolicy clientEncryptionPolicy = new ClientEncryptionPolicy(paths);

            ContainerProperties containerProperties = new ContainerProperties(Guid.NewGuid().ToString(), "/PK") { ClientEncryptionPolicy = clientEncryptionPolicy };

            Container encryptionContainerToDelete = await database.CreateContainerAsync(containerProperties, 400);
            await encryptionContainerToDelete.InitializeEncryptionAsync();

            CosmosClient otherClient = TestCommon.CreateCosmosClient(builder => builder
                .Build());

            CosmosClient otherEncryptionClient = otherClient.WithEncryption(new TestEncryptionKeyStoreProvider());
            Database otherDatabase = otherEncryptionClient.GetDatabase(MdeEncryptionTests.database.Id);

            Container otherEncryptionContainer = otherDatabase.GetContainer(encryptionContainerToDelete.Id);

            await MdeEncryptionTests.MdeCreateItemAsync(otherEncryptionContainer);

            // Client 1 Deletes the Container referenced in Client 2 and Recreate with different policy
            using (await database.GetContainer(encryptionContainerToDelete.Id).DeleteContainerStreamAsync())
            { }

            paths = new Collection<ClientEncryptionIncludedPath>()
            {
                new ClientEncryptionIncludedPath()
                {
                    Path = "/Sensitive_IntArray",
                    ClientEncryptionKeyId = "key1",
                    EncryptionType = "Deterministic",
                    EncryptionAlgorithm = "AEAD_AES_256_CBC_HMAC_SHA256",
                },

                new ClientEncryptionIncludedPath()
                {
                    Path = "/Sensitive_NestedObjectFormatL1",
                    ClientEncryptionKeyId = "key1",
                    EncryptionType = "Deterministic",
                    EncryptionAlgorithm = "AEAD_AES_256_CBC_HMAC_SHA256",
                },
            };

            clientEncryptionPolicy = new ClientEncryptionPolicy(paths);

            containerProperties = new ContainerProperties(encryptionContainerToDelete.Id, "/PK") { ClientEncryptionPolicy = clientEncryptionPolicy };

            ContainerResponse containerResponse = await database.CreateContainerAsync(containerProperties, 400);

            TestDoc testDoc = await MdeEncryptionTests.MdeCreateItemAsync(encryptionContainerToDelete);

            string partitionKey = "thePK";

            TestDoc doc1ToCreate = TestDoc.Create(partitionKey);
            TestDoc doc2ToCreate = TestDoc.Create(partitionKey);

            // check w.r.t to Batch if we are able to fail and update the policy.
            TransactionalBatchResponse batchResponse = null;
            try
            {
                batchResponse = await otherEncryptionContainer.CreateTransactionalBatch(new Cosmos.PartitionKey(partitionKey))
                   .CreateItem(doc1ToCreate)
                   .CreateItemStream(doc2ToCreate.ToStream())
                   .ReadItem(doc1ToCreate.Id)
                   .DeleteItem(doc2ToCreate.Id)
                   .ExecuteAsync();

                Assert.Fail("CreateTransactionalBatch should have failed. ");
            }
            catch(CosmosException ex)
            {
<<<<<<< HEAD
                StringAssert.Contains(ex.Message, "Operation has failed due to a possible mismatch in Client Encryption Policy configured on the container. Please refer to https://aka.ms/CosmosClientEncryption for more details. ");
=======
                Assert.IsNotNull(ex);
                // Github issue tracking fix: https://github.com/Azure/azure-cosmos-dotnet-v3/issues/2714
                // Assert.AreEqual("Operation has failed due to a possible mismatch in Client Encryption Policy configured on the container. Please refer to https://aka.ms/CosmosClientEncryption for more details. ", ex.Message);
>>>>>>> bfa18451
            }

            // the previous failure would have updated the policy in the cache.
            batchResponse = await otherEncryptionContainer.CreateTransactionalBatch(new Cosmos.PartitionKey(partitionKey))
               .CreateItem(doc1ToCreate)
               .CreateItemStream(doc2ToCreate.ToStream())
               .ReadItem(doc1ToCreate.Id)
               .DeleteItem(doc2ToCreate.Id)
               .ExecuteAsync();

            Assert.AreEqual(HttpStatusCode.OK, batchResponse.StatusCode);

            TransactionalBatchOperationResult<TestDoc> doc1 = batchResponse.GetOperationResultAtIndex<TestDoc>(0);
            VerifyExpectedDocResponse(doc1ToCreate, doc1.Resource);

            TransactionalBatchOperationResult<TestDoc> doc2 = batchResponse.GetOperationResultAtIndex<TestDoc>(1);
            VerifyExpectedDocResponse(doc2ToCreate, doc2.Resource);
        }       

        [TestMethod]
        public async Task EncryptionValidatePolicyRefreshPostContainerDeleteQuery()
        {
            Collection<ClientEncryptionIncludedPath> paths = new Collection<ClientEncryptionIncludedPath>()
            {
                new ClientEncryptionIncludedPath()
                {
                    Path = "/Sensitive_StringFormat",
                    ClientEncryptionKeyId = "key1",
                    EncryptionType = "Deterministic",
                    EncryptionAlgorithm = "AEAD_AES_256_CBC_HMAC_SHA256",
                },

                new ClientEncryptionIncludedPath()
                {
                    Path = "/Sensitive_NestedObjectFormatL1",
                    ClientEncryptionKeyId = "key1",
                    EncryptionType = "Deterministic",
                    EncryptionAlgorithm = "AEAD_AES_256_CBC_HMAC_SHA256",
                },
            };

            ClientEncryptionPolicy clientEncryptionPolicy = new ClientEncryptionPolicy(paths);

            ContainerProperties containerProperties = new ContainerProperties(Guid.NewGuid().ToString(), "/PK") { ClientEncryptionPolicy = clientEncryptionPolicy };

            Container encryptionContainerToDelete = await database.CreateContainerAsync(containerProperties, 400);
            await encryptionContainerToDelete.InitializeEncryptionAsync();

            CosmosClient otherClient = TestCommon.CreateCosmosClient(builder => builder
                .Build());

            CosmosClient otherEncryptionClient = otherClient.WithEncryption(new TestEncryptionKeyStoreProvider());
            Database otherDatabase = otherEncryptionClient.GetDatabase(MdeEncryptionTests.database.Id);

            Container otherEncryptionContainer = otherDatabase.GetContainer(encryptionContainerToDelete.Id);

            await MdeEncryptionTests.MdeCreateItemAsync(otherEncryptionContainer);

            // Client 1 Deletes the Container referenced in Client 2 and Recreate with different policy
            using (await database.GetContainer(encryptionContainerToDelete.Id).DeleteContainerStreamAsync())
            { }

            paths = new Collection<ClientEncryptionIncludedPath>()
            {
                new ClientEncryptionIncludedPath()
                {
                    Path = "/Sensitive_IntArray",
                    ClientEncryptionKeyId = "key1",
                    EncryptionType = "Deterministic",
                    EncryptionAlgorithm = "AEAD_AES_256_CBC_HMAC_SHA256",
                },

                new ClientEncryptionIncludedPath()
                {
                    Path = "/Sensitive_ArrayFormat",
                    ClientEncryptionKeyId = "key2",
                    EncryptionType = "Deterministic",
                    EncryptionAlgorithm = "AEAD_AES_256_CBC_HMAC_SHA256",
                },
            };

            clientEncryptionPolicy = new ClientEncryptionPolicy(paths);

            containerProperties = new ContainerProperties(encryptionContainerToDelete.Id, "/PK") { ClientEncryptionPolicy = clientEncryptionPolicy };

            ContainerResponse containerResponse = await database.CreateContainerAsync(containerProperties, 400);

            TestDoc testDoc = await MdeEncryptionTests.MdeCreateItemAsync(encryptionContainerToDelete);

            // check w.r.t to query if we are able to fail and update the policy
            try
            {
                await MdeEncryptionTests.ValidateQueryResultsAsync(
                       otherEncryptionContainer,
                       "SELECT * FROM c",
                       testDoc);

                Assert.Fail("ValidateQueryResultAsync should have failed. ");
            }
            catch(CosmosException ex)
            {
                if (ex.SubStatusCode != 1024)
                {
                    Assert.Fail("Query should have failed. ");
                }

                Assert.IsTrue(ex.Message.Contains("Operation has failed due to a possible mismatch in Client Encryption Policy configured on the container. Please refer to https://aka.ms/CosmosClientEncryption for more details. "));
            }

            // previous failure would have updated the policy in the cache.
            await MdeEncryptionTests.ValidateQueryResultsAsync(
                       otherEncryptionContainer,
                       "SELECT * FROM c",
                       testDoc);
        }

        [TestMethod]
        public async Task EncryptionValidatePolicyRefreshPostDatabaseDelete()
        {
            CosmosClient mainClient = TestCommon.CreateCosmosClient(builder => builder
                .Build());

            TestEncryptionKeyStoreProvider testEncryptionKeyStoreProvider = new TestEncryptionKeyStoreProvider
            {
                DataEncryptionKeyCacheTimeToLive = TimeSpan.FromMinutes(30),
            };

            EncryptionKeyWrapMetadata keyWrapMetadata = new EncryptionKeyWrapMetadata(testEncryptionKeyStoreProvider.ProviderName, "myCek", "mymetadata1");
            CosmosClient encryptionCosmosClient = mainClient.WithEncryption(testEncryptionKeyStoreProvider);
            Database mainDatabase = await encryptionCosmosClient.CreateDatabaseAsync("databaseToBeDeleted");

            ClientEncryptionKeyResponse clientEncrytionKeyResponse = await mainDatabase.CreateClientEncryptionKeyAsync(
                   keyWrapMetadata.Name,
                   DataEncryptionKeyAlgorithm.AEAD_AES_256_CBC_HMAC_SHA256,
                   keyWrapMetadata);

            Collection<ClientEncryptionIncludedPath> originalPaths = new Collection<ClientEncryptionIncludedPath>()
            {
                new ClientEncryptionIncludedPath()
                {
                    Path = "/Sensitive_StringFormat",
                    ClientEncryptionKeyId = "myCek",
                    EncryptionType = "Deterministic",
                    EncryptionAlgorithm = "AEAD_AES_256_CBC_HMAC_SHA256",
                },

                new ClientEncryptionIncludedPath()
                {
                    Path = "/Sensitive_ArrayFormat",
                    ClientEncryptionKeyId = "myCek",
                    EncryptionType = "Deterministic",
                    EncryptionAlgorithm = "AEAD_AES_256_CBC_HMAC_SHA256",
                },

                new ClientEncryptionIncludedPath()
                {
                    Path = "/Sensitive_NestedObjectFormatL1",
                    ClientEncryptionKeyId = "myCek",
                    EncryptionType = "Deterministic",
                    EncryptionAlgorithm = "AEAD_AES_256_CBC_HMAC_SHA256",
                },
            };

            ClientEncryptionPolicy clientEncryptionPolicy = new ClientEncryptionPolicy(originalPaths);

            ContainerProperties containerProperties = new ContainerProperties("containerToBeDeleted", "/PK") { ClientEncryptionPolicy = clientEncryptionPolicy };

            Container encryptionContainerToDelete = await mainDatabase.CreateContainerAsync(containerProperties, 400);
            await encryptionContainerToDelete.InitializeEncryptionAsync();

            await MdeEncryptionTests.MdeCreateItemAsync(encryptionContainerToDelete);

            CosmosClient otherClient1 = TestCommon.CreateCosmosClient(builder => builder
                .Build());

            TestEncryptionKeyStoreProvider testEncryptionKeyStoreProvider2 = new TestEncryptionKeyStoreProvider
            {
                DataEncryptionKeyCacheTimeToLive = TimeSpan.Zero,
            };

            CosmosClient otherEncryptionClient = otherClient1.WithEncryption(testEncryptionKeyStoreProvider2);
            Database otherDatabase = otherEncryptionClient.GetDatabase(mainDatabase.Id);

            Container otherEncryptionContainer = otherDatabase.GetContainer(encryptionContainerToDelete.Id);

            await MdeEncryptionTests.MdeCreateItemAsync(otherEncryptionContainer);

            // Client 1 Deletes the Database and  Container referenced in Client 2 and Recreate with different policy
            // delete database and recreate with same key name
            await mainClient.GetDatabase("databaseToBeDeleted").DeleteStreamAsync();

            mainDatabase = await encryptionCosmosClient.CreateDatabaseAsync("databaseToBeDeleted");

            keyWrapMetadata = new EncryptionKeyWrapMetadata(testEncryptionKeyStoreProvider2.ProviderName, "myCek", "mymetadata2");
            clientEncrytionKeyResponse = await mainDatabase.CreateClientEncryptionKeyAsync(
                   keyWrapMetadata.Name,
                   DataEncryptionKeyAlgorithm.AEAD_AES_256_CBC_HMAC_SHA256,
                   keyWrapMetadata);

            using (await mainDatabase.GetContainer(encryptionContainerToDelete.Id).DeleteContainerStreamAsync())
            { }

            Collection<ClientEncryptionIncludedPath> newModifiedPath = new Collection<ClientEncryptionIncludedPath>()
            {
                new ClientEncryptionIncludedPath()
                {
                    Path = "/Sensitive_IntArray",
                    ClientEncryptionKeyId = "myCek",
                    EncryptionType = "Deterministic",
                    EncryptionAlgorithm = "AEAD_AES_256_CBC_HMAC_SHA256",
                },

                new ClientEncryptionIncludedPath()
                {
                    Path = "/Sensitive_DateFormat",
                    ClientEncryptionKeyId = "myCek",
                    EncryptionType = "Deterministic",
                    EncryptionAlgorithm = "AEAD_AES_256_CBC_HMAC_SHA256",
                },

                new ClientEncryptionIncludedPath()
                {
                    Path = "/Sensitive_BoolFormat",
                    ClientEncryptionKeyId = "myCek",
                    EncryptionType = "Deterministic",
                    EncryptionAlgorithm = "AEAD_AES_256_CBC_HMAC_SHA256",
                },
            };

            clientEncryptionPolicy = new ClientEncryptionPolicy(newModifiedPath);

            containerProperties = new ContainerProperties(encryptionContainerToDelete.Id, "/PK") { ClientEncryptionPolicy = clientEncryptionPolicy };

            ContainerResponse containerResponse = await mainDatabase.CreateContainerAsync(containerProperties, 400);
            //encryptionContainerToDelete = containerResponse;

            TestDoc testDoc = await MdeEncryptionTests.MdeCreateItemAsync(encryptionContainerToDelete);

            await MdeEncryptionTests.VerifyItemByReadAsync(otherEncryptionContainer, testDoc);

            // create new container in other client.
            // The test basically validates if the new key created is referenced, Since the other client would have had the old key cached.
            // and here we would not hit the incorrect container rid issue.
            ClientEncryptionIncludedPath newModifiedPath2 = new ClientEncryptionIncludedPath()
            {
                Path = "/Sensitive_StringFormat",
                ClientEncryptionKeyId = "myCek",
                EncryptionType = "Deterministic",
                EncryptionAlgorithm = "AEAD_AES_256_CBC_HMAC_SHA256",
            };

            Container otherEncryptionContainer2 = await otherDatabase.DefineContainer("otherContainer2", "/PK")
                .WithClientEncryptionPolicy()
                .WithIncludedPath(newModifiedPath2)                
                .Attach()
                .CreateAsync(throughput: 1000);


            // create an item
            TestDoc newdoc = await MdeEncryptionTests.MdeCreateItemAsync(otherEncryptionContainer2);

            CosmosClient otherClient2 = TestCommon.CreateCosmosClient(builder => builder
                .WithBulkExecution(true)
                .Build());

            TestEncryptionKeyStoreProvider testEncryptionKeyStoreProvider3 = new TestEncryptionKeyStoreProvider
            {
                DataEncryptionKeyCacheTimeToLive = TimeSpan.FromMinutes(30),
            };

            CosmosClient otherEncryptionClient2 = otherClient2.WithEncryption(testEncryptionKeyStoreProvider3);
            Database otherDatabase2 = otherEncryptionClient2.GetDatabase(mainDatabase.Id);

            Container otherEncryptionContainer3 = otherDatabase2.GetContainer(otherEncryptionContainer2.Id);
            await MdeEncryptionTests.VerifyItemByReadAsync(otherEncryptionContainer3, newdoc);

            // validate from other client that we indeed are using the key with metadata 2
            Container otherEncryptionContainerFromClient2 = otherDatabase2.GetContainer(encryptionContainerToDelete.Id);
            await MdeEncryptionTests.VerifyItemByReadAsync(otherEncryptionContainerFromClient2, testDoc);

            // previous refrenced container.
            await MdeEncryptionTests.MdeCreateItemAsync(otherEncryptionContainer);

            List<Task> tasks = new List<Task>()
            {
                // readback item and create item from other Client.  
                MdeEncryptionTests.MdeCreateItemAsync(otherEncryptionContainer),
                MdeEncryptionTests.VerifyItemByReadAsync(otherEncryptionContainer, testDoc),                
            };

            await Task.WhenAll(tasks);

            testDoc = await MdeEncryptionTests.MdeCreateItemAsync(otherEncryptionContainer);

            // to be sure if it was indeed encrypted with the new key.
            await MdeEncryptionTests.VerifyItemByReadAsync(encryptionContainerToDelete, testDoc);


            // validate if the right policy was used, by reading them all back.
            FeedIterator<TestDoc> queryResponseIterator = encryptionContainerToDelete.GetItemQueryIterator<TestDoc>("select * from c");

            while (queryResponseIterator.HasMoreResults)
            {
                await queryResponseIterator.ReadNextAsync();
            }

            queryResponseIterator = otherEncryptionContainer.GetItemQueryIterator<TestDoc>("select * from c");

            while (queryResponseIterator.HasMoreResults)
            {
                await queryResponseIterator.ReadNextAsync();
            }

            await mainClient.GetDatabase("databaseToBeDeleted").DeleteStreamAsync();
        }

        [TestMethod]
        public async Task VerifyKekRevokeHandling()
        {
            CosmosClient clientWithNoCaching = TestCommon.CreateCosmosClient(builder => builder
                .Build());

            TestEncryptionKeyStoreProvider testEncryptionKeyStoreProvider = new TestEncryptionKeyStoreProvider
            {
                DataEncryptionKeyCacheTimeToLive = TimeSpan.Zero
            };

            CosmosClient encryptionCosmosClient = clientWithNoCaching.WithEncryption(testEncryptionKeyStoreProvider);
            Database database = encryptionCosmosClient.GetDatabase(MdeEncryptionTests.database.Id);

            // Once a Dek gets cached and the Kek is revoked, calls to unwrap/wrap keys would fail since KEK is revoked.
            // The Dek should be rewrapped if the KEK is revoked.
            // When an access to KeyVault fails, the Dek is fetched from the backend(force refresh to update the stale DEK) and cache is updated.
            ClientEncryptionIncludedPath pathwithRevokedKek = new ClientEncryptionIncludedPath()
            {
                Path = "/Sensitive_NestedObjectFormatL1",
                ClientEncryptionKeyId = "keywithRevokedKek",
                EncryptionType = "Deterministic",
                EncryptionAlgorithm = "AEAD_AES_256_CBC_HMAC_SHA256",
            };

            Collection<ClientEncryptionIncludedPath> paths = new Collection<ClientEncryptionIncludedPath> { pathwithRevokedKek };

            ClientEncryptionPolicy clientEncryptionPolicyWithRevokedKek = new ClientEncryptionPolicy(paths);       

            ContainerProperties containerProperties = new ContainerProperties(Guid.NewGuid().ToString(), "/PK") { ClientEncryptionPolicy = clientEncryptionPolicyWithRevokedKek };

            Container encryptionContainer = await database.CreateContainerAsync(containerProperties, 400);

            TestDoc testDoc1 = await MdeEncryptionTests.MdeCreateItemAsync(encryptionContainer);

            testEncryptionKeyStoreProvider.RevokeAccessSet = true;

            // try creating it and it should fail as it has been revoked.
            try
            {
                await MdeEncryptionTests.MdeCreateItemAsync(encryptionContainer);
                Assert.Fail("Create Item should have failed.");
            }
            catch(InvalidOperationException)
            {
            }

            // testing query read fail due to revoked access.
            try
            {
                await MdeEncryptionTests.ValidateQueryResultsAsync(
                encryptionContainer,
                "SELECT * FROM c",
                testDoc1);
                Assert.Fail("Query should have failed, since property path /Sensitive_NestedObjectFormatL1 has been encrypted using Cek with revoked access. ");
            }
            catch (RequestFailedException)
            {
            }

            // for unwrap to succeed 
            testEncryptionKeyStoreProvider.RevokeAccessSet = false;

            // lets rewrap it.
            await database.RewrapClientEncryptionKeyAsync("keywithRevokedKek", MdeEncryptionTests.metadata2);

            testEncryptionKeyStoreProvider.RevokeAccessSet = true;
            // Should fail but will try to fetch the lastest from the Backend and updates the cache.
            await MdeEncryptionTests.MdeCreateItemAsync(encryptionContainer);
            testEncryptionKeyStoreProvider.RevokeAccessSet = false;
            testEncryptionKeyStoreProvider.DataEncryptionKeyCacheTimeToLive = TimeSpan.FromMinutes(120);
        }

        [TestMethod]
        public async Task EncryptionCreateItemWithNoClientEncryptionPolicy()
        {
            // a database can have both Containers with Policies Configured and with no Encryption Policy
            await MdeEncryptionTests.MdeCreateItemAsync(MdeEncryptionTests.encryptionContainer);

            ContainerProperties containerProperties = new ContainerProperties(Guid.NewGuid().ToString(), "/PK");

            Container encryptionContainer = await database.CreateContainerAsync(containerProperties, 400);
            await encryptionContainer.InitializeEncryptionAsync();

            TestDoc testDoc = TestDoc.Create();

            ItemResponse<TestDoc> createResponse = await encryptionContainer.CreateItemAsync(
                testDoc,
                new PartitionKey(testDoc.PK));
            Assert.AreEqual(HttpStatusCode.Created, createResponse.StatusCode);
            VerifyExpectedDocResponse(testDoc, createResponse.Resource);

            QueryDefinition withEncryptedParameter = encryptionContainer.CreateQueryDefinition(
                    "SELECT * FROM c where c.Sensitive_StringFormat = @Sensitive_StringFormat AND c.Sensitive_IntFormat = @Sensitive_IntFormat");

            await withEncryptedParameter.AddParameterAsync(
                    "@Sensitive_StringFormat",
                    testDoc.Sensitive_StringFormat,
                    "/Sensitive_StringFormat");

            await withEncryptedParameter.AddParameterAsync(
                    "@Sensitive_IntFormat",
                    testDoc.Sensitive_IntFormat,
                    "/Sensitive_IntFormat");

            TestDoc expectedDoc = new TestDoc(testDoc);
            await MdeEncryptionTests.ValidateQueryResultsAsync(
                encryptionContainer,
                queryDefinition: withEncryptedParameter,
                expectedDoc: expectedDoc);

            await encryptionContainer.DeleteContainerAsync();
        }

        [TestMethod]
        public async Task CreateAndDeleteDatabaseWithoutKeys()
        {
            Database database = await MdeEncryptionTests.encryptionCosmosClient.CreateDatabaseAsync("NoCEKDatabase");
            ContainerProperties containerProperties = new ContainerProperties("NoCEPContainer", "/PK");

            Container encryptionContainer = await database.CreateContainerAsync(containerProperties, 400);
            await encryptionContainer.InitializeEncryptionAsync();

            TestDoc testDoc = TestDoc.Create();
            ItemResponse<TestDoc> createResponse = await encryptionContainer.CreateItemAsync(
                testDoc,
                new PartitionKey(testDoc.PK));
            Assert.AreEqual(HttpStatusCode.Created, createResponse.StatusCode);
            VerifyExpectedDocResponse(testDoc, createResponse.Resource);

            await MdeEncryptionTests.MdeCreateItemAsync(encryptionContainer);
            await MdeEncryptionTests.MdeCreateItemAsync(encryptionContainer);
            await MdeEncryptionTests.MdeCreateItemAsync(encryptionContainer);


            await database.DeleteStreamAsync();
        }

        [TestMethod]
        public async Task EncryptionStreamIteratorValidation()
        {
            await MdeEncryptionTests.MdeCreateItemAsync(MdeEncryptionTests.encryptionContainer);
            await MdeEncryptionTests.MdeCreateItemAsync(MdeEncryptionTests.encryptionContainer);

            // test GetItemLinqQueryable with ToEncryptionStreamIterator extension
            await MdeEncryptionTests.ValidateQueryResponseAsync(MdeEncryptionTests.encryptionContainer);
        }

        [TestMethod]
        public async Task EncryptionRudItem()
        {
            TestDoc testDoc = await MdeEncryptionTests.MdeUpsertItemAsync(
                MdeEncryptionTests.encryptionContainer,
                TestDoc.Create(),
                HttpStatusCode.Created);

            await MdeEncryptionTests.VerifyItemByReadAsync(MdeEncryptionTests.encryptionContainer, testDoc);

            testDoc.NonSensitive = Guid.NewGuid().ToString();
            testDoc.Sensitive_StringFormat = Guid.NewGuid().ToString();

            ItemResponse<TestDoc> upsertResponse = await MdeEncryptionTests.MdeUpsertItemAsync(
                MdeEncryptionTests.encryptionContainer,
                testDoc,
                HttpStatusCode.OK);
            TestDoc updatedDoc = upsertResponse.Resource;

            await MdeEncryptionTests.VerifyItemByReadAsync(MdeEncryptionTests.encryptionContainer, updatedDoc);

            updatedDoc.NonSensitive = Guid.NewGuid().ToString();
            updatedDoc.Sensitive_StringFormat = Guid.NewGuid().ToString();

            TestDoc replacedDoc = await MdeEncryptionTests.MdeReplaceItemAsync(
                MdeEncryptionTests.encryptionContainer,
                updatedDoc,
                upsertResponse.ETag);

            await MdeEncryptionTests.VerifyItemByReadAsync(MdeEncryptionTests.encryptionContainer, replacedDoc);

            await MdeEncryptionTests.MdeDeleteItemAsync(MdeEncryptionTests.encryptionContainer, replacedDoc);
        }

        [TestMethod]
        public async Task EncryptionPatchItem()
        {
            TestDoc docPostPatching = await MdeEncryptionTests.MdeCreateItemAsync(MdeEncryptionTests.encryptionContainer);
            docPostPatching.NonSensitive = Guid.NewGuid().ToString();
            docPostPatching.NonSensitiveInt++;
            docPostPatching.Sensitive_StringFormat = Guid.NewGuid().ToString();
            docPostPatching.Sensitive_DateFormat = new DateTime(2020, 02, 02);
            docPostPatching.Sensitive_DecimalFormat = 11.11m;
            docPostPatching.Sensitive_IntArray[1] = 1;
            docPostPatching.Sensitive_IntMultiDimArray[1, 0] = 7;
            docPostPatching.Sensitive_IntFormat = 2020;
            docPostPatching.Sensitive_BoolFormat = false;
            docPostPatching.Sensitive_FloatFormat = 2020.20f;

            // Maximum 10 operations at a time (current limit)
            List<PatchOperation> patchOperations = new List<PatchOperation>
            {
                PatchOperation.Increment("/NonSensitiveInt", 1),
                PatchOperation.Replace("/NonSensitive", docPostPatching.NonSensitive),
                PatchOperation.Replace("/Sensitive_StringFormat", docPostPatching.Sensitive_StringFormat),
                PatchOperation.Replace("/Sensitive_DateFormat", docPostPatching.Sensitive_DateFormat),
                PatchOperation.Replace("/Sensitive_DecimalFormat", docPostPatching.Sensitive_DecimalFormat),
                PatchOperation.Set("/Sensitive_IntArray/1", docPostPatching.Sensitive_IntArray[1]),
                PatchOperation.Set("/Sensitive_IntMultiDimArray/1/0", docPostPatching.Sensitive_IntMultiDimArray[1,0]),
                PatchOperation.Replace("/Sensitive_IntFormat", docPostPatching.Sensitive_IntFormat),
                PatchOperation.Replace("/Sensitive_BoolFormat", docPostPatching.Sensitive_BoolFormat),
                PatchOperation.Replace("/Sensitive_FloatFormat", docPostPatching.Sensitive_FloatFormat),
            };

            await MdeEncryptionTests.MdePatchItemAsync(
                MdeEncryptionTests.encryptionContainer,
                patchOperations,
                docPostPatching,
                HttpStatusCode.OK);

            docPostPatching.Sensitive_ArrayFormat = new TestDoc.Sensitive_ArrayData[]
            {
                new TestDoc.Sensitive_ArrayData
                {
                    Sensitive_ArrayIntFormat = 1111,
                    Sensitive_ArrayDecimalFormat = 1111.11m
                },
                new TestDoc.Sensitive_ArrayData
                {
                    Sensitive_ArrayIntFormat = 2222,
                    Sensitive_ArrayDecimalFormat = 2222.22m
                }
            };

            docPostPatching.Sensitive_ArrayMultiTypes.SetValue(
                new TestDoc.Sensitive_ArrayMultiType()
                {
                    Sensitive_NestedObjectFormatL0 = new TestDoc.Sensitive_NestedObjectL0()
                    {
                        Sensitive_IntFormatL0 = 123,
                        Sensitive_DecimalFormatL0 = 123.1m,
                    },
                    Sensitive_StringArrayMultiType = new string[1] { "sensitivedata" },
                    Sensitive_ArrayMultiTypeDecimalFormat = 123.2m,
                    Sensitive_IntArrayMultiType = new int[2] { 1, 2 }
                },
                0,
                1);

            docPostPatching.Sensitive_NestedObjectFormatL1 = new TestDoc.Sensitive_NestedObjectL1()
            {
                Sensitive_IntArrayL1 = new int[2] { 999, 100 },
                Sensitive_IntFormatL1 = 1999,
                Sensitive_DecimalFormatL1 = 1999.1m,
                Sensitive_ArrayFormatL1 = new TestDoc.Sensitive_ArrayData[]
                {
                    new TestDoc.Sensitive_ArrayData
                    {
                        Sensitive_ArrayIntFormat = 0,
                        Sensitive_ArrayDecimalFormat = 0.1m
                    },
                    new TestDoc.Sensitive_ArrayData
                    {
                        Sensitive_ArrayIntFormat = 1,
                        Sensitive_ArrayDecimalFormat = 2.1m
                    },
                    new TestDoc.Sensitive_ArrayData
                    {
                        Sensitive_ArrayIntFormat = 2,
                        Sensitive_ArrayDecimalFormat = 3.1m
                    }
                }
            };

            patchOperations.Clear();
            patchOperations.Add(PatchOperation.Add("/Sensitive_ArrayFormat/1", docPostPatching.Sensitive_ArrayFormat[1]));
            patchOperations.Add(PatchOperation.Replace("/Sensitive_ArrayMultiTypes/0/1", docPostPatching.Sensitive_ArrayMultiTypes[0, 1]));
            patchOperations.Add(PatchOperation.Remove("/Sensitive_NestedObjectFormatL1/Sensitive_NestedObjectFormatL2"));
            patchOperations.Add(PatchOperation.Set("/Sensitive_NestedObjectFormatL1/Sensitive_ArrayFormatL1/0", docPostPatching.Sensitive_NestedObjectFormatL1.Sensitive_ArrayFormatL1[0]));

            await MdeEncryptionTests.MdePatchItemAsync(
                MdeEncryptionTests.encryptionContainer,
                patchOperations,
                docPostPatching,
                HttpStatusCode.OK);

            patchOperations.Add(PatchOperation.Increment("/Sensitive_IntFormat", 1));
            try
            {
                await MdeEncryptionTests.encryptionContainer.PatchItemAsync<TestDoc>(
                    docPostPatching.Id,
                    new PartitionKey(docPostPatching.PK),
                    patchOperations);
            }
            catch(InvalidOperationException ex)
            {
                Assert.AreEqual("Increment patch operation is not allowed for encrypted path '/Sensitive_IntFormat'.", ex.Message);
            }
        }

        [TestMethod]
        public async Task EncryptionTransactionalBatchWithCustomSerializer()
        {
            CustomSerializer customSerializer = new CustomSerializer();
            CosmosClient clientWithCustomSerializer = TestCommon.CreateCosmosClient(builder => builder
                .WithCustomSerializer(customSerializer)
                .Build());

            CosmosClient encryptionCosmosClientWithCustomSerializer = clientWithCustomSerializer.WithEncryption(new TestEncryptionKeyStoreProvider());
            Database databaseWithCustomSerializer = encryptionCosmosClientWithCustomSerializer.GetDatabase(MdeEncryptionTests.database.Id);

            Container encryptionContainerWithCustomSerializer = databaseWithCustomSerializer.GetContainer(MdeEncryptionTests.encryptionContainer.Id);
            string partitionKey = "thePK";
            TestDoc doc1ToCreate = TestDoc.Create(partitionKey);

            ItemResponse<TestDoc> doc1ToReplaceCreateResponse = await MdeEncryptionTests.MdeCreateItemAsync(encryptionContainerWithCustomSerializer, partitionKey);

            TestDoc doc1ToReplace = doc1ToReplaceCreateResponse.Resource;
            doc1ToReplace.NonSensitive = Guid.NewGuid().ToString();
            doc1ToReplace.Sensitive_StringFormat = Guid.NewGuid().ToString();

            TransactionalBatchResponse batchResponse = await encryptionContainerWithCustomSerializer.CreateTransactionalBatch(new Cosmos.PartitionKey(partitionKey))
                .CreateItem(doc1ToCreate)
                .ReplaceItem(doc1ToReplace.Id, doc1ToReplace, new TransactionalBatchItemRequestOptions { IfMatchEtag = doc1ToReplaceCreateResponse.ETag })
                .ExecuteAsync();

            Assert.AreEqual(HttpStatusCode.OK, batchResponse.StatusCode);
            // FromStream is called as part of CreateItem request
            Assert.AreEqual(1, customSerializer.FromStreamCalled);

            TransactionalBatchOperationResult<TestDoc> doc1 = batchResponse.GetOperationResultAtIndex<TestDoc>(0);
            VerifyExpectedDocResponse(doc1ToCreate, doc1.Resource);
            Assert.AreEqual(2, customSerializer.FromStreamCalled);

            TransactionalBatchOperationResult<TestDoc> doc2 = batchResponse.GetOperationResultAtIndex<TestDoc>(1);
            VerifyExpectedDocResponse(doc1ToReplace, doc2.Resource);
            Assert.AreEqual(3, customSerializer.FromStreamCalled);

            await MdeEncryptionTests.VerifyItemByReadAsync(encryptionContainerWithCustomSerializer, doc1ToCreate);
            await MdeEncryptionTests.VerifyItemByReadAsync(encryptionContainerWithCustomSerializer, doc1ToReplace);

            // Query on container with Custom Serializer.
            QueryDefinition withEncryptedParameter = encryptionContainerWithCustomSerializer.CreateQueryDefinition(
                   "SELECT * FROM c where c.Sensitive_StringFormat = @Sensitive_StringFormat AND c.Sensitive_IntFormat = @Sensitive_IntFormat");

            await withEncryptedParameter.AddParameterAsync(
                    "@Sensitive_StringFormat",
                    doc1ToReplace.Sensitive_StringFormat,
                    "/Sensitive_StringFormat");

            await withEncryptedParameter.AddParameterAsync(
                    "@Sensitive_IntFormat",
                    doc1ToReplace.Sensitive_IntFormat,
                    "/Sensitive_IntFormat");

            TestDoc expectedDoc = new TestDoc(doc1ToReplaceCreateResponse);
            await MdeEncryptionTests.ValidateQueryResultsAsync(
                encryptionContainerWithCustomSerializer,
                queryDefinition: withEncryptedParameter,
                expectedDoc: expectedDoc);
        }

        [TestMethod]
        public async Task ValidateCachingofProtectedDataEncryptionKey()
        {
            // Default cache TTL 2 hours.
            TestEncryptionKeyStoreProvider newtestEncryptionKeyStoreProvider = new TestEncryptionKeyStoreProvider();           
            CosmosClient newEncryptionClient = MdeEncryptionTests.client.WithEncryption(newtestEncryptionKeyStoreProvider);
            Database database = newEncryptionClient.GetDatabase(MdeEncryptionTests.database.Id);

            Container encryptionContainer = database.GetContainer(MdeEncryptionTests.encryptionContainer.Id);

            for (int i = 0; i < 2; i++)
            {
                await MdeEncryptionTests.MdeCreateItemAsync(encryptionContainer);
            }

            newtestEncryptionKeyStoreProvider.UnWrapKeyCallsCount.TryGetValue(metadata1.Value, out int unwrapcount);
            // expecting just one unwrap.
            Assert.AreEqual(1, unwrapcount);

            // no caching.
            newtestEncryptionKeyStoreProvider = new TestEncryptionKeyStoreProvider()
            {
                DataEncryptionKeyCacheTimeToLive = TimeSpan.Zero,
            };

            newEncryptionClient = MdeEncryptionTests.client.WithEncryption(newtestEncryptionKeyStoreProvider);
            database = newEncryptionClient.GetDatabase(MdeEncryptionTests.database.Id);

            encryptionContainer = database.GetContainer(MdeEncryptionTests.encryptionContainer.Id);

            for (int i = 0; i < 2; i++)
            {
                await MdeEncryptionTests.MdeCreateItemAsync(encryptionContainer);
            }

            newtestEncryptionKeyStoreProvider.UnWrapKeyCallsCount.TryGetValue(metadata1.Value, out unwrapcount);
            Assert.IsTrue(unwrapcount > 1, "The actual unwrap count was not greater than 1");
        }

        private static async Task ValidateQueryResultsMultipleDocumentsAsync(
            Container container,
            TestDoc testDoc1,
            TestDoc testDoc2,
            string query,
            bool compareEncryptedProperty = true)
        {
            FeedIterator<TestDoc> queryResponseIterator;

            if (query == null)
            {
                IOrderedQueryable<TestDoc> linqQueryable = container.GetItemLinqQueryable<TestDoc>();
                queryResponseIterator = container.ToEncryptionFeedIterator<TestDoc>(linqQueryable);
            }
            else
            {
                queryResponseIterator = container.GetItemQueryIterator<TestDoc>(query);
            }

            FeedResponse<TestDoc> readDocs = await queryResponseIterator.ReadNextAsync();
            Assert.AreEqual(null, readDocs.ContinuationToken);


            if (query == null)
            {
                Assert.IsTrue(readDocs.Count >= 2);
            }
            else
            {
                Assert.AreEqual(2, readDocs.Count);
            }

            for (int index = 0; index < readDocs.Count; index++)
            {
                if (readDocs.ElementAt(index).Id.Equals(testDoc1.Id))
                {
                    if (compareEncryptedProperty)
                    {
                        VerifyExpectedDocResponse(readDocs.ElementAt(index), testDoc1);
                    }
                    else
                    {
                        testDoc1.EqualsExceptEncryptedProperty(readDocs.ElementAt(index));
                    }
                }
                else if (readDocs.ElementAt(index).Id.Equals(testDoc2.Id))
                {
                    if (compareEncryptedProperty)
                    {
                        VerifyExpectedDocResponse(readDocs.ElementAt(index), testDoc2);
                    }
                    else
                    {
                        testDoc2.EqualsExceptEncryptedProperty(readDocs.ElementAt(index));
                    }
                }
            }
        }

        private static async Task ValidateQueryResponseAsync(Container container,
            string query = null)
        {
            FeedIterator feedIterator;
            if (query == null)
            {
                IOrderedQueryable<TestDoc> linqQueryable = container.GetItemLinqQueryable<TestDoc>();
                feedIterator = container.ToEncryptionStreamIterator(linqQueryable);
            }
            else
            {
                feedIterator = container.GetItemQueryStreamIterator(query);
            }

            while (feedIterator.HasMoreResults)
            {
                ResponseMessage response = await feedIterator.ReadNextAsync();
                Assert.IsTrue(response.IsSuccessStatusCode);
                Assert.IsNull(response.ErrorMessage);
            }
        }

        private async Task ValidateChangeFeedIteratorResponse(
            Container container,
            TestDoc testDoc1,
            TestDoc testDoc2)
        {
            FeedIterator<TestDoc> changeIterator = container.GetChangeFeedIterator<TestDoc>(
                ChangeFeedStartFrom.Beginning(),
                ChangeFeedMode.Incremental);

            while (changeIterator.HasMoreResults)
            {
                FeedResponse<TestDoc> testDocs = await changeIterator.ReadNextAsync();
                if (testDocs.StatusCode == HttpStatusCode.NotModified)
                {
                    break;
                }

                Assert.AreEqual(testDocs.Count, 2);

                VerifyExpectedDocResponse(testDoc1, testDocs.Resource.ElementAt(0));
                VerifyExpectedDocResponse(testDoc2, testDocs.Resource.ElementAt(1));
            }
        }

        private async Task ValidateChangeFeedProcessorResponse(
            Container container,
            TestDoc testDoc1,
            TestDoc testDoc2)
        {
            Database leaseDatabase = await MdeEncryptionTests.client.CreateDatabaseAsync(Guid.NewGuid().ToString());
            Container leaseContainer = await leaseDatabase.CreateContainerIfNotExistsAsync(
                new ContainerProperties(id: "leases", partitionKeyPath: "/id"));
            ManualResetEvent allDocsProcessed = new ManualResetEvent(false);
            int processedDocCount = 0;

            List<TestDoc> changeFeedReturnedDocs = new List<TestDoc>();
            ChangeFeedProcessor cfp = container.GetChangeFeedProcessorBuilder(
                "testCFP",
                (IReadOnlyCollection<TestDoc> changes, CancellationToken cancellationToken) =>
                {
                    changeFeedReturnedDocs.AddRange(changes);
                    processedDocCount += changes.Count();
                    if(processedDocCount == 2)
                    {
                        allDocsProcessed.Set();
                    }

                    return Task.CompletedTask;
                })
                .WithInstanceName("random")
                .WithLeaseContainer(leaseContainer)
                .WithStartTime(DateTime.MinValue.ToUniversalTime())
                .Build();

            await cfp.StartAsync();
            bool isStartOk = allDocsProcessed.WaitOne(60000);
            await cfp.StopAsync();

            Assert.AreEqual(changeFeedReturnedDocs.Count, 2);

            VerifyExpectedDocResponse(testDoc1, changeFeedReturnedDocs[changeFeedReturnedDocs.Count - 2]);
            VerifyExpectedDocResponse(testDoc2, changeFeedReturnedDocs[changeFeedReturnedDocs.Count - 1]);

            if (leaseDatabase != null)
            {
                using (await leaseDatabase.DeleteStreamAsync()) { }
            }
        }

        private async Task ValidateChangeFeedProcessorWithFeedHandlerResponse(
            Container container,
            TestDoc testDoc1,
            TestDoc testDoc2)
        {
            Database leaseDatabase = await MdeEncryptionTests.client.CreateDatabaseAsync(Guid.NewGuid().ToString());
            Container leaseContainer = await leaseDatabase.CreateContainerIfNotExistsAsync(
                new ContainerProperties(id: "leases", partitionKeyPath: "/id"));
            ManualResetEvent allDocsProcessed = new ManualResetEvent(false);
            int processedDocCount = 0;

            List<TestDoc> changeFeedReturnedDocs = new List<TestDoc>();
            ChangeFeedProcessor cfp = container.GetChangeFeedProcessorBuilder(
                "testCFPWithFeedHandler",
                (
                    ChangeFeedProcessorContext context,
                    IReadOnlyCollection<TestDoc> changes,
                    CancellationToken cancellationToken) =>
                {
                    changeFeedReturnedDocs.AddRange(changes);
                    processedDocCount += changes.Count();
                    if (processedDocCount == 2)
                    {
                        allDocsProcessed.Set();
                    }

                    return Task.CompletedTask;
                })
                .WithInstanceName("random")
                .WithLeaseContainer(leaseContainer)
                .WithStartTime(DateTime.MinValue.ToUniversalTime())
                .Build();

            await cfp.StartAsync();
            bool isStartOk = allDocsProcessed.WaitOne(60000);
            await cfp.StopAsync();

            Assert.AreEqual(changeFeedReturnedDocs.Count, 2);

            VerifyExpectedDocResponse(testDoc1, changeFeedReturnedDocs[changeFeedReturnedDocs.Count - 2]);
            VerifyExpectedDocResponse(testDoc2, changeFeedReturnedDocs[changeFeedReturnedDocs.Count - 1]);

            if (leaseDatabase != null)
            {
                using (await leaseDatabase.DeleteStreamAsync()) { }
            }
        }

        private async Task ValidateChangeFeedProcessorWithManualCheckpointResponse(
            Container container,
            TestDoc testDoc1,
            TestDoc testDoc2)
        {
            Database leaseDatabase = await MdeEncryptionTests.client.CreateDatabaseAsync(Guid.NewGuid().ToString());
            Container leaseContainer = await leaseDatabase.CreateContainerIfNotExistsAsync(
                new ContainerProperties(id: "leases", partitionKeyPath: "/id"));
            ManualResetEvent allDocsProcessed = new ManualResetEvent(false);
            int processedDocCount = 0;

            List<TestDoc> changeFeedReturnedDocs = new List<TestDoc>();
            ChangeFeedProcessor cfp = container.GetChangeFeedProcessorBuilderWithManualCheckpoint(
                "testCFPWithManualCheckpoint",
                (
                    ChangeFeedProcessorContext context,
                    IReadOnlyCollection<TestDoc> changes,
                    Func<Task> tryCheckpointAsync,
                    CancellationToken cancellationToken) =>
                {
                    changeFeedReturnedDocs.AddRange(changes);
                    processedDocCount += changes.Count();
                    if (processedDocCount == 2)
                    {
                        allDocsProcessed.Set();
                    }

                    return Task.CompletedTask;
                })
                .WithInstanceName("random")
                .WithLeaseContainer(leaseContainer)
                .WithStartTime(DateTime.MinValue.ToUniversalTime())
                .Build();

            await cfp.StartAsync();
            bool isStartOk = allDocsProcessed.WaitOne(60000);
            await cfp.StopAsync();

            Assert.AreEqual(changeFeedReturnedDocs.Count, 2);

            VerifyExpectedDocResponse(testDoc1, changeFeedReturnedDocs[changeFeedReturnedDocs.Count - 2]);
            VerifyExpectedDocResponse(testDoc2, changeFeedReturnedDocs[changeFeedReturnedDocs.Count - 1]);

            if (leaseDatabase != null)
            {
                using (await leaseDatabase.DeleteStreamAsync()) { }
            }
        }

        private async Task ValidateChangeFeedProcessorWithFeedStreamHandlerResponse(
            Container container,
            TestDoc testDoc1,
            TestDoc testDoc2)
        {
            Database leaseDatabase = await MdeEncryptionTests.client.CreateDatabaseAsync(Guid.NewGuid().ToString());
            Container leaseContainer = await leaseDatabase.CreateContainerIfNotExistsAsync(
                new ContainerProperties(id: "leases", partitionKeyPath: "/id"));
            ManualResetEvent allDocsProcessed = new ManualResetEvent(false);
            int processedDocCount = 0;

            ChangeFeedProcessor cfp = container.GetChangeFeedProcessorBuilder(
                "testCFPWithFeedStreamHandler",
                (
                    ChangeFeedProcessorContext context,
                    Stream changes,
                    CancellationToken cancellationToken) =>
                {
                    string changeFeed = string.Empty;
                    using (StreamReader streamReader = new StreamReader(changes))
                    {
                        changeFeed = streamReader.ReadToEnd();
                    }

                    if (changeFeed.Contains(testDoc1.Id))
                    {
                        processedDocCount++;
                    }
                    
                    if (changeFeed.Contains(testDoc2.Id))
                    { 
                        processedDocCount++;
                    }

                    if (processedDocCount == 2)
                    {
                        allDocsProcessed.Set();
                    }

                    return Task.CompletedTask;
                })
                .WithInstanceName("random")
                .WithLeaseContainer(leaseContainer)
                .WithStartTime(DateTime.MinValue.ToUniversalTime())
                .Build();

            await cfp.StartAsync();
            bool isStartOk = allDocsProcessed.WaitOne(60000);
            await cfp.StopAsync();

            if (leaseDatabase != null)
            {
                using (await leaseDatabase.DeleteStreamAsync()) { }
            }
        }

        private async Task ValidateChangeFeedProcessorStreamWithManualCheckpointResponse(
            Container container,
            TestDoc testDoc1,
            TestDoc testDoc2)
        {
            Database leaseDatabase = await MdeEncryptionTests.client.CreateDatabaseAsync(Guid.NewGuid().ToString());
            Container leaseContainer = await leaseDatabase.CreateContainerIfNotExistsAsync(
                new ContainerProperties(id: "leases", partitionKeyPath: "/id"));
            ManualResetEvent allDocsProcessed = new ManualResetEvent(false);
            int processedDocCount = 0;

            ChangeFeedProcessor cfp = container.GetChangeFeedProcessorBuilderWithManualCheckpoint(
                "testCFPStreamWithManualCheckpoint",
                (
                    ChangeFeedProcessorContext context,
                    Stream changes,
                    Func<Task> tryCheckpointAsync,
                    CancellationToken cancellationToken) =>
                {
                    string changeFeed = string.Empty;
                    using (StreamReader streamReader = new StreamReader(changes))
                    {
                        changeFeed = streamReader.ReadToEnd();
                    }

                    if (changeFeed.Contains(testDoc1.Id))
                    {
                        processedDocCount++;
                    }

                    if (changeFeed.Contains(testDoc2.Id))
                    {
                        processedDocCount++;
                    }

                    if (processedDocCount == 2)
                    {
                        allDocsProcessed.Set();
                    }

                    return Task.CompletedTask;
                })
                .WithInstanceName("random")
                .WithLeaseContainer(leaseContainer)
                .WithStartTime(DateTime.MinValue.ToUniversalTime())
                .Build();

            await cfp.StartAsync();
            bool isStartOk = allDocsProcessed.WaitOne(60000);
            await cfp.StopAsync();

            if (leaseDatabase != null)
            {
                using (await leaseDatabase.DeleteStreamAsync()) { }
            }
        }

        // One of query or queryDefinition is to be passed in non-null
        private static async Task ValidateQueryResultsAsync(
            Container container,
            string query = null,
            TestDoc expectedDoc = null,
            QueryDefinition queryDefinition = null)
        {
            QueryRequestOptions requestOptions = expectedDoc != null
                ? new QueryRequestOptions()
                {
                    PartitionKey = new PartitionKey(expectedDoc.PK),
                }
                : null;

            FeedIterator<TestDoc> queryResponseIterator = query != null
                ? container.GetItemQueryIterator<TestDoc>(query, requestOptions: requestOptions)
                : container.GetItemQueryIterator<TestDoc>(queryDefinition, requestOptions: requestOptions);
            FeedResponse<TestDoc> readDocs = await queryResponseIterator.ReadNextAsync();
            Assert.AreEqual(null, readDocs.ContinuationToken);
          
            if (expectedDoc != null)
            {
                Assert.AreEqual(1, readDocs.Count);
                TestDoc readDoc = readDocs.Single();
                VerifyExpectedDocResponse(expectedDoc, readDoc);              
            }
            else
            {
                Assert.AreEqual(0, readDocs.Count);
            }
        }

        private static async Task<ItemResponse<TestDoc>> MdeCreateItemAsync(
            Container container,
            string partitionKey = null)
        {
            TestDoc testDoc = TestDoc.Create(partitionKey);

            ItemResponse<TestDoc> createResponse = await container.CreateItemAsync(
                testDoc,
                new PartitionKey(testDoc.PK));           

            Assert.AreEqual(HttpStatusCode.Created, createResponse.StatusCode);
            VerifyExpectedDocResponse(testDoc, createResponse.Resource);
            return createResponse;
        }

        private static async Task VerifyItemByReadStreamAsync(Container container, TestDoc testDoc, ItemRequestOptions requestOptions = null)
        {
            ResponseMessage readResponseMessage = await container.ReadItemStreamAsync(testDoc.Id, new PartitionKey(testDoc.PK), requestOptions);
            Assert.AreEqual(HttpStatusCode.OK, readResponseMessage.StatusCode);
            Assert.IsNotNull(readResponseMessage.Content);
            TestDoc readDoc = TestCommon.FromStream<TestDoc>(readResponseMessage.Content);
            VerifyExpectedDocResponse(testDoc, readDoc);
        }

        private static async Task VerifyItemByReadAsync(Container container, TestDoc testDoc, ItemRequestOptions requestOptions = null)
        {
            ItemResponse<TestDoc> readResponse = await container.ReadItemAsync<TestDoc>(testDoc.Id, new PartitionKey(testDoc.PK), requestOptions);
            Assert.AreEqual(HttpStatusCode.OK, readResponse.StatusCode);
            VerifyExpectedDocResponse(testDoc, readResponse.Resource);           
        }
       
        private static async Task<ItemResponse<TestDoc>> MdeUpsertItemAsync(
            Container container,
            TestDoc testDoc,
            HttpStatusCode expectedStatusCode)
        {
            ItemResponse<TestDoc> upsertResponse = await container.UpsertItemAsync(
                testDoc,
                new PartitionKey(testDoc.PK));
            Assert.AreEqual(expectedStatusCode, upsertResponse.StatusCode);
            VerifyExpectedDocResponse(testDoc, upsertResponse.Resource);
            return upsertResponse;
        }

        private static async Task<ItemResponse<TestDoc>> MdeReplaceItemAsync(
            Container encryptedContainer,
            TestDoc testDoc,
            string etag = null)
        {
            ItemResponse<TestDoc> replaceResponse = await encryptedContainer.ReplaceItemAsync(
                testDoc,
                testDoc.Id,
                new PartitionKey(testDoc.PK),
                MdeEncryptionTests.MdeGetRequestOptions(etag));

            Assert.AreEqual(HttpStatusCode.OK, replaceResponse.StatusCode);
            VerifyExpectedDocResponse(testDoc, replaceResponse.Resource);
            return replaceResponse;
        }

        private static async Task<ItemResponse<TestDoc>> MdePatchItemAsync(
            Container container,
            List<PatchOperation> patchOperations,
            TestDoc expectedTestDoc,
            HttpStatusCode expectedStatusCode)
        {
            ItemResponse<TestDoc> patchResponse = await container.PatchItemAsync<TestDoc>(
                expectedTestDoc.Id,
                new PartitionKey(expectedTestDoc.PK),
                patchOperations);

            Assert.AreEqual(expectedStatusCode, patchResponse.StatusCode);
            VerifyExpectedDocResponse(expectedTestDoc, patchResponse.Resource);
            return patchResponse;
        }

        private static ItemRequestOptions MdeGetRequestOptions(
            string ifMatchEtag = null)
        {
            return new ItemRequestOptions
            {
                IfMatchEtag = ifMatchEtag
            };
        }

        private static async Task<ItemResponse<TestDoc>> MdeDeleteItemAsync(
            Container encryptedContainer,
            TestDoc testDoc)
        {
            ItemResponse<TestDoc> deleteResponse = await encryptedContainer.DeleteItemAsync<TestDoc>(
                testDoc.Id,
                new PartitionKey(testDoc.PK));

            Assert.AreEqual(HttpStatusCode.NoContent, deleteResponse.StatusCode);
            Assert.IsNull(deleteResponse.Resource);
            return deleteResponse;
        }

        private static void VerifyExpectedDocResponse(TestDoc expectedDoc, TestDoc verifyDoc)
        {
            Assert.AreEqual(expectedDoc.Id, verifyDoc.Id);
            Assert.AreEqual(expectedDoc.Sensitive_StringFormat, verifyDoc.Sensitive_StringFormat);
            if (expectedDoc.Sensitive_ArrayFormat != null)
            {
                Assert.AreEqual(expectedDoc.Sensitive_ArrayFormat[0].Sensitive_ArrayDecimalFormat, verifyDoc.Sensitive_ArrayFormat[0].Sensitive_ArrayDecimalFormat);
                Assert.AreEqual(expectedDoc.Sensitive_ArrayFormat[0].Sensitive_ArrayIntFormat, verifyDoc.Sensitive_ArrayFormat[0].Sensitive_ArrayIntFormat);               
            }
            else
            {
                Assert.AreEqual(expectedDoc.Sensitive_ArrayFormat, verifyDoc.Sensitive_ArrayFormat);
            }

            if (expectedDoc.Sensitive_IntArray != null)
            {
                for(int i = 0; i< expectedDoc.Sensitive_IntArray.Length; i++ )
                Assert.AreEqual(expectedDoc.Sensitive_IntArray[i], verifyDoc.Sensitive_IntArray[i]);
            }
            else
            {
                Assert.AreEqual(expectedDoc.Sensitive_IntArray, verifyDoc.Sensitive_IntArray);
            }

            if (expectedDoc.Sensitive_IntMultiDimArray != null)
            {
                for (int i = 0; i < expectedDoc.Sensitive_IntMultiDimArray.GetLength(0); i++)
                {
                    for (int j = 0; j < expectedDoc.Sensitive_IntMultiDimArray.GetLength(1); j++)
                    {
                        Assert.AreEqual(expectedDoc.Sensitive_IntMultiDimArray[i, j], verifyDoc.Sensitive_IntMultiDimArray[i, j]);
                    }
                }
            }

            if(expectedDoc.Sensitive_ObjectArrayType != null)
            {
                TestDoc.Sensitive_ArrayData expectedValue = expectedDoc.Sensitive_ObjectArrayType[0] is JObject jObjectValue
                    ? jObjectValue.ToObject<TestDoc.Sensitive_ArrayData>()
                    : (TestDoc.Sensitive_ArrayData)expectedDoc.Sensitive_ObjectArrayType[0];
                jObjectValue = (JObject)verifyDoc.Sensitive_ObjectArrayType[0];
                TestDoc.Sensitive_ArrayData test = jObjectValue.ToObject<TestDoc.Sensitive_ArrayData>();

                Assert.AreEqual(expectedValue.Sensitive_ArrayDecimalFormat, test.Sensitive_ArrayDecimalFormat);
                Assert.AreEqual(expectedValue.Sensitive_ArrayIntFormat, test.Sensitive_ArrayIntFormat);

                Assert.AreEqual(expectedDoc.Sensitive_ObjectArrayType[1], verifyDoc.Sensitive_ObjectArrayType[1]);
            }

            if (expectedDoc.Sensitive_ArrayMultiTypes != null)
            {
                for (int i = 0; i < expectedDoc.Sensitive_ArrayMultiTypes.GetLength(0); i++)
                {
                    for (int j = 0; j < expectedDoc.Sensitive_ArrayMultiTypes.GetLength(1); j++)
                    {
                        Assert.AreEqual(
                        expectedDoc.Sensitive_ArrayMultiTypes[i,j].Sensitive_NestedObjectFormatL0.Sensitive_DecimalFormatL0,
                        verifyDoc.Sensitive_ArrayMultiTypes[i, j].Sensitive_NestedObjectFormatL0.Sensitive_DecimalFormatL0);
                        Assert.AreEqual(
                            expectedDoc.Sensitive_ArrayMultiTypes[i,j].Sensitive_NestedObjectFormatL0.Sensitive_IntFormatL0,
                            verifyDoc.Sensitive_ArrayMultiTypes[i,j].Sensitive_NestedObjectFormatL0.Sensitive_IntFormatL0);

                        for (int l = 0; l < expectedDoc.Sensitive_ArrayMultiTypes[i,j].Sensitive_StringArrayMultiType.Length; l++)
                        {
                            Assert.AreEqual(expectedDoc.Sensitive_ArrayMultiTypes[i,j].Sensitive_StringArrayMultiType[l],
                                verifyDoc.Sensitive_ArrayMultiTypes[i,j].Sensitive_StringArrayMultiType[l]);
                        }

                        Assert.AreEqual(expectedDoc.Sensitive_ArrayMultiTypes[i,j].Sensitive_ArrayMultiTypeDecimalFormat,
                            verifyDoc.Sensitive_ArrayMultiTypes[i,j].Sensitive_ArrayMultiTypeDecimalFormat);

                        for (int k = 0; k < expectedDoc.Sensitive_ArrayMultiTypes[i,j].Sensitive_IntArrayMultiType.Length; k++)
                        {
                            Assert.AreEqual(expectedDoc.Sensitive_ArrayMultiTypes[i,j].Sensitive_IntArrayMultiType[k],
                                verifyDoc.Sensitive_ArrayMultiTypes[i,j].Sensitive_IntArrayMultiType[k]);
                        }
                    }
                }
            }

            if (expectedDoc.Sensitive_NestedObjectFormatL1 != null)
            {
                Assert.AreEqual(expectedDoc.Sensitive_NestedObjectFormatL1.Sensitive_IntFormatL1, verifyDoc.Sensitive_NestedObjectFormatL1.Sensitive_IntFormatL1);

                if (expectedDoc.Sensitive_NestedObjectFormatL1.Sensitive_NestedObjectFormatL2 == null)
                {
                    Assert.IsNull(verifyDoc.Sensitive_NestedObjectFormatL1.Sensitive_NestedObjectFormatL2);
                }
                else
                {
                    Assert.AreEqual(
                        expectedDoc.Sensitive_NestedObjectFormatL1.Sensitive_NestedObjectFormatL2.Sensitive_StringFormatL2,
                        verifyDoc.Sensitive_NestedObjectFormatL1.Sensitive_NestedObjectFormatL2.Sensitive_StringFormatL2);

                    Assert.AreEqual(
                        expectedDoc.Sensitive_NestedObjectFormatL1.Sensitive_NestedObjectFormatL2.Sensitive_NestedObjectFormatL3.Sensitive_IntFormatL3,
                        verifyDoc.Sensitive_NestedObjectFormatL1.Sensitive_NestedObjectFormatL2.Sensitive_NestedObjectFormatL3.Sensitive_IntFormatL3);

                    Assert.AreEqual(
                       expectedDoc.Sensitive_NestedObjectFormatL1.Sensitive_NestedObjectFormatL2.Sensitive_NestedObjectFormatL3.Sensitive_DecimalFormatL3,
                       verifyDoc.Sensitive_NestedObjectFormatL1.Sensitive_NestedObjectFormatL2.Sensitive_NestedObjectFormatL3.Sensitive_DecimalFormatL3);

                    Assert.AreEqual(
                       expectedDoc.Sensitive_NestedObjectFormatL1.Sensitive_NestedObjectFormatL2.Sensitive_NestedObjectFormatL3.Sensitive_ArrayFormatL3[0].Sensitive_ArrayIntFormat,
                       verifyDoc.Sensitive_NestedObjectFormatL1.Sensitive_NestedObjectFormatL2.Sensitive_NestedObjectFormatL3.Sensitive_ArrayFormatL3[0].Sensitive_ArrayIntFormat);

                    Assert.AreEqual(
                       expectedDoc.Sensitive_NestedObjectFormatL1.Sensitive_NestedObjectFormatL2.Sensitive_NestedObjectFormatL3.Sensitive_ArrayFormatL3[0].Sensitive_ArrayDecimalFormat,
                       verifyDoc.Sensitive_NestedObjectFormatL1.Sensitive_NestedObjectFormatL2.Sensitive_NestedObjectFormatL3.Sensitive_ArrayFormatL3[0].Sensitive_ArrayDecimalFormat);

                    Assert.AreEqual(
                       expectedDoc.Sensitive_NestedObjectFormatL1.Sensitive_NestedObjectFormatL2.Sensitive_NestedObjectFormatL3.Sensitive_ArrayWithObjectFormat[0].Sensitive_ArrayDecimalFormat,
                       verifyDoc.Sensitive_NestedObjectFormatL1.Sensitive_NestedObjectFormatL2.Sensitive_NestedObjectFormatL3.Sensitive_ArrayWithObjectFormat[0].Sensitive_ArrayDecimalFormat);

                    Assert.AreEqual(
                       expectedDoc.Sensitive_NestedObjectFormatL1.Sensitive_NestedObjectFormatL2.Sensitive_NestedObjectFormatL3.Sensitive_ArrayWithObjectFormat[0].Sensitive_ArrayIntFormat,
                       verifyDoc.Sensitive_NestedObjectFormatL1.Sensitive_NestedObjectFormatL2.Sensitive_NestedObjectFormatL3.Sensitive_ArrayWithObjectFormat[0].Sensitive_ArrayIntFormat);

                    Assert.AreEqual(
                      expectedDoc.Sensitive_NestedObjectFormatL1.Sensitive_NestedObjectFormatL2.Sensitive_NestedObjectFormatL3.Sensitive_ArrayWithObjectFormat[0].Sensitive_NestedObjectFormatL0.Sensitive_IntFormatL0,
                      verifyDoc.Sensitive_NestedObjectFormatL1.Sensitive_NestedObjectFormatL2.Sensitive_NestedObjectFormatL3.Sensitive_ArrayWithObjectFormat[0].Sensitive_NestedObjectFormatL0.Sensitive_IntFormatL0);

                    Assert.AreEqual(
                      expectedDoc.Sensitive_NestedObjectFormatL1.Sensitive_NestedObjectFormatL2.Sensitive_NestedObjectFormatL3.Sensitive_ArrayWithObjectFormat[0].Sensitive_NestedObjectFormatL0.Sensitive_DecimalFormatL0,
                      verifyDoc.Sensitive_NestedObjectFormatL1.Sensitive_NestedObjectFormatL2.Sensitive_NestedObjectFormatL3.Sensitive_ArrayWithObjectFormat[0].Sensitive_NestedObjectFormatL0.Sensitive_DecimalFormatL0);
                }
            }
            else
            {
                Assert.AreEqual(expectedDoc.Sensitive_NestedObjectFormatL1, verifyDoc.Sensitive_NestedObjectFormatL1);
            }

            Assert.AreEqual(expectedDoc.Sensitive_DateFormat, verifyDoc.Sensitive_DateFormat);
            Assert.AreEqual(expectedDoc.Sensitive_DecimalFormat, verifyDoc.Sensitive_DecimalFormat);
            Assert.AreEqual(expectedDoc.Sensitive_IntFormat, verifyDoc.Sensitive_IntFormat);
            Assert.AreEqual(expectedDoc.Sensitive_FloatFormat, verifyDoc.Sensitive_FloatFormat);
            Assert.AreEqual(expectedDoc.Sensitive_BoolFormat, verifyDoc.Sensitive_BoolFormat);
            Assert.AreEqual(expectedDoc.NonSensitive, verifyDoc.NonSensitive);
            Assert.AreEqual(expectedDoc.NonSensitiveInt, verifyDoc.NonSensitiveInt);
        }

        public class TestDoc
        {          

            [JsonProperty("id")]
            public string Id { get; set; }

            public string PK { get; set; }

            public string NonSensitive { get; set; }

            public int NonSensitiveInt { get; set; }

            public string Sensitive_StringFormat { get; set; }

            public DateTime Sensitive_DateFormat { get; set; }

            public decimal Sensitive_DecimalFormat { get; set; }

            public bool Sensitive_BoolFormat { get; set; }

            public int Sensitive_IntFormat { get; set; }

            public float Sensitive_FloatFormat { get; set; }

            public int[] Sensitive_IntArray { get; set; }

            public int[,] Sensitive_IntMultiDimArray { get; set; }

            public Sensitive_ArrayData[] Sensitive_ArrayFormat { get; set; }

            public Sensitive_ArrayMultiType[,] Sensitive_ArrayMultiTypes { get; set; }

            public object[] Sensitive_ObjectArrayType { get; set; }

            public Sensitive_NestedObjectL1 Sensitive_NestedObjectFormatL1 { get; set; }

            public TestDoc()
            {
            }

            public class Sensitive_ArrayData
            {
                public int Sensitive_ArrayIntFormat { get; set; }
                public decimal Sensitive_ArrayDecimalFormat { get; set; }
            }

            public class Sensitive_ArrayMultiType
            {
                public Sensitive_NestedObjectL0 Sensitive_NestedObjectFormatL0 { get; set; }
                public string[] Sensitive_StringArrayMultiType { get; set; }
                public decimal Sensitive_ArrayMultiTypeDecimalFormat { get; set; }
                public int[] Sensitive_IntArrayMultiType { get; set; }                
            }

            public class Sensitive_ArrayDataWithObject
            {
                public int Sensitive_ArrayIntFormat { get; set; }
                public decimal Sensitive_ArrayDecimalFormat { get; set; }
                public Sensitive_NestedObjectL0 Sensitive_NestedObjectFormatL0 { get; set; }
            }

            public class Sensitive_NestedObjectL0
            {
                public int Sensitive_IntFormatL0 { get; set; }
                public decimal Sensitive_DecimalFormatL0 { get; set; }
            }

            public class Sensitive_NestedObjectL1
            {
                public Sensitive_NestedObjectL2 Sensitive_NestedObjectFormatL2 { get; set; }
                public int Sensitive_IntFormatL1 { get; set; }
                public int[] Sensitive_IntArrayL1 { get; set; }                
                public decimal Sensitive_DecimalFormatL1 { get; set; }
                public Sensitive_ArrayData[] Sensitive_ArrayFormatL1 { get; set; }                
            }

            public class Sensitive_NestedObjectL2
            {
                public string Sensitive_StringFormatL2 { get; set; }
                public decimal Sensitive_DecimalFormatL2 { get; set; }
                public Sensitive_ArrayData[] Sensitive_ArrayFormatL2 { get; set; }
                public Sensitive_NestedObjectL3 Sensitive_NestedObjectFormatL3 { get; set; }
            }

            public class Sensitive_NestedObjectL3
            {
                public int Sensitive_IntFormatL3 { get; set; }
                public Sensitive_ArrayData[] Sensitive_ArrayFormatL3 { get; set; }
                public decimal Sensitive_DecimalFormatL3 { get; set; }
                public Sensitive_ArrayDataWithObject[] Sensitive_ArrayWithObjectFormat { get; set; }
            }

            public TestDoc(TestDoc other)
            {
                this.Id = other.Id;
                this.PK = other.PK;
                this.NonSensitive = other.NonSensitive;
                this.NonSensitiveInt = other.NonSensitiveInt;
                this.Sensitive_StringFormat = other.Sensitive_StringFormat;
                this.Sensitive_DateFormat = other.Sensitive_DateFormat;
                this.Sensitive_DecimalFormat = other.Sensitive_DecimalFormat;
                this.Sensitive_IntFormat = other.Sensitive_IntFormat;
                this.Sensitive_BoolFormat = other.Sensitive_BoolFormat;
                this.Sensitive_FloatFormat = other.Sensitive_FloatFormat;
                this.Sensitive_ArrayFormat = other.Sensitive_ArrayFormat;
                this.Sensitive_IntArray = other.Sensitive_IntArray;
                this.Sensitive_ObjectArrayType = other.Sensitive_ObjectArrayType;
                this.Sensitive_NestedObjectFormatL1 = other.Sensitive_NestedObjectFormatL1;
                this.Sensitive_ArrayMultiTypes = other.Sensitive_ArrayMultiTypes;
            }

            public override bool Equals(object obj)
            {
                return obj is TestDoc doc
                       && this.Id == doc.Id
                       && this.PK == doc.PK
                       && this.NonSensitive == doc.NonSensitive
                       && this.NonSensitiveInt == doc.NonSensitiveInt
                       && this.Sensitive_StringFormat == doc.Sensitive_StringFormat
                       && this.Sensitive_DateFormat == doc.Sensitive_DateFormat
                       && this.Sensitive_DecimalFormat == doc.Sensitive_DecimalFormat
                       && this.Sensitive_IntFormat == doc.Sensitive_IntFormat
                       && this.Sensitive_ArrayFormat == doc.Sensitive_ArrayFormat
                       && this.Sensitive_BoolFormat == doc.Sensitive_BoolFormat
                       && this.Sensitive_FloatFormat == doc.Sensitive_FloatFormat
                       && this.Sensitive_IntArray == doc.Sensitive_IntArray
                       && this.Sensitive_ObjectArrayType == doc.Sensitive_ObjectArrayType
                       && this.Sensitive_NestedObjectFormatL1 != doc.Sensitive_NestedObjectFormatL1
                       && this.Sensitive_ArrayMultiTypes != doc.Sensitive_ArrayMultiTypes;
            }

            public bool EqualsExceptEncryptedProperty(object obj)
            {
                return obj is TestDoc doc
                       && this.Id == doc.Id
                       && this.PK == doc.PK
                       && this.NonSensitive == doc.NonSensitive
                       && this.NonSensitiveInt == doc.NonSensitiveInt
                       && this.Sensitive_StringFormat != doc.Sensitive_StringFormat;
            }
            public override int GetHashCode()
            {
                int hashCode = 1652434776;
                hashCode = (hashCode * -1521134295) + EqualityComparer<string>.Default.GetHashCode(this.Id);
                hashCode = (hashCode * -1521134295) + EqualityComparer<string>.Default.GetHashCode(this.PK);
                hashCode = (hashCode * -1521134295) + EqualityComparer<string>.Default.GetHashCode(this.NonSensitive);
                hashCode = (hashCode * -1521134295) + EqualityComparer<int>.Default.GetHashCode(this.NonSensitiveInt);
                hashCode = (hashCode * -1521134295) + EqualityComparer<string>.Default.GetHashCode(this.Sensitive_StringFormat);
                hashCode = (hashCode * -1521134295) + EqualityComparer<DateTime>.Default.GetHashCode(this.Sensitive_DateFormat);
                hashCode = (hashCode * -1521134295) + EqualityComparer<Decimal>.Default.GetHashCode(this.Sensitive_DecimalFormat);
                hashCode = (hashCode * -1521134295) + EqualityComparer<int>.Default.GetHashCode(this.Sensitive_IntFormat);
                hashCode = (hashCode * -1521134295) + EqualityComparer<Object>.Default.GetHashCode(this.Sensitive_ObjectArrayType);
                hashCode = (hashCode * -1521134295) + EqualityComparer<Array>.Default.GetHashCode(this.Sensitive_ArrayFormat);
                hashCode = (hashCode * -1521134295) + EqualityComparer<bool>.Default.GetHashCode(this.Sensitive_BoolFormat);
                hashCode = (hashCode * -1521134295) + EqualityComparer<float>.Default.GetHashCode(this.Sensitive_FloatFormat);
                hashCode = (hashCode * -1521134295) + EqualityComparer<Object>.Default.GetHashCode(this.Sensitive_NestedObjectFormatL1);
                hashCode = (hashCode * -1521134295) + EqualityComparer<Object>.Default.GetHashCode(this.Sensitive_ArrayMultiTypes);
                return hashCode;
            }

            public static TestDoc Create(string partitionKey = null)
            {
                return new TestDoc()
                {
                    Id = Guid.NewGuid().ToString(),
                    PK = partitionKey ?? Guid.NewGuid().ToString(),
                    NonSensitive = Guid.NewGuid().ToString(),
                    NonSensitiveInt = 10,
                    Sensitive_StringFormat = Guid.NewGuid().ToString(),
                    Sensitive_DateFormat = new DateTime(1987, 12, 25),
                    Sensitive_DecimalFormat = 472.3108m,
                    Sensitive_IntArray = new int[2] { 999, 1000 },
                    Sensitive_IntMultiDimArray = new[,] { { 1, 2 }, { 2, 3 }, { 4, 5 } },
                    Sensitive_ObjectArrayType = new object[2]
                    {
                        (Sensitive_ArrayData)new Sensitive_ArrayData
                        {
                            Sensitive_ArrayIntFormat = 18273,
                            Sensitive_ArrayDecimalFormat = 1234.11m
                        },
                        (Int64)9823
                    },                    
                    Sensitive_IntFormat = 1965,
                    Sensitive_BoolFormat = true,
                    Sensitive_FloatFormat = 8923.124f,
                    Sensitive_ArrayFormat = new Sensitive_ArrayData[]
                    {
                        new Sensitive_ArrayData
                        {
                            Sensitive_ArrayIntFormat = 1111,
                            Sensitive_ArrayDecimalFormat = 1111.11m
                        }
                    },
                    Sensitive_ArrayMultiTypes = new Sensitive_ArrayMultiType[,]
                    {
                        {
                            new Sensitive_ArrayMultiType()
                            {
                                Sensitive_NestedObjectFormatL0 = new Sensitive_NestedObjectL0()
                                {
                                    Sensitive_IntFormatL0 = 888,
                                    Sensitive_DecimalFormatL0 = 888.1m,
                                },
                                Sensitive_StringArrayMultiType = new string[3] { "sensitivedata1a", "verysensitivedata1a", null},
                                Sensitive_ArrayMultiTypeDecimalFormat = 10.2m,
                                Sensitive_IntArrayMultiType = new int[2] { 999, 1000 }
                            },
                            new Sensitive_ArrayMultiType()
                            {
                                Sensitive_NestedObjectFormatL0 = new Sensitive_NestedObjectL0()
                                {
                                    Sensitive_IntFormatL0 = 888,
                                    Sensitive_DecimalFormatL0 = 888.1m,
                                },
                                Sensitive_StringArrayMultiType = new string[2] { "sensitivedata1b", "verysensitivedata1b"},
                                Sensitive_ArrayMultiTypeDecimalFormat = 12.2m,
                                Sensitive_IntArrayMultiType = new int[2] { 888, 1010 }
                            }
                        },
                        {
                            new Sensitive_ArrayMultiType()
                            {
                                Sensitive_NestedObjectFormatL0 = new Sensitive_NestedObjectL0()
                                {
                                    Sensitive_IntFormatL0 = 111,
                                    Sensitive_DecimalFormatL0 = 222.3m,
                                },
                                Sensitive_StringArrayMultiType = new string[2] { "sensitivedata2a", "verysensitivedata2a"},
                                Sensitive_ArrayMultiTypeDecimalFormat = 9876.2m,
                                Sensitive_IntArrayMultiType = new int[2] { 1, 2 }
                            },
                            new Sensitive_ArrayMultiType()
                            {
                                Sensitive_NestedObjectFormatL0 = new Sensitive_NestedObjectL0()
                                {
                                    Sensitive_IntFormatL0 = 878,
                                    Sensitive_DecimalFormatL0 = 188.1m,
                                },
                                Sensitive_StringArrayMultiType = new string[2] { "sensitivedata2b", "verysensitivedata2b"},
                                Sensitive_ArrayMultiTypeDecimalFormat = 14.2m,
                                Sensitive_IntArrayMultiType = new int[2] { 929, 1050 }
                            }
                        }
                    },
                    Sensitive_NestedObjectFormatL1 = new Sensitive_NestedObjectL1()
                    {
                        Sensitive_IntArrayL1 = new int[2] { 999, 100 },
                        Sensitive_IntFormatL1 = 1999,
                        Sensitive_DecimalFormatL1 = 1999.1m,
                        Sensitive_ArrayFormatL1 = new Sensitive_ArrayData[]
                        {
                            new Sensitive_ArrayData
                            {
                                Sensitive_ArrayIntFormat = 1,
                                Sensitive_ArrayDecimalFormat = 2.1m
                            },
                            new Sensitive_ArrayData
                            {
                                Sensitive_ArrayIntFormat = 2,
                                Sensitive_ArrayDecimalFormat = 3.1m
                            }
                        },
                        Sensitive_NestedObjectFormatL2 = new Sensitive_NestedObjectL2()
                        {
                            Sensitive_StringFormatL2 = "sensitiveData",
                            Sensitive_DecimalFormatL2 = 2000.1m,
                            Sensitive_ArrayFormatL2 = new Sensitive_ArrayData[]
                            {
                                new Sensitive_ArrayData
                                {
                                    Sensitive_ArrayIntFormat = 2,
                                    Sensitive_ArrayDecimalFormat = 3.1m
                                }
                            },
                            Sensitive_NestedObjectFormatL3 = new Sensitive_NestedObjectL3()
                            {
                                Sensitive_IntFormatL3 = 3000,
                                Sensitive_DecimalFormatL3 = 3000.1m,
                                Sensitive_ArrayFormatL3 = new Sensitive_ArrayData[]
                                {
                                    new Sensitive_ArrayData
                                    {
                                        Sensitive_ArrayIntFormat = 3,
                                        Sensitive_ArrayDecimalFormat = 4.1m,
                                    }
                                },
                                Sensitive_ArrayWithObjectFormat = new Sensitive_ArrayDataWithObject[]
                                {
                                    new Sensitive_ArrayDataWithObject
                                    {
                                        Sensitive_ArrayIntFormat = 4,
                                        Sensitive_ArrayDecimalFormat = 5.1m,
                                        Sensitive_NestedObjectFormatL0 = new Sensitive_NestedObjectL0()
                                        {
                                            Sensitive_IntFormatL0 = 888,
                                            Sensitive_DecimalFormatL0 = 888.1m,
                                        }
                                    }
                                }
                            }
                        }
                    }
                };
            }

            public Stream ToStream()
            {
                return TestCommon.ToStream(this);
            }
        }

        internal class TestEncryptionKeyStoreProvider : EncryptionKeyStoreProvider
        {
            readonly Dictionary<string, int> keyinfo = new Dictionary<string, int>
            {
                {"tempmetadata1", 1},
                {"tempmetadata2", 2},
            };

            public bool RevokeAccessSet { get; set; }
            public Dictionary<string, int> WrapKeyCallsCount { get; set; }
            public Dictionary<string, int> UnWrapKeyCallsCount { get; set; }
            public TestEncryptionKeyStoreProvider()
            {
                this.WrapKeyCallsCount = new Dictionary<string, int>();
                this.UnWrapKeyCallsCount = new Dictionary<string, int>();
                this.RevokeAccessSet = false;
            }

            public override string ProviderName => "TESTKEYSTORE_VAULT";

            public override byte[] UnwrapKey(string masterKeyPath, KeyEncryptionKeyAlgorithm encryptionAlgorithm, byte[] encryptedKey)
            {
                if (masterKeyPath.Equals("revokedKek-metadata") && this.RevokeAccessSet)
                {
                    throw new RequestFailedException((int)HttpStatusCode.Forbidden, "Forbidden");
                }

                return this.GetOrCreateDataEncryptionKey(encryptedKey.ToHexString(), DecryptEncryptionKey);

                byte[] DecryptEncryptionKey()
                {
                    if (!this.UnWrapKeyCallsCount.ContainsKey(masterKeyPath))
                    {
                        this.UnWrapKeyCallsCount[masterKeyPath] = 1;
                    }
                    else
                    {
                        this.UnWrapKeyCallsCount[masterKeyPath]++;
                    }

                    this.keyinfo.TryGetValue(masterKeyPath, out int moveBy);
                    byte[] plainkey = encryptedKey.Select(b => (byte)(b - moveBy)).ToArray();
                    return plainkey;
                }
            }

            public override byte[] WrapKey(string masterKeyPath, KeyEncryptionKeyAlgorithm encryptionAlgorithm, byte[] key)
            {
                if (!this.WrapKeyCallsCount.ContainsKey(masterKeyPath))
                {
                    this.WrapKeyCallsCount[masterKeyPath] = 1;
                }
                else
                {
                    this.WrapKeyCallsCount[masterKeyPath]++;
                }

                this.keyinfo.TryGetValue(masterKeyPath, out int moveBy);
                byte[] encryptedkey = key.Select(b => (byte)(b + moveBy)).ToArray();
                return encryptedkey;
            }

            public override byte[] Sign(string masterKeyPath, bool allowEnclaveComputations)
            {
                return null;
            }

            public override bool Verify(string masterKeyPath, bool allowEnclaveComputations, byte[] signature)
            {
                return true;
            }
        }       

        internal class CustomSerializer : CosmosSerializer
        {
            private readonly JsonSerializer serializer = new JsonSerializer();
            public int FromStreamCalled = 0;

            public override T FromStream<T>(Stream stream)
            {
                this.FromStreamCalled++;
                using (StreamReader sr = new StreamReader(stream))
                using (JsonReader reader = new JsonTextReader(sr))
                {
                    JsonSerializer serializer = new JsonSerializer();
                    return this.serializer.Deserialize<T>(reader);
                }
            }

            public override Stream ToStream<T>(T input)
            {
                MemoryStream streamPayload = new MemoryStream();
                using (StreamWriter streamWriter = new StreamWriter(streamPayload, encoding: UTF8Encoding.UTF8, bufferSize: 1024, leaveOpen: true))
                {
                    using (JsonWriter writer = new JsonTextWriter(streamWriter))
                    {
                        writer.Formatting = Newtonsoft.Json.Formatting.None;
                        this.serializer.Serialize(writer, input);
                        writer.Flush();
                        streamWriter.Flush();
                    }
                }

                streamPayload.Position = 0;
                return streamPayload;
            }
        }
    }
}<|MERGE_RESOLUTION|>--- conflicted
+++ resolved
@@ -1175,13 +1175,9 @@
             }
             catch(CosmosException ex)
             {
-<<<<<<< HEAD
-                StringAssert.Contains(ex.Message, "Operation has failed due to a possible mismatch in Client Encryption Policy configured on the container. Please refer to https://aka.ms/CosmosClientEncryption for more details. ");
-=======
                 Assert.IsNotNull(ex);
                 // Github issue tracking fix: https://github.com/Azure/azure-cosmos-dotnet-v3/issues/2714
                 // Assert.AreEqual("Operation has failed due to a possible mismatch in Client Encryption Policy configured on the container. Please refer to https://aka.ms/CosmosClientEncryption for more details. ", ex.Message);
->>>>>>> bfa18451
             }
 
             // the previous failure would have updated the policy in the cache.
@@ -1541,8 +1537,8 @@
                 await MdeEncryptionTests.MdeCreateItemAsync(encryptionContainer);
                 Assert.Fail("Create Item should have failed.");
             }
-            catch(InvalidOperationException)
-            {
+            catch(RequestFailedException)
+            {               
             }
 
             // testing query read fail due to revoked access.
