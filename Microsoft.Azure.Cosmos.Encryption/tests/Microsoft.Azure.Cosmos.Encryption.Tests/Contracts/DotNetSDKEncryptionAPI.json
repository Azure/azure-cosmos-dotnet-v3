{
  "Subclasses": {
    "Microsoft.Azure.Cosmos.Encryption.AzureKeyVaultCosmosEncryptor;Microsoft.Azure.Cosmos.Encryption.Encryptor;IsAbstract:False;IsSealed:True;IsInterface:False;IsEnum:False;IsClass:True;IsValueType:False;IsNested:False;IsGenericType:False;IsSerializable:False": {
      "Subclasses": {},
      "Members": {
        "Microsoft.Azure.Cosmos.Encryption.DataEncryptionKeyContainer DataEncryptionKeyContainer": {
          "Type": "Property",
          "Attributes": [],
          "MethodInfo": "Microsoft.Azure.Cosmos.Encryption.DataEncryptionKeyContainer DataEncryptionKeyContainer;CanRead:True;CanWrite:False;Microsoft.Azure.Cosmos.Encryption.DataEncryptionKeyContainer get_DataEncryptionKeyContainer();IsAbstract:False;IsStatic:False;IsVirtual:False;IsGenericMethod:False;IsConstructor:False;IsFinal:False;"
        },
        "Microsoft.Azure.Cosmos.Encryption.DataEncryptionKeyContainer get_DataEncryptionKeyContainer()": {
          "Type": "Method",
          "Attributes": [],
          "MethodInfo": "Microsoft.Azure.Cosmos.Encryption.DataEncryptionKeyContainer get_DataEncryptionKeyContainer();IsAbstract:False;IsStatic:False;IsVirtual:False;IsGenericMethod:False;IsConstructor:False;IsFinal:False;"
        },
        "System.Threading.Tasks.Task InitializeAsync(Microsoft.Azure.Cosmos.Database, System.String)": {
          "Type": "Method",
          "Attributes": [],
          "MethodInfo": "System.Threading.Tasks.Task InitializeAsync(Microsoft.Azure.Cosmos.Database, System.String);IsAbstract:False;IsStatic:False;IsVirtual:False;IsGenericMethod:False;IsConstructor:False;IsFinal:False;"
        },
        "System.Threading.Tasks.Task`1[System.Byte[]] DecryptAsync(Byte[], System.String, System.String, System.Threading.CancellationToken)": {
          "Type": "Method",
          "Attributes": [],
          "MethodInfo": "System.Threading.Tasks.Task`1[System.Byte[]] DecryptAsync(Byte[], System.String, System.String, System.Threading.CancellationToken);IsAbstract:False;IsStatic:False;IsVirtual:True;IsGenericMethod:False;IsConstructor:False;IsFinal:False;"
        },
        "System.Threading.Tasks.Task`1[System.Byte[]] EncryptAsync(Byte[], System.String, System.String, System.Threading.CancellationToken)": {
          "Type": "Method",
          "Attributes": [],
          "MethodInfo": "System.Threading.Tasks.Task`1[System.Byte[]] EncryptAsync(Byte[], System.String, System.String, System.Threading.CancellationToken);IsAbstract:False;IsStatic:False;IsVirtual:True;IsGenericMethod:False;IsConstructor:False;IsFinal:False;"
        },
        "Void .ctor(Azure.Core.TokenCredential)": {
          "Type": "Constructor",
          "Attributes": [],
          "MethodInfo": "[Void .ctor(Azure.Core.TokenCredential), Void .ctor(Azure.Core.TokenCredential)]"
        },
        "Void .ctor(Microsoft.Azure.Cosmos.Encryption.KeyVaultTokenCredentialFactory)": {
          "Type": "Constructor",
          "Attributes": [],
          "MethodInfo": "[Void .ctor(Microsoft.Azure.Cosmos.Encryption.KeyVaultTokenCredentialFactory), Void .ctor(Microsoft.Azure.Cosmos.Encryption.KeyVaultTokenCredentialFactory)]"
        }
      },
      "NestedTypes": {}
    },
    "Microsoft.Azure.Cosmos.Encryption.AzureKeyVaultKeyWrapMetadata;Microsoft.Azure.Cosmos.Encryption.EncryptionKeyWrapMetadata;IsAbstract:False;IsSealed:True;IsInterface:False;IsEnum:False;IsClass:True;IsValueType:False;IsNested:False;IsGenericType:False;IsSerializable:False": {
      "Subclasses": {},
      "Members": {
        "Void .ctor(System.Uri)": {
          "Type": "Constructor",
          "Attributes": [],
          "MethodInfo": "[Void .ctor(System.Uri), Void .ctor(System.Uri)]"
        }
      },
      "NestedTypes": {}
    },
    "Microsoft.Azure.Cosmos.Encryption.CosmosDataEncryptionKeyProvider;Microsoft.Azure.Cosmos.Encryption.DataEncryptionKeyProvider;IsAbstract:False;IsSealed:True;IsInterface:False;IsEnum:False;IsClass:True;IsValueType:False;IsNested:False;IsGenericType:False;IsSerializable:False": {
      "Subclasses": {},
      "Members": {
        "Microsoft.Azure.Cosmos.Encryption.DataEncryptionKeyContainer DataEncryptionKeyContainer": {
          "Type": "Property",
          "Attributes": [],
          "MethodInfo": "Microsoft.Azure.Cosmos.Encryption.DataEncryptionKeyContainer DataEncryptionKeyContainer;CanRead:True;CanWrite:False;Microsoft.Azure.Cosmos.Encryption.DataEncryptionKeyContainer get_DataEncryptionKeyContainer();IsAbstract:False;IsStatic:False;IsVirtual:False;IsGenericMethod:False;IsConstructor:False;IsFinal:False;"
        },
        "Microsoft.Azure.Cosmos.Encryption.DataEncryptionKeyContainer get_DataEncryptionKeyContainer()": {
          "Type": "Method",
          "Attributes": [],
          "MethodInfo": "Microsoft.Azure.Cosmos.Encryption.DataEncryptionKeyContainer get_DataEncryptionKeyContainer();IsAbstract:False;IsStatic:False;IsVirtual:False;IsGenericMethod:False;IsConstructor:False;IsFinal:False;"
        },
        "Microsoft.Azure.Cosmos.Encryption.EncryptionKeyWrapProvider EncryptionKeyWrapProvider": {
          "Type": "Property",
          "Attributes": [],
          "MethodInfo": "Microsoft.Azure.Cosmos.Encryption.EncryptionKeyWrapProvider EncryptionKeyWrapProvider;CanRead:True;CanWrite:False;Microsoft.Azure.Cosmos.Encryption.EncryptionKeyWrapProvider get_EncryptionKeyWrapProvider();IsAbstract:False;IsStatic:False;IsVirtual:False;IsGenericMethod:False;IsConstructor:False;IsFinal:False;"
        },
        "Microsoft.Azure.Cosmos.Encryption.EncryptionKeyWrapProvider get_EncryptionKeyWrapProvider()[System.Runtime.CompilerServices.CompilerGeneratedAttribute()]": {
          "Type": "Method",
          "Attributes": [
            "CompilerGeneratedAttribute"
          ],
          "MethodInfo": "Microsoft.Azure.Cosmos.Encryption.EncryptionKeyWrapProvider get_EncryptionKeyWrapProvider();IsAbstract:False;IsStatic:False;IsVirtual:False;IsGenericMethod:False;IsConstructor:False;IsFinal:False;"
        },
        "System.Threading.Tasks.Task InitializeAsync(Microsoft.Azure.Cosmos.Database, System.String, System.Threading.CancellationToken)[System.Runtime.CompilerServices.AsyncStateMachineAttribute(typeof(Microsoft.Azure.Cosmos.Encryption.CosmosDataEncryptionKeyProvider+<InitializeAsync>d__16))]": {
          "Type": "Method",
          "Attributes": [
            "AsyncStateMachineAttribute"
          ],
          "MethodInfo": "System.Threading.Tasks.Task InitializeAsync(Microsoft.Azure.Cosmos.Database, System.String, System.Threading.CancellationToken);IsAbstract:False;IsStatic:False;IsVirtual:False;IsGenericMethod:False;IsConstructor:False;IsFinal:False;"
        },
        "System.Threading.Tasks.Task`1[Microsoft.Azure.Cosmos.Encryption.DataEncryptionKey] FetchDataEncryptionKeyAsync(System.String, System.Threading.CancellationToken)[System.Runtime.CompilerServices.AsyncStateMachineAttribute(typeof(Microsoft.Azure.Cosmos.Encryption.CosmosDataEncryptionKeyProvider+<FetchDataEncryptionKeyAsync>d__17))]": {
          "Type": "Method",
          "Attributes": [
            "AsyncStateMachineAttribute"
          ],
<<<<<<< HEAD
          "MethodInfo": "System.Threading.Tasks.Task`1[Microsoft.Azure.Cosmos.Encryption.DataEncryptionKey] FetchDataEncryptionKeyAsync(System.String, System.Threading.CancellationToken)"
=======
          "MethodInfo": "System.Threading.Tasks.Task`1[Microsoft.Azure.Cosmos.Encryption.DataEncryptionKey] FetchDataEncryptionKeyAsync(System.String, System.String, System.Threading.CancellationToken);IsAbstract:False;IsStatic:False;IsVirtual:True;IsGenericMethod:False;IsConstructor:False;IsFinal:False;"
>>>>>>> 90e3397f
        },
        "Void .ctor(Microsoft.Azure.Cosmos.Encryption.EncryptionKeyWrapProvider, System.Nullable`1[System.TimeSpan])": {
          "Type": "Constructor",
          "Attributes": [],
<<<<<<< HEAD
          "MethodInfo": "Void .ctor(Microsoft.Azure.Cosmos.Encryption.EncryptionKeyWrapProvider, System.Nullable`1[System.TimeSpan])"
        },
        "Void .ctor(Microsoft.Data.Encryption.Cryptography.EncryptionKeyStoreProvider, System.Nullable`1[System.TimeSpan])": {
          "Type": "Constructor",
          "Attributes": [],
          "MethodInfo": "Void .ctor(Microsoft.Data.Encryption.Cryptography.EncryptionKeyStoreProvider, System.Nullable`1[System.TimeSpan])"
=======
          "MethodInfo": "[Void .ctor(Microsoft.Azure.Cosmos.Encryption.EncryptionKeyWrapProvider, System.Nullable`1[System.TimeSpan]), Void .ctor(Microsoft.Azure.Cosmos.Encryption.EncryptionKeyWrapProvider, System.Nullable`1[System.TimeSpan])]"
>>>>>>> 90e3397f
        }
      },
      "NestedTypes": {}
    },
    "Microsoft.Azure.Cosmos.Encryption.CosmosEncryptionAlgorithm;System.Object;IsAbstract:True;IsSealed:True;IsInterface:False;IsEnum:False;IsClass:True;IsValueType:False;IsNested:False;IsGenericType:False;IsSerializable:False": {
      "Subclasses": {},
      "Members": {
        "System.String AapAEAes256CbcHmacSha256Randomized": {
          "Type": "Field",
          "Attributes": [],
          "MethodInfo": null
        },
        "System.String AEAes256CbcHmacSha256Randomized": {
          "Type": "Field",
          "Attributes": [],
          "MethodInfo": "System.String AEAes256CbcHmacSha256Randomized;IsInitOnly:False;IsStatic:True;"
        }
      },
      "NestedTypes": {}
    },
    "Microsoft.Azure.Cosmos.Encryption.CosmosEncryptor;Microsoft.Azure.Cosmos.Encryption.Encryptor;IsAbstract:False;IsSealed:True;IsInterface:False;IsEnum:False;IsClass:True;IsValueType:False;IsNested:False;IsGenericType:False;IsSerializable:False": {
      "Subclasses": {},
      "Members": {
        "Microsoft.Azure.Cosmos.Encryption.DataEncryptionKeyProvider DataEncryptionKeyProvider": {
          "Type": "Property",
          "Attributes": [],
          "MethodInfo": "Microsoft.Azure.Cosmos.Encryption.DataEncryptionKeyProvider DataEncryptionKeyProvider;CanRead:True;CanWrite:False;Microsoft.Azure.Cosmos.Encryption.DataEncryptionKeyProvider get_DataEncryptionKeyProvider();IsAbstract:False;IsStatic:False;IsVirtual:False;IsGenericMethod:False;IsConstructor:False;IsFinal:False;"
        },
        "Microsoft.Azure.Cosmos.Encryption.DataEncryptionKeyProvider get_DataEncryptionKeyProvider()[System.Runtime.CompilerServices.CompilerGeneratedAttribute()]": {
          "Type": "Method",
          "Attributes": [
            "CompilerGeneratedAttribute"
          ],
          "MethodInfo": "Microsoft.Azure.Cosmos.Encryption.DataEncryptionKeyProvider get_DataEncryptionKeyProvider();IsAbstract:False;IsStatic:False;IsVirtual:False;IsGenericMethod:False;IsConstructor:False;IsFinal:False;"
        },
        "System.Threading.Tasks.Task`1[System.Byte[]] DecryptAsync(Byte[], System.String, System.String, System.Threading.CancellationToken)[System.Runtime.CompilerServices.AsyncStateMachineAttribute(typeof(Microsoft.Azure.Cosmos.Encryption.CosmosEncryptor+<DecryptAsync>d__4))]": {
          "Type": "Method",
          "Attributes": [
            "AsyncStateMachineAttribute"
          ],
          "MethodInfo": "System.Threading.Tasks.Task`1[System.Byte[]] DecryptAsync(Byte[], System.String, System.String, System.Threading.CancellationToken);IsAbstract:False;IsStatic:False;IsVirtual:True;IsGenericMethod:False;IsConstructor:False;IsFinal:False;"
        },
        "System.Threading.Tasks.Task`1[System.Byte[]] EncryptAsync(Byte[], System.String, System.String, System.Threading.CancellationToken)[System.Runtime.CompilerServices.AsyncStateMachineAttribute(typeof(Microsoft.Azure.Cosmos.Encryption.CosmosEncryptor+<EncryptAsync>d__5))]": {
          "Type": "Method",
          "Attributes": [
            "AsyncStateMachineAttribute"
          ],
          "MethodInfo": "System.Threading.Tasks.Task`1[System.Byte[]] EncryptAsync(Byte[], System.String, System.String, System.Threading.CancellationToken);IsAbstract:False;IsStatic:False;IsVirtual:True;IsGenericMethod:False;IsConstructor:False;IsFinal:False;"
        },
        "Void .ctor(Microsoft.Azure.Cosmos.Encryption.DataEncryptionKeyProvider)": {
          "Type": "Constructor",
          "Attributes": [],
          "MethodInfo": "[Void .ctor(Microsoft.Azure.Cosmos.Encryption.DataEncryptionKeyProvider), Void .ctor(Microsoft.Azure.Cosmos.Encryption.DataEncryptionKeyProvider)]"
        }
      },
      "NestedTypes": {}
    },
    "Microsoft.Azure.Cosmos.Encryption.DataEncryptionKey;System.Object;IsAbstract:True;IsSealed:False;IsInterface:False;IsEnum:False;IsClass:True;IsValueType:False;IsNested:False;IsGenericType:False;IsSerializable:False": {
      "Subclasses": {},
      "Members": {
        "Byte[] DecryptData(Byte[])": {
          "Type": "Method",
          "Attributes": [],
          "MethodInfo": "Byte[] DecryptData(Byte[]);IsAbstract:True;IsStatic:False;IsVirtual:True;IsGenericMethod:False;IsConstructor:False;IsFinal:False;"
        },
        "Byte[] EncryptData(Byte[])": {
          "Type": "Method",
          "Attributes": [],
          "MethodInfo": "Byte[] EncryptData(Byte[]);IsAbstract:True;IsStatic:False;IsVirtual:True;IsGenericMethod:False;IsConstructor:False;IsFinal:False;"
        },
        "Byte[] Generate(System.String)": {
          "Type": "Method",
          "Attributes": [],
          "MethodInfo": "Byte[] Generate(System.String);IsAbstract:False;IsStatic:True;IsVirtual:False;IsGenericMethod:False;IsConstructor:False;IsFinal:False;"
        },
        "Byte[] get_RawKey()": {
          "Type": "Method",
          "Attributes": [],
          "MethodInfo": "Byte[] get_RawKey();IsAbstract:True;IsStatic:False;IsVirtual:True;IsGenericMethod:False;IsConstructor:False;IsFinal:False;"
        },
        "Byte[] RawKey": {
          "Type": "Property",
          "Attributes": [],
          "MethodInfo": "Byte[] RawKey;CanRead:True;CanWrite:False;Byte[] get_RawKey();IsAbstract:True;IsStatic:False;IsVirtual:True;IsGenericMethod:False;IsConstructor:False;IsFinal:False;"
        },
        "Microsoft.Azure.Cosmos.Encryption.DataEncryptionKey Create(Byte[], System.String)": {
          "Type": "Method",
          "Attributes": [],
          "MethodInfo": "Microsoft.Azure.Cosmos.Encryption.DataEncryptionKey Create(Byte[], System.String);IsAbstract:False;IsStatic:True;IsVirtual:False;IsGenericMethod:False;IsConstructor:False;IsFinal:False;"
        },
        "System.String EncryptionAlgorithm": {
          "Type": "Property",
          "Attributes": [],
          "MethodInfo": "System.String EncryptionAlgorithm;CanRead:True;CanWrite:False;System.String get_EncryptionAlgorithm();IsAbstract:True;IsStatic:False;IsVirtual:True;IsGenericMethod:False;IsConstructor:False;IsFinal:False;"
        },
        "System.String get_EncryptionAlgorithm()": {
          "Type": "Method",
          "Attributes": [],
          "MethodInfo": "System.String get_EncryptionAlgorithm();IsAbstract:True;IsStatic:False;IsVirtual:True;IsGenericMethod:False;IsConstructor:False;IsFinal:False;"
        }
      },
      "NestedTypes": {}
    },
    "Microsoft.Azure.Cosmos.Encryption.DataEncryptionKeyContainer;System.Object;IsAbstract:True;IsSealed:False;IsInterface:False;IsEnum:False;IsClass:True;IsValueType:False;IsNested:False;IsGenericType:False;IsSerializable:False": {
      "Subclasses": {},
      "Members": {
        "Microsoft.Azure.Cosmos.FeedIterator`1[T] GetDataEncryptionKeyQueryIterator[T](Microsoft.Azure.Cosmos.QueryDefinition, System.String, Microsoft.Azure.Cosmos.QueryRequestOptions)": {
          "Type": "Method",
          "Attributes": [],
          "MethodInfo": "Microsoft.Azure.Cosmos.FeedIterator`1[T] GetDataEncryptionKeyQueryIterator[T](Microsoft.Azure.Cosmos.QueryDefinition, System.String, Microsoft.Azure.Cosmos.QueryRequestOptions);IsAbstract:True;IsStatic:False;IsVirtual:True;IsGenericMethod:True;IsConstructor:False;IsFinal:False;"
        },
        "Microsoft.Azure.Cosmos.FeedIterator`1[T] GetDataEncryptionKeyQueryIterator[T](System.String, System.String, Microsoft.Azure.Cosmos.QueryRequestOptions)": {
          "Type": "Method",
          "Attributes": [],
          "MethodInfo": "Microsoft.Azure.Cosmos.FeedIterator`1[T] GetDataEncryptionKeyQueryIterator[T](System.String, System.String, Microsoft.Azure.Cosmos.QueryRequestOptions);IsAbstract:True;IsStatic:False;IsVirtual:True;IsGenericMethod:True;IsConstructor:False;IsFinal:False;"
        },
        "System.Threading.Tasks.Task`1[Microsoft.Azure.Cosmos.ItemResponse`1[Microsoft.Azure.Cosmos.Encryption.DataEncryptionKeyProperties]] CreateDataEncryptionKeyAsync(System.String, System.String, Microsoft.Azure.Cosmos.Encryption.EncryptionKeyWrapMetadata, Microsoft.Azure.Cosmos.ItemRequestOptions, System.Threading.CancellationToken)": {
          "Type": "Method",
          "Attributes": [],
          "MethodInfo": "System.Threading.Tasks.Task`1[Microsoft.Azure.Cosmos.ItemResponse`1[Microsoft.Azure.Cosmos.Encryption.DataEncryptionKeyProperties]] CreateDataEncryptionKeyAsync(System.String, System.String, Microsoft.Azure.Cosmos.Encryption.EncryptionKeyWrapMetadata, Microsoft.Azure.Cosmos.ItemRequestOptions, System.Threading.CancellationToken);IsAbstract:True;IsStatic:False;IsVirtual:True;IsGenericMethod:False;IsConstructor:False;IsFinal:False;"
        },
        "System.Threading.Tasks.Task`1[Microsoft.Azure.Cosmos.ItemResponse`1[Microsoft.Azure.Cosmos.Encryption.DataEncryptionKeyProperties]] ReadDataEncryptionKeyAsync(System.String, Microsoft.Azure.Cosmos.ItemRequestOptions, System.Threading.CancellationToken)": {
          "Type": "Method",
          "Attributes": [],
          "MethodInfo": "System.Threading.Tasks.Task`1[Microsoft.Azure.Cosmos.ItemResponse`1[Microsoft.Azure.Cosmos.Encryption.DataEncryptionKeyProperties]] ReadDataEncryptionKeyAsync(System.String, Microsoft.Azure.Cosmos.ItemRequestOptions, System.Threading.CancellationToken);IsAbstract:True;IsStatic:False;IsVirtual:True;IsGenericMethod:False;IsConstructor:False;IsFinal:False;"
        },
        "System.Threading.Tasks.Task`1[Microsoft.Azure.Cosmos.ItemResponse`1[Microsoft.Azure.Cosmos.Encryption.DataEncryptionKeyProperties]] RewrapDataEncryptionKeyAsync(System.String, Microsoft.Azure.Cosmos.Encryption.EncryptionKeyWrapMetadata, Microsoft.Azure.Cosmos.ItemRequestOptions, System.Threading.CancellationToken)": {
          "Type": "Method",
          "Attributes": [],
          "MethodInfo": "System.Threading.Tasks.Task`1[Microsoft.Azure.Cosmos.ItemResponse`1[Microsoft.Azure.Cosmos.Encryption.DataEncryptionKeyProperties]] RewrapDataEncryptionKeyAsync(System.String, Microsoft.Azure.Cosmos.Encryption.EncryptionKeyWrapMetadata, Microsoft.Azure.Cosmos.ItemRequestOptions, System.Threading.CancellationToken);IsAbstract:True;IsStatic:False;IsVirtual:True;IsGenericMethod:False;IsConstructor:False;IsFinal:False;"
        }
      },
      "NestedTypes": {}
    },
    "Microsoft.Azure.Cosmos.Encryption.DataEncryptionKeyProperties;System.Object;IsAbstract:False;IsSealed:False;IsInterface:False;IsEnum:False;IsClass:True;IsValueType:False;IsNested:False;IsGenericType:False;IsSerializable:False": {
      "Subclasses": {},
      "Members": {
        "Boolean Equals(Microsoft.Azure.Cosmos.Encryption.DataEncryptionKeyProperties)": {
          "Type": "Method",
          "Attributes": [],
          "MethodInfo": "Boolean Equals(Microsoft.Azure.Cosmos.Encryption.DataEncryptionKeyProperties);IsAbstract:False;IsStatic:False;IsVirtual:True;IsGenericMethod:False;IsConstructor:False;IsFinal:True;"
        },
        "Boolean Equals(System.Object)": {
          "Type": "Method",
          "Attributes": [],
          "MethodInfo": "Boolean Equals(System.Object);IsAbstract:False;IsStatic:False;IsVirtual:True;IsGenericMethod:False;IsConstructor:False;IsFinal:False;"
        },
        "Byte[] get_WrappedDataEncryptionKey()[System.Runtime.CompilerServices.CompilerGeneratedAttribute()]": {
          "Type": "Method",
          "Attributes": [
            "CompilerGeneratedAttribute"
          ],
          "MethodInfo": "Byte[] get_WrappedDataEncryptionKey();IsAbstract:False;IsStatic:False;IsVirtual:False;IsGenericMethod:False;IsConstructor:False;IsFinal:False;"
        },
        "Byte[] WrappedDataEncryptionKey[Newtonsoft.Json.JsonPropertyAttribute(NullValueHandling = 1, PropertyName = \"wrappedDataEncryptionKey\")]": {
          "Type": "Property",
          "Attributes": [
            "JsonPropertyAttribute"
          ],
          "MethodInfo": "Byte[] WrappedDataEncryptionKey;CanRead:True;CanWrite:True;Byte[] get_WrappedDataEncryptionKey();IsAbstract:False;IsStatic:False;IsVirtual:False;IsGenericMethod:False;IsConstructor:False;IsFinal:False;"
        },
        "Int32 GetHashCode()": {
          "Type": "Method",
          "Attributes": [],
          "MethodInfo": "Int32 GetHashCode();IsAbstract:False;IsStatic:False;IsVirtual:True;IsGenericMethod:False;IsConstructor:False;IsFinal:False;"
        },
        "Microsoft.Azure.Cosmos.Encryption.EncryptionKeyWrapMetadata EncryptionKeyWrapMetadata[Newtonsoft.Json.JsonPropertyAttribute(NullValueHandling = 1, PropertyName = \"keyWrapMetadata\")]": {
          "Type": "Property",
          "Attributes": [
            "JsonPropertyAttribute"
          ],
          "MethodInfo": "Microsoft.Azure.Cosmos.Encryption.EncryptionKeyWrapMetadata EncryptionKeyWrapMetadata;CanRead:True;CanWrite:True;Microsoft.Azure.Cosmos.Encryption.EncryptionKeyWrapMetadata get_EncryptionKeyWrapMetadata();IsAbstract:False;IsStatic:False;IsVirtual:False;IsGenericMethod:False;IsConstructor:False;IsFinal:False;"
        },
        "Microsoft.Azure.Cosmos.Encryption.EncryptionKeyWrapMetadata get_EncryptionKeyWrapMetadata()[System.Runtime.CompilerServices.CompilerGeneratedAttribute()]": {
          "Type": "Method",
          "Attributes": [
            "CompilerGeneratedAttribute"
          ],
          "MethodInfo": "Microsoft.Azure.Cosmos.Encryption.EncryptionKeyWrapMetadata get_EncryptionKeyWrapMetadata();IsAbstract:False;IsStatic:False;IsVirtual:False;IsGenericMethod:False;IsConstructor:False;IsFinal:False;"
        },
        "System.Nullable`1[System.DateTime] CreatedTime[Newtonsoft.Json.JsonConverterAttribute(typeof(Microsoft.Azure.Cosmos.Encryption.UnixDateTimeConverter))]-[Newtonsoft.Json.JsonPropertyAttribute(NullValueHandling = 1, PropertyName = \"createTime\")]": {
          "Type": "Property",
          "Attributes": [
            "JsonConverterAttribute",
            "JsonPropertyAttribute"
          ],
          "MethodInfo": "System.Nullable`1[System.DateTime] CreatedTime;CanRead:True;CanWrite:True;System.Nullable`1[System.DateTime] get_CreatedTime();IsAbstract:False;IsStatic:False;IsVirtual:False;IsGenericMethod:False;IsConstructor:False;IsFinal:False;"
        },
        "System.Nullable`1[System.DateTime] get_CreatedTime()[System.Runtime.CompilerServices.CompilerGeneratedAttribute()]": {
          "Type": "Method",
          "Attributes": [
            "CompilerGeneratedAttribute"
          ],
          "MethodInfo": "System.Nullable`1[System.DateTime] get_CreatedTime();IsAbstract:False;IsStatic:False;IsVirtual:False;IsGenericMethod:False;IsConstructor:False;IsFinal:False;"
        },
        "System.Nullable`1[System.DateTime] get_LastModified()[System.Runtime.CompilerServices.CompilerGeneratedAttribute()]": {
          "Type": "Method",
          "Attributes": [
            "CompilerGeneratedAttribute"
          ],
          "MethodInfo": "System.Nullable`1[System.DateTime] get_LastModified();IsAbstract:False;IsStatic:False;IsVirtual:False;IsGenericMethod:False;IsConstructor:False;IsFinal:False;"
        },
        "System.Nullable`1[System.DateTime] LastModified[Newtonsoft.Json.JsonConverterAttribute(typeof(Microsoft.Azure.Cosmos.Encryption.UnixDateTimeConverter))]-[Newtonsoft.Json.JsonPropertyAttribute(NullValueHandling = 1, PropertyName = \"_ts\")]": {
          "Type": "Property",
          "Attributes": [
            "JsonConverterAttribute",
            "JsonPropertyAttribute"
          ],
          "MethodInfo": "System.Nullable`1[System.DateTime] LastModified;CanRead:True;CanWrite:True;System.Nullable`1[System.DateTime] get_LastModified();IsAbstract:False;IsStatic:False;IsVirtual:False;IsGenericMethod:False;IsConstructor:False;IsFinal:False;"
        },
        "System.String EncryptionAlgorithm[Newtonsoft.Json.JsonPropertyAttribute(NullValueHandling = 1, PropertyName = \"encryptionAlgorithm\")]": {
          "Type": "Property",
          "Attributes": [
            "JsonPropertyAttribute"
          ],
          "MethodInfo": "System.String EncryptionAlgorithm;CanRead:True;CanWrite:True;System.String get_EncryptionAlgorithm();IsAbstract:False;IsStatic:False;IsVirtual:False;IsGenericMethod:False;IsConstructor:False;IsFinal:False;"
        },
        "System.String ETag[Newtonsoft.Json.JsonPropertyAttribute(NullValueHandling = 1, PropertyName = \"_etag\")]": {
          "Type": "Property",
          "Attributes": [
            "JsonPropertyAttribute"
          ],
          "MethodInfo": "System.String ETag;CanRead:True;CanWrite:True;System.String get_ETag();IsAbstract:False;IsStatic:False;IsVirtual:False;IsGenericMethod:False;IsConstructor:False;IsFinal:False;"
        },
        "System.String get_EncryptionAlgorithm()[System.Runtime.CompilerServices.CompilerGeneratedAttribute()]": {
          "Type": "Method",
          "Attributes": [
            "CompilerGeneratedAttribute"
          ],
          "MethodInfo": "System.String get_EncryptionAlgorithm();IsAbstract:False;IsStatic:False;IsVirtual:False;IsGenericMethod:False;IsConstructor:False;IsFinal:False;"
        },
        "System.String get_ETag()[System.Runtime.CompilerServices.CompilerGeneratedAttribute()]": {
          "Type": "Method",
          "Attributes": [
            "CompilerGeneratedAttribute"
          ],
          "MethodInfo": "System.String get_ETag();IsAbstract:False;IsStatic:False;IsVirtual:False;IsGenericMethod:False;IsConstructor:False;IsFinal:False;"
        },
        "System.String get_Id()[System.Runtime.CompilerServices.CompilerGeneratedAttribute()]": {
          "Type": "Method",
          "Attributes": [
            "CompilerGeneratedAttribute"
          ],
          "MethodInfo": "System.String get_Id();IsAbstract:False;IsStatic:False;IsVirtual:False;IsGenericMethod:False;IsConstructor:False;IsFinal:False;"
        },
        "System.String get_SelfLink()[System.Runtime.CompilerServices.CompilerGeneratedAttribute()]": {
          "Type": "Method",
          "Attributes": [
            "CompilerGeneratedAttribute"
          ],
          "MethodInfo": "System.String get_SelfLink();IsAbstract:False;IsStatic:False;IsVirtual:True;IsGenericMethod:False;IsConstructor:False;IsFinal:False;"
        },
        "System.String Id[Newtonsoft.Json.JsonPropertyAttribute(PropertyName = \"id\")]": {
          "Type": "Property",
          "Attributes": [
            "JsonPropertyAttribute"
          ],
          "MethodInfo": "System.String Id;CanRead:True;CanWrite:True;System.String get_Id();IsAbstract:False;IsStatic:False;IsVirtual:False;IsGenericMethod:False;IsConstructor:False;IsFinal:False;"
        },
        "System.String SelfLink[Newtonsoft.Json.JsonPropertyAttribute(NullValueHandling = 1, PropertyName = \"_self\")]": {
          "Type": "Property",
          "Attributes": [
            "JsonPropertyAttribute"
          ],
          "MethodInfo": "System.String SelfLink;CanRead:True;CanWrite:True;System.String get_SelfLink();IsAbstract:False;IsStatic:False;IsVirtual:True;IsGenericMethod:False;IsConstructor:False;IsFinal:False;"
        },
        "Void .ctor(System.String, System.String, Byte[], Microsoft.Azure.Cosmos.Encryption.EncryptionKeyWrapMetadata, System.DateTime)": {
          "Type": "Constructor",
          "Attributes": [],
          "MethodInfo": "[Void .ctor(System.String, System.String, Byte[], Microsoft.Azure.Cosmos.Encryption.EncryptionKeyWrapMetadata, System.DateTime), Void .ctor(System.String, System.String, Byte[], Microsoft.Azure.Cosmos.Encryption.EncryptionKeyWrapMetadata, System.DateTime)]"
        }
      },
      "NestedTypes": {}
    },
    "Microsoft.Azure.Cosmos.Encryption.DataEncryptionKeyProvider;System.Object;IsAbstract:True;IsSealed:False;IsInterface:False;IsEnum:False;IsClass:True;IsValueType:False;IsNested:False;IsGenericType:False;IsSerializable:False": {
      "Subclasses": {
        "Microsoft.Azure.Cosmos.Encryption.CosmosDataEncryptionKeyProvider;Microsoft.Azure.Cosmos.Encryption.DataEncryptionKeyProvider;IsAbstract:False;IsSealed:True;IsInterface:False;IsEnum:False;IsClass:True;IsValueType:False;IsNested:False;IsGenericType:False;IsSerializable:False": {
          "Subclasses": {},
          "Members": {
            "Microsoft.Azure.Cosmos.Encryption.DataEncryptionKeyContainer DataEncryptionKeyContainer": {
              "Type": "Property",
              "Attributes": [],
              "MethodInfo": "Microsoft.Azure.Cosmos.Encryption.DataEncryptionKeyContainer DataEncryptionKeyContainer;CanRead:True;CanWrite:False;Microsoft.Azure.Cosmos.Encryption.DataEncryptionKeyContainer get_DataEncryptionKeyContainer();IsAbstract:False;IsStatic:False;IsVirtual:False;IsGenericMethod:False;IsConstructor:False;IsFinal:False;"
            },
            "Microsoft.Azure.Cosmos.Encryption.DataEncryptionKeyContainer get_DataEncryptionKeyContainer()": {
              "Type": "Method",
              "Attributes": [],
              "MethodInfo": "Microsoft.Azure.Cosmos.Encryption.DataEncryptionKeyContainer get_DataEncryptionKeyContainer();IsAbstract:False;IsStatic:False;IsVirtual:False;IsGenericMethod:False;IsConstructor:False;IsFinal:False;"
            },
            "Microsoft.Azure.Cosmos.Encryption.EncryptionKeyWrapProvider EncryptionKeyWrapProvider": {
              "Type": "Property",
              "Attributes": [],
              "MethodInfo": "Microsoft.Azure.Cosmos.Encryption.EncryptionKeyWrapProvider EncryptionKeyWrapProvider;CanRead:True;CanWrite:False;Microsoft.Azure.Cosmos.Encryption.EncryptionKeyWrapProvider get_EncryptionKeyWrapProvider();IsAbstract:False;IsStatic:False;IsVirtual:False;IsGenericMethod:False;IsConstructor:False;IsFinal:False;"
            },
            "Microsoft.Azure.Cosmos.Encryption.EncryptionKeyWrapProvider get_EncryptionKeyWrapProvider()[System.Runtime.CompilerServices.CompilerGeneratedAttribute()]": {
              "Type": "Method",
              "Attributes": [
                "CompilerGeneratedAttribute"
              ],
              "MethodInfo": "Microsoft.Azure.Cosmos.Encryption.EncryptionKeyWrapProvider get_EncryptionKeyWrapProvider();IsAbstract:False;IsStatic:False;IsVirtual:False;IsGenericMethod:False;IsConstructor:False;IsFinal:False;"
            },
            "System.Threading.Tasks.Task InitializeAsync(Microsoft.Azure.Cosmos.Database, System.String, System.Threading.CancellationToken)[System.Runtime.CompilerServices.AsyncStateMachineAttribute(typeof(Microsoft.Azure.Cosmos.Encryption.CosmosDataEncryptionKeyProvider+<InitializeAsync>d__16))]": {
              "Type": "Method",
              "Attributes": [
                "AsyncStateMachineAttribute"
              ],
              "MethodInfo": "System.Threading.Tasks.Task InitializeAsync(Microsoft.Azure.Cosmos.Database, System.String, System.Threading.CancellationToken);IsAbstract:False;IsStatic:False;IsVirtual:False;IsGenericMethod:False;IsConstructor:False;IsFinal:False;"
            },
            "System.Threading.Tasks.Task`1[Microsoft.Azure.Cosmos.Encryption.DataEncryptionKey] FetchDataEncryptionKeyAsync(System.String, System.Threading.CancellationToken)[System.Runtime.CompilerServices.AsyncStateMachineAttribute(typeof(Microsoft.Azure.Cosmos.Encryption.CosmosDataEncryptionKeyProvider+<FetchDataEncryptionKeyAsync>d__17))]": {
              "Type": "Method",
              "Attributes": [
                "AsyncStateMachineAttribute"
              ],
<<<<<<< HEAD
              "MethodInfo": "System.Threading.Tasks.Task`1[Microsoft.Azure.Cosmos.Encryption.DataEncryptionKey] FetchDataEncryptionKeyAsync(System.String, System.Threading.CancellationToken)"
=======
              "MethodInfo": "System.Threading.Tasks.Task`1[Microsoft.Azure.Cosmos.Encryption.DataEncryptionKey] FetchDataEncryptionKeyAsync(System.String, System.String, System.Threading.CancellationToken);IsAbstract:False;IsStatic:False;IsVirtual:True;IsGenericMethod:False;IsConstructor:False;IsFinal:False;"
>>>>>>> 90e3397f
            },
            "Void .ctor(Microsoft.Azure.Cosmos.Encryption.EncryptionKeyWrapProvider, System.Nullable`1[System.TimeSpan])": {
              "Type": "Constructor",
              "Attributes": [],
<<<<<<< HEAD
              "MethodInfo": "Void .ctor(Microsoft.Azure.Cosmos.Encryption.EncryptionKeyWrapProvider, System.Nullable`1[System.TimeSpan])"
            },
            "Void .ctor(Microsoft.Data.Encryption.Cryptography.EncryptionKeyStoreProvider, System.Nullable`1[System.TimeSpan])": {
              "Type": "Constructor",
              "Attributes": [],
              "MethodInfo": "Void .ctor(Microsoft.Data.Encryption.Cryptography.EncryptionKeyStoreProvider, System.Nullable`1[System.TimeSpan])"
=======
              "MethodInfo": "[Void .ctor(Microsoft.Azure.Cosmos.Encryption.EncryptionKeyWrapProvider, System.Nullable`1[System.TimeSpan]), Void .ctor(Microsoft.Azure.Cosmos.Encryption.EncryptionKeyWrapProvider, System.Nullable`1[System.TimeSpan])]"
>>>>>>> 90e3397f
            }
          },
          "NestedTypes": {}
        }
      },
      "Members": {
        "System.Threading.Tasks.Task`1[Microsoft.Azure.Cosmos.Encryption.DataEncryptionKey] FetchDataEncryptionKeyAsync(System.String, System.Threading.CancellationToken)": {
          "Type": "Method",
          "Attributes": [],
<<<<<<< HEAD
          "MethodInfo": "System.Threading.Tasks.Task`1[Microsoft.Azure.Cosmos.Encryption.DataEncryptionKey] FetchDataEncryptionKeyAsync(System.String, System.Threading.CancellationToken)"
=======
          "MethodInfo": "System.Threading.Tasks.Task`1[Microsoft.Azure.Cosmos.Encryption.DataEncryptionKey] FetchDataEncryptionKeyAsync(System.String, System.String, System.Threading.CancellationToken);IsAbstract:True;IsStatic:False;IsVirtual:True;IsGenericMethod:False;IsConstructor:False;IsFinal:False;"
>>>>>>> 90e3397f
        }
      },
      "NestedTypes": {}
    },
    "Microsoft.Azure.Cosmos.Encryption.DecryptionResult;System.Object;IsAbstract:False;IsSealed:True;IsInterface:False;IsEnum:False;IsClass:True;IsValueType:False;IsNested:False;IsGenericType:False;IsSerializable:False": {
      "Subclasses": {},
      "Members": {
        "System.Exception Exception": {
          "Type": "Property",
          "Attributes": [],
          "MethodInfo": "System.Exception Exception;CanRead:True;CanWrite:False;System.Exception get_Exception();IsAbstract:False;IsStatic:False;IsVirtual:False;IsGenericMethod:False;IsConstructor:False;IsFinal:False;"
        },
        "System.Exception get_Exception()[System.Runtime.CompilerServices.CompilerGeneratedAttribute()]": {
          "Type": "Method",
          "Attributes": [
            "CompilerGeneratedAttribute"
          ],
          "MethodInfo": "System.Exception get_Exception();IsAbstract:False;IsStatic:False;IsVirtual:False;IsGenericMethod:False;IsConstructor:False;IsFinal:False;"
        },
        "System.ReadOnlyMemory`1[System.Byte] EncryptedStream": {
          "Type": "Property",
          "Attributes": [],
          "MethodInfo": "System.ReadOnlyMemory`1[System.Byte] EncryptedStream;CanRead:True;CanWrite:False;System.ReadOnlyMemory`1[System.Byte] get_EncryptedStream();IsAbstract:False;IsStatic:False;IsVirtual:False;IsGenericMethod:False;IsConstructor:False;IsFinal:False;"
        },
        "System.ReadOnlyMemory`1[System.Byte] get_EncryptedStream()[System.Runtime.CompilerServices.CompilerGeneratedAttribute()]": {
          "Type": "Method",
          "Attributes": [
            "CompilerGeneratedAttribute"
          ],
          "MethodInfo": "System.ReadOnlyMemory`1[System.Byte] get_EncryptedStream();IsAbstract:False;IsStatic:False;IsVirtual:False;IsGenericMethod:False;IsConstructor:False;IsFinal:False;"
        }
      },
      "NestedTypes": {}
    },
    "Microsoft.Azure.Cosmos.Encryption.EncryptionChangeFeedRequestOptions;Microsoft.Azure.Cosmos.ChangeFeedRequestOptions;IsAbstract:False;IsSealed:True;IsInterface:False;IsEnum:False;IsClass:True;IsValueType:False;IsNested:False;IsGenericType:False;IsSerializable:False": {
      "Subclasses": {},
      "Members": {
        "System.Action`1[Microsoft.Azure.Cosmos.Encryption.DecryptionResult] DecryptionResultHandler": {
          "Type": "Property",
          "Attributes": [],
          "MethodInfo": "System.Action`1[Microsoft.Azure.Cosmos.Encryption.DecryptionResult] DecryptionResultHandler;CanRead:True;CanWrite:True;System.Action`1[Microsoft.Azure.Cosmos.Encryption.DecryptionResult] get_DecryptionResultHandler();IsAbstract:False;IsStatic:False;IsVirtual:False;IsGenericMethod:False;IsConstructor:False;IsFinal:False;Void set_DecryptionResultHandler(System.Action`1[Microsoft.Azure.Cosmos.Encryption.DecryptionResult]);IsAbstract:False;IsStatic:False;IsVirtual:False;IsGenericMethod:False;IsConstructor:False;IsFinal:False;"
        },
        "System.Action`1[Microsoft.Azure.Cosmos.Encryption.DecryptionResult] get_DecryptionResultHandler()[System.Runtime.CompilerServices.CompilerGeneratedAttribute()]": {
          "Type": "Method",
          "Attributes": [
            "CompilerGeneratedAttribute"
          ],
          "MethodInfo": "System.Action`1[Microsoft.Azure.Cosmos.Encryption.DecryptionResult] get_DecryptionResultHandler();IsAbstract:False;IsStatic:False;IsVirtual:False;IsGenericMethod:False;IsConstructor:False;IsFinal:False;"
        },
        "Void .ctor()": {
          "Type": "Constructor",
          "Attributes": [],
          "MethodInfo": "[Void .ctor(), Void .ctor()]"
        },
        "Void set_DecryptionResultHandler(System.Action`1[Microsoft.Azure.Cosmos.Encryption.DecryptionResult])[System.Runtime.CompilerServices.CompilerGeneratedAttribute()]": {
          "Type": "Method",
          "Attributes": [
            "CompilerGeneratedAttribute"
          ],
          "MethodInfo": "Void set_DecryptionResultHandler(System.Action`1[Microsoft.Azure.Cosmos.Encryption.DecryptionResult]);IsAbstract:False;IsStatic:False;IsVirtual:False;IsGenericMethod:False;IsConstructor:False;IsFinal:False;"
        }
      },
      "NestedTypes": {}
    },
    "Microsoft.Azure.Cosmos.Encryption.EncryptionContainerExtensions;System.Object;IsAbstract:True;IsSealed:True;IsInterface:False;IsEnum:False;IsClass:True;IsValueType:False;IsNested:False;IsGenericType:False;IsSerializable:False": {
      "Subclasses": {},
      "Members": {
        "Microsoft.Azure.Cosmos.Container WithAapEncryptor(Microsoft.Azure.Cosmos.Container, Microsoft.Azure.Cosmos.Encryption.Encryptor)[System.Runtime.CompilerServices.ExtensionAttribute()]": {
          "Type": "Method",
          "Attributes": [
            "ExtensionAttribute"
          ],
          "MethodInfo": "Microsoft.Azure.Cosmos.Container WithAapEncryptor(Microsoft.Azure.Cosmos.Container, Microsoft.Azure.Cosmos.Encryption.Encryptor)"
        },
        "Microsoft.Azure.Cosmos.Container WithEncryptor(Microsoft.Azure.Cosmos.Container, Microsoft.Azure.Cosmos.Encryption.Encryptor)[System.Runtime.CompilerServices.ExtensionAttribute()]": {
          "Type": "Method",
          "Attributes": [
            "ExtensionAttribute"
          ],
          "MethodInfo": "Microsoft.Azure.Cosmos.Container WithEncryptor(Microsoft.Azure.Cosmos.Container, Microsoft.Azure.Cosmos.Encryption.Encryptor);IsAbstract:False;IsStatic:True;IsVirtual:False;IsGenericMethod:False;IsConstructor:False;IsFinal:False;"
        },
        "Microsoft.Azure.Cosmos.FeedIterator ToEncryptionStreamIterator[T](Microsoft.Azure.Cosmos.Container, System.Linq.IQueryable`1[T], Microsoft.Azure.Cosmos.QueryRequestOptions)[System.Runtime.CompilerServices.ExtensionAttribute()]": {
          "Type": "Method",
          "Attributes": [
            "ExtensionAttribute"
          ],
          "MethodInfo": "Microsoft.Azure.Cosmos.FeedIterator ToEncryptionStreamIterator[T](Microsoft.Azure.Cosmos.Container, System.Linq.IQueryable`1[T], Microsoft.Azure.Cosmos.QueryRequestOptions);IsAbstract:False;IsStatic:True;IsVirtual:False;IsGenericMethod:True;IsConstructor:False;IsFinal:False;"
        },
        "Microsoft.Azure.Cosmos.FeedIterator`1[T] ToEncryptionFeedIterator[T](Microsoft.Azure.Cosmos.Container, System.Linq.IQueryable`1[T], Microsoft.Azure.Cosmos.QueryRequestOptions)[System.Runtime.CompilerServices.ExtensionAttribute()]": {
          "Type": "Method",
          "Attributes": [
            "ExtensionAttribute"
          ],
          "MethodInfo": "Microsoft.Azure.Cosmos.FeedIterator`1[T] ToEncryptionFeedIterator[T](Microsoft.Azure.Cosmos.Container, System.Linq.IQueryable`1[T], Microsoft.Azure.Cosmos.QueryRequestOptions);IsAbstract:False;IsStatic:True;IsVirtual:False;IsGenericMethod:True;IsConstructor:False;IsFinal:False;"
        }
      },
      "NestedTypes": {}
    },
    "Microsoft.Azure.Cosmos.Encryption.EncryptionItemRequestOptions;Microsoft.Azure.Cosmos.ItemRequestOptions;IsAbstract:False;IsSealed:True;IsInterface:False;IsEnum:False;IsClass:True;IsValueType:False;IsNested:False;IsGenericType:False;IsSerializable:False": {
      "Subclasses": {},
      "Members": {
        "Microsoft.Azure.Cosmos.Encryption.EncryptionOptions EncryptionOptions": {
          "Type": "Property",
          "Attributes": [],
          "MethodInfo": "Microsoft.Azure.Cosmos.Encryption.EncryptionOptions EncryptionOptions;CanRead:True;CanWrite:True;Microsoft.Azure.Cosmos.Encryption.EncryptionOptions get_EncryptionOptions();IsAbstract:False;IsStatic:False;IsVirtual:False;IsGenericMethod:False;IsConstructor:False;IsFinal:False;Void set_EncryptionOptions(Microsoft.Azure.Cosmos.Encryption.EncryptionOptions);IsAbstract:False;IsStatic:False;IsVirtual:False;IsGenericMethod:False;IsConstructor:False;IsFinal:False;"
        },
        "Microsoft.Azure.Cosmos.Encryption.EncryptionOptions get_EncryptionOptions()[System.Runtime.CompilerServices.CompilerGeneratedAttribute()]": {
          "Type": "Method",
          "Attributes": [
            "CompilerGeneratedAttribute"
          ],
          "MethodInfo": "Microsoft.Azure.Cosmos.Encryption.EncryptionOptions get_EncryptionOptions();IsAbstract:False;IsStatic:False;IsVirtual:False;IsGenericMethod:False;IsConstructor:False;IsFinal:False;"
        },
        "System.Action`1[Microsoft.Azure.Cosmos.Encryption.DecryptionResult] DecryptionResultHandler": {
          "Type": "Property",
          "Attributes": [],
          "MethodInfo": "System.Action`1[Microsoft.Azure.Cosmos.Encryption.DecryptionResult] DecryptionResultHandler;CanRead:True;CanWrite:True;System.Action`1[Microsoft.Azure.Cosmos.Encryption.DecryptionResult] get_DecryptionResultHandler();IsAbstract:False;IsStatic:False;IsVirtual:False;IsGenericMethod:False;IsConstructor:False;IsFinal:False;Void set_DecryptionResultHandler(System.Action`1[Microsoft.Azure.Cosmos.Encryption.DecryptionResult]);IsAbstract:False;IsStatic:False;IsVirtual:False;IsGenericMethod:False;IsConstructor:False;IsFinal:False;"
        },
        "System.Action`1[Microsoft.Azure.Cosmos.Encryption.DecryptionResult] get_DecryptionResultHandler()[System.Runtime.CompilerServices.CompilerGeneratedAttribute()]": {
          "Type": "Method",
          "Attributes": [
            "CompilerGeneratedAttribute"
          ],
          "MethodInfo": "System.Action`1[Microsoft.Azure.Cosmos.Encryption.DecryptionResult] get_DecryptionResultHandler();IsAbstract:False;IsStatic:False;IsVirtual:False;IsGenericMethod:False;IsConstructor:False;IsFinal:False;"
        },
        "Void .ctor()": {
          "Type": "Constructor",
          "Attributes": [],
          "MethodInfo": "[Void .ctor(), Void .ctor()]"
        },
        "Void set_DecryptionResultHandler(System.Action`1[Microsoft.Azure.Cosmos.Encryption.DecryptionResult])[System.Runtime.CompilerServices.CompilerGeneratedAttribute()]": {
          "Type": "Method",
          "Attributes": [
            "CompilerGeneratedAttribute"
          ],
          "MethodInfo": "Void set_DecryptionResultHandler(System.Action`1[Microsoft.Azure.Cosmos.Encryption.DecryptionResult]);IsAbstract:False;IsStatic:False;IsVirtual:False;IsGenericMethod:False;IsConstructor:False;IsFinal:False;"
        },
        "Void set_EncryptionOptions(Microsoft.Azure.Cosmos.Encryption.EncryptionOptions)[System.Runtime.CompilerServices.CompilerGeneratedAttribute()]": {
          "Type": "Method",
          "Attributes": [
            "CompilerGeneratedAttribute"
          ],
          "MethodInfo": "Void set_EncryptionOptions(Microsoft.Azure.Cosmos.Encryption.EncryptionOptions);IsAbstract:False;IsStatic:False;IsVirtual:False;IsGenericMethod:False;IsConstructor:False;IsFinal:False;"
        }
      },
      "NestedTypes": {}
    },
    "Microsoft.Azure.Cosmos.Encryption.EncryptionKeyUnwrapResult;System.Object;IsAbstract:False;IsSealed:False;IsInterface:False;IsEnum:False;IsClass:True;IsValueType:False;IsNested:False;IsGenericType:False;IsSerializable:False": {
      "Subclasses": {},
      "Members": {
        "Byte[] DataEncryptionKey": {
          "Type": "Property",
          "Attributes": [],
          "MethodInfo": "Byte[] DataEncryptionKey;CanRead:True;CanWrite:False;Byte[] get_DataEncryptionKey();IsAbstract:False;IsStatic:False;IsVirtual:False;IsGenericMethod:False;IsConstructor:False;IsFinal:False;"
        },
        "Byte[] get_DataEncryptionKey()[System.Runtime.CompilerServices.CompilerGeneratedAttribute()]": {
          "Type": "Method",
          "Attributes": [
            "CompilerGeneratedAttribute"
          ],
          "MethodInfo": "Byte[] get_DataEncryptionKey();IsAbstract:False;IsStatic:False;IsVirtual:False;IsGenericMethod:False;IsConstructor:False;IsFinal:False;"
        },
        "System.TimeSpan ClientCacheTimeToLive": {
          "Type": "Property",
          "Attributes": [],
          "MethodInfo": "System.TimeSpan ClientCacheTimeToLive;CanRead:True;CanWrite:False;System.TimeSpan get_ClientCacheTimeToLive();IsAbstract:False;IsStatic:False;IsVirtual:False;IsGenericMethod:False;IsConstructor:False;IsFinal:False;"
        },
        "System.TimeSpan get_ClientCacheTimeToLive()[System.Runtime.CompilerServices.CompilerGeneratedAttribute()]": {
          "Type": "Method",
          "Attributes": [
            "CompilerGeneratedAttribute"
          ],
          "MethodInfo": "System.TimeSpan get_ClientCacheTimeToLive();IsAbstract:False;IsStatic:False;IsVirtual:False;IsGenericMethod:False;IsConstructor:False;IsFinal:False;"
        },
        "Void .ctor(Byte[], System.TimeSpan)": {
          "Type": "Constructor",
          "Attributes": [],
          "MethodInfo": "[Void .ctor(Byte[], System.TimeSpan), Void .ctor(Byte[], System.TimeSpan)]"
        }
      },
      "NestedTypes": {}
    },
    "Microsoft.Azure.Cosmos.Encryption.EncryptionKeyWrapMetadata;System.Object;IsAbstract:False;IsSealed:False;IsInterface:False;IsEnum:False;IsClass:True;IsValueType:False;IsNested:False;IsGenericType:False;IsSerializable:False": {
      "Subclasses": {
        "Microsoft.Azure.Cosmos.Encryption.AzureKeyVaultKeyWrapMetadata;Microsoft.Azure.Cosmos.Encryption.EncryptionKeyWrapMetadata;IsAbstract:False;IsSealed:True;IsInterface:False;IsEnum:False;IsClass:True;IsValueType:False;IsNested:False;IsGenericType:False;IsSerializable:False": {
          "Subclasses": {},
          "Members": {
            "Void .ctor(System.Uri)": {
              "Type": "Constructor",
              "Attributes": [],
              "MethodInfo": "[Void .ctor(System.Uri), Void .ctor(System.Uri)]"
            }
          },
          "NestedTypes": {}
        }
      },
      "Members": {
        "Boolean Equals(Microsoft.Azure.Cosmos.Encryption.EncryptionKeyWrapMetadata)": {
          "Type": "Method",
          "Attributes": [],
          "MethodInfo": "Boolean Equals(Microsoft.Azure.Cosmos.Encryption.EncryptionKeyWrapMetadata);IsAbstract:False;IsStatic:False;IsVirtual:True;IsGenericMethod:False;IsConstructor:False;IsFinal:True;"
        },
        "Boolean Equals(System.Object)": {
          "Type": "Method",
          "Attributes": [],
          "MethodInfo": "Boolean Equals(System.Object);IsAbstract:False;IsStatic:False;IsVirtual:True;IsGenericMethod:False;IsConstructor:False;IsFinal:False;"
        },
        "Int32 GetHashCode()": {
          "Type": "Method",
          "Attributes": [],
          "MethodInfo": "Int32 GetHashCode();IsAbstract:False;IsStatic:False;IsVirtual:True;IsGenericMethod:False;IsConstructor:False;IsFinal:False;"
        },
        "System.String get_Name()[System.Runtime.CompilerServices.CompilerGeneratedAttribute()]": {
          "Type": "Method",
          "Attributes": [
            "CompilerGeneratedAttribute"
          ],
          "MethodInfo": "System.String get_Name()"
        },
        "System.String get_Value()[System.Runtime.CompilerServices.CompilerGeneratedAttribute()]": {
          "Type": "Method",
          "Attributes": [
            "CompilerGeneratedAttribute"
          ],
          "MethodInfo": "System.String get_Value();IsAbstract:False;IsStatic:False;IsVirtual:False;IsGenericMethod:False;IsConstructor:False;IsFinal:False;"
        },
        "System.String Name[Newtonsoft.Json.JsonPropertyAttribute(NullValueHandling = 1, PropertyName = \"name\")]": {
          "Type": "Property",
          "Attributes": [
            "JsonPropertyAttribute"
          ],
          "MethodInfo": null
        },
        "System.String Value[Newtonsoft.Json.JsonPropertyAttribute(NullValueHandling = 1, PropertyName = \"value\")]": {
          "Type": "Property",
          "Attributes": [
            "JsonPropertyAttribute"
          ],
          "MethodInfo": "System.String Value;CanRead:True;CanWrite:True;System.String get_Value();IsAbstract:False;IsStatic:False;IsVirtual:False;IsGenericMethod:False;IsConstructor:False;IsFinal:False;"
        },
        "Void .ctor(Microsoft.Azure.Cosmos.Encryption.EncryptionKeyWrapMetadata)": {
          "Type": "Constructor",
          "Attributes": [],
          "MethodInfo": "[Void .ctor(Microsoft.Azure.Cosmos.Encryption.EncryptionKeyWrapMetadata), Void .ctor(Microsoft.Azure.Cosmos.Encryption.EncryptionKeyWrapMetadata)]"
        },
        "Void .ctor(System.String)": {
          "Type": "Constructor",
          "Attributes": [],
<<<<<<< HEAD
          "MethodInfo": "Void .ctor(System.String)"
        },
        "Void .ctor(System.String, System.String)": {
          "Type": "Constructor",
          "Attributes": [],
          "MethodInfo": "Void .ctor(System.String, System.String)"
=======
          "MethodInfo": "[Void .ctor(System.String), Void .ctor(System.String)]"
>>>>>>> 90e3397f
        }
      },
      "NestedTypes": {}
    },
    "Microsoft.Azure.Cosmos.Encryption.EncryptionKeyWrapProvider;System.Object;IsAbstract:True;IsSealed:False;IsInterface:False;IsEnum:False;IsClass:True;IsValueType:False;IsNested:False;IsGenericType:False;IsSerializable:False": {
      "Subclasses": {},
      "Members": {
        "System.Threading.Tasks.Task`1[Microsoft.Azure.Cosmos.Encryption.EncryptionKeyUnwrapResult] UnwrapKeyAsync(Byte[], Microsoft.Azure.Cosmos.Encryption.EncryptionKeyWrapMetadata, System.Threading.CancellationToken)": {
          "Type": "Method",
          "Attributes": [],
          "MethodInfo": "System.Threading.Tasks.Task`1[Microsoft.Azure.Cosmos.Encryption.EncryptionKeyUnwrapResult] UnwrapKeyAsync(Byte[], Microsoft.Azure.Cosmos.Encryption.EncryptionKeyWrapMetadata, System.Threading.CancellationToken);IsAbstract:True;IsStatic:False;IsVirtual:True;IsGenericMethod:False;IsConstructor:False;IsFinal:False;"
        },
        "System.Threading.Tasks.Task`1[Microsoft.Azure.Cosmos.Encryption.EncryptionKeyWrapResult] WrapKeyAsync(Byte[], Microsoft.Azure.Cosmos.Encryption.EncryptionKeyWrapMetadata, System.Threading.CancellationToken)": {
          "Type": "Method",
          "Attributes": [],
          "MethodInfo": "System.Threading.Tasks.Task`1[Microsoft.Azure.Cosmos.Encryption.EncryptionKeyWrapResult] WrapKeyAsync(Byte[], Microsoft.Azure.Cosmos.Encryption.EncryptionKeyWrapMetadata, System.Threading.CancellationToken);IsAbstract:True;IsStatic:False;IsVirtual:True;IsGenericMethod:False;IsConstructor:False;IsFinal:False;"
        }
      },
      "NestedTypes": {}
    },
    "Microsoft.Azure.Cosmos.Encryption.EncryptionKeyWrapResult;System.Object;IsAbstract:False;IsSealed:False;IsInterface:False;IsEnum:False;IsClass:True;IsValueType:False;IsNested:False;IsGenericType:False;IsSerializable:False": {
      "Subclasses": {},
      "Members": {
        "Byte[] get_WrappedDataEncryptionKey()[System.Runtime.CompilerServices.CompilerGeneratedAttribute()]": {
          "Type": "Method",
          "Attributes": [
            "CompilerGeneratedAttribute"
          ],
          "MethodInfo": "Byte[] get_WrappedDataEncryptionKey();IsAbstract:False;IsStatic:False;IsVirtual:False;IsGenericMethod:False;IsConstructor:False;IsFinal:False;"
        },
        "Byte[] WrappedDataEncryptionKey": {
          "Type": "Property",
          "Attributes": [],
          "MethodInfo": "Byte[] WrappedDataEncryptionKey;CanRead:True;CanWrite:False;Byte[] get_WrappedDataEncryptionKey();IsAbstract:False;IsStatic:False;IsVirtual:False;IsGenericMethod:False;IsConstructor:False;IsFinal:False;"
        },
        "Microsoft.Azure.Cosmos.Encryption.EncryptionKeyWrapMetadata EncryptionKeyWrapMetadata": {
          "Type": "Property",
          "Attributes": [],
          "MethodInfo": "Microsoft.Azure.Cosmos.Encryption.EncryptionKeyWrapMetadata EncryptionKeyWrapMetadata;CanRead:True;CanWrite:False;Microsoft.Azure.Cosmos.Encryption.EncryptionKeyWrapMetadata get_EncryptionKeyWrapMetadata();IsAbstract:False;IsStatic:False;IsVirtual:False;IsGenericMethod:False;IsConstructor:False;IsFinal:False;"
        },
        "Microsoft.Azure.Cosmos.Encryption.EncryptionKeyWrapMetadata get_EncryptionKeyWrapMetadata()[System.Runtime.CompilerServices.CompilerGeneratedAttribute()]": {
          "Type": "Method",
          "Attributes": [
            "CompilerGeneratedAttribute"
          ],
          "MethodInfo": "Microsoft.Azure.Cosmos.Encryption.EncryptionKeyWrapMetadata get_EncryptionKeyWrapMetadata();IsAbstract:False;IsStatic:False;IsVirtual:False;IsGenericMethod:False;IsConstructor:False;IsFinal:False;"
        },
        "Void .ctor(Byte[], Microsoft.Azure.Cosmos.Encryption.EncryptionKeyWrapMetadata)": {
          "Type": "Constructor",
          "Attributes": [],
          "MethodInfo": "[Void .ctor(Byte[], Microsoft.Azure.Cosmos.Encryption.EncryptionKeyWrapMetadata), Void .ctor(Byte[], Microsoft.Azure.Cosmos.Encryption.EncryptionKeyWrapMetadata)]"
        }
      },
      "NestedTypes": {}
    },
    "Microsoft.Azure.Cosmos.Encryption.EncryptionOptions;System.Object;IsAbstract:False;IsSealed:True;IsInterface:False;IsEnum:False;IsClass:True;IsValueType:False;IsNested:False;IsGenericType:False;IsSerializable:False": {
      "Subclasses": {},
      "Members": {
        "System.Collections.Generic.IEnumerable`1[System.String] get_PathsToEncrypt()[System.Runtime.CompilerServices.CompilerGeneratedAttribute()]": {
          "Type": "Method",
          "Attributes": [
            "CompilerGeneratedAttribute"
          ],
          "MethodInfo": "System.Collections.Generic.IEnumerable`1[System.String] get_PathsToEncrypt();IsAbstract:False;IsStatic:False;IsVirtual:False;IsGenericMethod:False;IsConstructor:False;IsFinal:False;"
        },
        "System.Collections.Generic.IEnumerable`1[System.String] PathsToEncrypt": {
          "Type": "Property",
          "Attributes": [],
          "MethodInfo": "System.Collections.Generic.IEnumerable`1[System.String] PathsToEncrypt;CanRead:True;CanWrite:True;System.Collections.Generic.IEnumerable`1[System.String] get_PathsToEncrypt();IsAbstract:False;IsStatic:False;IsVirtual:False;IsGenericMethod:False;IsConstructor:False;IsFinal:False;Void set_PathsToEncrypt(System.Collections.Generic.IEnumerable`1[System.String]);IsAbstract:False;IsStatic:False;IsVirtual:False;IsGenericMethod:False;IsConstructor:False;IsFinal:False;"
        },
        "System.String DataEncryptionKeyId": {
          "Type": "Property",
          "Attributes": [],
          "MethodInfo": "System.String DataEncryptionKeyId;CanRead:True;CanWrite:True;System.String get_DataEncryptionKeyId();IsAbstract:False;IsStatic:False;IsVirtual:False;IsGenericMethod:False;IsConstructor:False;IsFinal:False;Void set_DataEncryptionKeyId(System.String);IsAbstract:False;IsStatic:False;IsVirtual:False;IsGenericMethod:False;IsConstructor:False;IsFinal:False;"
        },
        "System.String EncryptionAlgorithm": {
          "Type": "Property",
          "Attributes": [],
          "MethodInfo": "System.String EncryptionAlgorithm;CanRead:True;CanWrite:True;System.String get_EncryptionAlgorithm();IsAbstract:False;IsStatic:False;IsVirtual:False;IsGenericMethod:False;IsConstructor:False;IsFinal:False;Void set_EncryptionAlgorithm(System.String);IsAbstract:False;IsStatic:False;IsVirtual:False;IsGenericMethod:False;IsConstructor:False;IsFinal:False;"
        },
        "System.String get_DataEncryptionKeyId()[System.Runtime.CompilerServices.CompilerGeneratedAttribute()]": {
          "Type": "Method",
          "Attributes": [
            "CompilerGeneratedAttribute"
          ],
          "MethodInfo": "System.String get_DataEncryptionKeyId();IsAbstract:False;IsStatic:False;IsVirtual:False;IsGenericMethod:False;IsConstructor:False;IsFinal:False;"
        },
        "System.String get_EncryptionAlgorithm()[System.Runtime.CompilerServices.CompilerGeneratedAttribute()]": {
          "Type": "Method",
          "Attributes": [
            "CompilerGeneratedAttribute"
          ],
          "MethodInfo": "System.String get_EncryptionAlgorithm();IsAbstract:False;IsStatic:False;IsVirtual:False;IsGenericMethod:False;IsConstructor:False;IsFinal:False;"
        },
        "Void .ctor()": {
          "Type": "Constructor",
          "Attributes": [],
          "MethodInfo": "[Void .ctor(), Void .ctor()]"
        },
        "Void set_DataEncryptionKeyId(System.String)[System.Runtime.CompilerServices.CompilerGeneratedAttribute()]": {
          "Type": "Method",
          "Attributes": [
            "CompilerGeneratedAttribute"
          ],
          "MethodInfo": "Void set_DataEncryptionKeyId(System.String);IsAbstract:False;IsStatic:False;IsVirtual:False;IsGenericMethod:False;IsConstructor:False;IsFinal:False;"
        },
        "Void set_EncryptionAlgorithm(System.String)[System.Runtime.CompilerServices.CompilerGeneratedAttribute()]": {
          "Type": "Method",
          "Attributes": [
            "CompilerGeneratedAttribute"
          ],
          "MethodInfo": "Void set_EncryptionAlgorithm(System.String);IsAbstract:False;IsStatic:False;IsVirtual:False;IsGenericMethod:False;IsConstructor:False;IsFinal:False;"
        },
        "Void set_PathsToEncrypt(System.Collections.Generic.IEnumerable`1[System.String])[System.Runtime.CompilerServices.CompilerGeneratedAttribute()]": {
          "Type": "Method",
          "Attributes": [
            "CompilerGeneratedAttribute"
          ],
          "MethodInfo": "Void set_PathsToEncrypt(System.Collections.Generic.IEnumerable`1[System.String]);IsAbstract:False;IsStatic:False;IsVirtual:False;IsGenericMethod:False;IsConstructor:False;IsFinal:False;"
        }
      },
      "NestedTypes": {}
    },
    "Microsoft.Azure.Cosmos.Encryption.EncryptionQueryRequestOptions;Microsoft.Azure.Cosmos.QueryRequestOptions;IsAbstract:False;IsSealed:True;IsInterface:False;IsEnum:False;IsClass:True;IsValueType:False;IsNested:False;IsGenericType:False;IsSerializable:False": {
      "Subclasses": {},
      "Members": {
        "System.Action`1[Microsoft.Azure.Cosmos.Encryption.DecryptionResult] DecryptionResultHandler": {
          "Type": "Property",
          "Attributes": [],
          "MethodInfo": "System.Action`1[Microsoft.Azure.Cosmos.Encryption.DecryptionResult] DecryptionResultHandler;CanRead:True;CanWrite:True;System.Action`1[Microsoft.Azure.Cosmos.Encryption.DecryptionResult] get_DecryptionResultHandler();IsAbstract:False;IsStatic:False;IsVirtual:False;IsGenericMethod:False;IsConstructor:False;IsFinal:False;Void set_DecryptionResultHandler(System.Action`1[Microsoft.Azure.Cosmos.Encryption.DecryptionResult]);IsAbstract:False;IsStatic:False;IsVirtual:False;IsGenericMethod:False;IsConstructor:False;IsFinal:False;"
        },
        "System.Action`1[Microsoft.Azure.Cosmos.Encryption.DecryptionResult] get_DecryptionResultHandler()[System.Runtime.CompilerServices.CompilerGeneratedAttribute()]": {
          "Type": "Method",
          "Attributes": [
            "CompilerGeneratedAttribute"
          ],
          "MethodInfo": "System.Action`1[Microsoft.Azure.Cosmos.Encryption.DecryptionResult] get_DecryptionResultHandler();IsAbstract:False;IsStatic:False;IsVirtual:False;IsGenericMethod:False;IsConstructor:False;IsFinal:False;"
        },
        "Void .ctor()": {
          "Type": "Constructor",
          "Attributes": [],
          "MethodInfo": "[Void .ctor(), Void .ctor()]"
        },
        "Void set_DecryptionResultHandler(System.Action`1[Microsoft.Azure.Cosmos.Encryption.DecryptionResult])[System.Runtime.CompilerServices.CompilerGeneratedAttribute()]": {
          "Type": "Method",
          "Attributes": [
            "CompilerGeneratedAttribute"
          ],
          "MethodInfo": "Void set_DecryptionResultHandler(System.Action`1[Microsoft.Azure.Cosmos.Encryption.DecryptionResult]);IsAbstract:False;IsStatic:False;IsVirtual:False;IsGenericMethod:False;IsConstructor:False;IsFinal:False;"
        }
      },
      "NestedTypes": {}
    },
    "Microsoft.Azure.Cosmos.Encryption.EncryptionTransactionalBatchItemRequestOptions;Microsoft.Azure.Cosmos.TransactionalBatchItemRequestOptions;IsAbstract:False;IsSealed:True;IsInterface:False;IsEnum:False;IsClass:True;IsValueType:False;IsNested:False;IsGenericType:False;IsSerializable:False": {
      "Subclasses": {},
      "Members": {
        "Microsoft.Azure.Cosmos.Encryption.EncryptionOptions EncryptionOptions": {
          "Type": "Property",
          "Attributes": [],
          "MethodInfo": "Microsoft.Azure.Cosmos.Encryption.EncryptionOptions EncryptionOptions;CanRead:True;CanWrite:True;Microsoft.Azure.Cosmos.Encryption.EncryptionOptions get_EncryptionOptions();IsAbstract:False;IsStatic:False;IsVirtual:False;IsGenericMethod:False;IsConstructor:False;IsFinal:False;Void set_EncryptionOptions(Microsoft.Azure.Cosmos.Encryption.EncryptionOptions);IsAbstract:False;IsStatic:False;IsVirtual:False;IsGenericMethod:False;IsConstructor:False;IsFinal:False;"
        },
        "Microsoft.Azure.Cosmos.Encryption.EncryptionOptions get_EncryptionOptions()[System.Runtime.CompilerServices.CompilerGeneratedAttribute()]": {
          "Type": "Method",
          "Attributes": [
            "CompilerGeneratedAttribute"
          ],
          "MethodInfo": "Microsoft.Azure.Cosmos.Encryption.EncryptionOptions get_EncryptionOptions();IsAbstract:False;IsStatic:False;IsVirtual:False;IsGenericMethod:False;IsConstructor:False;IsFinal:False;"
        },
        "System.Action`1[Microsoft.Azure.Cosmos.Encryption.DecryptionResult] DecryptionResultHandler": {
          "Type": "Property",
          "Attributes": [],
          "MethodInfo": "System.Action`1[Microsoft.Azure.Cosmos.Encryption.DecryptionResult] DecryptionResultHandler;CanRead:True;CanWrite:True;System.Action`1[Microsoft.Azure.Cosmos.Encryption.DecryptionResult] get_DecryptionResultHandler();IsAbstract:False;IsStatic:False;IsVirtual:False;IsGenericMethod:False;IsConstructor:False;IsFinal:False;Void set_DecryptionResultHandler(System.Action`1[Microsoft.Azure.Cosmos.Encryption.DecryptionResult]);IsAbstract:False;IsStatic:False;IsVirtual:False;IsGenericMethod:False;IsConstructor:False;IsFinal:False;"
        },
        "System.Action`1[Microsoft.Azure.Cosmos.Encryption.DecryptionResult] get_DecryptionResultHandler()[System.Runtime.CompilerServices.CompilerGeneratedAttribute()]": {
          "Type": "Method",
          "Attributes": [
            "CompilerGeneratedAttribute"
          ],
          "MethodInfo": "System.Action`1[Microsoft.Azure.Cosmos.Encryption.DecryptionResult] get_DecryptionResultHandler();IsAbstract:False;IsStatic:False;IsVirtual:False;IsGenericMethod:False;IsConstructor:False;IsFinal:False;"
        },
        "Void .ctor()": {
          "Type": "Constructor",
          "Attributes": [],
          "MethodInfo": "[Void .ctor(), Void .ctor()]"
        },
        "Void set_DecryptionResultHandler(System.Action`1[Microsoft.Azure.Cosmos.Encryption.DecryptionResult])[System.Runtime.CompilerServices.CompilerGeneratedAttribute()]": {
          "Type": "Method",
          "Attributes": [
            "CompilerGeneratedAttribute"
          ],
          "MethodInfo": "Void set_DecryptionResultHandler(System.Action`1[Microsoft.Azure.Cosmos.Encryption.DecryptionResult]);IsAbstract:False;IsStatic:False;IsVirtual:False;IsGenericMethod:False;IsConstructor:False;IsFinal:False;"
        },
        "Void set_EncryptionOptions(Microsoft.Azure.Cosmos.Encryption.EncryptionOptions)[System.Runtime.CompilerServices.CompilerGeneratedAttribute()]": {
          "Type": "Method",
          "Attributes": [
            "CompilerGeneratedAttribute"
          ],
          "MethodInfo": "Void set_EncryptionOptions(Microsoft.Azure.Cosmos.Encryption.EncryptionOptions);IsAbstract:False;IsStatic:False;IsVirtual:False;IsGenericMethod:False;IsConstructor:False;IsFinal:False;"
        }
      },
      "NestedTypes": {}
    },
    "Microsoft.Azure.Cosmos.Encryption.Encryptor;System.Object;IsAbstract:True;IsSealed:False;IsInterface:False;IsEnum:False;IsClass:True;IsValueType:False;IsNested:False;IsGenericType:False;IsSerializable:False": {
      "Subclasses": {
        "Microsoft.Azure.Cosmos.Encryption.AzureKeyVaultCosmosEncryptor;Microsoft.Azure.Cosmos.Encryption.Encryptor;IsAbstract:False;IsSealed:True;IsInterface:False;IsEnum:False;IsClass:True;IsValueType:False;IsNested:False;IsGenericType:False;IsSerializable:False": {
          "Subclasses": {},
          "Members": {
            "Microsoft.Azure.Cosmos.Encryption.DataEncryptionKeyContainer DataEncryptionKeyContainer": {
              "Type": "Property",
              "Attributes": [],
              "MethodInfo": "Microsoft.Azure.Cosmos.Encryption.DataEncryptionKeyContainer DataEncryptionKeyContainer;CanRead:True;CanWrite:False;Microsoft.Azure.Cosmos.Encryption.DataEncryptionKeyContainer get_DataEncryptionKeyContainer();IsAbstract:False;IsStatic:False;IsVirtual:False;IsGenericMethod:False;IsConstructor:False;IsFinal:False;"
            },
            "Microsoft.Azure.Cosmos.Encryption.DataEncryptionKeyContainer get_DataEncryptionKeyContainer()": {
              "Type": "Method",
              "Attributes": [],
              "MethodInfo": "Microsoft.Azure.Cosmos.Encryption.DataEncryptionKeyContainer get_DataEncryptionKeyContainer();IsAbstract:False;IsStatic:False;IsVirtual:False;IsGenericMethod:False;IsConstructor:False;IsFinal:False;"
            },
            "System.Threading.Tasks.Task InitializeAsync(Microsoft.Azure.Cosmos.Database, System.String)": {
              "Type": "Method",
              "Attributes": [],
              "MethodInfo": "System.Threading.Tasks.Task InitializeAsync(Microsoft.Azure.Cosmos.Database, System.String);IsAbstract:False;IsStatic:False;IsVirtual:False;IsGenericMethod:False;IsConstructor:False;IsFinal:False;"
            },
            "System.Threading.Tasks.Task`1[System.Byte[]] DecryptAsync(Byte[], System.String, System.String, System.Threading.CancellationToken)": {
              "Type": "Method",
              "Attributes": [],
              "MethodInfo": "System.Threading.Tasks.Task`1[System.Byte[]] DecryptAsync(Byte[], System.String, System.String, System.Threading.CancellationToken);IsAbstract:False;IsStatic:False;IsVirtual:True;IsGenericMethod:False;IsConstructor:False;IsFinal:False;"
            },
            "System.Threading.Tasks.Task`1[System.Byte[]] EncryptAsync(Byte[], System.String, System.String, System.Threading.CancellationToken)": {
              "Type": "Method",
              "Attributes": [],
              "MethodInfo": "System.Threading.Tasks.Task`1[System.Byte[]] EncryptAsync(Byte[], System.String, System.String, System.Threading.CancellationToken);IsAbstract:False;IsStatic:False;IsVirtual:True;IsGenericMethod:False;IsConstructor:False;IsFinal:False;"
            },
            "Void .ctor(Azure.Core.TokenCredential)": {
              "Type": "Constructor",
              "Attributes": [],
              "MethodInfo": "[Void .ctor(Azure.Core.TokenCredential), Void .ctor(Azure.Core.TokenCredential)]"
            },
            "Void .ctor(Microsoft.Azure.Cosmos.Encryption.KeyVaultTokenCredentialFactory)": {
              "Type": "Constructor",
              "Attributes": [],
              "MethodInfo": "[Void .ctor(Microsoft.Azure.Cosmos.Encryption.KeyVaultTokenCredentialFactory), Void .ctor(Microsoft.Azure.Cosmos.Encryption.KeyVaultTokenCredentialFactory)]"
            }
          },
          "NestedTypes": {}
        },
        "Microsoft.Azure.Cosmos.Encryption.CosmosEncryptor;Microsoft.Azure.Cosmos.Encryption.Encryptor;IsAbstract:False;IsSealed:True;IsInterface:False;IsEnum:False;IsClass:True;IsValueType:False;IsNested:False;IsGenericType:False;IsSerializable:False": {
          "Subclasses": {},
          "Members": {
            "Microsoft.Azure.Cosmos.Encryption.DataEncryptionKeyProvider DataEncryptionKeyProvider": {
              "Type": "Property",
              "Attributes": [],
              "MethodInfo": "Microsoft.Azure.Cosmos.Encryption.DataEncryptionKeyProvider DataEncryptionKeyProvider;CanRead:True;CanWrite:False;Microsoft.Azure.Cosmos.Encryption.DataEncryptionKeyProvider get_DataEncryptionKeyProvider();IsAbstract:False;IsStatic:False;IsVirtual:False;IsGenericMethod:False;IsConstructor:False;IsFinal:False;"
            },
            "Microsoft.Azure.Cosmos.Encryption.DataEncryptionKeyProvider get_DataEncryptionKeyProvider()[System.Runtime.CompilerServices.CompilerGeneratedAttribute()]": {
              "Type": "Method",
              "Attributes": [
                "CompilerGeneratedAttribute"
              ],
              "MethodInfo": "Microsoft.Azure.Cosmos.Encryption.DataEncryptionKeyProvider get_DataEncryptionKeyProvider();IsAbstract:False;IsStatic:False;IsVirtual:False;IsGenericMethod:False;IsConstructor:False;IsFinal:False;"
            },
            "System.Threading.Tasks.Task`1[System.Byte[]] DecryptAsync(Byte[], System.String, System.String, System.Threading.CancellationToken)[System.Runtime.CompilerServices.AsyncStateMachineAttribute(typeof(Microsoft.Azure.Cosmos.Encryption.CosmosEncryptor+<DecryptAsync>d__4))]": {
              "Type": "Method",
              "Attributes": [
                "AsyncStateMachineAttribute"
              ],
              "MethodInfo": "System.Threading.Tasks.Task`1[System.Byte[]] DecryptAsync(Byte[], System.String, System.String, System.Threading.CancellationToken);IsAbstract:False;IsStatic:False;IsVirtual:True;IsGenericMethod:False;IsConstructor:False;IsFinal:False;"
            },
            "System.Threading.Tasks.Task`1[System.Byte[]] EncryptAsync(Byte[], System.String, System.String, System.Threading.CancellationToken)[System.Runtime.CompilerServices.AsyncStateMachineAttribute(typeof(Microsoft.Azure.Cosmos.Encryption.CosmosEncryptor+<EncryptAsync>d__5))]": {
              "Type": "Method",
              "Attributes": [
                "AsyncStateMachineAttribute"
              ],
              "MethodInfo": "System.Threading.Tasks.Task`1[System.Byte[]] EncryptAsync(Byte[], System.String, System.String, System.Threading.CancellationToken);IsAbstract:False;IsStatic:False;IsVirtual:True;IsGenericMethod:False;IsConstructor:False;IsFinal:False;"
            },
            "Void .ctor(Microsoft.Azure.Cosmos.Encryption.DataEncryptionKeyProvider)": {
              "Type": "Constructor",
              "Attributes": [],
              "MethodInfo": "[Void .ctor(Microsoft.Azure.Cosmos.Encryption.DataEncryptionKeyProvider), Void .ctor(Microsoft.Azure.Cosmos.Encryption.DataEncryptionKeyProvider)]"
            }
          },
          "NestedTypes": {}
        }
      },
      "Members": {
        "System.Threading.Tasks.Task`1[System.Byte[]] DecryptAsync(Byte[], System.String, System.String, System.Threading.CancellationToken)": {
          "Type": "Method",
          "Attributes": [],
          "MethodInfo": "System.Threading.Tasks.Task`1[System.Byte[]] DecryptAsync(Byte[], System.String, System.String, System.Threading.CancellationToken);IsAbstract:True;IsStatic:False;IsVirtual:True;IsGenericMethod:False;IsConstructor:False;IsFinal:False;"
        },
        "System.Threading.Tasks.Task`1[System.Byte[]] EncryptAsync(Byte[], System.String, System.String, System.Threading.CancellationToken)": {
          "Type": "Method",
          "Attributes": [],
          "MethodInfo": "System.Threading.Tasks.Task`1[System.Byte[]] EncryptAsync(Byte[], System.String, System.String, System.Threading.CancellationToken);IsAbstract:True;IsStatic:False;IsVirtual:True;IsGenericMethod:False;IsConstructor:False;IsFinal:False;"
        }
      },
      "NestedTypes": {}
    },
    "Microsoft.Azure.Cosmos.Encryption.KeyNotFoundException;System.Exception;IsAbstract:False;IsSealed:False;IsInterface:False;IsEnum:False;IsClass:True;IsValueType:False;IsNested:False;IsGenericType:False;IsSerializable:False": {
      "Subclasses": {},
      "Members": {
        "Void .ctor()": {
          "Type": "Constructor",
          "Attributes": [],
          "MethodInfo": "[Void .ctor(), Void .ctor()]"
        },
        "Void .ctor(System.String)": {
          "Type": "Constructor",
          "Attributes": [],
          "MethodInfo": "[Void .ctor(System.String), Void .ctor(System.String)]"
        },
        "Void .ctor(System.String, System.Exception)": {
          "Type": "Constructor",
          "Attributes": [],
          "MethodInfo": "[Void .ctor(System.String, System.Exception), Void .ctor(System.String, System.Exception)]"
        }
      },
      "NestedTypes": {}
    },
    "Microsoft.Azure.Cosmos.Encryption.KeyVaultTokenCredentialFactory;System.Object;IsAbstract:True;IsSealed:False;IsInterface:False;IsEnum:False;IsClass:True;IsValueType:False;IsNested:False;IsGenericType:False;IsSerializable:False": {
      "Subclasses": {},
      "Members": {
        "System.Threading.Tasks.ValueTask`1[Azure.Core.TokenCredential] GetTokenCredentialAsync(System.Uri, System.Threading.CancellationToken)": {
          "Type": "Method",
          "Attributes": [],
          "MethodInfo": "System.Threading.Tasks.ValueTask`1[Azure.Core.TokenCredential] GetTokenCredentialAsync(System.Uri, System.Threading.CancellationToken);IsAbstract:True;IsStatic:False;IsVirtual:True;IsGenericMethod:False;IsConstructor:False;IsFinal:False;"
        }
      },
      "NestedTypes": {}
    }
  },
  "Members": {
    "Boolean Equals(System.Object)": {
      "Type": "Method",
      "Attributes": [],
      "MethodInfo": "Boolean Equals(System.Object);IsAbstract:False;IsStatic:False;IsVirtual:True;IsGenericMethod:False;IsConstructor:False;IsFinal:False;"
    },
    "Boolean Equals(System.Object, System.Object)": {
      "Type": "Method",
      "Attributes": [],
      "MethodInfo": "Boolean Equals(System.Object, System.Object);IsAbstract:False;IsStatic:True;IsVirtual:False;IsGenericMethod:False;IsConstructor:False;IsFinal:False;"
    },
    "Boolean ReferenceEquals(System.Object, System.Object)": {
      "Type": "Method",
      "Attributes": [],
      "MethodInfo": "Boolean ReferenceEquals(System.Object, System.Object);IsAbstract:False;IsStatic:True;IsVirtual:False;IsGenericMethod:False;IsConstructor:False;IsFinal:False;"
    },
    "Int32 GetHashCode()": {
      "Type": "Method",
      "Attributes": [],
      "MethodInfo": "Int32 GetHashCode();IsAbstract:False;IsStatic:False;IsVirtual:True;IsGenericMethod:False;IsConstructor:False;IsFinal:False;"
    },
    "System.String ToString()": {
      "Type": "Method",
      "Attributes": [],
      "MethodInfo": "System.String ToString();IsAbstract:False;IsStatic:False;IsVirtual:True;IsGenericMethod:False;IsConstructor:False;IsFinal:False;"
    },
    "System.Type GetType()": {
      "Type": "Method",
      "Attributes": [],
      "MethodInfo": "System.Type GetType();IsAbstract:False;IsStatic:False;IsVirtual:False;IsGenericMethod:False;IsConstructor:False;IsFinal:False;"
    },
    "Void .ctor()": {
      "Type": "Constructor",
      "Attributes": [],
      "MethodInfo": "[Void .ctor(), Void .ctor()]"
    }
  },
  "NestedTypes": {}
}<|MERGE_RESOLUTION|>--- conflicted
+++ resolved
@@ -89,25 +89,17 @@
           "Attributes": [
             "AsyncStateMachineAttribute"
           ],
-<<<<<<< HEAD
           "MethodInfo": "System.Threading.Tasks.Task`1[Microsoft.Azure.Cosmos.Encryption.DataEncryptionKey] FetchDataEncryptionKeyAsync(System.String, System.Threading.CancellationToken)"
-=======
-          "MethodInfo": "System.Threading.Tasks.Task`1[Microsoft.Azure.Cosmos.Encryption.DataEncryptionKey] FetchDataEncryptionKeyAsync(System.String, System.String, System.Threading.CancellationToken);IsAbstract:False;IsStatic:False;IsVirtual:True;IsGenericMethod:False;IsConstructor:False;IsFinal:False;"
->>>>>>> 90e3397f
         },
         "Void .ctor(Microsoft.Azure.Cosmos.Encryption.EncryptionKeyWrapProvider, System.Nullable`1[System.TimeSpan])": {
           "Type": "Constructor",
           "Attributes": [],
-<<<<<<< HEAD
           "MethodInfo": "Void .ctor(Microsoft.Azure.Cosmos.Encryption.EncryptionKeyWrapProvider, System.Nullable`1[System.TimeSpan])"
         },
         "Void .ctor(Microsoft.Data.Encryption.Cryptography.EncryptionKeyStoreProvider, System.Nullable`1[System.TimeSpan])": {
           "Type": "Constructor",
           "Attributes": [],
           "MethodInfo": "Void .ctor(Microsoft.Data.Encryption.Cryptography.EncryptionKeyStoreProvider, System.Nullable`1[System.TimeSpan])"
-=======
-          "MethodInfo": "[Void .ctor(Microsoft.Azure.Cosmos.Encryption.EncryptionKeyWrapProvider, System.Nullable`1[System.TimeSpan]), Void .ctor(Microsoft.Azure.Cosmos.Encryption.EncryptionKeyWrapProvider, System.Nullable`1[System.TimeSpan])]"
->>>>>>> 90e3397f
         }
       },
       "NestedTypes": {}
@@ -421,25 +413,17 @@
               "Attributes": [
                 "AsyncStateMachineAttribute"
               ],
-<<<<<<< HEAD
               "MethodInfo": "System.Threading.Tasks.Task`1[Microsoft.Azure.Cosmos.Encryption.DataEncryptionKey] FetchDataEncryptionKeyAsync(System.String, System.Threading.CancellationToken)"
-=======
-              "MethodInfo": "System.Threading.Tasks.Task`1[Microsoft.Azure.Cosmos.Encryption.DataEncryptionKey] FetchDataEncryptionKeyAsync(System.String, System.String, System.Threading.CancellationToken);IsAbstract:False;IsStatic:False;IsVirtual:True;IsGenericMethod:False;IsConstructor:False;IsFinal:False;"
->>>>>>> 90e3397f
             },
             "Void .ctor(Microsoft.Azure.Cosmos.Encryption.EncryptionKeyWrapProvider, System.Nullable`1[System.TimeSpan])": {
               "Type": "Constructor",
               "Attributes": [],
-<<<<<<< HEAD
               "MethodInfo": "Void .ctor(Microsoft.Azure.Cosmos.Encryption.EncryptionKeyWrapProvider, System.Nullable`1[System.TimeSpan])"
             },
             "Void .ctor(Microsoft.Data.Encryption.Cryptography.EncryptionKeyStoreProvider, System.Nullable`1[System.TimeSpan])": {
               "Type": "Constructor",
               "Attributes": [],
               "MethodInfo": "Void .ctor(Microsoft.Data.Encryption.Cryptography.EncryptionKeyStoreProvider, System.Nullable`1[System.TimeSpan])"
-=======
-              "MethodInfo": "[Void .ctor(Microsoft.Azure.Cosmos.Encryption.EncryptionKeyWrapProvider, System.Nullable`1[System.TimeSpan]), Void .ctor(Microsoft.Azure.Cosmos.Encryption.EncryptionKeyWrapProvider, System.Nullable`1[System.TimeSpan])]"
->>>>>>> 90e3397f
             }
           },
           "NestedTypes": {}
@@ -449,11 +433,7 @@
         "System.Threading.Tasks.Task`1[Microsoft.Azure.Cosmos.Encryption.DataEncryptionKey] FetchDataEncryptionKeyAsync(System.String, System.Threading.CancellationToken)": {
           "Type": "Method",
           "Attributes": [],
-<<<<<<< HEAD
           "MethodInfo": "System.Threading.Tasks.Task`1[Microsoft.Azure.Cosmos.Encryption.DataEncryptionKey] FetchDataEncryptionKeyAsync(System.String, System.Threading.CancellationToken)"
-=======
-          "MethodInfo": "System.Threading.Tasks.Task`1[Microsoft.Azure.Cosmos.Encryption.DataEncryptionKey] FetchDataEncryptionKeyAsync(System.String, System.String, System.Threading.CancellationToken);IsAbstract:True;IsStatic:False;IsVirtual:True;IsGenericMethod:False;IsConstructor:False;IsFinal:False;"
->>>>>>> 90e3397f
         }
       },
       "NestedTypes": {}
@@ -702,16 +682,12 @@
         "Void .ctor(System.String)": {
           "Type": "Constructor",
           "Attributes": [],
-<<<<<<< HEAD
           "MethodInfo": "Void .ctor(System.String)"
         },
         "Void .ctor(System.String, System.String)": {
           "Type": "Constructor",
           "Attributes": [],
           "MethodInfo": "Void .ctor(System.String, System.String)"
-=======
-          "MethodInfo": "[Void .ctor(System.String), Void .ctor(System.String)]"
->>>>>>> 90e3397f
         }
       },
       "NestedTypes": {}
