{
  "Subclasses": {
<<<<<<< HEAD
    "Microsoft.Azure.Cosmos.Encryption.AzureKeyVaultKeyWrapProvider;Microsoft.Azure.Cosmos.Encryption.EncryptionKeyWrapProvider;IsAbstract:False;IsSealed:True;IsInterface:False;IsEnum:False;IsClass:True;IsValueType:False;IsNested:False;IsGenericType:False;IsSerializable:False": {
      "Subclasses": {},
      "Members": {
        "System.String get_ProviderName()": {
          "Type": "Method",
          "Attributes": [],
          "MethodInfo": "System.String get_ProviderName();IsAbstract:False;IsStatic:False;IsVirtual:True;IsGenericMethod:False;IsConstructor:False;IsFinal:False;"
        },
        "System.String ProviderName": {
          "Type": "Property",
          "Attributes": [],
          "MethodInfo": "System.String ProviderName;CanRead:True;CanWrite:False;System.String get_ProviderName();IsAbstract:False;IsStatic:False;IsVirtual:True;IsGenericMethod:False;IsConstructor:False;IsFinal:False;"
        },
        "System.Threading.Tasks.Task`1[System.Byte[]] UnwrapKeyAsync(System.String, System.String, Byte[])": {
          "Type": "Method",
          "Attributes": [],
          "MethodInfo": "System.Threading.Tasks.Task`1[System.Byte[]] UnwrapKeyAsync(System.String, System.String, Byte[]);IsAbstract:False;IsStatic:False;IsVirtual:True;IsGenericMethod:False;IsConstructor:False;IsFinal:False;"
        },
        "System.Threading.Tasks.Task`1[System.Byte[]] WrapKeyAsync(System.String, System.String, Byte[])": {
          "Type": "Method",
          "Attributes": [],
          "MethodInfo": "System.Threading.Tasks.Task`1[System.Byte[]] WrapKeyAsync(System.String, System.String, Byte[]);IsAbstract:False;IsStatic:False;IsVirtual:True;IsGenericMethod:False;IsConstructor:False;IsFinal:False;"
        },
        "Void .ctor(Azure.Core.TokenCredential)": {
          "Type": "Constructor",
          "Attributes": [],
          "MethodInfo": "[Void .ctor(Azure.Core.TokenCredential), Void .ctor(Azure.Core.TokenCredential)]"
        }
      },
      "NestedTypes": {}
    },
    "Microsoft.Azure.Cosmos.Encryption.DataEncryptionKeyAlgorithm;System.Object;IsAbstract:True;IsSealed:True;IsInterface:False;IsEnum:False;IsClass:True;IsValueType:False;IsNested:False;IsGenericType:False;IsSerializable:False": {
=======
    "Microsoft.Azure.Cosmos.Encryption.DataEncryptionAlgorithm;System.Object;IsAbstract:True;IsSealed:True;IsInterface:False;IsEnum:False;IsClass:True;IsValueType:False;IsNested:False;IsGenericType:False;IsSerializable:False": {
>>>>>>> 63a846de
      "Subclasses": {},
      "Members": {
        "System.String AeadAes256CbcHmacSha256": {
          "Type": "Field",
          "Attributes": [],
          "MethodInfo": "System.String AeadAes256CbcHmacSha256;IsInitOnly:False;IsStatic:True;"
        }
      },
      "NestedTypes": {}
    },
    "Microsoft.Azure.Cosmos.Encryption.EncryptionContainerExtensions;System.Object;IsAbstract:True;IsSealed:True;IsInterface:False;IsEnum:False;IsClass:True;IsValueType:False;IsNested:False;IsGenericType:False;IsSerializable:False": {
      "Subclasses": {},
      "Members": {
        "Microsoft.Azure.Cosmos.FeedIterator ToEncryptionStreamIterator[T](Microsoft.Azure.Cosmos.Container, System.Linq.IQueryable`1[T])[System.Runtime.CompilerServices.ExtensionAttribute()]": {
          "Type": "Method",
          "Attributes": [
            "ExtensionAttribute"
          ],
          "MethodInfo": "Microsoft.Azure.Cosmos.FeedIterator ToEncryptionStreamIterator[T](Microsoft.Azure.Cosmos.Container, System.Linq.IQueryable`1[T]);IsAbstract:False;IsStatic:True;IsVirtual:False;IsGenericMethod:True;IsConstructor:False;IsFinal:False;"
        },
        "Microsoft.Azure.Cosmos.FeedIterator`1[T] ToEncryptionFeedIterator[T](Microsoft.Azure.Cosmos.Container, System.Linq.IQueryable`1[T])[System.Runtime.CompilerServices.ExtensionAttribute()]": {
          "Type": "Method",
          "Attributes": [
            "ExtensionAttribute"
          ],
          "MethodInfo": "Microsoft.Azure.Cosmos.FeedIterator`1[T] ToEncryptionFeedIterator[T](Microsoft.Azure.Cosmos.Container, System.Linq.IQueryable`1[T]);IsAbstract:False;IsStatic:True;IsVirtual:False;IsGenericMethod:True;IsConstructor:False;IsFinal:False;"
        },
        "Microsoft.Azure.Cosmos.QueryDefinition CreateQueryDefinition(Microsoft.Azure.Cosmos.Container, System.String)[System.Runtime.CompilerServices.ExtensionAttribute()]": {
          "Type": "Method",
          "Attributes": [
            "ExtensionAttribute"
          ],
          "MethodInfo": "Microsoft.Azure.Cosmos.QueryDefinition CreateQueryDefinition(Microsoft.Azure.Cosmos.Container, System.String);IsAbstract:False;IsStatic:True;IsVirtual:False;IsGenericMethod:False;IsConstructor:False;IsFinal:False;"
        },
        "System.Threading.Tasks.Task`1[Microsoft.Azure.Cosmos.Container] InitializeEncryptionAsync(Microsoft.Azure.Cosmos.Container, System.Threading.CancellationToken)[System.Runtime.CompilerServices.AsyncStateMachineAttribute(typeof(Microsoft.Azure.Cosmos.Encryption.EncryptionContainerExtensions+<InitializeEncryptionAsync>))]-[System.Runtime.CompilerServices.ExtensionAttribute()]": {
          "Type": "Method",
          "Attributes": [
            "AsyncStateMachineAttribute",
            "ExtensionAttribute"
          ],
          "MethodInfo": "System.Threading.Tasks.Task`1[Microsoft.Azure.Cosmos.Container] InitializeEncryptionAsync(Microsoft.Azure.Cosmos.Container, System.Threading.CancellationToken);IsAbstract:False;IsStatic:True;IsVirtual:False;IsGenericMethod:False;IsConstructor:False;IsFinal:False;"
        }
      },
      "NestedTypes": {}
    },
    "Microsoft.Azure.Cosmos.Encryption.EncryptionCosmosClientExtensions;System.Object;IsAbstract:True;IsSealed:True;IsInterface:False;IsEnum:False;IsClass:True;IsValueType:False;IsNested:False;IsGenericType:False;IsSerializable:False": {
      "Subclasses": {},
      "Members": {
<<<<<<< HEAD
        "Microsoft.Azure.Cosmos.CosmosClient WithEncryption(Microsoft.Azure.Cosmos.CosmosClient, Microsoft.Azure.Cosmos.Encryption.EncryptionKeyWrapProvider)[System.Runtime.CompilerServices.ExtensionAttribute()]": {
=======
        "Microsoft.Azure.Cosmos.CosmosClient WithEncryption(Microsoft.Azure.Cosmos.CosmosClient, Azure.Core.Cryptography.IKeyEncryptionKeyResolver, System.String, System.Nullable`1[System.TimeSpan])[System.Runtime.CompilerServices.ExtensionAttribute()]": {
>>>>>>> 63a846de
          "Type": "Method",
          "Attributes": [
            "ExtensionAttribute"
          ],
<<<<<<< HEAD
          "MethodInfo": "Microsoft.Azure.Cosmos.CosmosClient WithEncryption(Microsoft.Azure.Cosmos.CosmosClient, Microsoft.Azure.Cosmos.Encryption.EncryptionKeyWrapProvider);IsAbstract:False;IsStatic:True;IsVirtual:False;IsGenericMethod:False;IsConstructor:False;IsFinal:False;"
=======
          "MethodInfo": "Microsoft.Azure.Cosmos.CosmosClient WithEncryption(Microsoft.Azure.Cosmos.CosmosClient, Azure.Core.Cryptography.IKeyEncryptionKeyResolver, System.String, System.Nullable`1[System.TimeSpan]);IsAbstract:False;IsStatic:True;IsVirtual:False;IsGenericMethod:False;IsConstructor:False;IsFinal:False;"
>>>>>>> 63a846de
        }
      },
      "NestedTypes": {}
    },
    "Microsoft.Azure.Cosmos.Encryption.EncryptionDatabaseExtensions;System.Object;IsAbstract:True;IsSealed:True;IsInterface:False;IsEnum:False;IsClass:True;IsValueType:False;IsNested:False;IsGenericType:False;IsSerializable:False": {
      "Subclasses": {},
      "Members": {
        "System.Threading.Tasks.Task`1[Microsoft.Azure.Cosmos.ClientEncryptionKeyResponse] CreateClientEncryptionKeyAsync(Microsoft.Azure.Cosmos.Database, System.String, System.String, Microsoft.Azure.Cosmos.EncryptionKeyWrapMetadata, System.Threading.CancellationToken)[System.Runtime.CompilerServices.AsyncStateMachineAttribute(typeof(Microsoft.Azure.Cosmos.Encryption.EncryptionDatabaseExtensions+<CreateClientEncryptionKeyAsync>))]-[System.Runtime.CompilerServices.ExtensionAttribute()]": {
          "Type": "Method",
          "Attributes": [
            "AsyncStateMachineAttribute",
            "ExtensionAttribute"
          ],
          "MethodInfo": "System.Threading.Tasks.Task`1[Microsoft.Azure.Cosmos.ClientEncryptionKeyResponse] CreateClientEncryptionKeyAsync(Microsoft.Azure.Cosmos.Database, System.String, System.String, Microsoft.Azure.Cosmos.EncryptionKeyWrapMetadata, System.Threading.CancellationToken);IsAbstract:False;IsStatic:True;IsVirtual:False;IsGenericMethod:False;IsConstructor:False;IsFinal:False;"
        },
        "System.Threading.Tasks.Task`1[Microsoft.Azure.Cosmos.ClientEncryptionKeyResponse] RewrapClientEncryptionKeyAsync(Microsoft.Azure.Cosmos.Database, System.String, Microsoft.Azure.Cosmos.EncryptionKeyWrapMetadata, System.Threading.CancellationToken)[System.Runtime.CompilerServices.AsyncStateMachineAttribute(typeof(Microsoft.Azure.Cosmos.Encryption.EncryptionDatabaseExtensions+<RewrapClientEncryptionKeyAsync>))]-[System.Runtime.CompilerServices.ExtensionAttribute()]": {
          "Type": "Method",
          "Attributes": [
            "AsyncStateMachineAttribute",
            "ExtensionAttribute"
          ],
          "MethodInfo": "System.Threading.Tasks.Task`1[Microsoft.Azure.Cosmos.ClientEncryptionKeyResponse] RewrapClientEncryptionKeyAsync(Microsoft.Azure.Cosmos.Database, System.String, Microsoft.Azure.Cosmos.EncryptionKeyWrapMetadata, System.Threading.CancellationToken);IsAbstract:False;IsStatic:True;IsVirtual:False;IsGenericMethod:False;IsConstructor:False;IsFinal:False;"
        }
      },
      "NestedTypes": {}
    },
<<<<<<< HEAD
    "Microsoft.Azure.Cosmos.Encryption.EncryptionKeyWrapProvider;System.Object;IsAbstract:True;IsSealed:False;IsInterface:False;IsEnum:False;IsClass:True;IsValueType:False;IsNested:False;IsGenericType:False;IsSerializable:False": {
      "Subclasses": {
        "Microsoft.Azure.Cosmos.Encryption.AzureKeyVaultKeyWrapProvider;Microsoft.Azure.Cosmos.Encryption.EncryptionKeyWrapProvider;IsAbstract:False;IsSealed:True;IsInterface:False;IsEnum:False;IsClass:True;IsValueType:False;IsNested:False;IsGenericType:False;IsSerializable:False": {
          "Subclasses": {},
          "Members": {
            "System.String get_ProviderName()": {
              "Type": "Method",
              "Attributes": [],
              "MethodInfo": "System.String get_ProviderName();IsAbstract:False;IsStatic:False;IsVirtual:True;IsGenericMethod:False;IsConstructor:False;IsFinal:False;"
            },
            "System.String ProviderName": {
              "Type": "Property",
              "Attributes": [],
              "MethodInfo": "System.String ProviderName;CanRead:True;CanWrite:False;System.String get_ProviderName();IsAbstract:False;IsStatic:False;IsVirtual:True;IsGenericMethod:False;IsConstructor:False;IsFinal:False;"
            },
            "System.Threading.Tasks.Task`1[System.Byte[]] UnwrapKeyAsync(System.String, System.String, Byte[])": {
              "Type": "Method",
              "Attributes": [],
              "MethodInfo": "System.Threading.Tasks.Task`1[System.Byte[]] UnwrapKeyAsync(System.String, System.String, Byte[]);IsAbstract:False;IsStatic:False;IsVirtual:True;IsGenericMethod:False;IsConstructor:False;IsFinal:False;"
            },
            "System.Threading.Tasks.Task`1[System.Byte[]] WrapKeyAsync(System.String, System.String, Byte[])": {
              "Type": "Method",
              "Attributes": [],
              "MethodInfo": "System.Threading.Tasks.Task`1[System.Byte[]] WrapKeyAsync(System.String, System.String, Byte[]);IsAbstract:False;IsStatic:False;IsVirtual:True;IsGenericMethod:False;IsConstructor:False;IsFinal:False;"
            },
            "Void .ctor(Azure.Core.TokenCredential)": {
              "Type": "Constructor",
              "Attributes": [],
              "MethodInfo": "[Void .ctor(Azure.Core.TokenCredential), Void .ctor(Azure.Core.TokenCredential)]"
            }
          },
          "NestedTypes": {}
        }
      },
      "Members": {
        "System.Nullable`1[System.TimeSpan] DataEncryptionKeyCacheTimeToLive": {
          "Type": "Property",
          "Attributes": [],
          "MethodInfo": "System.Nullable`1[System.TimeSpan] DataEncryptionKeyCacheTimeToLive;CanRead:True;CanWrite:True;System.Nullable`1[System.TimeSpan] get_DataEncryptionKeyCacheTimeToLive();IsAbstract:False;IsStatic:False;IsVirtual:False;IsGenericMethod:False;IsConstructor:False;IsFinal:False;Void set_DataEncryptionKeyCacheTimeToLive(System.Nullable`1[System.TimeSpan]);IsAbstract:False;IsStatic:False;IsVirtual:False;IsGenericMethod:False;IsConstructor:False;IsFinal:False;"
        },
        "System.Nullable`1[System.TimeSpan] get_DataEncryptionKeyCacheTimeToLive()": {
          "Type": "Method",
          "Attributes": [],
          "MethodInfo": "System.Nullable`1[System.TimeSpan] get_DataEncryptionKeyCacheTimeToLive();IsAbstract:False;IsStatic:False;IsVirtual:False;IsGenericMethod:False;IsConstructor:False;IsFinal:False;"
        },
        "System.String get_ProviderName()": {
          "Type": "Method",
          "Attributes": [],
          "MethodInfo": "System.String get_ProviderName();IsAbstract:True;IsStatic:False;IsVirtual:True;IsGenericMethod:False;IsConstructor:False;IsFinal:False;"
        },
        "System.String ProviderName": {
          "Type": "Property",
          "Attributes": [],
          "MethodInfo": "System.String ProviderName;CanRead:True;CanWrite:False;System.String get_ProviderName();IsAbstract:True;IsStatic:False;IsVirtual:True;IsGenericMethod:False;IsConstructor:False;IsFinal:False;"
        },
        "System.Threading.Tasks.Task`1[System.Byte[]] UnwrapKeyAsync(System.String, System.String, Byte[])": {
          "Type": "Method",
          "Attributes": [],
          "MethodInfo": "System.Threading.Tasks.Task`1[System.Byte[]] UnwrapKeyAsync(System.String, System.String, Byte[]);IsAbstract:True;IsStatic:False;IsVirtual:True;IsGenericMethod:False;IsConstructor:False;IsFinal:False;"
        },
        "System.Threading.Tasks.Task`1[System.Byte[]] WrapKeyAsync(System.String, System.String, Byte[])": {
          "Type": "Method",
          "Attributes": [],
          "MethodInfo": "System.Threading.Tasks.Task`1[System.Byte[]] WrapKeyAsync(System.String, System.String, Byte[]);IsAbstract:True;IsStatic:False;IsVirtual:True;IsGenericMethod:False;IsConstructor:False;IsFinal:False;"
        },
        "Void set_DataEncryptionKeyCacheTimeToLive(System.Nullable`1[System.TimeSpan])": {
          "Type": "Method",
          "Attributes": [],
          "MethodInfo": "Void set_DataEncryptionKeyCacheTimeToLive(System.Nullable`1[System.TimeSpan]);IsAbstract:False;IsStatic:False;IsVirtual:False;IsGenericMethod:False;IsConstructor:False;IsFinal:False;"
        }
      },
      "NestedTypes": {}
    },
=======
>>>>>>> 63a846de
    "Microsoft.Azure.Cosmos.Encryption.EncryptionType;System.Object;IsAbstract:True;IsSealed:True;IsInterface:False;IsEnum:False;IsClass:True;IsValueType:False;IsNested:False;IsGenericType:False;IsSerializable:False": {
      "Subclasses": {},
      "Members": {
        "System.String Deterministic": {
          "Type": "Field",
          "Attributes": [],
          "MethodInfo": "System.String Deterministic;IsInitOnly:False;IsStatic:True;"
        },
        "System.String Randomized": {
          "Type": "Field",
          "Attributes": [],
          "MethodInfo": "System.String Randomized;IsInitOnly:False;IsStatic:True;"
        }
      },
      "NestedTypes": {}
    },
<<<<<<< HEAD
    "Microsoft.Azure.Cosmos.Encryption.KeyEncryptionKeyAlgorithm;System.Object;IsAbstract:True;IsSealed:True;IsInterface:False;IsEnum:False;IsClass:True;IsValueType:False;IsNested:False;IsGenericType:False;IsSerializable:False": {
      "Subclasses": {},
      "Members": {
        "System.String RsaOaep": {
          "Type": "Field",
          "Attributes": [],
          "MethodInfo": "System.String RsaOaep;IsInitOnly:False;IsStatic:True;"
=======
    "Microsoft.Azure.Cosmos.Encryption.KeyEncryptionKeyResolverName;System.Object;IsAbstract:True;IsSealed:True;IsInterface:False;IsEnum:False;IsClass:True;IsValueType:False;IsNested:False;IsGenericType:False;IsSerializable:False": {
      "Subclasses": {},
      "Members": {
        "System.String AzureKeyVault": {
          "Type": "Field",
          "Attributes": [],
          "MethodInfo": "System.String AzureKeyVault;IsInitOnly:False;IsStatic:True;"
>>>>>>> 63a846de
        }
      },
      "NestedTypes": {}
    },
    "Microsoft.Azure.Cosmos.Encryption.QueryDefinitionExtensions;System.Object;IsAbstract:True;IsSealed:True;IsInterface:False;IsEnum:False;IsClass:True;IsValueType:False;IsNested:False;IsGenericType:False;IsSerializable:False": {
      "Subclasses": {},
      "Members": {
        "System.Threading.Tasks.Task`1[Microsoft.Azure.Cosmos.QueryDefinition] AddParameterAsync(Microsoft.Azure.Cosmos.QueryDefinition, System.String, System.Object, System.String, System.Threading.CancellationToken)[System.Runtime.CompilerServices.AsyncStateMachineAttribute(typeof(Microsoft.Azure.Cosmos.Encryption.QueryDefinitionExtensions+<AddParameterAsync>))]-[System.Runtime.CompilerServices.ExtensionAttribute()]": {
          "Type": "Method",
          "Attributes": [
            "AsyncStateMachineAttribute",
            "ExtensionAttribute"
          ],
          "MethodInfo": "System.Threading.Tasks.Task`1[Microsoft.Azure.Cosmos.QueryDefinition] AddParameterAsync(Microsoft.Azure.Cosmos.QueryDefinition, System.String, System.Object, System.String, System.Threading.CancellationToken);IsAbstract:False;IsStatic:True;IsVirtual:False;IsGenericMethod:False;IsConstructor:False;IsFinal:False;"
        }
      },
      "NestedTypes": {}
    }
  },
  "Members": {
    "Boolean Equals(System.Object, System.Object)": {
      "Type": "Method",
      "Attributes": [],
      "MethodInfo": "Boolean Equals(System.Object, System.Object);IsAbstract:False;IsStatic:True;IsVirtual:False;IsGenericMethod:False;IsConstructor:False;IsFinal:False;"
    },
    "Boolean Equals(System.Object)": {
      "Type": "Method",
      "Attributes": [],
      "MethodInfo": "Boolean Equals(System.Object);IsAbstract:False;IsStatic:False;IsVirtual:True;IsGenericMethod:False;IsConstructor:False;IsFinal:False;"
    },
    "Boolean ReferenceEquals(System.Object, System.Object)": {
      "Type": "Method",
      "Attributes": [],
      "MethodInfo": "Boolean ReferenceEquals(System.Object, System.Object);IsAbstract:False;IsStatic:True;IsVirtual:False;IsGenericMethod:False;IsConstructor:False;IsFinal:False;"
    },
    "Int32 GetHashCode()": {
      "Type": "Method",
      "Attributes": [],
      "MethodInfo": "Int32 GetHashCode();IsAbstract:False;IsStatic:False;IsVirtual:True;IsGenericMethod:False;IsConstructor:False;IsFinal:False;"
    },
    "System.String ToString()": {
      "Type": "Method",
      "Attributes": [],
      "MethodInfo": "System.String ToString();IsAbstract:False;IsStatic:False;IsVirtual:True;IsGenericMethod:False;IsConstructor:False;IsFinal:False;"
    },
    "System.Type GetType()[System.Runtime.CompilerServices.NullableContextAttribute((Byte)1)]-[System.Runtime.CompilerServices.IntrinsicAttribute()]": {
      "Type": "Method",
      "Attributes": [
        "IntrinsicAttribute",
        "NullableContextAttribute"
      ],
      "MethodInfo": "System.Type GetType();IsAbstract:False;IsStatic:False;IsVirtual:False;IsGenericMethod:False;IsConstructor:False;IsFinal:False;"
    },
    "Void .ctor()": {
      "Type": "Constructor",
      "Attributes": [],
      "MethodInfo": "[Void .ctor(), Void .ctor()]"
    }
  },
  "NestedTypes": {}
}<|MERGE_RESOLUTION|>--- conflicted
+++ resolved
@@ -1,41 +1,6 @@
 {
   "Subclasses": {
-<<<<<<< HEAD
-    "Microsoft.Azure.Cosmos.Encryption.AzureKeyVaultKeyWrapProvider;Microsoft.Azure.Cosmos.Encryption.EncryptionKeyWrapProvider;IsAbstract:False;IsSealed:True;IsInterface:False;IsEnum:False;IsClass:True;IsValueType:False;IsNested:False;IsGenericType:False;IsSerializable:False": {
-      "Subclasses": {},
-      "Members": {
-        "System.String get_ProviderName()": {
-          "Type": "Method",
-          "Attributes": [],
-          "MethodInfo": "System.String get_ProviderName();IsAbstract:False;IsStatic:False;IsVirtual:True;IsGenericMethod:False;IsConstructor:False;IsFinal:False;"
-        },
-        "System.String ProviderName": {
-          "Type": "Property",
-          "Attributes": [],
-          "MethodInfo": "System.String ProviderName;CanRead:True;CanWrite:False;System.String get_ProviderName();IsAbstract:False;IsStatic:False;IsVirtual:True;IsGenericMethod:False;IsConstructor:False;IsFinal:False;"
-        },
-        "System.Threading.Tasks.Task`1[System.Byte[]] UnwrapKeyAsync(System.String, System.String, Byte[])": {
-          "Type": "Method",
-          "Attributes": [],
-          "MethodInfo": "System.Threading.Tasks.Task`1[System.Byte[]] UnwrapKeyAsync(System.String, System.String, Byte[]);IsAbstract:False;IsStatic:False;IsVirtual:True;IsGenericMethod:False;IsConstructor:False;IsFinal:False;"
-        },
-        "System.Threading.Tasks.Task`1[System.Byte[]] WrapKeyAsync(System.String, System.String, Byte[])": {
-          "Type": "Method",
-          "Attributes": [],
-          "MethodInfo": "System.Threading.Tasks.Task`1[System.Byte[]] WrapKeyAsync(System.String, System.String, Byte[]);IsAbstract:False;IsStatic:False;IsVirtual:True;IsGenericMethod:False;IsConstructor:False;IsFinal:False;"
-        },
-        "Void .ctor(Azure.Core.TokenCredential)": {
-          "Type": "Constructor",
-          "Attributes": [],
-          "MethodInfo": "[Void .ctor(Azure.Core.TokenCredential), Void .ctor(Azure.Core.TokenCredential)]"
-        }
-      },
-      "NestedTypes": {}
-    },
-    "Microsoft.Azure.Cosmos.Encryption.DataEncryptionKeyAlgorithm;System.Object;IsAbstract:True;IsSealed:True;IsInterface:False;IsEnum:False;IsClass:True;IsValueType:False;IsNested:False;IsGenericType:False;IsSerializable:False": {
-=======
     "Microsoft.Azure.Cosmos.Encryption.DataEncryptionAlgorithm;System.Object;IsAbstract:True;IsSealed:True;IsInterface:False;IsEnum:False;IsClass:True;IsValueType:False;IsNested:False;IsGenericType:False;IsSerializable:False": {
->>>>>>> 63a846de
       "Subclasses": {},
       "Members": {
         "System.String AeadAes256CbcHmacSha256": {
@@ -84,20 +49,12 @@
     "Microsoft.Azure.Cosmos.Encryption.EncryptionCosmosClientExtensions;System.Object;IsAbstract:True;IsSealed:True;IsInterface:False;IsEnum:False;IsClass:True;IsValueType:False;IsNested:False;IsGenericType:False;IsSerializable:False": {
       "Subclasses": {},
       "Members": {
-<<<<<<< HEAD
-        "Microsoft.Azure.Cosmos.CosmosClient WithEncryption(Microsoft.Azure.Cosmos.CosmosClient, Microsoft.Azure.Cosmos.Encryption.EncryptionKeyWrapProvider)[System.Runtime.CompilerServices.ExtensionAttribute()]": {
-=======
         "Microsoft.Azure.Cosmos.CosmosClient WithEncryption(Microsoft.Azure.Cosmos.CosmosClient, Azure.Core.Cryptography.IKeyEncryptionKeyResolver, System.String, System.Nullable`1[System.TimeSpan])[System.Runtime.CompilerServices.ExtensionAttribute()]": {
->>>>>>> 63a846de
           "Type": "Method",
           "Attributes": [
             "ExtensionAttribute"
           ],
-<<<<<<< HEAD
-          "MethodInfo": "Microsoft.Azure.Cosmos.CosmosClient WithEncryption(Microsoft.Azure.Cosmos.CosmosClient, Microsoft.Azure.Cosmos.Encryption.EncryptionKeyWrapProvider);IsAbstract:False;IsStatic:True;IsVirtual:False;IsGenericMethod:False;IsConstructor:False;IsFinal:False;"
-=======
           "MethodInfo": "Microsoft.Azure.Cosmos.CosmosClient WithEncryption(Microsoft.Azure.Cosmos.CosmosClient, Azure.Core.Cryptography.IKeyEncryptionKeyResolver, System.String, System.Nullable`1[System.TimeSpan]);IsAbstract:False;IsStatic:True;IsVirtual:False;IsGenericMethod:False;IsConstructor:False;IsFinal:False;"
->>>>>>> 63a846de
         }
       },
       "NestedTypes": {}
@@ -124,82 +81,6 @@
       },
       "NestedTypes": {}
     },
-<<<<<<< HEAD
-    "Microsoft.Azure.Cosmos.Encryption.EncryptionKeyWrapProvider;System.Object;IsAbstract:True;IsSealed:False;IsInterface:False;IsEnum:False;IsClass:True;IsValueType:False;IsNested:False;IsGenericType:False;IsSerializable:False": {
-      "Subclasses": {
-        "Microsoft.Azure.Cosmos.Encryption.AzureKeyVaultKeyWrapProvider;Microsoft.Azure.Cosmos.Encryption.EncryptionKeyWrapProvider;IsAbstract:False;IsSealed:True;IsInterface:False;IsEnum:False;IsClass:True;IsValueType:False;IsNested:False;IsGenericType:False;IsSerializable:False": {
-          "Subclasses": {},
-          "Members": {
-            "System.String get_ProviderName()": {
-              "Type": "Method",
-              "Attributes": [],
-              "MethodInfo": "System.String get_ProviderName();IsAbstract:False;IsStatic:False;IsVirtual:True;IsGenericMethod:False;IsConstructor:False;IsFinal:False;"
-            },
-            "System.String ProviderName": {
-              "Type": "Property",
-              "Attributes": [],
-              "MethodInfo": "System.String ProviderName;CanRead:True;CanWrite:False;System.String get_ProviderName();IsAbstract:False;IsStatic:False;IsVirtual:True;IsGenericMethod:False;IsConstructor:False;IsFinal:False;"
-            },
-            "System.Threading.Tasks.Task`1[System.Byte[]] UnwrapKeyAsync(System.String, System.String, Byte[])": {
-              "Type": "Method",
-              "Attributes": [],
-              "MethodInfo": "System.Threading.Tasks.Task`1[System.Byte[]] UnwrapKeyAsync(System.String, System.String, Byte[]);IsAbstract:False;IsStatic:False;IsVirtual:True;IsGenericMethod:False;IsConstructor:False;IsFinal:False;"
-            },
-            "System.Threading.Tasks.Task`1[System.Byte[]] WrapKeyAsync(System.String, System.String, Byte[])": {
-              "Type": "Method",
-              "Attributes": [],
-              "MethodInfo": "System.Threading.Tasks.Task`1[System.Byte[]] WrapKeyAsync(System.String, System.String, Byte[]);IsAbstract:False;IsStatic:False;IsVirtual:True;IsGenericMethod:False;IsConstructor:False;IsFinal:False;"
-            },
-            "Void .ctor(Azure.Core.TokenCredential)": {
-              "Type": "Constructor",
-              "Attributes": [],
-              "MethodInfo": "[Void .ctor(Azure.Core.TokenCredential), Void .ctor(Azure.Core.TokenCredential)]"
-            }
-          },
-          "NestedTypes": {}
-        }
-      },
-      "Members": {
-        "System.Nullable`1[System.TimeSpan] DataEncryptionKeyCacheTimeToLive": {
-          "Type": "Property",
-          "Attributes": [],
-          "MethodInfo": "System.Nullable`1[System.TimeSpan] DataEncryptionKeyCacheTimeToLive;CanRead:True;CanWrite:True;System.Nullable`1[System.TimeSpan] get_DataEncryptionKeyCacheTimeToLive();IsAbstract:False;IsStatic:False;IsVirtual:False;IsGenericMethod:False;IsConstructor:False;IsFinal:False;Void set_DataEncryptionKeyCacheTimeToLive(System.Nullable`1[System.TimeSpan]);IsAbstract:False;IsStatic:False;IsVirtual:False;IsGenericMethod:False;IsConstructor:False;IsFinal:False;"
-        },
-        "System.Nullable`1[System.TimeSpan] get_DataEncryptionKeyCacheTimeToLive()": {
-          "Type": "Method",
-          "Attributes": [],
-          "MethodInfo": "System.Nullable`1[System.TimeSpan] get_DataEncryptionKeyCacheTimeToLive();IsAbstract:False;IsStatic:False;IsVirtual:False;IsGenericMethod:False;IsConstructor:False;IsFinal:False;"
-        },
-        "System.String get_ProviderName()": {
-          "Type": "Method",
-          "Attributes": [],
-          "MethodInfo": "System.String get_ProviderName();IsAbstract:True;IsStatic:False;IsVirtual:True;IsGenericMethod:False;IsConstructor:False;IsFinal:False;"
-        },
-        "System.String ProviderName": {
-          "Type": "Property",
-          "Attributes": [],
-          "MethodInfo": "System.String ProviderName;CanRead:True;CanWrite:False;System.String get_ProviderName();IsAbstract:True;IsStatic:False;IsVirtual:True;IsGenericMethod:False;IsConstructor:False;IsFinal:False;"
-        },
-        "System.Threading.Tasks.Task`1[System.Byte[]] UnwrapKeyAsync(System.String, System.String, Byte[])": {
-          "Type": "Method",
-          "Attributes": [],
-          "MethodInfo": "System.Threading.Tasks.Task`1[System.Byte[]] UnwrapKeyAsync(System.String, System.String, Byte[]);IsAbstract:True;IsStatic:False;IsVirtual:True;IsGenericMethod:False;IsConstructor:False;IsFinal:False;"
-        },
-        "System.Threading.Tasks.Task`1[System.Byte[]] WrapKeyAsync(System.String, System.String, Byte[])": {
-          "Type": "Method",
-          "Attributes": [],
-          "MethodInfo": "System.Threading.Tasks.Task`1[System.Byte[]] WrapKeyAsync(System.String, System.String, Byte[]);IsAbstract:True;IsStatic:False;IsVirtual:True;IsGenericMethod:False;IsConstructor:False;IsFinal:False;"
-        },
-        "Void set_DataEncryptionKeyCacheTimeToLive(System.Nullable`1[System.TimeSpan])": {
-          "Type": "Method",
-          "Attributes": [],
-          "MethodInfo": "Void set_DataEncryptionKeyCacheTimeToLive(System.Nullable`1[System.TimeSpan]);IsAbstract:False;IsStatic:False;IsVirtual:False;IsGenericMethod:False;IsConstructor:False;IsFinal:False;"
-        }
-      },
-      "NestedTypes": {}
-    },
-=======
->>>>>>> 63a846de
     "Microsoft.Azure.Cosmos.Encryption.EncryptionType;System.Object;IsAbstract:True;IsSealed:True;IsInterface:False;IsEnum:False;IsClass:True;IsValueType:False;IsNested:False;IsGenericType:False;IsSerializable:False": {
       "Subclasses": {},
       "Members": {
@@ -216,15 +97,6 @@
       },
       "NestedTypes": {}
     },
-<<<<<<< HEAD
-    "Microsoft.Azure.Cosmos.Encryption.KeyEncryptionKeyAlgorithm;System.Object;IsAbstract:True;IsSealed:True;IsInterface:False;IsEnum:False;IsClass:True;IsValueType:False;IsNested:False;IsGenericType:False;IsSerializable:False": {
-      "Subclasses": {},
-      "Members": {
-        "System.String RsaOaep": {
-          "Type": "Field",
-          "Attributes": [],
-          "MethodInfo": "System.String RsaOaep;IsInitOnly:False;IsStatic:True;"
-=======
     "Microsoft.Azure.Cosmos.Encryption.KeyEncryptionKeyResolverName;System.Object;IsAbstract:True;IsSealed:True;IsInterface:False;IsEnum:False;IsClass:True;IsValueType:False;IsNested:False;IsGenericType:False;IsSerializable:False": {
       "Subclasses": {},
       "Members": {
@@ -232,7 +104,6 @@
           "Type": "Field",
           "Attributes": [],
           "MethodInfo": "System.String AzureKeyVault;IsInitOnly:False;IsStatic:True;"
->>>>>>> 63a846de
         }
       },
       "NestedTypes": {}
