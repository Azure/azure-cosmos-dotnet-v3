--- conflicted
+++ resolved
@@ -1,17 +1,17 @@
 {
   "Subclasses": {
-    "Microsoft.Azure.Cosmos.Encryption.Custom.AzureKeyVaultCosmosEncryptor;Microsoft.Azure.Cosmos.Encryption.Custom.Encryptor;IsAbstract:False;IsSealed:True;IsInterface:False;IsEnum:False;IsClass:True;IsValueType:False;IsNested:False;IsGenericType:False;IsSerializable:False": {
-      "Subclasses": {},
-      "Members": {
-        "Microsoft.Azure.Cosmos.Encryption.Custom.DataEncryptionKeyContainer DataEncryptionKeyContainer": {
-          "Type": "Property",
-          "Attributes": [],
-          "MethodInfo": "Microsoft.Azure.Cosmos.Encryption.Custom.DataEncryptionKeyContainer DataEncryptionKeyContainer;CanRead:True;CanWrite:False;Microsoft.Azure.Cosmos.Encryption.Custom.DataEncryptionKeyContainer get_DataEncryptionKeyContainer();IsAbstract:False;IsStatic:False;IsVirtual:False;IsGenericMethod:False;IsConstructor:False;IsFinal:False;"
-        },
-        "Microsoft.Azure.Cosmos.Encryption.Custom.DataEncryptionKeyContainer get_DataEncryptionKeyContainer()": {
-          "Type": "Method",
-          "Attributes": [],
-          "MethodInfo": "Microsoft.Azure.Cosmos.Encryption.Custom.DataEncryptionKeyContainer get_DataEncryptionKeyContainer();IsAbstract:False;IsStatic:False;IsVirtual:False;IsGenericMethod:False;IsConstructor:False;IsFinal:False;"
+    "Microsoft.Azure.Cosmos.Encryption.AzureKeyVaultCosmosEncryptor;Microsoft.Azure.Cosmos.Encryption.Encryptor;IsAbstract:False;IsSealed:True;IsInterface:False;IsEnum:False;IsClass:True;IsValueType:False;IsNested:False;IsGenericType:False;IsSerializable:False": {
+      "Subclasses": {},
+      "Members": {
+        "Microsoft.Azure.Cosmos.Encryption.DataEncryptionKeyContainer DataEncryptionKeyContainer": {
+          "Type": "Property",
+          "Attributes": [],
+          "MethodInfo": "Microsoft.Azure.Cosmos.Encryption.DataEncryptionKeyContainer DataEncryptionKeyContainer;CanRead:True;CanWrite:False;Microsoft.Azure.Cosmos.Encryption.DataEncryptionKeyContainer get_DataEncryptionKeyContainer();IsAbstract:False;IsStatic:False;IsVirtual:False;IsGenericMethod:False;IsConstructor:False;IsFinal:False;"
+        },
+        "Microsoft.Azure.Cosmos.Encryption.DataEncryptionKeyContainer get_DataEncryptionKeyContainer()": {
+          "Type": "Method",
+          "Attributes": [],
+          "MethodInfo": "Microsoft.Azure.Cosmos.Encryption.DataEncryptionKeyContainer get_DataEncryptionKeyContainer();IsAbstract:False;IsStatic:False;IsVirtual:False;IsGenericMethod:False;IsConstructor:False;IsFinal:False;"
         },
         "System.Threading.Tasks.Task InitializeAsync(Microsoft.Azure.Cosmos.Database, System.String)": {
           "Type": "Method",
@@ -33,15 +33,15 @@
           "Attributes": [],
           "MethodInfo": "[Void .ctor(Azure.Core.TokenCredential), Void .ctor(Azure.Core.TokenCredential)]"
         },
-        "Void .ctor(Microsoft.Azure.Cosmos.Encryption.Custom.KeyVaultTokenCredentialFactory)": {
-          "Type": "Constructor",
-          "Attributes": [],
-          "MethodInfo": "[Void .ctor(Microsoft.Azure.Cosmos.Encryption.Custom.KeyVaultTokenCredentialFactory), Void .ctor(Microsoft.Azure.Cosmos.Encryption.Custom.KeyVaultTokenCredentialFactory)]"
-        }
-      },
-      "NestedTypes": {}
-    },
-    "Microsoft.Azure.Cosmos.Encryption.Custom.AzureKeyVaultKeyWrapMetadata;Microsoft.Azure.Cosmos.Encryption.Custom.EncryptionKeyWrapMetadata;IsAbstract:False;IsSealed:True;IsInterface:False;IsEnum:False;IsClass:True;IsValueType:False;IsNested:False;IsGenericType:False;IsSerializable:False": {
+        "Void .ctor(Microsoft.Azure.Cosmos.Encryption.KeyVaultTokenCredentialFactory)": {
+          "Type": "Constructor",
+          "Attributes": [],
+          "MethodInfo": "[Void .ctor(Microsoft.Azure.Cosmos.Encryption.KeyVaultTokenCredentialFactory), Void .ctor(Microsoft.Azure.Cosmos.Encryption.KeyVaultTokenCredentialFactory)]"
+        }
+      },
+      "NestedTypes": {}
+    },
+    "Microsoft.Azure.Cosmos.Encryption.AzureKeyVaultKeyWrapMetadata;Microsoft.Azure.Cosmos.Encryption.EncryptionKeyWrapMetadata;IsAbstract:False;IsSealed:True;IsInterface:False;IsEnum:False;IsClass:True;IsValueType:False;IsNested:False;IsGenericType:False;IsSerializable:False": {
       "Subclasses": {},
       "Members": {
         "Void .ctor(System.Uri)": {
@@ -52,34 +52,31 @@
       },
       "NestedTypes": {}
     },
-    "Microsoft.Azure.Cosmos.Encryption.Custom.CosmosDataEncryptionKeyProvider;Microsoft.Azure.Cosmos.Encryption.Custom.DataEncryptionKeyProvider;IsAbstract:False;IsSealed:True;IsInterface:False;IsEnum:False;IsClass:True;IsValueType:False;IsNested:False;IsGenericType:False;IsSerializable:False": {
-      "Subclasses": {},
-      "Members": {
-        "Microsoft.Azure.Cosmos.Encryption.Custom.DataEncryptionKeyContainer DataEncryptionKeyContainer": {
-          "Type": "Property",
-          "Attributes": [],
-          "MethodInfo": "Microsoft.Azure.Cosmos.Encryption.Custom.DataEncryptionKeyContainer DataEncryptionKeyContainer;CanRead:True;CanWrite:False;Microsoft.Azure.Cosmos.Encryption.Custom.DataEncryptionKeyContainer get_DataEncryptionKeyContainer();IsAbstract:False;IsStatic:False;IsVirtual:False;IsGenericMethod:False;IsConstructor:False;IsFinal:False;"
-        },
-        "Microsoft.Azure.Cosmos.Encryption.Custom.DataEncryptionKeyContainer get_DataEncryptionKeyContainer()": {
-          "Type": "Method",
-          "Attributes": [],
-          "MethodInfo": "Microsoft.Azure.Cosmos.Encryption.Custom.DataEncryptionKeyContainer get_DataEncryptionKeyContainer();IsAbstract:False;IsStatic:False;IsVirtual:False;IsGenericMethod:False;IsConstructor:False;IsFinal:False;"
-        },
-        "Microsoft.Azure.Cosmos.Encryption.Custom.EncryptionKeyWrapProvider EncryptionKeyWrapProvider": {
-          "Type": "Property",
-          "Attributes": [],
-          "MethodInfo": "Microsoft.Azure.Cosmos.Encryption.Custom.EncryptionKeyWrapProvider EncryptionKeyWrapProvider;CanRead:True;CanWrite:False;Microsoft.Azure.Cosmos.Encryption.Custom.EncryptionKeyWrapProvider get_EncryptionKeyWrapProvider();IsAbstract:False;IsStatic:False;IsVirtual:False;IsGenericMethod:False;IsConstructor:False;IsFinal:False;"
-        },
-        "Microsoft.Azure.Cosmos.Encryption.Custom.EncryptionKeyWrapProvider get_EncryptionKeyWrapProvider()[System.Runtime.CompilerServices.CompilerGeneratedAttribute()]": {
-          "Type": "Method",
-          "Attributes": [
-            "CompilerGeneratedAttribute"
-          ],
-          "MethodInfo": "Microsoft.Azure.Cosmos.Encryption.Custom.EncryptionKeyWrapProvider get_EncryptionKeyWrapProvider();IsAbstract:False;IsStatic:False;IsVirtual:False;IsGenericMethod:False;IsConstructor:False;IsFinal:False;"
-        },
-<<<<<<< HEAD
-        "System.Threading.Tasks.Task InitializeAsync(Microsoft.Azure.Cosmos.Database, System.String, System.Threading.CancellationToken)[System.Runtime.CompilerServices.AsyncStateMachineAttribute(typeof(Microsoft.Azure.Cosmos.Encryption.Custom.CosmosDataEncryptionKeyProvider+<InitializeAsync>))]": {
-=======
+    "Microsoft.Azure.Cosmos.Encryption.CosmosDataEncryptionKeyProvider;Microsoft.Azure.Cosmos.Encryption.DataEncryptionKeyProvider;IsAbstract:False;IsSealed:True;IsInterface:False;IsEnum:False;IsClass:True;IsValueType:False;IsNested:False;IsGenericType:False;IsSerializable:False": {
+      "Subclasses": {},
+      "Members": {
+        "Microsoft.Azure.Cosmos.Encryption.DataEncryptionKeyContainer DataEncryptionKeyContainer": {
+          "Type": "Property",
+          "Attributes": [],
+          "MethodInfo": "Microsoft.Azure.Cosmos.Encryption.DataEncryptionKeyContainer DataEncryptionKeyContainer;CanRead:True;CanWrite:False;Microsoft.Azure.Cosmos.Encryption.DataEncryptionKeyContainer get_DataEncryptionKeyContainer();IsAbstract:False;IsStatic:False;IsVirtual:False;IsGenericMethod:False;IsConstructor:False;IsFinal:False;"
+        },
+        "Microsoft.Azure.Cosmos.Encryption.DataEncryptionKeyContainer get_DataEncryptionKeyContainer()": {
+          "Type": "Method",
+          "Attributes": [],
+          "MethodInfo": "Microsoft.Azure.Cosmos.Encryption.DataEncryptionKeyContainer get_DataEncryptionKeyContainer();IsAbstract:False;IsStatic:False;IsVirtual:False;IsGenericMethod:False;IsConstructor:False;IsFinal:False;"
+        },
+        "Microsoft.Azure.Cosmos.Encryption.EncryptionKeyWrapProvider EncryptionKeyWrapProvider": {
+          "Type": "Property",
+          "Attributes": [],
+          "MethodInfo": "Microsoft.Azure.Cosmos.Encryption.EncryptionKeyWrapProvider EncryptionKeyWrapProvider;CanRead:True;CanWrite:False;Microsoft.Azure.Cosmos.Encryption.EncryptionKeyWrapProvider get_EncryptionKeyWrapProvider();IsAbstract:False;IsStatic:False;IsVirtual:False;IsGenericMethod:False;IsConstructor:False;IsFinal:False;"
+        },
+        "Microsoft.Azure.Cosmos.Encryption.EncryptionKeyWrapProvider get_EncryptionKeyWrapProvider()[System.Runtime.CompilerServices.CompilerGeneratedAttribute()]": {
+          "Type": "Method",
+          "Attributes": [
+            "CompilerGeneratedAttribute"
+          ],
+          "MethodInfo": "Microsoft.Azure.Cosmos.Encryption.EncryptionKeyWrapProvider get_EncryptionKeyWrapProvider();IsAbstract:False;IsStatic:False;IsVirtual:False;IsGenericMethod:False;IsConstructor:False;IsFinal:False;"
+        },
         "Microsoft.Data.Encryption.Cryptography.EncryptionKeyStoreProvider EncryptionKeyStoreProvider": {
           "Type": "Property",
           "Attributes": [],
@@ -93,26 +90,19 @@
           "MethodInfo": "Microsoft.Data.Encryption.Cryptography.EncryptionKeyStoreProvider get_EncryptionKeyStoreProvider();IsAbstract:False;IsStatic:False;IsVirtual:False;IsGenericMethod:False;IsConstructor:False;IsFinal:False;"
         },
         "System.Threading.Tasks.Task InitializeAsync(Microsoft.Azure.Cosmos.Database, System.String, System.Threading.CancellationToken)[System.Runtime.CompilerServices.AsyncStateMachineAttribute(typeof(Microsoft.Azure.Cosmos.Encryption.CosmosDataEncryptionKeyProvider+<InitializeAsync>))]": {
->>>>>>> 419c5954
           "Type": "Method",
           "Attributes": [
             "AsyncStateMachineAttribute"
           ],
           "MethodInfo": "System.Threading.Tasks.Task InitializeAsync(Microsoft.Azure.Cosmos.Database, System.String, System.Threading.CancellationToken);IsAbstract:False;IsStatic:False;IsVirtual:False;IsGenericMethod:False;IsConstructor:False;IsFinal:False;"
         },
-        "System.Threading.Tasks.Task`1[Microsoft.Azure.Cosmos.Encryption.Custom.DataEncryptionKey] FetchDataEncryptionKeyAsync(System.String, System.String, System.Threading.CancellationToken)[System.Runtime.CompilerServices.AsyncStateMachineAttribute(typeof(Microsoft.Azure.Cosmos.Encryption.Custom.CosmosDataEncryptionKeyProvider+<FetchDataEncryptionKeyAsync>))]": {
+        "System.Threading.Tasks.Task`1[Microsoft.Azure.Cosmos.Encryption.DataEncryptionKey] FetchDataEncryptionKeyAsync(System.String, System.String, System.Threading.CancellationToken)[System.Runtime.CompilerServices.AsyncStateMachineAttribute(typeof(Microsoft.Azure.Cosmos.Encryption.CosmosDataEncryptionKeyProvider+<FetchDataEncryptionKeyAsync>))]": {
           "Type": "Method",
           "Attributes": [
             "AsyncStateMachineAttribute"
           ],
-          "MethodInfo": "System.Threading.Tasks.Task`1[Microsoft.Azure.Cosmos.Encryption.Custom.DataEncryptionKey] FetchDataEncryptionKeyAsync(System.String, System.String, System.Threading.CancellationToken);IsAbstract:False;IsStatic:False;IsVirtual:True;IsGenericMethod:False;IsConstructor:False;IsFinal:False;"
-        },
-<<<<<<< HEAD
-        "Void .ctor(Microsoft.Azure.Cosmos.Encryption.Custom.EncryptionKeyWrapProvider, System.Nullable`1[System.TimeSpan])": {
-          "Type": "Constructor",
-          "Attributes": [],
-          "MethodInfo": "[Void .ctor(Microsoft.Azure.Cosmos.Encryption.Custom.EncryptionKeyWrapProvider, System.Nullable`1[System.TimeSpan]), Void .ctor(Microsoft.Azure.Cosmos.Encryption.Custom.EncryptionKeyWrapProvider, System.Nullable`1[System.TimeSpan])]"
-=======
+          "MethodInfo": "System.Threading.Tasks.Task`1[Microsoft.Azure.Cosmos.Encryption.DataEncryptionKey] FetchDataEncryptionKeyAsync(System.String, System.String, System.Threading.CancellationToken);IsAbstract:False;IsStatic:False;IsVirtual:True;IsGenericMethod:False;IsConstructor:False;IsFinal:False;"
+        },
         "Void .ctor(Microsoft.Azure.Cosmos.Encryption.EncryptionKeyWrapProvider, Microsoft.Data.Encryption.Cryptography.EncryptionKeyStoreProvider, System.Nullable`1[System.TimeSpan], System.Nullable`1[System.TimeSpan])": {
           "Type": "Constructor",
           "Attributes": [],
@@ -127,12 +117,11 @@
           "Type": "Constructor",
           "Attributes": [],
           "MethodInfo": "[Void .ctor(Microsoft.Data.Encryption.Cryptography.EncryptionKeyStoreProvider, System.Nullable`1[System.TimeSpan], System.Nullable`1[System.TimeSpan]), Void .ctor(Microsoft.Data.Encryption.Cryptography.EncryptionKeyStoreProvider, System.Nullable`1[System.TimeSpan], System.Nullable`1[System.TimeSpan])]"
->>>>>>> 419c5954
-        }
-      },
-      "NestedTypes": {}
-    },
-    "Microsoft.Azure.Cosmos.Encryption.Custom.CosmosEncryptionAlgorithm;System.Object;IsAbstract:True;IsSealed:True;IsInterface:False;IsEnum:False;IsClass:True;IsValueType:False;IsNested:False;IsGenericType:False;IsSerializable:False": {
+        }
+      },
+      "NestedTypes": {}
+    },
+    "Microsoft.Azure.Cosmos.Encryption.CosmosEncryptionAlgorithm;System.Object;IsAbstract:True;IsSealed:True;IsInterface:False;IsEnum:False;IsClass:True;IsValueType:False;IsNested:False;IsGenericType:False;IsSerializable:False": {
       "Subclasses": {},
       "Members": {
         "System.String AEAes256CbcHmacSha256Randomized": {
@@ -148,44 +137,44 @@
       },
       "NestedTypes": {}
     },
-    "Microsoft.Azure.Cosmos.Encryption.Custom.CosmosEncryptor;Microsoft.Azure.Cosmos.Encryption.Custom.Encryptor;IsAbstract:False;IsSealed:True;IsInterface:False;IsEnum:False;IsClass:True;IsValueType:False;IsNested:False;IsGenericType:False;IsSerializable:False": {
-      "Subclasses": {},
-      "Members": {
-        "Microsoft.Azure.Cosmos.Encryption.Custom.DataEncryptionKeyProvider DataEncryptionKeyProvider": {
-          "Type": "Property",
-          "Attributes": [],
-          "MethodInfo": "Microsoft.Azure.Cosmos.Encryption.Custom.DataEncryptionKeyProvider DataEncryptionKeyProvider;CanRead:True;CanWrite:False;Microsoft.Azure.Cosmos.Encryption.Custom.DataEncryptionKeyProvider get_DataEncryptionKeyProvider();IsAbstract:False;IsStatic:False;IsVirtual:False;IsGenericMethod:False;IsConstructor:False;IsFinal:False;"
-        },
-        "Microsoft.Azure.Cosmos.Encryption.Custom.DataEncryptionKeyProvider get_DataEncryptionKeyProvider()[System.Runtime.CompilerServices.CompilerGeneratedAttribute()]": {
-          "Type": "Method",
-          "Attributes": [
-            "CompilerGeneratedAttribute"
-          ],
-          "MethodInfo": "Microsoft.Azure.Cosmos.Encryption.Custom.DataEncryptionKeyProvider get_DataEncryptionKeyProvider();IsAbstract:False;IsStatic:False;IsVirtual:False;IsGenericMethod:False;IsConstructor:False;IsFinal:False;"
-        },
-        "System.Threading.Tasks.Task`1[System.Byte[]] DecryptAsync(Byte[], System.String, System.String, System.Threading.CancellationToken)[System.Runtime.CompilerServices.AsyncStateMachineAttribute(typeof(Microsoft.Azure.Cosmos.Encryption.Custom.CosmosEncryptor+<DecryptAsync>))]": {
+    "Microsoft.Azure.Cosmos.Encryption.CosmosEncryptor;Microsoft.Azure.Cosmos.Encryption.Encryptor;IsAbstract:False;IsSealed:True;IsInterface:False;IsEnum:False;IsClass:True;IsValueType:False;IsNested:False;IsGenericType:False;IsSerializable:False": {
+      "Subclasses": {},
+      "Members": {
+        "Microsoft.Azure.Cosmos.Encryption.DataEncryptionKeyProvider DataEncryptionKeyProvider": {
+          "Type": "Property",
+          "Attributes": [],
+          "MethodInfo": "Microsoft.Azure.Cosmos.Encryption.DataEncryptionKeyProvider DataEncryptionKeyProvider;CanRead:True;CanWrite:False;Microsoft.Azure.Cosmos.Encryption.DataEncryptionKeyProvider get_DataEncryptionKeyProvider();IsAbstract:False;IsStatic:False;IsVirtual:False;IsGenericMethod:False;IsConstructor:False;IsFinal:False;"
+        },
+        "Microsoft.Azure.Cosmos.Encryption.DataEncryptionKeyProvider get_DataEncryptionKeyProvider()[System.Runtime.CompilerServices.CompilerGeneratedAttribute()]": {
+          "Type": "Method",
+          "Attributes": [
+            "CompilerGeneratedAttribute"
+          ],
+          "MethodInfo": "Microsoft.Azure.Cosmos.Encryption.DataEncryptionKeyProvider get_DataEncryptionKeyProvider();IsAbstract:False;IsStatic:False;IsVirtual:False;IsGenericMethod:False;IsConstructor:False;IsFinal:False;"
+        },
+        "System.Threading.Tasks.Task`1[System.Byte[]] DecryptAsync(Byte[], System.String, System.String, System.Threading.CancellationToken)[System.Runtime.CompilerServices.AsyncStateMachineAttribute(typeof(Microsoft.Azure.Cosmos.Encryption.CosmosEncryptor+<DecryptAsync>))]": {
           "Type": "Method",
           "Attributes": [
             "AsyncStateMachineAttribute"
           ],
           "MethodInfo": "System.Threading.Tasks.Task`1[System.Byte[]] DecryptAsync(Byte[], System.String, System.String, System.Threading.CancellationToken);IsAbstract:False;IsStatic:False;IsVirtual:True;IsGenericMethod:False;IsConstructor:False;IsFinal:False;"
         },
-        "System.Threading.Tasks.Task`1[System.Byte[]] EncryptAsync(Byte[], System.String, System.String, System.Threading.CancellationToken)[System.Runtime.CompilerServices.AsyncStateMachineAttribute(typeof(Microsoft.Azure.Cosmos.Encryption.Custom.CosmosEncryptor+<EncryptAsync>))]": {
+        "System.Threading.Tasks.Task`1[System.Byte[]] EncryptAsync(Byte[], System.String, System.String, System.Threading.CancellationToken)[System.Runtime.CompilerServices.AsyncStateMachineAttribute(typeof(Microsoft.Azure.Cosmos.Encryption.CosmosEncryptor+<EncryptAsync>))]": {
           "Type": "Method",
           "Attributes": [
             "AsyncStateMachineAttribute"
           ],
           "MethodInfo": "System.Threading.Tasks.Task`1[System.Byte[]] EncryptAsync(Byte[], System.String, System.String, System.Threading.CancellationToken);IsAbstract:False;IsStatic:False;IsVirtual:True;IsGenericMethod:False;IsConstructor:False;IsFinal:False;"
         },
-        "Void .ctor(Microsoft.Azure.Cosmos.Encryption.Custom.DataEncryptionKeyProvider)": {
-          "Type": "Constructor",
-          "Attributes": [],
-          "MethodInfo": "[Void .ctor(Microsoft.Azure.Cosmos.Encryption.Custom.DataEncryptionKeyProvider), Void .ctor(Microsoft.Azure.Cosmos.Encryption.Custom.DataEncryptionKeyProvider)]"
-        }
-      },
-      "NestedTypes": {}
-    },
-    "Microsoft.Azure.Cosmos.Encryption.Custom.DataEncryptionKey;System.Object;IsAbstract:True;IsSealed:False;IsInterface:False;IsEnum:False;IsClass:True;IsValueType:False;IsNested:False;IsGenericType:False;IsSerializable:False": {
+        "Void .ctor(Microsoft.Azure.Cosmos.Encryption.DataEncryptionKeyProvider)": {
+          "Type": "Constructor",
+          "Attributes": [],
+          "MethodInfo": "[Void .ctor(Microsoft.Azure.Cosmos.Encryption.DataEncryptionKeyProvider), Void .ctor(Microsoft.Azure.Cosmos.Encryption.DataEncryptionKeyProvider)]"
+        }
+      },
+      "NestedTypes": {}
+    },
+    "Microsoft.Azure.Cosmos.Encryption.DataEncryptionKey;System.Object;IsAbstract:True;IsSealed:False;IsInterface:False;IsEnum:False;IsClass:True;IsValueType:False;IsNested:False;IsGenericType:False;IsSerializable:False": {
       "Subclasses": {},
       "Members": {
         "Byte[] DecryptData(Byte[])": {
@@ -213,10 +202,10 @@
           "Attributes": [],
           "MethodInfo": "Byte[] RawKey;CanRead:True;CanWrite:False;Byte[] get_RawKey();IsAbstract:True;IsStatic:False;IsVirtual:True;IsGenericMethod:False;IsConstructor:False;IsFinal:False;"
         },
-        "Microsoft.Azure.Cosmos.Encryption.Custom.DataEncryptionKey Create(Byte[], System.String)": {
-          "Type": "Method",
-          "Attributes": [],
-          "MethodInfo": "Microsoft.Azure.Cosmos.Encryption.Custom.DataEncryptionKey Create(Byte[], System.String);IsAbstract:False;IsStatic:True;IsVirtual:False;IsGenericMethod:False;IsConstructor:False;IsFinal:False;"
+        "Microsoft.Azure.Cosmos.Encryption.DataEncryptionKey Create(Byte[], System.String)": {
+          "Type": "Method",
+          "Attributes": [],
+          "MethodInfo": "Microsoft.Azure.Cosmos.Encryption.DataEncryptionKey Create(Byte[], System.String);IsAbstract:False;IsStatic:True;IsVirtual:False;IsGenericMethod:False;IsConstructor:False;IsFinal:False;"
         },
         "System.String EncryptionAlgorithm": {
           "Type": "Property",
@@ -231,7 +220,7 @@
       },
       "NestedTypes": {}
     },
-    "Microsoft.Azure.Cosmos.Encryption.Custom.DataEncryptionKeyContainer;System.Object;IsAbstract:True;IsSealed:False;IsInterface:False;IsEnum:False;IsClass:True;IsValueType:False;IsNested:False;IsGenericType:False;IsSerializable:False": {
+    "Microsoft.Azure.Cosmos.Encryption.DataEncryptionKeyContainer;System.Object;IsAbstract:True;IsSealed:False;IsInterface:False;IsEnum:False;IsClass:True;IsValueType:False;IsNested:False;IsGenericType:False;IsSerializable:False": {
       "Subclasses": {},
       "Members": {
         "Microsoft.Azure.Cosmos.FeedIterator`1[T] GetDataEncryptionKeyQueryIterator[T](Microsoft.Azure.Cosmos.QueryDefinition, System.String, Microsoft.Azure.Cosmos.QueryRequestOptions)": {
@@ -244,31 +233,31 @@
           "Attributes": [],
           "MethodInfo": "Microsoft.Azure.Cosmos.FeedIterator`1[T] GetDataEncryptionKeyQueryIterator[T](System.String, System.String, Microsoft.Azure.Cosmos.QueryRequestOptions);IsAbstract:True;IsStatic:False;IsVirtual:True;IsGenericMethod:True;IsConstructor:False;IsFinal:False;"
         },
-        "System.Threading.Tasks.Task`1[Microsoft.Azure.Cosmos.ItemResponse`1[Microsoft.Azure.Cosmos.Encryption.Custom.DataEncryptionKeyProperties]] CreateDataEncryptionKeyAsync(System.String, System.String, Microsoft.Azure.Cosmos.Encryption.Custom.EncryptionKeyWrapMetadata, Microsoft.Azure.Cosmos.ItemRequestOptions, System.Threading.CancellationToken)": {
-          "Type": "Method",
-          "Attributes": [],
-          "MethodInfo": "System.Threading.Tasks.Task`1[Microsoft.Azure.Cosmos.ItemResponse`1[Microsoft.Azure.Cosmos.Encryption.Custom.DataEncryptionKeyProperties]] CreateDataEncryptionKeyAsync(System.String, System.String, Microsoft.Azure.Cosmos.Encryption.Custom.EncryptionKeyWrapMetadata, Microsoft.Azure.Cosmos.ItemRequestOptions, System.Threading.CancellationToken);IsAbstract:True;IsStatic:False;IsVirtual:True;IsGenericMethod:False;IsConstructor:False;IsFinal:False;"
-        },
-        "System.Threading.Tasks.Task`1[Microsoft.Azure.Cosmos.ItemResponse`1[Microsoft.Azure.Cosmos.Encryption.Custom.DataEncryptionKeyProperties]] ReadDataEncryptionKeyAsync(System.String, Microsoft.Azure.Cosmos.ItemRequestOptions, System.Threading.CancellationToken)": {
-          "Type": "Method",
-          "Attributes": [],
-          "MethodInfo": "System.Threading.Tasks.Task`1[Microsoft.Azure.Cosmos.ItemResponse`1[Microsoft.Azure.Cosmos.Encryption.Custom.DataEncryptionKeyProperties]] ReadDataEncryptionKeyAsync(System.String, Microsoft.Azure.Cosmos.ItemRequestOptions, System.Threading.CancellationToken);IsAbstract:True;IsStatic:False;IsVirtual:True;IsGenericMethod:False;IsConstructor:False;IsFinal:False;"
-        },
-        "System.Threading.Tasks.Task`1[Microsoft.Azure.Cosmos.ItemResponse`1[Microsoft.Azure.Cosmos.Encryption.Custom.DataEncryptionKeyProperties]] RewrapDataEncryptionKeyAsync(System.String, Microsoft.Azure.Cosmos.Encryption.Custom.EncryptionKeyWrapMetadata, Microsoft.Azure.Cosmos.ItemRequestOptions, System.Threading.CancellationToken)": {
-          "Type": "Method",
-          "Attributes": [],
-          "MethodInfo": "System.Threading.Tasks.Task`1[Microsoft.Azure.Cosmos.ItemResponse`1[Microsoft.Azure.Cosmos.Encryption.Custom.DataEncryptionKeyProperties]] RewrapDataEncryptionKeyAsync(System.String, Microsoft.Azure.Cosmos.Encryption.Custom.EncryptionKeyWrapMetadata, Microsoft.Azure.Cosmos.ItemRequestOptions, System.Threading.CancellationToken);IsAbstract:True;IsStatic:False;IsVirtual:True;IsGenericMethod:False;IsConstructor:False;IsFinal:False;"
-        }
-      },
-      "NestedTypes": {}
-    },
-    "Microsoft.Azure.Cosmos.Encryption.Custom.DataEncryptionKeyProperties;System.Object;IsAbstract:False;IsSealed:False;IsInterface:False;IsEnum:False;IsClass:True;IsValueType:False;IsNested:False;IsGenericType:False;IsSerializable:False": {
-      "Subclasses": {},
-      "Members": {
-        "Boolean Equals(Microsoft.Azure.Cosmos.Encryption.Custom.DataEncryptionKeyProperties)": {
-          "Type": "Method",
-          "Attributes": [],
-          "MethodInfo": "Boolean Equals(Microsoft.Azure.Cosmos.Encryption.Custom.DataEncryptionKeyProperties);IsAbstract:False;IsStatic:False;IsVirtual:True;IsGenericMethod:False;IsConstructor:False;IsFinal:True;"
+        "System.Threading.Tasks.Task`1[Microsoft.Azure.Cosmos.ItemResponse`1[Microsoft.Azure.Cosmos.Encryption.DataEncryptionKeyProperties]] CreateDataEncryptionKeyAsync(System.String, System.String, Microsoft.Azure.Cosmos.Encryption.EncryptionKeyWrapMetadata, Microsoft.Azure.Cosmos.ItemRequestOptions, System.Threading.CancellationToken)": {
+          "Type": "Method",
+          "Attributes": [],
+          "MethodInfo": "System.Threading.Tasks.Task`1[Microsoft.Azure.Cosmos.ItemResponse`1[Microsoft.Azure.Cosmos.Encryption.DataEncryptionKeyProperties]] CreateDataEncryptionKeyAsync(System.String, System.String, Microsoft.Azure.Cosmos.Encryption.EncryptionKeyWrapMetadata, Microsoft.Azure.Cosmos.ItemRequestOptions, System.Threading.CancellationToken);IsAbstract:True;IsStatic:False;IsVirtual:True;IsGenericMethod:False;IsConstructor:False;IsFinal:False;"
+        },
+        "System.Threading.Tasks.Task`1[Microsoft.Azure.Cosmos.ItemResponse`1[Microsoft.Azure.Cosmos.Encryption.DataEncryptionKeyProperties]] ReadDataEncryptionKeyAsync(System.String, Microsoft.Azure.Cosmos.ItemRequestOptions, System.Threading.CancellationToken)": {
+          "Type": "Method",
+          "Attributes": [],
+          "MethodInfo": "System.Threading.Tasks.Task`1[Microsoft.Azure.Cosmos.ItemResponse`1[Microsoft.Azure.Cosmos.Encryption.DataEncryptionKeyProperties]] ReadDataEncryptionKeyAsync(System.String, Microsoft.Azure.Cosmos.ItemRequestOptions, System.Threading.CancellationToken);IsAbstract:True;IsStatic:False;IsVirtual:True;IsGenericMethod:False;IsConstructor:False;IsFinal:False;"
+        },
+        "System.Threading.Tasks.Task`1[Microsoft.Azure.Cosmos.ItemResponse`1[Microsoft.Azure.Cosmos.Encryption.DataEncryptionKeyProperties]] RewrapDataEncryptionKeyAsync(System.String, Microsoft.Azure.Cosmos.Encryption.EncryptionKeyWrapMetadata, Microsoft.Azure.Cosmos.ItemRequestOptions, System.Threading.CancellationToken)": {
+          "Type": "Method",
+          "Attributes": [],
+          "MethodInfo": "System.Threading.Tasks.Task`1[Microsoft.Azure.Cosmos.ItemResponse`1[Microsoft.Azure.Cosmos.Encryption.DataEncryptionKeyProperties]] RewrapDataEncryptionKeyAsync(System.String, Microsoft.Azure.Cosmos.Encryption.EncryptionKeyWrapMetadata, Microsoft.Azure.Cosmos.ItemRequestOptions, System.Threading.CancellationToken);IsAbstract:True;IsStatic:False;IsVirtual:True;IsGenericMethod:False;IsConstructor:False;IsFinal:False;"
+        }
+      },
+      "NestedTypes": {}
+    },
+    "Microsoft.Azure.Cosmos.Encryption.DataEncryptionKeyProperties;System.Object;IsAbstract:False;IsSealed:False;IsInterface:False;IsEnum:False;IsClass:True;IsValueType:False;IsNested:False;IsGenericType:False;IsSerializable:False": {
+      "Subclasses": {},
+      "Members": {
+        "Boolean Equals(Microsoft.Azure.Cosmos.Encryption.DataEncryptionKeyProperties)": {
+          "Type": "Method",
+          "Attributes": [],
+          "MethodInfo": "Boolean Equals(Microsoft.Azure.Cosmos.Encryption.DataEncryptionKeyProperties);IsAbstract:False;IsStatic:False;IsVirtual:True;IsGenericMethod:False;IsConstructor:False;IsFinal:True;"
         },
         "Boolean Equals(System.Object)": {
           "Type": "Method",
@@ -294,21 +283,21 @@
           "Attributes": [],
           "MethodInfo": "Int32 GetHashCode();IsAbstract:False;IsStatic:False;IsVirtual:True;IsGenericMethod:False;IsConstructor:False;IsFinal:False;"
         },
-        "Microsoft.Azure.Cosmos.Encryption.Custom.EncryptionKeyWrapMetadata EncryptionKeyWrapMetadata[Newtonsoft.Json.JsonPropertyAttribute(NullValueHandling = 1, PropertyName = \"keyWrapMetadata\")]": {
+        "Microsoft.Azure.Cosmos.Encryption.EncryptionKeyWrapMetadata EncryptionKeyWrapMetadata[Newtonsoft.Json.JsonPropertyAttribute(NullValueHandling = 1, PropertyName = \"keyWrapMetadata\")]": {
           "Type": "Property",
           "Attributes": [
             "JsonPropertyAttribute"
           ],
-          "MethodInfo": "Microsoft.Azure.Cosmos.Encryption.Custom.EncryptionKeyWrapMetadata EncryptionKeyWrapMetadata;CanRead:True;CanWrite:True;Microsoft.Azure.Cosmos.Encryption.Custom.EncryptionKeyWrapMetadata get_EncryptionKeyWrapMetadata();IsAbstract:False;IsStatic:False;IsVirtual:False;IsGenericMethod:False;IsConstructor:False;IsFinal:False;"
-        },
-        "Microsoft.Azure.Cosmos.Encryption.Custom.EncryptionKeyWrapMetadata get_EncryptionKeyWrapMetadata()[System.Runtime.CompilerServices.CompilerGeneratedAttribute()]": {
-          "Type": "Method",
-          "Attributes": [
-            "CompilerGeneratedAttribute"
-          ],
-          "MethodInfo": "Microsoft.Azure.Cosmos.Encryption.Custom.EncryptionKeyWrapMetadata get_EncryptionKeyWrapMetadata();IsAbstract:False;IsStatic:False;IsVirtual:False;IsGenericMethod:False;IsConstructor:False;IsFinal:False;"
-        },
-        "System.Nullable`1[System.DateTime] CreatedTime[Newtonsoft.Json.JsonConverterAttribute(typeof(Microsoft.Azure.Cosmos.Encryption.Custom.UnixDateTimeConverter))]-[Newtonsoft.Json.JsonPropertyAttribute(NullValueHandling = 1, PropertyName = \"createTime\")]": {
+          "MethodInfo": "Microsoft.Azure.Cosmos.Encryption.EncryptionKeyWrapMetadata EncryptionKeyWrapMetadata;CanRead:True;CanWrite:True;Microsoft.Azure.Cosmos.Encryption.EncryptionKeyWrapMetadata get_EncryptionKeyWrapMetadata();IsAbstract:False;IsStatic:False;IsVirtual:False;IsGenericMethod:False;IsConstructor:False;IsFinal:False;"
+        },
+        "Microsoft.Azure.Cosmos.Encryption.EncryptionKeyWrapMetadata get_EncryptionKeyWrapMetadata()[System.Runtime.CompilerServices.CompilerGeneratedAttribute()]": {
+          "Type": "Method",
+          "Attributes": [
+            "CompilerGeneratedAttribute"
+          ],
+          "MethodInfo": "Microsoft.Azure.Cosmos.Encryption.EncryptionKeyWrapMetadata get_EncryptionKeyWrapMetadata();IsAbstract:False;IsStatic:False;IsVirtual:False;IsGenericMethod:False;IsConstructor:False;IsFinal:False;"
+        },
+        "System.Nullable`1[System.DateTime] CreatedTime[Newtonsoft.Json.JsonConverterAttribute(typeof(Microsoft.Azure.Cosmos.Encryption.UnixDateTimeConverter))]-[Newtonsoft.Json.JsonPropertyAttribute(NullValueHandling = 1, PropertyName = \"createTime\")]": {
           "Type": "Property",
           "Attributes": [
             "JsonConverterAttribute",
@@ -330,7 +319,7 @@
           ],
           "MethodInfo": "System.Nullable`1[System.DateTime] get_LastModified();IsAbstract:False;IsStatic:False;IsVirtual:False;IsGenericMethod:False;IsConstructor:False;IsFinal:False;"
         },
-        "System.Nullable`1[System.DateTime] LastModified[Newtonsoft.Json.JsonConverterAttribute(typeof(Microsoft.Azure.Cosmos.Encryption.Custom.UnixDateTimeConverter))]-[Newtonsoft.Json.JsonPropertyAttribute(NullValueHandling = 1, PropertyName = \"_ts\")]": {
+        "System.Nullable`1[System.DateTime] LastModified[Newtonsoft.Json.JsonConverterAttribute(typeof(Microsoft.Azure.Cosmos.Encryption.UnixDateTimeConverter))]-[Newtonsoft.Json.JsonPropertyAttribute(NullValueHandling = 1, PropertyName = \"_ts\")]": {
           "Type": "Property",
           "Attributes": [
             "JsonConverterAttribute",
@@ -394,44 +383,41 @@
           ],
           "MethodInfo": "System.String SelfLink;CanRead:True;CanWrite:True;System.String get_SelfLink();IsAbstract:False;IsStatic:False;IsVirtual:True;IsGenericMethod:False;IsConstructor:False;IsFinal:False;"
         },
-        "Void .ctor(System.String, System.String, Byte[], Microsoft.Azure.Cosmos.Encryption.Custom.EncryptionKeyWrapMetadata, System.DateTime)": {
-          "Type": "Constructor",
-          "Attributes": [],
-          "MethodInfo": "[Void .ctor(System.String, System.String, Byte[], Microsoft.Azure.Cosmos.Encryption.Custom.EncryptionKeyWrapMetadata, System.DateTime), Void .ctor(System.String, System.String, Byte[], Microsoft.Azure.Cosmos.Encryption.Custom.EncryptionKeyWrapMetadata, System.DateTime)]"
-        }
-      },
-      "NestedTypes": {}
-    },
-    "Microsoft.Azure.Cosmos.Encryption.Custom.DataEncryptionKeyProvider;System.Object;IsAbstract:True;IsSealed:False;IsInterface:False;IsEnum:False;IsClass:True;IsValueType:False;IsNested:False;IsGenericType:False;IsSerializable:False": {
+        "Void .ctor(System.String, System.String, Byte[], Microsoft.Azure.Cosmos.Encryption.EncryptionKeyWrapMetadata, System.DateTime)": {
+          "Type": "Constructor",
+          "Attributes": [],
+          "MethodInfo": "[Void .ctor(System.String, System.String, Byte[], Microsoft.Azure.Cosmos.Encryption.EncryptionKeyWrapMetadata, System.DateTime), Void .ctor(System.String, System.String, Byte[], Microsoft.Azure.Cosmos.Encryption.EncryptionKeyWrapMetadata, System.DateTime)]"
+        }
+      },
+      "NestedTypes": {}
+    },
+    "Microsoft.Azure.Cosmos.Encryption.DataEncryptionKeyProvider;System.Object;IsAbstract:True;IsSealed:False;IsInterface:False;IsEnum:False;IsClass:True;IsValueType:False;IsNested:False;IsGenericType:False;IsSerializable:False": {
       "Subclasses": {
-        "Microsoft.Azure.Cosmos.Encryption.Custom.CosmosDataEncryptionKeyProvider;Microsoft.Azure.Cosmos.Encryption.Custom.DataEncryptionKeyProvider;IsAbstract:False;IsSealed:True;IsInterface:False;IsEnum:False;IsClass:True;IsValueType:False;IsNested:False;IsGenericType:False;IsSerializable:False": {
+        "Microsoft.Azure.Cosmos.Encryption.CosmosDataEncryptionKeyProvider;Microsoft.Azure.Cosmos.Encryption.DataEncryptionKeyProvider;IsAbstract:False;IsSealed:True;IsInterface:False;IsEnum:False;IsClass:True;IsValueType:False;IsNested:False;IsGenericType:False;IsSerializable:False": {
           "Subclasses": {},
           "Members": {
-            "Microsoft.Azure.Cosmos.Encryption.Custom.DataEncryptionKeyContainer DataEncryptionKeyContainer": {
+            "Microsoft.Azure.Cosmos.Encryption.DataEncryptionKeyContainer DataEncryptionKeyContainer": {
               "Type": "Property",
               "Attributes": [],
-              "MethodInfo": "Microsoft.Azure.Cosmos.Encryption.Custom.DataEncryptionKeyContainer DataEncryptionKeyContainer;CanRead:True;CanWrite:False;Microsoft.Azure.Cosmos.Encryption.Custom.DataEncryptionKeyContainer get_DataEncryptionKeyContainer();IsAbstract:False;IsStatic:False;IsVirtual:False;IsGenericMethod:False;IsConstructor:False;IsFinal:False;"
-            },
-            "Microsoft.Azure.Cosmos.Encryption.Custom.DataEncryptionKeyContainer get_DataEncryptionKeyContainer()": {
-              "Type": "Method",
-              "Attributes": [],
-              "MethodInfo": "Microsoft.Azure.Cosmos.Encryption.Custom.DataEncryptionKeyContainer get_DataEncryptionKeyContainer();IsAbstract:False;IsStatic:False;IsVirtual:False;IsGenericMethod:False;IsConstructor:False;IsFinal:False;"
-            },
-            "Microsoft.Azure.Cosmos.Encryption.Custom.EncryptionKeyWrapProvider EncryptionKeyWrapProvider": {
+              "MethodInfo": "Microsoft.Azure.Cosmos.Encryption.DataEncryptionKeyContainer DataEncryptionKeyContainer;CanRead:True;CanWrite:False;Microsoft.Azure.Cosmos.Encryption.DataEncryptionKeyContainer get_DataEncryptionKeyContainer();IsAbstract:False;IsStatic:False;IsVirtual:False;IsGenericMethod:False;IsConstructor:False;IsFinal:False;"
+            },
+            "Microsoft.Azure.Cosmos.Encryption.DataEncryptionKeyContainer get_DataEncryptionKeyContainer()": {
+              "Type": "Method",
+              "Attributes": [],
+              "MethodInfo": "Microsoft.Azure.Cosmos.Encryption.DataEncryptionKeyContainer get_DataEncryptionKeyContainer();IsAbstract:False;IsStatic:False;IsVirtual:False;IsGenericMethod:False;IsConstructor:False;IsFinal:False;"
+            },
+            "Microsoft.Azure.Cosmos.Encryption.EncryptionKeyWrapProvider EncryptionKeyWrapProvider": {
               "Type": "Property",
               "Attributes": [],
-              "MethodInfo": "Microsoft.Azure.Cosmos.Encryption.Custom.EncryptionKeyWrapProvider EncryptionKeyWrapProvider;CanRead:True;CanWrite:False;Microsoft.Azure.Cosmos.Encryption.Custom.EncryptionKeyWrapProvider get_EncryptionKeyWrapProvider();IsAbstract:False;IsStatic:False;IsVirtual:False;IsGenericMethod:False;IsConstructor:False;IsFinal:False;"
-            },
-            "Microsoft.Azure.Cosmos.Encryption.Custom.EncryptionKeyWrapProvider get_EncryptionKeyWrapProvider()[System.Runtime.CompilerServices.CompilerGeneratedAttribute()]": {
+              "MethodInfo": "Microsoft.Azure.Cosmos.Encryption.EncryptionKeyWrapProvider EncryptionKeyWrapProvider;CanRead:True;CanWrite:False;Microsoft.Azure.Cosmos.Encryption.EncryptionKeyWrapProvider get_EncryptionKeyWrapProvider();IsAbstract:False;IsStatic:False;IsVirtual:False;IsGenericMethod:False;IsConstructor:False;IsFinal:False;"
+            },
+            "Microsoft.Azure.Cosmos.Encryption.EncryptionKeyWrapProvider get_EncryptionKeyWrapProvider()[System.Runtime.CompilerServices.CompilerGeneratedAttribute()]": {
               "Type": "Method",
               "Attributes": [
                 "CompilerGeneratedAttribute"
               ],
-              "MethodInfo": "Microsoft.Azure.Cosmos.Encryption.Custom.EncryptionKeyWrapProvider get_EncryptionKeyWrapProvider();IsAbstract:False;IsStatic:False;IsVirtual:False;IsGenericMethod:False;IsConstructor:False;IsFinal:False;"
-            },
-<<<<<<< HEAD
-            "System.Threading.Tasks.Task InitializeAsync(Microsoft.Azure.Cosmos.Database, System.String, System.Threading.CancellationToken)[System.Runtime.CompilerServices.AsyncStateMachineAttribute(typeof(Microsoft.Azure.Cosmos.Encryption.Custom.CosmosDataEncryptionKeyProvider+<InitializeAsync>))]": {
-=======
+              "MethodInfo": "Microsoft.Azure.Cosmos.Encryption.EncryptionKeyWrapProvider get_EncryptionKeyWrapProvider();IsAbstract:False;IsStatic:False;IsVirtual:False;IsGenericMethod:False;IsConstructor:False;IsFinal:False;"
+            },
             "Microsoft.Data.Encryption.Cryptography.EncryptionKeyStoreProvider EncryptionKeyStoreProvider": {
               "Type": "Property",
               "Attributes": [],
@@ -445,26 +431,19 @@
               "MethodInfo": "Microsoft.Data.Encryption.Cryptography.EncryptionKeyStoreProvider get_EncryptionKeyStoreProvider();IsAbstract:False;IsStatic:False;IsVirtual:False;IsGenericMethod:False;IsConstructor:False;IsFinal:False;"
             },
             "System.Threading.Tasks.Task InitializeAsync(Microsoft.Azure.Cosmos.Database, System.String, System.Threading.CancellationToken)[System.Runtime.CompilerServices.AsyncStateMachineAttribute(typeof(Microsoft.Azure.Cosmos.Encryption.CosmosDataEncryptionKeyProvider+<InitializeAsync>))]": {
->>>>>>> 419c5954
               "Type": "Method",
               "Attributes": [
                 "AsyncStateMachineAttribute"
               ],
               "MethodInfo": "System.Threading.Tasks.Task InitializeAsync(Microsoft.Azure.Cosmos.Database, System.String, System.Threading.CancellationToken);IsAbstract:False;IsStatic:False;IsVirtual:False;IsGenericMethod:False;IsConstructor:False;IsFinal:False;"
             },
-            "System.Threading.Tasks.Task`1[Microsoft.Azure.Cosmos.Encryption.Custom.DataEncryptionKey] FetchDataEncryptionKeyAsync(System.String, System.String, System.Threading.CancellationToken)[System.Runtime.CompilerServices.AsyncStateMachineAttribute(typeof(Microsoft.Azure.Cosmos.Encryption.Custom.CosmosDataEncryptionKeyProvider+<FetchDataEncryptionKeyAsync>))]": {
+            "System.Threading.Tasks.Task`1[Microsoft.Azure.Cosmos.Encryption.DataEncryptionKey] FetchDataEncryptionKeyAsync(System.String, System.String, System.Threading.CancellationToken)[System.Runtime.CompilerServices.AsyncStateMachineAttribute(typeof(Microsoft.Azure.Cosmos.Encryption.CosmosDataEncryptionKeyProvider+<FetchDataEncryptionKeyAsync>))]": {
               "Type": "Method",
               "Attributes": [
                 "AsyncStateMachineAttribute"
               ],
-              "MethodInfo": "System.Threading.Tasks.Task`1[Microsoft.Azure.Cosmos.Encryption.Custom.DataEncryptionKey] FetchDataEncryptionKeyAsync(System.String, System.String, System.Threading.CancellationToken);IsAbstract:False;IsStatic:False;IsVirtual:True;IsGenericMethod:False;IsConstructor:False;IsFinal:False;"
-            },
-<<<<<<< HEAD
-            "Void .ctor(Microsoft.Azure.Cosmos.Encryption.Custom.EncryptionKeyWrapProvider, System.Nullable`1[System.TimeSpan])": {
-              "Type": "Constructor",
-              "Attributes": [],
-              "MethodInfo": "[Void .ctor(Microsoft.Azure.Cosmos.Encryption.Custom.EncryptionKeyWrapProvider, System.Nullable`1[System.TimeSpan]), Void .ctor(Microsoft.Azure.Cosmos.Encryption.Custom.EncryptionKeyWrapProvider, System.Nullable`1[System.TimeSpan])]"
-=======
+              "MethodInfo": "System.Threading.Tasks.Task`1[Microsoft.Azure.Cosmos.Encryption.DataEncryptionKey] FetchDataEncryptionKeyAsync(System.String, System.String, System.Threading.CancellationToken);IsAbstract:False;IsStatic:False;IsVirtual:True;IsGenericMethod:False;IsConstructor:False;IsFinal:False;"
+            },
             "Void .ctor(Microsoft.Azure.Cosmos.Encryption.EncryptionKeyWrapProvider, Microsoft.Data.Encryption.Cryptography.EncryptionKeyStoreProvider, System.Nullable`1[System.TimeSpan], System.Nullable`1[System.TimeSpan])": {
               "Type": "Constructor",
               "Attributes": [],
@@ -479,56 +458,55 @@
               "Type": "Constructor",
               "Attributes": [],
               "MethodInfo": "[Void .ctor(Microsoft.Data.Encryption.Cryptography.EncryptionKeyStoreProvider, System.Nullable`1[System.TimeSpan], System.Nullable`1[System.TimeSpan]), Void .ctor(Microsoft.Data.Encryption.Cryptography.EncryptionKeyStoreProvider, System.Nullable`1[System.TimeSpan], System.Nullable`1[System.TimeSpan])]"
->>>>>>> 419c5954
             }
           },
           "NestedTypes": {}
         }
       },
       "Members": {
-        "System.Threading.Tasks.Task`1[Microsoft.Azure.Cosmos.Encryption.Custom.DataEncryptionKey] FetchDataEncryptionKeyAsync(System.String, System.String, System.Threading.CancellationToken)": {
-          "Type": "Method",
-          "Attributes": [],
-          "MethodInfo": "System.Threading.Tasks.Task`1[Microsoft.Azure.Cosmos.Encryption.Custom.DataEncryptionKey] FetchDataEncryptionKeyAsync(System.String, System.String, System.Threading.CancellationToken);IsAbstract:True;IsStatic:False;IsVirtual:True;IsGenericMethod:False;IsConstructor:False;IsFinal:False;"
-        }
-      },
-      "NestedTypes": {}
-    },
-    "Microsoft.Azure.Cosmos.Encryption.Custom.DecryptableItem;System.Object;IsAbstract:True;IsSealed:False;IsInterface:False;IsEnum:False;IsClass:True;IsValueType:False;IsNested:False;IsGenericType:False;IsSerializable:False": {
-      "Subclasses": {},
-      "Members": {
-        "System.Threading.Tasks.Task`1[System.ValueTuple`2[T,Microsoft.Azure.Cosmos.Encryption.Custom.DecryptionContext]] GetItemAsync[T]()": {
-          "Type": "Method",
-          "Attributes": [],
-          "MethodInfo": "System.Threading.Tasks.Task`1[System.ValueTuple`2[T,Microsoft.Azure.Cosmos.Encryption.Custom.DecryptionContext]] GetItemAsync[T]();IsAbstract:True;IsStatic:False;IsVirtual:True;IsGenericMethod:True;IsConstructor:False;IsFinal:False;"
-        }
-      },
-      "NestedTypes": {}
-    },
-    "Microsoft.Azure.Cosmos.Encryption.Custom.DecryptionContext;System.Object;IsAbstract:False;IsSealed:True;IsInterface:False;IsEnum:False;IsClass:True;IsValueType:False;IsNested:False;IsGenericType:False;IsSerializable:False": {
-      "Subclasses": {},
-      "Members": {
-        "System.Collections.Generic.IReadOnlyList`1[Microsoft.Azure.Cosmos.Encryption.Custom.DecryptionInfo] DecryptionInfoList": {
-          "Type": "Property",
-          "Attributes": [],
-          "MethodInfo": "System.Collections.Generic.IReadOnlyList`1[Microsoft.Azure.Cosmos.Encryption.Custom.DecryptionInfo] DecryptionInfoList;CanRead:True;CanWrite:False;System.Collections.Generic.IReadOnlyList`1[Microsoft.Azure.Cosmos.Encryption.Custom.DecryptionInfo] get_DecryptionInfoList();IsAbstract:False;IsStatic:False;IsVirtual:False;IsGenericMethod:False;IsConstructor:False;IsFinal:False;"
-        },
-        "System.Collections.Generic.IReadOnlyList`1[Microsoft.Azure.Cosmos.Encryption.Custom.DecryptionInfo] get_DecryptionInfoList()[System.Runtime.CompilerServices.CompilerGeneratedAttribute()]": {
-          "Type": "Method",
-          "Attributes": [
-            "CompilerGeneratedAttribute"
-          ],
-          "MethodInfo": "System.Collections.Generic.IReadOnlyList`1[Microsoft.Azure.Cosmos.Encryption.Custom.DecryptionInfo] get_DecryptionInfoList();IsAbstract:False;IsStatic:False;IsVirtual:False;IsGenericMethod:False;IsConstructor:False;IsFinal:False;"
-        },
-        "Void .ctor(System.Collections.Generic.IReadOnlyList`1[Microsoft.Azure.Cosmos.Encryption.Custom.DecryptionInfo])": {
-          "Type": "Constructor",
-          "Attributes": [],
-          "MethodInfo": "[Void .ctor(System.Collections.Generic.IReadOnlyList`1[Microsoft.Azure.Cosmos.Encryption.Custom.DecryptionInfo]), Void .ctor(System.Collections.Generic.IReadOnlyList`1[Microsoft.Azure.Cosmos.Encryption.Custom.DecryptionInfo])]"
-        }
-      },
-      "NestedTypes": {}
-    },
-    "Microsoft.Azure.Cosmos.Encryption.Custom.DecryptionInfo;System.Object;IsAbstract:False;IsSealed:True;IsInterface:False;IsEnum:False;IsClass:True;IsValueType:False;IsNested:False;IsGenericType:False;IsSerializable:False": {
+        "System.Threading.Tasks.Task`1[Microsoft.Azure.Cosmos.Encryption.DataEncryptionKey] FetchDataEncryptionKeyAsync(System.String, System.String, System.Threading.CancellationToken)": {
+          "Type": "Method",
+          "Attributes": [],
+          "MethodInfo": "System.Threading.Tasks.Task`1[Microsoft.Azure.Cosmos.Encryption.DataEncryptionKey] FetchDataEncryptionKeyAsync(System.String, System.String, System.Threading.CancellationToken);IsAbstract:True;IsStatic:False;IsVirtual:True;IsGenericMethod:False;IsConstructor:False;IsFinal:False;"
+        }
+      },
+      "NestedTypes": {}
+    },
+    "Microsoft.Azure.Cosmos.Encryption.DecryptableItem;System.Object;IsAbstract:True;IsSealed:False;IsInterface:False;IsEnum:False;IsClass:True;IsValueType:False;IsNested:False;IsGenericType:False;IsSerializable:False": {
+      "Subclasses": {},
+      "Members": {
+        "System.Threading.Tasks.Task`1[System.ValueTuple`2[T,Microsoft.Azure.Cosmos.Encryption.DecryptionContext]] GetItemAsync[T]()": {
+          "Type": "Method",
+          "Attributes": [],
+          "MethodInfo": "System.Threading.Tasks.Task`1[System.ValueTuple`2[T,Microsoft.Azure.Cosmos.Encryption.DecryptionContext]] GetItemAsync[T]();IsAbstract:True;IsStatic:False;IsVirtual:True;IsGenericMethod:True;IsConstructor:False;IsFinal:False;"
+        }
+      },
+      "NestedTypes": {}
+    },
+    "Microsoft.Azure.Cosmos.Encryption.DecryptionContext;System.Object;IsAbstract:False;IsSealed:True;IsInterface:False;IsEnum:False;IsClass:True;IsValueType:False;IsNested:False;IsGenericType:False;IsSerializable:False": {
+      "Subclasses": {},
+      "Members": {
+        "System.Collections.Generic.IReadOnlyList`1[Microsoft.Azure.Cosmos.Encryption.DecryptionInfo] DecryptionInfoList": {
+          "Type": "Property",
+          "Attributes": [],
+          "MethodInfo": "System.Collections.Generic.IReadOnlyList`1[Microsoft.Azure.Cosmos.Encryption.DecryptionInfo] DecryptionInfoList;CanRead:True;CanWrite:False;System.Collections.Generic.IReadOnlyList`1[Microsoft.Azure.Cosmos.Encryption.DecryptionInfo] get_DecryptionInfoList();IsAbstract:False;IsStatic:False;IsVirtual:False;IsGenericMethod:False;IsConstructor:False;IsFinal:False;"
+        },
+        "System.Collections.Generic.IReadOnlyList`1[Microsoft.Azure.Cosmos.Encryption.DecryptionInfo] get_DecryptionInfoList()[System.Runtime.CompilerServices.CompilerGeneratedAttribute()]": {
+          "Type": "Method",
+          "Attributes": [
+            "CompilerGeneratedAttribute"
+          ],
+          "MethodInfo": "System.Collections.Generic.IReadOnlyList`1[Microsoft.Azure.Cosmos.Encryption.DecryptionInfo] get_DecryptionInfoList();IsAbstract:False;IsStatic:False;IsVirtual:False;IsGenericMethod:False;IsConstructor:False;IsFinal:False;"
+        },
+        "Void .ctor(System.Collections.Generic.IReadOnlyList`1[Microsoft.Azure.Cosmos.Encryption.DecryptionInfo])": {
+          "Type": "Constructor",
+          "Attributes": [],
+          "MethodInfo": "[Void .ctor(System.Collections.Generic.IReadOnlyList`1[Microsoft.Azure.Cosmos.Encryption.DecryptionInfo]), Void .ctor(System.Collections.Generic.IReadOnlyList`1[Microsoft.Azure.Cosmos.Encryption.DecryptionInfo])]"
+        }
+      },
+      "NestedTypes": {}
+    },
+    "Microsoft.Azure.Cosmos.Encryption.DecryptionInfo;System.Object;IsAbstract:False;IsSealed:True;IsInterface:False;IsEnum:False;IsClass:True;IsValueType:False;IsNested:False;IsGenericType:False;IsSerializable:False": {
       "Subclasses": {},
       "Members": {
         "System.Collections.Generic.IReadOnlyList`1[System.String] get_PathsDecrypted()[System.Runtime.CompilerServices.CompilerGeneratedAttribute()]": {
@@ -563,7 +541,7 @@
       },
       "NestedTypes": {}
     },
-    "Microsoft.Azure.Cosmos.Encryption.Custom.DecryptionResult;System.Object;IsAbstract:False;IsSealed:True;IsInterface:False;IsEnum:False;IsClass:True;IsValueType:False;IsNested:False;IsGenericType:False;IsSerializable:False": {
+    "Microsoft.Azure.Cosmos.Encryption.DecryptionResult;System.Object;IsAbstract:False;IsSealed:True;IsInterface:False;IsEnum:False;IsClass:True;IsValueType:False;IsNested:False;IsGenericType:False;IsSerializable:False": {
       "Subclasses": {},
       "Members": {
         "System.Exception Exception": {
@@ -593,20 +571,20 @@
       },
       "NestedTypes": {}
     },
-    "Microsoft.Azure.Cosmos.Encryption.Custom.EncryptableItem;System.Object;IsAbstract:True;IsSealed:False;IsInterface:False;IsEnum:False;IsClass:True;IsValueType:False;IsNested:False;IsGenericType:False;IsSerializable:False": {
+    "Microsoft.Azure.Cosmos.Encryption.EncryptableItem;System.Object;IsAbstract:True;IsSealed:False;IsInterface:False;IsEnum:False;IsClass:True;IsValueType:False;IsNested:False;IsGenericType:False;IsSerializable:False": {
       "Subclasses": {
-        "Microsoft.Azure.Cosmos.Encryption.Custom.EncryptableItem`1;Microsoft.Azure.Cosmos.Encryption.Custom.EncryptableItem;IsAbstract:False;IsSealed:True;IsInterface:False;IsEnum:False;IsClass:True;IsValueType:False;IsNested:False;IsGenericType:True;IsSerializable:False": {
+        "Microsoft.Azure.Cosmos.Encryption.EncryptableItem`1;Microsoft.Azure.Cosmos.Encryption.EncryptableItem;IsAbstract:False;IsSealed:True;IsInterface:False;IsEnum:False;IsClass:True;IsValueType:False;IsNested:False;IsGenericType:True;IsSerializable:False": {
           "Subclasses": {},
           "Members": {
-            "Microsoft.Azure.Cosmos.Encryption.Custom.DecryptableItem DecryptableItem": {
+            "Microsoft.Azure.Cosmos.Encryption.DecryptableItem DecryptableItem": {
               "Type": "Property",
               "Attributes": [],
-              "MethodInfo": "Microsoft.Azure.Cosmos.Encryption.Custom.DecryptableItem DecryptableItem;CanRead:True;CanWrite:False;Microsoft.Azure.Cosmos.Encryption.Custom.DecryptableItem get_DecryptableItem();IsAbstract:False;IsStatic:False;IsVirtual:True;IsGenericMethod:False;IsConstructor:False;IsFinal:False;"
-            },
-            "Microsoft.Azure.Cosmos.Encryption.Custom.DecryptableItem get_DecryptableItem()": {
-              "Type": "Method",
-              "Attributes": [],
-              "MethodInfo": "Microsoft.Azure.Cosmos.Encryption.Custom.DecryptableItem get_DecryptableItem();IsAbstract:False;IsStatic:False;IsVirtual:True;IsGenericMethod:False;IsConstructor:False;IsFinal:False;"
+              "MethodInfo": "Microsoft.Azure.Cosmos.Encryption.DecryptableItem DecryptableItem;CanRead:True;CanWrite:False;Microsoft.Azure.Cosmos.Encryption.DecryptableItem get_DecryptableItem();IsAbstract:False;IsStatic:False;IsVirtual:True;IsGenericMethod:False;IsConstructor:False;IsFinal:False;"
+            },
+            "Microsoft.Azure.Cosmos.Encryption.DecryptableItem get_DecryptableItem()": {
+              "Type": "Method",
+              "Attributes": [],
+              "MethodInfo": "Microsoft.Azure.Cosmos.Encryption.DecryptableItem get_DecryptableItem();IsAbstract:False;IsStatic:False;IsVirtual:True;IsGenericMethod:False;IsConstructor:False;IsFinal:False;"
             },
             "T get_Item()[System.Runtime.CompilerServices.CompilerGeneratedAttribute()]": {
               "Type": "Method",
@@ -628,18 +606,18 @@
           },
           "NestedTypes": {}
         },
-        "Microsoft.Azure.Cosmos.Encryption.Custom.EncryptableItemStream;Microsoft.Azure.Cosmos.Encryption.Custom.EncryptableItem;IsAbstract:False;IsSealed:True;IsInterface:False;IsEnum:False;IsClass:True;IsValueType:False;IsNested:False;IsGenericType:False;IsSerializable:False": {
+        "Microsoft.Azure.Cosmos.Encryption.EncryptableItemStream;Microsoft.Azure.Cosmos.Encryption.EncryptableItem;IsAbstract:False;IsSealed:True;IsInterface:False;IsEnum:False;IsClass:True;IsValueType:False;IsNested:False;IsGenericType:False;IsSerializable:False": {
           "Subclasses": {},
           "Members": {
-            "Microsoft.Azure.Cosmos.Encryption.Custom.DecryptableItem DecryptableItem": {
+            "Microsoft.Azure.Cosmos.Encryption.DecryptableItem DecryptableItem": {
               "Type": "Property",
               "Attributes": [],
-              "MethodInfo": "Microsoft.Azure.Cosmos.Encryption.Custom.DecryptableItem DecryptableItem;CanRead:True;CanWrite:False;Microsoft.Azure.Cosmos.Encryption.Custom.DecryptableItem get_DecryptableItem();IsAbstract:False;IsStatic:False;IsVirtual:True;IsGenericMethod:False;IsConstructor:False;IsFinal:False;"
-            },
-            "Microsoft.Azure.Cosmos.Encryption.Custom.DecryptableItem get_DecryptableItem()": {
-              "Type": "Method",
-              "Attributes": [],
-              "MethodInfo": "Microsoft.Azure.Cosmos.Encryption.Custom.DecryptableItem get_DecryptableItem();IsAbstract:False;IsStatic:False;IsVirtual:True;IsGenericMethod:False;IsConstructor:False;IsFinal:False;"
+              "MethodInfo": "Microsoft.Azure.Cosmos.Encryption.DecryptableItem DecryptableItem;CanRead:True;CanWrite:False;Microsoft.Azure.Cosmos.Encryption.DecryptableItem get_DecryptableItem();IsAbstract:False;IsStatic:False;IsVirtual:True;IsGenericMethod:False;IsConstructor:False;IsFinal:False;"
+            },
+            "Microsoft.Azure.Cosmos.Encryption.DecryptableItem get_DecryptableItem()": {
+              "Type": "Method",
+              "Attributes": [],
+              "MethodInfo": "Microsoft.Azure.Cosmos.Encryption.DecryptableItem get_DecryptableItem();IsAbstract:False;IsStatic:False;IsVirtual:True;IsGenericMethod:False;IsConstructor:False;IsFinal:False;"
             },
             "System.IO.Stream get_StreamPayload()[System.Runtime.CompilerServices.CompilerGeneratedAttribute()]": {
               "Type": "Method",
@@ -668,31 +646,31 @@
         }
       },
       "Members": {
-        "Microsoft.Azure.Cosmos.Encryption.Custom.DecryptableItem DecryptableItem": {
-          "Type": "Property",
-          "Attributes": [],
-          "MethodInfo": "Microsoft.Azure.Cosmos.Encryption.Custom.DecryptableItem DecryptableItem;CanRead:True;CanWrite:False;Microsoft.Azure.Cosmos.Encryption.Custom.DecryptableItem get_DecryptableItem();IsAbstract:True;IsStatic:False;IsVirtual:True;IsGenericMethod:False;IsConstructor:False;IsFinal:False;"
-        },
-        "Microsoft.Azure.Cosmos.Encryption.Custom.DecryptableItem get_DecryptableItem()": {
-          "Type": "Method",
-          "Attributes": [],
-          "MethodInfo": "Microsoft.Azure.Cosmos.Encryption.Custom.DecryptableItem get_DecryptableItem();IsAbstract:True;IsStatic:False;IsVirtual:True;IsGenericMethod:False;IsConstructor:False;IsFinal:False;"
-        }
-      },
-      "NestedTypes": {}
-    },
-    "Microsoft.Azure.Cosmos.Encryption.Custom.EncryptableItem`1;Microsoft.Azure.Cosmos.Encryption.Custom.EncryptableItem;IsAbstract:False;IsSealed:True;IsInterface:False;IsEnum:False;IsClass:True;IsValueType:False;IsNested:False;IsGenericType:True;IsSerializable:False": {
-      "Subclasses": {},
-      "Members": {
-        "Microsoft.Azure.Cosmos.Encryption.Custom.DecryptableItem DecryptableItem": {
-          "Type": "Property",
-          "Attributes": [],
-          "MethodInfo": "Microsoft.Azure.Cosmos.Encryption.Custom.DecryptableItem DecryptableItem;CanRead:True;CanWrite:False;Microsoft.Azure.Cosmos.Encryption.Custom.DecryptableItem get_DecryptableItem();IsAbstract:False;IsStatic:False;IsVirtual:True;IsGenericMethod:False;IsConstructor:False;IsFinal:False;"
-        },
-        "Microsoft.Azure.Cosmos.Encryption.Custom.DecryptableItem get_DecryptableItem()": {
-          "Type": "Method",
-          "Attributes": [],
-          "MethodInfo": "Microsoft.Azure.Cosmos.Encryption.Custom.DecryptableItem get_DecryptableItem();IsAbstract:False;IsStatic:False;IsVirtual:True;IsGenericMethod:False;IsConstructor:False;IsFinal:False;"
+        "Microsoft.Azure.Cosmos.Encryption.DecryptableItem DecryptableItem": {
+          "Type": "Property",
+          "Attributes": [],
+          "MethodInfo": "Microsoft.Azure.Cosmos.Encryption.DecryptableItem DecryptableItem;CanRead:True;CanWrite:False;Microsoft.Azure.Cosmos.Encryption.DecryptableItem get_DecryptableItem();IsAbstract:True;IsStatic:False;IsVirtual:True;IsGenericMethod:False;IsConstructor:False;IsFinal:False;"
+        },
+        "Microsoft.Azure.Cosmos.Encryption.DecryptableItem get_DecryptableItem()": {
+          "Type": "Method",
+          "Attributes": [],
+          "MethodInfo": "Microsoft.Azure.Cosmos.Encryption.DecryptableItem get_DecryptableItem();IsAbstract:True;IsStatic:False;IsVirtual:True;IsGenericMethod:False;IsConstructor:False;IsFinal:False;"
+        }
+      },
+      "NestedTypes": {}
+    },
+    "Microsoft.Azure.Cosmos.Encryption.EncryptableItem`1;Microsoft.Azure.Cosmos.Encryption.EncryptableItem;IsAbstract:False;IsSealed:True;IsInterface:False;IsEnum:False;IsClass:True;IsValueType:False;IsNested:False;IsGenericType:True;IsSerializable:False": {
+      "Subclasses": {},
+      "Members": {
+        "Microsoft.Azure.Cosmos.Encryption.DecryptableItem DecryptableItem": {
+          "Type": "Property",
+          "Attributes": [],
+          "MethodInfo": "Microsoft.Azure.Cosmos.Encryption.DecryptableItem DecryptableItem;CanRead:True;CanWrite:False;Microsoft.Azure.Cosmos.Encryption.DecryptableItem get_DecryptableItem();IsAbstract:False;IsStatic:False;IsVirtual:True;IsGenericMethod:False;IsConstructor:False;IsFinal:False;"
+        },
+        "Microsoft.Azure.Cosmos.Encryption.DecryptableItem get_DecryptableItem()": {
+          "Type": "Method",
+          "Attributes": [],
+          "MethodInfo": "Microsoft.Azure.Cosmos.Encryption.DecryptableItem get_DecryptableItem();IsAbstract:False;IsStatic:False;IsVirtual:True;IsGenericMethod:False;IsConstructor:False;IsFinal:False;"
         },
         "T get_Item()[System.Runtime.CompilerServices.CompilerGeneratedAttribute()]": {
           "Type": "Method",
@@ -714,18 +692,18 @@
       },
       "NestedTypes": {}
     },
-    "Microsoft.Azure.Cosmos.Encryption.Custom.EncryptableItemStream;Microsoft.Azure.Cosmos.Encryption.Custom.EncryptableItem;IsAbstract:False;IsSealed:True;IsInterface:False;IsEnum:False;IsClass:True;IsValueType:False;IsNested:False;IsGenericType:False;IsSerializable:False": {
-      "Subclasses": {},
-      "Members": {
-        "Microsoft.Azure.Cosmos.Encryption.Custom.DecryptableItem DecryptableItem": {
-          "Type": "Property",
-          "Attributes": [],
-          "MethodInfo": "Microsoft.Azure.Cosmos.Encryption.Custom.DecryptableItem DecryptableItem;CanRead:True;CanWrite:False;Microsoft.Azure.Cosmos.Encryption.Custom.DecryptableItem get_DecryptableItem();IsAbstract:False;IsStatic:False;IsVirtual:True;IsGenericMethod:False;IsConstructor:False;IsFinal:False;"
-        },
-        "Microsoft.Azure.Cosmos.Encryption.Custom.DecryptableItem get_DecryptableItem()": {
-          "Type": "Method",
-          "Attributes": [],
-          "MethodInfo": "Microsoft.Azure.Cosmos.Encryption.Custom.DecryptableItem get_DecryptableItem();IsAbstract:False;IsStatic:False;IsVirtual:True;IsGenericMethod:False;IsConstructor:False;IsFinal:False;"
+    "Microsoft.Azure.Cosmos.Encryption.EncryptableItemStream;Microsoft.Azure.Cosmos.Encryption.EncryptableItem;IsAbstract:False;IsSealed:True;IsInterface:False;IsEnum:False;IsClass:True;IsValueType:False;IsNested:False;IsGenericType:False;IsSerializable:False": {
+      "Subclasses": {},
+      "Members": {
+        "Microsoft.Azure.Cosmos.Encryption.DecryptableItem DecryptableItem": {
+          "Type": "Property",
+          "Attributes": [],
+          "MethodInfo": "Microsoft.Azure.Cosmos.Encryption.DecryptableItem DecryptableItem;CanRead:True;CanWrite:False;Microsoft.Azure.Cosmos.Encryption.DecryptableItem get_DecryptableItem();IsAbstract:False;IsStatic:False;IsVirtual:True;IsGenericMethod:False;IsConstructor:False;IsFinal:False;"
+        },
+        "Microsoft.Azure.Cosmos.Encryption.DecryptableItem get_DecryptableItem()": {
+          "Type": "Method",
+          "Attributes": [],
+          "MethodInfo": "Microsoft.Azure.Cosmos.Encryption.DecryptableItem get_DecryptableItem();IsAbstract:False;IsStatic:False;IsVirtual:True;IsGenericMethod:False;IsConstructor:False;IsFinal:False;"
         },
         "System.IO.Stream get_StreamPayload()[System.Runtime.CompilerServices.CompilerGeneratedAttribute()]": {
           "Type": "Method",
@@ -752,15 +730,15 @@
       },
       "NestedTypes": {}
     },
-    "Microsoft.Azure.Cosmos.Encryption.Custom.EncryptionContainerExtensions;System.Object;IsAbstract:True;IsSealed:True;IsInterface:False;IsEnum:False;IsClass:True;IsValueType:False;IsNested:False;IsGenericType:False;IsSerializable:False": {
-      "Subclasses": {},
-      "Members": {
-        "Microsoft.Azure.Cosmos.Container WithEncryptor(Microsoft.Azure.Cosmos.Container, Microsoft.Azure.Cosmos.Encryption.Custom.Encryptor)[System.Runtime.CompilerServices.ExtensionAttribute()]": {
+    "Microsoft.Azure.Cosmos.Encryption.EncryptionContainerExtensions;System.Object;IsAbstract:True;IsSealed:True;IsInterface:False;IsEnum:False;IsClass:True;IsValueType:False;IsNested:False;IsGenericType:False;IsSerializable:False": {
+      "Subclasses": {},
+      "Members": {
+        "Microsoft.Azure.Cosmos.Container WithEncryptor(Microsoft.Azure.Cosmos.Container, Microsoft.Azure.Cosmos.Encryption.Encryptor)[System.Runtime.CompilerServices.ExtensionAttribute()]": {
           "Type": "Method",
           "Attributes": [
             "ExtensionAttribute"
           ],
-          "MethodInfo": "Microsoft.Azure.Cosmos.Container WithEncryptor(Microsoft.Azure.Cosmos.Container, Microsoft.Azure.Cosmos.Encryption.Custom.Encryptor);IsAbstract:False;IsStatic:True;IsVirtual:False;IsGenericMethod:False;IsConstructor:False;IsFinal:False;"
+          "MethodInfo": "Microsoft.Azure.Cosmos.Container WithEncryptor(Microsoft.Azure.Cosmos.Container, Microsoft.Azure.Cosmos.Encryption.Encryptor);IsAbstract:False;IsStatic:True;IsVirtual:False;IsGenericMethod:False;IsConstructor:False;IsFinal:False;"
         },
         "Microsoft.Azure.Cosmos.FeedIterator ToEncryptionStreamIterator[T](Microsoft.Azure.Cosmos.Container, System.Linq.IQueryable`1[T])[System.Runtime.CompilerServices.ExtensionAttribute()]": {
           "Type": "Method",
@@ -779,7 +757,7 @@
       },
       "NestedTypes": {}
     },
-    "Microsoft.Azure.Cosmos.Encryption.Custom.EncryptionException;System.Exception;IsAbstract:False;IsSealed:True;IsInterface:False;IsEnum:False;IsClass:True;IsValueType:False;IsNested:False;IsGenericType:False;IsSerializable:False": {
+    "Microsoft.Azure.Cosmos.Encryption.EncryptionException;System.Exception;IsAbstract:False;IsSealed:True;IsInterface:False;IsEnum:False;IsClass:True;IsValueType:False;IsNested:False;IsGenericType:False;IsSerializable:False": {
       "Subclasses": {},
       "Members": {
         "System.String DataEncryptionKeyId": {
@@ -814,37 +792,37 @@
       },
       "NestedTypes": {}
     },
-    "Microsoft.Azure.Cosmos.Encryption.Custom.EncryptionItemRequestOptions;Microsoft.Azure.Cosmos.ItemRequestOptions;IsAbstract:False;IsSealed:True;IsInterface:False;IsEnum:False;IsClass:True;IsValueType:False;IsNested:False;IsGenericType:False;IsSerializable:False": {
-      "Subclasses": {},
-      "Members": {
-        "Microsoft.Azure.Cosmos.Encryption.Custom.EncryptionOptions EncryptionOptions": {
-          "Type": "Property",
-          "Attributes": [],
-          "MethodInfo": "Microsoft.Azure.Cosmos.Encryption.Custom.EncryptionOptions EncryptionOptions;CanRead:True;CanWrite:True;Microsoft.Azure.Cosmos.Encryption.Custom.EncryptionOptions get_EncryptionOptions();IsAbstract:False;IsStatic:False;IsVirtual:False;IsGenericMethod:False;IsConstructor:False;IsFinal:False;Void set_EncryptionOptions(Microsoft.Azure.Cosmos.Encryption.Custom.EncryptionOptions);IsAbstract:False;IsStatic:False;IsVirtual:False;IsGenericMethod:False;IsConstructor:False;IsFinal:False;"
-        },
-        "Microsoft.Azure.Cosmos.Encryption.Custom.EncryptionOptions get_EncryptionOptions()[System.Runtime.CompilerServices.CompilerGeneratedAttribute()]": {
-          "Type": "Method",
-          "Attributes": [
-            "CompilerGeneratedAttribute"
-          ],
-          "MethodInfo": "Microsoft.Azure.Cosmos.Encryption.Custom.EncryptionOptions get_EncryptionOptions();IsAbstract:False;IsStatic:False;IsVirtual:False;IsGenericMethod:False;IsConstructor:False;IsFinal:False;"
+    "Microsoft.Azure.Cosmos.Encryption.EncryptionItemRequestOptions;Microsoft.Azure.Cosmos.ItemRequestOptions;IsAbstract:False;IsSealed:True;IsInterface:False;IsEnum:False;IsClass:True;IsValueType:False;IsNested:False;IsGenericType:False;IsSerializable:False": {
+      "Subclasses": {},
+      "Members": {
+        "Microsoft.Azure.Cosmos.Encryption.EncryptionOptions EncryptionOptions": {
+          "Type": "Property",
+          "Attributes": [],
+          "MethodInfo": "Microsoft.Azure.Cosmos.Encryption.EncryptionOptions EncryptionOptions;CanRead:True;CanWrite:True;Microsoft.Azure.Cosmos.Encryption.EncryptionOptions get_EncryptionOptions();IsAbstract:False;IsStatic:False;IsVirtual:False;IsGenericMethod:False;IsConstructor:False;IsFinal:False;Void set_EncryptionOptions(Microsoft.Azure.Cosmos.Encryption.EncryptionOptions);IsAbstract:False;IsStatic:False;IsVirtual:False;IsGenericMethod:False;IsConstructor:False;IsFinal:False;"
+        },
+        "Microsoft.Azure.Cosmos.Encryption.EncryptionOptions get_EncryptionOptions()[System.Runtime.CompilerServices.CompilerGeneratedAttribute()]": {
+          "Type": "Method",
+          "Attributes": [
+            "CompilerGeneratedAttribute"
+          ],
+          "MethodInfo": "Microsoft.Azure.Cosmos.Encryption.EncryptionOptions get_EncryptionOptions();IsAbstract:False;IsStatic:False;IsVirtual:False;IsGenericMethod:False;IsConstructor:False;IsFinal:False;"
         },
         "Void .ctor()": {
           "Type": "Constructor",
           "Attributes": [],
           "MethodInfo": "[Void .ctor(), Void .ctor()]"
         },
-        "Void set_EncryptionOptions(Microsoft.Azure.Cosmos.Encryption.Custom.EncryptionOptions)[System.Runtime.CompilerServices.CompilerGeneratedAttribute()]": {
-          "Type": "Method",
-          "Attributes": [
-            "CompilerGeneratedAttribute"
-          ],
-          "MethodInfo": "Void set_EncryptionOptions(Microsoft.Azure.Cosmos.Encryption.Custom.EncryptionOptions);IsAbstract:False;IsStatic:False;IsVirtual:False;IsGenericMethod:False;IsConstructor:False;IsFinal:False;"
-        }
-      },
-      "NestedTypes": {}
-    },
-    "Microsoft.Azure.Cosmos.Encryption.Custom.EncryptionKeyUnwrapResult;System.Object;IsAbstract:False;IsSealed:False;IsInterface:False;IsEnum:False;IsClass:True;IsValueType:False;IsNested:False;IsGenericType:False;IsSerializable:False": {
+        "Void set_EncryptionOptions(Microsoft.Azure.Cosmos.Encryption.EncryptionOptions)[System.Runtime.CompilerServices.CompilerGeneratedAttribute()]": {
+          "Type": "Method",
+          "Attributes": [
+            "CompilerGeneratedAttribute"
+          ],
+          "MethodInfo": "Void set_EncryptionOptions(Microsoft.Azure.Cosmos.Encryption.EncryptionOptions);IsAbstract:False;IsStatic:False;IsVirtual:False;IsGenericMethod:False;IsConstructor:False;IsFinal:False;"
+        }
+      },
+      "NestedTypes": {}
+    },
+    "Microsoft.Azure.Cosmos.Encryption.EncryptionKeyUnwrapResult;System.Object;IsAbstract:False;IsSealed:False;IsInterface:False;IsEnum:False;IsClass:True;IsValueType:False;IsNested:False;IsGenericType:False;IsSerializable:False": {
       "Subclasses": {},
       "Members": {
         "Byte[] DataEncryptionKey": {
@@ -879,9 +857,9 @@
       },
       "NestedTypes": {}
     },
-    "Microsoft.Azure.Cosmos.Encryption.Custom.EncryptionKeyWrapMetadata;System.Object;IsAbstract:False;IsSealed:False;IsInterface:False;IsEnum:False;IsClass:True;IsValueType:False;IsNested:False;IsGenericType:False;IsSerializable:False": {
+    "Microsoft.Azure.Cosmos.Encryption.EncryptionKeyWrapMetadata;System.Object;IsAbstract:False;IsSealed:False;IsInterface:False;IsEnum:False;IsClass:True;IsValueType:False;IsNested:False;IsGenericType:False;IsSerializable:False": {
       "Subclasses": {
-        "Microsoft.Azure.Cosmos.Encryption.Custom.AzureKeyVaultKeyWrapMetadata;Microsoft.Azure.Cosmos.Encryption.Custom.EncryptionKeyWrapMetadata;IsAbstract:False;IsSealed:True;IsInterface:False;IsEnum:False;IsClass:True;IsValueType:False;IsNested:False;IsGenericType:False;IsSerializable:False": {
+        "Microsoft.Azure.Cosmos.Encryption.AzureKeyVaultKeyWrapMetadata;Microsoft.Azure.Cosmos.Encryption.EncryptionKeyWrapMetadata;IsAbstract:False;IsSealed:True;IsInterface:False;IsEnum:False;IsClass:True;IsValueType:False;IsNested:False;IsGenericType:False;IsSerializable:False": {
           "Subclasses": {},
           "Members": {
             "Void .ctor(System.Uri)": {
@@ -894,10 +872,10 @@
         }
       },
       "Members": {
-        "Boolean Equals(Microsoft.Azure.Cosmos.Encryption.Custom.EncryptionKeyWrapMetadata)": {
-          "Type": "Method",
-          "Attributes": [],
-          "MethodInfo": "Boolean Equals(Microsoft.Azure.Cosmos.Encryption.Custom.EncryptionKeyWrapMetadata);IsAbstract:False;IsStatic:False;IsVirtual:True;IsGenericMethod:False;IsConstructor:False;IsFinal:True;"
+        "Boolean Equals(Microsoft.Azure.Cosmos.Encryption.EncryptionKeyWrapMetadata)": {
+          "Type": "Method",
+          "Attributes": [],
+          "MethodInfo": "Boolean Equals(Microsoft.Azure.Cosmos.Encryption.EncryptionKeyWrapMetadata);IsAbstract:False;IsStatic:False;IsVirtual:True;IsGenericMethod:False;IsConstructor:False;IsFinal:True;"
         },
         "Boolean Equals(System.Object)": {
           "Type": "Method",
@@ -937,10 +915,10 @@
           ],
           "MethodInfo": "System.String Value;CanRead:True;CanWrite:True;System.String get_Value();IsAbstract:False;IsStatic:False;IsVirtual:False;IsGenericMethod:False;IsConstructor:False;IsFinal:False;"
         },
-        "Void .ctor(Microsoft.Azure.Cosmos.Encryption.Custom.EncryptionKeyWrapMetadata)": {
-          "Type": "Constructor",
-          "Attributes": [],
-          "MethodInfo": "[Void .ctor(Microsoft.Azure.Cosmos.Encryption.Custom.EncryptionKeyWrapMetadata), Void .ctor(Microsoft.Azure.Cosmos.Encryption.Custom.EncryptionKeyWrapMetadata)]"
+        "Void .ctor(Microsoft.Azure.Cosmos.Encryption.EncryptionKeyWrapMetadata)": {
+          "Type": "Constructor",
+          "Attributes": [],
+          "MethodInfo": "[Void .ctor(Microsoft.Azure.Cosmos.Encryption.EncryptionKeyWrapMetadata), Void .ctor(Microsoft.Azure.Cosmos.Encryption.EncryptionKeyWrapMetadata)]"
         },
         "Void .ctor(System.String)": {
           "Type": "Constructor",
@@ -955,23 +933,23 @@
       },
       "NestedTypes": {}
     },
-    "Microsoft.Azure.Cosmos.Encryption.Custom.EncryptionKeyWrapProvider;System.Object;IsAbstract:True;IsSealed:False;IsInterface:False;IsEnum:False;IsClass:True;IsValueType:False;IsNested:False;IsGenericType:False;IsSerializable:False": {
-      "Subclasses": {},
-      "Members": {
-        "System.Threading.Tasks.Task`1[Microsoft.Azure.Cosmos.Encryption.Custom.EncryptionKeyUnwrapResult] UnwrapKeyAsync(Byte[], Microsoft.Azure.Cosmos.Encryption.Custom.EncryptionKeyWrapMetadata, System.Threading.CancellationToken)": {
-          "Type": "Method",
-          "Attributes": [],
-          "MethodInfo": "System.Threading.Tasks.Task`1[Microsoft.Azure.Cosmos.Encryption.Custom.EncryptionKeyUnwrapResult] UnwrapKeyAsync(Byte[], Microsoft.Azure.Cosmos.Encryption.Custom.EncryptionKeyWrapMetadata, System.Threading.CancellationToken);IsAbstract:True;IsStatic:False;IsVirtual:True;IsGenericMethod:False;IsConstructor:False;IsFinal:False;"
-        },
-        "System.Threading.Tasks.Task`1[Microsoft.Azure.Cosmos.Encryption.Custom.EncryptionKeyWrapResult] WrapKeyAsync(Byte[], Microsoft.Azure.Cosmos.Encryption.Custom.EncryptionKeyWrapMetadata, System.Threading.CancellationToken)": {
-          "Type": "Method",
-          "Attributes": [],
-          "MethodInfo": "System.Threading.Tasks.Task`1[Microsoft.Azure.Cosmos.Encryption.Custom.EncryptionKeyWrapResult] WrapKeyAsync(Byte[], Microsoft.Azure.Cosmos.Encryption.Custom.EncryptionKeyWrapMetadata, System.Threading.CancellationToken);IsAbstract:True;IsStatic:False;IsVirtual:True;IsGenericMethod:False;IsConstructor:False;IsFinal:False;"
-        }
-      },
-      "NestedTypes": {}
-    },
-    "Microsoft.Azure.Cosmos.Encryption.Custom.EncryptionKeyWrapResult;System.Object;IsAbstract:False;IsSealed:False;IsInterface:False;IsEnum:False;IsClass:True;IsValueType:False;IsNested:False;IsGenericType:False;IsSerializable:False": {
+    "Microsoft.Azure.Cosmos.Encryption.EncryptionKeyWrapProvider;System.Object;IsAbstract:True;IsSealed:False;IsInterface:False;IsEnum:False;IsClass:True;IsValueType:False;IsNested:False;IsGenericType:False;IsSerializable:False": {
+      "Subclasses": {},
+      "Members": {
+        "System.Threading.Tasks.Task`1[Microsoft.Azure.Cosmos.Encryption.EncryptionKeyUnwrapResult] UnwrapKeyAsync(Byte[], Microsoft.Azure.Cosmos.Encryption.EncryptionKeyWrapMetadata, System.Threading.CancellationToken)": {
+          "Type": "Method",
+          "Attributes": [],
+          "MethodInfo": "System.Threading.Tasks.Task`1[Microsoft.Azure.Cosmos.Encryption.EncryptionKeyUnwrapResult] UnwrapKeyAsync(Byte[], Microsoft.Azure.Cosmos.Encryption.EncryptionKeyWrapMetadata, System.Threading.CancellationToken);IsAbstract:True;IsStatic:False;IsVirtual:True;IsGenericMethod:False;IsConstructor:False;IsFinal:False;"
+        },
+        "System.Threading.Tasks.Task`1[Microsoft.Azure.Cosmos.Encryption.EncryptionKeyWrapResult] WrapKeyAsync(Byte[], Microsoft.Azure.Cosmos.Encryption.EncryptionKeyWrapMetadata, System.Threading.CancellationToken)": {
+          "Type": "Method",
+          "Attributes": [],
+          "MethodInfo": "System.Threading.Tasks.Task`1[Microsoft.Azure.Cosmos.Encryption.EncryptionKeyWrapResult] WrapKeyAsync(Byte[], Microsoft.Azure.Cosmos.Encryption.EncryptionKeyWrapMetadata, System.Threading.CancellationToken);IsAbstract:True;IsStatic:False;IsVirtual:True;IsGenericMethod:False;IsConstructor:False;IsFinal:False;"
+        }
+      },
+      "NestedTypes": {}
+    },
+    "Microsoft.Azure.Cosmos.Encryption.EncryptionKeyWrapResult;System.Object;IsAbstract:False;IsSealed:False;IsInterface:False;IsEnum:False;IsClass:True;IsValueType:False;IsNested:False;IsGenericType:False;IsSerializable:False": {
       "Subclasses": {},
       "Members": {
         "Byte[] get_WrappedDataEncryptionKey()[System.Runtime.CompilerServices.CompilerGeneratedAttribute()]": {
@@ -986,27 +964,27 @@
           "Attributes": [],
           "MethodInfo": "Byte[] WrappedDataEncryptionKey;CanRead:True;CanWrite:False;Byte[] get_WrappedDataEncryptionKey();IsAbstract:False;IsStatic:False;IsVirtual:False;IsGenericMethod:False;IsConstructor:False;IsFinal:False;"
         },
-        "Microsoft.Azure.Cosmos.Encryption.Custom.EncryptionKeyWrapMetadata EncryptionKeyWrapMetadata": {
-          "Type": "Property",
-          "Attributes": [],
-          "MethodInfo": "Microsoft.Azure.Cosmos.Encryption.Custom.EncryptionKeyWrapMetadata EncryptionKeyWrapMetadata;CanRead:True;CanWrite:False;Microsoft.Azure.Cosmos.Encryption.Custom.EncryptionKeyWrapMetadata get_EncryptionKeyWrapMetadata();IsAbstract:False;IsStatic:False;IsVirtual:False;IsGenericMethod:False;IsConstructor:False;IsFinal:False;"
-        },
-        "Microsoft.Azure.Cosmos.Encryption.Custom.EncryptionKeyWrapMetadata get_EncryptionKeyWrapMetadata()[System.Runtime.CompilerServices.CompilerGeneratedAttribute()]": {
-          "Type": "Method",
-          "Attributes": [
-            "CompilerGeneratedAttribute"
-          ],
-          "MethodInfo": "Microsoft.Azure.Cosmos.Encryption.Custom.EncryptionKeyWrapMetadata get_EncryptionKeyWrapMetadata();IsAbstract:False;IsStatic:False;IsVirtual:False;IsGenericMethod:False;IsConstructor:False;IsFinal:False;"
-        },
-        "Void .ctor(Byte[], Microsoft.Azure.Cosmos.Encryption.Custom.EncryptionKeyWrapMetadata)": {
-          "Type": "Constructor",
-          "Attributes": [],
-          "MethodInfo": "[Void .ctor(Byte[], Microsoft.Azure.Cosmos.Encryption.Custom.EncryptionKeyWrapMetadata), Void .ctor(Byte[], Microsoft.Azure.Cosmos.Encryption.Custom.EncryptionKeyWrapMetadata)]"
-        }
-      },
-      "NestedTypes": {}
-    },
-    "Microsoft.Azure.Cosmos.Encryption.Custom.EncryptionOptions;System.Object;IsAbstract:False;IsSealed:True;IsInterface:False;IsEnum:False;IsClass:True;IsValueType:False;IsNested:False;IsGenericType:False;IsSerializable:False": {
+        "Microsoft.Azure.Cosmos.Encryption.EncryptionKeyWrapMetadata EncryptionKeyWrapMetadata": {
+          "Type": "Property",
+          "Attributes": [],
+          "MethodInfo": "Microsoft.Azure.Cosmos.Encryption.EncryptionKeyWrapMetadata EncryptionKeyWrapMetadata;CanRead:True;CanWrite:False;Microsoft.Azure.Cosmos.Encryption.EncryptionKeyWrapMetadata get_EncryptionKeyWrapMetadata();IsAbstract:False;IsStatic:False;IsVirtual:False;IsGenericMethod:False;IsConstructor:False;IsFinal:False;"
+        },
+        "Microsoft.Azure.Cosmos.Encryption.EncryptionKeyWrapMetadata get_EncryptionKeyWrapMetadata()[System.Runtime.CompilerServices.CompilerGeneratedAttribute()]": {
+          "Type": "Method",
+          "Attributes": [
+            "CompilerGeneratedAttribute"
+          ],
+          "MethodInfo": "Microsoft.Azure.Cosmos.Encryption.EncryptionKeyWrapMetadata get_EncryptionKeyWrapMetadata();IsAbstract:False;IsStatic:False;IsVirtual:False;IsGenericMethod:False;IsConstructor:False;IsFinal:False;"
+        },
+        "Void .ctor(Byte[], Microsoft.Azure.Cosmos.Encryption.EncryptionKeyWrapMetadata)": {
+          "Type": "Constructor",
+          "Attributes": [],
+          "MethodInfo": "[Void .ctor(Byte[], Microsoft.Azure.Cosmos.Encryption.EncryptionKeyWrapMetadata), Void .ctor(Byte[], Microsoft.Azure.Cosmos.Encryption.EncryptionKeyWrapMetadata)]"
+        }
+      },
+      "NestedTypes": {}
+    },
+    "Microsoft.Azure.Cosmos.Encryption.EncryptionOptions;System.Object;IsAbstract:False;IsSealed:True;IsInterface:False;IsEnum:False;IsClass:True;IsValueType:False;IsNested:False;IsGenericType:False;IsSerializable:False": {
       "Subclasses": {},
       "Members": {
         "System.Collections.Generic.IEnumerable`1[System.String] get_PathsToEncrypt()[System.Runtime.CompilerServices.CompilerGeneratedAttribute()]": {
@@ -1074,50 +1052,50 @@
       },
       "NestedTypes": {}
     },
-    "Microsoft.Azure.Cosmos.Encryption.Custom.EncryptionTransactionalBatchItemRequestOptions;Microsoft.Azure.Cosmos.TransactionalBatchItemRequestOptions;IsAbstract:False;IsSealed:True;IsInterface:False;IsEnum:False;IsClass:True;IsValueType:False;IsNested:False;IsGenericType:False;IsSerializable:False": {
-      "Subclasses": {},
-      "Members": {
-        "Microsoft.Azure.Cosmos.Encryption.Custom.EncryptionOptions EncryptionOptions": {
-          "Type": "Property",
-          "Attributes": [],
-          "MethodInfo": "Microsoft.Azure.Cosmos.Encryption.Custom.EncryptionOptions EncryptionOptions;CanRead:True;CanWrite:True;Microsoft.Azure.Cosmos.Encryption.Custom.EncryptionOptions get_EncryptionOptions();IsAbstract:False;IsStatic:False;IsVirtual:False;IsGenericMethod:False;IsConstructor:False;IsFinal:False;Void set_EncryptionOptions(Microsoft.Azure.Cosmos.Encryption.Custom.EncryptionOptions);IsAbstract:False;IsStatic:False;IsVirtual:False;IsGenericMethod:False;IsConstructor:False;IsFinal:False;"
-        },
-        "Microsoft.Azure.Cosmos.Encryption.Custom.EncryptionOptions get_EncryptionOptions()[System.Runtime.CompilerServices.CompilerGeneratedAttribute()]": {
-          "Type": "Method",
-          "Attributes": [
-            "CompilerGeneratedAttribute"
-          ],
-          "MethodInfo": "Microsoft.Azure.Cosmos.Encryption.Custom.EncryptionOptions get_EncryptionOptions();IsAbstract:False;IsStatic:False;IsVirtual:False;IsGenericMethod:False;IsConstructor:False;IsFinal:False;"
+    "Microsoft.Azure.Cosmos.Encryption.EncryptionTransactionalBatchItemRequestOptions;Microsoft.Azure.Cosmos.TransactionalBatchItemRequestOptions;IsAbstract:False;IsSealed:True;IsInterface:False;IsEnum:False;IsClass:True;IsValueType:False;IsNested:False;IsGenericType:False;IsSerializable:False": {
+      "Subclasses": {},
+      "Members": {
+        "Microsoft.Azure.Cosmos.Encryption.EncryptionOptions EncryptionOptions": {
+          "Type": "Property",
+          "Attributes": [],
+          "MethodInfo": "Microsoft.Azure.Cosmos.Encryption.EncryptionOptions EncryptionOptions;CanRead:True;CanWrite:True;Microsoft.Azure.Cosmos.Encryption.EncryptionOptions get_EncryptionOptions();IsAbstract:False;IsStatic:False;IsVirtual:False;IsGenericMethod:False;IsConstructor:False;IsFinal:False;Void set_EncryptionOptions(Microsoft.Azure.Cosmos.Encryption.EncryptionOptions);IsAbstract:False;IsStatic:False;IsVirtual:False;IsGenericMethod:False;IsConstructor:False;IsFinal:False;"
+        },
+        "Microsoft.Azure.Cosmos.Encryption.EncryptionOptions get_EncryptionOptions()[System.Runtime.CompilerServices.CompilerGeneratedAttribute()]": {
+          "Type": "Method",
+          "Attributes": [
+            "CompilerGeneratedAttribute"
+          ],
+          "MethodInfo": "Microsoft.Azure.Cosmos.Encryption.EncryptionOptions get_EncryptionOptions();IsAbstract:False;IsStatic:False;IsVirtual:False;IsGenericMethod:False;IsConstructor:False;IsFinal:False;"
         },
         "Void .ctor()": {
           "Type": "Constructor",
           "Attributes": [],
           "MethodInfo": "[Void .ctor(), Void .ctor()]"
         },
-        "Void set_EncryptionOptions(Microsoft.Azure.Cosmos.Encryption.Custom.EncryptionOptions)[System.Runtime.CompilerServices.CompilerGeneratedAttribute()]": {
-          "Type": "Method",
-          "Attributes": [
-            "CompilerGeneratedAttribute"
-          ],
-          "MethodInfo": "Void set_EncryptionOptions(Microsoft.Azure.Cosmos.Encryption.Custom.EncryptionOptions);IsAbstract:False;IsStatic:False;IsVirtual:False;IsGenericMethod:False;IsConstructor:False;IsFinal:False;"
-        }
-      },
-      "NestedTypes": {}
-    },
-    "Microsoft.Azure.Cosmos.Encryption.Custom.Encryptor;System.Object;IsAbstract:True;IsSealed:False;IsInterface:False;IsEnum:False;IsClass:True;IsValueType:False;IsNested:False;IsGenericType:False;IsSerializable:False": {
+        "Void set_EncryptionOptions(Microsoft.Azure.Cosmos.Encryption.EncryptionOptions)[System.Runtime.CompilerServices.CompilerGeneratedAttribute()]": {
+          "Type": "Method",
+          "Attributes": [
+            "CompilerGeneratedAttribute"
+          ],
+          "MethodInfo": "Void set_EncryptionOptions(Microsoft.Azure.Cosmos.Encryption.EncryptionOptions);IsAbstract:False;IsStatic:False;IsVirtual:False;IsGenericMethod:False;IsConstructor:False;IsFinal:False;"
+        }
+      },
+      "NestedTypes": {}
+    },
+    "Microsoft.Azure.Cosmos.Encryption.Encryptor;System.Object;IsAbstract:True;IsSealed:False;IsInterface:False;IsEnum:False;IsClass:True;IsValueType:False;IsNested:False;IsGenericType:False;IsSerializable:False": {
       "Subclasses": {
-        "Microsoft.Azure.Cosmos.Encryption.Custom.AzureKeyVaultCosmosEncryptor;Microsoft.Azure.Cosmos.Encryption.Custom.Encryptor;IsAbstract:False;IsSealed:True;IsInterface:False;IsEnum:False;IsClass:True;IsValueType:False;IsNested:False;IsGenericType:False;IsSerializable:False": {
+        "Microsoft.Azure.Cosmos.Encryption.AzureKeyVaultCosmosEncryptor;Microsoft.Azure.Cosmos.Encryption.Encryptor;IsAbstract:False;IsSealed:True;IsInterface:False;IsEnum:False;IsClass:True;IsValueType:False;IsNested:False;IsGenericType:False;IsSerializable:False": {
           "Subclasses": {},
           "Members": {
-            "Microsoft.Azure.Cosmos.Encryption.Custom.DataEncryptionKeyContainer DataEncryptionKeyContainer": {
+            "Microsoft.Azure.Cosmos.Encryption.DataEncryptionKeyContainer DataEncryptionKeyContainer": {
               "Type": "Property",
               "Attributes": [],
-              "MethodInfo": "Microsoft.Azure.Cosmos.Encryption.Custom.DataEncryptionKeyContainer DataEncryptionKeyContainer;CanRead:True;CanWrite:False;Microsoft.Azure.Cosmos.Encryption.Custom.DataEncryptionKeyContainer get_DataEncryptionKeyContainer();IsAbstract:False;IsStatic:False;IsVirtual:False;IsGenericMethod:False;IsConstructor:False;IsFinal:False;"
-            },
-            "Microsoft.Azure.Cosmos.Encryption.Custom.DataEncryptionKeyContainer get_DataEncryptionKeyContainer()": {
-              "Type": "Method",
-              "Attributes": [],
-              "MethodInfo": "Microsoft.Azure.Cosmos.Encryption.Custom.DataEncryptionKeyContainer get_DataEncryptionKeyContainer();IsAbstract:False;IsStatic:False;IsVirtual:False;IsGenericMethod:False;IsConstructor:False;IsFinal:False;"
+              "MethodInfo": "Microsoft.Azure.Cosmos.Encryption.DataEncryptionKeyContainer DataEncryptionKeyContainer;CanRead:True;CanWrite:False;Microsoft.Azure.Cosmos.Encryption.DataEncryptionKeyContainer get_DataEncryptionKeyContainer();IsAbstract:False;IsStatic:False;IsVirtual:False;IsGenericMethod:False;IsConstructor:False;IsFinal:False;"
+            },
+            "Microsoft.Azure.Cosmos.Encryption.DataEncryptionKeyContainer get_DataEncryptionKeyContainer()": {
+              "Type": "Method",
+              "Attributes": [],
+              "MethodInfo": "Microsoft.Azure.Cosmos.Encryption.DataEncryptionKeyContainer get_DataEncryptionKeyContainer();IsAbstract:False;IsStatic:False;IsVirtual:False;IsGenericMethod:False;IsConstructor:False;IsFinal:False;"
             },
             "System.Threading.Tasks.Task InitializeAsync(Microsoft.Azure.Cosmos.Database, System.String)": {
               "Type": "Method",
@@ -1139,47 +1117,47 @@
               "Attributes": [],
               "MethodInfo": "[Void .ctor(Azure.Core.TokenCredential), Void .ctor(Azure.Core.TokenCredential)]"
             },
-            "Void .ctor(Microsoft.Azure.Cosmos.Encryption.Custom.KeyVaultTokenCredentialFactory)": {
+            "Void .ctor(Microsoft.Azure.Cosmos.Encryption.KeyVaultTokenCredentialFactory)": {
               "Type": "Constructor",
               "Attributes": [],
-              "MethodInfo": "[Void .ctor(Microsoft.Azure.Cosmos.Encryption.Custom.KeyVaultTokenCredentialFactory), Void .ctor(Microsoft.Azure.Cosmos.Encryption.Custom.KeyVaultTokenCredentialFactory)]"
+              "MethodInfo": "[Void .ctor(Microsoft.Azure.Cosmos.Encryption.KeyVaultTokenCredentialFactory), Void .ctor(Microsoft.Azure.Cosmos.Encryption.KeyVaultTokenCredentialFactory)]"
             }
           },
           "NestedTypes": {}
         },
-        "Microsoft.Azure.Cosmos.Encryption.Custom.CosmosEncryptor;Microsoft.Azure.Cosmos.Encryption.Custom.Encryptor;IsAbstract:False;IsSealed:True;IsInterface:False;IsEnum:False;IsClass:True;IsValueType:False;IsNested:False;IsGenericType:False;IsSerializable:False": {
+        "Microsoft.Azure.Cosmos.Encryption.CosmosEncryptor;Microsoft.Azure.Cosmos.Encryption.Encryptor;IsAbstract:False;IsSealed:True;IsInterface:False;IsEnum:False;IsClass:True;IsValueType:False;IsNested:False;IsGenericType:False;IsSerializable:False": {
           "Subclasses": {},
           "Members": {
-            "Microsoft.Azure.Cosmos.Encryption.Custom.DataEncryptionKeyProvider DataEncryptionKeyProvider": {
+            "Microsoft.Azure.Cosmos.Encryption.DataEncryptionKeyProvider DataEncryptionKeyProvider": {
               "Type": "Property",
               "Attributes": [],
-              "MethodInfo": "Microsoft.Azure.Cosmos.Encryption.Custom.DataEncryptionKeyProvider DataEncryptionKeyProvider;CanRead:True;CanWrite:False;Microsoft.Azure.Cosmos.Encryption.Custom.DataEncryptionKeyProvider get_DataEncryptionKeyProvider();IsAbstract:False;IsStatic:False;IsVirtual:False;IsGenericMethod:False;IsConstructor:False;IsFinal:False;"
-            },
-            "Microsoft.Azure.Cosmos.Encryption.Custom.DataEncryptionKeyProvider get_DataEncryptionKeyProvider()[System.Runtime.CompilerServices.CompilerGeneratedAttribute()]": {
+              "MethodInfo": "Microsoft.Azure.Cosmos.Encryption.DataEncryptionKeyProvider DataEncryptionKeyProvider;CanRead:True;CanWrite:False;Microsoft.Azure.Cosmos.Encryption.DataEncryptionKeyProvider get_DataEncryptionKeyProvider();IsAbstract:False;IsStatic:False;IsVirtual:False;IsGenericMethod:False;IsConstructor:False;IsFinal:False;"
+            },
+            "Microsoft.Azure.Cosmos.Encryption.DataEncryptionKeyProvider get_DataEncryptionKeyProvider()[System.Runtime.CompilerServices.CompilerGeneratedAttribute()]": {
               "Type": "Method",
               "Attributes": [
                 "CompilerGeneratedAttribute"
               ],
-              "MethodInfo": "Microsoft.Azure.Cosmos.Encryption.Custom.DataEncryptionKeyProvider get_DataEncryptionKeyProvider();IsAbstract:False;IsStatic:False;IsVirtual:False;IsGenericMethod:False;IsConstructor:False;IsFinal:False;"
-            },
-            "System.Threading.Tasks.Task`1[System.Byte[]] DecryptAsync(Byte[], System.String, System.String, System.Threading.CancellationToken)[System.Runtime.CompilerServices.AsyncStateMachineAttribute(typeof(Microsoft.Azure.Cosmos.Encryption.Custom.CosmosEncryptor+<DecryptAsync>))]": {
+              "MethodInfo": "Microsoft.Azure.Cosmos.Encryption.DataEncryptionKeyProvider get_DataEncryptionKeyProvider();IsAbstract:False;IsStatic:False;IsVirtual:False;IsGenericMethod:False;IsConstructor:False;IsFinal:False;"
+            },
+            "System.Threading.Tasks.Task`1[System.Byte[]] DecryptAsync(Byte[], System.String, System.String, System.Threading.CancellationToken)[System.Runtime.CompilerServices.AsyncStateMachineAttribute(typeof(Microsoft.Azure.Cosmos.Encryption.CosmosEncryptor+<DecryptAsync>))]": {
               "Type": "Method",
               "Attributes": [
                 "AsyncStateMachineAttribute"
               ],
               "MethodInfo": "System.Threading.Tasks.Task`1[System.Byte[]] DecryptAsync(Byte[], System.String, System.String, System.Threading.CancellationToken);IsAbstract:False;IsStatic:False;IsVirtual:True;IsGenericMethod:False;IsConstructor:False;IsFinal:False;"
             },
-            "System.Threading.Tasks.Task`1[System.Byte[]] EncryptAsync(Byte[], System.String, System.String, System.Threading.CancellationToken)[System.Runtime.CompilerServices.AsyncStateMachineAttribute(typeof(Microsoft.Azure.Cosmos.Encryption.Custom.CosmosEncryptor+<EncryptAsync>))]": {
+            "System.Threading.Tasks.Task`1[System.Byte[]] EncryptAsync(Byte[], System.String, System.String, System.Threading.CancellationToken)[System.Runtime.CompilerServices.AsyncStateMachineAttribute(typeof(Microsoft.Azure.Cosmos.Encryption.CosmosEncryptor+<EncryptAsync>))]": {
               "Type": "Method",
               "Attributes": [
                 "AsyncStateMachineAttribute"
               ],
               "MethodInfo": "System.Threading.Tasks.Task`1[System.Byte[]] EncryptAsync(Byte[], System.String, System.String, System.Threading.CancellationToken);IsAbstract:False;IsStatic:False;IsVirtual:True;IsGenericMethod:False;IsConstructor:False;IsFinal:False;"
             },
-            "Void .ctor(Microsoft.Azure.Cosmos.Encryption.Custom.DataEncryptionKeyProvider)": {
+            "Void .ctor(Microsoft.Azure.Cosmos.Encryption.DataEncryptionKeyProvider)": {
               "Type": "Constructor",
               "Attributes": [],
-              "MethodInfo": "[Void .ctor(Microsoft.Azure.Cosmos.Encryption.Custom.DataEncryptionKeyProvider), Void .ctor(Microsoft.Azure.Cosmos.Encryption.Custom.DataEncryptionKeyProvider)]"
+              "MethodInfo": "[Void .ctor(Microsoft.Azure.Cosmos.Encryption.DataEncryptionKeyProvider), Void .ctor(Microsoft.Azure.Cosmos.Encryption.DataEncryptionKeyProvider)]"
             }
           },
           "NestedTypes": {}
@@ -1199,7 +1177,7 @@
       },
       "NestedTypes": {}
     },
-    "Microsoft.Azure.Cosmos.Encryption.Custom.KeyNotFoundException;System.Exception;IsAbstract:False;IsSealed:False;IsInterface:False;IsEnum:False;IsClass:True;IsValueType:False;IsNested:False;IsGenericType:False;IsSerializable:False": {
+    "Microsoft.Azure.Cosmos.Encryption.KeyNotFoundException;System.Exception;IsAbstract:False;IsSealed:False;IsInterface:False;IsEnum:False;IsClass:True;IsValueType:False;IsNested:False;IsGenericType:False;IsSerializable:False": {
       "Subclasses": {},
       "Members": {
         "Void .ctor()": {
@@ -1220,7 +1198,7 @@
       },
       "NestedTypes": {}
     },
-    "Microsoft.Azure.Cosmos.Encryption.Custom.KeyVaultTokenCredentialFactory;System.Object;IsAbstract:True;IsSealed:False;IsInterface:False;IsEnum:False;IsClass:True;IsValueType:False;IsNested:False;IsGenericType:False;IsSerializable:False": {
+    "Microsoft.Azure.Cosmos.Encryption.KeyVaultTokenCredentialFactory;System.Object;IsAbstract:True;IsSealed:False;IsInterface:False;IsEnum:False;IsClass:True;IsValueType:False;IsNested:False;IsGenericType:False;IsSerializable:False": {
       "Subclasses": {},
       "Members": {
         "System.Threading.Tasks.ValueTask`1[Azure.Core.TokenCredential] GetTokenCredentialAsync(System.Uri, System.Threading.CancellationToken)": {
