﻿//------------------------------------------------------------
// Copyright (c) Microsoft Corporation.  All rights reserved.
//------------------------------------------------------------

namespace Microsoft.Azure.Cosmos.Encryption.Custom
{
    using System;
<<<<<<< HEAD
    using System.Collections.Concurrent;
    using System.Collections.Generic;

    /// <summary>
    /// Lightweight diagnostics context to optionally collect metrics in custom encryption flows.
    /// If unused, callers may still pass a default instance; all operations are no-ops by design.
=======
    using System.Collections.Generic;
    using System.Diagnostics;
    using System.Threading;

    /// <summary>
    /// Lightweight diagnostics context for Custom Encryption extension.
    /// Manages Activity creation for OpenTelemetry integration.
>>>>>>> 14c12656
    /// </summary>
    internal class CosmosDiagnosticsContext
    {
        private static readonly ActivitySource ActivitySource = new ("Microsoft.Azure.Cosmos.Encryption.Custom");

<<<<<<< HEAD
        // Simple metric bag for counters and durations (best-effort; thread-safe and optional)
        private readonly ConcurrentDictionary<string, long> metrics = new (StringComparer.Ordinal);

=======
        /// <summary>
        /// Scope name prefix for MDE (Microsoft.Data.Encryption) encrypt operations.
        /// </summary>
        internal const string ScopeEncryptModeSelectionPrefix = "EncryptionProcessor.Encrypt.Mde.";

        /// <summary>
        /// Scope name prefix for MDE (Microsoft.Data.Encryption) decrypt operations.
        /// </summary>
        internal const string ScopeDecryptModeSelectionPrefix = "EncryptionProcessor.Decrypt.Mde.";

        internal CosmosDiagnosticsContext()
        {
        }

        /// <summary>
        /// Creates a new diagnostics context instance.
        /// </summary>
>>>>>>> 14c12656
        public static CosmosDiagnosticsContext Create(RequestOptions options)
        {
            _ = options;
            return new CosmosDiagnosticsContext();
        }

        /// <summary>
        /// Creates a new diagnostic scope for Activity tracking.
        /// </summary>
        /// <param name="scope">The name of the scope.</param>
        /// <returns>A <see cref="Scope"/> that manages an Activity lifecycle.</returns>
        /// <exception cref="ArgumentNullException">Thrown when <paramref name="scope"/> is null.</exception>
        /// <exception cref="ArgumentException">Thrown when <paramref name="scope"/> is empty or whitespace.</exception>
        /// <remarks>
        /// Use with a <c>using</c> statement to ensure proper disposal.
        /// </remarks>
        public Scope CreateScope(string scope)
        {
<<<<<<< HEAD
            // Scope is a no-op placeholder to preserve existing call patterns.
            _ = scope;
            return CosmosDiagnosticsContext.UnusedScopeSingleton;
        }

        // Record or update a metric with an absolute value.
        public void SetMetric(string name, long value)
        {
            if (string.IsNullOrEmpty(name))
            {
                return;
            }

            this.metrics[name] = value;
        }

        // Increment a metric by delta (can be negative).
        public void AddMetric(string name, long delta = 1)
        {
            if (string.IsNullOrEmpty(name))
            {
                return;
            }

            this.metrics.AddOrUpdate(name, delta, (_, current) => current + delta);
        }

        // Snapshot of current metrics (intended for diagnostics/testing only).
        public IReadOnlyDictionary<string, long> GetMetricsSnapshot()
        {
            return new Dictionary<string, long>(this.metrics);
        }

        private class Scope : IDisposable
=======
            ArgumentValidation.ThrowIfNullOrWhiteSpace(scope, nameof(scope));

            Activity activity = ActivitySource.HasListeners() ? ActivitySource.StartActivity(scope, ActivityKind.Internal) : null;

            return new Scope(activity);
        }

        /// <summary>
        /// Represents a diagnostic scope for Activity tracking.
        /// Must be used with the 'using' pattern to ensure proper disposal.
        /// </summary>
        /// <remarks>
        /// Dispose() is idempotent - calling it multiple times will only dispose the Activity once.
        /// </remarks>
        public sealed class Scope : IDisposable
>>>>>>> 14c12656
        {
            private readonly Activity activity;
            private bool isDisposed;

            internal Scope(Activity activity)
            {
                this.activity = activity;
            }

            public void Dispose()
            {
                if (!this.isDisposed)
                {
                    this.isDisposed = true;
                    this.activity?.Dispose();
                }
            }
        }
    }
}<|MERGE_RESOLUTION|>--- conflicted
+++ resolved
@@ -5,32 +5,19 @@
 namespace Microsoft.Azure.Cosmos.Encryption.Custom
 {
     using System;
-<<<<<<< HEAD
     using System.Collections.Concurrent;
-    using System.Collections.Generic;
-
-    /// <summary>
-    /// Lightweight diagnostics context to optionally collect metrics in custom encryption flows.
-    /// If unused, callers may still pass a default instance; all operations are no-ops by design.
-=======
     using System.Collections.Generic;
     using System.Diagnostics;
     using System.Threading;
 
     /// <summary>
     /// Lightweight diagnostics context for Custom Encryption extension.
-    /// Manages Activity creation for OpenTelemetry integration.
->>>>>>> 14c12656
+    /// Manages Activity creation for OpenTelemetry integration and collects metrics.
     /// </summary>
     internal class CosmosDiagnosticsContext
     {
         private static readonly ActivitySource ActivitySource = new ("Microsoft.Azure.Cosmos.Encryption.Custom");
 
-<<<<<<< HEAD
-        // Simple metric bag for counters and durations (best-effort; thread-safe and optional)
-        private readonly ConcurrentDictionary<string, long> metrics = new (StringComparer.Ordinal);
-
-=======
         /// <summary>
         /// Scope name prefix for MDE (Microsoft.Data.Encryption) encrypt operations.
         /// </summary>
@@ -41,6 +28,9 @@
         /// </summary>
         internal const string ScopeDecryptModeSelectionPrefix = "EncryptionProcessor.Decrypt.Mde.";
 
+        // Simple metric bag for counters and durations (best-effort; thread-safe and optional)
+        private readonly ConcurrentDictionary<string, long> metrics = new (StringComparer.Ordinal);
+
         internal CosmosDiagnosticsContext()
         {
         }
@@ -48,7 +38,6 @@
         /// <summary>
         /// Creates a new diagnostics context instance.
         /// </summary>
->>>>>>> 14c12656
         public static CosmosDiagnosticsContext Create(RequestOptions options)
         {
             _ = options;
@@ -67,10 +56,11 @@
         /// </remarks>
         public Scope CreateScope(string scope)
         {
-<<<<<<< HEAD
-            // Scope is a no-op placeholder to preserve existing call patterns.
-            _ = scope;
-            return CosmosDiagnosticsContext.UnusedScopeSingleton;
+            ArgumentValidation.ThrowIfNullOrWhiteSpace(scope, nameof(scope));
+
+            Activity activity = ActivitySource.HasListeners() ? ActivitySource.StartActivity(scope, ActivityKind.Internal) : null;
+
+            return new Scope(activity);
         }
 
         // Record or update a metric with an absolute value.
@@ -101,15 +91,6 @@
             return new Dictionary<string, long>(this.metrics);
         }
 
-        private class Scope : IDisposable
-=======
-            ArgumentValidation.ThrowIfNullOrWhiteSpace(scope, nameof(scope));
-
-            Activity activity = ActivitySource.HasListeners() ? ActivitySource.StartActivity(scope, ActivityKind.Internal) : null;
-
-            return new Scope(activity);
-        }
-
         /// <summary>
         /// Represents a diagnostic scope for Activity tracking.
         /// Must be used with the 'using' pattern to ensure proper disposal.
@@ -118,7 +99,6 @@
         /// Dispose() is idempotent - calling it multiple times will only dispose the Activity once.
         /// </remarks>
         public sealed class Scope : IDisposable
->>>>>>> 14c12656
         {
             private readonly Activity activity;
             private bool isDisposed;
