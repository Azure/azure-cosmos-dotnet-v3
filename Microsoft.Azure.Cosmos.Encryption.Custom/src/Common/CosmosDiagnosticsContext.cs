--- conflicted
+++ resolved
@@ -11,20 +11,12 @@
 
     /// <summary>
     /// Lightweight diagnostics context for Custom Encryption extension.
-<<<<<<< HEAD
-    /// Records scope names, start/stop timestamps and exposes them for tests or future wiring into SDK diagnostics.
-    /// Uses <see cref="ActivitySource"/> so downstream telemetry (OpenTelemetry) can optionally subscribe.
-=======
     /// Manages Activity creation for OpenTelemetry integration.
->>>>>>> 14c12656
     /// </summary>
     internal class CosmosDiagnosticsContext
     {
         private static readonly ActivitySource ActivitySource = new ("Microsoft.Azure.Cosmos.Encryption.Custom");
 
-<<<<<<< HEAD
-        private readonly List<ScopeRecord> records = new (4);
-=======
         /// <summary>
         /// Scope name prefix for MDE (Microsoft.Data.Encryption) encrypt operations.
         /// </summary>
@@ -34,116 +26,12 @@
         /// Scope name prefix for MDE (Microsoft.Data.Encryption) decrypt operations.
         /// </summary>
         internal const string ScopeDecryptModeSelectionPrefix = "EncryptionProcessor.Decrypt.Mde.";
->>>>>>> 14c12656
 
         internal CosmosDiagnosticsContext()
         {
         }
 
         /// <summary>
-<<<<<<< HEAD
-        /// Factory. A new instance is created per high-level operation to avoid cross-talk.
-        /// </summary>
-        public static CosmosDiagnosticsContext Create(RequestOptions options)
-        {
-            _ = options; // Reserved for future correlation if RequestOptions ever carries a diagnostics handle.
-            return new CosmosDiagnosticsContext();
-        }
-
-        /// <summary>
-        /// Recorded scope metadata (immutable snapshot on scope dispose).
-        /// </summary>
-        internal readonly struct ScopeRecord
-        {
-            public ScopeRecord(string name, long startTimestamp, long elapsedTicks)
-            {
-                this.Name = name;
-                this.StartTimestamp = startTimestamp;
-                this.ElapsedTicks = elapsedTicks;
-            }
-
-            public string Name { get; }
-
-            public long StartTimestamp { get; }
-
-            public long ElapsedTicks { get; } // Stopwatch ticks
-
-            public TimeSpan Elapsed => TimeSpan.FromTicks(this.ElapsedTicks);
-        }
-
-        /// <summary>
-        /// Gets recorded scope names primarily for unit tests (copy snapshot each access).
-        /// </summary>
-        internal IReadOnlyList<string> Scopes
-        {
-            get
-            {
-                if (this.records.Count == 0)
-                {
-                    return Array.Empty<string>();
-                }
-
-                string[] names = new string[this.records.Count];
-                for (int i = 0; i < this.records.Count; i++)
-                {
-                    names[i] = this.records[i].Name;
-                }
-
-                return names;
-            }
-        }
-
-        public Scope CreateScope(string scope)
-        {
-            if (string.IsNullOrEmpty(scope))
-            {
-                return Scope.Noop; // returns default(struct) => no-op
-            }
-
-            // Only create Activity if there are listeners to avoid unnecessary allocations.
-            Activity activity = ActivitySource.HasListeners() ? ActivitySource.StartActivity(scope, ActivityKind.Internal) : null;
-            long startTicks = Stopwatch.GetTimestamp();
-            return new Scope(this, scope, startTicks, activity);
-        }
-
-        private void Record(string name, long startTicks, long elapsedTicks)
-        {
-            lock (this.records)
-            {
-                this.records.Add(new ScopeRecord(name, startTicks, elapsedTicks));
-            }
-        }
-
-        public readonly struct Scope : IDisposable
-        {
-            private readonly CosmosDiagnosticsContext owner;
-            private readonly string name;
-            private readonly long startTicks;
-            private readonly Activity activity;
-            private readonly bool enabled;
-
-            internal Scope(CosmosDiagnosticsContext owner, string name, long startTicks, Activity activity)
-            {
-                this.owner = owner;
-                this.name = name;
-                this.startTicks = startTicks;
-                this.activity = activity;
-                this.enabled = owner != null; // default struct (Noop) => owner null
-            }
-
-            internal static Scope Noop => default;
-
-            public void Dispose()
-            {
-                if (!this.enabled)
-                {
-                    return;
-                }
-
-                long elapsedTicks = Stopwatch.GetTimestamp() - this.startTicks;
-                this.owner.Record(this.name, this.startTicks, elapsedTicks);
-                this.activity?.Dispose();
-=======
         /// Creates a new diagnostics context instance.
         /// </summary>
         public static CosmosDiagnosticsContext Create(RequestOptions options)
@@ -195,7 +83,6 @@
                     this.isDisposed = true;
                     this.activity?.Dispose();
                 }
->>>>>>> 14c12656
             }
         }
     }
