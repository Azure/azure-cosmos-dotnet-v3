--- conflicted
+++ resolved
@@ -197,20 +197,6 @@
             }
 
             return await MdeEncryptionProcessor.DecryptAsync(input, encryptor, diagnosticsContext, requestOptions, cancellationToken);
-<<<<<<< HEAD
-=======
-        }
-
-        public static async Task<DecryptionContext> DecryptAsync(
-            Stream input,
-            Stream output,
-            Encryptor encryptor,
-            CosmosDiagnosticsContext diagnosticsContext,
-            RequestOptions requestOptions,
-            CancellationToken cancellationToken)
-        {
-            return await MdeEncryptionProcessor.DecryptAsync(input, output, encryptor, diagnosticsContext, requestOptions, cancellationToken);
->>>>>>> 14c12656
         }
 
         public static async Task<DecryptionContext> DecryptAsync(
@@ -234,17 +220,18 @@
         {
             try
             {
-                return await MdeEncryptionProcessor.DecryptAsync(input, encryptor, jsonProcessor, diagnosticsContext, cancellationToken);
-            }
-<<<<<<< HEAD
+                (Stream stream, DecryptionContext context) = await MdeEncryptionProcessor.DecryptAsync(input, encryptor, jsonProcessor, diagnosticsContext, cancellationToken);
+                if (context == null)
+                {
+                    input.Position = 0;
+                    return (input, null);
+                }
+
+                await input.DisposeCompatAsync();
+
+                return (stream, context);
+            }
             catch (NotSupportedException)
-=======
-
-            MemoryStream ms = new ();
-
-            DecryptionContext context = await MdeEncryptionProcessor.DecryptStreamAsync(input, ms, encryptor, properties.EncryptionProperties, diagnosticsContext, cancellationToken);
-            if (context == null)
->>>>>>> 14c12656
             {
                 if (legacyFallback)
                 {
@@ -255,10 +242,6 @@
                 throw;
             }
         }
-<<<<<<< HEAD
-=======
-#endif
->>>>>>> 14c12656
 
         public static async Task<(JObject, DecryptionContext)> DecryptAsync(
             JObject document,
