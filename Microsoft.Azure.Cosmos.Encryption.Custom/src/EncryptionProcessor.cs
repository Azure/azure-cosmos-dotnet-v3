//------------------------------------------------------------
// Copyright (c) Microsoft Corporation.  All rights reserved.
//------------------------------------------------------------
namespace Microsoft.Azure.Cosmos.Encryption.Custom
{
    using System;
    using System.Collections.Generic;
    using System.Diagnostics;
    using System.IO;
    using System.Linq;
    using System.Text;
    using System.Threading;
    using System.Threading.Tasks;
    using Microsoft.Azure.Cosmos.Encryption.Custom.Transformation;
    using Newtonsoft.Json;
    using Newtonsoft.Json.Linq;

    /// <summary>
    /// Allows encrypting items in a container using Cosmos Legacy Encryption Algorithm and MDE Encryption Algorithm.
    /// </summary>
    internal static class EncryptionProcessor
    {
        internal static readonly JsonSerializerSettings JsonSerializerSettings = new ()
        {
            DateParseHandling = DateParseHandling.None,
        };

        internal static readonly CosmosJsonDotNetSerializer BaseSerializer = new (JsonSerializerSettings);

        private static readonly MdeEncryptionProcessor MdeEncryptionProcessor = new ();

        /// <remarks>
        /// If there isn't any PathsToEncrypt, input stream will be returned without any modification.
        /// Else input stream will be disposed, and a new stream is returned.
        /// In case of an exception, input stream won't be disposed, but position will be end of stream.
        /// </remarks>
        public static async Task<Stream> EncryptAsync(
            Stream input,
            Encryptor encryptor,
            EncryptionOptions encryptionOptions,
            JsonProcessor jsonProcessor,
            CosmosDiagnosticsContext diagnosticsContext,
            CancellationToken cancellationToken)
        {
            ValidateInputForEncrypt(
                input,
                encryptor,
                encryptionOptions);

            if (!encryptionOptions.PathsToEncrypt.Any())
            {
                return input;
            }
#pragma warning disable CS0618 // Type or member is obsolete
            return encryptionOptions.EncryptionAlgorithm switch
            {
<<<<<<< HEAD
                CosmosEncryptionAlgorithm.MdeAeadAes256CbcHmac256Randomized => await MdeEncryptionProcessor.EncryptAsync(input, encryptor, encryptionOptions, jsonProcessor, cancellationToken),
=======
                CosmosEncryptionAlgorithm.MdeAeadAes256CbcHmac256Randomized => await MdeEncryptionProcessor.EncryptAsync(input, encryptor, encryptionOptions, diagnosticsContext, cancellationToken),
>>>>>>> 14c12656
                CosmosEncryptionAlgorithm.AEAes256CbcHmacSha256Randomized => await AeAesEncryptionProcessor.EncryptAsync(input, encryptor, encryptionOptions, cancellationToken),
                _ => throw new NotSupportedException($"Encryption Algorithm : {encryptionOptions.EncryptionAlgorithm} is not supported."),
            };
#pragma warning restore CS0618 // Type or member is obsolete
        }

        public static Task<Stream> EncryptAsync(
            Stream input,
            Encryptor encryptor,
<<<<<<< HEAD
            EncryptionItemRequestOptions requestOptions,
            CosmosDiagnosticsContext diagnosticsContext,
            CancellationToken cancellationToken)
        {
            return EncryptAsync(
                input,
                encryptor,
                requestOptions.EncryptionOptions,
                requestOptions.GetJsonProcessor(),
                diagnosticsContext,
                cancellationToken);
        }

        public static Task<Stream> EncryptAsync(
            Stream input,
            Encryptor encryptor,
            EncryptionTransactionalBatchItemRequestOptions requestOptions,
            CosmosDiagnosticsContext diagnosticsContext,
            CancellationToken cancellationToken)
        {
            return EncryptAsync(
                input,
                encryptor,
                requestOptions.EncryptionOptions,
                requestOptions.GetJsonProcessor(),
                diagnosticsContext,
                cancellationToken);
        }

#if NET8_0_OR_GREATER
=======
            EncryptionOptions encryptionOptions,
            RequestOptions requestOptions,
            CosmosDiagnosticsContext diagnosticsContext,
            CancellationToken cancellationToken)
        {
            requestOptions.ResolveJsonProcessorSelection(encryptionOptions);
            return EncryptAsync(input, encryptor, encryptionOptions, diagnosticsContext, cancellationToken);
        }

>>>>>>> 14c12656
        public static async Task EncryptAsync(
            Stream input,
            Stream output,
            Encryptor encryptor,
            EncryptionOptions encryptionOptions,
            JsonProcessor jsonProcessor,
            CosmosDiagnosticsContext diagnosticsContext,
            CancellationToken cancellationToken)
        {
            ValidateInputForEncrypt(
                input,
                encryptor,
                encryptionOptions);

            if (!encryptionOptions.PathsToEncrypt.Any())
            {
#if NET8_0_OR_GREATER
                await input.CopyToAsync(output, cancellationToken);
#else
                await input.CopyToAsync(output);
#endif
                return;
            }

            if (encryptionOptions.EncryptionAlgorithm != CosmosEncryptionAlgorithm.MdeAeadAes256CbcHmac256Randomized)
            {
                throw new NotSupportedException($"Streaming mode is only allowed for {nameof(CosmosEncryptionAlgorithm.MdeAeadAes256CbcHmac256Randomized)}");
            }

<<<<<<< HEAD
            if (jsonProcessor != JsonProcessor.Stream)
=======
#if NET8_0_OR_GREATER
            if (encryptionOptions.JsonProcessor != JsonProcessor.Stream)
>>>>>>> 14c12656
            {
                throw new NotSupportedException($"Streaming mode is only allowed for {nameof(JsonProcessor.Stream)}");
            }
#endif

            await MdeEncryptionProcessor.EncryptAsync(input, output, encryptor, encryptionOptions, diagnosticsContext, cancellationToken);
        }

        /// <remarks>
        /// If there isn't any data that needs to be decrypted, input stream will be returned without any modification.
        /// Else input stream will be disposed, and a new stream is returned.
        /// In case of an exception, input stream won't be disposed, but position will be end of stream.
        /// </remarks>
        public static async Task<(Stream, DecryptionContext)> DecryptAsync(
            Stream input,
            Encryptor encryptor,
            CosmosDiagnosticsContext diagnosticsContext,
            CancellationToken cancellationToken)
        {
            if (input == null)
            {
                return (input, null);
            }

            Debug.Assert(input.CanSeek);
            Debug.Assert(encryptor != null);
            Debug.Assert(diagnosticsContext != null);

            JObject itemJObj = RetrieveItem(input);
            JObject encryptionPropertiesJObj = RetrieveEncryptionProperties(itemJObj);

            if (encryptionPropertiesJObj == null)
            {
                input.Position = 0;
                return (input, null);
            }

            DecryptionContext decryptionContext = await DecryptInternalAsync(encryptor, diagnosticsContext, itemJObj, encryptionPropertiesJObj, cancellationToken);
            await input.DisposeCompatAsync();

            return (BaseSerializer.ToStream(itemJObj), decryptionContext);
        }

        public static async Task<(Stream, DecryptionContext)> DecryptAsync(
            Stream input,
            Encryptor encryptor,
            CosmosDiagnosticsContext diagnosticsContext,
            RequestOptions requestOptions,
            CancellationToken cancellationToken)
        {
            if (input == null)
            {
                return (input, null);
            }

            Debug.Assert(input.CanSeek);
            Debug.Assert(encryptor != null);
            Debug.Assert(diagnosticsContext != null);

            // Try to peek at the content to check if it's legacy encryption algorithm
            // Some streams (e.g., those that only support async reads or contain malformed JSON) may throw exceptions
            // during synchronous peeking. In such cases, delegate directly to MdeEncryptionProcessor.
            try
            {
                JObject itemJObj = RetrieveItem(input);
                JObject encryptionPropertiesJObj = RetrieveEncryptionProperties(itemJObj);

                if (encryptionPropertiesJObj != null)
                {
                    // Parse encryption properties to check the algorithm
                    EncryptionProperties encryptionProperties = encryptionPropertiesJObj.ToObject<EncryptionProperties>();

#pragma warning disable CS0618 // Type or member is obsolete
                    if (string.Equals(encryptionProperties.EncryptionAlgorithm, CosmosEncryptionAlgorithm.AEAes256CbcHmacSha256Randomized, StringComparison.Ordinal))
#pragma warning restore CS0618 // Type or member is obsolete
                    {
                        // Use legacy decryption for AEAes256CbcHmacSha256Randomized
                        DecryptionContext decryptionContext = await DecryptInternalAsync(encryptor, diagnosticsContext, itemJObj, encryptionPropertiesJObj, cancellationToken);
                        await input.DisposeCompatAsync();
                        return (BaseSerializer.ToStream(itemJObj), decryptionContext);
                    }
                }

                // For MDE algorithm or no encryption properties, delegate to MdeEncryptionProcessor
                input.Position = 0;
            }
            catch
            {
                // Stream doesn't support synchronous reads, contains malformed JSON, or other parsing error.
                // Reset position and delegate to MdeEncryptionProcessor which uses async reads and will handle errors appropriately.
                input.Position = 0;
            }

            return await MdeEncryptionProcessor.DecryptAsync(input, encryptor, diagnosticsContext, requestOptions, cancellationToken);
        }

        public static async Task<DecryptionContext> DecryptAsync(
            Stream input,
            Stream output,
            Encryptor encryptor,
            CosmosDiagnosticsContext diagnosticsContext,
            RequestOptions requestOptions,
            CancellationToken cancellationToken)
        {
            return await MdeEncryptionProcessor.DecryptAsync(input, output, encryptor, diagnosticsContext, requestOptions, cancellationToken);
        }

#if NET8_0_OR_GREATER
        public static async Task<(Stream, DecryptionContext)> DecryptStreamAsync(
            Stream input,
            Encryptor encryptor,
            CosmosDiagnosticsContext diagnosticsContext,
            CancellationToken cancellationToken)
        {
            if (input == null)
            {
                return (input, null);
            }

            Debug.Assert(input.CanSeek);
            Debug.Assert(encryptor != null);
            Debug.Assert(diagnosticsContext != null);
            input.Position = 0;

            EncryptionPropertiesWrapper properties = await System.Text.Json.JsonSerializer.DeserializeAsync<EncryptionPropertiesWrapper>(input, cancellationToken: cancellationToken);
            input.Position = 0;
            if (properties?.EncryptionProperties == null)
            {
                return (input, null);
            }

            MemoryStream ms = new ();

            DecryptionContext context = await MdeEncryptionProcessor.DecryptStreamAsync(input, ms, encryptor, properties.EncryptionProperties, diagnosticsContext, cancellationToken);
            if (context == null)
            {
                input.Position = 0;
                return (input, null);
            }

            await input.DisposeAsync();
            return (ms, context);
        }
#endif

        public static async Task<(JObject, DecryptionContext)> DecryptAsync(
            JObject document,
            Encryptor encryptor,
            CosmosDiagnosticsContext diagnosticsContext,
            CancellationToken cancellationToken)
        {
            Debug.Assert(document != null);

            Debug.Assert(encryptor != null);

            JObject encryptionPropertiesJObj = RetrieveEncryptionProperties(document);

            if (encryptionPropertiesJObj == null)
            {
                return (document, null);
            }

            DecryptionContext decryptionContext = await DecryptInternalAsync(encryptor, diagnosticsContext, document, encryptionPropertiesJObj, cancellationToken);

            return (document, decryptionContext);
        }

        private static async Task<DecryptionContext> DecryptInternalAsync(Encryptor encryptor, CosmosDiagnosticsContext diagnosticsContext, JObject itemJObj, JObject encryptionPropertiesJObj, CancellationToken cancellationToken)
        {
            EncryptionProperties encryptionProperties = encryptionPropertiesJObj.ToObject<EncryptionProperties>();
#pragma warning disable CS0618 // Type or member is obsolete
            DecryptionContext decryptionContext = encryptionProperties.EncryptionAlgorithm switch
            {
                CosmosEncryptionAlgorithm.MdeAeadAes256CbcHmac256Randomized => await MdeEncryptionProcessor.DecryptObjectAsync(
                    itemJObj,
                    encryptor,
                    encryptionProperties,
                    diagnosticsContext,
                    cancellationToken),
                CosmosEncryptionAlgorithm.AEAes256CbcHmacSha256Randomized => await AeAesEncryptionProcessor.DecryptContentAsync(
                    itemJObj,
                    encryptionProperties,
                    encryptor,
                    diagnosticsContext,
                    cancellationToken),
                _ => throw new NotSupportedException($"Encryption Algorithm : {encryptionProperties.EncryptionAlgorithm} is not supported."),
            };
#pragma warning restore CS0618 // Type or member is obsolete
            return decryptionContext;
        }

        internal static DecryptionContext CreateDecryptionContext(
            List<string> pathsDecrypted,
            string dataEncryptionKeyId)
        {
            DecryptionInfo decryptionInfo = new (
                pathsDecrypted,
                dataEncryptionKeyId);

            DecryptionContext decryptionContext = new (
                new List<DecryptionInfo>() { decryptionInfo });

            return decryptionContext;
        }

        private static void ValidateInputForEncrypt(
            Stream input,
            Encryptor encryptor,
            EncryptionOptions encryptionOptions)
        {
            ArgumentValidation.ThrowIfNull(input);
            ArgumentValidation.ThrowIfNull(encryptor);
            ArgumentValidation.ThrowIfNull(encryptionOptions);

            encryptionOptions.Validate();
        }

        private static JObject RetrieveItem(
            Stream input)
        {
            Debug.Assert(input != null);

            using StreamReader sr = new (input, Encoding.UTF8, detectEncodingFromByteOrderMarks: true, bufferSize: 1024, leaveOpen: true);
            using JsonTextReader jsonTextReader = new (sr);
            jsonTextReader.ArrayPool = JsonArrayPool.Instance;
            JsonSerializerSettings jsonSerializerSettings = new ()
            {
                DateParseHandling = DateParseHandling.None,
                MaxDepth = 64, // https://github.com/advisories/GHSA-5crp-9r3c-p9vr
            };

            return Newtonsoft.Json.JsonSerializer.Create(jsonSerializerSettings).Deserialize<JObject>(jsonTextReader);
        }

        private static JObject RetrieveEncryptionProperties(
            JObject item)
        {
            JProperty encryptionPropertiesJProp = item.Property(Constants.EncryptedInfo);
            JObject encryptionPropertiesJObj = null;
            if (encryptionPropertiesJProp?.Value != null && encryptionPropertiesJProp.Value.Type == JTokenType.Object)
            {
                encryptionPropertiesJObj = (JObject)encryptionPropertiesJProp.Value;
            }

            return encryptionPropertiesJObj;
        }

        internal static async Task<Stream> DeserializeAndDecryptResponseAsync(
            Stream content,
            Encryptor encryptor,
            CancellationToken cancellationToken)
        {
            JObject contentJObj = BaseSerializer.FromStream<JObject>(content);

            if (contentJObj.SelectToken(Constants.DocumentsResourcePropertyName) is not JArray documents)
            {
                throw new InvalidOperationException("Feed Response body contract was violated. Feed response did not have an array of Documents");
            }

            foreach (JToken value in documents)
            {
                if (value is not JObject document)
                {
                    continue;
                }

                CosmosDiagnosticsContext diagnosticsContext = CosmosDiagnosticsContext.Create(null);
                await DecryptAsync(
                    document,
                    encryptor,
                    diagnosticsContext,
                    cancellationToken);
            }

            // the contents of contentJObj get decrypted in place for MDE algorithm model, and for legacy model _ei property is removed
            // and corresponding decrypted properties are added back in the documents.
            return BaseSerializer.ToStream(contentJObj);
        }
    }
}<|MERGE_RESOLUTION|>--- conflicted
+++ resolved
@@ -45,7 +45,8 @@
             ValidateInputForEncrypt(
                 input,
                 encryptor,
-                encryptionOptions);
+                encryptionOptions,
+                jsonProcessor);
 
             if (!encryptionOptions.PathsToEncrypt.Any())
             {
@@ -54,11 +55,7 @@
 #pragma warning disable CS0618 // Type or member is obsolete
             return encryptionOptions.EncryptionAlgorithm switch
             {
-<<<<<<< HEAD
-                CosmosEncryptionAlgorithm.MdeAeadAes256CbcHmac256Randomized => await MdeEncryptionProcessor.EncryptAsync(input, encryptor, encryptionOptions, jsonProcessor, cancellationToken),
-=======
-                CosmosEncryptionAlgorithm.MdeAeadAes256CbcHmac256Randomized => await MdeEncryptionProcessor.EncryptAsync(input, encryptor, encryptionOptions, diagnosticsContext, cancellationToken),
->>>>>>> 14c12656
+                CosmosEncryptionAlgorithm.MdeAeadAes256CbcHmac256Randomized => await MdeEncryptionProcessor.EncryptAsync(input, encryptor, encryptionOptions, jsonProcessor, diagnosticsContext, cancellationToken),
                 CosmosEncryptionAlgorithm.AEAes256CbcHmacSha256Randomized => await AeAesEncryptionProcessor.EncryptAsync(input, encryptor, encryptionOptions, cancellationToken),
                 _ => throw new NotSupportedException($"Encryption Algorithm : {encryptionOptions.EncryptionAlgorithm} is not supported."),
             };
@@ -68,7 +65,6 @@
         public static Task<Stream> EncryptAsync(
             Stream input,
             Encryptor encryptor,
-<<<<<<< HEAD
             EncryptionItemRequestOptions requestOptions,
             CosmosDiagnosticsContext diagnosticsContext,
             CancellationToken cancellationToken)
@@ -99,17 +95,6 @@
         }
 
 #if NET8_0_OR_GREATER
-=======
-            EncryptionOptions encryptionOptions,
-            RequestOptions requestOptions,
-            CosmosDiagnosticsContext diagnosticsContext,
-            CancellationToken cancellationToken)
-        {
-            requestOptions.ResolveJsonProcessorSelection(encryptionOptions);
-            return EncryptAsync(input, encryptor, encryptionOptions, diagnosticsContext, cancellationToken);
-        }
-
->>>>>>> 14c12656
         public static async Task EncryptAsync(
             Stream input,
             Stream output,
@@ -122,36 +107,29 @@
             ValidateInputForEncrypt(
                 input,
                 encryptor,
-                encryptionOptions);
+                encryptionOptions,
+                jsonProcessor);
 
             if (!encryptionOptions.PathsToEncrypt.Any())
             {
-#if NET8_0_OR_GREATER
                 await input.CopyToAsync(output, cancellationToken);
-#else
-                await input.CopyToAsync(output);
+
+                return;
+            }
+
+            if (encryptionOptions.EncryptionAlgorithm != CosmosEncryptionAlgorithm.MdeAeadAes256CbcHmac256Randomized)
+            {
+                throw new NotSupportedException($"Streaming mode is only allowed for {nameof(CosmosEncryptionAlgorithm.MdeAeadAes256CbcHmac256Randomized)}");
+            }
+
+            if (jsonProcessor != JsonProcessor.Stream)
+            {
+                throw new NotSupportedException($"Streaming mode is only allowed for {nameof(JsonProcessor.Stream)}");
+            }
+
+            await MdeEncryptionProcessor.EncryptAsync(input, output, encryptor, encryptionOptions, jsonProcessor, diagnosticsContext, cancellationToken);
+        }
 #endif
-                return;
-            }
-
-            if (encryptionOptions.EncryptionAlgorithm != CosmosEncryptionAlgorithm.MdeAeadAes256CbcHmac256Randomized)
-            {
-                throw new NotSupportedException($"Streaming mode is only allowed for {nameof(CosmosEncryptionAlgorithm.MdeAeadAes256CbcHmac256Randomized)}");
-            }
-
-<<<<<<< HEAD
-            if (jsonProcessor != JsonProcessor.Stream)
-=======
-#if NET8_0_OR_GREATER
-            if (encryptionOptions.JsonProcessor != JsonProcessor.Stream)
->>>>>>> 14c12656
-            {
-                throw new NotSupportedException($"Streaming mode is only allowed for {nameof(JsonProcessor.Stream)}");
-            }
-#endif
-
-            await MdeEncryptionProcessor.EncryptAsync(input, output, encryptor, encryptionOptions, diagnosticsContext, cancellationToken);
-        }
 
         /// <remarks>
         /// If there isn't any data that needs to be decrypted, input stream will be returned without any modification.
@@ -353,13 +331,14 @@
         private static void ValidateInputForEncrypt(
             Stream input,
             Encryptor encryptor,
-            EncryptionOptions encryptionOptions)
+            EncryptionOptions encryptionOptions,
+            JsonProcessor jsonProcessor)
         {
             ArgumentValidation.ThrowIfNull(input);
             ArgumentValidation.ThrowIfNull(encryptor);
             ArgumentValidation.ThrowIfNull(encryptionOptions);
 
-            encryptionOptions.Validate();
+            encryptionOptions.Validate(jsonProcessor);
         }
 
         private static JObject RetrieveItem(
