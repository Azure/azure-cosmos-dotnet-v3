//------------------------------------------------------------
// Copyright (c) Microsoft Corporation.  All rights reserved.
//------------------------------------------------------------

namespace Microsoft.Azure.Cosmos.Encryption.Custom
{
    using System;
    using System.Collections.Generic;
    using System.Diagnostics;
    using System.IO;
    using System.Linq;
    using System.Text;
    using System.Threading;
    using System.Threading.Tasks;
    using Microsoft.Azure.Cosmos.Encryption.Custom.Transformation;
    using Newtonsoft.Json;
    using Newtonsoft.Json.Linq;

    /// <summary>
    /// Allows encrypting items in a container using Cosmos Legacy Encryption Algorithm and MDE Encryption Algorithm.
    /// </summary>
    internal static class EncryptionProcessor
    {
<<<<<<< HEAD
        internal static readonly JsonSerializerSettings JsonSerializerSettings = new ()
=======
        // UTF-8 encoding.
        private static readonly SqlVarCharSerializer SqlVarCharSerializer = new (size: -1, codePageCharacterEncoding: 65001);
        private static readonly SqlBitSerializer SqlBoolSerializer = new ();
        private static readonly SqlFloatSerializer SqlDoubleSerializer = new ();
        private static readonly SqlBigIntSerializer SqlLongSerializer = new ();

        private static readonly JsonSerializerSettings JsonSerializerSettings = new ()
>>>>>>> c9ba3002
        {
            DateParseHandling = DateParseHandling.None,
        };

        internal static readonly CosmosJsonDotNetSerializer BaseSerializer = new (JsonSerializerSettings);
<<<<<<< HEAD

        private static readonly MdeEncryptionProcessor MdeEncryptionProcessor = new ();
=======
>>>>>>> c9ba3002

        /// <remarks>
        /// If there isn't any PathsToEncrypt, input stream will be returned without any modification.
        /// Else input stream will be disposed, and a new stream is returned.
        /// In case of an exception, input stream won't be disposed, but position will be end of stream.
        /// </remarks>
        public static async Task<Stream> EncryptAsync(
            Stream input,
            Encryptor encryptor,
            EncryptionOptions encryptionOptions,
            CosmosDiagnosticsContext diagnosticsContext,
            CancellationToken cancellationToken)
        {
            _ = diagnosticsContext;

            ValidateInputForEncrypt(
                input,
                encryptor,
                encryptionOptions);

            if (!encryptionOptions.PathsToEncrypt.Any())
            {
                return input;
            }

            if (encryptionOptions.PathsToEncrypt.Distinct().Count() != encryptionOptions.PathsToEncrypt.Count())
            {
                throw new InvalidOperationException("Duplicate paths in PathsToEncrypt passed via EncryptionOptions.");
            }

            foreach (string path in encryptionOptions.PathsToEncrypt)
            {
                if (string.IsNullOrWhiteSpace(path) || path[0] != '/' || path.IndexOf('/', 1) != -1)
                {
                    throw new InvalidOperationException($"Invalid path {path ?? string.Empty}, {nameof(encryptionOptions.PathsToEncrypt)}");
                }

                if (path.AsSpan(1).Equals("id".AsSpan(), StringComparison.Ordinal))
                {
                    throw new InvalidOperationException($"{nameof(encryptionOptions.PathsToEncrypt)} includes a invalid path: '{path}'.");
                }
            }

<<<<<<< HEAD
#pragma warning disable CS0618 // Type or member is obsolete
            return encryptionOptions.EncryptionAlgorithm switch
            {
                CosmosEncryptionAlgorithm.MdeAeadAes256CbcHmac256Randomized => await MdeEncryptionProcessor.EncryptAsync(input, encryptor, encryptionOptions, cancellationToken),
                CosmosEncryptionAlgorithm.AEAes256CbcHmacSha256Randomized => await AeAesEncryptionProcessor.EncryptAsync(input, encryptor, encryptionOptions, cancellationToken),
                _ => throw new NotSupportedException($"Encryption Algorithm : {encryptionOptions.EncryptionAlgorithm} is not supported."),
            };
#pragma warning restore CS0618 // Type or member is obsolete
=======
            JObject itemJObj = BaseSerializer.FromStream<JObject>(input);
            List<string> pathsEncrypted = new (encryptionOptions.PathsToEncrypt.Count());
            EncryptionProperties encryptionProperties = null;
            byte[] plainText = null;
            byte[] cipherText = null;
            TypeMarker typeMarker;

            using ArrayPoolManager arrayPoolManager = new ();

#pragma warning disable CS0618 // Type or member is obsolete
            switch (encryptionOptions.EncryptionAlgorithm)
            {
                case CosmosEncryptionAlgorithm.MdeAeadAes256CbcHmac256Randomized:

                    DataEncryptionKey encryptionKey = await encryptor.GetEncryptionKeyAsync(encryptionOptions.DataEncryptionKeyId, encryptionOptions.EncryptionAlgorithm, cancellationToken);

                    foreach (string pathToEncrypt in encryptionOptions.PathsToEncrypt)
                    {
                        string propertyName = pathToEncrypt.Substring(1);
                        if (!itemJObj.TryGetValue(propertyName, out JToken propertyValue))
                        {
                            continue;
                        }

                        if (propertyValue.Type == JTokenType.Null)
                        {
                            continue;
                        }

                        (typeMarker, plainText, int plainTextLength) = EncryptionProcessor.Serialize(propertyValue, arrayPoolManager);

                        if (plainText == null)
                        {
                            continue;
                        }

                        int cipherTextLength = encryptionKey.GetEncryptByteCount(plainTextLength);

                        byte[] cipherTextWithTypeMarker = new byte[cipherTextLength + 1];

                        cipherTextWithTypeMarker[0] = (byte)typeMarker;

                        int encryptedBytesCount = encryptionKey.EncryptData(
                            plainText,
                            plainTextOffset: 0,
                            plainTextLength,
                            cipherTextWithTypeMarker,
                            outputOffset: 1);

                        if (encryptedBytesCount < 0)
                        {
                            throw new InvalidOperationException($"{nameof(Encryptor)} returned null cipherText from {nameof(EncryptAsync)}.");
                        }

                        itemJObj[propertyName] = cipherTextWithTypeMarker;
                        pathsEncrypted.Add(pathToEncrypt);
                    }

                    encryptionProperties = new EncryptionProperties(
                            encryptionFormatVersion: 3,
                            encryptionOptions.EncryptionAlgorithm,
                            encryptionOptions.DataEncryptionKeyId,
                            encryptedData: null,
                            pathsEncrypted);
                    break;

                case CosmosEncryptionAlgorithm.AEAes256CbcHmacSha256Randomized:

                    JObject toEncryptJObj = new ();

                    foreach (string pathToEncrypt in encryptionOptions.PathsToEncrypt)
                    {
                        string propertyName = pathToEncrypt.Substring(1);
                        if (!itemJObj.TryGetValue(propertyName, out JToken propertyValue))
                        {
                            continue;
                        }

                        toEncryptJObj.Add(propertyName, propertyValue.Value<JToken>());
                        itemJObj.Remove(propertyName);
                    }

                    MemoryStream memoryStream = BaseSerializer.ToStream<JObject>(toEncryptJObj);
                    Debug.Assert(memoryStream != null);
                    Debug.Assert(memoryStream.TryGetBuffer(out _));
                    plainText = memoryStream.ToArray();

                    cipherText = await encryptor.EncryptAsync(
                        plainText,
                        encryptionOptions.DataEncryptionKeyId,
                        encryptionOptions.EncryptionAlgorithm,
                        cancellationToken);

                    if (cipherText == null)
                    {
                        throw new InvalidOperationException($"{nameof(Encryptor)} returned null cipherText from {nameof(EncryptAsync)}.");
                    }

                    encryptionProperties = new EncryptionProperties(
                            encryptionFormatVersion: 2,
                            encryptionOptions.EncryptionAlgorithm,
                            encryptionOptions.DataEncryptionKeyId,
                            encryptedData: cipherText,
                            encryptionOptions.PathsToEncrypt);
                    break;

                default:
                    throw new NotSupportedException($"Encryption Algorithm : {encryptionOptions.EncryptionAlgorithm} is not supported.");
            }
#pragma warning restore CS0618 // Type or member is obsolete

            itemJObj.Add(Constants.EncryptedInfo, JObject.FromObject(encryptionProperties));
            input.Dispose();
            return BaseSerializer.ToStream(itemJObj);
>>>>>>> c9ba3002
        }

        /// <remarks>
        /// If there isn't any data that needs to be decrypted, input stream will be returned without any modification.
        /// Else input stream will be disposed, and a new stream is returned.
        /// In case of an exception, input stream won't be disposed, but position will be end of stream.
        /// </remarks>
        public static async Task<(Stream, DecryptionContext)> DecryptAsync(
            Stream input,
            Encryptor encryptor,
            CosmosDiagnosticsContext diagnosticsContext,
            CancellationToken cancellationToken)
        {
            if (input == null)
            {
                return (input, null);
            }

            Debug.Assert(input.CanSeek);
            Debug.Assert(encryptor != null);
            Debug.Assert(diagnosticsContext != null);

            JObject itemJObj = RetrieveItem(input);
            JObject encryptionPropertiesJObj = RetrieveEncryptionProperties(itemJObj);

            if (encryptionPropertiesJObj == null)
            {
                input.Position = 0;
                return (input, null);
            }

<<<<<<< HEAD
            DecryptionContext decryptionContext = await DecryptInternalAsync(encryptor, diagnosticsContext, itemJObj, encryptionPropertiesJObj, cancellationToken);
=======
            EncryptionProperties encryptionProperties = encryptionPropertiesJObj.ToObject<EncryptionProperties>();
#pragma warning disable CS0618 // Type or member is obsolete
            DecryptionContext decryptionContext = encryptionProperties.EncryptionAlgorithm switch
            {
                CosmosEncryptionAlgorithm.MdeAeadAes256CbcHmac256Randomized => await EncryptionProcessor.MdeEncAlgoDecryptObjectAsync(
                    itemJObj,
                    encryptor,
                    encryptionProperties,
                    diagnosticsContext,
                    cancellationToken),
                CosmosEncryptionAlgorithm.AEAes256CbcHmacSha256Randomized => await EncryptionProcessor.LegacyEncAlgoDecryptContentAsync(
                    itemJObj,
                    encryptionProperties,
                    encryptor,
                    diagnosticsContext,
                    cancellationToken),
                _ => throw new NotSupportedException($"Encryption Algorithm : {encryptionProperties.EncryptionAlgorithm} is not supported."),
            };
#pragma warning restore CS0618 // Type or member is obsolete

>>>>>>> c9ba3002
            input.Dispose();
            return (BaseSerializer.ToStream(itemJObj), decryptionContext);
        }

        public static async Task<(JObject, DecryptionContext)> DecryptAsync(
            JObject document,
            Encryptor encryptor,
            CosmosDiagnosticsContext diagnosticsContext,
            CancellationToken cancellationToken)
        {
            Debug.Assert(document != null);

            Debug.Assert(encryptor != null);

            JObject encryptionPropertiesJObj = RetrieveEncryptionProperties(document);

            if (encryptionPropertiesJObj == null)
            {
                return (document, null);
            }

            DecryptionContext decryptionContext = await DecryptInternalAsync(encryptor, diagnosticsContext, document, encryptionPropertiesJObj, cancellationToken);

            return (document, decryptionContext);
        }

        private static async Task<DecryptionContext> DecryptInternalAsync(Encryptor encryptor, CosmosDiagnosticsContext diagnosticsContext, JObject itemJObj, JObject encryptionPropertiesJObj, CancellationToken cancellationToken)
        {
            EncryptionProperties encryptionProperties = encryptionPropertiesJObj.ToObject<EncryptionProperties>();
#pragma warning disable CS0618 // Type or member is obsolete
            DecryptionContext decryptionContext = encryptionProperties.EncryptionAlgorithm switch
            {
                CosmosEncryptionAlgorithm.MdeAeadAes256CbcHmac256Randomized => await MdeEncryptionProcessor.DecryptObjectAsync(
                    itemJObj,
                    encryptor,
                    encryptionProperties,
                    diagnosticsContext,
                    cancellationToken),
                CosmosEncryptionAlgorithm.AEAes256CbcHmacSha256Randomized => await AeAesEncryptionProcessor.DecryptContentAsync(
                    itemJObj,
                    encryptionProperties,
                    encryptor,
                    diagnosticsContext,
                    cancellationToken),
                _ => throw new NotSupportedException($"Encryption Algorithm : {encryptionProperties.EncryptionAlgorithm} is not supported."),
            };
#pragma warning restore CS0618 // Type or member is obsolete
<<<<<<< HEAD
=======

            return (document, decryptionContext);
        }

        private static async Task<DecryptionContext> MdeEncAlgoDecryptObjectAsync(
            JObject document,
            Encryptor encryptor,
            EncryptionProperties encryptionProperties,
            CosmosDiagnosticsContext diagnosticsContext,
            CancellationToken cancellationToken)
        {
            _ = diagnosticsContext;

            if (encryptionProperties.EncryptionFormatVersion != 3)
            {
                throw new NotSupportedException($"Unknown encryption format version: {encryptionProperties.EncryptionFormatVersion}. Please upgrade your SDK to the latest version.");
            }

            using ArrayPoolManager arrayPoolManager = new ();

            DataEncryptionKey encryptionKey = await encryptor.GetEncryptionKeyAsync(encryptionProperties.DataEncryptionKeyId, encryptionProperties.EncryptionAlgorithm, cancellationToken);

            List<string> pathsDecrypted = new (encryptionProperties.EncryptedPaths.Count());
            foreach (string path in encryptionProperties.EncryptedPaths)
            {
                string propertyName = path.Substring(1);
                if (!document.TryGetValue(propertyName, out JToken propertyValue))
                {
                    continue;
                }

                byte[] cipherTextWithTypeMarker = propertyValue.ToObject<byte[]>();
                if (cipherTextWithTypeMarker == null)
                {
                    continue;
                }

                int plainTextLength = encryptionKey.GetDecryptByteCount(cipherTextWithTypeMarker.Length - 1);

                byte[] plainText = arrayPoolManager.Rent(plainTextLength);

                int decryptedCount = EncryptionProcessor.MdeEncAlgoDecryptProperty(
                    encryptionKey,
                    cipherTextWithTypeMarker,
                    cipherTextOffset: 1,
                    cipherTextWithTypeMarker.Length - 1,
                    plainText);

                EncryptionProcessor.DeserializeAndAddProperty(
                    (TypeMarker)cipherTextWithTypeMarker[0],
                    plainText.AsSpan(0, decryptedCount),
                    document,
                    propertyName);

                pathsDecrypted.Add(path);
            }

            DecryptionContext decryptionContext = EncryptionProcessor.CreateDecryptionContext(
                pathsDecrypted,
                encryptionProperties.DataEncryptionKeyId);

            document.Remove(Constants.EncryptedInfo);
>>>>>>> c9ba3002
            return decryptionContext;
        }

        internal static DecryptionContext CreateDecryptionContext(
            List<string> pathsDecrypted,
            string dataEncryptionKeyId)
        {
            DecryptionInfo decryptionInfo = new (
                pathsDecrypted,
                dataEncryptionKeyId);

            DecryptionContext decryptionContext = new (
                new List<DecryptionInfo>() { decryptionInfo });

            return decryptionContext;
        }

<<<<<<< HEAD
=======
        private static int MdeEncAlgoDecryptProperty(
            DataEncryptionKey encryptionKey,
            byte[] cipherText,
            int cipherTextOffset,
            int cipherTextLength,
            byte[] buffer)
        {
            int decryptedCount = encryptionKey.DecryptData(
                cipherText,
                cipherTextOffset,
                cipherTextLength,
                buffer,
                outputOffset: 0);

            if (decryptedCount < 0)
            {
                throw new InvalidOperationException($"{nameof(Encryptor)} returned null plainText from {nameof(DecryptAsync)}.");
            }

            return decryptedCount;
        }

        private static async Task<DecryptionContext> LegacyEncAlgoDecryptContentAsync(
            JObject document,
            EncryptionProperties encryptionProperties,
            Encryptor encryptor,
            CosmosDiagnosticsContext diagnosticsContext,
            CancellationToken cancellationToken)
        {
            _ = diagnosticsContext;

            if (encryptionProperties.EncryptionFormatVersion != 2)
            {
                throw new NotSupportedException($"Unknown encryption format version: {encryptionProperties.EncryptionFormatVersion}. Please upgrade your SDK to the latest version.");
            }

            byte[] plainText = await encryptor.DecryptAsync(
                encryptionProperties.EncryptedData,
                encryptionProperties.DataEncryptionKeyId,
                encryptionProperties.EncryptionAlgorithm,
                cancellationToken) ?? throw new InvalidOperationException($"{nameof(Encryptor)} returned null plainText from {nameof(DecryptAsync)}.");
            JObject plainTextJObj;
            using (MemoryStream memoryStream = new (plainText))
            using (StreamReader streamReader = new (memoryStream))
            using (JsonTextReader jsonTextReader = new (streamReader))
            {
                jsonTextReader.ArrayPool = JsonArrayPool.Instance;
                plainTextJObj = JObject.Load(jsonTextReader);
            }

            List<string> pathsDecrypted = new ();
            foreach (JProperty property in plainTextJObj.Properties())
            {
                document.Add(property.Name, property.Value);
                pathsDecrypted.Add("/" + property.Name);
            }

            DecryptionContext decryptionContext = EncryptionProcessor.CreateDecryptionContext(
                pathsDecrypted,
                encryptionProperties.DataEncryptionKeyId);

            document.Remove(Constants.EncryptedInfo);

            return decryptionContext;
        }

>>>>>>> c9ba3002
        private static void ValidateInputForEncrypt(
            Stream input,
            Encryptor encryptor,
            EncryptionOptions encryptionOptions)
        {
            if (input == null)
            {
                throw new ArgumentNullException(nameof(input));
            }

            if (encryptor == null)
            {
                throw new ArgumentNullException(nameof(encryptor));
            }

            if (encryptionOptions == null)
            {
                throw new ArgumentNullException(nameof(encryptionOptions));
            }

            if (string.IsNullOrWhiteSpace(encryptionOptions.DataEncryptionKeyId))
            {
                throw new ArgumentNullException(nameof(encryptionOptions.DataEncryptionKeyId));
            }

            if (string.IsNullOrWhiteSpace(encryptionOptions.EncryptionAlgorithm))
            {
                throw new ArgumentNullException(nameof(encryptionOptions.EncryptionAlgorithm));
            }

            if (encryptionOptions.PathsToEncrypt == null)
            {
                throw new ArgumentNullException(nameof(encryptionOptions.PathsToEncrypt));
            }
        }

        private static JObject RetrieveItem(
            Stream input)
        {
            Debug.Assert(input != null);

            JObject itemJObj;
            using (StreamReader sr = new (input, Encoding.UTF8, detectEncodingFromByteOrderMarks: true, bufferSize: 1024, leaveOpen: true))
            using (JsonTextReader jsonTextReader = new (sr))
            {
                jsonTextReader.ArrayPool = JsonArrayPool.Instance;
                JsonSerializerSettings jsonSerializerSettings = new ()
                {
                    DateParseHandling = DateParseHandling.None,
                    MaxDepth = 64, // https://github.com/advisories/GHSA-5crp-9r3c-p9vr
                };

                itemJObj = JsonSerializer.Create(jsonSerializerSettings).Deserialize<JObject>(jsonTextReader);
            }

            return itemJObj;
        }

        private static JObject RetrieveEncryptionProperties(
            JObject item)
        {
            JProperty encryptionPropertiesJProp = item.Property(Constants.EncryptedInfo);
            JObject encryptionPropertiesJObj = null;
            if (encryptionPropertiesJProp?.Value != null && encryptionPropertiesJProp.Value.Type == JTokenType.Object)
            {
                encryptionPropertiesJObj = (JObject)encryptionPropertiesJProp.Value;
            }

            return encryptionPropertiesJObj;
        }

<<<<<<< HEAD
=======
        private static (TypeMarker typeMarker, byte[] serializedBytes, int serializedBytesCount) Serialize(JToken propertyValue, ArrayPoolManager arrayPoolManager)
        {
            byte[] buffer;
            int length;
            switch (propertyValue.Type)
            {
                case JTokenType.Undefined:
                    Debug.Assert(false, "Undefined value cannot be in the JSON");
                    return (default, null, -1);
                case JTokenType.Null:
                    Debug.Assert(false, "Null type should have been handled by caller");
                    return (TypeMarker.Null, null, -1);
                case JTokenType.Boolean:
                    (buffer, length) = SerializeFixed(SqlBoolSerializer);
                    return (TypeMarker.Boolean, buffer, length);
                case JTokenType.Float:
                    (buffer, length) = SerializeFixed(SqlDoubleSerializer);
                    return (TypeMarker.Double, buffer, length);
                case JTokenType.Integer:
                    (buffer, length) = SerializeFixed(SqlLongSerializer);
                    return (TypeMarker.Long, buffer, length);
                case JTokenType.String:
                    (buffer, length) = SerializeString(propertyValue.ToObject<string>());
                    return (TypeMarker.String, buffer, length);
                case JTokenType.Array:
                    (buffer, length) = SerializeString(propertyValue.ToString());
                    return (TypeMarker.Array, buffer, length);
                case JTokenType.Object:
                    (buffer, length) = SerializeString(propertyValue.ToString());
                    return (TypeMarker.Object, buffer, length);
                default:
                    throw new InvalidOperationException($" Invalid or Unsupported Data Type Passed : {propertyValue.Type}");
            }

            (byte[], int) SerializeFixed<T>(IFixedSizeSerializer<T> serializer)
            {
                byte[] buffer = arrayPoolManager.Rent(serializer.GetSerializedMaxByteCount());
                int length = serializer.Serialize(propertyValue.ToObject<T>(), buffer);
                return (buffer, length);
            }

            (byte[], int) SerializeString(string value)
            {
                byte[] buffer = arrayPoolManager.Rent(SqlVarCharSerializer.GetSerializedMaxByteCount(value.Length));
                int length = SqlVarCharSerializer.Serialize(value, buffer);
                return (buffer, length);
            }
        }

        private static void DeserializeAndAddProperty(
            TypeMarker typeMarker,
            ReadOnlySpan<byte> serializedBytes,
            JObject jObject,
            string key)
        {
            switch (typeMarker)
            {
                case TypeMarker.Boolean:
                    jObject[key] = SqlBoolSerializer.Deserialize(serializedBytes);
                    break;
                case TypeMarker.Double:
                    jObject[key] = SqlDoubleSerializer.Deserialize(serializedBytes);
                    break;
                case TypeMarker.Long:
                    jObject[key] = SqlLongSerializer.Deserialize(serializedBytes);
                    break;
                case TypeMarker.String:
                    jObject[key] = SqlVarCharSerializer.Deserialize(serializedBytes);
                    break;
                case TypeMarker.Array:
                    DeserializeAndAddProperty<JArray>(serializedBytes);
                    break;
                case TypeMarker.Object:
                    DeserializeAndAddProperty<JObject>(serializedBytes);
                    break;
                default:
                    Debug.Fail($"Unexpected type marker {typeMarker}");
                    break;
            }

            void DeserializeAndAddProperty<T>(ReadOnlySpan<byte> serializedBytes)
                where T : JToken
            {
                using ArrayPoolManager<char> manager = new ();

                char[] buffer = manager.Rent(SqlVarCharSerializer.GetDeserializedMaxLength(serializedBytes.Length));
                int length = SqlVarCharSerializer.Deserialize(serializedBytes, buffer.AsSpan());

                JsonSerializer serializer = JsonSerializer.Create(JsonSerializerSettings);

                using MemoryTextReader memoryTextReader = new (new Memory<char>(buffer, 0, length));
                using JsonTextReader reader = new (memoryTextReader);

                jObject[key] = serializer.Deserialize<T>(reader);
            }
        }

        private enum TypeMarker : byte
        {
            Null = 1, // not used
            String = 2,
            Double = 3,
            Long = 4,
            Boolean = 5,
            Array = 6,
            Object = 7,
        }

>>>>>>> c9ba3002
        internal static async Task<Stream> DeserializeAndDecryptResponseAsync(
            Stream content,
            Encryptor encryptor,
            CancellationToken cancellationToken)
        {
            JObject contentJObj = BaseSerializer.FromStream<JObject>(content);

            if (contentJObj.SelectToken(Constants.DocumentsResourcePropertyName) is not JArray documents)
            {
                throw new InvalidOperationException("Feed Response body contract was violated. Feed response did not have an array of Documents");
            }

            foreach (JToken value in documents)
            {
                if (value is not JObject document)
                {
                    continue;
                }

                CosmosDiagnosticsContext diagnosticsContext = CosmosDiagnosticsContext.Create(null);
                using (diagnosticsContext.CreateScope("EncryptionProcessor.DeserializeAndDecryptResponseAsync"))
                {
                    await DecryptAsync(
                        document,
                        encryptor,
                        diagnosticsContext,
                        cancellationToken);
                }
            }

            // the contents of contentJObj get decrypted in place for MDE algorithm model, and for legacy model _ei property is removed
            // and corresponding decrypted properties are added back in the documents.
<<<<<<< HEAD
            return BaseSerializer.ToStream(contentJObj);
=======
            return EncryptionProcessor.BaseSerializer.ToStream(contentJObj);
>>>>>>> c9ba3002
        }
    }
}<|MERGE_RESOLUTION|>--- conflicted
+++ resolved
@@ -21,27 +21,14 @@
     /// </summary>
     internal static class EncryptionProcessor
     {
-<<<<<<< HEAD
         internal static readonly JsonSerializerSettings JsonSerializerSettings = new ()
-=======
-        // UTF-8 encoding.
-        private static readonly SqlVarCharSerializer SqlVarCharSerializer = new (size: -1, codePageCharacterEncoding: 65001);
-        private static readonly SqlBitSerializer SqlBoolSerializer = new ();
-        private static readonly SqlFloatSerializer SqlDoubleSerializer = new ();
-        private static readonly SqlBigIntSerializer SqlLongSerializer = new ();
-
-        private static readonly JsonSerializerSettings JsonSerializerSettings = new ()
->>>>>>> c9ba3002
         {
             DateParseHandling = DateParseHandling.None,
         };
 
         internal static readonly CosmosJsonDotNetSerializer BaseSerializer = new (JsonSerializerSettings);
-<<<<<<< HEAD
 
         private static readonly MdeEncryptionProcessor MdeEncryptionProcessor = new ();
-=======
->>>>>>> c9ba3002
 
         /// <remarks>
         /// If there isn't any PathsToEncrypt, input stream will be returned without any modification.
@@ -85,7 +72,6 @@
                 }
             }
 
-<<<<<<< HEAD
 #pragma warning disable CS0618 // Type or member is obsolete
             return encryptionOptions.EncryptionAlgorithm switch
             {
@@ -94,122 +80,6 @@
                 _ => throw new NotSupportedException($"Encryption Algorithm : {encryptionOptions.EncryptionAlgorithm} is not supported."),
             };
 #pragma warning restore CS0618 // Type or member is obsolete
-=======
-            JObject itemJObj = BaseSerializer.FromStream<JObject>(input);
-            List<string> pathsEncrypted = new (encryptionOptions.PathsToEncrypt.Count());
-            EncryptionProperties encryptionProperties = null;
-            byte[] plainText = null;
-            byte[] cipherText = null;
-            TypeMarker typeMarker;
-
-            using ArrayPoolManager arrayPoolManager = new ();
-
-#pragma warning disable CS0618 // Type or member is obsolete
-            switch (encryptionOptions.EncryptionAlgorithm)
-            {
-                case CosmosEncryptionAlgorithm.MdeAeadAes256CbcHmac256Randomized:
-
-                    DataEncryptionKey encryptionKey = await encryptor.GetEncryptionKeyAsync(encryptionOptions.DataEncryptionKeyId, encryptionOptions.EncryptionAlgorithm, cancellationToken);
-
-                    foreach (string pathToEncrypt in encryptionOptions.PathsToEncrypt)
-                    {
-                        string propertyName = pathToEncrypt.Substring(1);
-                        if (!itemJObj.TryGetValue(propertyName, out JToken propertyValue))
-                        {
-                            continue;
-                        }
-
-                        if (propertyValue.Type == JTokenType.Null)
-                        {
-                            continue;
-                        }
-
-                        (typeMarker, plainText, int plainTextLength) = EncryptionProcessor.Serialize(propertyValue, arrayPoolManager);
-
-                        if (plainText == null)
-                        {
-                            continue;
-                        }
-
-                        int cipherTextLength = encryptionKey.GetEncryptByteCount(plainTextLength);
-
-                        byte[] cipherTextWithTypeMarker = new byte[cipherTextLength + 1];
-
-                        cipherTextWithTypeMarker[0] = (byte)typeMarker;
-
-                        int encryptedBytesCount = encryptionKey.EncryptData(
-                            plainText,
-                            plainTextOffset: 0,
-                            plainTextLength,
-                            cipherTextWithTypeMarker,
-                            outputOffset: 1);
-
-                        if (encryptedBytesCount < 0)
-                        {
-                            throw new InvalidOperationException($"{nameof(Encryptor)} returned null cipherText from {nameof(EncryptAsync)}.");
-                        }
-
-                        itemJObj[propertyName] = cipherTextWithTypeMarker;
-                        pathsEncrypted.Add(pathToEncrypt);
-                    }
-
-                    encryptionProperties = new EncryptionProperties(
-                            encryptionFormatVersion: 3,
-                            encryptionOptions.EncryptionAlgorithm,
-                            encryptionOptions.DataEncryptionKeyId,
-                            encryptedData: null,
-                            pathsEncrypted);
-                    break;
-
-                case CosmosEncryptionAlgorithm.AEAes256CbcHmacSha256Randomized:
-
-                    JObject toEncryptJObj = new ();
-
-                    foreach (string pathToEncrypt in encryptionOptions.PathsToEncrypt)
-                    {
-                        string propertyName = pathToEncrypt.Substring(1);
-                        if (!itemJObj.TryGetValue(propertyName, out JToken propertyValue))
-                        {
-                            continue;
-                        }
-
-                        toEncryptJObj.Add(propertyName, propertyValue.Value<JToken>());
-                        itemJObj.Remove(propertyName);
-                    }
-
-                    MemoryStream memoryStream = BaseSerializer.ToStream<JObject>(toEncryptJObj);
-                    Debug.Assert(memoryStream != null);
-                    Debug.Assert(memoryStream.TryGetBuffer(out _));
-                    plainText = memoryStream.ToArray();
-
-                    cipherText = await encryptor.EncryptAsync(
-                        plainText,
-                        encryptionOptions.DataEncryptionKeyId,
-                        encryptionOptions.EncryptionAlgorithm,
-                        cancellationToken);
-
-                    if (cipherText == null)
-                    {
-                        throw new InvalidOperationException($"{nameof(Encryptor)} returned null cipherText from {nameof(EncryptAsync)}.");
-                    }
-
-                    encryptionProperties = new EncryptionProperties(
-                            encryptionFormatVersion: 2,
-                            encryptionOptions.EncryptionAlgorithm,
-                            encryptionOptions.DataEncryptionKeyId,
-                            encryptedData: cipherText,
-                            encryptionOptions.PathsToEncrypt);
-                    break;
-
-                default:
-                    throw new NotSupportedException($"Encryption Algorithm : {encryptionOptions.EncryptionAlgorithm} is not supported.");
-            }
-#pragma warning restore CS0618 // Type or member is obsolete
-
-            itemJObj.Add(Constants.EncryptedInfo, JObject.FromObject(encryptionProperties));
-            input.Dispose();
-            return BaseSerializer.ToStream(itemJObj);
->>>>>>> c9ba3002
         }
 
         /// <remarks>
@@ -241,30 +111,7 @@
                 return (input, null);
             }
 
-<<<<<<< HEAD
             DecryptionContext decryptionContext = await DecryptInternalAsync(encryptor, diagnosticsContext, itemJObj, encryptionPropertiesJObj, cancellationToken);
-=======
-            EncryptionProperties encryptionProperties = encryptionPropertiesJObj.ToObject<EncryptionProperties>();
-#pragma warning disable CS0618 // Type or member is obsolete
-            DecryptionContext decryptionContext = encryptionProperties.EncryptionAlgorithm switch
-            {
-                CosmosEncryptionAlgorithm.MdeAeadAes256CbcHmac256Randomized => await EncryptionProcessor.MdeEncAlgoDecryptObjectAsync(
-                    itemJObj,
-                    encryptor,
-                    encryptionProperties,
-                    diagnosticsContext,
-                    cancellationToken),
-                CosmosEncryptionAlgorithm.AEAes256CbcHmacSha256Randomized => await EncryptionProcessor.LegacyEncAlgoDecryptContentAsync(
-                    itemJObj,
-                    encryptionProperties,
-                    encryptor,
-                    diagnosticsContext,
-                    cancellationToken),
-                _ => throw new NotSupportedException($"Encryption Algorithm : {encryptionProperties.EncryptionAlgorithm} is not supported."),
-            };
-#pragma warning restore CS0618 // Type or member is obsolete
-
->>>>>>> c9ba3002
             input.Dispose();
             return (BaseSerializer.ToStream(itemJObj), decryptionContext);
         }
@@ -312,71 +159,6 @@
                 _ => throw new NotSupportedException($"Encryption Algorithm : {encryptionProperties.EncryptionAlgorithm} is not supported."),
             };
 #pragma warning restore CS0618 // Type or member is obsolete
-<<<<<<< HEAD
-=======
-
-            return (document, decryptionContext);
-        }
-
-        private static async Task<DecryptionContext> MdeEncAlgoDecryptObjectAsync(
-            JObject document,
-            Encryptor encryptor,
-            EncryptionProperties encryptionProperties,
-            CosmosDiagnosticsContext diagnosticsContext,
-            CancellationToken cancellationToken)
-        {
-            _ = diagnosticsContext;
-
-            if (encryptionProperties.EncryptionFormatVersion != 3)
-            {
-                throw new NotSupportedException($"Unknown encryption format version: {encryptionProperties.EncryptionFormatVersion}. Please upgrade your SDK to the latest version.");
-            }
-
-            using ArrayPoolManager arrayPoolManager = new ();
-
-            DataEncryptionKey encryptionKey = await encryptor.GetEncryptionKeyAsync(encryptionProperties.DataEncryptionKeyId, encryptionProperties.EncryptionAlgorithm, cancellationToken);
-
-            List<string> pathsDecrypted = new (encryptionProperties.EncryptedPaths.Count());
-            foreach (string path in encryptionProperties.EncryptedPaths)
-            {
-                string propertyName = path.Substring(1);
-                if (!document.TryGetValue(propertyName, out JToken propertyValue))
-                {
-                    continue;
-                }
-
-                byte[] cipherTextWithTypeMarker = propertyValue.ToObject<byte[]>();
-                if (cipherTextWithTypeMarker == null)
-                {
-                    continue;
-                }
-
-                int plainTextLength = encryptionKey.GetDecryptByteCount(cipherTextWithTypeMarker.Length - 1);
-
-                byte[] plainText = arrayPoolManager.Rent(plainTextLength);
-
-                int decryptedCount = EncryptionProcessor.MdeEncAlgoDecryptProperty(
-                    encryptionKey,
-                    cipherTextWithTypeMarker,
-                    cipherTextOffset: 1,
-                    cipherTextWithTypeMarker.Length - 1,
-                    plainText);
-
-                EncryptionProcessor.DeserializeAndAddProperty(
-                    (TypeMarker)cipherTextWithTypeMarker[0],
-                    plainText.AsSpan(0, decryptedCount),
-                    document,
-                    propertyName);
-
-                pathsDecrypted.Add(path);
-            }
-
-            DecryptionContext decryptionContext = EncryptionProcessor.CreateDecryptionContext(
-                pathsDecrypted,
-                encryptionProperties.DataEncryptionKeyId);
-
-            document.Remove(Constants.EncryptedInfo);
->>>>>>> c9ba3002
             return decryptionContext;
         }
 
@@ -394,75 +176,6 @@
             return decryptionContext;
         }
 
-<<<<<<< HEAD
-=======
-        private static int MdeEncAlgoDecryptProperty(
-            DataEncryptionKey encryptionKey,
-            byte[] cipherText,
-            int cipherTextOffset,
-            int cipherTextLength,
-            byte[] buffer)
-        {
-            int decryptedCount = encryptionKey.DecryptData(
-                cipherText,
-                cipherTextOffset,
-                cipherTextLength,
-                buffer,
-                outputOffset: 0);
-
-            if (decryptedCount < 0)
-            {
-                throw new InvalidOperationException($"{nameof(Encryptor)} returned null plainText from {nameof(DecryptAsync)}.");
-            }
-
-            return decryptedCount;
-        }
-
-        private static async Task<DecryptionContext> LegacyEncAlgoDecryptContentAsync(
-            JObject document,
-            EncryptionProperties encryptionProperties,
-            Encryptor encryptor,
-            CosmosDiagnosticsContext diagnosticsContext,
-            CancellationToken cancellationToken)
-        {
-            _ = diagnosticsContext;
-
-            if (encryptionProperties.EncryptionFormatVersion != 2)
-            {
-                throw new NotSupportedException($"Unknown encryption format version: {encryptionProperties.EncryptionFormatVersion}. Please upgrade your SDK to the latest version.");
-            }
-
-            byte[] plainText = await encryptor.DecryptAsync(
-                encryptionProperties.EncryptedData,
-                encryptionProperties.DataEncryptionKeyId,
-                encryptionProperties.EncryptionAlgorithm,
-                cancellationToken) ?? throw new InvalidOperationException($"{nameof(Encryptor)} returned null plainText from {nameof(DecryptAsync)}.");
-            JObject plainTextJObj;
-            using (MemoryStream memoryStream = new (plainText))
-            using (StreamReader streamReader = new (memoryStream))
-            using (JsonTextReader jsonTextReader = new (streamReader))
-            {
-                jsonTextReader.ArrayPool = JsonArrayPool.Instance;
-                plainTextJObj = JObject.Load(jsonTextReader);
-            }
-
-            List<string> pathsDecrypted = new ();
-            foreach (JProperty property in plainTextJObj.Properties())
-            {
-                document.Add(property.Name, property.Value);
-                pathsDecrypted.Add("/" + property.Name);
-            }
-
-            DecryptionContext decryptionContext = EncryptionProcessor.CreateDecryptionContext(
-                pathsDecrypted,
-                encryptionProperties.DataEncryptionKeyId);
-
-            document.Remove(Constants.EncryptedInfo);
-
-            return decryptionContext;
-        }
-
->>>>>>> c9ba3002
         private static void ValidateInputForEncrypt(
             Stream input,
             Encryptor encryptor,
@@ -534,117 +247,6 @@
             return encryptionPropertiesJObj;
         }
 
-<<<<<<< HEAD
-=======
-        private static (TypeMarker typeMarker, byte[] serializedBytes, int serializedBytesCount) Serialize(JToken propertyValue, ArrayPoolManager arrayPoolManager)
-        {
-            byte[] buffer;
-            int length;
-            switch (propertyValue.Type)
-            {
-                case JTokenType.Undefined:
-                    Debug.Assert(false, "Undefined value cannot be in the JSON");
-                    return (default, null, -1);
-                case JTokenType.Null:
-                    Debug.Assert(false, "Null type should have been handled by caller");
-                    return (TypeMarker.Null, null, -1);
-                case JTokenType.Boolean:
-                    (buffer, length) = SerializeFixed(SqlBoolSerializer);
-                    return (TypeMarker.Boolean, buffer, length);
-                case JTokenType.Float:
-                    (buffer, length) = SerializeFixed(SqlDoubleSerializer);
-                    return (TypeMarker.Double, buffer, length);
-                case JTokenType.Integer:
-                    (buffer, length) = SerializeFixed(SqlLongSerializer);
-                    return (TypeMarker.Long, buffer, length);
-                case JTokenType.String:
-                    (buffer, length) = SerializeString(propertyValue.ToObject<string>());
-                    return (TypeMarker.String, buffer, length);
-                case JTokenType.Array:
-                    (buffer, length) = SerializeString(propertyValue.ToString());
-                    return (TypeMarker.Array, buffer, length);
-                case JTokenType.Object:
-                    (buffer, length) = SerializeString(propertyValue.ToString());
-                    return (TypeMarker.Object, buffer, length);
-                default:
-                    throw new InvalidOperationException($" Invalid or Unsupported Data Type Passed : {propertyValue.Type}");
-            }
-
-            (byte[], int) SerializeFixed<T>(IFixedSizeSerializer<T> serializer)
-            {
-                byte[] buffer = arrayPoolManager.Rent(serializer.GetSerializedMaxByteCount());
-                int length = serializer.Serialize(propertyValue.ToObject<T>(), buffer);
-                return (buffer, length);
-            }
-
-            (byte[], int) SerializeString(string value)
-            {
-                byte[] buffer = arrayPoolManager.Rent(SqlVarCharSerializer.GetSerializedMaxByteCount(value.Length));
-                int length = SqlVarCharSerializer.Serialize(value, buffer);
-                return (buffer, length);
-            }
-        }
-
-        private static void DeserializeAndAddProperty(
-            TypeMarker typeMarker,
-            ReadOnlySpan<byte> serializedBytes,
-            JObject jObject,
-            string key)
-        {
-            switch (typeMarker)
-            {
-                case TypeMarker.Boolean:
-                    jObject[key] = SqlBoolSerializer.Deserialize(serializedBytes);
-                    break;
-                case TypeMarker.Double:
-                    jObject[key] = SqlDoubleSerializer.Deserialize(serializedBytes);
-                    break;
-                case TypeMarker.Long:
-                    jObject[key] = SqlLongSerializer.Deserialize(serializedBytes);
-                    break;
-                case TypeMarker.String:
-                    jObject[key] = SqlVarCharSerializer.Deserialize(serializedBytes);
-                    break;
-                case TypeMarker.Array:
-                    DeserializeAndAddProperty<JArray>(serializedBytes);
-                    break;
-                case TypeMarker.Object:
-                    DeserializeAndAddProperty<JObject>(serializedBytes);
-                    break;
-                default:
-                    Debug.Fail($"Unexpected type marker {typeMarker}");
-                    break;
-            }
-
-            void DeserializeAndAddProperty<T>(ReadOnlySpan<byte> serializedBytes)
-                where T : JToken
-            {
-                using ArrayPoolManager<char> manager = new ();
-
-                char[] buffer = manager.Rent(SqlVarCharSerializer.GetDeserializedMaxLength(serializedBytes.Length));
-                int length = SqlVarCharSerializer.Deserialize(serializedBytes, buffer.AsSpan());
-
-                JsonSerializer serializer = JsonSerializer.Create(JsonSerializerSettings);
-
-                using MemoryTextReader memoryTextReader = new (new Memory<char>(buffer, 0, length));
-                using JsonTextReader reader = new (memoryTextReader);
-
-                jObject[key] = serializer.Deserialize<T>(reader);
-            }
-        }
-
-        private enum TypeMarker : byte
-        {
-            Null = 1, // not used
-            String = 2,
-            Double = 3,
-            Long = 4,
-            Boolean = 5,
-            Array = 6,
-            Object = 7,
-        }
-
->>>>>>> c9ba3002
         internal static async Task<Stream> DeserializeAndDecryptResponseAsync(
             Stream content,
             Encryptor encryptor,
@@ -677,11 +279,7 @@
 
             // the contents of contentJObj get decrypted in place for MDE algorithm model, and for legacy model _ei property is removed
             // and corresponding decrypted properties are added back in the documents.
-<<<<<<< HEAD
             return BaseSerializer.ToStream(contentJObj);
-=======
-            return EncryptionProcessor.BaseSerializer.ToStream(contentJObj);
->>>>>>> c9ba3002
         }
     }
 }