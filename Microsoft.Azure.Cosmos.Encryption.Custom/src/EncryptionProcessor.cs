--- conflicted
+++ resolved
@@ -107,11 +107,7 @@
             }
 #endif
 
-<<<<<<< HEAD
-            await EncryptionProcessor.StreamProcessor.EncryptStreamAsync(input, output, encryptor, encryptionOptions, diagnosticsContext, cancellationToken);
-=======
             await MdeEncryptionProcessor.EncryptAsync(input, output, encryptor, encryptionOptions, diagnosticsContext, cancellationToken);
->>>>>>> 14c12656
         }
 
         /// <remarks>
