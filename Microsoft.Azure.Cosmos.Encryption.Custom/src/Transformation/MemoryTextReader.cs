--- conflicted
+++ resolved
@@ -71,32 +71,10 @@
 
         public override int Read(char[] buffer, int index, int count)
         {
-<<<<<<< HEAD
-            if (buffer == null)
-            {
-                throw new ArgumentNullException(nameof(buffer));
-            }
-
-            if (index < 0)
-            {
-                throw new ArgumentOutOfRangeException(nameof(index));
-            }
-
-            if (count < 0)
-            {
-                throw new ArgumentOutOfRangeException(nameof(count));
-            }
-
-            if (buffer.Length - index < count)
-            {
-                throw new ArgumentOutOfRangeException();
-            }
-=======
             ArgumentValidation.ThrowIfNull(buffer);
             ArgumentValidation.ThrowIfNegative(index);
             ArgumentValidation.ThrowIfNegative(count);
             ArgumentValidation.ThrowIfGreaterThan(count, buffer.Length - index);
->>>>>>> 14c12656
 
             if (this.closed)
             {
