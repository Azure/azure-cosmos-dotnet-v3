--- conflicted
+++ resolved
@@ -70,7 +70,6 @@
                 throw new ArgumentException("Output stream must be writable.", nameof(outputStream));
             }
 
-<<<<<<< HEAD
             long bytesRead = 0;
             long bytesWritten = 0;
             long startTimestamp = Stopwatch.GetTimestamp();
@@ -89,11 +88,6 @@
                 cancellationToken).ConfigureAwait(false);
 
             CandidatePaths candidatePaths = CandidatePaths.Build(encryptionOptions.PathsToEncrypt);
-=======
-            HashSet<string> pathsToEncrypt = encryptionOptions.PathsToEncrypt as HashSet<string> ?? new (encryptionOptions.PathsToEncrypt, StringComparer.Ordinal);
-
-            using Utf8JsonWriter writer = new (outputStream);
->>>>>>> 9e09d15e
 
             // Always use MDE format version
             int formatVersion = EncryptionFormatVersion.Mde;
@@ -185,7 +179,6 @@
             diagnosticsContext?.SetMetric("encrypt.elapsedMs", elapsedMs);
         }
 
-<<<<<<< HEAD
         private static long ProcessBufferChunk(ref EncryptionPipelineState s, ReadOnlySpan<byte> span, bool isFinalBlock)
         {
             // Resume incremental reader with preserved state; bytes consumed returned so caller can keep leftovers.
@@ -194,14 +187,6 @@
             {
                 DispatchToken(ref s, ref reader);
             }
-=======
-            EncryptionProperties encryptionProperties = new (
-                encryptionFormatVersion: EncryptionFormatVersion.Mde,
-                encryptionOptions.EncryptionAlgorithm,
-                encryptionOptions.DataEncryptionKeyId,
-                encryptedData: null,
-                pathsEncrypted);
->>>>>>> 9e09d15e
 
             s.ReaderState = reader.CurrentState;
             return reader.BytesConsumed;
@@ -426,7 +411,6 @@
             }
         }
 
-<<<<<<< HEAD
         private static void HandleString(ref EncryptionPipelineState s, ref Utf8JsonReader reader)
         {
             if (s.PendingEncryptedPath != null && s.CurrentPayloadWriter == null)
@@ -474,9 +458,6 @@
                     s.Scratch = scratch;
                     numberSpan = scratch.AsSpan(0, len);
                 }
-=======
-                (byte[] encryptedBytes, int encryptedBytesCount) = this.Encryptor.Encrypt(encryptionKey, typeMarker, processedBytes, processedBytesLength, arrayPoolManager);
->>>>>>> 9e09d15e
 
                 (TypeMarker marker, byte[] bytes, int length) = SerializeNumber(numberSpan, s.Pool);
                 (byte[] encBytes, int encLen) = EncryptPayload(ref s, bytes, length, marker, s.PendingEncryptedPath);
