--- conflicted
+++ resolved
@@ -33,13 +33,7 @@
 
             HashSet<string> pathsToEncrypt = encryptionOptions.PathsToEncrypt as HashSet<string> ?? new (encryptionOptions.PathsToEncrypt, StringComparer.Ordinal);
 
-<<<<<<< HEAD
-            Dictionary<string, int> compressedPaths = new ();
-
-            await using Utf8JsonWriter writer = new (outputStream);
-=======
             using Utf8JsonWriter writer = new (outputStream);
->>>>>>> 9e09d15e
 
             using PooledBufferWriter<byte> stagingBuffer = new (InitialBufferSize);
 
