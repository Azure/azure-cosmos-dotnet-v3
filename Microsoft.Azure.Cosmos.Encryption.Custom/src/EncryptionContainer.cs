﻿//------------------------------------------------------------
// Copyright (c) Microsoft Corporation.  All rights reserved.
//------------------------------------------------------------

namespace Microsoft.Azure.Cosmos.Encryption.Custom
{
    using System;
    using System.Collections.Generic;
    using System.IO;
    using System.Linq;
    using System.Threading;
    using System.Threading.Tasks;
    using Newtonsoft.Json.Linq;

    internal sealed class EncryptionContainer : Container
    {
        private readonly Container container;

        public CosmosSerializer CosmosSerializer { get; }

        public Encryptor Encryptor { get; }

        public CosmosResponseFactory ResponseFactory { get; }

        /// <summary>
        /// All the operations / requests for exercising client-side encryption functionality need to be made using this EncryptionContainer instance.
        /// </summary>
        /// <param name="container">Regular cosmos container.</param>
        /// <param name="encryptor">Provider that allows encrypting and decrypting data.</param>
        public EncryptionContainer(
            Container container,
            Encryptor encryptor)
        {
            this.container = container ?? throw new ArgumentNullException(nameof(container));
            this.Encryptor = encryptor ?? throw new ArgumentNullException(nameof(encryptor));
            this.ResponseFactory = this.Database.Client.ResponseFactory;
            this.CosmosSerializer = this.Database.Client.ClientOptions.Serializer;
        }

        public override string Id => this.container.Id;

        public override Conflicts Conflicts => this.container.Conflicts;

        public override Scripts.Scripts Scripts => this.container.Scripts;

        public override Database Database => this.container.Database;

        public override async Task<ItemResponse<T>> CreateItemAsync<T>(
            T item,
            PartitionKey? partitionKey = null,
            ItemRequestOptions requestOptions = null,
            CancellationToken cancellationToken = default)
        {
            if (item == null)
            {
                throw new ArgumentNullException(nameof(item));
            }

            if (requestOptions is not EncryptionItemRequestOptions encryptionItemRequestOptions ||
                encryptionItemRequestOptions.EncryptionOptions == null)
            {
                return await this.container.CreateItemAsync<T>(
                    item,
                    partitionKey,
                    requestOptions,
                    cancellationToken);
            }

            if (partitionKey == null)
            {
                throw new NotSupportedException($"{nameof(partitionKey)} cannot be null for operations using {nameof(EncryptionContainer)}.");
            }

            CosmosDiagnosticsContext diagnosticsContext = CosmosDiagnosticsContext.Create(requestOptions);
            using (diagnosticsContext.CreateScope("CreateItem"))
            {
                ResponseMessage responseMessage;

                if (item is EncryptableItem encryptableItem)
                {
                    using (Stream streamPayload = encryptableItem.ToStream(this.CosmosSerializer))
                    {
                        responseMessage = await this.CreateItemHelperAsync(
                            streamPayload,
                            partitionKey.Value,
                            requestOptions,
                            decryptResponse: false,
                            diagnosticsContext,
                            cancellationToken);
                    }

                    encryptableItem.SetDecryptableItem(
                        EncryptionProcessor.BaseSerializer.FromStream<JObject>(responseMessage.Content),
                        this.Encryptor,
                        this.CosmosSerializer);

                    return new EncryptionItemResponse<T>(
                        responseMessage,
                        item);
                }
                else
                {
                    using (Stream itemStream = this.CosmosSerializer.ToStream<T>(item))
                    {
                        responseMessage = await this.CreateItemHelperAsync(
                            itemStream,
                            partitionKey.Value,
                            requestOptions,
                            decryptResponse: true,
                            diagnosticsContext,
                            cancellationToken);
                    }

                    return this.ResponseFactory.CreateItemResponse<T>(responseMessage);
                }
            }
        }

        public override async Task<ResponseMessage> CreateItemStreamAsync(
            Stream streamPayload,
            PartitionKey partitionKey,
            ItemRequestOptions requestOptions = null,
            CancellationToken cancellationToken = default)
        {
#if NET8_0_OR_GREATER
            ArgumentNullException.ThrowIfNull(streamPayload);
#else
            if (streamPayload == null)
            {
                throw new ArgumentNullException(nameof(streamPayload));
            }
#endif

            CosmosDiagnosticsContext diagnosticsContext = CosmosDiagnosticsContext.Create(requestOptions);
            using (diagnosticsContext.CreateScope("CreateItemStream"))
            {
                return await this.CreateItemHelperAsync(
                    streamPayload,
                    partitionKey,
                    requestOptions,
                    decryptResponse: true,
                    diagnosticsContext,
                    cancellationToken);
            }
        }

        private async Task<ResponseMessage> CreateItemHelperAsync(
            Stream streamPayload,
            PartitionKey partitionKey,
            ItemRequestOptions requestOptions,
            bool decryptResponse,
            CosmosDiagnosticsContext diagnosticsContext,
            CancellationToken cancellationToken)
        {
            if (requestOptions is not EncryptionItemRequestOptions encryptionItemRequestOptions ||
                encryptionItemRequestOptions.EncryptionOptions == null)
            {
                return await this.container.CreateItemStreamAsync(
                    streamPayload,
                    partitionKey,
                    requestOptions,
                    cancellationToken);
            }

            streamPayload = await EncryptionProcessor.EncryptAsync(
                streamPayload,
                this.Encryptor,
                encryptionItemRequestOptions.EncryptionOptions,
                diagnosticsContext,
                cancellationToken);

            ResponseMessage responseMessage = await this.container.CreateItemStreamAsync(
                streamPayload,
                partitionKey,
                requestOptions,
                cancellationToken);

            if (decryptResponse)
            {
                (responseMessage.Content, _) = await EncryptionProcessor.DecryptAsync(
                    responseMessage.Content,
                    this.Encryptor,
                    diagnosticsContext,
                    cancellationToken);
            }

            return responseMessage;
        }

        public override Task<ItemResponse<T>> DeleteItemAsync<T>(
            string id,
            PartitionKey partitionKey,
            ItemRequestOptions requestOptions = null,
            CancellationToken cancellationToken = default)
        {
            return this.container.DeleteItemAsync<T>(
                id,
                partitionKey,
                requestOptions,
                cancellationToken);
        }

        public override Task<ResponseMessage> DeleteItemStreamAsync(
            string id,
            PartitionKey partitionKey,
            ItemRequestOptions requestOptions = null,
            CancellationToken cancellationToken = default)
        {
            return this.container.DeleteItemStreamAsync(
                id,
                partitionKey,
                requestOptions,
                cancellationToken);
        }

        public override async Task<ItemResponse<T>> ReadItemAsync<T>(
            string id,
            PartitionKey partitionKey,
            ItemRequestOptions requestOptions = null,
            CancellationToken cancellationToken = default)
        {
            CosmosDiagnosticsContext diagnosticsContext = CosmosDiagnosticsContext.Create(requestOptions);
            using (diagnosticsContext.CreateScope("ReadItem"))
            {
                ResponseMessage responseMessage;

                if (typeof(T) == typeof(DecryptableItem))
                {
                    responseMessage = await this.ReadItemHelperAsync(
                        id,
                        partitionKey,
                        requestOptions,
                        decryptResponse: false,
                        diagnosticsContext,
                        cancellationToken);

                    DecryptableItemCore decryptableItem = new (
                        EncryptionProcessor.BaseSerializer.FromStream<JObject>(responseMessage.Content),
                        this.Encryptor,
                        this.CosmosSerializer);

                    return new EncryptionItemResponse<T>(
                        responseMessage,
                        (T)(object)decryptableItem);
                }

                responseMessage = await this.ReadItemHelperAsync(
                    id,
                    partitionKey,
                    requestOptions,
                    decryptResponse: true,
                    diagnosticsContext,
                    cancellationToken);

                return this.ResponseFactory.CreateItemResponse<T>(responseMessage);
            }
        }

        public override async Task<ResponseMessage> ReadItemStreamAsync(
            string id,
            PartitionKey partitionKey,
            ItemRequestOptions requestOptions = null,
            CancellationToken cancellationToken = default)
        {
            CosmosDiagnosticsContext diagnosticsContext = CosmosDiagnosticsContext.Create(requestOptions);
            using (diagnosticsContext.CreateScope("ReadItemStream"))
            {
                return await this.ReadItemHelperAsync(
                    id,
                    partitionKey,
                    requestOptions,
                    decryptResponse: true,
                    diagnosticsContext,
                    cancellationToken);
            }
        }

        private async Task<ResponseMessage> ReadItemHelperAsync(
            string id,
            PartitionKey partitionKey,
            ItemRequestOptions requestOptions,
            bool decryptResponse,
            CosmosDiagnosticsContext diagnosticsContext,
            CancellationToken cancellationToken)
        {
            ResponseMessage responseMessage = await this.container.ReadItemStreamAsync(
                id,
                partitionKey,
                requestOptions,
                cancellationToken);

            if (decryptResponse)
            {
                (responseMessage.Content, _) = await EncryptionProcessor.DecryptAsync(
                    responseMessage.Content,
                    this.Encryptor,
                    diagnosticsContext,
                    cancellationToken);
            }

            return responseMessage;
        }

        public override async Task<ItemResponse<T>> ReplaceItemAsync<T>(
            T item,
            string id,
            PartitionKey? partitionKey = null,
            ItemRequestOptions requestOptions = null,
            CancellationToken cancellationToken = default)
        {
#if NET8_0_OR_GREATER
            ArgumentNullException.ThrowIfNull(id);
            ArgumentNullException.ThrowIfNull(item);
#else
            if (id == null)
            {
                throw new ArgumentNullException(nameof(id));
            }

            if (item == null)
            {
                throw new ArgumentNullException(nameof(item));
            }
#endif

            if (requestOptions is not EncryptionItemRequestOptions encryptionItemRequestOptions ||
                encryptionItemRequestOptions.EncryptionOptions == null)
            {
                return await this.container.ReplaceItemAsync(
                    item,
                    id,
                    partitionKey,
                    requestOptions,
                    cancellationToken);
            }

            if (partitionKey == null)
            {
                throw new NotSupportedException($"{nameof(partitionKey)} cannot be null for operations using {nameof(EncryptionContainer)}.");
            }

            CosmosDiagnosticsContext diagnosticsContext = CosmosDiagnosticsContext.Create(requestOptions);
            using (diagnosticsContext.CreateScope("ReplaceItem"))
            {
                ResponseMessage responseMessage;

                if (item is EncryptableItem encryptableItem)
                {
                    using (Stream streamPayload = encryptableItem.ToStream(this.CosmosSerializer))
                    {
                        responseMessage = await this.ReplaceItemHelperAsync(
                            streamPayload,
                            id,
                            partitionKey.Value,
                            requestOptions,
                            decryptResponse: false,
                            diagnosticsContext,
                            cancellationToken);
                    }

                    encryptableItem.SetDecryptableItem(
                        EncryptionProcessor.BaseSerializer.FromStream<JObject>(responseMessage.Content),
                        this.Encryptor,
                        this.CosmosSerializer);

                    return new EncryptionItemResponse<T>(
                        responseMessage,
                        item);
                }
                else
                {
                    using (Stream itemStream = this.CosmosSerializer.ToStream<T>(item))
                    {
                        responseMessage = await this.ReplaceItemHelperAsync(
                            itemStream,
                            id,
                            partitionKey.Value,
                            requestOptions,
                            decryptResponse: true,
                            diagnosticsContext,
                            cancellationToken);
                    }

                    return this.ResponseFactory.CreateItemResponse<T>(responseMessage);
                }
            }
        }

        public override async Task<ResponseMessage> ReplaceItemStreamAsync(
            Stream streamPayload,
            string id,
            PartitionKey partitionKey,
            ItemRequestOptions requestOptions = null,
            CancellationToken cancellationToken = default)
        {
#if NET8_0_OR_GREATER
            ArgumentNullException.ThrowIfNull(id);
            ArgumentNullException.ThrowIfNull(streamPayload);
#else
            if (id == null)
            {
                throw new ArgumentNullException(nameof(id));
            }

            if (streamPayload == null)
            {
                throw new ArgumentNullException(nameof(streamPayload));
            }
#endif

            CosmosDiagnosticsContext diagnosticsContext = CosmosDiagnosticsContext.Create(requestOptions);
            using (diagnosticsContext.CreateScope("ReplaceItemStream"))
            {
                return await this.ReplaceItemHelperAsync(
                    streamPayload,
                    id,
                    partitionKey,
                    requestOptions,
                    decryptResponse: true,
                    diagnosticsContext,
                    cancellationToken);
            }
        }

        private async Task<ResponseMessage> ReplaceItemHelperAsync(
            Stream streamPayload,
            string id,
            PartitionKey partitionKey,
            ItemRequestOptions requestOptions,
            bool decryptResponse,
            CosmosDiagnosticsContext diagnosticsContext,
            CancellationToken cancellationToken)
        {
            if (requestOptions is not EncryptionItemRequestOptions encryptionItemRequestOptions ||
                    encryptionItemRequestOptions.EncryptionOptions == null)
            {
                return await this.container.ReplaceItemStreamAsync(
                    streamPayload,
                    id,
                    partitionKey,
                    requestOptions,
                    cancellationToken);
            }

            streamPayload = await EncryptionProcessor.EncryptAsync(
                streamPayload,
                this.Encryptor,
                encryptionItemRequestOptions.EncryptionOptions,
                diagnosticsContext,
                cancellationToken);

            ResponseMessage responseMessage = await this.container.ReplaceItemStreamAsync(
                streamPayload,
                id,
                partitionKey,
                requestOptions,
                cancellationToken);

            if (decryptResponse)
            {
                (responseMessage.Content, _) = await EncryptionProcessor.DecryptAsync(
                    responseMessage.Content,
                    this.Encryptor,
                    diagnosticsContext,
                    cancellationToken);
            }

            return responseMessage;
        }

        public override async Task<ItemResponse<T>> UpsertItemAsync<T>(
            T item,
            PartitionKey? partitionKey = null,
            ItemRequestOptions requestOptions = null,
            CancellationToken cancellationToken = default)
        {
            if (item == null)
            {
                throw new ArgumentNullException(nameof(item));
            }

            if (requestOptions is not EncryptionItemRequestOptions encryptionItemRequestOptions ||
                encryptionItemRequestOptions.EncryptionOptions == null)
            {
                return await this.container.UpsertItemAsync(
                    item,
                    partitionKey,
                    requestOptions,
                    cancellationToken);
            }

            if (partitionKey == null)
            {
                throw new NotSupportedException($"{nameof(partitionKey)} cannot be null for operations using {nameof(EncryptionContainer)}.");
            }

            CosmosDiagnosticsContext diagnosticsContext = CosmosDiagnosticsContext.Create(requestOptions);
            using (diagnosticsContext.CreateScope("UpsertItem"))
            {
                ResponseMessage responseMessage;

                if (item is EncryptableItem encryptableItem)
                {
                    using (Stream streamPayload = encryptableItem.ToStream(this.CosmosSerializer))
                    {
                        responseMessage = await this.UpsertItemHelperAsync(
                            streamPayload,
                            partitionKey.Value,
                            requestOptions,
                            decryptResponse: false,
                            diagnosticsContext,
                            cancellationToken);
                    }

                    encryptableItem.SetDecryptableItem(
                        EncryptionProcessor.BaseSerializer.FromStream<JObject>(responseMessage.Content),
                        this.Encryptor,
                        this.CosmosSerializer);

                    return new EncryptionItemResponse<T>(
                        responseMessage,
                        item);
                }
                else
                {
                    using (Stream itemStream = this.CosmosSerializer.ToStream<T>(item))
                    {
                        responseMessage = await this.UpsertItemHelperAsync(
                            itemStream,
                            partitionKey.Value,
                            requestOptions,
                            decryptResponse: true,
                            diagnosticsContext,
                            cancellationToken);
                    }

                    return this.ResponseFactory.CreateItemResponse<T>(responseMessage);
                }
            }
        }

        public override async Task<ResponseMessage> UpsertItemStreamAsync(
            Stream streamPayload,
            PartitionKey partitionKey,
            ItemRequestOptions requestOptions = null,
            CancellationToken cancellationToken = default)
        {
#if NET8_0_OR_GREATER
            ArgumentNullException.ThrowIfNull(streamPayload);
#else
            if (streamPayload == null)
            {
                throw new ArgumentNullException(nameof(streamPayload));
            }
#endif

            CosmosDiagnosticsContext diagnosticsContext = CosmosDiagnosticsContext.Create(requestOptions);
            using (diagnosticsContext.CreateScope("UpsertItemStream"))
            {
                return await this.UpsertItemHelperAsync(
                    streamPayload,
                    partitionKey,
                    requestOptions,
                    decryptResponse: true,
                    diagnosticsContext,
                    cancellationToken);
            }
        }

        private async Task<ResponseMessage> UpsertItemHelperAsync(
            Stream streamPayload,
            PartitionKey partitionKey,
            ItemRequestOptions requestOptions,
            bool decryptResponse,
            CosmosDiagnosticsContext diagnosticsContext,
            CancellationToken cancellationToken)
        {
            if (requestOptions is not EncryptionItemRequestOptions encryptionItemRequestOptions ||
                    encryptionItemRequestOptions.EncryptionOptions == null)
            {
                return await this.container.UpsertItemStreamAsync(
                    streamPayload,
                    partitionKey,
                    requestOptions,
                    cancellationToken);
            }

            streamPayload = await EncryptionProcessor.EncryptAsync(
                streamPayload,
                this.Encryptor,
                encryptionItemRequestOptions.EncryptionOptions,
                diagnosticsContext,
                cancellationToken);

            ResponseMessage responseMessage = await this.container.UpsertItemStreamAsync(
                streamPayload,
                partitionKey,
                requestOptions,
                cancellationToken);

            if (decryptResponse)
            {
                (responseMessage.Content, _) = await EncryptionProcessor.DecryptAsync(
                    responseMessage.Content,
                    this.Encryptor,
                    diagnosticsContext,
                    cancellationToken);
            }

            return responseMessage;
        }

        public override TransactionalBatch CreateTransactionalBatch(
            PartitionKey partitionKey)
        {
            return new EncryptionTransactionalBatch(
                this.container.CreateTransactionalBatch(partitionKey),
                this.Encryptor,
                this.CosmosSerializer);
        }

        public override Task<ContainerResponse> DeleteContainerAsync(
            ContainerRequestOptions requestOptions = null,
            CancellationToken cancellationToken = default)
        {
            return this.container.DeleteContainerAsync(
                requestOptions,
                cancellationToken);
        }

        public override Task<ResponseMessage> DeleteContainerStreamAsync(
            ContainerRequestOptions requestOptions = null,
            CancellationToken cancellationToken = default)
        {
            return this.container.DeleteContainerStreamAsync(
                requestOptions,
                cancellationToken);
        }

        public override ChangeFeedProcessorBuilder GetChangeFeedEstimatorBuilder(
            string processorName,
            ChangesEstimationHandler estimationDelegate,
            TimeSpan? estimationPeriod = null)
        {
            return this.container.GetChangeFeedEstimatorBuilder(
                processorName,
                estimationDelegate,
                estimationPeriod);
        }

        public override IOrderedQueryable<T> GetItemLinqQueryable<T>(
            bool allowSynchronousQueryExecution = false,
            string continuationToken = null,
            QueryRequestOptions requestOptions = null,
            CosmosLinqSerializerOptions linqSerializerOptions = null)
        {
            return this.container.GetItemLinqQueryable<T>(
                allowSynchronousQueryExecution,
                continuationToken,
                requestOptions,
                linqSerializerOptions);
        }

        public override FeedIterator<T> GetItemQueryIterator<T>(
            QueryDefinition queryDefinition,
            string continuationToken = null,
            QueryRequestOptions requestOptions = null)
        {
            return new EncryptionFeedIterator<T>(
                (EncryptionFeedIterator)this.GetItemQueryStreamIterator(
                    queryDefinition,
                    continuationToken,
                    requestOptions),
                this.ResponseFactory);
        }

        public override FeedIterator<T> GetItemQueryIterator<T>(
            string queryText = null,
            string continuationToken = null,
            QueryRequestOptions requestOptions = null)
        {
            return new EncryptionFeedIterator<T>(
                (EncryptionFeedIterator)this.GetItemQueryStreamIterator(
                    queryText,
                    continuationToken,
                    requestOptions),
                this.ResponseFactory);
        }

        public override Task<ContainerResponse> ReadContainerAsync(
            ContainerRequestOptions requestOptions = null,
            CancellationToken cancellationToken = default)
        {
            return this.container.ReadContainerAsync(
                requestOptions,
                cancellationToken);
        }

        public override Task<ResponseMessage> ReadContainerStreamAsync(
            ContainerRequestOptions requestOptions = null,
            CancellationToken cancellationToken = default)
        {
            return this.container.ReadContainerStreamAsync(
                requestOptions,
                cancellationToken);
        }

        public override Task<int?> ReadThroughputAsync(
            CancellationToken cancellationToken = default)
        {
            return this.container.ReadThroughputAsync(cancellationToken);
        }

        public override Task<ThroughputResponse> ReadThroughputAsync(
            RequestOptions requestOptions,
            CancellationToken cancellationToken = default)
        {
            return this.container.ReadThroughputAsync(
                requestOptions,
                cancellationToken);
        }

        public override Task<ContainerResponse> ReplaceContainerAsync(
            ContainerProperties containerProperties,
            ContainerRequestOptions requestOptions = null,
            CancellationToken cancellationToken = default)
        {
            return this.container.ReplaceContainerAsync(
                containerProperties,
                requestOptions,
                cancellationToken);
        }

        public override Task<ResponseMessage> ReplaceContainerStreamAsync(
            ContainerProperties containerProperties,
            ContainerRequestOptions requestOptions = null,
            CancellationToken cancellationToken = default)
        {
            return this.container.ReplaceContainerStreamAsync(
                containerProperties,
                requestOptions,
                cancellationToken);
        }

        public override Task<ThroughputResponse> ReplaceThroughputAsync(
            int throughput,
            RequestOptions requestOptions = null,
            CancellationToken cancellationToken = default)
        {
            return this.container.ReplaceThroughputAsync(
                throughput,
                requestOptions,
                cancellationToken);
        }

        public override FeedIterator GetItemQueryStreamIterator(
            QueryDefinition queryDefinition,
            string continuationToken = null,
            QueryRequestOptions requestOptions = null)
        {
            return new EncryptionFeedIterator(
                this.container.GetItemQueryStreamIterator(
                    queryDefinition,
                    continuationToken,
                    requestOptions),
                this.Encryptor,
                this.CosmosSerializer);
        }

        public override FeedIterator GetItemQueryStreamIterator(
            string queryText = null,
            string continuationToken = null,
            QueryRequestOptions requestOptions = null)
        {
            return new EncryptionFeedIterator(
                this.container.GetItemQueryStreamIterator(
                    queryText,
                    continuationToken,
                    requestOptions),
                this.Encryptor,
                this.CosmosSerializer);
        }

        public override Task<ThroughputResponse> ReplaceThroughputAsync(
            ThroughputProperties throughputProperties,
            RequestOptions requestOptions = null,
            CancellationToken cancellationToken = default)
        {
            return this.container.ReplaceThroughputAsync(
                throughputProperties,
                requestOptions,
                cancellationToken);
        }

        public override Task<IReadOnlyList<FeedRange>> GetFeedRangesAsync(
            CancellationToken cancellationToken = default)
        {
            return this.container.GetFeedRangesAsync(cancellationToken);
        }

        public override FeedIterator GetItemQueryStreamIterator(
            FeedRange feedRange,
            QueryDefinition queryDefinition,
            string continuationToken,
            QueryRequestOptions requestOptions = null)
        {
            return new EncryptionFeedIterator(
                this.container.GetItemQueryStreamIterator(
                    feedRange,
                    queryDefinition,
                    continuationToken,
                    requestOptions),
                this.Encryptor,
                this.CosmosSerializer);
        }

        public override FeedIterator<T> GetItemQueryIterator<T>(
            FeedRange feedRange,
            QueryDefinition queryDefinition,
            string continuationToken = null,
            QueryRequestOptions requestOptions = null)
        {
            return new EncryptionFeedIterator<T>(
                (EncryptionFeedIterator)this.GetItemQueryStreamIterator(
                    feedRange,
                    queryDefinition,
                    continuationToken,
                    requestOptions),
                this.ResponseFactory);
        }

        public override ChangeFeedEstimator GetChangeFeedEstimator(
            string processorName,
            Container leaseContainer)
        {
            return this.container.GetChangeFeedEstimator(processorName, leaseContainer);
        }

        public override FeedIterator GetChangeFeedStreamIterator(
            ChangeFeedStartFrom changeFeedStartFrom,
            ChangeFeedMode changeFeedMode,
            ChangeFeedRequestOptions changeFeedRequestOptions = null)
        {
            return new EncryptionFeedIterator(
                this.container.GetChangeFeedStreamIterator(
                    changeFeedStartFrom,
                    changeFeedMode,
                    changeFeedRequestOptions),
                this.Encryptor,
                this.CosmosSerializer);
        }

        public override FeedIterator<T> GetChangeFeedIterator<T>(
            ChangeFeedStartFrom changeFeedStartFrom,
            ChangeFeedMode changeFeedMode,
            ChangeFeedRequestOptions changeFeedRequestOptions = null)
        {
            return new EncryptionFeedIterator<T>(
                (EncryptionFeedIterator)this.GetChangeFeedStreamIterator(
                    changeFeedStartFrom,
                    changeFeedMode,
                    changeFeedRequestOptions),
                this.ResponseFactory);
        }

        public override Task<ItemResponse<T>> PatchItemAsync<T>(
            string id,
            PartitionKey partitionKey,
            IReadOnlyList<PatchOperation> patchOperations,
            PatchItemRequestOptions requestOptions = null,
            CancellationToken cancellationToken = default)
        {
            throw new NotImplementedException();
        }

        public override Task<ResponseMessage> PatchItemStreamAsync(
            string id,
            PartitionKey partitionKey,
            IReadOnlyList<PatchOperation> patchOperations,
            PatchItemRequestOptions requestOptions = null,
            CancellationToken cancellationToken = default)
        {
            throw new NotImplementedException();
        }

        public override ChangeFeedProcessorBuilder GetChangeFeedProcessorBuilder<T>(
            string processorName,
            ChangesHandler<T> onChangesDelegate)
        {
            return this.container.GetChangeFeedProcessorBuilder(
                processorName,
                async (
                    IReadOnlyCollection<JObject> documents,
                    CancellationToken cancellationToken) =>
                {
                    List<T> decryptItems = await this.DecryptChangeFeedDocumentsAsync<T>(
                        documents,
                        cancellationToken);

                    // Call the original passed in delegate
                    await onChangesDelegate(decryptItems, cancellationToken);
                });
        }

        public override ChangeFeedProcessorBuilder GetChangeFeedProcessorBuilder<T>(
            string processorName,
            ChangeFeedHandler<T> onChangesDelegate)
        {
            return this.container.GetChangeFeedProcessorBuilder(
                processorName,
                async (
                    ChangeFeedProcessorContext context,
                    IReadOnlyCollection<JObject> documents,
                    CancellationToken cancellationToken) =>
                {
                    List<T> decryptItems = await this.DecryptChangeFeedDocumentsAsync<T>(
                        documents,
                        cancellationToken);

                    // Call the original passed in delegate
                    await onChangesDelegate(context, decryptItems, cancellationToken);
                });
        }

        public override ChangeFeedProcessorBuilder GetChangeFeedProcessorBuilderWithManualCheckpoint<T>(
            string processorName,
            ChangeFeedHandlerWithManualCheckpoint<T> onChangesDelegate)
        {
            return this.container.GetChangeFeedProcessorBuilderWithManualCheckpoint(
                processorName,
                async (
                    ChangeFeedProcessorContext context,
                    IReadOnlyCollection<JObject> documents,
                    Func<Task> tryCheckpointAsync,
                    CancellationToken cancellationToken) =>
                {
                    List<T> decryptItems = await this.DecryptChangeFeedDocumentsAsync<T>(
                        documents,
                        cancellationToken);

                    // Call the original passed in delegate
                    await onChangesDelegate(context, decryptItems, tryCheckpointAsync, cancellationToken);
                });
        }

        public override ChangeFeedProcessorBuilder GetChangeFeedProcessorBuilder(
            string processorName,
            ChangeFeedStreamHandler onChangesDelegate)
        {
            return this.container.GetChangeFeedProcessorBuilder(
                processorName,
                async (
                    ChangeFeedProcessorContext context,
                    Stream changes,
                    CancellationToken cancellationToken) =>
                {
                    Stream decryptedChanges = await EncryptionProcessor.DeserializeAndDecryptResponseAsync(
                        changes,
                        this.Encryptor,
                        cancellationToken);

                    // Call the original passed in delegate
                    await onChangesDelegate(context, decryptedChanges, cancellationToken);
                });
        }

        public override ChangeFeedProcessorBuilder GetChangeFeedProcessorBuilderWithManualCheckpoint(
            string processorName,
            ChangeFeedStreamHandlerWithManualCheckpoint onChangesDelegate)
        {
            return this.container.GetChangeFeedProcessorBuilderWithManualCheckpoint(
                processorName,
                async (
                    ChangeFeedProcessorContext context,
                    Stream changes,
                    Func<Task> tryCheckpointAsync,
                    CancellationToken cancellationToken) =>
                {
                    Stream decryptedChanges = await EncryptionProcessor.DeserializeAndDecryptResponseAsync(
                        changes,
                        this.Encryptor,
                        cancellationToken);

                    // Call the original passed in delegate
                    await onChangesDelegate(context, decryptedChanges, tryCheckpointAsync, cancellationToken);
                });
        }

        public override Task<ResponseMessage> ReadManyItemsStreamAsync(
            IReadOnlyList<(string id, PartitionKey partitionKey)> items,
            ReadManyRequestOptions readManyRequestOptions = null,
            CancellationToken cancellationToken = default)
        {
            return this.ReadManyItemsHelperAsync(
                items,
                readManyRequestOptions,
                cancellationToken);
        }

        public override async Task<FeedResponse<T>> ReadManyItemsAsync<T>(
            IReadOnlyList<(string id, PartitionKey partitionKey)> items,
            ReadManyRequestOptions readManyRequestOptions = null,
            CancellationToken cancellationToken = default)
        {
            ResponseMessage responseMessage = await this.ReadManyItemsHelperAsync(
                items,
                readManyRequestOptions,
                cancellationToken);

            return this.ResponseFactory.CreateItemFeedResponse<T>(responseMessage);
        }

#if ENCRYPTIONPREVIEW
        public override Task<IEnumerable<string>> GetPartitionKeyRangesAsync(
            FeedRange feedRange,
            CancellationToken cancellationToken = default)
        {
            return this.container.GetPartitionKeyRangesAsync(feedRange, cancellationToken);
        }

        public override Task<ResponseMessage> DeleteAllItemsByPartitionKeyStreamAsync(
               Cosmos.PartitionKey partitionKey,
               RequestOptions requestOptions = null,
               CancellationToken cancellationToken = default)
        {
            return this.container.DeleteAllItemsByPartitionKeyStreamAsync(
                partitionKey,
                requestOptions,
                cancellationToken);
        }

        public override ChangeFeedProcessorBuilder GetChangeFeedProcessorBuilderWithAllVersionsAndDeletes<T>(string processorName, ChangeFeedHandler<ChangeFeedItem<T>> onChangesDelegate)
        {
            return this.container.GetChangeFeedProcessorBuilderWithAllVersionsAndDeletes(
                processorName,
                onChangesDelegate);
        }
#endif

#if SDKPROJECTREF
        public override Task<bool> IsFeedRangePartOfAsync(
            Cosmos.FeedRange x,
            Cosmos.FeedRange y,
            CancellationToken cancellationToken = default)
        {
            return this.container.IsFeedRangePartOfAsync(
                x,
                y,
                cancellationToken);
        }
#endif
<<<<<<< HEAD
=======

>>>>>>> b4a4ac0f
        private async Task<ResponseMessage> ReadManyItemsHelperAsync(
           IReadOnlyList<(string id, PartitionKey partitionKey)> items,
           ReadManyRequestOptions readManyRequestOptions = null,
           CancellationToken cancellationToken = default)
        {
            ResponseMessage responseMessage = await this.container.ReadManyItemsStreamAsync(
                items,
                readManyRequestOptions,
                cancellationToken);

            Stream decryptedContent = await EncryptionProcessor.DeserializeAndDecryptResponseAsync(
                responseMessage.Content,
                this.Encryptor,
                cancellationToken);

            return new DecryptedResponseMessage(responseMessage, decryptedContent);
        }

        private async Task<List<T>> DecryptChangeFeedDocumentsAsync<T>(
            IReadOnlyCollection<JObject> documents,
            CancellationToken cancellationToken)
        {
            List<T> decryptItems = new (documents.Count);
            if (typeof(T) == typeof(DecryptableItem))
            {
                foreach (JToken value in documents)
                {
                    DecryptableItemCore item = new (
                        value,
                        this.Encryptor,
                        this.CosmosSerializer);

                    decryptItems.Add((T)(object)item);
                }
            }
            else
            {
                foreach (JObject document in documents)
                {
                    CosmosDiagnosticsContext diagnosticsContext = CosmosDiagnosticsContext.Create(null);
                    using (diagnosticsContext.CreateScope("DecryptChangeFeedDocumentsAsync<"))
                    {
                        (JObject decryptedDocument, DecryptionContext _) = await EncryptionProcessor.DecryptAsync(
                            document,
                            this.Encryptor,
                            diagnosticsContext,
                            cancellationToken);

                        decryptItems.Add(decryptedDocument.ToObject<T>());
                    }
                }
            }

            return decryptItems;
        }
    }
}<|MERGE_RESOLUTION|>--- conflicted
+++ resolved
@@ -1049,10 +1049,7 @@
                 cancellationToken);
         }
 #endif
-<<<<<<< HEAD
-=======
-
->>>>>>> b4a4ac0f
+
         private async Task<ResponseMessage> ReadManyItemsHelperAsync(
            IReadOnlyList<(string id, PartitionKey partitionKey)> items,
            ReadManyRequestOptions readManyRequestOptions = null,
