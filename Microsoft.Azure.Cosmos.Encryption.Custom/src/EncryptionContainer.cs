--- conflicted
+++ resolved
@@ -1020,16 +1020,8 @@
                 requestOptions,
                 cancellationToken);
         }
-#endif
-
-<<<<<<< HEAD
-#if SDKPROJECTREF
-        public override ChangeFeedProcessorBuilder GetChangeFeedProcessorBuilderWithAllVersionsAndDeletes<T>(
-            string processorName,
-            ChangeFeedHandler<ChangeFeedItem<T>> onChangesDelegate)
-=======
+
         public override ChangeFeedProcessorBuilder GetChangeFeedProcessorBuilderWithAllVersionsAndDeletes<T>(string processorName, ChangeFeedHandler<ChangeFeedItem<T>> onChangesDelegate)
->>>>>>> 1e150b6f
         {
             return this.container.GetChangeFeedProcessorBuilderWithAllVersionsAndDeletes(
                 processorName,
