--- conflicted
+++ resolved
@@ -376,20 +376,8 @@
             ItemRequestOptions requestOptions = null,
             CancellationToken cancellationToken = default)
         {
-<<<<<<< HEAD
-            if (id == null)
-            {
-                throw new ArgumentNullException(nameof(id));
-            }
-
-            if (streamPayload == null)
-            {
-                throw new ArgumentNullException(nameof(streamPayload));
-            }
-=======
             ArgumentValidation.ThrowIfNull(id);
             ArgumentValidation.ThrowIfNull(streamPayload);
->>>>>>> a486d409
 
             CosmosDiagnosticsContext diagnosticsContext = CosmosDiagnosticsContext.Create(requestOptions);
             using (diagnosticsContext.CreateScope("ReplaceItemStream"))
@@ -526,14 +514,7 @@
             ItemRequestOptions requestOptions = null,
             CancellationToken cancellationToken = default)
         {
-<<<<<<< HEAD
-            if (streamPayload == null)
-            {
-                throw new ArgumentNullException(nameof(streamPayload));
-            }
-=======
             ArgumentValidation.ThrowIfNull(streamPayload);
->>>>>>> a486d409
 
             CosmosDiagnosticsContext diagnosticsContext = CosmosDiagnosticsContext.Create(requestOptions);
             using (diagnosticsContext.CreateScope("UpsertItemStream"))
