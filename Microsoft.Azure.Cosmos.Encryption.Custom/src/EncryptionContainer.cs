--- conflicted
+++ resolved
@@ -155,12 +155,7 @@
             streamPayload = await EncryptionProcessor.EncryptAsync(
                 streamPayload,
                 this.Encryptor,
-<<<<<<< HEAD
                 encryptionItemRequestOptions,
-=======
-                encryptionItemRequestOptions.EncryptionOptions,
-                requestOptions,
->>>>>>> 14c12656
                 diagnosticsContext,
                 cancellationToken);
 
