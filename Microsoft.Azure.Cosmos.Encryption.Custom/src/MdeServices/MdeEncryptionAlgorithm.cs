--- conflicted
+++ resolved
@@ -15,8 +15,6 @@
         private const byte Version = 1;
 
         private readonly AeadAes256CbcHmac256EncryptionAlgorithm mdeAeadAes256CbcHmac256EncryptionAlgorithm;
-
-        private readonly byte[] unwrapKey;
 
         // unused for MDE Algorithm.
         public override byte[] RawKey { get; }
@@ -37,11 +35,7 @@
             Data.Encryption.Cryptography.EncryptionType encryptionType,
             EncryptionKeyStoreProvider encryptionKeyStoreProvider,
             TimeSpan? cacheTimeToLive,
-<<<<<<< HEAD
-            bool withRawKey=false)
-=======
             bool withRawKey = false)
->>>>>>> 43c14a31
         {
             if (dekProperties == null)
             {
@@ -71,12 +65,8 @@
                         dekProperties.WrappedDataEncryptionKey);
                 this.mdeAeadAes256CbcHmac256EncryptionAlgorithm = AeadAes256CbcHmac256EncryptionAlgorithm.GetOrCreate(
                     protectedDataEncryptionKey,
-<<<<<<< HEAD
-                    encryptionType);
-=======
                     encryptionType,
                     Version);
->>>>>>> 43c14a31
             }
             else
             {
@@ -91,17 +81,9 @@
                 this.RawKey = rawKey;
                 this.mdeAeadAes256CbcHmac256EncryptionAlgorithm = AeadAes256CbcHmac256EncryptionAlgorithm.GetOrCreate(
                     plaintextDataEncryptionKey,
-<<<<<<< HEAD
-                    encryptionType);
-
-            }
-
-
-=======
                     encryptionType,
                     Version);
             }
->>>>>>> 43c14a31
         }
 
         /// <summary>
