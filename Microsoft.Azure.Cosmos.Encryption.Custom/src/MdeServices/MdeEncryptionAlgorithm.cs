﻿//------------------------------------------------------------
// Copyright (c) Microsoft Corporation.  All rights reserved.
//------------------------------------------------------------

namespace Microsoft.Azure.Cosmos.Encryption.Custom
{
    using System;
    using Microsoft.Data.Encryption.Cryptography;

    /// <summary>
    /// Encryption Algorithm provided by MDE Encryption Package
    /// </summary>
    internal sealed class MdeEncryptionAlgorithm : DataEncryptionKey
    {
        private const byte Version = 1;
<<<<<<< HEAD

        private readonly AeadAes256CbcHmac256EncryptionAlgorithm mdeAeadAes256CbcHmac256EncryptionAlgorithm;
=======
>>>>>>> 0481ed56

        private readonly AeadAes256CbcHmac256EncryptionAlgorithm mdeAeadAes256CbcHmac256EncryptionAlgorithm;

        // unused for MDE Algorithm.
        public override byte[] RawKey { get; }

        public override string EncryptionAlgorithm => CosmosEncryptionAlgorithm.MdeAeadAes256CbcHmac256Randomized;

        /// <summary>
        /// Initializes a new instance of MdeEncryptionAlgorithm.
        /// Uses <see cref="AeadAes256CbcHmac256EncryptionAlgorithm"/> which implements authenticated encryption algorithm with associated data as described
        /// <see href="http://tools.ietf.org/html/draft-mcgrew-aead-aes-cbc-hmac-sha2-05">here</see> .
        /// More specifically this implements AEAD_AES_256_CBC_HMAC_SHA256 algorithm.
        /// </summary>
        /// <param name="dekProperties"> Data Encryption Key properties</param>
        /// <param name="encryptionType"> Encryption type </param>
        /// <param name="encryptionKeyStoreProvider"> EncryptionKeyStoreProvider for wrapping and unwrapping </param>
        public MdeEncryptionAlgorithm(
            DataEncryptionKeyProperties dekProperties,
            Data.Encryption.Cryptography.EncryptionType encryptionType,
            EncryptionKeyStoreProvider encryptionKeyStoreProvider,
            TimeSpan? cacheTimeToLive,
            bool withRawKey = false)
        {
            if (dekProperties == null)
            {
                throw new ArgumentNullException(nameof(dekProperties));
            }

            if (encryptionKeyStoreProvider == null)
            {
                throw new ArgumentNullException(nameof(encryptionKeyStoreProvider));
            }

            KeyEncryptionKey keyEncryptionKey = KeyEncryptionKey.GetOrCreate(
                dekProperties.EncryptionKeyWrapMetadata.Name,
                dekProperties.EncryptionKeyWrapMetadata.Value,
                encryptionKeyStoreProvider);

            if (!withRawKey)
            {
                ProtectedDataEncryptionKey protectedDataEncryptionKey = cacheTimeToLive.HasValue && cacheTimeToLive.Value == TimeSpan.Zero
                    ? new ProtectedDataEncryptionKey(
                        dekProperties.Id,
                        keyEncryptionKey,
                        dekProperties.WrappedDataEncryptionKey)
                    : ProtectedDataEncryptionKey.GetOrCreate(
                        dekProperties.Id,
                        keyEncryptionKey,
                        dekProperties.WrappedDataEncryptionKey);
                this.mdeAeadAes256CbcHmac256EncryptionAlgorithm = AeadAes256CbcHmac256EncryptionAlgorithm.GetOrCreate(
                    protectedDataEncryptionKey,
                    encryptionType,
                    Version);
            }
            else
            {
                byte[] rawKey = keyEncryptionKey.DecryptEncryptionKey(dekProperties.WrappedDataEncryptionKey);
                PlaintextDataEncryptionKey plaintextDataEncryptionKey = cacheTimeToLive.HasValue && (cacheTimeToLive.Value == TimeSpan.Zero)
                    ? new PlaintextDataEncryptionKey(
                            dekProperties.Id,
                            rawKey)
                    : PlaintextDataEncryptionKey.GetOrCreate(
                           dekProperties.Id,
                           rawKey);
                this.RawKey = rawKey;
                this.mdeAeadAes256CbcHmac256EncryptionAlgorithm = AeadAes256CbcHmac256EncryptionAlgorithm.GetOrCreate(
                    plaintextDataEncryptionKey,
                    encryptionType,
                    Version);
            }
        }

        /// <summary>
        /// Initializes a new instance of MdeEncryptionAlgorithm.
        /// Uses <see cref="AeadAes256CbcHmac256EncryptionAlgorithm"/> which implements authenticated encryption algorithm with associated data as described
        /// <see href="http://tools.ietf.org/html/draft-mcgrew-aead-aes-cbc-hmac-sha2-05">here</see> .
        /// More specifically this implements AEAD_AES_256_CBC_HMAC_SHA256 algorithm.
        /// </summary>
        /// <param name="dataEncryptionKey"> Data Encryption Key </param>
        /// <param name="encryptionType"> Encryption type </param>
        public MdeEncryptionAlgorithm(
            byte[] rawkey,
            Data.Encryption.Cryptography.DataEncryptionKey dataEncryptionKey,
            Data.Encryption.Cryptography.EncryptionType encryptionType)
        {
            this.RawKey = rawkey;
            this.mdeAeadAes256CbcHmac256EncryptionAlgorithm = AeadAes256CbcHmac256EncryptionAlgorithm.GetOrCreate(
                dataEncryptionKey,
                encryptionType,
                Version);
        }

        /// <summary>
        /// Encrypt data using EncryptionAlgorithm
        /// </summary>
        /// <param name="plainText">Plaintext data to be encrypted</param>
        /// <returns>Returns the ciphertext corresponding to the plaintext.</returns>
        public override byte[] EncryptData(byte[] plainText)
        {
            return this.mdeAeadAes256CbcHmac256EncryptionAlgorithm.Encrypt(plainText);
        }

        /// <summary>
        /// Decrypt data using EncryptionAlgorithm
        /// </summary>
        /// <param name="cipherText">CipherText data to be decrypted</param>
        /// <returns>Returns the plaintext corresponding to the cipherText.</returns>
        public override byte[] DecryptData(byte[] cipherText)
        {
            return this.mdeAeadAes256CbcHmac256EncryptionAlgorithm.Decrypt(cipherText);
        }

        public override int EncryptData(byte[] plainText, int plainTextOffset, int plainTextLength, byte[] output, int outputOffset)
        {
            return this.mdeAeadAes256CbcHmac256EncryptionAlgorithm.Encrypt(plainText, plainTextOffset, plainTextLength, output, outputOffset);
        }

        public override int DecryptData(byte[] cipherText, int cipherTextOffset, int cipherTextLength, byte[] output, int outputOffset)
        {
            return this.mdeAeadAes256CbcHmac256EncryptionAlgorithm.Decrypt(cipherText, cipherTextOffset, cipherTextLength, output, outputOffset);
        }

        public override int GetEncryptByteCount(int plainTextLength)
        {
            return this.mdeAeadAes256CbcHmac256EncryptionAlgorithm.GetEncryptByteCount(plainTextLength);
        }

        public override int GetDecryptByteCount(int cipherTextLength)
        {
            return this.mdeAeadAes256CbcHmac256EncryptionAlgorithm.GetDecryptByteCount(cipherTextLength);
        }
    }
}<|MERGE_RESOLUTION|>--- conflicted
+++ resolved
@@ -13,11 +13,6 @@
     internal sealed class MdeEncryptionAlgorithm : DataEncryptionKey
     {
         private const byte Version = 1;
-<<<<<<< HEAD
-
-        private readonly AeadAes256CbcHmac256EncryptionAlgorithm mdeAeadAes256CbcHmac256EncryptionAlgorithm;
-=======
->>>>>>> 0481ed56
 
         private readonly AeadAes256CbcHmac256EncryptionAlgorithm mdeAeadAes256CbcHmac256EncryptionAlgorithm;
 
