--- conflicted
+++ resolved
@@ -67,15 +67,9 @@
                     : await ProtectedDataEncryptionKey.GetOrCreateAsync(
                         dekProperties.Id,
                         keyEncryptionKey,
-<<<<<<< HEAD
-                        dekProperties.WrappedDataEncryptionKey);
-#pragma warning restore CS0618 // Type or member is obsolete
-                this.mdeAeadAes256CbcHmac256EncryptionAlgorithm = AeadAes256CbcHmac256EncryptionAlgorithm.GetOrCreate(
-=======
                         dekProperties.WrappedDataEncryptionKey,
                         cancellationToken);
                 aeadAes256CbcHmac256EncryptionAlgorithm = AeadAes256CbcHmac256EncryptionAlgorithm.GetOrCreate(
->>>>>>> 9e09d15e
                     protectedDataEncryptionKey,
                     encryptionType,
                     Version);
