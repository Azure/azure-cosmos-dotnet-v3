--- conflicted
+++ resolved
@@ -37,20 +37,8 @@
             bool withRawKey,
             CancellationToken cancellationToken)
         {
-<<<<<<< HEAD
-            if (dekProperties == null)
-            {
-                throw new ArgumentNullException(nameof(dekProperties));
-            }
-
-            if (encryptionKeyStoreProvider == null)
-            {
-                throw new ArgumentNullException(nameof(encryptionKeyStoreProvider));
-            }
-=======
             ArgumentValidation.ThrowIfNull(dekProperties);
             ArgumentValidation.ThrowIfNull(encryptionKeyStoreProvider);
->>>>>>> 14c12656
 
             KeyEncryptionKey keyEncryptionKey = KeyEncryptionKey.GetOrCreate(
                 dekProperties.EncryptionKeyWrapMetadata.Name,
