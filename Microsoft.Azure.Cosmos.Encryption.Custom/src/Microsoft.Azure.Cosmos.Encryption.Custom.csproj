<Project Sdk="Microsoft.NET.Sdk">
  <PropertyGroup>
    <TargetFramework>netstandard2.0</TargetFramework>
    <AssemblyName>Microsoft.Azure.Cosmos.Encryption.Custom</AssemblyName>
    <RootNamespace>Microsoft.Azure.Cosmos.Encryption.Custom</RootNamespace>
    <LangVersion>$(LangVersion)</LangVersion>
    <CurrentDate>$([System.DateTime]::Now.ToString(yyyyMMdd))</CurrentDate>
    <Version>$(CustomEncryptionVersion)</Version>
    <Company>Microsoft Corporation</Company>
    <Authors>Microsoft</Authors>
    <Description>This is an internal library that provides an implementation for client-side encryption for Azure Cosmos DB for NoSQL for multi-tenant use case. For more information, refer to https://aka.ms/CosmosCustomClientEncryption</Description>
    <Copyright>© Microsoft Corporation. All rights reserved.</Copyright>
    <Title>Microsoft Azure Cosmos DB client-side encryption library for multi-tenant</Title>
    <PackageId>Microsoft.Azure.Cosmos.Encryption.Custom</PackageId>
    <PackageRequireLicenseAcceptance>true</PackageRequireLicenseAcceptance>
    <PackageLicenseUrl>https://aka.ms/netcoregaeula</PackageLicenseUrl>
    <PackageProjectUrl>https://github.com/Azure/azure-cosmos-dotnet-v3</PackageProjectUrl>
    <PackageIconUrl>http://go.microsoft.com/fwlink/?LinkID=288890</PackageIconUrl>
    <PackageTags>microsoft;azure;cosmos;cosmosdb;documentdb;docdb;nosql;azureofficial;dotnetcore;netcore;netstandard;client;encryption;byok</PackageTags>
  </PropertyGroup>
  <ItemGroup>
    <AdditionalFiles Include="..\..\Microsoft.Azure.Cosmos\src\stylecop.json" Link="stylecop.json" />
  </ItemGroup>

  <ItemGroup Condition=" '$(SdkProjectRef)' != 'True' AND '$(IsPreview)' != 'True' ">
<<<<<<< HEAD
      <PackageReference Include="Microsoft.Azure.Cosmos" Version="3.32.3" />
  </ItemGroup>

  <ItemGroup Condition=" '$(SdkProjectRef)' != 'True' AND '$(IsPreview)' == 'True' ">
      <PackageReference Include="Microsoft.Azure.Cosmos" Version="3.35.1-preview" />
=======
      <PackageReference Include="Microsoft.Azure.Cosmos" Version="3.40.0" />
  </ItemGroup>

  <ItemGroup Condition=" '$(SdkProjectRef)' != 'True' AND '$(IsPreview)' == 'True' ">
      <PackageReference Include="Microsoft.Azure.Cosmos" Version="3.41.0-preview.0" />
>>>>>>> 43c14a31
  </ItemGroup>

  <ItemGroup Condition=" '$(SdkProjectRef)' == 'True' ">
    <ProjectReference Include="..\..\Microsoft.Azure.Cosmos\src\Microsoft.Azure.Cosmos.csproj" />
  </ItemGroup>
	
  <ItemGroup>
     <PackageReference Include="Azure.Core" Version="1.38.0" />
<<<<<<< HEAD
     <PackageReference Include="Azure.Identity" Version="1.11.0" />
     <PackageReference Include="Microsoft.Data.Encryption.Cryptography" Version="0.2.0-pre" />
=======
     <PackageReference Include="Azure.Identity" Version="1.11.4" />
     <PackageReference Include="Microsoft.Data.Encryption.Cryptography" Version="2.0.0-pre007" />
>>>>>>> 43c14a31
     <PackageReference Include="System.Threading.Tasks.Extensions" Version="4.5.4" />     
  </ItemGroup>

  <ItemGroup>
    <PackageReference Include="StyleCop.Analyzers" Version="1.1.118" PrivateAssets="All" />
    <PackageReference Include="Microsoft.VisualStudio.Threading.Analyzers" Version="16.0.102" PrivateAssets="All" />
  </ItemGroup>

  <ItemGroup Condition="'$(TargetFramework)' == 'netstandard2.0'">
    <PackageReference Include="Microsoft.Extensions.Caching.Memory" Version="3.1.7" />
  </ItemGroup>

  <ItemGroup Condition="'$(TargetFramework)' == 'net46'">
    <PackageReference Include="Microsoft.Extensions.Caching.Memory" Version="1.1.2" />
  </ItemGroup>

  <ItemGroup>
    <PackageReference Include="System.Text.Encoding.CodePages" Version="5.0.0" />
  </ItemGroup>
  
  <PropertyGroup>
    <SigningType>Product</SigningType>
    <SignAssembly>true</SignAssembly>
    <DelaySign>true</DelaySign>
    <AssemblyOriginatorKeyFile>..\..\35MSSharedLib1024.snk</AssemblyOriginatorKeyFile>
  </PropertyGroup>
  
  <PropertyGroup Condition=" '$(SdkProjectRef)' == 'True' ">
    <DefineConstants>$(DefineConstants);SDKPROJECTREF</DefineConstants>
  </PropertyGroup>
</Project><|MERGE_RESOLUTION|>--- conflicted
+++ resolved
@@ -23,19 +23,11 @@
   </ItemGroup>
 
   <ItemGroup Condition=" '$(SdkProjectRef)' != 'True' AND '$(IsPreview)' != 'True' ">
-<<<<<<< HEAD
-      <PackageReference Include="Microsoft.Azure.Cosmos" Version="3.32.3" />
-  </ItemGroup>
-
-  <ItemGroup Condition=" '$(SdkProjectRef)' != 'True' AND '$(IsPreview)' == 'True' ">
-      <PackageReference Include="Microsoft.Azure.Cosmos" Version="3.35.1-preview" />
-=======
       <PackageReference Include="Microsoft.Azure.Cosmos" Version="3.40.0" />
   </ItemGroup>
 
   <ItemGroup Condition=" '$(SdkProjectRef)' != 'True' AND '$(IsPreview)' == 'True' ">
       <PackageReference Include="Microsoft.Azure.Cosmos" Version="3.41.0-preview.0" />
->>>>>>> 43c14a31
   </ItemGroup>
 
   <ItemGroup Condition=" '$(SdkProjectRef)' == 'True' ">
@@ -44,13 +36,8 @@
 	
   <ItemGroup>
      <PackageReference Include="Azure.Core" Version="1.38.0" />
-<<<<<<< HEAD
-     <PackageReference Include="Azure.Identity" Version="1.11.0" />
-     <PackageReference Include="Microsoft.Data.Encryption.Cryptography" Version="0.2.0-pre" />
-=======
      <PackageReference Include="Azure.Identity" Version="1.11.4" />
      <PackageReference Include="Microsoft.Data.Encryption.Cryptography" Version="2.0.0-pre007" />
->>>>>>> 43c14a31
      <PackageReference Include="System.Threading.Tasks.Extensions" Version="4.5.4" />     
   </ItemGroup>
 
