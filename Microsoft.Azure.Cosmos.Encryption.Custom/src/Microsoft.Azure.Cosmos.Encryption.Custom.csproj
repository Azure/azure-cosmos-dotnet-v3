--- conflicted
+++ resolved
@@ -37,12 +37,8 @@
   <ItemGroup>
      <PackageReference Include="Azure.Core" Version="1.38.0" />
      <PackageReference Include="Azure.Identity" Version="1.11.4" />
-<<<<<<< HEAD
-     <PackageReference Include="Microsoft.Data.Encryption.Cryptography" Version="1.2.0" />
+     <PackageReference Include="Microsoft.Data.Encryption.Cryptography" Version="2.0.0-pre007" />
      <PackageReference Include="System.Text.RegularExpressions" Version="4.3.1" />
-=======
-     <PackageReference Include="Microsoft.Data.Encryption.Cryptography" Version="2.0.0-pre007" />
->>>>>>> 43c14a31
      <PackageReference Include="System.Threading.Tasks.Extensions" Version="4.5.4" />     
   </ItemGroup>
 
