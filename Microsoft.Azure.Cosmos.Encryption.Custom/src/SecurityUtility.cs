--- conflicted
+++ resolved
@@ -56,17 +56,12 @@
         internal static void GenerateRandomBytes(byte[] randomBytes)
         {
             // Generate random bytes cryptographically.
-<<<<<<< HEAD
-            using RNGCryptoServiceProvider rngCsp = new ();
-            rngCsp.GetBytes(randomBytes);
-=======
 #if NET8_0_OR_GREATER
             RandomNumberGenerator.Fill(randomBytes);
 #else
             using RNGCryptoServiceProvider rngCsp = new ();
             rngCsp.GetBytes(randomBytes);
 #endif
->>>>>>> 11e2c347
         }
 
         /// <summary>
