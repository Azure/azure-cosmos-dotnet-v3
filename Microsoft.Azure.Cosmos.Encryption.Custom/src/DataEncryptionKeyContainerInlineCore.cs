--- conflicted
+++ resolved
@@ -70,15 +70,7 @@
            ItemRequestOptions requestOptions = null,
            CancellationToken cancellationToken = default)
         {
-<<<<<<< HEAD
-            if (string.IsNullOrEmpty(id))
-            {
-                throw new ArgumentNullException(nameof(id));
-            }
-
-=======
             ArgumentValidation.ThrowIfNullOrEmpty(id);
->>>>>>> 14c12656
             ArgumentValidation.ThrowIfNull(newWrapMetadata);
 
             return TaskHelper.RunInlineIfNeededAsync(() =>
