--- conflicted
+++ resolved
@@ -67,14 +67,7 @@
                 throw new ArgumentException(string.Format("Unsupported Encryption Algorithm {0}", encryptionAlgorithm), nameof(encryptionAlgorithm));
             }
 
-<<<<<<< HEAD
-            if (encryptionKeyWrapMetadata == null)
-            {
-                throw new ArgumentNullException(nameof(encryptionKeyWrapMetadata));
-            }
-=======
             ArgumentValidation.ThrowIfNull(encryptionKeyWrapMetadata);
->>>>>>> a486d409
 
             CosmosDiagnosticsContext diagnosticsContext = CosmosDiagnosticsContext.Create(requestOptions);
 
@@ -159,14 +152,7 @@
            ItemRequestOptions requestOptions = null,
            CancellationToken cancellationToken = default)
         {
-<<<<<<< HEAD
-            if (newWrapMetadata == null)
-            {
-                throw new ArgumentNullException(nameof(newWrapMetadata));
-            }
-=======
             ArgumentValidation.ThrowIfNull(newWrapMetadata);
->>>>>>> a486d409
 
             CosmosDiagnosticsContext diagnosticsContext = CosmosDiagnosticsContext.Create(requestOptions);
 
