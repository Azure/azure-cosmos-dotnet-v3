--- conflicted
+++ resolved
@@ -45,14 +45,7 @@
             ResponseMessage responseMessage,
             IReadOnlyCollection<T> resource)
         {
-<<<<<<< HEAD
-            if (responseMessage == null)
-            {
-                throw new ArgumentNullException(nameof(responseMessage));
-            }
-=======
             ArgumentValidation.ThrowIfNull(responseMessage);
->>>>>>> a486d409
 
             using (responseMessage)
             {
