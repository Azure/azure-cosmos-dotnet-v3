//------------------------------------------------------------
// Copyright (c) Microsoft Corporation.  All rights reserved.
//------------------------------------------------------------
#if NET8_0_OR_GREATER
namespace Microsoft.Azure.Cosmos.Encryption.Tests.Transformation
{
    using System;
    using System.Collections.Generic;
    using System.IO;
    using System.Linq;
    using System.Text;
    using System.Text.Json;
    using System.Globalization;
    using System.Threading;
    using System.Threading.Tasks;
    using Microsoft.Azure.Cosmos.Encryption.Custom;
    using Microsoft.Azure.Cosmos.Encryption.Custom.Transformation;
    using Microsoft.VisualStudio.TestTools.UnitTesting;
    using Moq;

    [TestClass]
    public class StreamProcessorEncryptorTests
    {
        private const string DekId = "dekId";
        private static Mock<Encryptor> mockEncryptor;
        private static Mock<DataEncryptionKey> mockDek;

        [ClassInitialize]
        public static void Init(TestContext ctx)
        {
            _ = ctx;
            StreamProcessor.InitialBufferSize = 8; // exercise buffer growth

            mockDek = new Mock<DataEncryptionKey>();
            mockDek.SetupGet(d => d.EncryptionAlgorithm).Returns(CosmosEncryptionAlgorithm.MdeAeadAes256CbcHmac256Randomized);
            mockDek.Setup(d => d.GetEncryptByteCount(It.IsAny<int>())).Returns<int>(i => i);
            mockDek.Setup(d => d.GetDecryptByteCount(It.IsAny<int>())).Returns<int>(i => i);
            mockDek.Setup(d => d.EncryptData(It.IsAny<byte[]>())).Returns<byte[]>(b => TestCommon.EncryptData(b));
            mockDek.Setup(d => d.EncryptData(It.IsAny<byte[]>(), It.IsAny<int>(), It.IsAny<int>(), It.IsAny<byte[]>(), It.IsAny<int>()))
                .Returns((byte[] input, int offset, int length, byte[] output, int outputOffset) => TestCommon.EncryptData(input, offset, length, output, outputOffset));
            mockDek.Setup(d => d.DecryptData(It.IsAny<byte[]>())).Returns<byte[]>(b => TestCommon.DecryptData(b));
            mockDek.Setup(d => d.DecryptData(It.IsAny<byte[]>(), It.IsAny<int>(), It.IsAny<int>(), It.IsAny<byte[]>(), It.IsAny<int>()))
                .Returns((byte[] input, int offset, int length, byte[] output, int outputOffset) => TestCommon.DecryptData(input, offset, length, output, outputOffset));

            mockEncryptor = new Mock<Encryptor>();
            mockEncryptor.Setup(e => e.GetEncryptionKeyAsync(It.IsAny<string>(), It.IsAny<string>(), It.IsAny<CancellationToken>()))
                .ReturnsAsync((string dekId, string algo, CancellationToken t) => dekId == DekId ? mockDek.Object : throw new InvalidOperationException("DEK not found"));
            mockEncryptor.Setup(e => e.EncryptAsync(It.IsAny<byte[]>(), It.IsAny<string>(), It.IsAny<string>(), It.IsAny<CancellationToken>()))
                .ReturnsAsync((byte[] plain, string dekId, string algo, CancellationToken t) => dekId == DekId ? TestCommon.EncryptData(plain) : throw new InvalidOperationException("DEK not found"));
            mockEncryptor.Setup(e => e.DecryptAsync(It.IsAny<byte[]>(), It.IsAny<string>(), It.IsAny<string>(), It.IsAny<CancellationToken>()))
                .ReturnsAsync((byte[] cipher, string dekId, string algo, CancellationToken t) => dekId == DekId ? TestCommon.DecryptData(cipher) : throw new InvalidOperationException("DEK not found"));
        }

    private static EncryptionOptions CreateOptions(IEnumerable<string> paths)
        {
            return new EncryptionOptions
            {
                DataEncryptionKeyId = DekId,
                EncryptionAlgorithm = CosmosEncryptionAlgorithm.MdeAeadAes256CbcHmac256Randomized,
                JsonProcessor = JsonProcessor.Stream,
        PathsToEncrypt = paths.ToList()
            };
        }

        private static async Task<MemoryStream> EncryptAsync(object doc, EncryptionOptions options)
        {
            Stream input = TestCommon.ToStream(doc);
            MemoryStream output = new();
            await EncryptionProcessor.EncryptAsync(input, output, mockEncryptor.Object, options, new CosmosDiagnosticsContext(), CancellationToken.None);
            output.Position = 0;
            return output;
        }

        private static JsonDocument Parse(Stream s)
        {
            s.Position = 0;
            return JsonDocument.Parse(s);
        }

    [TestMethod, Timeout(5000)]
        public async Task Encrypt_AllPrimitiveTypesAndContainers()
        {
            // Arrange
            var doc = new
            {
                id = Guid.NewGuid().ToString(),
                SensitiveStr = "abc",
                SensitiveInt = 123L, // long branch
                SensitiveDouble = 3.14159,
                SensitiveBoolTrue = true,
                SensitiveBoolFalse = false,
                SensitiveNull = (string)null, // will not be encrypted
                SensitiveArr = new object[] { 1, 2, 3 },
                SensitiveObj = new { a = 5, b = "text" },
                NonSensitive = 42
            };
            string[] paths = new[] { "/SensitiveStr", "/SensitiveInt", "/SensitiveDouble", "/SensitiveBoolTrue", "/SensitiveBoolFalse", "/SensitiveNull", "/SensitiveArr", "/SensitiveObj" };
            EncryptionOptions options = CreateOptions(paths);

            // Act (encrypt)
            MemoryStream encrypted = await EncryptAsync(doc, options);
            using JsonDocument jd = Parse(encrypted);
            JsonElement root = jd.RootElement;

            // Assert (encryption)
            // Encryption properties appended
            Assert.IsTrue(root.TryGetProperty(Constants.EncryptedInfo, out JsonElement ei));
            EncryptionProperties props = System.Text.Json.JsonSerializer.Deserialize<EncryptionProperties>(ei.GetRawText());
            Assert.AreEqual(EncryptionFormatVersion.Mde, props.EncryptionFormatVersion);

            // Null path should be excluded
            Assert.IsFalse(props.EncryptedPaths.Contains("/SensitiveNull"));

            foreach (string path in paths.Where(p => p != "/SensitiveNull"))
            {
                string name = path.TrimStart('/');
                string base64 = root.GetProperty(name).GetString();
                Assert.IsNotNull(base64);
                byte[] cipherBytes = Convert.FromBase64String(base64);
                // first byte is type marker
                switch (name)
                {
                    case "SensitiveStr": Assert.AreEqual((byte)TypeMarker.String, cipherBytes[0]); break;
                    case "SensitiveInt": Assert.AreEqual((byte)TypeMarker.Long, cipherBytes[0]); break;
                    case "SensitiveDouble": Assert.AreEqual((byte)TypeMarker.Double, cipherBytes[0]); break;
                    case "SensitiveBoolTrue":
                    case "SensitiveBoolFalse": Assert.AreEqual((byte)TypeMarker.Boolean, cipherBytes[0]); break;
                    case "SensitiveArr": Assert.AreEqual((byte)TypeMarker.Array, cipherBytes[0]); break;
                    case "SensitiveObj": Assert.AreEqual((byte)TypeMarker.Object, cipherBytes[0]); break;
                }
            }

            // Act (decrypt)
            encrypted.Position = 0;
            (Stream decrypted, DecryptionContext ctx) = await EncryptionProcessor.DecryptAsync(encrypted, mockEncryptor.Object, new CosmosDiagnosticsContext(), JsonProcessor.Stream, CancellationToken.None);
            // Assert (roundtrip)
            using JsonDocument d2 = Parse(decrypted);
            JsonElement r2 = d2.RootElement;
            Assert.AreEqual(doc.SensitiveStr, r2.GetProperty("SensitiveStr").GetString());
            Assert.AreEqual((long)doc.SensitiveInt, r2.GetProperty("SensitiveInt").GetInt64());
            Assert.AreEqual(doc.SensitiveDouble, r2.GetProperty("SensitiveDouble").GetDouble(), 0.00001);
            Assert.AreEqual(doc.SensitiveBoolTrue, r2.GetProperty("SensitiveBoolTrue").GetBoolean());
            Assert.AreEqual(doc.SensitiveBoolFalse, r2.GetProperty("SensitiveBoolFalse").GetBoolean());
            Assert.AreEqual(System.Text.Json.JsonValueKind.Null, r2.GetProperty("SensitiveNull").ValueKind);
            Assert.AreEqual(3, r2.GetProperty("SensitiveArr").GetArrayLength());
            Assert.AreEqual("text", r2.GetProperty("SensitiveObj").GetProperty("b").GetString());
            Assert.IsTrue(ctx.DecryptionInfoList[0].PathsDecrypted.Contains("/SensitiveStr"));
        }

<<<<<<< HEAD
    [TestMethod, Timeout(5000)]
        public async Task Encrypt_CompressionBehavior()
        {
            // Arrange
            var doc = new
            {
                id = "1",
                LargeStr = new string('x', 400),
                SmallStr = new string('y', 10)
            };
            string[] paths = new[] { "/LargeStr", "/SmallStr" };
            EncryptionOptions options = CreateOptions(paths, CompressionOptions.CompressionAlgorithm.Brotli, CompressionLevel.Fastest, minCompressedLength: 64);
            // Act
            MemoryStream encrypted = await EncryptAsync(doc, options);
            using JsonDocument jd = Parse(encrypted);
            JsonElement propsJson = jd.RootElement.GetProperty(Constants.EncryptedInfo);
            // Assert
            EncryptionProperties props = System.Text.Json.JsonSerializer.Deserialize<EncryptionProperties>(propsJson.GetRawText());
            Assert.AreEqual(EncryptionFormatVersion.MdeWithCompression, props.EncryptionFormatVersion);
            Assert.IsTrue(props.CompressedEncryptedPaths.ContainsKey("/LargeStr"));
            Assert.IsFalse(props.CompressedEncryptedPaths.ContainsKey("/SmallStr"));
        }

    [TestMethod, Timeout(5000)]
=======
        [TestMethod]
>>>>>>> 9e09d15e
        public async Task Encrypt_NestedObjectAndArray()
        {
            // Arrange
            var doc = new
            {
                id = "1",
                Nested = new { a = 5, b = new { c = 10 } },
                Arr = new object[] { new { x = 1 }, new { x = 2 } },
                Plain = 7
            };
            string[] paths = new[] { "/Nested", "/Arr" };
            // Act (encrypt)
            MemoryStream encrypted = await EncryptAsync(doc, CreateOptions(paths));
            using JsonDocument jd = Parse(encrypted);
            JsonElement root = jd.RootElement;
            // Assert (encryption)
            Assert.AreEqual(JsonValueKind.String, root.GetProperty("Nested").ValueKind);
            Assert.AreEqual(JsonValueKind.String, root.GetProperty("Arr").ValueKind);

            // Act (decrypt)
            encrypted.Position = 0;
            (Stream decrypted, _) = await EncryptionProcessor.DecryptAsync(encrypted, mockEncryptor.Object, new CosmosDiagnosticsContext(), JsonProcessor.Stream, CancellationToken.None);
            // Assert (roundtrip)
            using JsonDocument d2 = Parse(decrypted);
            JsonElement r2 = d2.RootElement;
            Assert.AreEqual(5, r2.GetProperty("Nested").GetProperty("a").GetInt32());
            Assert.AreEqual(2, r2.GetProperty("Arr").GetArrayLength());
        }

    [TestMethod, Timeout(5000)]
        public async Task Encrypt_BufferGrowthLargeString()
        {
            // Arrange
            var doc = new { id = "1", Big = new string('a', 5000) };
            string[] paths = new[] { "/Big" };
            // Act
            MemoryStream encrypted = await EncryptAsync(doc, CreateOptions(paths));
            using JsonDocument jd = Parse(encrypted);
            // Assert
            string cipher = jd.RootElement.GetProperty("Big").GetString();
            Assert.IsTrue(cipher.Length > 10);
        }

    [TestMethod, Timeout(5000)]
        public async Task Encrypt_SkipsNullProperty()
        {
            // Arrange
            var doc = new { id = "1", Maybe = (string)null };
            string[] paths = new[] { "/Maybe" };
            // Act
            MemoryStream encrypted = await EncryptAsync(doc, CreateOptions(paths));
            using JsonDocument jd = Parse(encrypted);
            JsonElement root = jd.RootElement;
            // Assert
            EncryptionProperties props = System.Text.Json.JsonSerializer.Deserialize<EncryptionProperties>(root.GetProperty(Constants.EncryptedInfo).GetRawText());
            Assert.IsFalse(props.EncryptedPaths.Contains("/Maybe"));
            Assert.AreEqual(JsonValueKind.Null, root.GetProperty("Maybe").ValueKind);
        }

    [TestMethod, Timeout(5000)]
        public async Task Encrypt_NullThenPlain_RemainsPlain()
        {
            // Arrange
            // Regression: if encryption state isn't cleared after a null, the next property might be incorrectly encrypted
            string json = "{\"Maybe\":null,\"Plain\":42,\"id\":\"1\"}";
            using MemoryStream input = new MemoryStream(Encoding.UTF8.GetBytes(json));
            MemoryStream output = new();
            EncryptionOptions options = CreateOptions(new[] { "/Maybe" });
            // Act
            await EncryptionProcessor.EncryptAsync(input, output, mockEncryptor.Object, options, new CosmosDiagnosticsContext(), CancellationToken.None);
            output.Position = 0;
            using JsonDocument jd = JsonDocument.Parse(output);
            JsonElement root = jd.RootElement;
            // Assert
            // Maybe remains null and is not listed in encrypted paths
            Assert.AreEqual(JsonValueKind.Null, root.GetProperty("Maybe").ValueKind);
            EncryptionProperties props = System.Text.Json.JsonSerializer.Deserialize<EncryptionProperties>(root.GetProperty(Constants.EncryptedInfo).GetRawText());
            Assert.IsFalse(props.EncryptedPaths.Contains("/Maybe"));
            // Plain must remain a number (not a base64 string)
            Assert.AreEqual(JsonValueKind.Number, root.GetProperty("Plain").ValueKind);
            Assert.AreEqual(42, root.GetProperty("Plain").GetInt32());
        }

    [TestMethod, Timeout(5000)]
        public void Encrypt_InternalProperty_Getter_Coverage()
        {
            // Arrange
            // Touch internal partial members for coverage: Encryptor property lives on decryptor partial file
            StreamProcessor sp = new StreamProcessor();
            // Assert
            Assert.IsNotNull(sp.Encryptor); // covers getter sequence point
            Assert.IsTrue(StreamProcessor.InitialBufferSize > 0);
        }

    [TestMethod, Timeout(5000)]
        public async Task Encrypt_NumberParsing_IsCultureInvariant()
        {
            // Arrange
            // Force a culture that expects comma as decimal separator so parsing a dot-formatted invariant number fails
            CultureInfo original = CultureInfo.CurrentCulture;
            CultureInfo originalUi = CultureInfo.CurrentUICulture;
            try
            {
                CultureInfo commaCulture = new CultureInfo("fr-FR");
                CultureInfo.CurrentCulture = commaCulture;
                CultureInfo.CurrentUICulture = commaCulture;

                // Anonymous object with a decimal value will be serialized using invariant culture ("1.23") by Json.NET
                var doc = new { id = "1", Weird = 1.23m };
                string[] paths = new[] { "/Weird" };
                EncryptionOptions options = CreateOptions(paths);

                // Act
                // Should succeed regardless of current culture and round-trip the value as a double
                MemoryStream encrypted = await EncryptAsync(doc, options);
                encrypted.Position = 0;
                (Stream decrypted, _) = await EncryptionProcessor.DecryptAsync(encrypted, mockEncryptor.Object, new CosmosDiagnosticsContext(), JsonProcessor.Stream, CancellationToken.None);
                // Assert
                using JsonDocument d2 = JsonDocument.Parse(decrypted);
                double value = d2.RootElement.GetProperty("Weird").GetDouble();
                Assert.AreEqual(1.23, value, 1e-12);
            }
            finally
            {
                CultureInfo.CurrentCulture = original;
                CultureInfo.CurrentUICulture = originalUi;
            }
        }

    [TestMethod, Timeout(5000)]
        public async Task Encrypt_InputWithComments_IgnoresComments()
        {
            // Arrange
            // Although StreamProcessor has a comment case, JsonReaderOptions uses CommentHandling=Skip, so comments are not surfaced as tokens.
            // This test documents that behavior: comments are silently dropped and encryption still succeeds.
            string json = "{\n  // comment before sensitive\n  \"SensitiveStr\": \"abc\",\n  // trailing comment\n  \"id\": \"1\"\n}";
            using MemoryStream input = new MemoryStream(Encoding.UTF8.GetBytes(json));
            MemoryStream output = new();
            EncryptionOptions options = CreateOptions(new[] { "/SensitiveStr" });
            // Act
            await EncryptionProcessor.EncryptAsync(input, output, mockEncryptor.Object, options, new CosmosDiagnosticsContext(), CancellationToken.None);
            output.Position = 0;
            using JsonDocument jd = Parse(output);
            JsonElement root = jd.RootElement;
            // Assert
            // SensitiveStr should be encrypted (string -> base64), id should remain plain, no comments present.
            string cipher = root.GetProperty("SensitiveStr").GetString();
            Assert.IsNotNull(cipher);
            Assert.AreEqual("1", root.GetProperty("id").GetString());
            // Ensure encrypted info present
            Assert.IsTrue(root.TryGetProperty(Constants.EncryptedInfo, out _));
        }

    [TestMethod, Timeout(5000)]
        public async Task Encrypt_NonObjectRoot_Array_RemainsUnchanged()
        {
            // Arrange
            // Attacker supplies a non-object root. Encrypt path always appends _ei into an object context, so this must fail.
            string json = "[1,2,3]";
            using MemoryStream input = new MemoryStream(Encoding.UTF8.GetBytes(json));
            MemoryStream output = new();
            EncryptionOptions options = CreateOptions(Array.Empty<string>());
            // Act
            await EncryptionProcessor.EncryptAsync(input, output, mockEncryptor.Object, options, new CosmosDiagnosticsContext(), CancellationToken.None);
            output.Position = 0;
            using JsonDocument jd = JsonDocument.Parse(output);
            // Assert
            Assert.AreEqual(JsonValueKind.Array, jd.RootElement.ValueKind);
        }

    [TestMethod, Timeout(5000)]
        public async Task Encrypt_NonObjectRoot_Primitive_RemainsUnchanged()
        {
            // Arrange
            foreach (string json in new[] { "123", "\"str\"", "true", "false", "null" })
            {
                using MemoryStream input = new MemoryStream(Encoding.UTF8.GetBytes(json));
                MemoryStream output = new();
                EncryptionOptions options = CreateOptions(Array.Empty<string>());
                // Act
                await EncryptionProcessor.EncryptAsync(input, output, mockEncryptor.Object, options, new CosmosDiagnosticsContext(), CancellationToken.None);
                output.Position = 0;
                using JsonDocument jd = JsonDocument.Parse(output);
                // Assert
                // Ensure the root kind matches the primitive provided
                JsonValueKind kind = jd.RootElement.ValueKind;
                switch (json)
                {
                    case "123": Assert.AreEqual(JsonValueKind.Number, kind); break;
                    case "\"str\"": Assert.AreEqual(JsonValueKind.String, kind); break;
                    case "true": Assert.AreEqual(JsonValueKind.True, kind); break;
                    case "false": Assert.AreEqual(JsonValueKind.False, kind); break;
                    case "null": Assert.AreEqual(JsonValueKind.Null, kind); break;
                }
            }
        }

    [TestMethod, Timeout(5000)]
        public async Task Encrypt_Fails_OnTruncatedJson()
        {
            // Arrange
            // Missing closing quote and brace
            string json = "{\"id\":\"1\",\"SensitiveStr\":\"abc"; // truncated
            using MemoryStream input = new MemoryStream(Encoding.UTF8.GetBytes(json));
            MemoryStream output = new();
            EncryptionOptions options = CreateOptions(new[] { "/SensitiveStr" });
            try
            {
                // Act
                await EncryptionProcessor.EncryptAsync(input, output, mockEncryptor.Object, options, new CosmosDiagnosticsContext(), CancellationToken.None);
                // Assert
                Assert.Fail("Expected exception for truncated JSON");
            }
            catch (Exception ex) when (ex is JsonException || ex is ArgumentOutOfRangeException || ex is InvalidOperationException)
            {
                // acceptable failure modes
            }
        }

    [TestMethod, Timeout(5000)]
        public async Task Encrypt_Fails_OnDoubleInfinity()
        {
            // Arrange
            // Extremely large exponent overflows to Infinity in double parsing; serializer should not accept it.
            string json = "{\"id\":\"1\",\"SensitiveDouble\":1e309}";
            using MemoryStream input = new MemoryStream(Encoding.UTF8.GetBytes(json));
            MemoryStream output = new();
            EncryptionOptions options = CreateOptions(new[] { "/SensitiveDouble" });
            try
            {
                // Act
                await EncryptionProcessor.EncryptAsync(input, output, mockEncryptor.Object, options, new CosmosDiagnosticsContext(), CancellationToken.None);
                // Assert
                Assert.Fail("Expected exception for Infinity double serialization");
            }
            catch (Exception ex)
            {
                // Different serializer layers may throw different exception types; verify it's about out-of-range/infinity
                StringAssert.Contains(ex.ToString(), "Infinity");
            }
        }

    [TestMethod, Timeout(5000)]
        public async Task Encrypt_Fails_OnInvalidUtf8InString()
        {
            // Arrange
            // Construct bytes for: {"id":"1","SensitiveStr":"<invalid utf8>"}
            // Invalid sequence C3 28
            byte[] bytes = new byte[] {
                0x7B, // {
                0x22, (byte)'i', (byte)'d', 0x22, 0x3A, 0x22, (byte)'1', 0x22, 0x2C,
                0x22, (byte)'S', (byte)'e', (byte)'n', (byte)'s', (byte)'i', (byte)'t', (byte)'i', (byte)'v', (byte)'e', (byte)'S', (byte)'t', (byte)'r', 0x22, 0x3A, 0x22,
                0xC3, 0x28, // invalid UTF-8 sequence
                0x22,
                0x7D // }
            };
            using MemoryStream input = new MemoryStream(bytes);
            MemoryStream output = new();
            EncryptionOptions options = CreateOptions(new[] { "/SensitiveStr" });
            try
            {
                // Act
                await EncryptionProcessor.EncryptAsync(input, output, mockEncryptor.Object, options, new CosmosDiagnosticsContext(), CancellationToken.None);
                // Assert
                Assert.Fail("Expected parsing failure for invalid UTF-8");
            }
            catch (Exception ex) when (ex.GetType().Name.Contains("Json") || ex is InvalidOperationException)
            {
                // Accept JsonException/JsonReaderException/InvalidOperationException("Cannot transcode invalid UTF-8...")
            }
        }

    [TestMethod, Timeout(5000)]
        public async Task Encrypt_Fails_OnNaN_Literal()
        {
            // Arrange
            // NaN is not valid JSON literal; parsing should fail
            string json = "{\"id\":\"1\",\"SensitiveDouble\":NaN}";
            using MemoryStream input = new MemoryStream(Encoding.UTF8.GetBytes(json));
            MemoryStream output = new();
            EncryptionOptions options = CreateOptions(new[] { "/SensitiveDouble" });
            try
            {
                // Act
                await EncryptionProcessor.EncryptAsync(input, output, mockEncryptor.Object, options, new CosmosDiagnosticsContext(), CancellationToken.None);
                // Assert
                Assert.Fail("Expected parsing failure for NaN literal");
            }
            catch (Exception ex) when (ex.GetType().Name.Contains("Json"))
            {
                // Accept JsonException/JsonReaderException
            }
        }

    [TestMethod, Timeout(5000)]
        public async Task Encrypt_NegativeZero_Double_RoundtripsAsZero()
        {
            // Arrange
            string json = "{\"id\":\"1\",\"DZ\":-0.0}";
            using MemoryStream input = new MemoryStream(Encoding.UTF8.GetBytes(json));
            MemoryStream encrypted = new();
            EncryptionOptions options = CreateOptions(new[] { "/DZ" });
            // Act (encrypt)
            await EncryptionProcessor.EncryptAsync(input, encrypted, mockEncryptor.Object, options, new CosmosDiagnosticsContext(), CancellationToken.None);
            encrypted.Position = 0;
            using JsonDocument jenc = JsonDocument.Parse(encrypted);
            byte[] cipher = Convert.FromBase64String(jenc.RootElement.GetProperty("DZ").GetString());
            Assert.AreEqual((byte)TypeMarker.Double, cipher[0]);

            // Act (decrypt)
            encrypted.Position = 0;
            (Stream decrypted, _) = await EncryptionProcessor.DecryptAsync(encrypted, mockEncryptor.Object, new CosmosDiagnosticsContext(), JsonProcessor.Stream, CancellationToken.None);
            // Assert
            using JsonDocument jdec = JsonDocument.Parse(decrypted);
            Assert.AreEqual(0.0, jdec.RootElement.GetProperty("DZ").GetDouble(), 0.0);
        }

    [TestMethod, Timeout(5000)]
        public async Task Encrypt_DeepNesting_ExceedsDepth_Fails()
        {
            // Arrange
            // Build deeply nested object under property "Obj"
            int depth = 200;
            StringBuilder sb = new StringBuilder();
            sb.Append("{\"Obj\":");
            for (int i = 0; i < depth; i++) sb.Append("{");
            sb.Append("\"x\":1");
            for (int i = 0; i < depth; i++) sb.Append("}");
            sb.Append("}");
            string json = sb.ToString();
            using MemoryStream input = new MemoryStream(Encoding.UTF8.GetBytes(json));
            MemoryStream output = new();
            EncryptionOptions options = CreateOptions(new[] { "/Obj" });
            try
            {
                // Act
                await EncryptionProcessor.EncryptAsync(input, output, mockEncryptor.Object, options, new CosmosDiagnosticsContext(), CancellationToken.None);
                // Assert
                Assert.Fail("Expected parsing failure for deep nesting");
            }
            catch (Exception ex) when (ex.GetType().Name.Contains("Json"))
            {
                // Accept JsonException/JsonReaderException
            }
        }

    [TestMethod, Timeout(5000)]
        public async Task Encrypt_PathToArray_ButValueIsString_EncryptsAsString()
        {
            // Arrange
            string json = "{\"Arr\":\"not an array\"}";
            using MemoryStream input = new MemoryStream(Encoding.UTF8.GetBytes(json));
            MemoryStream output = new();
            EncryptionOptions options = CreateOptions(new[] { "/Arr" });
            // Act
            await EncryptionProcessor.EncryptAsync(input, output, mockEncryptor.Object, options, new CosmosDiagnosticsContext(), CancellationToken.None);
            output.Position = 0;
            using JsonDocument jd = JsonDocument.Parse(output);
            // Assert
            string base64 = jd.RootElement.GetProperty("Arr").GetString();
            byte[] cipher = Convert.FromBase64String(base64);
            Assert.AreEqual((byte)TypeMarker.String, cipher[0]);
        }

    [TestMethod, Timeout(5000)]
        public async Task Encrypt_PathToObject_ButValueIsNumber_EncryptsAsNumber()
        {
            // Arrange
            string json = "{\"Obj\":42}";
            using MemoryStream input = new MemoryStream(Encoding.UTF8.GetBytes(json));
            MemoryStream output = new();
            EncryptionOptions options = CreateOptions(new[] { "/Obj" });
            // Act
            await EncryptionProcessor.EncryptAsync(input, output, mockEncryptor.Object, options, new CosmosDiagnosticsContext(), CancellationToken.None);
            output.Position = 0;
            using JsonDocument jd = JsonDocument.Parse(output);
            // Assert
            string base64 = jd.RootElement.GetProperty("Obj").GetString();
            byte[] cipher = Convert.FromBase64String(base64);
            Assert.AreEqual((byte)TypeMarker.Long, cipher[0]);
        }
    }
}
#endif<|MERGE_RESOLUTION|>--- conflicted
+++ resolved
@@ -147,34 +147,7 @@
             Assert.IsTrue(ctx.DecryptionInfoList[0].PathsDecrypted.Contains("/SensitiveStr"));
         }
 
-<<<<<<< HEAD
-    [TestMethod, Timeout(5000)]
-        public async Task Encrypt_CompressionBehavior()
-        {
-            // Arrange
-            var doc = new
-            {
-                id = "1",
-                LargeStr = new string('x', 400),
-                SmallStr = new string('y', 10)
-            };
-            string[] paths = new[] { "/LargeStr", "/SmallStr" };
-            EncryptionOptions options = CreateOptions(paths, CompressionOptions.CompressionAlgorithm.Brotli, CompressionLevel.Fastest, minCompressedLength: 64);
-            // Act
-            MemoryStream encrypted = await EncryptAsync(doc, options);
-            using JsonDocument jd = Parse(encrypted);
-            JsonElement propsJson = jd.RootElement.GetProperty(Constants.EncryptedInfo);
-            // Assert
-            EncryptionProperties props = System.Text.Json.JsonSerializer.Deserialize<EncryptionProperties>(propsJson.GetRawText());
-            Assert.AreEqual(EncryptionFormatVersion.MdeWithCompression, props.EncryptionFormatVersion);
-            Assert.IsTrue(props.CompressedEncryptedPaths.ContainsKey("/LargeStr"));
-            Assert.IsFalse(props.CompressedEncryptedPaths.ContainsKey("/SmallStr"));
-        }
-
-    [TestMethod, Timeout(5000)]
-=======
         [TestMethod]
->>>>>>> 9e09d15e
         public async Task Encrypt_NestedObjectAndArray()
         {
             // Arrange
