//------------------------------------------------------------
// Copyright (c) Microsoft Corporation.  All rights reserved.
//------------------------------------------------------------
#if NET8_0_OR_GREATER
namespace Microsoft.Azure.Cosmos.Encryption.Tests.Transformation
{
    using System;
    using System.Collections.Generic;
    using System.IO;
    using System.Linq;
    using System.Text;
    using System.Text.Json;
    using System.Globalization;
    using System.Threading;
    using System.Threading.Tasks;
    using Microsoft.Azure.Cosmos.Encryption.Custom;
    using Microsoft.Azure.Cosmos.Encryption.Custom.Transformation;
    using Microsoft.VisualStudio.TestTools.UnitTesting;
    using Moq;

    [TestClass]
    public class StreamProcessorEncryptorTests
    {
        private const string DekId = "dekId";
        private static Mock<Encryptor> mockEncryptor;
        private static Mock<DataEncryptionKey> mockDek;

        [ClassInitialize]
        public static void Init(TestContext ctx)
        {
            _ = ctx;
            StreamProcessor.InitialBufferSize = 8; // exercise buffer growth

            mockDek = new Mock<DataEncryptionKey>();
            mockDek.SetupGet(d => d.EncryptionAlgorithm).Returns(CosmosEncryptionAlgorithm.MdeAeadAes256CbcHmac256Randomized);
            mockDek.Setup(d => d.GetEncryptByteCount(It.IsAny<int>())).Returns<int>(i => i);
            mockDek.Setup(d => d.GetDecryptByteCount(It.IsAny<int>())).Returns<int>(i => i);
            mockDek.Setup(d => d.EncryptData(It.IsAny<byte[]>())).Returns<byte[]>(b => TestCommon.EncryptData(b));
            mockDek.Setup(d => d.EncryptData(It.IsAny<byte[]>(), It.IsAny<int>(), It.IsAny<int>(), It.IsAny<byte[]>(), It.IsAny<int>()))
                .Returns((byte[] input, int offset, int length, byte[] output, int outputOffset) => TestCommon.EncryptData(input, offset, length, output, outputOffset));
            mockDek.Setup(d => d.DecryptData(It.IsAny<byte[]>())).Returns<byte[]>(b => TestCommon.DecryptData(b));
            mockDek.Setup(d => d.DecryptData(It.IsAny<byte[]>(), It.IsAny<int>(), It.IsAny<int>(), It.IsAny<byte[]>(), It.IsAny<int>()))
                .Returns((byte[] input, int offset, int length, byte[] output, int outputOffset) => TestCommon.DecryptData(input, offset, length, output, outputOffset));

            mockEncryptor = new Mock<Encryptor>();
            mockEncryptor.Setup(e => e.GetEncryptionKeyAsync(It.IsAny<string>(), It.IsAny<string>(), It.IsAny<CancellationToken>()))
                .ReturnsAsync((string dekId, string algo, CancellationToken t) => dekId == DekId ? mockDek.Object : throw new InvalidOperationException("DEK not found"));
            mockEncryptor.Setup(e => e.EncryptAsync(It.IsAny<byte[]>(), It.IsAny<string>(), It.IsAny<string>(), It.IsAny<CancellationToken>()))
                .ReturnsAsync((byte[] plain, string dekId, string algo, CancellationToken t) => dekId == DekId ? TestCommon.EncryptData(plain) : throw new InvalidOperationException("DEK not found"));
            mockEncryptor.Setup(e => e.DecryptAsync(It.IsAny<byte[]>(), It.IsAny<string>(), It.IsAny<string>(), It.IsAny<CancellationToken>()))
                .ReturnsAsync((byte[] cipher, string dekId, string algo, CancellationToken t) => dekId == DekId ? TestCommon.DecryptData(cipher) : throw new InvalidOperationException("DEK not found"));
        }

    private static EncryptionOptions CreateOptions(IEnumerable<string> paths)
        {
            return new EncryptionOptions
            {
                DataEncryptionKeyId = DekId,
                EncryptionAlgorithm = CosmosEncryptionAlgorithm.MdeAeadAes256CbcHmac256Randomized,
                JsonProcessor = JsonProcessor.Stream,
<<<<<<< HEAD
                PathsToEncrypt = paths.ToList(),
=======
        PathsToEncrypt = paths.ToList()
>>>>>>> 9e09d15e
            };
        }

        private static async Task<MemoryStream> EncryptAsync(object doc, EncryptionOptions options)
        {
            Stream input = TestCommon.ToStream(doc);
            MemoryStream output = new();
            await EncryptionProcessor.EncryptAsync(input, output, mockEncryptor.Object, options, new CosmosDiagnosticsContext(), CancellationToken.None);
            output.Position = 0;
            return output;
        }

        private static JsonDocument Parse(Stream s)
        {
            s.Position = 0;
            return JsonDocument.Parse(s);
        }

        [TestMethod]
        public async Task Encrypt_AllPrimitiveTypesAndContainers()
        {
            // Arrange
            var doc = new
            {
                id = Guid.NewGuid().ToString(),
                SensitiveStr = "abc",
                SensitiveInt = 123L, // long branch
                SensitiveDouble = 3.14159,
                SensitiveBoolTrue = true,
                SensitiveBoolFalse = false,
                SensitiveNull = (string)null, // will not be encrypted
                SensitiveArr = new object[] { 1, 2, 3 },
                SensitiveObj = new { a = 5, b = "text" },
                NonSensitive = 42
            };
            string[] paths = new[] { "/SensitiveStr", "/SensitiveInt", "/SensitiveDouble", "/SensitiveBoolTrue", "/SensitiveBoolFalse", "/SensitiveNull", "/SensitiveArr", "/SensitiveObj" };
            EncryptionOptions options = CreateOptions(paths);

            // Act (encrypt)
            MemoryStream encrypted = await EncryptAsync(doc, options);
            string rawJson = Encoding.UTF8.GetString(encrypted.ToArray());
            using JsonDocument jd = Parse(encrypted);
            JsonElement root = jd.RootElement;

            // Assert (encryption)
            // Encryption properties appended
            Assert.IsTrue(root.TryGetProperty(Constants.EncryptedInfo, out JsonElement ei));
            EncryptionProperties props = System.Text.Json.JsonSerializer.Deserialize<EncryptionProperties>(ei.GetRawText());
            Assert.AreEqual(EncryptionFormatVersion.Mde, props.EncryptionFormatVersion);

            // Null path should be excluded
            Assert.IsFalse(props.EncryptedPaths.Contains("/SensitiveNull"));

            foreach (string path in paths.Where(p => p != "/SensitiveNull"))
            {
                string name = path.TrimStart('/');
                string base64 = root.GetProperty(name).GetString();
                Assert.IsNotNull(base64);
                byte[] cipherBytes = Convert.FromBase64String(base64);
                // first byte is type marker
                switch (name)
                {
                    case "SensitiveStr": Assert.AreEqual((byte)TypeMarker.String, cipherBytes[0]); break;
                    case "SensitiveInt": Assert.AreEqual((byte)TypeMarker.Long, cipherBytes[0]); break;
                    case "SensitiveDouble": Assert.AreEqual((byte)TypeMarker.Double, cipherBytes[0]); break;
                    case "SensitiveBoolTrue":
                    case "SensitiveBoolFalse": Assert.AreEqual((byte)TypeMarker.Boolean, cipherBytes[0]); break;
                    case "SensitiveArr": Assert.AreEqual((byte)TypeMarker.Array, cipherBytes[0]); break;
                    case "SensitiveObj": Assert.AreEqual((byte)TypeMarker.Object, cipherBytes[0]); break;
                }
            }

            // Strong verification: ensure raw JSON does not contain plaintext for encrypted values (string/number markers)
            EncryptionVerificationTestHelper.AssertEncryptedDocument(
                rawJson,
                encryptedProperties: new Dictionary<string, object>
                {
                    { "SensitiveStr", doc.SensitiveStr },
                    { "SensitiveInt", doc.SensitiveInt },
                    { "SensitiveDouble", doc.SensitiveDouble },
                    { "SensitiveBoolTrue", doc.SensitiveBoolTrue },
                    { "SensitiveBoolFalse", doc.SensitiveBoolFalse },
                    { "SensitiveArr", doc.SensitiveArr },
                    { "SensitiveObj", doc.SensitiveObj },
                },
                plainProperties: new Dictionary<string, object>
                {
                    { "SensitiveNull", (object)null },
                    { "NonSensitive", doc.NonSensitive },
                });

            // Act (decrypt)
            encrypted.Position = 0;
            (Stream decrypted, DecryptionContext ctx) = await EncryptionProcessor.DecryptStreamAsync(encrypted, mockEncryptor.Object, new CosmosDiagnosticsContext(), CancellationToken.None);
            // Assert (roundtrip)
            using JsonDocument d2 = Parse(decrypted);
            JsonElement r2 = d2.RootElement;
            Assert.AreEqual(doc.SensitiveStr, r2.GetProperty("SensitiveStr").GetString());
            Assert.AreEqual((long)doc.SensitiveInt, r2.GetProperty("SensitiveInt").GetInt64());
            Assert.AreEqual(doc.SensitiveDouble, r2.GetProperty("SensitiveDouble").GetDouble(), 0.00001);
            Assert.AreEqual(doc.SensitiveBoolTrue, r2.GetProperty("SensitiveBoolTrue").GetBoolean());
            Assert.AreEqual(doc.SensitiveBoolFalse, r2.GetProperty("SensitiveBoolFalse").GetBoolean());
            Assert.AreEqual(System.Text.Json.JsonValueKind.Null, r2.GetProperty("SensitiveNull").ValueKind);
            Assert.AreEqual(3, r2.GetProperty("SensitiveArr").GetArrayLength());
            Assert.AreEqual("text", r2.GetProperty("SensitiveObj").GetProperty("b").GetString());
            Assert.IsTrue(ctx.DecryptionInfoList[0].PathsDecrypted.Contains("/SensitiveStr"));
        }

<<<<<<< HEAD
    // Compression behavior test removed as compression support was dropped.

=======
>>>>>>> 9e09d15e
        [TestMethod]
        public async Task Encrypt_NestedObjectAndArray()
        {
            // Arrange
            var doc = new
            {
                id = "1",
                Nested = new { a = 5, b = new { c = 10 } },
                Arr = new object[] { new { x = 1 }, new { x = 2 } },
                Plain = 7
            };
            string[] paths = new[] { "/Nested", "/Arr" };
            // Act (encrypt)
            MemoryStream encrypted = await EncryptAsync(doc, CreateOptions(paths));
            using JsonDocument jd = Parse(encrypted);
            JsonElement root = jd.RootElement;
            // Assert (encryption)
            Assert.AreEqual(JsonValueKind.String, root.GetProperty("Nested").ValueKind);
            Assert.AreEqual(JsonValueKind.String, root.GetProperty("Arr").ValueKind);

            // Act (decrypt)
            encrypted.Position = 0;
            (Stream decrypted, _) = await EncryptionProcessor.DecryptStreamAsync(encrypted, mockEncryptor.Object, new CosmosDiagnosticsContext(), CancellationToken.None);
            // Assert (roundtrip)
            using JsonDocument d2 = Parse(decrypted);
            JsonElement r2 = d2.RootElement;
            Assert.AreEqual(5, r2.GetProperty("Nested").GetProperty("a").GetInt32());
            Assert.AreEqual(2, r2.GetProperty("Arr").GetArrayLength());
        }

        [TestMethod]
        public async Task Encrypt_BufferGrowthLargeString()
        {
            // Arrange
            var doc = new { id = "1", Big = new string('a', 5000) };
            string[] paths = new[] { "/Big" };
            // Act
            MemoryStream encrypted = await EncryptAsync(doc, CreateOptions(paths));
            string rawJson = Encoding.UTF8.GetString(encrypted.ToArray());
            using JsonDocument jd = Parse(encrypted);
            // Assert
            string cipher = jd.RootElement.GetProperty("Big").GetString();
            Assert.IsTrue(cipher.Length > 10);
            EncryptionVerificationTestHelper.AssertEncryptedDocument(rawJson, new Dictionary<string, object> { { "Big", doc.Big } });
        }

        [TestMethod]
        public async Task Encrypt_SkipsNullProperty()
        {
            // Arrange
            var doc = new { id = "1", Maybe = (string)null };
            string[] paths = new[] { "/Maybe" };
            // Act
            MemoryStream encrypted = await EncryptAsync(doc, CreateOptions(paths));
            using JsonDocument jd = Parse(encrypted);
            JsonElement root = jd.RootElement;
            // Assert
            EncryptionProperties props = System.Text.Json.JsonSerializer.Deserialize<EncryptionProperties>(root.GetProperty(Constants.EncryptedInfo).GetRawText());
            Assert.IsFalse(props.EncryptedPaths.Contains("/Maybe"));
            Assert.AreEqual(JsonValueKind.Null, root.GetProperty("Maybe").ValueKind);
        }

        [TestMethod]
        public async Task Encrypt_NullThenPlain_RemainsPlain()
        {
            // Arrange
            // Regression: if encryption state isn't cleared after a null, the next property might be incorrectly encrypted
            string json = "{\"Maybe\":null,\"Plain\":42,\"id\":\"1\"}";
            using MemoryStream input = new MemoryStream(Encoding.UTF8.GetBytes(json));
            MemoryStream output = new();
            EncryptionOptions options = CreateOptions(new[] { "/Maybe" });
            // Act
            await EncryptionProcessor.EncryptAsync(input, output, mockEncryptor.Object, options, new CosmosDiagnosticsContext(), CancellationToken.None);
            string rawJson = Encoding.UTF8.GetString(output.ToArray());
            output.Position = 0;
            using JsonDocument jd = JsonDocument.Parse(output);
            JsonElement root = jd.RootElement;
            // Assert
            // Maybe remains null and is not listed in encrypted paths
            Assert.AreEqual(JsonValueKind.Null, root.GetProperty("Maybe").ValueKind);
            EncryptionProperties props = System.Text.Json.JsonSerializer.Deserialize<EncryptionProperties>(root.GetProperty(Constants.EncryptedInfo).GetRawText());
            Assert.IsFalse(props.EncryptedPaths.Contains("/Maybe"));
            // Plain must remain a number (not a base64 string)
            Assert.AreEqual(JsonValueKind.Number, root.GetProperty("Plain").ValueKind);
            Assert.AreEqual(42, root.GetProperty("Plain").GetInt32());
            EncryptionVerificationTestHelper.AssertEncryptedDocument(
                rawJson,
                encryptedProperties: new Dictionary<string, object>(),
                plainProperties: new Dictionary<string, object> { { "Plain", 42 } });
        }

        [TestMethod]
        public void Encrypt_InternalProperty_Getter_Coverage()
        {
            // Arrange
            // Touch internal partial members for coverage: Encryptor property lives on decryptor partial file
            StreamProcessor sp = new StreamProcessor();
            // Assert
            Assert.IsNotNull(sp.Encryptor); // covers getter sequence point
            Assert.IsTrue(StreamProcessor.InitialBufferSize > 0);
        }

        [TestMethod]
        public async Task Encrypt_NumberParsing_IsCultureInvariant()
        {
            // Arrange
            // Force a culture that expects comma as decimal separator so parsing a dot-formatted invariant number fails
            CultureInfo original = CultureInfo.CurrentCulture;
            CultureInfo originalUi = CultureInfo.CurrentUICulture;
            try
            {
                CultureInfo commaCulture = new CultureInfo("fr-FR");
                CultureInfo.CurrentCulture = commaCulture;
                CultureInfo.CurrentUICulture = commaCulture;

                // Anonymous object with a decimal value will be serialized using invariant culture ("1.23") by Json.NET
                var doc = new { id = "1", Weird = 1.23m };
                string[] paths = new[] { "/Weird" };
                EncryptionOptions options = CreateOptions(paths);

                // Act
                // Should succeed regardless of current culture and round-trip the value as a double
                MemoryStream encrypted = await EncryptAsync(doc, options);
                encrypted.Position = 0;
                (Stream decrypted, _) = await EncryptionProcessor.DecryptStreamAsync(encrypted, mockEncryptor.Object, new CosmosDiagnosticsContext(), CancellationToken.None);
                // Assert
                using JsonDocument d2 = JsonDocument.Parse(decrypted);
                double value = d2.RootElement.GetProperty("Weird").GetDouble();
                Assert.AreEqual(1.23, value, 1e-12);
            }
            finally
            {
                CultureInfo.CurrentCulture = original;
                CultureInfo.CurrentUICulture = originalUi;
            }
        }

        [TestMethod]
        public async Task Encrypt_InputWithComments_IgnoresComments()
        {
            // Arrange
            // Although StreamProcessor has a comment case, JsonReaderOptions uses CommentHandling=Skip, so comments are not surfaced as tokens.
            // This test documents that behavior: comments are silently dropped and encryption still succeeds.
            string json = "{\n  // comment before sensitive\n  \"SensitiveStr\": \"abc\",\n  // trailing comment\n  \"id\": \"1\"\n}";
            using MemoryStream input = new MemoryStream(Encoding.UTF8.GetBytes(json));
            MemoryStream output = new();
            EncryptionOptions options = CreateOptions(new[] { "/SensitiveStr" });
            // Act
            await EncryptionProcessor.EncryptAsync(input, output, mockEncryptor.Object, options, new CosmosDiagnosticsContext(), CancellationToken.None);
            string rawJson = Encoding.UTF8.GetString(output.ToArray());
            output.Position = 0;
            using JsonDocument jd = Parse(output);
            JsonElement root = jd.RootElement;
            // Assert
            // SensitiveStr should be encrypted (string -> base64), id should remain plain, no comments present.
            string cipher = root.GetProperty("SensitiveStr").GetString();
            Assert.IsNotNull(cipher);
            Assert.AreEqual("1", root.GetProperty("id").GetString());
            // Ensure encrypted info present
            Assert.IsTrue(root.TryGetProperty(Constants.EncryptedInfo, out _));
            EncryptionVerificationTestHelper.AssertEncryptedDocument(
                rawJson,
                encryptedProperties: new Dictionary<string, object> { { "SensitiveStr", "abc" } },
                plainProperties: new Dictionary<string, object> { { "id", "1" } });
        }

        [TestMethod]
        public async Task Encrypt_NonObjectRoot_Array_RemainsUnchanged()
        {
            // Arrange
            // Attacker supplies a non-object root. Encrypt path always appends _ei into an object context, so this must fail.
            string json = "[1,2,3]";
            using MemoryStream input = new MemoryStream(Encoding.UTF8.GetBytes(json));
            MemoryStream output = new();
            EncryptionOptions options = CreateOptions(Array.Empty<string>());
            // Act
            await EncryptionProcessor.EncryptAsync(input, output, mockEncryptor.Object, options, new CosmosDiagnosticsContext(), CancellationToken.None);
            output.Position = 0;
            using JsonDocument jd = JsonDocument.Parse(output);
            // Assert
            Assert.AreEqual(JsonValueKind.Array, jd.RootElement.ValueKind);
        }

        [TestMethod]
        public async Task Encrypt_NonObjectRoot_Primitive_RemainsUnchanged()
        {
            // Arrange
            foreach (string json in new[] { "123", "\"str\"", "true", "false", "null" })
            {
                using MemoryStream input = new MemoryStream(Encoding.UTF8.GetBytes(json));
                MemoryStream output = new();
                EncryptionOptions options = CreateOptions(Array.Empty<string>());
                // Act
                await EncryptionProcessor.EncryptAsync(input, output, mockEncryptor.Object, options, new CosmosDiagnosticsContext(), CancellationToken.None);
                output.Position = 0;
                using JsonDocument jd = JsonDocument.Parse(output);
                // Assert
                // Ensure the root kind matches the primitive provided
                JsonValueKind kind = jd.RootElement.ValueKind;
                switch (json)
                {
                    case "123": Assert.AreEqual(JsonValueKind.Number, kind); break;
                    case "\"str\"": Assert.AreEqual(JsonValueKind.String, kind); break;
                    case "true": Assert.AreEqual(JsonValueKind.True, kind); break;
                    case "false": Assert.AreEqual(JsonValueKind.False, kind); break;
                    case "null": Assert.AreEqual(JsonValueKind.Null, kind); break;
                }
            }
        }

        [TestMethod]
        public async Task Encrypt_Fails_OnTruncatedJson()
        {
            // Arrange
            // Missing closing quote and brace
            string json = "{\"id\":\"1\",\"SensitiveStr\":\"abc"; // truncated
            using MemoryStream input = new MemoryStream(Encoding.UTF8.GetBytes(json));
            MemoryStream output = new();
            EncryptionOptions options = CreateOptions(new[] { "/SensitiveStr" });
            try
            {
                // Act
                await EncryptionProcessor.EncryptAsync(input, output, mockEncryptor.Object, options, new CosmosDiagnosticsContext(), CancellationToken.None);
                // Assert
                Assert.Fail("Expected exception for truncated JSON");
            }
            catch (Exception ex) when (ex is JsonException || ex is ArgumentOutOfRangeException || ex is InvalidOperationException)
            {
                // acceptable failure modes
            }
        }

        [TestMethod]
        public async Task Encrypt_Fails_OnDoubleInfinity()
        {
            // Arrange
            // Extremely large exponent overflows to Infinity in double parsing; serializer should not accept it.
            string json = "{\"id\":\"1\",\"SensitiveDouble\":1e309}";
            using MemoryStream input = new MemoryStream(Encoding.UTF8.GetBytes(json));
            MemoryStream output = new();
            EncryptionOptions options = CreateOptions(new[] { "/SensitiveDouble" });
            try
            {
                // Act
                await EncryptionProcessor.EncryptAsync(input, output, mockEncryptor.Object, options, new CosmosDiagnosticsContext(), CancellationToken.None);
                // Assert
                Assert.Fail("Expected exception for Infinity double serialization");
            }
            catch (Exception ex)
            {
                // Different serializer layers may throw different exception types; verify it's about out-of-range/infinity
                StringAssert.Contains(ex.ToString(), "Infinity");
            }
        }

        [TestMethod]
        public async Task Encrypt_Fails_OnInvalidUtf8InString()
        {
            // Arrange
            // Construct bytes for: {"id":"1","SensitiveStr":"<invalid utf8>"}
            // Invalid sequence C3 28
            byte[] bytes = new byte[] {
                0x7B, // {
                0x22, (byte)'i', (byte)'d', 0x22, 0x3A, 0x22, (byte)'1', 0x22, 0x2C,
                0x22, (byte)'S', (byte)'e', (byte)'n', (byte)'s', (byte)'i', (byte)'t', (byte)'i', (byte)'v', (byte)'e', (byte)'S', (byte)'t', (byte)'r', 0x22, 0x3A, 0x22,
                0xC3, 0x28, // invalid UTF-8 sequence
                0x22,
                0x7D // }
            };
            using MemoryStream input = new MemoryStream(bytes);
            MemoryStream output = new();
            EncryptionOptions options = CreateOptions(new[] { "/SensitiveStr" });
            try
            {
                // Act
                await EncryptionProcessor.EncryptAsync(input, output, mockEncryptor.Object, options, new CosmosDiagnosticsContext(), CancellationToken.None);
                // Assert
                Assert.Fail("Expected parsing failure for invalid UTF-8");
            }
            catch (Exception ex) when (ex.GetType().Name.Contains("Json") || ex is InvalidOperationException)
            {
                // Accept JsonException/JsonReaderException/InvalidOperationException("Cannot transcode invalid UTF-8...")
            }
        }

        [TestMethod]
        public async Task Encrypt_Fails_OnNaN_Literal()
        {
            // Arrange
            // NaN is not valid JSON literal; parsing should fail
            string json = "{\"id\":\"1\",\"SensitiveDouble\":NaN}";
            using MemoryStream input = new MemoryStream(Encoding.UTF8.GetBytes(json));
            MemoryStream output = new();
            EncryptionOptions options = CreateOptions(new[] { "/SensitiveDouble" });
            try
            {
                // Act
                await EncryptionProcessor.EncryptAsync(input, output, mockEncryptor.Object, options, new CosmosDiagnosticsContext(), CancellationToken.None);
                // Assert
                Assert.Fail("Expected parsing failure for NaN literal");
            }
            catch (Exception ex) when (ex.GetType().Name.Contains("Json"))
            {
                // Accept JsonException/JsonReaderException
            }
        }

        [TestMethod]
        public async Task Encrypt_NegativeZero_Double_RoundtripsAsZero()
        {
            // Arrange
            string json = "{\"id\":\"1\",\"DZ\":-0.0}";
            using MemoryStream input = new MemoryStream(Encoding.UTF8.GetBytes(json));
            MemoryStream encrypted = new();
            EncryptionOptions options = CreateOptions(new[] { "/DZ" });
            // Act (encrypt)
            await EncryptionProcessor.EncryptAsync(input, encrypted, mockEncryptor.Object, options, new CosmosDiagnosticsContext(), CancellationToken.None);
            string rawJson = Encoding.UTF8.GetString(encrypted.ToArray());
            encrypted.Position = 0;
            using JsonDocument jenc = JsonDocument.Parse(encrypted);
            byte[] cipher = Convert.FromBase64String(jenc.RootElement.GetProperty("DZ").GetString());
            Assert.AreEqual((byte)TypeMarker.Double, cipher[0]);
            EncryptionVerificationTestHelper.AssertEncryptedDocument(
                rawJson,
                encryptedProperties: new Dictionary<string, object> { { "DZ", -0.0 } });

            // Act (decrypt)
            encrypted.Position = 0;
            (Stream decrypted, _) = await EncryptionProcessor.DecryptStreamAsync(encrypted, mockEncryptor.Object, new CosmosDiagnosticsContext(), CancellationToken.None);
            // Assert
            using JsonDocument jdec = JsonDocument.Parse(decrypted);
            Assert.AreEqual(0.0, jdec.RootElement.GetProperty("DZ").GetDouble(), 0.0);
        }

        [TestMethod]
        public async Task Encrypt_DeepNesting_ExceedsDepth_Fails()
        {
            // Arrange
            // Build deeply nested object under property "Obj"
            int depth = 200;
            StringBuilder sb = new StringBuilder();
            sb.Append("{\"Obj\":");
            for (int i = 0; i < depth; i++) sb.Append("{");
            sb.Append("\"x\":1");
            for (int i = 0; i < depth; i++) sb.Append("}");
            sb.Append("}");
            string json = sb.ToString();
            using MemoryStream input = new MemoryStream(Encoding.UTF8.GetBytes(json));
            MemoryStream output = new();
            EncryptionOptions options = CreateOptions(new[] { "/Obj" });
            try
            {
                // Act
                await EncryptionProcessor.EncryptAsync(input, output, mockEncryptor.Object, options, new CosmosDiagnosticsContext(), CancellationToken.None);
                // Assert
                Assert.Fail("Expected parsing failure for deep nesting");
            }
            catch (Exception ex) when (ex.GetType().Name.Contains("Json"))
            {
                // Accept JsonException/JsonReaderException
            }
        }

        [TestMethod]
        public async Task Encrypt_PathToArray_ButValueIsString_EncryptsAsString()
        {
            // Arrange
            string json = "{\"Arr\":\"not an array\"}";
            using MemoryStream input = new MemoryStream(Encoding.UTF8.GetBytes(json));
            MemoryStream output = new();
            EncryptionOptions options = CreateOptions(new[] { "/Arr" });
            // Act
            await EncryptionProcessor.EncryptAsync(input, output, mockEncryptor.Object, options, new CosmosDiagnosticsContext(), CancellationToken.None);
            string rawJson = Encoding.UTF8.GetString(output.ToArray());
            output.Position = 0;
            using JsonDocument jd = JsonDocument.Parse(output);
            // Assert
            string base64 = jd.RootElement.GetProperty("Arr").GetString();
            byte[] cipher = Convert.FromBase64String(base64);
            Assert.AreEqual((byte)TypeMarker.String, cipher[0]);
            EncryptionVerificationTestHelper.AssertEncryptedDocument(
                rawJson,
                encryptedProperties: new Dictionary<string, object> { { "Arr", "not an array" } });
        }

        [TestMethod]
        public async Task Encrypt_PathToObject_ButValueIsNumber_EncryptsAsNumber()
        {
            // Arrange
            string json = "{\"Obj\":42}";
            using MemoryStream input = new MemoryStream(Encoding.UTF8.GetBytes(json));
            MemoryStream output = new();
            EncryptionOptions options = CreateOptions(new[] { "/Obj" });
            // Act
            await EncryptionProcessor.EncryptAsync(input, output, mockEncryptor.Object, options, new CosmosDiagnosticsContext(), CancellationToken.None);
            string rawJson = Encoding.UTF8.GetString(output.ToArray());
            output.Position = 0;
            using JsonDocument jd = JsonDocument.Parse(output);
            // Assert
            string base64 = jd.RootElement.GetProperty("Obj").GetString();
            byte[] cipher = Convert.FromBase64String(base64);
            Assert.AreEqual((byte)TypeMarker.Long, cipher[0]);
            EncryptionVerificationTestHelper.AssertEncryptedDocument(
                rawJson,
                encryptedProperties: new Dictionary<string, object> { { "Obj", 42 } });
        }
    }
}
#endif<|MERGE_RESOLUTION|>--- conflicted
+++ resolved
@@ -58,11 +58,7 @@
                 DataEncryptionKeyId = DekId,
                 EncryptionAlgorithm = CosmosEncryptionAlgorithm.MdeAeadAes256CbcHmac256Randomized,
                 JsonProcessor = JsonProcessor.Stream,
-<<<<<<< HEAD
-                PathsToEncrypt = paths.ToList(),
-=======
-        PathsToEncrypt = paths.ToList()
->>>>>>> 9e09d15e
+                PathsToEncrypt = paths.ToList()
             };
         }
 
@@ -171,11 +167,8 @@
             Assert.IsTrue(ctx.DecryptionInfoList[0].PathsDecrypted.Contains("/SensitiveStr"));
         }
 
-<<<<<<< HEAD
     // Compression behavior test removed as compression support was dropped.
 
-=======
->>>>>>> 9e09d15e
         [TestMethod]
         public async Task Encrypt_NestedObjectAndArray()
         {
