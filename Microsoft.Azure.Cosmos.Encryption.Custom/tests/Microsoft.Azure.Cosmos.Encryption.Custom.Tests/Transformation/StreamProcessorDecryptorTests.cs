--- conflicted
+++ resolved
@@ -152,11 +152,8 @@
             }
         }
 
-<<<<<<< HEAD
     // Compression-related decrypt tests removed.
 
-=======
->>>>>>> 9e09d15e
         [TestMethod]
         public async Task Decrypt_Skips_EncryptionInfo_Block()
         {
@@ -281,7 +278,6 @@
         }
 
         [TestMethod]
-<<<<<<< HEAD
         public async Task Decrypt_EncryptedToken_ExceedsAdjustedMax_Throws()
         {
             // Arrange: Lower the max buffer cap to 4MB and craft an encrypted value slightly above it.
@@ -442,8 +438,6 @@
         }
 
         [TestMethod]
-=======
->>>>>>> 9e09d15e
         public async Task Decrypt_UnencryptedArrayAndBooleans()
         {
             // Arrange
@@ -683,7 +677,6 @@
         }
 
         [TestMethod]
-<<<<<<< HEAD
         public async Task Decrypt_ForgedTypeMarkerDouble_InvalidPayload_Throws()
         {
             // Arrange: valid encrypted payload, forge marker to Double while plaintext is non-double bytes.
@@ -716,9 +709,6 @@
 
         [TestMethod]
         public async Task Decrypt_ForgedTypeMarkerBoolean_InvalidPayload_Throws()
-=======
-        public async Task Decrypt_Fuzz_Ciphertext_Length_And_TypeMarker_CrossProduct()
->>>>>>> 9e09d15e
         {
             // Arrange: forge Boolean marker but plaintext buffer empty causing deserializer to fail.
             var doc = new { id = "1", SensitiveStr = "abc" };
