﻿//------------------------------------------------------------
// Copyright (c) Microsoft Corporation.  All rights reserved.
//------------------------------------------------------------

namespace Microsoft.Azure.Cosmos.Encryption.Tests
{
    using System;
    using System.Collections.Generic;
    using System.IO;
<<<<<<< HEAD
    using Microsoft.Azure.Cosmos.Encryption.Custom.Tests;
    using System.IO.Compression;
=======
>>>>>>> 228ad238
    using System.Linq;
#if NET8_0_OR_GREATER
    using System.Text.Json.Nodes;
#endif
    using System.Threading;
    using System.Threading.Tasks;
    using Microsoft.Azure.Cosmos.Encryption.Custom;
#if NET8_0_OR_GREATER
    using Microsoft.Azure.Cosmos.Encryption.Custom.Transformation;
#endif
    using Microsoft.VisualStudio.TestTools.UnitTesting;
    using Moq;
    using Newtonsoft.Json.Linq;
    using TestDoc = TestCommon.TestDoc;

    [TestClass]
    public class MdeEncryptionProcessorTests
    {
        private static Mock<Encryptor> mockEncryptor;
        private const string dekId = "dekId";

        [ClassInitialize]
        public static void ClassInitialize(TestContext testContext)
        {
            _ = testContext;

#if NET8_0_OR_GREATER
            StreamProcessor.InitialBufferSize = 16; //we force smallest possible initial buffer to make sure both secondary reads and resize paths are executed
#endif

            mockEncryptor = TestEncryptorFactory.CreateMde(dekId, out _);
        }

        [TestMethod]
        [DataRow(JsonProcessor.Newtonsoft)]
#if NET8_0_OR_GREATER
        [DataRow(JsonProcessor.Stream)]
#endif
        public async Task InvalidPathToEncrypt(JsonProcessor jsonProcessor)
        {
            TestDoc testDoc = TestDoc.Create();
            EncryptionOptions encryptionOptionsWithInvalidPathToEncrypt = new()
            {
                DataEncryptionKeyId = dekId,
                EncryptionAlgorithm = CosmosEncryptionAlgorithm.MdeAeadAes256CbcHmac256Randomized,
                PathsToEncrypt = new List<string>() { "/SensitiveStr", "/Invalid" },
                JsonProcessor = jsonProcessor,
            };

            Stream encryptedStream = await EncryptionProcessor.EncryptAsync(
                   testDoc.ToStream(),
                   mockEncryptor.Object,
                   encryptionOptionsWithInvalidPathToEncrypt,
                   new CosmosDiagnosticsContext(),
                   CancellationToken.None);


            JObject encryptedDoc = EncryptionProcessor.BaseSerializer.FromStream<JObject>(encryptedStream);

            (JObject decryptedDoc, DecryptionContext decryptionContext) = await EncryptionProcessor.DecryptAsync(
               encryptedDoc,
               mockEncryptor.Object,
               new CosmosDiagnosticsContext(),
               CancellationToken.None);

            VerifyDecryptionSucceeded(
                 decryptedDoc,
                 testDoc,
                 1,
                 decryptionContext,
                 invalidPathsConfigured: true);
        }

        [TestMethod]
        [DataRow(JsonProcessor.Newtonsoft)]
#if NET8_0_OR_GREATER
        [DataRow(JsonProcessor.Stream)]
#endif
        public async Task DuplicatePathToEncrypt(JsonProcessor jsonProcessor)
        {
            TestDoc testDoc = TestDoc.Create();
            EncryptionOptions encryptionOptionsWithDuplicatePathToEncrypt = new()
            {
                DataEncryptionKeyId = dekId,
                EncryptionAlgorithm = CosmosEncryptionAlgorithm.MdeAeadAes256CbcHmac256Randomized,
                PathsToEncrypt = new List<string>() { "/SensitiveStr", "/SensitiveStr" },
                JsonProcessor = jsonProcessor,
            };

            try
            {
                await EncryptionProcessor.EncryptAsync(
                    testDoc.ToStream(),
                    mockEncryptor.Object,
                    encryptionOptionsWithDuplicatePathToEncrypt,
                    new CosmosDiagnosticsContext(),
                    CancellationToken.None);

                Assert.Fail("Duplicate paths in PathToEncrypt didn't result in exception.");
            }
            catch (InvalidOperationException ex)
            {
                Assert.AreEqual("Duplicate paths in PathsToEncrypt passed via EncryptionOptions.", ex.Message);
            }
        }

        [TestMethod]
        [DynamicData(nameof(EncryptionOptionsCombinations))]
        public async Task EncryptDecryptPropertyWithNullValue_VerifyByNewtonsoft(EncryptionOptions encryptionOptions)
        {
            TestDoc testDoc = TestDoc.Create();
            testDoc.SensitiveStr = null;

            JObject encryptedDoc = await VerifyEncryptionSucceededNewtonsoft(testDoc, encryptionOptions);

            (JObject decryptedDoc, DecryptionContext decryptionContext) = await EncryptionProcessor.DecryptAsync(
               encryptedDoc,
               mockEncryptor.Object,
               new CosmosDiagnosticsContext(),
               CancellationToken.None);

            VerifyDecryptionSucceeded(
                decryptedDoc,
                testDoc,
                TestDoc.PathsToEncrypt.Count,
                decryptionContext);
        }

        [TestMethod]
        [DynamicData(nameof(EncryptionOptionsCombinations))]
        public async Task ValidateEncryptDecryptDocument_VerifyByNewtonsoft(EncryptionOptions encryptionOptions)
        {
            TestDoc testDoc = TestDoc.Create();

            JObject encryptedDoc = await VerifyEncryptionSucceededNewtonsoft(testDoc, encryptionOptions);

            (JObject decryptedDoc, DecryptionContext decryptionContext) = await EncryptionProcessor.DecryptAsync(
                encryptedDoc,
                mockEncryptor.Object,
                new CosmosDiagnosticsContext(),
                CancellationToken.None);

            VerifyDecryptionSucceeded(
                decryptedDoc,
                testDoc,
                TestDoc.PathsToEncrypt.Count,
                decryptionContext);
        }

        [TestMethod]
        [DynamicData(nameof(EncryptionOptionsCombinations))]
        public async Task ValidateDecryptByNewtonsoftStream_VerifyByNewtonsoft(EncryptionOptions encryptionOptions)
        {
            TestDoc testDoc = TestDoc.Create();

            Stream encryptedStream = await EncryptionProcessor.EncryptAsync(
                testDoc.ToStream(),
                mockEncryptor.Object,
                encryptionOptions,
                new CosmosDiagnosticsContext(),
                CancellationToken.None);

            (Stream decryptedStream, DecryptionContext decryptionContext) = await EncryptionProcessor.DecryptAsync(
                encryptedStream,
                mockEncryptor.Object,
                new CosmosDiagnosticsContext(),
                requestOptions: null,
                CancellationToken.None);

            JObject decryptedDoc = EncryptionProcessor.BaseSerializer.FromStream<JObject>(decryptedStream);
            VerifyDecryptionSucceeded(
                decryptedDoc,
                testDoc,
                TestDoc.PathsToEncrypt.Count,
                decryptionContext);
        }

        [TestMethod]
        [DynamicData(nameof(EncryptionOptionsStreamTestCombinations))]
        public async Task ValidateDecryptBySystemTextStream_VerifyByNewtonsoft(EncryptionOptions encryptionOptions, JsonProcessor decryptionJsonProcessor)
        {
            TestDoc testDoc = TestDoc.Create();

            Stream encryptedStream = await EncryptionProcessor.EncryptAsync(
                testDoc.ToStream(),
                mockEncryptor.Object,
                encryptionOptions,
                new CosmosDiagnosticsContext(),
                CancellationToken.None);

            (Stream decryptedStream, DecryptionContext decryptionContext) = await EncryptionProcessor.DecryptAsync(
                encryptedStream,
                mockEncryptor.Object,
                new CosmosDiagnosticsContext(),
                RequestOptionsOverrideHelper.Create(decryptionJsonProcessor),
                CancellationToken.None);

            JObject decryptedDoc = EncryptionProcessor.BaseSerializer.FromStream<JObject>(decryptedStream);
            VerifyDecryptionSucceeded(
                decryptedDoc,
                testDoc,
                TestDoc.PathsToEncrypt.Count,
                decryptionContext);
        }

#if NET8_0_OR_GREATER
        [TestMethod]
        [DynamicData(nameof(EncryptionOptionsStreamTestCombinations))]
        public async Task ValidateDecryptBySystemTextStream_VerifyBySystemText(EncryptionOptions encryptionOptions, JsonProcessor decryptionJsonProcessor)
        {
            TestDoc testDoc = TestDoc.Create();

            Stream encryptedStream = await EncryptionProcessor.EncryptAsync(
                testDoc.ToStream(),
                mockEncryptor.Object,
                encryptionOptions,
                new CosmosDiagnosticsContext(),
                CancellationToken.None);

            (Stream decryptedStream, DecryptionContext decryptionContext) = await EncryptionProcessor.DecryptAsync(
                encryptedStream,
                mockEncryptor.Object,
                new CosmosDiagnosticsContext(),
                RequestOptionsOverrideHelper.Create(decryptionJsonProcessor),
                CancellationToken.None);

            JsonNode decryptedDoc = JsonNode.Parse(decryptedStream);
            VerifyDecryptionSucceeded(
                decryptedDoc,
                testDoc,
                TestDoc.PathsToEncrypt.Count,
                decryptionContext);
        }
#endif

        [TestMethod]
        [DataRow(JsonProcessor.Newtonsoft)]
#if NET8_0_OR_GREATER
        [DataRow(JsonProcessor.Stream)]
#endif
        public async Task DecryptStreamWithoutEncryptedProperty(JsonProcessor processor)
        {
            TestDoc testDoc = TestDoc.Create();
            Stream docStream = testDoc.ToStream();

            (Stream decryptedStream, DecryptionContext decryptionContext) = await EncryptionProcessor.DecryptAsync(
                docStream,
                mockEncryptor.Object,
                new CosmosDiagnosticsContext(),
                RequestOptionsOverrideHelper.Create(processor),
                CancellationToken.None);

            Assert.IsTrue(decryptedStream.CanSeek);
            Assert.AreEqual(0, decryptedStream.Position);
            Assert.AreEqual(docStream.Length, decryptedStream.Length);
            Assert.IsNull(decryptionContext);
        }

        // Local CreateRequestOptions helper removed in favor of shared RequestOptionsOverrideHelper.

        private static async Task<JObject> VerifyEncryptionSucceededNewtonsoft(TestDoc testDoc, EncryptionOptions encryptionOptions)
        {
            Stream encryptedStream = await EncryptionProcessor.EncryptAsync(
                 testDoc.ToStream(),
                 mockEncryptor.Object,
                 encryptionOptions,
                 new CosmosDiagnosticsContext(),
                 CancellationToken.None);

            JObject encryptedDoc = EncryptionProcessor.BaseSerializer.FromStream<JObject>(encryptedStream);

            Assert.AreEqual(testDoc.Id, encryptedDoc.Property("id").Value.Value<string>());
            Assert.AreEqual(testDoc.PK, encryptedDoc.Property(nameof(TestDoc.PK)).Value.Value<string>());
            Assert.AreEqual(testDoc.NonSensitive, encryptedDoc.Property(nameof(TestDoc.NonSensitive)).Value.Value<string>());
            Assert.IsNotNull(encryptedDoc.Property(nameof(TestDoc.SensitiveInt)).Value.Value<string>());
            Assert.AreNotEqual(testDoc.SensitiveInt, encryptedDoc.Property(nameof(TestDoc.SensitiveInt)).Value.Value<string>()); // not equal since value is encrypted

            JProperty eiJProp = encryptedDoc.Property(Constants.EncryptedInfo);
            Assert.IsNotNull(eiJProp);
            Assert.IsNotNull(eiJProp.Value);
            Assert.AreEqual(JTokenType.Object, eiJProp.Value.Type);
            EncryptionProperties encryptionProperties = ((JObject)eiJProp.Value).ToObject<EncryptionProperties>();

            Assert.IsNotNull(encryptionProperties);
            Assert.AreEqual(dekId, encryptionProperties.DataEncryptionKeyId);

            Assert.AreEqual(EncryptionFormatVersion.Mde, encryptionProperties.EncryptionFormatVersion);

            Assert.IsNull(encryptionProperties.EncryptedData);
            Assert.IsNotNull(encryptionProperties.EncryptedPaths);

            if (testDoc.SensitiveStr == null)
            {
                Assert.IsNull(encryptedDoc.Property(nameof(TestDoc.SensitiveStr)).Value.Value<string>()); // since null value is not encrypted
                Assert.AreEqual(TestDoc.PathsToEncrypt.Count - 1, encryptionProperties.EncryptedPaths.Count());
            }
            else
            {
                Assert.IsNotNull(encryptedDoc.Property(nameof(TestDoc.SensitiveStr)).Value.Value<string>());
                Assert.AreNotEqual(testDoc.SensitiveStr, encryptedDoc.Property(nameof(TestDoc.SensitiveStr)).Value.Value<string>()); // not equal since value is encrypted
                Assert.AreEqual(TestDoc.PathsToEncrypt.Count, encryptionProperties.EncryptedPaths.Count());
            }

            return encryptedDoc;
        }

        private static void VerifyDecryptionSucceeded(
            JObject decryptedDoc,
            TestDoc expectedDoc,
            int pathCount,
            DecryptionContext decryptionContext,
            bool invalidPathsConfigured = false)
        {
            Assert.AreEqual(expectedDoc.SensitiveStr, decryptedDoc.Property(nameof(TestDoc.SensitiveStr)).Value.Value<string>());
            Assert.AreEqual(expectedDoc.SensitiveInt, decryptedDoc.Property(nameof(TestDoc.SensitiveInt)).Value.Value<int>());
            Assert.IsNull(decryptedDoc.Property(Constants.EncryptedInfo));

            Assert.IsNotNull(decryptionContext);
            Assert.IsNotNull(decryptionContext.DecryptionInfoList);
            DecryptionInfo decryptionInfo = decryptionContext.DecryptionInfoList[0];
            Assert.AreEqual(dekId, decryptionInfo.DataEncryptionKeyId);
            if (expectedDoc.SensitiveStr == null)
            {
                Assert.AreEqual(pathCount - 1, decryptionInfo.PathsDecrypted.Count);
                Assert.IsTrue(TestDoc.PathsToEncrypt.Exists(path => !decryptionInfo.PathsDecrypted.Contains(path)));
            }
            else
            {
                Assert.AreEqual(pathCount, decryptionInfo.PathsDecrypted.Count);

                if (!invalidPathsConfigured)
                {
                    Assert.IsFalse(TestDoc.PathsToEncrypt.Exists(path => !decryptionInfo.PathsDecrypted.Contains(path)));
                }
                else
                {
                    Assert.IsTrue(TestDoc.PathsToEncrypt.Exists(path => !decryptionInfo.PathsDecrypted.Contains(path)));
                }
            }
        }

#if NET8_0_OR_GREATER
        private static void VerifyDecryptionSucceeded(
            JsonNode decryptedDoc,
            TestDoc expectedDoc,
            int pathCount,
            DecryptionContext decryptionContext,
            bool invalidPathsConfigured = false)
        {
            AssertNullableValueKind(expectedDoc.SensitiveStr, decryptedDoc, nameof(TestDoc.SensitiveStr));
            Assert.AreEqual(expectedDoc.SensitiveInt, decryptedDoc[nameof(TestDoc.SensitiveInt)].GetValue<long>());
            Assert.IsNull(decryptedDoc[Constants.EncryptedInfo]);

            Assert.IsNotNull(decryptionContext);
            Assert.IsNotNull(decryptionContext.DecryptionInfoList);
            DecryptionInfo decryptionInfo = decryptionContext.DecryptionInfoList[0];
            Assert.AreEqual(dekId, decryptionInfo.DataEncryptionKeyId);
            if (expectedDoc.SensitiveStr == null)
            {
                Assert.AreEqual(pathCount - 1, decryptionInfo.PathsDecrypted.Count);
                Assert.IsTrue(TestDoc.PathsToEncrypt.Exists(path => !decryptionInfo.PathsDecrypted.Contains(path)));
            }
            else
            {
                Assert.AreEqual(pathCount, decryptionInfo.PathsDecrypted.Count);

                if (!invalidPathsConfigured)
                {
                    Assert.IsFalse(TestDoc.PathsToEncrypt.Exists(path => !decryptionInfo.PathsDecrypted.Contains(path)));
                }
                else
                {
                    Assert.IsTrue(TestDoc.PathsToEncrypt.Exists(path => !decryptionInfo.PathsDecrypted.Contains(path)));
                }
            }
        }

        private static void AssertNullableValueKind<T>(T expectedValue, JsonNode node, string propertyName) where T : class
        {
            if (expectedValue == null)
            {
                Assert.IsTrue(node.AsObject().ContainsKey(propertyName));
                Assert.AreEqual(null, node[propertyName]);
            }
            else
            {
                Assert.AreEqual(expectedValue, node[propertyName].GetValue<T>());
            }
        }
#endif

    private static EncryptionOptions CreateEncryptionOptions(JsonProcessor processor)
        {
            return new EncryptionOptions()
            {
                DataEncryptionKeyId = dekId,
                EncryptionAlgorithm = CosmosEncryptionAlgorithm.MdeAeadAes256CbcHmac256Randomized,
                PathsToEncrypt = TestDoc.PathsToEncrypt,
        JsonProcessor = processor
            };
        }

        public static IEnumerable<object[]> EncryptionOptionsCombinations => new[] {
            new object[] { CreateEncryptionOptions(JsonProcessor.Newtonsoft) },
#if NET8_0_OR_GREATER
            new object[] { CreateEncryptionOptions(JsonProcessor.Stream) },
#endif
        };

        public static IEnumerable<object[]> EncryptionOptionsStreamTestCombinations
        {
            get
            {
                foreach (object[] encryptionOptions in EncryptionOptionsCombinations)
                {
                    yield return new object[] { encryptionOptions[0], JsonProcessor.Newtonsoft };
#if NET8_0_OR_GREATER
                    yield return new object[] { encryptionOptions[0], JsonProcessor.Stream };
#endif
                }
            }
        }
    }
}<|MERGE_RESOLUTION|>--- conflicted
+++ resolved
@@ -7,11 +7,6 @@
     using System;
     using System.Collections.Generic;
     using System.IO;
-<<<<<<< HEAD
-    using Microsoft.Azure.Cosmos.Encryption.Custom.Tests;
-    using System.IO.Compression;
-=======
->>>>>>> 228ad238
     using System.Linq;
 #if NET8_0_OR_GREATER
     using System.Text.Json.Nodes;
