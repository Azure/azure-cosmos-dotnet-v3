﻿//------------------------------------------------------------
// Copyright (c) Microsoft Corporation.  All rights reserved.
//------------------------------------------------------------

namespace Microsoft.Azure.Cosmos.Encryption.Tests
{
    using System;
    using System.Collections.Generic;
    using System.IO;
    using System.Linq;
#if NET8_0_OR_GREATER
    using System.Text.Json.Nodes;
#endif
    using System.Threading;
    using System.Threading.Tasks;
    using Microsoft.Azure.Cosmos.Encryption.Custom;
#if NET8_0_OR_GREATER
    using Microsoft.Azure.Cosmos.Encryption.Custom.Transformation;
#endif
    using Microsoft.VisualStudio.TestTools.UnitTesting;
    using Moq;
    using Newtonsoft.Json.Linq;
    using TestDoc = TestCommon.TestDoc;

    [TestClass]
    public class MdeEncryptionProcessorTests
    {
        private static Mock<Encryptor> mockEncryptor;
        private const string dekId = "dekId";

        [ClassInitialize]
        public static void ClassInitialize(TestContext testContext)
        {
            _ = testContext;

#if NET8_0_OR_GREATER
            StreamProcessor.InitialBufferSize = 16; //we force smallest possible initial buffer to make sure both secondary reads and resize paths are executed
#endif

            Mock<DataEncryptionKey> DekMock = new();
            DekMock.Setup(m => m.EncryptData(It.IsAny<byte[]>()))
                .Returns((byte[] plainText) => TestCommon.EncryptData(plainText));
            DekMock.Setup(m => m.GetEncryptByteCount(It.IsAny<int>()))
                .Returns((int plainTextLength) => plainTextLength);
            DekMock.Setup(m => m.EncryptData(It.IsAny<byte[]>(), It.IsAny<int>(), It.IsAny<int>(), It.IsAny<byte[]>(), It.IsAny<int>()))
                .Returns((byte[] plainText, int plainTextOffset, int plainTextLength, byte[] output, int outputOffset) => TestCommon.EncryptData(plainText, plainTextOffset, plainTextLength, output, outputOffset));
            DekMock.Setup(m => m.DecryptData(It.IsAny<byte[]>(), It.IsAny<int>(), It.IsAny<int>(), It.IsAny<byte[]>(), It.IsAny<int>()))
                .Returns((byte[] plainText, int plainTextOffset, int plainTextLength, byte[] output, int outputOffset) => TestCommon.DecryptData(plainText, plainTextOffset, plainTextLength, output, outputOffset));
            DekMock.Setup(m => m.GetDecryptByteCount(It.IsAny<int>()))
                .Returns((int cipherTextLength) => cipherTextLength);


            mockEncryptor = new Mock<Encryptor>();
            mockEncryptor.Setup(m => m.GetEncryptionKeyAsync(It.IsAny<string>(), It.IsAny<string>(), It.IsAny<CancellationToken>()))
                .ReturnsAsync((string dekId, string algorithm, CancellationToken token) =>
                    dekId == MdeEncryptionProcessorTests.dekId ? DekMock.Object : throw new InvalidOperationException("DEK not found."));

            mockEncryptor.Setup(m => m.EncryptAsync(It.IsAny<byte[]>(), It.IsAny<string>(), It.IsAny<string>(), It.IsAny<CancellationToken>()))
                .ReturnsAsync((byte[] plainText, string dekId, string algo, CancellationToken t) =>
                    dekId == MdeEncryptionProcessorTests.dekId ? TestCommon.EncryptData(plainText) : throw new InvalidOperationException("DEK not found."));

            mockEncryptor.Setup(m => m.DecryptAsync(It.IsAny<byte[]>(), It.IsAny<string>(), It.IsAny<string>(), It.IsAny<CancellationToken>()))
                .ReturnsAsync((byte[] cipherText, string dekId, string algo, CancellationToken t) =>
                    dekId == MdeEncryptionProcessorTests.dekId ? TestCommon.DecryptData(cipherText) : throw new InvalidOperationException("Null DEK was returned."));
        }

        [TestMethod]
        [DataRow(JsonProcessor.Newtonsoft)]
#if NET8_0_OR_GREATER
        [DataRow(JsonProcessor.Stream)]
#endif
        public async Task InvalidPathToEncrypt(JsonProcessor jsonProcessor)
        {
            TestDoc testDoc = TestDoc.Create();
            EncryptionOptions encryptionOptionsWithInvalidPathToEncrypt = new()
            {
                DataEncryptionKeyId = dekId,
                EncryptionAlgorithm = CosmosEncryptionAlgorithm.MdeAeadAes256CbcHmac256Randomized,
                PathsToEncrypt = new List<string>() { "/SensitiveStr", "/Invalid" },
                JsonProcessor = jsonProcessor,
            };

            Stream encryptedStream = await EncryptionProcessor.EncryptAsync(
                   testDoc.ToStream(),
                   mockEncryptor.Object,
                   encryptionOptionsWithInvalidPathToEncrypt,
                   new CosmosDiagnosticsContext(),
                   CancellationToken.None);


            JObject encryptedDoc = EncryptionProcessor.BaseSerializer.FromStream<JObject>(encryptedStream);

            (JObject decryptedDoc, DecryptionContext decryptionContext) = await EncryptionProcessor.DecryptAsync(
               encryptedDoc,
               mockEncryptor.Object,
               new CosmosDiagnosticsContext(),
               CancellationToken.None);

            VerifyDecryptionSucceeded(
                 decryptedDoc,
                 testDoc,
                 1,
                 decryptionContext,
                 invalidPathsConfigured: true);
        }

        [TestMethod]
        [DataRow(JsonProcessor.Newtonsoft)]
#if NET8_0_OR_GREATER
        [DataRow(JsonProcessor.Stream)]
#endif
        public async Task DuplicatePathToEncrypt(JsonProcessor jsonProcessor)
        {
            TestDoc testDoc = TestDoc.Create();
            EncryptionOptions encryptionOptionsWithDuplicatePathToEncrypt = new()
            {
                DataEncryptionKeyId = dekId,
                EncryptionAlgorithm = CosmosEncryptionAlgorithm.MdeAeadAes256CbcHmac256Randomized,
                PathsToEncrypt = new List<string>() { "/SensitiveStr", "/SensitiveStr" },
                JsonProcessor = jsonProcessor,
            };

            try
            {
                await EncryptionProcessor.EncryptAsync(
                    testDoc.ToStream(),
                    mockEncryptor.Object,
                    encryptionOptionsWithDuplicatePathToEncrypt,
                    new CosmosDiagnosticsContext(),
                    CancellationToken.None);

                Assert.Fail("Duplicate paths in PathToEncrypt didn't result in exception.");
            }
            catch (InvalidOperationException ex)
            {
                Assert.AreEqual("Duplicate paths in PathsToEncrypt passed via EncryptionOptions.", ex.Message);
            }
        }

        [TestMethod]
        [DynamicData(nameof(EncryptionOptionsCombinations))]
        public async Task EncryptDecryptPropertyWithNullValue_VerifyByNewtonsoft(EncryptionOptions encryptionOptions)
        {
            TestDoc testDoc = TestDoc.Create();
            testDoc.SensitiveStr = null;

            JObject encryptedDoc = await VerifyEncryptionSucceededNewtonsoft(testDoc, encryptionOptions);

            (JObject decryptedDoc, DecryptionContext decryptionContext) = await EncryptionProcessor.DecryptAsync(
               encryptedDoc,
               mockEncryptor.Object,
               new CosmosDiagnosticsContext(),
               CancellationToken.None);

            VerifyDecryptionSucceeded(
                decryptedDoc,
                testDoc,
                TestDoc.PathsToEncrypt.Count,
                decryptionContext);
        }

        [TestMethod]
        [DynamicData(nameof(EncryptionOptionsCombinations))]
        public async Task ValidateEncryptDecryptDocument_VerifyByNewtonsoft(EncryptionOptions encryptionOptions)
        {
            TestDoc testDoc = TestDoc.Create();

            JObject encryptedDoc = await VerifyEncryptionSucceededNewtonsoft(testDoc, encryptionOptions);

            (JObject decryptedDoc, DecryptionContext decryptionContext) = await EncryptionProcessor.DecryptAsync(
                encryptedDoc,
                mockEncryptor.Object,
                new CosmosDiagnosticsContext(),
                CancellationToken.None);

            VerifyDecryptionSucceeded(
                decryptedDoc,
                testDoc,
                TestDoc.PathsToEncrypt.Count,
                decryptionContext);
        }

        [TestMethod]
        [DynamicData(nameof(EncryptionOptionsCombinations))]
        public async Task ValidateDecryptByNewtonsoftStream_VerifyByNewtonsoft(EncryptionOptions encryptionOptions)
        {
            TestDoc testDoc = TestDoc.Create();

            Stream encryptedStream = await EncryptionProcessor.EncryptAsync(
                testDoc.ToStream(),
                mockEncryptor.Object,
                encryptionOptions,
                new CosmosDiagnosticsContext(),
                CancellationToken.None);

            (Stream decryptedStream, DecryptionContext decryptionContext) = await EncryptionProcessor.DecryptAsync(
                encryptedStream,
                mockEncryptor.Object,
                new CosmosDiagnosticsContext(),
                JsonProcessor.Newtonsoft,
                CancellationToken.None);

            JObject decryptedDoc = EncryptionProcessor.BaseSerializer.FromStream<JObject>(decryptedStream);
            VerifyDecryptionSucceeded(
                decryptedDoc,
                testDoc,
                TestDoc.PathsToEncrypt.Count,
                decryptionContext);
        }

        [TestMethod]
        [DynamicData(nameof(EncryptionOptionsStreamTestCombinations))]
        public async Task ValidateDecryptBySystemTextStream_VerifyByNewtonsoft(EncryptionOptions encryptionOptions, JsonProcessor decryptionJsonProcessor)
        {
            TestDoc testDoc = TestDoc.Create();

            Stream encryptedStream = await EncryptionProcessor.EncryptAsync(
                testDoc.ToStream(),
                mockEncryptor.Object,
                encryptionOptions,
                new CosmosDiagnosticsContext(),
                CancellationToken.None);

            (Stream decryptedStream, DecryptionContext decryptionContext) = await EncryptionProcessor.DecryptAsync(
                encryptedStream,
                mockEncryptor.Object,
                new CosmosDiagnosticsContext(),
                decryptionJsonProcessor,
                CancellationToken.None);

            JObject decryptedDoc = EncryptionProcessor.BaseSerializer.FromStream<JObject>(decryptedStream);
            VerifyDecryptionSucceeded(
                decryptedDoc,
                testDoc,
                TestDoc.PathsToEncrypt.Count,
                decryptionContext);
        }

#if NET8_0_OR_GREATER
        [TestMethod]
        [DynamicData(nameof(EncryptionOptionsStreamTestCombinations))]
        public async Task ValidateDecryptBySystemTextStream_VerifyBySystemText(EncryptionOptions encryptionOptions, JsonProcessor decryptionJsonProcessor)
        {
            TestDoc testDoc = TestDoc.Create();

            Stream encryptedStream = await EncryptionProcessor.EncryptAsync(
                testDoc.ToStream(),
                mockEncryptor.Object,
                encryptionOptions,
                new CosmosDiagnosticsContext(),
                CancellationToken.None);

            (Stream decryptedStream, DecryptionContext decryptionContext) = await EncryptionProcessor.DecryptAsync(
                encryptedStream,
                mockEncryptor.Object,
                new CosmosDiagnosticsContext(),
                decryptionJsonProcessor,
                CancellationToken.None);

            JsonNode decryptedDoc = JsonNode.Parse(decryptedStream);
            VerifyDecryptionSucceeded(
                decryptedDoc,
                testDoc,
                TestDoc.PathsToEncrypt.Count,
                decryptionContext);
        }
#endif

        [TestMethod]
        [DataRow(JsonProcessor.Newtonsoft)]
#if NET8_0_OR_GREATER
        [DataRow(JsonProcessor.Stream)]
#endif
        public async Task DecryptStreamWithoutEncryptedProperty(JsonProcessor processor)
        {
            TestDoc testDoc = TestDoc.Create();
            Stream docStream = testDoc.ToStream();

            (Stream decryptedStream, DecryptionContext decryptionContext) = await EncryptionProcessor.DecryptAsync(
                docStream,
                mockEncryptor.Object,
                new CosmosDiagnosticsContext(),
                processor,
                CancellationToken.None);

            Assert.IsTrue(decryptedStream.CanSeek);
            Assert.AreEqual(0, decryptedStream.Position);
            Assert.AreEqual(docStream.Length, decryptedStream.Length);
            Assert.IsNull(decryptionContext);
        }

        private static async Task<JObject> VerifyEncryptionSucceededNewtonsoft(TestDoc testDoc, EncryptionOptions encryptionOptions)
        {
            Stream encryptedStream = await EncryptionProcessor.EncryptAsync(
                 testDoc.ToStream(),
                 mockEncryptor.Object,
                 encryptionOptions,
                 new CosmosDiagnosticsContext(),
                 CancellationToken.None);

            JObject encryptedDoc = EncryptionProcessor.BaseSerializer.FromStream<JObject>(encryptedStream);

            Assert.AreEqual(testDoc.Id, encryptedDoc.Property("id").Value.Value<string>());
            Assert.AreEqual(testDoc.PK, encryptedDoc.Property(nameof(TestDoc.PK)).Value.Value<string>());
            Assert.AreEqual(testDoc.NonSensitive, encryptedDoc.Property(nameof(TestDoc.NonSensitive)).Value.Value<string>());
            Assert.IsNotNull(encryptedDoc.Property(nameof(TestDoc.SensitiveInt)).Value.Value<string>());
            Assert.AreNotEqual(testDoc.SensitiveInt, encryptedDoc.Property(nameof(TestDoc.SensitiveInt)).Value.Value<string>()); // not equal since value is encrypted

            JProperty eiJProp = encryptedDoc.Property(Constants.EncryptedInfo);
            Assert.IsNotNull(eiJProp);
            Assert.IsNotNull(eiJProp.Value);
            Assert.AreEqual(JTokenType.Object, eiJProp.Value.Type);
            EncryptionProperties encryptionProperties = ((JObject)eiJProp.Value).ToObject<EncryptionProperties>();

            Assert.IsNotNull(encryptionProperties);
            Assert.AreEqual(dekId, encryptionProperties.DataEncryptionKeyId);

            Assert.AreEqual(EncryptionFormatVersion.Mde, encryptionProperties.EncryptionFormatVersion);

            Assert.IsNull(encryptionProperties.EncryptedData);
            Assert.IsNotNull(encryptionProperties.EncryptedPaths);

            if (testDoc.SensitiveStr == null)
            {
                Assert.IsNull(encryptedDoc.Property(nameof(TestDoc.SensitiveStr)).Value.Value<string>()); // since null value is not encrypted
                Assert.AreEqual(TestDoc.PathsToEncrypt.Count - 1, encryptionProperties.EncryptedPaths.Count());
            }
            else
            {
                Assert.IsNotNull(encryptedDoc.Property(nameof(TestDoc.SensitiveStr)).Value.Value<string>());
                Assert.AreNotEqual(testDoc.SensitiveStr, encryptedDoc.Property(nameof(TestDoc.SensitiveStr)).Value.Value<string>()); // not equal since value is encrypted
                Assert.AreEqual(TestDoc.PathsToEncrypt.Count, encryptionProperties.EncryptedPaths.Count());
            }

            return encryptedDoc;
        }

        private static void VerifyDecryptionSucceeded(
            JObject decryptedDoc,
            TestDoc expectedDoc,
            int pathCount,
            DecryptionContext decryptionContext,
            bool invalidPathsConfigured = false)
        {
            Assert.AreEqual(expectedDoc.SensitiveStr, decryptedDoc.Property(nameof(TestDoc.SensitiveStr)).Value.Value<string>());
            Assert.AreEqual(expectedDoc.SensitiveInt, decryptedDoc.Property(nameof(TestDoc.SensitiveInt)).Value.Value<int>());
            Assert.IsNull(decryptedDoc.Property(Constants.EncryptedInfo));

            Assert.IsNotNull(decryptionContext);
            Assert.IsNotNull(decryptionContext.DecryptionInfoList);
            DecryptionInfo decryptionInfo = decryptionContext.DecryptionInfoList[0];
            Assert.AreEqual(dekId, decryptionInfo.DataEncryptionKeyId);
            if (expectedDoc.SensitiveStr == null)
            {
                Assert.AreEqual(pathCount - 1, decryptionInfo.PathsDecrypted.Count);
                Assert.IsTrue(TestDoc.PathsToEncrypt.Exists(path => !decryptionInfo.PathsDecrypted.Contains(path)));
            }
            else
            {
                Assert.AreEqual(pathCount, decryptionInfo.PathsDecrypted.Count);

                if (!invalidPathsConfigured)
                {
                    Assert.IsFalse(TestDoc.PathsToEncrypt.Exists(path => !decryptionInfo.PathsDecrypted.Contains(path)));
                }
                else
                {
                    Assert.IsTrue(TestDoc.PathsToEncrypt.Exists(path => !decryptionInfo.PathsDecrypted.Contains(path)));
                }
            }
        }

#if NET8_0_OR_GREATER
        private static void VerifyDecryptionSucceeded(
            JsonNode decryptedDoc,
            TestDoc expectedDoc,
            int pathCount,
            DecryptionContext decryptionContext,
            bool invalidPathsConfigured = false)
        {
            AssertNullableValueKind(expectedDoc.SensitiveStr, decryptedDoc, nameof(TestDoc.SensitiveStr));
            Assert.AreEqual(expectedDoc.SensitiveInt, decryptedDoc[nameof(TestDoc.SensitiveInt)].GetValue<long>());
            Assert.IsNull(decryptedDoc[Constants.EncryptedInfo]);

            Assert.IsNotNull(decryptionContext);
            Assert.IsNotNull(decryptionContext.DecryptionInfoList);
            DecryptionInfo decryptionInfo = decryptionContext.DecryptionInfoList[0];
            Assert.AreEqual(dekId, decryptionInfo.DataEncryptionKeyId);
            if (expectedDoc.SensitiveStr == null)
            {
                Assert.AreEqual(pathCount - 1, decryptionInfo.PathsDecrypted.Count);
                Assert.IsTrue(TestDoc.PathsToEncrypt.Exists(path => !decryptionInfo.PathsDecrypted.Contains(path)));
            }
            else
            {
                Assert.AreEqual(pathCount, decryptionInfo.PathsDecrypted.Count);

                if (!invalidPathsConfigured)
                {
                    Assert.IsFalse(TestDoc.PathsToEncrypt.Exists(path => !decryptionInfo.PathsDecrypted.Contains(path)));
                }
                else
                {
                    Assert.IsTrue(TestDoc.PathsToEncrypt.Exists(path => !decryptionInfo.PathsDecrypted.Contains(path)));
                }
            }
        }

        private static void AssertNullableValueKind<T>(T expectedValue, JsonNode node, string propertyName) where T : class
        {
            if (expectedValue == null)
            {
                Assert.IsTrue(node.AsObject().ContainsKey(propertyName));
                Assert.AreEqual(null, node[propertyName]);
            }
            else
            {
                Assert.AreEqual(expectedValue, node[propertyName].GetValue<T>());
            }
        }
#endif

    private static EncryptionOptions CreateEncryptionOptions(JsonProcessor processor)
        {
            return new EncryptionOptions()
            {
                DataEncryptionKeyId = dekId,
                EncryptionAlgorithm = CosmosEncryptionAlgorithm.MdeAeadAes256CbcHmac256Randomized,
                PathsToEncrypt = TestDoc.PathsToEncrypt,
        JsonProcessor = processor
            };
        }

        public static IEnumerable<object[]> EncryptionOptionsCombinations => new[] {
<<<<<<< HEAD
            new object[] { CreateEncryptionOptions(JsonProcessor.Newtonsoft) },
#if ENCRYPTION_CUSTOM_PREVIEW && NET8_0_OR_GREATER
            new object[] { CreateEncryptionOptions(JsonProcessor.Stream) },
=======
            new object[] { CreateEncryptionOptions(JsonProcessor.Newtonsoft, CompressionOptions.CompressionAlgorithm.None, CompressionLevel.NoCompression) },
#if NET8_0_OR_GREATER
            new object[] { CreateEncryptionOptions(JsonProcessor.Stream, CompressionOptions.CompressionAlgorithm.None, CompressionLevel.NoCompression) },
            new object[] { CreateEncryptionOptions(JsonProcessor.Newtonsoft, CompressionOptions.CompressionAlgorithm.Brotli, CompressionLevel.Fastest) },
            new object[] { CreateEncryptionOptions(JsonProcessor.Stream, CompressionOptions.CompressionAlgorithm.Brotli, CompressionLevel.Fastest) },
            new object[] { CreateEncryptionOptions(JsonProcessor.Newtonsoft, CompressionOptions.CompressionAlgorithm.Brotli, CompressionLevel.NoCompression) },
            new object[] { CreateEncryptionOptions(JsonProcessor.Stream, CompressionOptions.CompressionAlgorithm.Brotli, CompressionLevel.NoCompression) },
>>>>>>> fabf38da
#endif
        };

        public static IEnumerable<object[]> EncryptionOptionsStreamTestCombinations
        {
            get
            {
                foreach (object[] encryptionOptions in EncryptionOptionsCombinations)
                {
                    yield return new object[] { encryptionOptions[0], JsonProcessor.Newtonsoft };
#if NET8_0_OR_GREATER
                    yield return new object[] { encryptionOptions[0], JsonProcessor.Stream };
#endif
                }
            }
        }
    }
}<|MERGE_RESOLUTION|>--- conflicted
+++ resolved
@@ -432,19 +432,9 @@
         }
 
         public static IEnumerable<object[]> EncryptionOptionsCombinations => new[] {
-<<<<<<< HEAD
             new object[] { CreateEncryptionOptions(JsonProcessor.Newtonsoft) },
-#if ENCRYPTION_CUSTOM_PREVIEW && NET8_0_OR_GREATER
+#if NET8_0_OR_GREATER
             new object[] { CreateEncryptionOptions(JsonProcessor.Stream) },
-=======
-            new object[] { CreateEncryptionOptions(JsonProcessor.Newtonsoft, CompressionOptions.CompressionAlgorithm.None, CompressionLevel.NoCompression) },
-#if NET8_0_OR_GREATER
-            new object[] { CreateEncryptionOptions(JsonProcessor.Stream, CompressionOptions.CompressionAlgorithm.None, CompressionLevel.NoCompression) },
-            new object[] { CreateEncryptionOptions(JsonProcessor.Newtonsoft, CompressionOptions.CompressionAlgorithm.Brotli, CompressionLevel.Fastest) },
-            new object[] { CreateEncryptionOptions(JsonProcessor.Stream, CompressionOptions.CompressionAlgorithm.Brotli, CompressionLevel.Fastest) },
-            new object[] { CreateEncryptionOptions(JsonProcessor.Newtonsoft, CompressionOptions.CompressionAlgorithm.Brotli, CompressionLevel.NoCompression) },
-            new object[] { CreateEncryptionOptions(JsonProcessor.Stream, CompressionOptions.CompressionAlgorithm.Brotli, CompressionLevel.NoCompression) },
->>>>>>> fabf38da
 #endif
         };
 
