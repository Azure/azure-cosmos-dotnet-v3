﻿//------------------------------------------------------------
// Copyright (c) Microsoft Corporation.  All rights reserved.
//------------------------------------------------------------

namespace Microsoft.Azure.Cosmos.Encryption.Tests
{
    using System;
    using System.Collections.Generic;
    using System.IO;
    using System.IO.Compression;
    using System.Linq;
#if NET8_0_OR_GREATER
    using System.Text.Json.Nodes;
#endif
    using System.Threading;
    using System.Threading.Tasks;
    using Microsoft.Azure.Cosmos.Encryption.Custom;
#if NET8_0_OR_GREATER
    using Microsoft.Azure.Cosmos.Encryption.Custom.Transformation;
#endif
    using Microsoft.VisualStudio.TestTools.UnitTesting;
    using Moq;
    using Newtonsoft.Json.Linq;
    using TestDoc = TestCommon.TestDoc;

    [TestClass]
    public class MdeEncryptionProcessorTests
    {
        private static Mock<Encryptor> mockEncryptor;
        private const string dekId = "dekId";

        [ClassInitialize]
        public static void ClassInitialize(TestContext testContext)
        {
            _ = testContext;
<<<<<<< HEAD
            encryptionOptions = new EncryptionOptions()
            {
                DataEncryptionKeyId = dekId,
                EncryptionAlgorithm = CosmosEncryptionAlgorithm.MdeAeadAes256CbcHmac256Randomized,
                PathsToEncrypt = TestDoc.PathsToEncrypt
            };

=======

#if ENCRYPTION_CUSTOM_PREVIEW && NET8_0_OR_GREATER
            StreamProcessor.InitialBufferSize = 16; //we force smallest possible initial buffer to make sure both secondary reads and resize paths are executed
#endif

>>>>>>> 4d9da410
            Mock<DataEncryptionKey> DekMock = new();
            DekMock.Setup(m => m.EncryptData(It.IsAny<byte[]>()))
                .Returns((byte[] plainText) => TestCommon.EncryptData(plainText));
            DekMock.Setup(m => m.GetEncryptByteCount(It.IsAny<int>()))
                .Returns((int plainTextLength) => plainTextLength);
            DekMock.Setup(m => m.EncryptData(It.IsAny<byte[]>(), It.IsAny<int>(), It.IsAny<int>(), It.IsAny<byte[]>(), It.IsAny<int>()))
                .Returns((byte[] plainText, int plainTextOffset, int plainTextLength, byte[] output, int outputOffset) => TestCommon.EncryptData(plainText, plainTextOffset, plainTextLength, output, outputOffset));
            DekMock.Setup(m => m.DecryptData(It.IsAny<byte[]>(), It.IsAny<int>(), It.IsAny<int>(), It.IsAny<byte[]>(), It.IsAny<int>()))
                .Returns((byte[] plainText, int plainTextOffset, int plainTextLength, byte[] output, int outputOffset) => TestCommon.DecryptData(plainText, plainTextOffset, plainTextLength, output, outputOffset));
            DekMock.Setup(m => m.GetDecryptByteCount(It.IsAny<int>()))
                .Returns((int cipherTextLength) => cipherTextLength);


            mockEncryptor = new Mock<Encryptor>();
            mockEncryptor.Setup(m => m.GetEncryptionKeyAsync(It.IsAny<string>(), It.IsAny<string>(), It.IsAny<CancellationToken>()))
                .ReturnsAsync((string dekId, string algorithm, CancellationToken token) =>
                    dekId == MdeEncryptionProcessorTests.dekId ? DekMock.Object : throw new InvalidOperationException("DEK not found."));

            mockEncryptor.Setup(m => m.EncryptAsync(It.IsAny<byte[]>(), It.IsAny<string>(), It.IsAny<string>(), It.IsAny<CancellationToken>()))
                .ReturnsAsync((byte[] plainText, string dekId, string algo, CancellationToken t) =>
                    dekId == MdeEncryptionProcessorTests.dekId ? TestCommon.EncryptData(plainText) : throw new InvalidOperationException("DEK not found."));

            mockEncryptor.Setup(m => m.DecryptAsync(It.IsAny<byte[]>(), It.IsAny<string>(), It.IsAny<string>(), It.IsAny<CancellationToken>()))
                .ReturnsAsync((byte[] cipherText, string dekId, string algo, CancellationToken t) =>
                    dekId == MdeEncryptionProcessorTests.dekId ? TestCommon.DecryptData(cipherText) : throw new InvalidOperationException("Null DEK was returned."));
        }

        [TestMethod]
        [DataRow(JsonProcessor.Newtonsoft)]
#if ENCRYPTION_CUSTOM_PREVIEW && NET8_0_OR_GREATER
        [DataRow(JsonProcessor.Stream)]
#endif
        public async Task InvalidPathToEncrypt(JsonProcessor jsonProcessor)
        {
            TestDoc testDoc = TestDoc.Create();
            EncryptionOptions encryptionOptionsWithInvalidPathToEncrypt = new()
            {
                DataEncryptionKeyId = dekId,
                EncryptionAlgorithm = CosmosEncryptionAlgorithm.MdeAeadAes256CbcHmac256Randomized,
                PathsToEncrypt = new List<string>() { "/SensitiveStr", "/Invalid" },
                JsonProcessor = jsonProcessor,
            };

            Stream encryptedStream = await EncryptionProcessor.EncryptAsync(
                   testDoc.ToStream(),
                   mockEncryptor.Object,
                   encryptionOptionsWithInvalidPathToEncrypt,
                   new CosmosDiagnosticsContext(),
                   CancellationToken.None);


            JObject encryptedDoc = EncryptionProcessor.BaseSerializer.FromStream<JObject>(encryptedStream);

            (JObject decryptedDoc, DecryptionContext decryptionContext) = await EncryptionProcessor.DecryptAsync(
               encryptedDoc,
               mockEncryptor.Object,
               new CosmosDiagnosticsContext(),
               CancellationToken.None);

            VerifyDecryptionSucceeded(
                 decryptedDoc,
                 testDoc,
                 1,
                 decryptionContext,
                 invalidPathsConfigured: true);
        }

        [TestMethod]
        [DataRow(JsonProcessor.Newtonsoft)]
#if ENCRYPTION_CUSTOM_PREVIEW && NET8_0_OR_GREATER
        [DataRow(JsonProcessor.Stream)]
#endif
        public async Task DuplicatePathToEncrypt(JsonProcessor jsonProcessor)
        {
            TestDoc testDoc = TestDoc.Create();
            EncryptionOptions encryptionOptionsWithDuplicatePathToEncrypt = new()
            {
                DataEncryptionKeyId = dekId,
                EncryptionAlgorithm = CosmosEncryptionAlgorithm.MdeAeadAes256CbcHmac256Randomized,
                PathsToEncrypt = new List<string>() { "/SensitiveStr", "/SensitiveStr" },
                JsonProcessor = jsonProcessor,
            };

            try
            {
                await EncryptionProcessor.EncryptAsync(
                    testDoc.ToStream(),
                    mockEncryptor.Object,
                    encryptionOptionsWithDuplicatePathToEncrypt,
                    new CosmosDiagnosticsContext(),
                    CancellationToken.None);

                Assert.Fail("Duplicate paths in PathToEncrypt didn't result in exception.");
            }
            catch (InvalidOperationException ex)
            {
                Assert.AreEqual("Duplicate paths in PathsToEncrypt passed via EncryptionOptions.", ex.Message);
            }
        }

        [TestMethod]
<<<<<<< HEAD
        public async Task EncryptDecryptPropertyWithNullValue()
=======
        [DynamicData(nameof(EncryptionOptionsCombinations))]
        public async Task EncryptDecryptPropertyWithNullValue_VerifyByNewtonsoft(EncryptionOptions encryptionOptions)
>>>>>>> 4d9da410
        {
            TestDoc testDoc = TestDoc.Create();
            testDoc.SensitiveStr = null;

<<<<<<< HEAD
            JObject encryptedDoc = await VerifyEncryptionSucceeded(testDoc);
=======
            JObject encryptedDoc = await VerifyEncryptionSucceededNewtonsoft(testDoc, encryptionOptions);
>>>>>>> 4d9da410

            (JObject decryptedDoc, DecryptionContext decryptionContext) = await EncryptionProcessor.DecryptAsync(
               encryptedDoc,
               mockEncryptor.Object,
               new CosmosDiagnosticsContext(),
               CancellationToken.None);

            VerifyDecryptionSucceeded(
                decryptedDoc,
                testDoc,
                TestDoc.PathsToEncrypt.Count,
                decryptionContext);
        }

        [TestMethod]
        [DynamicData(nameof(EncryptionOptionsCombinations))]
        public async Task ValidateEncryptDecryptDocument_VerifyByNewtonsoft(EncryptionOptions encryptionOptions)
        {
            TestDoc testDoc = TestDoc.Create();

<<<<<<< HEAD
            JObject encryptedDoc = await VerifyEncryptionSucceeded(testDoc);
=======
            JObject encryptedDoc = await VerifyEncryptionSucceededNewtonsoft(testDoc, encryptionOptions);
>>>>>>> 4d9da410

            (JObject decryptedDoc, DecryptionContext decryptionContext) = await EncryptionProcessor.DecryptAsync(
                encryptedDoc,
                mockEncryptor.Object,
<<<<<<< HEAD
=======
                new CosmosDiagnosticsContext(),
                CancellationToken.None);

            VerifyDecryptionSucceeded(
                decryptedDoc,
                testDoc,
                TestDoc.PathsToEncrypt.Count,
                decryptionContext);
        }

        [TestMethod]
        [DynamicData(nameof(EncryptionOptionsCombinations))]
        public async Task ValidateDecryptByNewtonsoftStream_VerifyByNewtonsoft(EncryptionOptions encryptionOptions)
        {
            TestDoc testDoc = TestDoc.Create();

            Stream encryptedStream = await EncryptionProcessor.EncryptAsync(
                testDoc.ToStream(),
                mockEncryptor.Object,
                encryptionOptions,
                new CosmosDiagnosticsContext(),
                CancellationToken.None);

            (Stream decryptedStream, DecryptionContext decryptionContext) = await EncryptionProcessor.DecryptAsync(
                encryptedStream,
                mockEncryptor.Object,
>>>>>>> 4d9da410
                new CosmosDiagnosticsContext(),
                JsonProcessor.Newtonsoft,
                CancellationToken.None);

<<<<<<< HEAD
=======
            JObject decryptedDoc = EncryptionProcessor.BaseSerializer.FromStream<JObject>(decryptedStream);
>>>>>>> 4d9da410
            VerifyDecryptionSucceeded(
                decryptedDoc,
                testDoc,
                TestDoc.PathsToEncrypt.Count,
                decryptionContext);
        }

        [TestMethod]
        [DynamicData(nameof(EncryptionOptionsStreamTestCombinations))]
        public async Task ValidateDecryptBySystemTextStream_VerifyByNewtonsoft(EncryptionOptions encryptionOptions, JsonProcessor decryptionJsonProcessor)
        {
            TestDoc testDoc = TestDoc.Create();

            Stream encryptedStream = await EncryptionProcessor.EncryptAsync(
                testDoc.ToStream(),
                mockEncryptor.Object,
                encryptionOptions,
                new CosmosDiagnosticsContext(),
                CancellationToken.None);

            (Stream decryptedStream, DecryptionContext decryptionContext) = await EncryptionProcessor.DecryptAsync(
                encryptedStream,
                mockEncryptor.Object,
                new CosmosDiagnosticsContext(),
                decryptionJsonProcessor,
                CancellationToken.None);

            JObject decryptedDoc = EncryptionProcessor.BaseSerializer.FromStream<JObject>(decryptedStream);
            VerifyDecryptionSucceeded(
                decryptedDoc,
                testDoc,
                TestDoc.PathsToEncrypt.Count,
                decryptionContext);
        }

#if ENCRYPTION_CUSTOM_PREVIEW && NET8_0_OR_GREATER
        [TestMethod]
        [DynamicData(nameof(EncryptionOptionsStreamTestCombinations))]
        public async Task ValidateDecryptBySystemTextStream_VerifyBySystemText(EncryptionOptions encryptionOptions, JsonProcessor decryptionJsonProcessor)
        {
            TestDoc testDoc = TestDoc.Create();

            Stream encryptedStream = await EncryptionProcessor.EncryptAsync(
                testDoc.ToStream(),
                mockEncryptor.Object,
                encryptionOptions,
                new CosmosDiagnosticsContext(),
                CancellationToken.None);

            (Stream decryptedStream, DecryptionContext decryptionContext) = await EncryptionProcessor.DecryptAsync(
                encryptedStream,
                mockEncryptor.Object,
                new CosmosDiagnosticsContext(),
                decryptionJsonProcessor,
                CancellationToken.None);

            JsonNode decryptedDoc = JsonNode.Parse(decryptedStream);
            VerifyDecryptionSucceeded(
                decryptedDoc,
                testDoc,
                TestDoc.PathsToEncrypt.Count,
                decryptionContext);
        }
#endif

        [TestMethod]
        [DataRow(JsonProcessor.Newtonsoft)]
#if ENCRYPTION_CUSTOM_PREVIEW && NET8_0_OR_GREATER
        [DataRow(JsonProcessor.Stream)]
#endif
        public async Task DecryptStreamWithoutEncryptedProperty(JsonProcessor processor)
        {
            TestDoc testDoc = TestDoc.Create();
            Stream docStream = testDoc.ToStream();

            (Stream decryptedStream, DecryptionContext decryptionContext) = await EncryptionProcessor.DecryptAsync(
                docStream,
                mockEncryptor.Object,
                new CosmosDiagnosticsContext(),
                processor,
                CancellationToken.None);

            Assert.IsTrue(decryptedStream.CanSeek);
            Assert.AreEqual(0, decryptedStream.Position);
            Assert.AreEqual(docStream.Length, decryptedStream.Length);
            Assert.IsNull(decryptionContext);
        }

        private static async Task<JObject> VerifyEncryptionSucceededNewtonsoft(TestDoc testDoc, EncryptionOptions encryptionOptions)
        {
            Stream encryptedStream = await EncryptionProcessor.EncryptAsync(
                 testDoc.ToStream(),
                 mockEncryptor.Object,
                 encryptionOptions,
                 new CosmosDiagnosticsContext(),
                 CancellationToken.None);

            JObject encryptedDoc = EncryptionProcessor.BaseSerializer.FromStream<JObject>(encryptedStream);

            Assert.AreEqual(testDoc.Id, encryptedDoc.Property("id").Value.Value<string>());
            Assert.AreEqual(testDoc.PK, encryptedDoc.Property(nameof(TestDoc.PK)).Value.Value<string>());
            Assert.AreEqual(testDoc.NonSensitive, encryptedDoc.Property(nameof(TestDoc.NonSensitive)).Value.Value<string>());
            Assert.IsNotNull(encryptedDoc.Property(nameof(TestDoc.SensitiveInt)).Value.Value<string>());
            Assert.AreNotEqual(testDoc.SensitiveInt, encryptedDoc.Property(nameof(TestDoc.SensitiveInt)).Value.Value<string>()); // not equal since value is encrypted

            JProperty eiJProp = encryptedDoc.Property(Constants.EncryptedInfo);
            Assert.IsNotNull(eiJProp);
            Assert.IsNotNull(eiJProp.Value);
            Assert.AreEqual(JTokenType.Object, eiJProp.Value.Type);
            EncryptionProperties encryptionProperties = ((JObject)eiJProp.Value).ToObject<EncryptionProperties>();

            Assert.IsNotNull(encryptionProperties);
            Assert.AreEqual(dekId, encryptionProperties.DataEncryptionKeyId);
<<<<<<< HEAD
            Assert.AreEqual(3, encryptionProperties.EncryptionFormatVersion);
=======

            int expectedVersion =
                (encryptionOptions.CompressionOptions.Algorithm != CompressionOptions.CompressionAlgorithm.None)
                ? 4 : 3;
            Assert.AreEqual(expectedVersion, encryptionProperties.EncryptionFormatVersion);

>>>>>>> 4d9da410
            Assert.IsNull(encryptionProperties.EncryptedData);
            Assert.IsNotNull(encryptionProperties.EncryptedPaths);

            if (testDoc.SensitiveStr == null)
            {
                Assert.IsNull(encryptedDoc.Property(nameof(TestDoc.SensitiveStr)).Value.Value<string>()); // since null value is not encrypted
                Assert.AreEqual(TestDoc.PathsToEncrypt.Count - 1, encryptionProperties.EncryptedPaths.Count());
            }
            else
            {
                Assert.IsNotNull(encryptedDoc.Property(nameof(TestDoc.SensitiveStr)).Value.Value<string>());
                Assert.AreNotEqual(testDoc.SensitiveStr, encryptedDoc.Property(nameof(TestDoc.SensitiveStr)).Value.Value<string>()); // not equal since value is encrypted
                Assert.AreEqual(TestDoc.PathsToEncrypt.Count, encryptionProperties.EncryptedPaths.Count());
            }

            return encryptedDoc;
        }

        private static void VerifyDecryptionSucceeded(
            JObject decryptedDoc,
            TestDoc expectedDoc,
            int pathCount,
            DecryptionContext decryptionContext,
            bool invalidPathsConfigured = false)
        {
            Assert.AreEqual(expectedDoc.SensitiveStr, decryptedDoc.Property(nameof(TestDoc.SensitiveStr)).Value.Value<string>());
            Assert.AreEqual(expectedDoc.SensitiveInt, decryptedDoc.Property(nameof(TestDoc.SensitiveInt)).Value.Value<int>());
            Assert.IsNull(decryptedDoc.Property(Constants.EncryptedInfo));

            Assert.IsNotNull(decryptionContext);
            Assert.IsNotNull(decryptionContext.DecryptionInfoList);
            DecryptionInfo decryptionInfo = decryptionContext.DecryptionInfoList[0];
            Assert.AreEqual(dekId, decryptionInfo.DataEncryptionKeyId);
<<<<<<< HEAD
=======
            if (expectedDoc.SensitiveStr == null)
            {
                Assert.AreEqual(pathCount - 1, decryptionInfo.PathsDecrypted.Count);
                Assert.IsTrue(TestDoc.PathsToEncrypt.Exists(path => !decryptionInfo.PathsDecrypted.Contains(path)));
            }
            else
            {
                Assert.AreEqual(pathCount, decryptionInfo.PathsDecrypted.Count);

                if (!invalidPathsConfigured)
                {
                    Assert.IsFalse(TestDoc.PathsToEncrypt.Exists(path => !decryptionInfo.PathsDecrypted.Contains(path)));
                }
                else
                {
                    Assert.IsTrue(TestDoc.PathsToEncrypt.Exists(path => !decryptionInfo.PathsDecrypted.Contains(path)));
                }
            }
        }

#if ENCRYPTION_CUSTOM_PREVIEW && NET8_0_OR_GREATER
        private static void VerifyDecryptionSucceeded(
            JsonNode decryptedDoc,
            TestDoc expectedDoc,
            int pathCount,
            DecryptionContext decryptionContext,
            bool invalidPathsConfigured = false)
        {
            AssertNullableValueKind(expectedDoc.SensitiveStr, decryptedDoc, nameof(TestDoc.SensitiveStr));
            Assert.AreEqual(expectedDoc.SensitiveInt, decryptedDoc[nameof(TestDoc.SensitiveInt)].GetValue<long>());
            Assert.IsNull(decryptedDoc[Constants.EncryptedInfo]);

            Assert.IsNotNull(decryptionContext);
            Assert.IsNotNull(decryptionContext.DecryptionInfoList);
            DecryptionInfo decryptionInfo = decryptionContext.DecryptionInfoList[0];
            Assert.AreEqual(dekId, decryptionInfo.DataEncryptionKeyId);
>>>>>>> 4d9da410
            if (expectedDoc.SensitiveStr == null)
            {
                Assert.AreEqual(pathCount - 1, decryptionInfo.PathsDecrypted.Count);
                Assert.IsTrue(TestDoc.PathsToEncrypt.Exists(path => !decryptionInfo.PathsDecrypted.Contains(path)));
            }
            else
            {
                Assert.AreEqual(pathCount, decryptionInfo.PathsDecrypted.Count);

                if (!invalidPathsConfigured)
                {
                    Assert.IsFalse(TestDoc.PathsToEncrypt.Exists(path => !decryptionInfo.PathsDecrypted.Contains(path)));
                }
                else
                {
                    Assert.IsTrue(TestDoc.PathsToEncrypt.Exists(path => !decryptionInfo.PathsDecrypted.Contains(path)));
                }
            }
        }

        private static void AssertNullableValueKind<T>(T expectedValue, JsonNode node, string propertyName) where T : class
        {
            if (expectedValue == null)
            {
                Assert.IsTrue(node.AsObject().ContainsKey(propertyName));
                Assert.AreEqual(null, node[propertyName]);
            }
            else
            {
                Assert.AreEqual(expectedValue, node[propertyName].GetValue<T>());
            }
        }
#endif

        private static EncryptionOptions CreateEncryptionOptions(JsonProcessor processor, CompressionOptions.CompressionAlgorithm compressionAlgorithm, CompressionLevel compressionLevel)
        {
            return new EncryptionOptions()
            {
                DataEncryptionKeyId = dekId,
                EncryptionAlgorithm = CosmosEncryptionAlgorithm.MdeAeadAes256CbcHmac256Randomized,
                PathsToEncrypt = TestDoc.PathsToEncrypt,
                JsonProcessor = processor,
                CompressionOptions = new CompressionOptions()
                {
                    Algorithm = compressionAlgorithm,
                    CompressionLevel = compressionLevel
                }
            };
        }

        public static IEnumerable<object[]> EncryptionOptionsCombinations => new[] {
            new object[] { CreateEncryptionOptions(JsonProcessor.Newtonsoft, CompressionOptions.CompressionAlgorithm.None, CompressionLevel.NoCompression) },
#if ENCRYPTION_CUSTOM_PREVIEW && NET8_0_OR_GREATER
            new object[] { CreateEncryptionOptions(JsonProcessor.Stream, CompressionOptions.CompressionAlgorithm.None, CompressionLevel.NoCompression) },
            new object[] { CreateEncryptionOptions(JsonProcessor.Newtonsoft, CompressionOptions.CompressionAlgorithm.Brotli, CompressionLevel.Fastest) },
            new object[] { CreateEncryptionOptions(JsonProcessor.Stream, CompressionOptions.CompressionAlgorithm.Brotli, CompressionLevel.Fastest) },
            new object[] { CreateEncryptionOptions(JsonProcessor.Newtonsoft, CompressionOptions.CompressionAlgorithm.Brotli, CompressionLevel.NoCompression) },
            new object[] { CreateEncryptionOptions(JsonProcessor.Stream, CompressionOptions.CompressionAlgorithm.Brotli, CompressionLevel.NoCompression) },
#endif
        };

        public static IEnumerable<object[]> EncryptionOptionsStreamTestCombinations
        {
            get
            {
                foreach (object[] encryptionOptions in EncryptionOptionsCombinations)
                {
                    yield return new object[] { encryptionOptions[0], JsonProcessor.Newtonsoft };
#if ENCRYPTION_CUSTOM_PREVIEW && NET8_0_OR_GREATER
                    yield return new object[] { encryptionOptions[0], JsonProcessor.Stream };
#endif
                }
            }
        }
    }
}<|MERGE_RESOLUTION|>--- conflicted
+++ resolved
@@ -33,21 +33,11 @@
         public static void ClassInitialize(TestContext testContext)
         {
             _ = testContext;
-<<<<<<< HEAD
-            encryptionOptions = new EncryptionOptions()
-            {
-                DataEncryptionKeyId = dekId,
-                EncryptionAlgorithm = CosmosEncryptionAlgorithm.MdeAeadAes256CbcHmac256Randomized,
-                PathsToEncrypt = TestDoc.PathsToEncrypt
-            };
-
-=======
 
 #if ENCRYPTION_CUSTOM_PREVIEW && NET8_0_OR_GREATER
             StreamProcessor.InitialBufferSize = 16; //we force smallest possible initial buffer to make sure both secondary reads and resize paths are executed
 #endif
 
->>>>>>> 4d9da410
             Mock<DataEncryptionKey> DekMock = new();
             DekMock.Setup(m => m.EncryptData(It.IsAny<byte[]>()))
                 .Returns((byte[] plainText) => TestCommon.EncryptData(plainText));
@@ -149,21 +139,13 @@
         }
 
         [TestMethod]
-<<<<<<< HEAD
-        public async Task EncryptDecryptPropertyWithNullValue()
-=======
         [DynamicData(nameof(EncryptionOptionsCombinations))]
         public async Task EncryptDecryptPropertyWithNullValue_VerifyByNewtonsoft(EncryptionOptions encryptionOptions)
->>>>>>> 4d9da410
         {
             TestDoc testDoc = TestDoc.Create();
             testDoc.SensitiveStr = null;
 
-<<<<<<< HEAD
-            JObject encryptedDoc = await VerifyEncryptionSucceeded(testDoc);
-=======
             JObject encryptedDoc = await VerifyEncryptionSucceededNewtonsoft(testDoc, encryptionOptions);
->>>>>>> 4d9da410
 
             (JObject decryptedDoc, DecryptionContext decryptionContext) = await EncryptionProcessor.DecryptAsync(
                encryptedDoc,
@@ -184,17 +166,11 @@
         {
             TestDoc testDoc = TestDoc.Create();
 
-<<<<<<< HEAD
-            JObject encryptedDoc = await VerifyEncryptionSucceeded(testDoc);
-=======
             JObject encryptedDoc = await VerifyEncryptionSucceededNewtonsoft(testDoc, encryptionOptions);
->>>>>>> 4d9da410
 
             (JObject decryptedDoc, DecryptionContext decryptionContext) = await EncryptionProcessor.DecryptAsync(
                 encryptedDoc,
                 mockEncryptor.Object,
-<<<<<<< HEAD
-=======
                 new CosmosDiagnosticsContext(),
                 CancellationToken.None);
 
@@ -221,15 +197,11 @@
             (Stream decryptedStream, DecryptionContext decryptionContext) = await EncryptionProcessor.DecryptAsync(
                 encryptedStream,
                 mockEncryptor.Object,
->>>>>>> 4d9da410
                 new CosmosDiagnosticsContext(),
                 JsonProcessor.Newtonsoft,
                 CancellationToken.None);
 
-<<<<<<< HEAD
-=======
             JObject decryptedDoc = EncryptionProcessor.BaseSerializer.FromStream<JObject>(decryptedStream);
->>>>>>> 4d9da410
             VerifyDecryptionSucceeded(
                 decryptedDoc,
                 testDoc,
@@ -343,16 +315,12 @@
 
             Assert.IsNotNull(encryptionProperties);
             Assert.AreEqual(dekId, encryptionProperties.DataEncryptionKeyId);
-<<<<<<< HEAD
-            Assert.AreEqual(3, encryptionProperties.EncryptionFormatVersion);
-=======
 
             int expectedVersion =
                 (encryptionOptions.CompressionOptions.Algorithm != CompressionOptions.CompressionAlgorithm.None)
                 ? 4 : 3;
             Assert.AreEqual(expectedVersion, encryptionProperties.EncryptionFormatVersion);
 
->>>>>>> 4d9da410
             Assert.IsNull(encryptionProperties.EncryptedData);
             Assert.IsNotNull(encryptionProperties.EncryptedPaths);
 
@@ -386,8 +354,6 @@
             Assert.IsNotNull(decryptionContext.DecryptionInfoList);
             DecryptionInfo decryptionInfo = decryptionContext.DecryptionInfoList[0];
             Assert.AreEqual(dekId, decryptionInfo.DataEncryptionKeyId);
-<<<<<<< HEAD
-=======
             if (expectedDoc.SensitiveStr == null)
             {
                 Assert.AreEqual(pathCount - 1, decryptionInfo.PathsDecrypted.Count);
@@ -424,7 +390,6 @@
             Assert.IsNotNull(decryptionContext.DecryptionInfoList);
             DecryptionInfo decryptionInfo = decryptionContext.DecryptionInfoList[0];
             Assert.AreEqual(dekId, decryptionInfo.DataEncryptionKeyId);
->>>>>>> 4d9da410
             if (expectedDoc.SensitiveStr == null)
             {
                 Assert.AreEqual(pathCount - 1, decryptionInfo.PathsDecrypted.Count);
