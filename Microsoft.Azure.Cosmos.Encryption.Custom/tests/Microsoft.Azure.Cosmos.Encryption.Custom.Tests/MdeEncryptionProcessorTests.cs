﻿//------------------------------------------------------------
// Copyright (c) Microsoft Corporation.  All rights reserved.
//------------------------------------------------------------

namespace Microsoft.Azure.Cosmos.Encryption.Tests
{
    using System;
    using System.Collections.Generic;
    using System.IO;
    using System.Linq;
    using System.Threading;
    using System.Threading.Tasks;
    using Microsoft.Azure.Cosmos.Encryption.Custom;
    using Microsoft.VisualStudio.TestTools.UnitTesting;
    using Moq;
    using Newtonsoft.Json.Linq;
    using TestDoc = TestCommon.TestDoc;

    [TestClass]
    public class MdeEncryptionProcessorTests
    {
        private static Mock<Encryptor> mockEncryptor;
        private static EncryptionOptions encryptionOptions;
        private const string dekId = "dekId";

        [ClassInitialize]
        public static void ClassInitialize(TestContext testContext)
        {
            _ = testContext;
            encryptionOptions = new EncryptionOptions()
            {
                DataEncryptionKeyId = dekId,
                EncryptionAlgorithm = CosmosEncryptionAlgorithm.MdeAeadAes256CbcHmac256Randomized,
                PathsToEncrypt = TestDoc.PathsToEncrypt
            };

<<<<<<< HEAD
            var DekMock = new Mock<DataEncryptionKey>();
=======
            Mock<DataEncryptionKey> DekMock = new();
>>>>>>> 0481ed56
            DekMock.Setup(m => m.EncryptData(It.IsAny<byte[]>()))
                .Returns((byte[] plainText) => TestCommon.EncryptData(plainText));
            DekMock.Setup(m => m.GetEncryptByteCount(It.IsAny<int>()))
                .Returns((int plainTextLength) => plainTextLength);
            DekMock.Setup(m => m.EncryptData(It.IsAny<byte[]>(), It.IsAny<int>(), It.IsAny<int>(), It.IsAny<byte[]>(), It.IsAny<int>()))
                .Returns((byte[] plainText, int plainTextOffset, int plainTextLength, byte[] output, int outputOffset) => TestCommon.EncryptData(plainText, plainTextOffset, plainTextLength, output, outputOffset));
<<<<<<< HEAD
            DekMock.Setup(m => m.DecryptData(It.IsAny<byte[]>(), It.IsAny<int>(), It.IsAny<int>(), It.IsAny<byte[]>(), It.IsAny<int>()))
                .Returns((byte[] plainText, int plainTextOffset, int plainTextLength, byte[] output, int outputOffset) => TestCommon.DecryptData(plainText, plainTextOffset, plainTextLength, output, outputOffset));
            DekMock.Setup(m => m.GetDecryptByteCount(It.IsAny<int>()))
                .Returns((int cipherTextLength) => cipherTextLength);
=======

>>>>>>> 0481ed56

            MdeEncryptionProcessorTests.mockEncryptor = new Mock<Encryptor>();
            MdeEncryptionProcessorTests.mockEncryptor.Setup(m => m.GetEncryptionKeyAsync(It.IsAny<string>(), It.IsAny<string>(), It.IsAny<CancellationToken>()))
                .ReturnsAsync((string dekId, string algorithm, CancellationToken token) =>
                    dekId == MdeEncryptionProcessorTests.dekId ? DekMock.Object : throw new InvalidOperationException("DEK not found."));

            MdeEncryptionProcessorTests.mockEncryptor.Setup(m => m.EncryptAsync(It.IsAny<byte[]>(), It.IsAny<string>(), It.IsAny<string>(), It.IsAny<CancellationToken>()))
                .ReturnsAsync((byte[] plainText, string dekId, string algo, CancellationToken t) =>
                    dekId == MdeEncryptionProcessorTests.dekId ? TestCommon.EncryptData(plainText) : throw new InvalidOperationException("DEK not found."));
<<<<<<< HEAD
            MdeEncryptionProcessorTests.mockEncryptor.Setup(m => m.GetEncryptBytesCountAsync(It.IsAny<int>(), It.IsAny<string>(), It.IsAny<string>(), It.IsAny<CancellationToken>()))
                .ReturnsAsync((int plainTextLength, string dekId, string algo, CancellationToken t) =>
                    dekId == MdeEncryptionProcessorTests.dekId ? plainTextLength : throw new InvalidOperationException("DEK not found."));
            MdeEncryptionProcessorTests.mockEncryptor.Setup(m => m.EncryptAsync(It.IsAny<byte[]>(), It.IsAny<int>(), It.IsAny<int>(), It.IsAny<byte[]>(), It.IsAny<int>(), It.IsAny<string>(), It.IsAny<string>(), It.IsAny<CancellationToken>()))
                .ReturnsAsync((byte[] plainText, int plainTextOffset, int plainTextLength, byte[] output, int outputOffset, string dekId, string algo, CancellationToken t) =>
                        dekId == MdeEncryptionProcessorTests.dekId ? TestCommon.EncryptData(plainText, plainTextOffset, plainTextLength, output, outputOffset) : throw new InvalidOperationException("DEK not found."));
=======
>>>>>>> 0481ed56

            MdeEncryptionProcessorTests.mockEncryptor.Setup(m => m.DecryptAsync(It.IsAny<byte[]>(), It.IsAny<string>(), It.IsAny<string>(), It.IsAny<CancellationToken>()))
                .ReturnsAsync((byte[] cipherText, string dekId, string algo, CancellationToken t) =>
                    dekId == MdeEncryptionProcessorTests.dekId ? TestCommon.DecryptData(cipherText) : throw new InvalidOperationException("Null DEK was returned."));
            MdeEncryptionProcessorTests.mockEncryptor.Setup(m => m.GetDecryptBytesCountAsync(It.IsAny<int>(), It.IsAny<string>(), It.IsAny<string>(), It.IsAny<CancellationToken>()))
                .ReturnsAsync((int cipherTextLength, string dekId, string algo, CancellationToken t) =>
                    dekId == MdeEncryptionProcessorTests.dekId ? cipherTextLength : throw new InvalidOperationException("DEK not found."));
            MdeEncryptionProcessorTests.mockEncryptor.Setup(m => m.DecryptAsync(It.IsAny<byte[]>(), It.IsAny<int>(), It.IsAny<int>(), It.IsAny<byte[]>(), It.IsAny<int>(), It.IsAny<string>(), It.IsAny<string>(), It.IsAny<CancellationToken>()))
                .ReturnsAsync((byte[] cipherText, int cipherTextOffset, int cipherTextLength, byte[] output, int outputOffset, string dekId, string algo, CancellationToken t) =>
                        dekId == MdeEncryptionProcessorTests.dekId ? TestCommon.DecryptData(cipherText, cipherTextOffset, cipherTextLength, output, outputOffset) : throw new InvalidOperationException("DEK not found."));
        }

        [TestMethod]
        public async Task InvalidPathToEncrypt()
        {
            TestDoc testDoc = TestDoc.Create();
            EncryptionOptions encryptionOptionsWithInvalidPathToEncrypt = new()
            {
                DataEncryptionKeyId = dekId,
                EncryptionAlgorithm = CosmosEncryptionAlgorithm.MdeAeadAes256CbcHmac256Randomized,
                PathsToEncrypt = new List<string>() { "/SensitiveStr", "/Invalid" }
            };

            Stream encryptedStream = await EncryptionProcessor.EncryptAsync(
                   testDoc.ToStream(),
                   mockEncryptor.Object,
                   encryptionOptionsWithInvalidPathToEncrypt,
                   new CosmosDiagnosticsContext(),
                   CancellationToken.None);


            JObject encryptedDoc = EncryptionProcessor.BaseSerializer.FromStream<JObject>(encryptedStream);

            (JObject decryptedDoc, DecryptionContext decryptionContext) = await EncryptionProcessor.DecryptAsync(
               encryptedDoc,
               mockEncryptor.Object,
               new CosmosDiagnosticsContext(),
               CancellationToken.None);

            VerifyDecryptionSucceeded(
                 decryptedDoc,
                 testDoc,
                 1,
                 decryptionContext,
                 invalidPathsConfigured: true);
        }

        [TestMethod]
        public async Task DuplicatePathToEncrypt()
        {
            TestDoc testDoc = TestDoc.Create();
            EncryptionOptions encryptionOptionsWithDuplicatePathToEncrypt = new()
            {
                DataEncryptionKeyId = dekId,
                EncryptionAlgorithm = CosmosEncryptionAlgorithm.MdeAeadAes256CbcHmac256Randomized,
                PathsToEncrypt = new List<string>() { "/SensitiveStr", "/SensitiveStr" }
            };

            try
            {
                await EncryptionProcessor.EncryptAsync(
                    testDoc.ToStream(),
                    mockEncryptor.Object,
                    encryptionOptionsWithDuplicatePathToEncrypt,
                    new CosmosDiagnosticsContext(),
                    CancellationToken.None);

                Assert.Fail("Duplicate paths in PathToEncrypt didn't result in exception.");
            }
            catch (InvalidOperationException ex)
            {
                Assert.AreEqual("Duplicate paths in PathsToEncrypt passed via EncryptionOptions.", ex.Message);
            }
        }

        [TestMethod]
        public async Task EncryptDecryptPropertyWithNullValue()
        {
            TestDoc testDoc = TestDoc.Create();
            testDoc.SensitiveStr = null;

            JObject encryptedDoc = await VerifyEncryptionSucceeded(testDoc);

            (JObject decryptedDoc, DecryptionContext decryptionContext) = await EncryptionProcessor.DecryptAsync(
               encryptedDoc,
               mockEncryptor.Object,
               new CosmosDiagnosticsContext(),
               CancellationToken.None);

            VerifyDecryptionSucceeded(
                decryptedDoc,
                testDoc,
                TestDoc.PathsToEncrypt.Count,
                decryptionContext);
        }

        [TestMethod]
        public async Task ValidateEncryptDecryptDocument()
        {
            TestDoc testDoc = TestDoc.Create();

            JObject encryptedDoc = await VerifyEncryptionSucceeded(testDoc);

            (JObject decryptedDoc, DecryptionContext decryptionContext) = await EncryptionProcessor.DecryptAsync(
                encryptedDoc,
                mockEncryptor.Object,
                new CosmosDiagnosticsContext(),
                CancellationToken.None);

            VerifyDecryptionSucceeded(
                decryptedDoc,
                testDoc,
                TestDoc.PathsToEncrypt.Count,
                decryptionContext);
        }

        [TestMethod]
        public async Task ValidateDecryptStream()
        {
            TestDoc testDoc = TestDoc.Create();

            Stream encryptedStream = await EncryptionProcessor.EncryptAsync(
                testDoc.ToStream(),
                mockEncryptor.Object,
                encryptionOptions,
                new CosmosDiagnosticsContext(),
                CancellationToken.None);

            (Stream decryptedStream, DecryptionContext decryptionContext) = await EncryptionProcessor.DecryptAsync(
                encryptedStream,
                mockEncryptor.Object,
                new CosmosDiagnosticsContext(),
                CancellationToken.None);

            JObject decryptedDoc = EncryptionProcessor.BaseSerializer.FromStream<JObject>(decryptedStream);
            VerifyDecryptionSucceeded(
                decryptedDoc,
                testDoc,
                TestDoc.PathsToEncrypt.Count,
                decryptionContext);
        }

        [TestMethod]
        public async Task DecryptStreamWithoutEncryptedProperty()
        {
            TestDoc testDoc = TestDoc.Create();
            Stream docStream = testDoc.ToStream();

            (Stream decryptedStream, DecryptionContext decryptionContext) = await EncryptionProcessor.DecryptAsync(
                docStream,
                mockEncryptor.Object,
                new CosmosDiagnosticsContext(),
                CancellationToken.None);

            Assert.IsTrue(decryptedStream.CanSeek);
            Assert.AreEqual(0, decryptedStream.Position);
            Assert.AreEqual(docStream.Length, decryptedStream.Length);
            Assert.IsNull(decryptionContext);
        }

        private static async Task<JObject> VerifyEncryptionSucceeded(TestDoc testDoc)
        {
            Stream encryptedStream = await EncryptionProcessor.EncryptAsync(
                 testDoc.ToStream(),
                 mockEncryptor.Object,
                 encryptionOptions,
                 new CosmosDiagnosticsContext(),
                 CancellationToken.None);

            JObject encryptedDoc = EncryptionProcessor.BaseSerializer.FromStream<JObject>(encryptedStream);

            Assert.AreEqual(testDoc.Id, encryptedDoc.Property("id").Value.Value<string>());
            Assert.AreEqual(testDoc.PK, encryptedDoc.Property(nameof(TestDoc.PK)).Value.Value<string>());
            Assert.AreEqual(testDoc.NonSensitive, encryptedDoc.Property(nameof(TestDoc.NonSensitive)).Value.Value<string>());
            Assert.IsNotNull(encryptedDoc.Property(nameof(TestDoc.SensitiveInt)).Value.Value<string>());
            Assert.AreNotEqual(testDoc.SensitiveInt, encryptedDoc.Property(nameof(TestDoc.SensitiveInt)).Value.Value<string>()); // not equal since value is encrypted

            JProperty eiJProp = encryptedDoc.Property(Constants.EncryptedInfo);
            Assert.IsNotNull(eiJProp);
            Assert.IsNotNull(eiJProp.Value);
            Assert.AreEqual(JTokenType.Object, eiJProp.Value.Type);
            EncryptionProperties encryptionProperties = ((JObject)eiJProp.Value).ToObject<EncryptionProperties>();

            Assert.IsNotNull(encryptionProperties);
            Assert.AreEqual(dekId, encryptionProperties.DataEncryptionKeyId);
            Assert.AreEqual(3, encryptionProperties.EncryptionFormatVersion);
            Assert.IsNull(encryptionProperties.EncryptedData);
            Assert.IsNotNull(encryptionProperties.EncryptedPaths);

            if (testDoc.SensitiveStr == null)
            {
                Assert.IsNull(encryptedDoc.Property(nameof(TestDoc.SensitiveStr)).Value.Value<string>()); // since null value is not encrypted
                Assert.AreEqual(TestDoc.PathsToEncrypt.Count - 1, encryptionProperties.EncryptedPaths.Count());
            }
            else
            {
                Assert.IsNotNull(encryptedDoc.Property(nameof(TestDoc.SensitiveStr)).Value.Value<string>());
                Assert.AreNotEqual(testDoc.SensitiveStr, encryptedDoc.Property(nameof(TestDoc.SensitiveStr)).Value.Value<string>()); // not equal since value is encrypted
                Assert.AreEqual(TestDoc.PathsToEncrypt.Count, encryptionProperties.EncryptedPaths.Count());
            }

            return encryptedDoc;
        }

        private static void VerifyDecryptionSucceeded(
            JObject decryptedDoc,
            TestDoc expectedDoc,
            int pathCount,
            DecryptionContext decryptionContext,
            bool invalidPathsConfigured = false)
        {
            Assert.AreEqual(expectedDoc.SensitiveStr, decryptedDoc.Property(nameof(TestDoc.SensitiveStr)).Value.Value<string>());
            Assert.AreEqual(expectedDoc.SensitiveInt, decryptedDoc.Property(nameof(TestDoc.SensitiveInt)).Value.Value<int>());
            Assert.IsNull(decryptedDoc.Property(Constants.EncryptedInfo));

            Assert.IsNotNull(decryptionContext);
            Assert.IsNotNull(decryptionContext.DecryptionInfoList);
            DecryptionInfo decryptionInfo = decryptionContext.DecryptionInfoList[0];
            Assert.AreEqual(dekId, decryptionInfo.DataEncryptionKeyId);
            if (expectedDoc.SensitiveStr == null)
            {
                Assert.AreEqual(pathCount - 1, decryptionInfo.PathsDecrypted.Count);
                Assert.IsTrue(TestDoc.PathsToEncrypt.Exists(path => !decryptionInfo.PathsDecrypted.Contains(path)));
            }
            else
            {
                Assert.AreEqual(pathCount, decryptionInfo.PathsDecrypted.Count);

                if (!invalidPathsConfigured)
                {
                    Assert.IsFalse(TestDoc.PathsToEncrypt.Exists(path => !decryptionInfo.PathsDecrypted.Contains(path)));
                }
                else
                {
                    Assert.IsTrue(TestDoc.PathsToEncrypt.Exists(path => !decryptionInfo.PathsDecrypted.Contains(path)));
                }
            }
        }
    }
}<|MERGE_RESOLUTION|>--- conflicted
+++ resolved
@@ -34,25 +34,14 @@
                 PathsToEncrypt = TestDoc.PathsToEncrypt
             };
 
-<<<<<<< HEAD
-            var DekMock = new Mock<DataEncryptionKey>();
-=======
             Mock<DataEncryptionKey> DekMock = new();
->>>>>>> 0481ed56
             DekMock.Setup(m => m.EncryptData(It.IsAny<byte[]>()))
                 .Returns((byte[] plainText) => TestCommon.EncryptData(plainText));
             DekMock.Setup(m => m.GetEncryptByteCount(It.IsAny<int>()))
                 .Returns((int plainTextLength) => plainTextLength);
             DekMock.Setup(m => m.EncryptData(It.IsAny<byte[]>(), It.IsAny<int>(), It.IsAny<int>(), It.IsAny<byte[]>(), It.IsAny<int>()))
                 .Returns((byte[] plainText, int plainTextOffset, int plainTextLength, byte[] output, int outputOffset) => TestCommon.EncryptData(plainText, plainTextOffset, plainTextLength, output, outputOffset));
-<<<<<<< HEAD
-            DekMock.Setup(m => m.DecryptData(It.IsAny<byte[]>(), It.IsAny<int>(), It.IsAny<int>(), It.IsAny<byte[]>(), It.IsAny<int>()))
-                .Returns((byte[] plainText, int plainTextOffset, int plainTextLength, byte[] output, int outputOffset) => TestCommon.DecryptData(plainText, plainTextOffset, plainTextLength, output, outputOffset));
-            DekMock.Setup(m => m.GetDecryptByteCount(It.IsAny<int>()))
-                .Returns((int cipherTextLength) => cipherTextLength);
-=======
-
->>>>>>> 0481ed56
+
 
             MdeEncryptionProcessorTests.mockEncryptor = new Mock<Encryptor>();
             MdeEncryptionProcessorTests.mockEncryptor.Setup(m => m.GetEncryptionKeyAsync(It.IsAny<string>(), It.IsAny<string>(), It.IsAny<CancellationToken>()))
@@ -62,15 +51,6 @@
             MdeEncryptionProcessorTests.mockEncryptor.Setup(m => m.EncryptAsync(It.IsAny<byte[]>(), It.IsAny<string>(), It.IsAny<string>(), It.IsAny<CancellationToken>()))
                 .ReturnsAsync((byte[] plainText, string dekId, string algo, CancellationToken t) =>
                     dekId == MdeEncryptionProcessorTests.dekId ? TestCommon.EncryptData(plainText) : throw new InvalidOperationException("DEK not found."));
-<<<<<<< HEAD
-            MdeEncryptionProcessorTests.mockEncryptor.Setup(m => m.GetEncryptBytesCountAsync(It.IsAny<int>(), It.IsAny<string>(), It.IsAny<string>(), It.IsAny<CancellationToken>()))
-                .ReturnsAsync((int plainTextLength, string dekId, string algo, CancellationToken t) =>
-                    dekId == MdeEncryptionProcessorTests.dekId ? plainTextLength : throw new InvalidOperationException("DEK not found."));
-            MdeEncryptionProcessorTests.mockEncryptor.Setup(m => m.EncryptAsync(It.IsAny<byte[]>(), It.IsAny<int>(), It.IsAny<int>(), It.IsAny<byte[]>(), It.IsAny<int>(), It.IsAny<string>(), It.IsAny<string>(), It.IsAny<CancellationToken>()))
-                .ReturnsAsync((byte[] plainText, int plainTextOffset, int plainTextLength, byte[] output, int outputOffset, string dekId, string algo, CancellationToken t) =>
-                        dekId == MdeEncryptionProcessorTests.dekId ? TestCommon.EncryptData(plainText, plainTextOffset, plainTextLength, output, outputOffset) : throw new InvalidOperationException("DEK not found."));
-=======
->>>>>>> 0481ed56
 
             MdeEncryptionProcessorTests.mockEncryptor.Setup(m => m.DecryptAsync(It.IsAny<byte[]>(), It.IsAny<string>(), It.IsAny<string>(), It.IsAny<CancellationToken>()))
                 .ReturnsAsync((byte[] cipherText, string dekId, string algo, CancellationToken t) =>
