--- conflicted
+++ resolved
@@ -27,14 +27,6 @@
         [TestMethod]
         public void ContractChanges()
         {
-<<<<<<< HEAD
-            // Select baseline by TFM to account for conditional members in net8 builds.
-#if NET8_0_OR_GREATER
-            const string baseline = "DotNetSDKEncryptionCustomAPI.net8.json";
-#else
-            const string baseline = "DotNetSDKEncryptionCustomAPI.json";
-#endif
-=======
             int? currentMajorVersion = GetCurrentMajorVersion();
             
             // Resolve a framework-specific baseline if available; otherwise fall back to the generic baseline.
@@ -57,14 +49,10 @@
             string breakingChangesPath = currentMajorVersion.HasValue
                 ? $"DotNetSDKEncryptionCustomAPIChanges.net{currentMajorVersion}.json"
                 : "DotNetSDKEncryptionCustomAPIChanges.json";
->>>>>>> 9e09d15e
 
             Cosmos.Tests.Contracts.ContractEnforcement.ValidateContractContainBreakingChanges(
                 dllName: "Microsoft.Azure.Cosmos.Encryption.Custom",
                 baselinePath: baseline,
-<<<<<<< HEAD
-                breakingChangesPath: "DotNetSDKEncryptionCustomAPIChanges.json");
-=======
                 breakingChangesPath: breakingChangesPath);
         }
 
@@ -97,7 +85,6 @@
             // Example: ".NETCoreApp,Version=v8.0" -> 8
             FrameworkName fx = new FrameworkName(attr.FrameworkName);
             return fx.Version.Major;
->>>>>>> 9e09d15e
         }
     }
 }