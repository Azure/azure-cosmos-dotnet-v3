--- conflicted
+++ resolved
@@ -1,124 +1,5 @@
 {
   "Subclasses": {
-<<<<<<< HEAD
-    "Microsoft.Azure.Cosmos.Encryption.Custom.CompressionOptions;System.Object;IsAbstract:False;IsSealed:False;IsInterface:False;IsEnum:False;IsClass:True;IsValueType:False;IsNested:False;IsGenericType:False;IsSerializable:False": {
-      "Subclasses": {},
-      "Members": {
-        "CompressionAlgorithm Algorithm": {
-          "Type": "Property",
-          "Attributes": [],
-          "MethodInfo": "CompressionAlgorithm Algorithm;CanRead:True;CanWrite:True;CompressionAlgorithm get_Algorithm();IsAbstract:False;IsStatic:False;IsVirtual:False;IsGenericMethod:False;IsConstructor:False;IsFinal:False;Void set_Algorithm(CompressionAlgorithm);IsAbstract:False;IsStatic:False;IsVirtual:False;IsGenericMethod:False;IsConstructor:False;IsFinal:False;"
-        },
-        "CompressionAlgorithm get_Algorithm()[System.Runtime.CompilerServices.CompilerGeneratedAttribute]": {
-          "Type": "Method",
-          "Attributes": [
-            "CompilerGeneratedAttribute"
-          ],
-          "MethodInfo": "CompressionAlgorithm get_Algorithm();IsAbstract:False;IsStatic:False;IsVirtual:False;IsGenericMethod:False;IsConstructor:False;IsFinal:False;"
-        },
-        "Int32 get_MinimalCompressedLength()[System.Runtime.CompilerServices.CompilerGeneratedAttribute]": {
-          "Type": "Method",
-          "Attributes": [
-            "CompilerGeneratedAttribute"
-          ],
-          "MethodInfo": "Int32 get_MinimalCompressedLength();IsAbstract:False;IsStatic:False;IsVirtual:False;IsGenericMethod:False;IsConstructor:False;IsFinal:False;"
-        },
-        "Int32 MinimalCompressedLength": {
-          "Type": "Property",
-          "Attributes": [],
-          "MethodInfo": "Int32 MinimalCompressedLength;CanRead:True;CanWrite:True;Int32 get_MinimalCompressedLength();IsAbstract:False;IsStatic:False;IsVirtual:False;IsGenericMethod:False;IsConstructor:False;IsFinal:False;Void set_MinimalCompressedLength(Int32);IsAbstract:False;IsStatic:False;IsVirtual:False;IsGenericMethod:False;IsConstructor:False;IsFinal:False;"
-        },
-        "Microsoft.Azure.Cosmos.Encryption.Custom.CompressionOptions+CompressionAlgorithm": {
-          "Type": "NestedType",
-          "Attributes": [],
-          "MethodInfo": null
-        },
-        "System.IO.Compression.CompressionLevel CompressionLevel": {
-          "Type": "Property",
-          "Attributes": [],
-          "MethodInfo": "System.IO.Compression.CompressionLevel CompressionLevel;CanRead:True;CanWrite:True;System.IO.Compression.CompressionLevel get_CompressionLevel();IsAbstract:False;IsStatic:False;IsVirtual:False;IsGenericMethod:False;IsConstructor:False;IsFinal:False;Void set_CompressionLevel(System.IO.Compression.CompressionLevel);IsAbstract:False;IsStatic:False;IsVirtual:False;IsGenericMethod:False;IsConstructor:False;IsFinal:False;"
-        },
-        "System.IO.Compression.CompressionLevel get_CompressionLevel()[System.Runtime.CompilerServices.CompilerGeneratedAttribute]": {
-          "Type": "Method",
-          "Attributes": [
-            "CompilerGeneratedAttribute"
-          ],
-          "MethodInfo": "System.IO.Compression.CompressionLevel get_CompressionLevel();IsAbstract:False;IsStatic:False;IsVirtual:False;IsGenericMethod:False;IsConstructor:False;IsFinal:False;"
-        },
-        "Void .ctor()": {
-          "Type": "Constructor",
-          "Attributes": [],
-          "MethodInfo": "[Void .ctor(), Void .ctor()]"
-        },
-        "Void set_Algorithm(CompressionAlgorithm)[System.Runtime.CompilerServices.CompilerGeneratedAttribute]": {
-          "Type": "Method",
-          "Attributes": [
-            "CompilerGeneratedAttribute"
-          ],
-          "MethodInfo": "Void set_Algorithm(CompressionAlgorithm);IsAbstract:False;IsStatic:False;IsVirtual:False;IsGenericMethod:False;IsConstructor:False;IsFinal:False;"
-        },
-        "Void set_CompressionLevel(System.IO.Compression.CompressionLevel)[System.Runtime.CompilerServices.CompilerGeneratedAttribute]": {
-          "Type": "Method",
-          "Attributes": [
-            "CompilerGeneratedAttribute"
-          ],
-          "MethodInfo": "Void set_CompressionLevel(System.IO.Compression.CompressionLevel);IsAbstract:False;IsStatic:False;IsVirtual:False;IsGenericMethod:False;IsConstructor:False;IsFinal:False;"
-        },
-        "Void set_MinimalCompressedLength(Int32)[System.Runtime.CompilerServices.CompilerGeneratedAttribute]": {
-          "Type": "Method",
-          "Attributes": [
-            "CompilerGeneratedAttribute"
-          ],
-          "MethodInfo": "Void set_MinimalCompressedLength(Int32);IsAbstract:False;IsStatic:False;IsVirtual:False;IsGenericMethod:False;IsConstructor:False;IsFinal:False;"
-        }
-      },
-      "NestedTypes": {
-        "Microsoft.Azure.Cosmos.Encryption.Custom.CompressionOptions+CompressionAlgorithm;System.Enum;IsAbstract:False;IsSealed:True;IsInterface:False;IsEnum:True;IsClass:False;IsValueType:True;IsNested:True;IsGenericType:False;IsSerializable:True": {
-          "Subclasses": {},
-          "Members": {
-            "CompressionAlgorithm Brotli": {
-              "Type": "Field",
-              "Attributes": [],
-              "MethodInfo": "CompressionAlgorithm Brotli;IsInitOnly:False;IsStatic:True;"
-            },
-            "CompressionAlgorithm None": {
-              "Type": "Field",
-              "Attributes": [],
-              "MethodInfo": "CompressionAlgorithm None;IsInitOnly:False;IsStatic:True;"
-            },
-            "Int32 value__": {
-              "Type": "Field",
-              "Attributes": [],
-              "MethodInfo": "Int32 value__;IsInitOnly:False;IsStatic:False;"
-            }
-          },
-          "NestedTypes": {}
-        }
-      }
-    },
-    "Microsoft.Azure.Cosmos.Encryption.Custom.CompressionOptions+CompressionAlgorithm;System.Enum;IsAbstract:False;IsSealed:True;IsInterface:False;IsEnum:True;IsClass:False;IsValueType:True;IsNested:True;IsGenericType:False;IsSerializable:True": {
-      "Subclasses": {},
-      "Members": {
-        "CompressionAlgorithm Brotli": {
-          "Type": "Field",
-          "Attributes": [],
-          "MethodInfo": "CompressionAlgorithm Brotli;IsInitOnly:False;IsStatic:True;"
-        },
-        "CompressionAlgorithm None": {
-          "Type": "Field",
-          "Attributes": [],
-          "MethodInfo": "CompressionAlgorithm None;IsInitOnly:False;IsStatic:True;"
-        },
-        "Int32 value__": {
-          "Type": "Field",
-          "Attributes": [],
-          "MethodInfo": "Int32 value__;IsInitOnly:False;IsStatic:False;"
-        }
-      },
-      "NestedTypes": {}
-    },
-=======
->>>>>>> 9e09d15e
     "Microsoft.Azure.Cosmos.Encryption.Custom.CosmosDataEncryptionKeyProvider;Microsoft.Azure.Cosmos.Encryption.Custom.DataEncryptionKeyProvider;IsAbstract:False;IsSealed:True;IsInterface:False;IsEnum:False;IsClass:True;IsValueType:False;IsNested:False;IsGenericType:False;IsSerializable:False": {
       "Subclasses": {},
       "Members": {
@@ -137,7 +18,7 @@
           "Attributes": [],
           "MethodInfo": "Microsoft.Azure.Cosmos.Encryption.Custom.EncryptionKeyWrapProvider EncryptionKeyWrapProvider;CanRead:True;CanWrite:False;Microsoft.Azure.Cosmos.Encryption.Custom.EncryptionKeyWrapProvider get_EncryptionKeyWrapProvider();IsAbstract:False;IsStatic:False;IsVirtual:False;IsGenericMethod:False;IsConstructor:False;IsFinal:False;"
         },
-        "Microsoft.Azure.Cosmos.Encryption.Custom.EncryptionKeyWrapProvider get_EncryptionKeyWrapProvider()[System.Runtime.CompilerServices.CompilerGeneratedAttribute]": {
+        "Microsoft.Azure.Cosmos.Encryption.Custom.EncryptionKeyWrapProvider get_EncryptionKeyWrapProvider()[System.Runtime.CompilerServices.CompilerGeneratedAttribute()]": {
           "Type": "Method",
           "Attributes": [
             "CompilerGeneratedAttribute"
@@ -149,7 +30,7 @@
           "Attributes": [],
           "MethodInfo": "Microsoft.Data.Encryption.Cryptography.EncryptionKeyStoreProvider EncryptionKeyStoreProvider;CanRead:True;CanWrite:False;Microsoft.Data.Encryption.Cryptography.EncryptionKeyStoreProvider get_EncryptionKeyStoreProvider();IsAbstract:False;IsStatic:False;IsVirtual:False;IsGenericMethod:False;IsConstructor:False;IsFinal:False;"
         },
-        "Microsoft.Data.Encryption.Cryptography.EncryptionKeyStoreProvider get_EncryptionKeyStoreProvider()[System.Runtime.CompilerServices.CompilerGeneratedAttribute]": {
+        "Microsoft.Data.Encryption.Cryptography.EncryptionKeyStoreProvider get_EncryptionKeyStoreProvider()[System.Runtime.CompilerServices.CompilerGeneratedAttribute()]": {
           "Type": "Method",
           "Attributes": [
             "CompilerGeneratedAttribute"
@@ -225,7 +106,7 @@
           "Attributes": [],
           "MethodInfo": "Microsoft.Azure.Cosmos.Encryption.Custom.DataEncryptionKeyProvider DataEncryptionKeyProvider;CanRead:True;CanWrite:False;Microsoft.Azure.Cosmos.Encryption.Custom.DataEncryptionKeyProvider get_DataEncryptionKeyProvider();IsAbstract:False;IsStatic:False;IsVirtual:False;IsGenericMethod:False;IsConstructor:False;IsFinal:False;"
         },
-        "Microsoft.Azure.Cosmos.Encryption.Custom.DataEncryptionKeyProvider get_DataEncryptionKeyProvider()[System.Runtime.CompilerServices.CompilerGeneratedAttribute]": {
+        "Microsoft.Azure.Cosmos.Encryption.Custom.DataEncryptionKeyProvider get_DataEncryptionKeyProvider()[System.Runtime.CompilerServices.CompilerGeneratedAttribute()]": {
           "Type": "Method",
           "Attributes": [
             "CompilerGeneratedAttribute"
@@ -371,14 +252,14 @@
           "Attributes": [],
           "MethodInfo": "Boolean Equals(System.Object);IsAbstract:False;IsStatic:False;IsVirtual:True;IsGenericMethod:False;IsConstructor:False;IsFinal:False;"
         },
-        "Byte[] get_WrappedDataEncryptionKey()[System.Runtime.CompilerServices.CompilerGeneratedAttribute]": {
+        "Byte[] get_WrappedDataEncryptionKey()[System.Runtime.CompilerServices.CompilerGeneratedAttribute()]": {
           "Type": "Method",
           "Attributes": [
             "CompilerGeneratedAttribute"
           ],
           "MethodInfo": "Byte[] get_WrappedDataEncryptionKey();IsAbstract:False;IsStatic:False;IsVirtual:False;IsGenericMethod:False;IsConstructor:False;IsFinal:False;"
         },
-        "Byte[] WrappedDataEncryptionKey[Newtonsoft.Json.JsonPropertyAttribute(NullValueHandling = NullValueHandling.1, PropertyName = \"wrappedDataEncryptionKey\")]": {
+        "Byte[] WrappedDataEncryptionKey[Newtonsoft.Json.JsonPropertyAttribute(NullValueHandling = 1, PropertyName = \"wrappedDataEncryptionKey\")]": {
           "Type": "Property",
           "Attributes": [
             "JsonPropertyAttribute"
@@ -390,21 +271,21 @@
           "Attributes": [],
           "MethodInfo": "Int32 GetHashCode();IsAbstract:False;IsStatic:False;IsVirtual:True;IsGenericMethod:False;IsConstructor:False;IsFinal:False;"
         },
-        "Microsoft.Azure.Cosmos.Encryption.Custom.EncryptionKeyWrapMetadata EncryptionKeyWrapMetadata[Newtonsoft.Json.JsonPropertyAttribute(NullValueHandling = NullValueHandling.1, PropertyName = \"keyWrapMetadata\")]": {
+        "Microsoft.Azure.Cosmos.Encryption.Custom.EncryptionKeyWrapMetadata EncryptionKeyWrapMetadata[Newtonsoft.Json.JsonPropertyAttribute(NullValueHandling = 1, PropertyName = \"keyWrapMetadata\")]": {
           "Type": "Property",
           "Attributes": [
             "JsonPropertyAttribute"
           ],
           "MethodInfo": "Microsoft.Azure.Cosmos.Encryption.Custom.EncryptionKeyWrapMetadata EncryptionKeyWrapMetadata;CanRead:True;CanWrite:True;Microsoft.Azure.Cosmos.Encryption.Custom.EncryptionKeyWrapMetadata get_EncryptionKeyWrapMetadata();IsAbstract:False;IsStatic:False;IsVirtual:False;IsGenericMethod:False;IsConstructor:False;IsFinal:False;"
         },
-        "Microsoft.Azure.Cosmos.Encryption.Custom.EncryptionKeyWrapMetadata get_EncryptionKeyWrapMetadata()[System.Runtime.CompilerServices.CompilerGeneratedAttribute]": {
+        "Microsoft.Azure.Cosmos.Encryption.Custom.EncryptionKeyWrapMetadata get_EncryptionKeyWrapMetadata()[System.Runtime.CompilerServices.CompilerGeneratedAttribute()]": {
           "Type": "Method",
           "Attributes": [
             "CompilerGeneratedAttribute"
           ],
           "MethodInfo": "Microsoft.Azure.Cosmos.Encryption.Custom.EncryptionKeyWrapMetadata get_EncryptionKeyWrapMetadata();IsAbstract:False;IsStatic:False;IsVirtual:False;IsGenericMethod:False;IsConstructor:False;IsFinal:False;"
         },
-        "System.Nullable`1[System.DateTime] CreatedTime[Newtonsoft.Json.JsonConverterAttribute(typeof(Microsoft.Azure.Cosmos.Encryption.Custom.UnixDateTimeConverter))]-[Newtonsoft.Json.JsonPropertyAttribute(NullValueHandling = NullValueHandling.1, PropertyName = \"createTime\")]": {
+        "System.Nullable`1[System.DateTime] CreatedTime[Newtonsoft.Json.JsonConverterAttribute(typeof(Microsoft.Azure.Cosmos.Encryption.Custom.UnixDateTimeConverter))]-[Newtonsoft.Json.JsonPropertyAttribute(NullValueHandling = 1, PropertyName = \"createTime\")]": {
           "Type": "Property",
           "Attributes": [
             "JsonConverterAttribute",
@@ -412,21 +293,21 @@
           ],
           "MethodInfo": "System.Nullable`1[System.DateTime] CreatedTime;CanRead:True;CanWrite:True;System.Nullable`1[System.DateTime] get_CreatedTime();IsAbstract:False;IsStatic:False;IsVirtual:False;IsGenericMethod:False;IsConstructor:False;IsFinal:False;"
         },
-        "System.Nullable`1[System.DateTime] get_CreatedTime()[System.Runtime.CompilerServices.CompilerGeneratedAttribute]": {
+        "System.Nullable`1[System.DateTime] get_CreatedTime()[System.Runtime.CompilerServices.CompilerGeneratedAttribute()]": {
           "Type": "Method",
           "Attributes": [
             "CompilerGeneratedAttribute"
           ],
           "MethodInfo": "System.Nullable`1[System.DateTime] get_CreatedTime();IsAbstract:False;IsStatic:False;IsVirtual:False;IsGenericMethod:False;IsConstructor:False;IsFinal:False;"
         },
-        "System.Nullable`1[System.DateTime] get_LastModified()[System.Runtime.CompilerServices.CompilerGeneratedAttribute]": {
+        "System.Nullable`1[System.DateTime] get_LastModified()[System.Runtime.CompilerServices.CompilerGeneratedAttribute()]": {
           "Type": "Method",
           "Attributes": [
             "CompilerGeneratedAttribute"
           ],
           "MethodInfo": "System.Nullable`1[System.DateTime] get_LastModified();IsAbstract:False;IsStatic:False;IsVirtual:False;IsGenericMethod:False;IsConstructor:False;IsFinal:False;"
         },
-        "System.Nullable`1[System.DateTime] LastModified[Newtonsoft.Json.JsonConverterAttribute(typeof(Microsoft.Azure.Cosmos.Encryption.Custom.UnixDateTimeConverter))]-[Newtonsoft.Json.JsonPropertyAttribute(NullValueHandling = NullValueHandling.1, PropertyName = \"_ts\")]": {
+        "System.Nullable`1[System.DateTime] LastModified[Newtonsoft.Json.JsonConverterAttribute(typeof(Microsoft.Azure.Cosmos.Encryption.Custom.UnixDateTimeConverter))]-[Newtonsoft.Json.JsonPropertyAttribute(NullValueHandling = 1, PropertyName = \"_ts\")]": {
           "Type": "Property",
           "Attributes": [
             "JsonConverterAttribute",
@@ -434,42 +315,42 @@
           ],
           "MethodInfo": "System.Nullable`1[System.DateTime] LastModified;CanRead:True;CanWrite:True;System.Nullable`1[System.DateTime] get_LastModified();IsAbstract:False;IsStatic:False;IsVirtual:False;IsGenericMethod:False;IsConstructor:False;IsFinal:False;"
         },
-        "System.String EncryptionAlgorithm[Newtonsoft.Json.JsonPropertyAttribute(NullValueHandling = NullValueHandling.1, PropertyName = \"encryptionAlgorithm\")]": {
+        "System.String EncryptionAlgorithm[Newtonsoft.Json.JsonPropertyAttribute(NullValueHandling = 1, PropertyName = \"encryptionAlgorithm\")]": {
           "Type": "Property",
           "Attributes": [
             "JsonPropertyAttribute"
           ],
           "MethodInfo": "System.String EncryptionAlgorithm;CanRead:True;CanWrite:True;System.String get_EncryptionAlgorithm();IsAbstract:False;IsStatic:False;IsVirtual:False;IsGenericMethod:False;IsConstructor:False;IsFinal:False;"
         },
-        "System.String ETag[Newtonsoft.Json.JsonPropertyAttribute(NullValueHandling = NullValueHandling.1, PropertyName = \"_etag\")]": {
+        "System.String ETag[Newtonsoft.Json.JsonPropertyAttribute(NullValueHandling = 1, PropertyName = \"_etag\")]": {
           "Type": "Property",
           "Attributes": [
             "JsonPropertyAttribute"
           ],
           "MethodInfo": "System.String ETag;CanRead:True;CanWrite:True;System.String get_ETag();IsAbstract:False;IsStatic:False;IsVirtual:False;IsGenericMethod:False;IsConstructor:False;IsFinal:False;"
         },
-        "System.String get_EncryptionAlgorithm()[System.Runtime.CompilerServices.CompilerGeneratedAttribute]": {
+        "System.String get_EncryptionAlgorithm()[System.Runtime.CompilerServices.CompilerGeneratedAttribute()]": {
           "Type": "Method",
           "Attributes": [
             "CompilerGeneratedAttribute"
           ],
           "MethodInfo": "System.String get_EncryptionAlgorithm();IsAbstract:False;IsStatic:False;IsVirtual:False;IsGenericMethod:False;IsConstructor:False;IsFinal:False;"
         },
-        "System.String get_ETag()[System.Runtime.CompilerServices.CompilerGeneratedAttribute]": {
+        "System.String get_ETag()[System.Runtime.CompilerServices.CompilerGeneratedAttribute()]": {
           "Type": "Method",
           "Attributes": [
             "CompilerGeneratedAttribute"
           ],
           "MethodInfo": "System.String get_ETag();IsAbstract:False;IsStatic:False;IsVirtual:False;IsGenericMethod:False;IsConstructor:False;IsFinal:False;"
         },
-        "System.String get_Id()[System.Runtime.CompilerServices.CompilerGeneratedAttribute]": {
+        "System.String get_Id()[System.Runtime.CompilerServices.CompilerGeneratedAttribute()]": {
           "Type": "Method",
           "Attributes": [
             "CompilerGeneratedAttribute"
           ],
           "MethodInfo": "System.String get_Id();IsAbstract:False;IsStatic:False;IsVirtual:False;IsGenericMethod:False;IsConstructor:False;IsFinal:False;"
         },
-        "System.String get_SelfLink()[System.Runtime.CompilerServices.CompilerGeneratedAttribute]": {
+        "System.String get_SelfLink()[System.Runtime.CompilerServices.CompilerGeneratedAttribute()]": {
           "Type": "Method",
           "Attributes": [
             "CompilerGeneratedAttribute"
@@ -483,7 +364,7 @@
           ],
           "MethodInfo": "System.String Id;CanRead:True;CanWrite:True;System.String get_Id();IsAbstract:False;IsStatic:False;IsVirtual:False;IsGenericMethod:False;IsConstructor:False;IsFinal:False;"
         },
-        "System.String SelfLink[Newtonsoft.Json.JsonPropertyAttribute(NullValueHandling = NullValueHandling.1, PropertyName = \"_self\")]": {
+        "System.String SelfLink[Newtonsoft.Json.JsonPropertyAttribute(NullValueHandling = 1, PropertyName = \"_self\")]": {
           "Type": "Property",
           "Attributes": [
             "JsonPropertyAttribute"
@@ -518,7 +399,7 @@
               "Attributes": [],
               "MethodInfo": "Microsoft.Azure.Cosmos.Encryption.Custom.EncryptionKeyWrapProvider EncryptionKeyWrapProvider;CanRead:True;CanWrite:False;Microsoft.Azure.Cosmos.Encryption.Custom.EncryptionKeyWrapProvider get_EncryptionKeyWrapProvider();IsAbstract:False;IsStatic:False;IsVirtual:False;IsGenericMethod:False;IsConstructor:False;IsFinal:False;"
             },
-            "Microsoft.Azure.Cosmos.Encryption.Custom.EncryptionKeyWrapProvider get_EncryptionKeyWrapProvider()[System.Runtime.CompilerServices.CompilerGeneratedAttribute]": {
+            "Microsoft.Azure.Cosmos.Encryption.Custom.EncryptionKeyWrapProvider get_EncryptionKeyWrapProvider()[System.Runtime.CompilerServices.CompilerGeneratedAttribute()]": {
               "Type": "Method",
               "Attributes": [
                 "CompilerGeneratedAttribute"
@@ -530,7 +411,7 @@
               "Attributes": [],
               "MethodInfo": "Microsoft.Data.Encryption.Cryptography.EncryptionKeyStoreProvider EncryptionKeyStoreProvider;CanRead:True;CanWrite:False;Microsoft.Data.Encryption.Cryptography.EncryptionKeyStoreProvider get_EncryptionKeyStoreProvider();IsAbstract:False;IsStatic:False;IsVirtual:False;IsGenericMethod:False;IsConstructor:False;IsFinal:False;"
             },
-            "Microsoft.Data.Encryption.Cryptography.EncryptionKeyStoreProvider get_EncryptionKeyStoreProvider()[System.Runtime.CompilerServices.CompilerGeneratedAttribute]": {
+            "Microsoft.Data.Encryption.Cryptography.EncryptionKeyStoreProvider get_EncryptionKeyStoreProvider()[System.Runtime.CompilerServices.CompilerGeneratedAttribute()]": {
               "Type": "Method",
               "Attributes": [
                 "CompilerGeneratedAttribute"
@@ -614,7 +495,7 @@
           "Attributes": [],
           "MethodInfo": "System.Collections.Generic.IReadOnlyList`1[Microsoft.Azure.Cosmos.Encryption.Custom.DecryptionInfo] DecryptionInfoList;CanRead:True;CanWrite:False;System.Collections.Generic.IReadOnlyList`1[Microsoft.Azure.Cosmos.Encryption.Custom.DecryptionInfo] get_DecryptionInfoList();IsAbstract:False;IsStatic:False;IsVirtual:False;IsGenericMethod:False;IsConstructor:False;IsFinal:False;"
         },
-        "System.Collections.Generic.IReadOnlyList`1[Microsoft.Azure.Cosmos.Encryption.Custom.DecryptionInfo] get_DecryptionInfoList()[System.Runtime.CompilerServices.CompilerGeneratedAttribute]": {
+        "System.Collections.Generic.IReadOnlyList`1[Microsoft.Azure.Cosmos.Encryption.Custom.DecryptionInfo] get_DecryptionInfoList()[System.Runtime.CompilerServices.CompilerGeneratedAttribute()]": {
           "Type": "Method",
           "Attributes": [
             "CompilerGeneratedAttribute"
@@ -632,7 +513,7 @@
     "Microsoft.Azure.Cosmos.Encryption.Custom.DecryptionInfo;System.Object;IsAbstract:False;IsSealed:True;IsInterface:False;IsEnum:False;IsClass:True;IsValueType:False;IsNested:False;IsGenericType:False;IsSerializable:False": {
       "Subclasses": {},
       "Members": {
-        "System.Collections.Generic.IReadOnlyList`1[System.String] get_PathsDecrypted()[System.Runtime.CompilerServices.CompilerGeneratedAttribute]": {
+        "System.Collections.Generic.IReadOnlyList`1[System.String] get_PathsDecrypted()[System.Runtime.CompilerServices.CompilerGeneratedAttribute()]": {
           "Type": "Method",
           "Attributes": [
             "CompilerGeneratedAttribute"
@@ -649,7 +530,7 @@
           "Attributes": [],
           "MethodInfo": "System.String DataEncryptionKeyId;CanRead:True;CanWrite:False;System.String get_DataEncryptionKeyId();IsAbstract:False;IsStatic:False;IsVirtual:False;IsGenericMethod:False;IsConstructor:False;IsFinal:False;"
         },
-        "System.String get_DataEncryptionKeyId()[System.Runtime.CompilerServices.CompilerGeneratedAttribute]": {
+        "System.String get_DataEncryptionKeyId()[System.Runtime.CompilerServices.CompilerGeneratedAttribute()]": {
           "Type": "Method",
           "Attributes": [
             "CompilerGeneratedAttribute"
@@ -672,7 +553,7 @@
           "Attributes": [],
           "MethodInfo": "System.Exception Exception;CanRead:True;CanWrite:False;System.Exception get_Exception();IsAbstract:False;IsStatic:False;IsVirtual:False;IsGenericMethod:False;IsConstructor:False;IsFinal:False;"
         },
-        "System.Exception get_Exception()[System.Runtime.CompilerServices.CompilerGeneratedAttribute]": {
+        "System.Exception get_Exception()[System.Runtime.CompilerServices.CompilerGeneratedAttribute()]": {
           "Type": "Method",
           "Attributes": [
             "CompilerGeneratedAttribute"
@@ -684,7 +565,7 @@
           "Attributes": [],
           "MethodInfo": "System.ReadOnlyMemory`1[System.Byte] EncryptedStream;CanRead:True;CanWrite:False;System.ReadOnlyMemory`1[System.Byte] get_EncryptedStream();IsAbstract:False;IsStatic:False;IsVirtual:False;IsGenericMethod:False;IsConstructor:False;IsFinal:False;"
         },
-        "System.ReadOnlyMemory`1[System.Byte] get_EncryptedStream()[System.Runtime.CompilerServices.CompilerGeneratedAttribute]": {
+        "System.ReadOnlyMemory`1[System.Byte] get_EncryptedStream()[System.Runtime.CompilerServices.CompilerGeneratedAttribute()]": {
           "Type": "Method",
           "Attributes": [
             "CompilerGeneratedAttribute"
@@ -709,7 +590,7 @@
               "Attributes": [],
               "MethodInfo": "Microsoft.Azure.Cosmos.Encryption.Custom.DecryptableItem get_DecryptableItem();IsAbstract:False;IsStatic:False;IsVirtual:True;IsGenericMethod:False;IsConstructor:False;IsFinal:False;"
             },
-            "T get_Item()[System.Runtime.CompilerServices.CompilerGeneratedAttribute]": {
+            "T get_Item()[System.Runtime.CompilerServices.CompilerGeneratedAttribute()]": {
               "Type": "Method",
               "Attributes": [
                 "CompilerGeneratedAttribute"
@@ -742,7 +623,7 @@
               "Attributes": [],
               "MethodInfo": "Microsoft.Azure.Cosmos.Encryption.Custom.DecryptableItem get_DecryptableItem();IsAbstract:False;IsStatic:False;IsVirtual:True;IsGenericMethod:False;IsConstructor:False;IsFinal:False;"
             },
-            "System.IO.Stream get_StreamPayload()[System.Runtime.CompilerServices.CompilerGeneratedAttribute]": {
+            "System.IO.Stream get_StreamPayload()[System.Runtime.CompilerServices.CompilerGeneratedAttribute()]": {
               "Type": "Method",
               "Attributes": [
                 "CompilerGeneratedAttribute"
@@ -795,7 +676,7 @@
           "Attributes": [],
           "MethodInfo": "Microsoft.Azure.Cosmos.Encryption.Custom.DecryptableItem get_DecryptableItem();IsAbstract:False;IsStatic:False;IsVirtual:True;IsGenericMethod:False;IsConstructor:False;IsFinal:False;"
         },
-        "T get_Item()[System.Runtime.CompilerServices.CompilerGeneratedAttribute]": {
+        "T get_Item()[System.Runtime.CompilerServices.CompilerGeneratedAttribute()]": {
           "Type": "Method",
           "Attributes": [
             "CompilerGeneratedAttribute"
@@ -828,7 +709,7 @@
           "Attributes": [],
           "MethodInfo": "Microsoft.Azure.Cosmos.Encryption.Custom.DecryptableItem get_DecryptableItem();IsAbstract:False;IsStatic:False;IsVirtual:True;IsGenericMethod:False;IsConstructor:False;IsFinal:False;"
         },
-        "System.IO.Stream get_StreamPayload()[System.Runtime.CompilerServices.CompilerGeneratedAttribute]": {
+        "System.IO.Stream get_StreamPayload()[System.Runtime.CompilerServices.CompilerGeneratedAttribute()]": {
           "Type": "Method",
           "Attributes": [
             "CompilerGeneratedAttribute"
@@ -856,21 +737,21 @@
     "Microsoft.Azure.Cosmos.Encryption.Custom.EncryptionContainerExtensions;System.Object;IsAbstract:True;IsSealed:True;IsInterface:False;IsEnum:False;IsClass:True;IsValueType:False;IsNested:False;IsGenericType:False;IsSerializable:False": {
       "Subclasses": {},
       "Members": {
-        "Microsoft.Azure.Cosmos.Container WithEncryptor(Microsoft.Azure.Cosmos.Container, Microsoft.Azure.Cosmos.Encryption.Custom.Encryptor)[System.Runtime.CompilerServices.ExtensionAttribute]": {
+        "Microsoft.Azure.Cosmos.Container WithEncryptor(Microsoft.Azure.Cosmos.Container, Microsoft.Azure.Cosmos.Encryption.Custom.Encryptor)[System.Runtime.CompilerServices.ExtensionAttribute()]": {
           "Type": "Method",
           "Attributes": [
             "ExtensionAttribute"
           ],
           "MethodInfo": "Microsoft.Azure.Cosmos.Container WithEncryptor(Microsoft.Azure.Cosmos.Container, Microsoft.Azure.Cosmos.Encryption.Custom.Encryptor);IsAbstract:False;IsStatic:True;IsVirtual:False;IsGenericMethod:False;IsConstructor:False;IsFinal:False;"
         },
-        "Microsoft.Azure.Cosmos.FeedIterator ToEncryptionStreamIterator[T](Microsoft.Azure.Cosmos.Container, System.Linq.IQueryable`1[T])[System.Runtime.CompilerServices.ExtensionAttribute]": {
+        "Microsoft.Azure.Cosmos.FeedIterator ToEncryptionStreamIterator[T](Microsoft.Azure.Cosmos.Container, System.Linq.IQueryable`1[T])[System.Runtime.CompilerServices.ExtensionAttribute()]": {
           "Type": "Method",
           "Attributes": [
             "ExtensionAttribute"
           ],
           "MethodInfo": "Microsoft.Azure.Cosmos.FeedIterator ToEncryptionStreamIterator[T](Microsoft.Azure.Cosmos.Container, System.Linq.IQueryable`1[T]);IsAbstract:False;IsStatic:True;IsVirtual:False;IsGenericMethod:True;IsConstructor:False;IsFinal:False;"
         },
-        "Microsoft.Azure.Cosmos.FeedIterator`1[T] ToEncryptionFeedIterator[T](Microsoft.Azure.Cosmos.Container, System.Linq.IQueryable`1[T])[System.Runtime.CompilerServices.ExtensionAttribute]": {
+        "Microsoft.Azure.Cosmos.FeedIterator`1[T] ToEncryptionFeedIterator[T](Microsoft.Azure.Cosmos.Container, System.Linq.IQueryable`1[T])[System.Runtime.CompilerServices.ExtensionAttribute()]": {
           "Type": "Method",
           "Attributes": [
             "ExtensionAttribute"
@@ -893,14 +774,14 @@
           "Attributes": [],
           "MethodInfo": "System.String EncryptedContent;CanRead:True;CanWrite:False;System.String get_EncryptedContent();IsAbstract:False;IsStatic:False;IsVirtual:False;IsGenericMethod:False;IsConstructor:False;IsFinal:False;"
         },
-        "System.String get_DataEncryptionKeyId()[System.Runtime.CompilerServices.CompilerGeneratedAttribute]": {
+        "System.String get_DataEncryptionKeyId()[System.Runtime.CompilerServices.CompilerGeneratedAttribute()]": {
           "Type": "Method",
           "Attributes": [
             "CompilerGeneratedAttribute"
           ],
           "MethodInfo": "System.String get_DataEncryptionKeyId();IsAbstract:False;IsStatic:False;IsVirtual:False;IsGenericMethod:False;IsConstructor:False;IsFinal:False;"
         },
-        "System.String get_EncryptedContent()[System.Runtime.CompilerServices.CompilerGeneratedAttribute]": {
+        "System.String get_EncryptedContent()[System.Runtime.CompilerServices.CompilerGeneratedAttribute()]": {
           "Type": "Method",
           "Attributes": [
             "CompilerGeneratedAttribute"
@@ -923,7 +804,7 @@
           "Attributes": [],
           "MethodInfo": "Microsoft.Azure.Cosmos.Encryption.Custom.EncryptionOptions EncryptionOptions;CanRead:True;CanWrite:True;Microsoft.Azure.Cosmos.Encryption.Custom.EncryptionOptions get_EncryptionOptions();IsAbstract:False;IsStatic:False;IsVirtual:False;IsGenericMethod:False;IsConstructor:False;IsFinal:False;Void set_EncryptionOptions(Microsoft.Azure.Cosmos.Encryption.Custom.EncryptionOptions);IsAbstract:False;IsStatic:False;IsVirtual:False;IsGenericMethod:False;IsConstructor:False;IsFinal:False;"
         },
-        "Microsoft.Azure.Cosmos.Encryption.Custom.EncryptionOptions get_EncryptionOptions()[System.Runtime.CompilerServices.CompilerGeneratedAttribute]": {
+        "Microsoft.Azure.Cosmos.Encryption.Custom.EncryptionOptions get_EncryptionOptions()[System.Runtime.CompilerServices.CompilerGeneratedAttribute()]": {
           "Type": "Method",
           "Attributes": [
             "CompilerGeneratedAttribute"
@@ -935,7 +816,7 @@
           "Attributes": [],
           "MethodInfo": "[Void .ctor(), Void .ctor()]"
         },
-        "Void set_EncryptionOptions(Microsoft.Azure.Cosmos.Encryption.Custom.EncryptionOptions)[System.Runtime.CompilerServices.CompilerGeneratedAttribute]": {
+        "Void set_EncryptionOptions(Microsoft.Azure.Cosmos.Encryption.Custom.EncryptionOptions)[System.Runtime.CompilerServices.CompilerGeneratedAttribute()]": {
           "Type": "Method",
           "Attributes": [
             "CompilerGeneratedAttribute"
@@ -953,7 +834,7 @@
           "Attributes": [],
           "MethodInfo": "Byte[] DataEncryptionKey;CanRead:True;CanWrite:False;Byte[] get_DataEncryptionKey();IsAbstract:False;IsStatic:False;IsVirtual:False;IsGenericMethod:False;IsConstructor:False;IsFinal:False;"
         },
-        "Byte[] get_DataEncryptionKey()[System.Runtime.CompilerServices.CompilerGeneratedAttribute]": {
+        "Byte[] get_DataEncryptionKey()[System.Runtime.CompilerServices.CompilerGeneratedAttribute()]": {
           "Type": "Method",
           "Attributes": [
             "CompilerGeneratedAttribute"
@@ -965,7 +846,7 @@
           "Attributes": [],
           "MethodInfo": "System.TimeSpan ClientCacheTimeToLive;CanRead:True;CanWrite:False;System.TimeSpan get_ClientCacheTimeToLive();IsAbstract:False;IsStatic:False;IsVirtual:False;IsGenericMethod:False;IsConstructor:False;IsFinal:False;"
         },
-        "System.TimeSpan get_ClientCacheTimeToLive()[System.Runtime.CompilerServices.CompilerGeneratedAttribute]": {
+        "System.TimeSpan get_ClientCacheTimeToLive()[System.Runtime.CompilerServices.CompilerGeneratedAttribute()]": {
           "Type": "Method",
           "Attributes": [
             "CompilerGeneratedAttribute"
@@ -998,28 +879,28 @@
           "Attributes": [],
           "MethodInfo": "Int32 GetHashCode();IsAbstract:False;IsStatic:False;IsVirtual:True;IsGenericMethod:False;IsConstructor:False;IsFinal:False;"
         },
-        "System.String get_Name()[System.Runtime.CompilerServices.CompilerGeneratedAttribute]": {
+        "System.String get_Name()[System.Runtime.CompilerServices.CompilerGeneratedAttribute()]": {
           "Type": "Method",
           "Attributes": [
             "CompilerGeneratedAttribute"
           ],
           "MethodInfo": "System.String get_Name();IsAbstract:False;IsStatic:False;IsVirtual:False;IsGenericMethod:False;IsConstructor:False;IsFinal:False;"
         },
-        "System.String get_Value()[System.Runtime.CompilerServices.CompilerGeneratedAttribute]": {
+        "System.String get_Value()[System.Runtime.CompilerServices.CompilerGeneratedAttribute()]": {
           "Type": "Method",
           "Attributes": [
             "CompilerGeneratedAttribute"
           ],
           "MethodInfo": "System.String get_Value();IsAbstract:False;IsStatic:False;IsVirtual:False;IsGenericMethod:False;IsConstructor:False;IsFinal:False;"
         },
-        "System.String Name[Newtonsoft.Json.JsonPropertyAttribute(NullValueHandling = NullValueHandling.1, PropertyName = \"name\")]": {
+        "System.String Name[Newtonsoft.Json.JsonPropertyAttribute(NullValueHandling = 1, PropertyName = \"name\")]": {
           "Type": "Property",
           "Attributes": [
             "JsonPropertyAttribute"
           ],
           "MethodInfo": "System.String Name;CanRead:True;CanWrite:True;System.String get_Name();IsAbstract:False;IsStatic:False;IsVirtual:False;IsGenericMethod:False;IsConstructor:False;IsFinal:False;"
         },
-        "System.String Value[Newtonsoft.Json.JsonPropertyAttribute(NullValueHandling = NullValueHandling.1, PropertyName = \"value\")]": {
+        "System.String Value[Newtonsoft.Json.JsonPropertyAttribute(NullValueHandling = 1, PropertyName = \"value\")]": {
           "Type": "Property",
           "Attributes": [
             "JsonPropertyAttribute"
@@ -1063,7 +944,7 @@
     "Microsoft.Azure.Cosmos.Encryption.Custom.EncryptionKeyWrapResult;System.Object;IsAbstract:False;IsSealed:False;IsInterface:False;IsEnum:False;IsClass:True;IsValueType:False;IsNested:False;IsGenericType:False;IsSerializable:False": {
       "Subclasses": {},
       "Members": {
-        "Byte[] get_WrappedDataEncryptionKey()[System.Runtime.CompilerServices.CompilerGeneratedAttribute]": {
+        "Byte[] get_WrappedDataEncryptionKey()[System.Runtime.CompilerServices.CompilerGeneratedAttribute()]": {
           "Type": "Method",
           "Attributes": [
             "CompilerGeneratedAttribute"
@@ -1080,7 +961,7 @@
           "Attributes": [],
           "MethodInfo": "Microsoft.Azure.Cosmos.Encryption.Custom.EncryptionKeyWrapMetadata EncryptionKeyWrapMetadata;CanRead:True;CanWrite:False;Microsoft.Azure.Cosmos.Encryption.Custom.EncryptionKeyWrapMetadata get_EncryptionKeyWrapMetadata();IsAbstract:False;IsStatic:False;IsVirtual:False;IsGenericMethod:False;IsConstructor:False;IsFinal:False;"
         },
-        "Microsoft.Azure.Cosmos.Encryption.Custom.EncryptionKeyWrapMetadata get_EncryptionKeyWrapMetadata()[System.Runtime.CompilerServices.CompilerGeneratedAttribute]": {
+        "Microsoft.Azure.Cosmos.Encryption.Custom.EncryptionKeyWrapMetadata get_EncryptionKeyWrapMetadata()[System.Runtime.CompilerServices.CompilerGeneratedAttribute()]": {
           "Type": "Method",
           "Attributes": [
             "CompilerGeneratedAttribute"
@@ -1098,23 +979,7 @@
     "Microsoft.Azure.Cosmos.Encryption.Custom.EncryptionOptions;System.Object;IsAbstract:False;IsSealed:True;IsInterface:False;IsEnum:False;IsClass:True;IsValueType:False;IsNested:False;IsGenericType:False;IsSerializable:False": {
       "Subclasses": {},
       "Members": {
-<<<<<<< HEAD
-        "Microsoft.Azure.Cosmos.Encryption.Custom.CompressionOptions CompressionOptions": {
-          "Type": "Property",
-          "Attributes": [],
-          "MethodInfo": "Microsoft.Azure.Cosmos.Encryption.Custom.CompressionOptions CompressionOptions;CanRead:True;CanWrite:True;Microsoft.Azure.Cosmos.Encryption.Custom.CompressionOptions get_CompressionOptions();IsAbstract:False;IsStatic:False;IsVirtual:False;IsGenericMethod:False;IsConstructor:False;IsFinal:False;Void set_CompressionOptions(Microsoft.Azure.Cosmos.Encryption.Custom.CompressionOptions);IsAbstract:False;IsStatic:False;IsVirtual:False;IsGenericMethod:False;IsConstructor:False;IsFinal:False;"
-        },
-        "Microsoft.Azure.Cosmos.Encryption.Custom.CompressionOptions get_CompressionOptions()[System.Runtime.CompilerServices.CompilerGeneratedAttribute]": {
-          "Type": "Method",
-          "Attributes": [
-            "CompilerGeneratedAttribute"
-          ],
-          "MethodInfo": "Microsoft.Azure.Cosmos.Encryption.Custom.CompressionOptions get_CompressionOptions();IsAbstract:False;IsStatic:False;IsVirtual:False;IsGenericMethod:False;IsConstructor:False;IsFinal:False;"
-        },
-        "Microsoft.Azure.Cosmos.Encryption.Custom.JsonProcessor get_JsonProcessor()[System.Runtime.CompilerServices.CompilerGeneratedAttribute]": {
-=======
         "Microsoft.Azure.Cosmos.Encryption.Custom.JsonProcessor get_JsonProcessor()[System.Runtime.CompilerServices.CompilerGeneratedAttribute()]": {
->>>>>>> 9e09d15e
           "Type": "Method",
           "Attributes": [
             "CompilerGeneratedAttribute"
@@ -1126,7 +991,7 @@
           "Attributes": [],
           "MethodInfo": "Microsoft.Azure.Cosmos.Encryption.Custom.JsonProcessor JsonProcessor;CanRead:True;CanWrite:True;Microsoft.Azure.Cosmos.Encryption.Custom.JsonProcessor get_JsonProcessor();IsAbstract:False;IsStatic:False;IsVirtual:False;IsGenericMethod:False;IsConstructor:False;IsFinal:False;Void set_JsonProcessor(Microsoft.Azure.Cosmos.Encryption.Custom.JsonProcessor);IsAbstract:False;IsStatic:False;IsVirtual:False;IsGenericMethod:False;IsConstructor:False;IsFinal:False;"
         },
-        "System.Collections.Generic.IEnumerable`1[System.String] get_PathsToEncrypt()[System.Runtime.CompilerServices.CompilerGeneratedAttribute]": {
+        "System.Collections.Generic.IEnumerable`1[System.String] get_PathsToEncrypt()[System.Runtime.CompilerServices.CompilerGeneratedAttribute()]": {
           "Type": "Method",
           "Attributes": [
             "CompilerGeneratedAttribute"
@@ -1148,14 +1013,14 @@
           "Attributes": [],
           "MethodInfo": "System.String EncryptionAlgorithm;CanRead:True;CanWrite:True;System.String get_EncryptionAlgorithm();IsAbstract:False;IsStatic:False;IsVirtual:False;IsGenericMethod:False;IsConstructor:False;IsFinal:False;Void set_EncryptionAlgorithm(System.String);IsAbstract:False;IsStatic:False;IsVirtual:False;IsGenericMethod:False;IsConstructor:False;IsFinal:False;"
         },
-        "System.String get_DataEncryptionKeyId()[System.Runtime.CompilerServices.CompilerGeneratedAttribute]": {
+        "System.String get_DataEncryptionKeyId()[System.Runtime.CompilerServices.CompilerGeneratedAttribute()]": {
           "Type": "Method",
           "Attributes": [
             "CompilerGeneratedAttribute"
           ],
           "MethodInfo": "System.String get_DataEncryptionKeyId();IsAbstract:False;IsStatic:False;IsVirtual:False;IsGenericMethod:False;IsConstructor:False;IsFinal:False;"
         },
-        "System.String get_EncryptionAlgorithm()[System.Runtime.CompilerServices.CompilerGeneratedAttribute]": {
+        "System.String get_EncryptionAlgorithm()[System.Runtime.CompilerServices.CompilerGeneratedAttribute()]": {
           "Type": "Method",
           "Attributes": [
             "CompilerGeneratedAttribute"
@@ -1167,39 +1032,28 @@
           "Attributes": [],
           "MethodInfo": "[Void .ctor(), Void .ctor()]"
         },
-<<<<<<< HEAD
-        "Void set_CompressionOptions(Microsoft.Azure.Cosmos.Encryption.Custom.CompressionOptions)[System.Runtime.CompilerServices.CompilerGeneratedAttribute]": {
-          "Type": "Method",
-          "Attributes": [
-            "CompilerGeneratedAttribute"
-          ],
-          "MethodInfo": "Void set_CompressionOptions(Microsoft.Azure.Cosmos.Encryption.Custom.CompressionOptions);IsAbstract:False;IsStatic:False;IsVirtual:False;IsGenericMethod:False;IsConstructor:False;IsFinal:False;"
-        },
-        "Void set_DataEncryptionKeyId(System.String)[System.Runtime.CompilerServices.CompilerGeneratedAttribute]": {
-=======
         "Void set_DataEncryptionKeyId(System.String)[System.Runtime.CompilerServices.CompilerGeneratedAttribute()]": {
->>>>>>> 9e09d15e
           "Type": "Method",
           "Attributes": [
             "CompilerGeneratedAttribute"
           ],
           "MethodInfo": "Void set_DataEncryptionKeyId(System.String);IsAbstract:False;IsStatic:False;IsVirtual:False;IsGenericMethod:False;IsConstructor:False;IsFinal:False;"
         },
-        "Void set_EncryptionAlgorithm(System.String)[System.Runtime.CompilerServices.CompilerGeneratedAttribute]": {
+        "Void set_EncryptionAlgorithm(System.String)[System.Runtime.CompilerServices.CompilerGeneratedAttribute()]": {
           "Type": "Method",
           "Attributes": [
             "CompilerGeneratedAttribute"
           ],
           "MethodInfo": "Void set_EncryptionAlgorithm(System.String);IsAbstract:False;IsStatic:False;IsVirtual:False;IsGenericMethod:False;IsConstructor:False;IsFinal:False;"
         },
-        "Void set_JsonProcessor(Microsoft.Azure.Cosmos.Encryption.Custom.JsonProcessor)[System.Runtime.CompilerServices.CompilerGeneratedAttribute]": {
+        "Void set_JsonProcessor(Microsoft.Azure.Cosmos.Encryption.Custom.JsonProcessor)[System.Runtime.CompilerServices.CompilerGeneratedAttribute()]": {
           "Type": "Method",
           "Attributes": [
             "CompilerGeneratedAttribute"
           ],
           "MethodInfo": "Void set_JsonProcessor(Microsoft.Azure.Cosmos.Encryption.Custom.JsonProcessor);IsAbstract:False;IsStatic:False;IsVirtual:False;IsGenericMethod:False;IsConstructor:False;IsFinal:False;"
         },
-        "Void set_PathsToEncrypt(System.Collections.Generic.IEnumerable`1[System.String])[System.Runtime.CompilerServices.CompilerGeneratedAttribute]": {
+        "Void set_PathsToEncrypt(System.Collections.Generic.IEnumerable`1[System.String])[System.Runtime.CompilerServices.CompilerGeneratedAttribute()]": {
           "Type": "Method",
           "Attributes": [
             "CompilerGeneratedAttribute"
@@ -1217,7 +1071,7 @@
           "Attributes": [],
           "MethodInfo": "Microsoft.Azure.Cosmos.Encryption.Custom.EncryptionOptions EncryptionOptions;CanRead:True;CanWrite:True;Microsoft.Azure.Cosmos.Encryption.Custom.EncryptionOptions get_EncryptionOptions();IsAbstract:False;IsStatic:False;IsVirtual:False;IsGenericMethod:False;IsConstructor:False;IsFinal:False;Void set_EncryptionOptions(Microsoft.Azure.Cosmos.Encryption.Custom.EncryptionOptions);IsAbstract:False;IsStatic:False;IsVirtual:False;IsGenericMethod:False;IsConstructor:False;IsFinal:False;"
         },
-        "Microsoft.Azure.Cosmos.Encryption.Custom.EncryptionOptions get_EncryptionOptions()[System.Runtime.CompilerServices.CompilerGeneratedAttribute]": {
+        "Microsoft.Azure.Cosmos.Encryption.Custom.EncryptionOptions get_EncryptionOptions()[System.Runtime.CompilerServices.CompilerGeneratedAttribute()]": {
           "Type": "Method",
           "Attributes": [
             "CompilerGeneratedAttribute"
@@ -1229,7 +1083,7 @@
           "Attributes": [],
           "MethodInfo": "[Void .ctor(), Void .ctor()]"
         },
-        "Void set_EncryptionOptions(Microsoft.Azure.Cosmos.Encryption.Custom.EncryptionOptions)[System.Runtime.CompilerServices.CompilerGeneratedAttribute]": {
+        "Void set_EncryptionOptions(Microsoft.Azure.Cosmos.Encryption.Custom.EncryptionOptions)[System.Runtime.CompilerServices.CompilerGeneratedAttribute()]": {
           "Type": "Method",
           "Attributes": [
             "CompilerGeneratedAttribute"
@@ -1249,7 +1103,7 @@
               "Attributes": [],
               "MethodInfo": "Microsoft.Azure.Cosmos.Encryption.Custom.DataEncryptionKeyProvider DataEncryptionKeyProvider;CanRead:True;CanWrite:False;Microsoft.Azure.Cosmos.Encryption.Custom.DataEncryptionKeyProvider get_DataEncryptionKeyProvider();IsAbstract:False;IsStatic:False;IsVirtual:False;IsGenericMethod:False;IsConstructor:False;IsFinal:False;"
             },
-            "Microsoft.Azure.Cosmos.Encryption.Custom.DataEncryptionKeyProvider get_DataEncryptionKeyProvider()[System.Runtime.CompilerServices.CompilerGeneratedAttribute]": {
+            "Microsoft.Azure.Cosmos.Encryption.Custom.DataEncryptionKeyProvider get_DataEncryptionKeyProvider()[System.Runtime.CompilerServices.CompilerGeneratedAttribute()]": {
               "Type": "Method",
               "Attributes": [
                 "CompilerGeneratedAttribute"
@@ -1353,7 +1207,7 @@
       "Attributes": [],
       "MethodInfo": "System.String ToString();IsAbstract:False;IsStatic:False;IsVirtual:True;IsGenericMethod:False;IsConstructor:False;IsFinal:False;"
     },
-    "System.Type GetType()[System.Runtime.CompilerServices.NullableContextAttribute(1)]-[System.Runtime.CompilerServices.IntrinsicAttribute]": {
+    "System.Type GetType()[System.Runtime.CompilerServices.NullableContextAttribute((Byte)1)]-[System.Runtime.CompilerServices.IntrinsicAttribute()]": {
       "Type": "Method",
       "Attributes": [
         "IntrinsicAttribute",
