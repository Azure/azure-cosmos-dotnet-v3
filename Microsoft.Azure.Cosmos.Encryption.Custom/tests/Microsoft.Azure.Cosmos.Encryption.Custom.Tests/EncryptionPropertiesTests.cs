--- conflicted
+++ resolved
@@ -25,9 +25,5 @@
             Assert.IsTrue(new byte[] { 1, 2, 3, 4, 5}.SequenceEqual(properties.EncryptedData));
             Assert.IsTrue(new List<string> { "a", "b"}.SequenceEqual(properties.EncryptedPaths));
         }
-<<<<<<< HEAD
-
-=======
->>>>>>> 9e09d15e
     }
 }