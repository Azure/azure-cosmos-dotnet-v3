﻿namespace Microsoft.Azure.Cosmos.Encryption.Custom.Performance.Tests
{
    using System.IO;
    using BenchmarkDotNet.Attributes;
    using Microsoft.Data.Encryption.Cryptography;
#if NET8_0_OR_GREATER
    using Microsoft.IO;
#endif
    using Moq;

    [RPlotExporter]
    public partial class EncryptionBenchmark
    {
        private static readonly byte[] DekData = Enumerable.Repeat((byte)0, 32).ToArray();
        private static readonly DataEncryptionKeyProperties DekProperties = new(
                "id",
                CosmosEncryptionAlgorithm.MdeAeadAes256CbcHmac256Randomized,
                DekData,
                new EncryptionKeyWrapMetadata("name", "value"), DateTime.UtcNow);
        private static readonly Mock<EncryptionKeyStoreProvider> StoreProvider = new();

#if NET8_0_OR_GREATER
        private readonly RecyclableMemoryStreamManager recyclableMemoryStreamManager = new ();
#endif

        private CosmosEncryptor? encryptor;

        private EncryptionOptions? encryptionOptions;
        private byte[]? encryptedData;
        private byte[]? plaintext;

        [Params(1, 10, 100)]
        public int DocumentSizeInKb { get; set; }

<<<<<<< HEAD
#if ENCRYPTION_CUSTOM_PREVIEW && NET8_0_OR_GREATER
=======
        [Params(CompressionOptions.CompressionAlgorithm.None, CompressionOptions.CompressionAlgorithm.Brotli)]
        public CompressionOptions.CompressionAlgorithm CompressionAlgorithm { get; set; }

#if NET8_0_OR_GREATER
>>>>>>> fabf38da
        [Params(JsonProcessor.Newtonsoft, JsonProcessor.Stream)]
#else
        [Params(JsonProcessor.Newtonsoft)]
#endif
        public JsonProcessor JsonProcessor { get; set; }

        [GlobalSetup]
        public async Task Setup()
        {
            StoreProvider
                .Setup(x => x.UnwrapKey(It.IsAny<string>(), It.IsAny<KeyEncryptionKeyAlgorithm>(), It.IsAny<byte[]>()))
                .Returns(DekData);

            Mock<DataEncryptionKeyProvider> keyProvider = new();
            keyProvider
                .Setup(x => x.FetchDataEncryptionKeyWithoutRawKeyAsync(It.IsAny<string>(), It.IsAny<string>(), It.IsAny<CancellationToken>()))
                .ReturnsAsync(() => new MdeEncryptionAlgorithm(DekProperties, EncryptionType.Randomized, StoreProvider.Object, cacheTimeToLive: TimeSpan.MaxValue));

            this.encryptor = new(keyProvider.Object);
            this.encryptionOptions = this.CreateEncryptionOptions();
            this.plaintext = this.LoadTestDoc();

            Stream encryptedStream = await EncryptionProcessor.EncryptAsync(
                 new MemoryStream(this.plaintext),
                 this.encryptor,
                 this.encryptionOptions,
                 new CosmosDiagnosticsContext(),
                 CancellationToken.None);

            using MemoryStream memoryStream = new ();
            encryptedStream.CopyTo(memoryStream);
            this.encryptedData = memoryStream.ToArray();
        }

        
        [Benchmark]
        public async Task Encrypt()
        {
            await EncryptionProcessor.EncryptAsync(
                 new MemoryStream(this.plaintext!),
                 this.encryptor,
                 this.encryptionOptions,
                 new CosmosDiagnosticsContext(),
                 CancellationToken.None);
        }

#if NET8_0_OR_GREATER
        [Benchmark]
        public async Task EncryptToProvidedStream()
        {
            using RecyclableMemoryStream rms = new (this.recyclableMemoryStreamManager);
            await EncryptionProcessor.EncryptAsync(
                new MemoryStream(this.plaintext!),
                rms,
                this.encryptor,
                this.encryptionOptions,
                new CosmosDiagnosticsContext(),
                CancellationToken.None);
        }
#endif

        [Benchmark]
        public async Task Decrypt()
        {
            await EncryptionProcessor.DecryptAsync(
                new MemoryStream(this.encryptedData!),
                this.encryptor,
                new CosmosDiagnosticsContext(),
                this.JsonProcessor,
                CancellationToken.None);
        }

#if NET8_0_OR_GREATER
        [Benchmark]
        public async Task DecryptToProvidedStream()
        {
            using RecyclableMemoryStream rms = new(this.recyclableMemoryStreamManager);
            await EncryptionProcessor.DecryptAsync(
                new MemoryStream(this.encryptedData!),
                rms,
                this.encryptor,
                new CosmosDiagnosticsContext(),
                this.JsonProcessor,
                CancellationToken.None);
        }
#endif

        private EncryptionOptions CreateEncryptionOptions()
        {
            EncryptionOptions options = new()
            {
                DataEncryptionKeyId = "dekId",
                EncryptionAlgorithm = CosmosEncryptionAlgorithm.MdeAeadAes256CbcHmac256Randomized,
                PathsToEncrypt = TestDoc.PathsToEncrypt,
                JsonProcessor = this.JsonProcessor,
            };

            return options;
        }

        private byte[] LoadTestDoc()
        {
            string name = $"Microsoft.Azure.Cosmos.Encryption.Custom.Performance.Tests.sampledata.testdoc-{this.DocumentSizeInKb}kb.json";
            using Stream resourceStream = typeof(EncryptionBenchmark).Assembly.GetManifestResourceStream(name)!;
            
            byte[] buffer = new byte[resourceStream!.Length];
            resourceStream.Read(buffer, 0, buffer.Length);

            return buffer;
        }
    }
}<|MERGE_RESOLUTION|>--- conflicted
+++ resolved
@@ -32,14 +32,7 @@
         [Params(1, 10, 100)]
         public int DocumentSizeInKb { get; set; }
 
-<<<<<<< HEAD
 #if ENCRYPTION_CUSTOM_PREVIEW && NET8_0_OR_GREATER
-=======
-        [Params(CompressionOptions.CompressionAlgorithm.None, CompressionOptions.CompressionAlgorithm.Brotli)]
-        public CompressionOptions.CompressionAlgorithm CompressionAlgorithm { get; set; }
-
-#if NET8_0_OR_GREATER
->>>>>>> fabf38da
         [Params(JsonProcessor.Newtonsoft, JsonProcessor.Stream)]
 #else
         [Params(JsonProcessor.Newtonsoft)]
