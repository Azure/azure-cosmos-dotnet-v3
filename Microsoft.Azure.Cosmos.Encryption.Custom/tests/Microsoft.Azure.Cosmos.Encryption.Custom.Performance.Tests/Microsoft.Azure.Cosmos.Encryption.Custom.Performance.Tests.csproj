--- conflicted
+++ resolved
@@ -3,11 +3,7 @@
   <PropertyGroup>
     <AssemblyName>Microsoft.Azure.Cosmos.Encryption.Custom.Performance.Tests</AssemblyName>
     <OutputType>Exe</OutputType>
-<<<<<<< HEAD
-    <TargetFramework>net8.0</TargetFramework>
-=======
     <TargetFrameworks>net8.0</TargetFrameworks>
->>>>>>> 31c20e74
     <ImplicitUsings>enable</ImplicitUsings>
     <Nullable>enable</Nullable>
   </PropertyGroup>
