//------------------------------------------------------------
// Copyright (c) Microsoft Corporation.  All rights reserved.
//------------------------------------------------------------

namespace Microsoft.Azure.Cosmos.Encryption.Custom.EmulatorTests
{
    using System;
    using System.Collections.Generic;
    using System.Diagnostics;
    using System.IO;
    using System.Linq;
    using System.Net;
    using System.Threading;
    using System.Threading.Tasks;
    using Microsoft.Azure.Cosmos;
    using Microsoft.Azure.Cosmos.Encryption.Custom;
    using Microsoft.Data.Encryption.Cryptography;
    using Microsoft.VisualStudio.TestTools.UnitTesting;
    using Newtonsoft.Json;
    using static Microsoft.Azure.Cosmos.Encryption.Custom.EmulatorTests.LegacyEncryptionTests;
    using EncryptionKeyWrapMetadata = EncryptionKeyWrapMetadata;
    using DataEncryptionKey = DataEncryptionKey;
    using Newtonsoft.Json.Linq;
    using Microsoft.Azure.Cosmos.Encryption.Custom.EmulatorTests.Utils;

    [TestClass]
    public class MdeCustomEncryptionTests
    {
        private static readonly Uri masterKeyUri1 = new("https://demo.keyvault.net/keys/samplekey1/03ded886623sss09bzc60351e536a111");
        private static readonly Uri masterKeyUri2 = new("https://demo.keyvault.net/keys/samplekey2/47d306aeaaeyyyaabs9467235460dc22");
        private static readonly EncryptionKeyWrapMetadata metadata1 = new(name: "metadata1", value: masterKeyUri1.ToString());
        private static readonly EncryptionKeyWrapMetadata metadata2 = new(name: "metadata2", value: masterKeyUri2.ToString());
        private const string dekId = "mydek";
        private const string legacydekId = "mylegacydek";
        private static CosmosClient client;
        private static Database database;
        private static DataEncryptionKeyProperties dekProperties;
        private static Container itemContainer;
        private static Container encryptionContainer;
        private static Container itemContainerForChangeFeed;
        private static Container encryptionContainerForChangeFeed;
        private static Container keyContainer;
        private static TestEncryptionKeyStoreProvider testKeyStoreProvider;
        private static CosmosDataEncryptionKeyProvider dekProvider;
        private static TestEncryptor encryptor;


        private static TestKeyWrapProvider legacytestKeyWrapProvider;
        private static CosmosDataEncryptionKeyProvider dualDekProvider;
        private const string metadataUpdateSuffix = "updated";
        private static readonly TimeSpan cacheTTL = TimeSpan.FromDays(1);
        private static TestEncryptor encryptorWithDualWrapProvider;


        [ClassInitialize]
        public static async Task ClassInitialize(TestContext context)
        {
            _ = context;

            client = TestCommon.CreateCosmosClient();
            database = await client.CreateDatabaseAsync(Guid.NewGuid().ToString());
            keyContainer = await database.CreateContainerAsync(Guid.NewGuid().ToString(), "/id", 400);
            itemContainer = await database.CreateContainerAsync(Guid.NewGuid().ToString(), "/PK", 400);
            itemContainerForChangeFeed = await database.CreateContainerAsync(Guid.NewGuid().ToString(), "/PK", 400);

            testKeyStoreProvider = new TestEncryptionKeyStoreProvider();
            await LegacyClassInitializeAsync();

            MdeCustomEncryptionTests.encryptor = new TestEncryptor(MdeCustomEncryptionTests.dekProvider);
            MdeCustomEncryptionTests.encryptionContainer = MdeCustomEncryptionTests.itemContainer.WithEncryptor(encryptor);
            MdeCustomEncryptionTests.encryptionContainerForChangeFeed = MdeCustomEncryptionTests.itemContainerForChangeFeed.WithEncryptor(encryptor);
            
            await MdeCustomEncryptionTests.dekProvider.InitializeAsync(MdeCustomEncryptionTests.database, MdeCustomEncryptionTests.keyContainer.Id);
            MdeCustomEncryptionTests.dekProperties = await MdeCustomEncryptionTests.CreateDekAsync(MdeCustomEncryptionTests.dekProvider, MdeCustomEncryptionTests.dekId);
        }

        [ClassCleanup]
        public static async Task ClassCleanup()
        {
            if (database != null)
            {
                using (await database.DeleteStreamAsync()) { }
            }

            client?.Dispose();
        }

        [TestMethod]
        public async Task EncryptionCreateDek()
        {
            string dekId = "anotherDek";
            DataEncryptionKeyProperties dekProperties = await CreateDekAsync(MdeCustomEncryptionTests.dekProvider, dekId);
            Assert.AreEqual(
                new EncryptionKeyWrapMetadata(name: "metadata1", value: metadata1.Value),
                dekProperties.EncryptionKeyWrapMetadata);

            // Use different DEK provider to avoid (unintentional) cache impact
            CosmosDataEncryptionKeyProvider dekProvider = new(new TestEncryptionKeyStoreProvider());
            await dekProvider.InitializeAsync(database, keyContainer.Id);
            DataEncryptionKeyProperties readProperties = await dekProvider.DataEncryptionKeyContainer.ReadDataEncryptionKeyAsync(dekId);
            Assert.AreEqual(dekProperties, readProperties);
        }

        [TestMethod]
        public async Task FetchDataEncryptionKeyWithRawKey()
        {
            CosmosDataEncryptionKeyProvider dekProvider = new(new TestEncryptionKeyStoreProvider());
            await dekProvider.InitializeAsync(database, keyContainer.Id);
            DataEncryptionKey k = await dekProvider.FetchDataEncryptionKeyAsync(dekProperties.Id, dekProperties.EncryptionAlgorithm, CancellationToken.None);
            Assert.IsNotNull(k.RawKey);
        }

        [TestMethod]
        public async Task FetchDataEncryptionKeyWithoutRawKey()
        {
            CosmosDataEncryptionKeyProvider dekProvider = new(new TestEncryptionKeyStoreProvider());
            await dekProvider.InitializeAsync(database, keyContainer.Id);
            DataEncryptionKey k = await dekProvider.FetchDataEncryptionKeyWithoutRawKeyAsync(dekProperties.Id, dekProperties.EncryptionAlgorithm, CancellationToken.None);
            Assert.IsNull(k.RawKey);
        }

        [TestMethod]
        [Obsolete("Obsoleted algorithm")]
        public async Task FetchDataEncryptionKeyMdeDEKAndLegacyBasedAlgorithm()
        {
            CosmosDataEncryptionKeyProvider dekProvider = new(new TestEncryptionKeyStoreProvider());
            await dekProvider.InitializeAsync(database, keyContainer.Id);
            DataEncryptionKey k = await dekProvider.FetchDataEncryptionKeyAsync(dekProperties.Id, CosmosEncryptionAlgorithm.AEAes256CbcHmacSha256Randomized, CancellationToken.None);
            Assert.IsNotNull(k.RawKey);
        }

        [TestMethod]
        [Obsolete("Obsoleted algorithm")]
        public async Task FetchDataEncryptionKeyLegacyDEKAndMdeBasedAlgorithm()
        {
            string dekId = "legacyDEK";
            DataEncryptionKeyProperties dekProperties = await CreateDekAsync(MdeCustomEncryptionTests.dekProvider, dekId, CosmosEncryptionAlgorithm.AEAes256CbcHmacSha256Randomized);
            // Use different DEK provider to avoid (unintentional) cache impact
            CosmosDataEncryptionKeyProvider dekProvider = new(new TestKeyWrapProvider(), new TestEncryptionKeyStoreProvider());
            await dekProvider.InitializeAsync(database, keyContainer.Id);
            DataEncryptionKey k = await dekProvider.FetchDataEncryptionKeyAsync(dekProperties.Id, CosmosEncryptionAlgorithm.MdeAeadAes256CbcHmac256Randomized, CancellationToken.None);
            Assert.IsNotNull(k.RawKey);
        }

        [TestMethod]
        public async Task EncryptionRewrapDek()
        {
            string dekId = "randomDek";

            DataEncryptionKeyProperties dekProperties = await CreateDekAsync(MdeCustomEncryptionTests.dekProvider, dekId);
            Assert.AreEqual(
                metadata1,
                dekProperties.EncryptionKeyWrapMetadata);

            ItemResponse<DataEncryptionKeyProperties> dekResponse = await MdeCustomEncryptionTests.dekProvider.DataEncryptionKeyContainer.RewrapDataEncryptionKeyAsync(
                dekId,
                metadata2);

            Assert.AreEqual(HttpStatusCode.OK, dekResponse.StatusCode);
            dekProperties = VerifyDekResponse(
                dekResponse,
                dekId);
            Assert.AreEqual(
                metadata2,
                dekProperties.EncryptionKeyWrapMetadata);

            // Use different DEK provider to avoid (unintentional) cache impact
            CosmosDataEncryptionKeyProvider dekProvider = new(new TestEncryptionKeyStoreProvider());
            await dekProvider.InitializeAsync(database, keyContainer.Id);
            DataEncryptionKeyProperties readProperties = await dekProvider.DataEncryptionKeyContainer.ReadDataEncryptionKeyAsync(dekId);
            Assert.AreEqual(dekProperties, readProperties);
        }

        [TestMethod]
        public async Task EncryptionRewrapDekEtagMismatch()
        {
            string dekId = "dummyDek";
            EncryptionKeyWrapMetadata newMetadata = new(name: "newMetadata", value: "newMetadataValue");

            DataEncryptionKeyProperties dekProperties = await CreateDekAsync(MdeCustomEncryptionTests.dekProvider, dekId);
            Assert.AreEqual(
                metadata1,
                dekProperties.EncryptionKeyWrapMetadata);

            // modify dekProperties directly, which would lead to etag change
            DataEncryptionKeyProperties updatedDekProperties = new(
                dekProperties.Id,
                dekProperties.EncryptionAlgorithm,
                dekProperties.WrappedDataEncryptionKey,
                dekProperties.EncryptionKeyWrapMetadata,
                DateTime.UtcNow);
            await keyContainer.ReplaceItemAsync(
                updatedDekProperties,
                dekProperties.Id,
                new PartitionKey(dekProperties.Id));

            // rewrap should succeed, despite difference in cached value
            ItemResponse<DataEncryptionKeyProperties> dekResponse = await MdeCustomEncryptionTests.dekProvider.DataEncryptionKeyContainer.RewrapDataEncryptionKeyAsync(
                dekId,
                newMetadata);

            Assert.AreEqual(HttpStatusCode.OK, dekResponse.StatusCode);
            dekProperties = VerifyDekResponse(
                dekResponse,
                dekId);
            Assert.AreEqual(
                newMetadata,
                dekProperties.EncryptionKeyWrapMetadata);

            Assert.AreEqual(2, testKeyStoreProvider.WrapKeyCallsCount[newMetadata.Value]);

            // Use different DEK provider to avoid (unintentional) cache impact
            CosmosDataEncryptionKeyProvider dekProvider = new(new TestEncryptionKeyStoreProvider());
            await dekProvider.InitializeAsync(database, keyContainer.Id);
            DataEncryptionKeyProperties readProperties = await dekProvider.DataEncryptionKeyContainer.ReadDataEncryptionKeyAsync(dekId);
            Assert.AreEqual(dekProperties, readProperties);
        }

        [TestMethod]
        public async Task EncryptionDekReadFeed()
        {
            Container newKeyContainer = await database.CreateContainerAsync(Guid.NewGuid().ToString(), "/id", 400);
            try
            {
                CosmosDataEncryptionKeyProvider dekProvider = new(new TestEncryptionKeyStoreProvider());
                await dekProvider.InitializeAsync(database, newKeyContainer.Id);

                string contosoV1 = "Contoso_v001";
                string contosoV2 = "Contoso_v002";
                string fabrikamV1 = "Fabrikam_v001";
                string fabrikamV2 = "Fabrikam_v002";

                await CreateDekAsync(dekProvider, contosoV1);
                await CreateDekAsync(dekProvider, contosoV2);
                await CreateDekAsync(dekProvider, fabrikamV1);
                await CreateDekAsync(dekProvider, fabrikamV2);

                // Test getting all keys
                await IterateDekFeedAsync(
                    dekProvider,
                    new List<string> { contosoV1, contosoV2, fabrikamV1, fabrikamV2 },
                    isExpectedDeksCompleteSetForRequest: true,
                    isResultOrderExpected: false,
                    "SELECT * from c");

                // Test getting specific subset of keys
                await IterateDekFeedAsync(
                    dekProvider,
                    new List<string> { contosoV2 },
                    isExpectedDeksCompleteSetForRequest: false,
                    isResultOrderExpected: true,
                    "SELECT TOP 1 * from c where c.id >= 'Contoso_v000' and c.id <= 'Contoso_v999' ORDER BY c.id DESC");

                // Ensure only required results are returned
                await IterateDekFeedAsync(
                    dekProvider,
                    new List<string> { contosoV1, contosoV2 },
                    isExpectedDeksCompleteSetForRequest: true,
                    isResultOrderExpected: true,
                    "SELECT * from c where c.id >= 'Contoso_v000' and c.id <= 'Contoso_v999' ORDER BY c.id ASC");

                // Test pagination
                await IterateDekFeedAsync(
                    dekProvider,
                    new List<string> { contosoV1, contosoV2, fabrikamV1, fabrikamV2 },
                    isExpectedDeksCompleteSetForRequest: true,
                    isResultOrderExpected: false,
                    "SELECT * from c",
                    itemCountInPage: 3);
            }
            finally
            {
                await newKeyContainer.DeleteContainerStreamAsync();
            }
        }

#if NET8_0_OR_GREATER
        [TestMethod]
        public async Task BackCompat_RoundTrip_WithAndWithoutJsonProcessorOverride()
        {
            // Arrange: simple POCO with one encrypted path
            TestItem testItem = new TestItem
            {
                Id = Guid.NewGuid().ToString(),
                PK = Guid.NewGuid().ToString(),
                NonSensitive = "hello",
                Sensitive = "secret-value"
            };

            ItemRequestOptions baselineRequestOptions = null; // no override
            ItemRequestOptions overrideRequestOptions = new()
            {
                Properties = new Dictionary<string, object>
                {
                    { "encryption-json-processor", JsonProcessor.Stream }
                }
            };

            Container container = encryptionContainer; // already wrapped with encryptor

            // Act: create with baseline
            ItemResponse<TestItem> baselineCreate = await container.CreateItemAsync(
                testItem,
                new PartitionKey(testItem.PK),
                baselineRequestOptions,
                cancellationToken: CancellationToken.None);
            Assert.AreEqual(HttpStatusCode.Created, baselineCreate.StatusCode);

            // Read back with no override
            ItemResponse<TestItem> baselineRead = await container.ReadItemAsync<TestItem>(
                testItem.Id,
                new PartitionKey(testItem.PK),
                baselineRequestOptions,
                cancellationToken: CancellationToken.None);

            // Read back with stream override (should still decrypt identically)
            ItemResponse<TestItem> overrideRead = await container.ReadItemAsync<TestItem>(
                testItem.Id,
                new PartitionKey(testItem.PK),
                overrideRequestOptions,
                cancellationToken: CancellationToken.None);

            // Assert decrypted values identical
            Assert.AreEqual(testItem.NonSensitive, baselineRead.Resource.NonSensitive);
            Assert.AreEqual(testItem.Sensitive, baselineRead.Resource.Sensitive);
            Assert.AreEqual(testItem.NonSensitive, overrideRead.Resource.NonSensitive);
            Assert.AreEqual(testItem.Sensitive, overrideRead.Resource.Sensitive);

            // Replace item using stream override and confirm baseline path still works
            testItem.NonSensitive = "hello-updated";
            ItemResponse<TestItem> replaceWithOverride = await container.ReplaceItemAsync(
                testItem,
                testItem.Id,
                new PartitionKey(testItem.PK),
                overrideRequestOptions,
                cancellationToken: CancellationToken.None);
            Assert.AreEqual(HttpStatusCode.OK, replaceWithOverride.StatusCode);

            ItemResponse<TestItem> finalReadBaseline = await container.ReadItemAsync<TestItem>(
                testItem.Id,
                new PartitionKey(testItem.PK),
                baselineRequestOptions,
                cancellationToken: CancellationToken.None);

            Assert.AreEqual(testItem.NonSensitive, finalReadBaseline.Resource.NonSensitive);
            Assert.AreEqual(testItem.Sensitive, finalReadBaseline.Resource.Sensitive);
        }

        [TestMethod]
        public async Task StreamProcessor_EndToEnd_RoundTrip()
        {
            TestItem testItem = new TestItem
            {
                Id = Guid.NewGuid().ToString(),
                PK = Guid.NewGuid().ToString(),
                NonSensitive = "plain",
                Sensitive = "stream-secret"
            };

            EncryptionItemRequestOptions options = new()
            {
                EncryptionOptions = new EncryptionOptions
                {
                    DataEncryptionKeyId = dekProperties.Id,
                    EncryptionAlgorithm = CosmosEncryptionAlgorithm.MdeAeadAes256CbcHmac256Randomized,
                    PathsToEncrypt = new List<string> { "/Sensitive" },
                    JsonProcessor = JsonProcessor.Stream
                }
            };

            ItemResponse<TestItem> create = await encryptionContainer.CreateItemAsync(testItem, new PartitionKey(testItem.PK), options);
            Assert.AreEqual(HttpStatusCode.Created, create.StatusCode);

            // Read back with stream override explicit (should decrypt)
            ItemResponse<TestItem> read = await encryptionContainer.ReadItemAsync<TestItem>(testItem.Id, new PartitionKey(testItem.PK), new ItemRequestOptions
            {
                Properties = new Dictionary<string, object> { { "encryption-json-processor", JsonProcessor.Stream } }
            });
            Assert.AreEqual(testItem.Sensitive, read.Resource.Sensitive);
        }

        [TestMethod]
        public async Task StreamProcessor_ScopesReflectStreamOptIn()
        {
            List<string> scopes = await CaptureEncryptionScopesAsync(async () =>
            {
                TestItem testItem = new TestItem
                {
                    Id = Guid.NewGuid().ToString(),
                    PK = Guid.NewGuid().ToString(),
                    NonSensitive = "diag-plain",
                    Sensitive = "diag-secret"
                };

                EncryptionItemRequestOptions createOptions = new()
                {
                    EncryptionOptions = new EncryptionOptions
                    {
                        DataEncryptionKeyId = dekProperties.Id,
                        EncryptionAlgorithm = CosmosEncryptionAlgorithm.MdeAeadAes256CbcHmac256Randomized,
                        PathsToEncrypt = new List<string> { "/Sensitive" },
                        JsonProcessor = JsonProcessor.Stream
                    }
                };

                bool created = false;
                try
                {
                    ItemResponse<TestItem> createResponse = await encryptionContainer.CreateItemAsync(
                        testItem,
                        new PartitionKey(testItem.PK),
                        createOptions);
                    Assert.AreEqual(HttpStatusCode.Created, createResponse.StatusCode);
                    created = true;

                    ItemResponse<TestItem> readResponse = await encryptionContainer.ReadItemAsync<TestItem>(
                        testItem.Id,
                        new PartitionKey(testItem.PK),
                        new ItemRequestOptions
                        {
                            Properties = new Dictionary<string, object>
                            {
                                { "encryption-json-processor", JsonProcessor.Stream }
                            }
                        });

                    Assert.AreEqual(testItem.Sensitive, readResponse.Resource.Sensitive);
                }
                finally
                {
                    if (created)
                    {
                        await encryptionContainer.DeleteItemAsync<TestItem>(
                            testItem.Id,
                            new PartitionKey(testItem.PK));
                    }
                }
            });

            (int streamEncrypt, int streamDecrypt, int newtonsoftEncrypt, int newtonsoftDecrypt) = CountJsonProcessorScopes(scopes);

            Assert.IsTrue(
                streamEncrypt >= 1,
                $"Expected to capture stream encrypt scope. Scopes: {string.Join(", ", scopes)}");
            Assert.IsTrue(
                streamDecrypt >= 1,
                $"Expected to capture stream decrypt scope. Scopes: {string.Join(", ", scopes)}");
            Assert.AreEqual(
                0,
                newtonsoftEncrypt,
                $"Did not expect newtonsoft encrypt scope when opting into stream. Scopes: {string.Join(", ", scopes)}");
            Assert.AreEqual(
                0,
                newtonsoftDecrypt,
                $"Did not expect newtonsoft decrypt scope when opting into stream. Scopes: {string.Join(", ", scopes)}");
        }

        [TestMethod]
        public async Task StreamProcessor_DefaultsToNewtonsoftWhenNoOptIn()
        {
            List<string> scopes = await CaptureEncryptionScopesAsync(async () =>
            {
                TestItem testItem = new TestItem
                {
                    Id = Guid.NewGuid().ToString(),
                    PK = Guid.NewGuid().ToString(),
                    NonSensitive = "default-plain",
                    Sensitive = "default-secret"
                };

                EncryptionItemRequestOptions createOptions = new()
                {
                    EncryptionOptions = new EncryptionOptions
                    {
                        DataEncryptionKeyId = dekProperties.Id,
                        EncryptionAlgorithm = CosmosEncryptionAlgorithm.MdeAeadAes256CbcHmac256Randomized,
                        PathsToEncrypt = new List<string> { "/Sensitive" }
                    }
                };

                bool created = false;
                try
                {
                    ItemResponse<TestItem> createResponse = await encryptionContainer.CreateItemAsync(
                        testItem,
                        new PartitionKey(testItem.PK),
                        createOptions);
                    Assert.AreEqual(HttpStatusCode.Created, createResponse.StatusCode);
                    created = true;

                    ItemResponse<TestItem> readResponse = await encryptionContainer.ReadItemAsync<TestItem>(
                        testItem.Id,
                        new PartitionKey(testItem.PK));

                    Assert.AreEqual(testItem.Sensitive, readResponse.Resource.Sensitive);
                }
                finally
                {
                    if (created)
                    {
                        await encryptionContainer.DeleteItemAsync<TestItem>(
                            testItem.Id,
                            new PartitionKey(testItem.PK));
                    }
                }
            });

            (int streamEncrypt, int streamDecrypt, int newtonsoftEncrypt, int newtonsoftDecrypt) = CountJsonProcessorScopes(scopes);

            Assert.AreEqual(
                0,
                streamEncrypt,
                $"Did not expect stream encrypt scope without opting in. Scopes: {string.Join(", ", scopes)}");
            Assert.AreEqual(
                0,
                streamDecrypt,
                $"Did not expect stream decrypt scope without opting in. Scopes: {string.Join(", ", scopes)}");
            Assert.IsTrue(
                newtonsoftEncrypt >= 1,
                $"Expected to capture newtonsoft encrypt scope. Scopes: {string.Join(", ", scopes)}");
            Assert.IsTrue(
                newtonsoftDecrypt >= 1,
                $"Expected to capture newtonsoft decrypt scope. Scopes: {string.Join(", ", scopes)}");
        }

        [TestMethod]
        public async Task StreamProcessor_NewtonsoftOverrideStaysNewtonsoft()
        {
            List<string> scopes = await CaptureEncryptionScopesAsync(async () =>
            {
                TestItem testItem = new TestItem
                {
                    Id = Guid.NewGuid().ToString(),
                    PK = Guid.NewGuid().ToString(),
                    NonSensitive = "explicit-newtonsoft-plain",
                    Sensitive = "explicit-newtonsoft-secret"
                };

                EncryptionItemRequestOptions newtonsoftOptions = new()
                {
                    EncryptionOptions = new EncryptionOptions
                    {
                        DataEncryptionKeyId = dekProperties.Id,
                        EncryptionAlgorithm = CosmosEncryptionAlgorithm.MdeAeadAes256CbcHmac256Randomized,
                        PathsToEncrypt = new List<string> { "/Sensitive" },
                        JsonProcessor = JsonProcessor.Newtonsoft
                    },
                    Properties = new Dictionary<string, object>
                    {
<<<<<<< HEAD
                        { RequestOptionsPropertiesExtensions.JsonProcessorPropertyBagKey, JsonProcessor.Newtonsoft }
=======
                        { JsonProcessorRequestOptionsExtensions.JsonProcessorPropertyBagKey, JsonProcessor.Newtonsoft }
>>>>>>> a486d409
                    }
                };

                bool created = false;
                try
                {
                    ItemResponse<TestItem> createResponse = await encryptionContainer.CreateItemAsync(
                        testItem,
                        new PartitionKey(testItem.PK),
                        newtonsoftOptions);
                    Assert.AreEqual(HttpStatusCode.Created, createResponse.StatusCode);
                    created = true;

                    ItemResponse<TestItem> readResponse = await encryptionContainer.ReadItemAsync<TestItem>(
                        testItem.Id,
                        new PartitionKey(testItem.PK),
                        new ItemRequestOptions
                        {
                            Properties = new Dictionary<string, object>
                            {
<<<<<<< HEAD
                                { RequestOptionsPropertiesExtensions.JsonProcessorPropertyBagKey, JsonProcessor.Newtonsoft }
=======
                                { JsonProcessorRequestOptionsExtensions.JsonProcessorPropertyBagKey, JsonProcessor.Newtonsoft }
>>>>>>> a486d409
                            }
                        });

                    Assert.AreEqual(testItem.Sensitive, readResponse.Resource.Sensitive);
                }
                finally
                {
                    if (created)
                    {
                        await encryptionContainer.DeleteItemAsync<TestItem>(
                            testItem.Id,
                            new PartitionKey(testItem.PK),
                            new ItemRequestOptions
                            {
                                Properties = new Dictionary<string, object>
                                {
<<<<<<< HEAD
                                    { RequestOptionsPropertiesExtensions.JsonProcessorPropertyBagKey, JsonProcessor.Newtonsoft }
=======
                                    { JsonProcessorRequestOptionsExtensions.JsonProcessorPropertyBagKey, JsonProcessor.Newtonsoft }
>>>>>>> a486d409
                                }
                            });
                    }
                }
            });

            (int streamEncrypt, int streamDecrypt, int newtonsoftEncrypt, int newtonsoftDecrypt) = CountJsonProcessorScopes(scopes);

            Assert.AreEqual(
                0,
                streamEncrypt,
                $"Did not expect stream encrypt scope when overriding with newtonsoft. Scopes: {string.Join(", ", scopes)}");
            Assert.AreEqual(
                0,
                streamDecrypt,
                $"Did not expect stream decrypt scope when overriding with newtonsoft. Scopes: {string.Join(", ", scopes)}");
            Assert.IsTrue(
                newtonsoftEncrypt >= 1,
                $"Expected to capture newtonsoft encrypt scope when overriding with newtonsoft. Scopes: {string.Join(", ", scopes)}");
            Assert.IsTrue(
                newtonsoftDecrypt >= 1,
                $"Expected to capture newtonsoft decrypt scope when overriding with newtonsoft. Scopes: {string.Join(", ", scopes)}");
        }

        private static async Task<List<string>> CaptureEncryptionScopesAsync(Func<Task> action)
        {
            List<string> scopes = new List<string>();
            using ActivityListener listener = new ActivityListener
            {
                ShouldListenTo = source => string.Equals(source.Name, "Microsoft.Azure.Cosmos.Encryption.Custom", StringComparison.Ordinal),
                Sample = (ref ActivityCreationOptions<ActivityContext> _) => ActivitySamplingResult.AllDataAndRecorded,
                ActivityStopped = activity =>
                {
                    if (!string.IsNullOrEmpty(activity?.OperationName))
                    {
                        lock (scopes)
                        {
                            scopes.Add(activity.OperationName);
                        }
                    }
                }
            };

            ActivitySource.AddActivityListener(listener);
            try
            {
                await action();
            }
            finally
            {
                listener.Dispose();
            }

            lock (scopes)
            {
                return scopes.ToList();
            }
        }

        private static (int StreamEncrypt, int StreamDecrypt, int NewtonsoftEncrypt, int NewtonsoftDecrypt) CountJsonProcessorScopes(IEnumerable<string> scopes)
        {
            string encryptStreamScope = EncryptionDiagnostics.ScopeEncryptModeSelectionPrefix + JsonProcessor.Stream;
            string decryptStreamScope = EncryptionDiagnostics.ScopeDecryptModeSelectionPrefix + JsonProcessor.Stream;
            string encryptNewtonsoftScope = EncryptionDiagnostics.ScopeEncryptModeSelectionPrefix + JsonProcessor.Newtonsoft;
            string decryptNewtonsoftScope = EncryptionDiagnostics.ScopeDecryptModeSelectionPrefix + JsonProcessor.Newtonsoft;

            int streamEncrypt = scopes.Count(scope => string.Equals(scope, encryptStreamScope, StringComparison.Ordinal));
            int streamDecrypt = scopes.Count(scope => string.Equals(scope, decryptStreamScope, StringComparison.Ordinal));
            int newtonsoftEncrypt = scopes.Count(scope => string.Equals(scope, encryptNewtonsoftScope, StringComparison.Ordinal));
            int newtonsoftDecrypt = scopes.Count(scope => string.Equals(scope, decryptNewtonsoftScope, StringComparison.Ordinal));

            return (streamEncrypt, streamDecrypt, newtonsoftEncrypt, newtonsoftDecrypt);
        }

        [TestMethod]
        public async Task ProvidedOutputDecrypt_StreamProcessor_SuccessAndRewinds()
        {
            TestItem testItem = new TestItem
            {
                Id = Guid.NewGuid().ToString(),
                PK = Guid.NewGuid().ToString(),
                NonSensitive = "po-plain",
                Sensitive = "po-secret"
            };

            EncryptionItemRequestOptions options = new()
            {
                EncryptionOptions = new EncryptionOptions
                {
                    DataEncryptionKeyId = dekProperties.Id,
                    EncryptionAlgorithm = CosmosEncryptionAlgorithm.MdeAeadAes256CbcHmac256Randomized,
                    PathsToEncrypt = new List<string> { "/Sensitive" },
                    JsonProcessor = JsonProcessor.Stream
                }
            };

            _ = await encryptionContainer.CreateItemAsync(testItem, new PartitionKey(testItem.PK), options);

            // IMPORTANT: use the base container to get the raw encrypted payload (_ei present). The encryption container would auto-decrypt.
            using ResponseMessage readStream = await itemContainer.ReadItemStreamAsync(testItem.Id, new PartitionKey(testItem.PK));
            Assert.IsTrue(readStream.IsSuccessStatusCode);

            readStream.Content.Position = 0;
            MemoryStream output = new();
            DecryptionContext ctx = await EncryptionProcessor.DecryptAsync(
                readStream.Content,
                output,
                encryptor,
                new CosmosDiagnosticsContext(),
                new ItemRequestOptions { Properties = new Dictionary<string, object> { { "encryption-json-processor", JsonProcessor.Stream } } },
                CancellationToken.None);
            Assert.IsNotNull(ctx);
            Assert.AreEqual(0, output.Position); // rewound for caller consumption
        }

        [TestMethod]
        [ExpectedException(typeof(NotSupportedException))]
        public async Task ProvidedOutputDecrypt_StreamOverrideWithLegacyAlgorithm_Throws()
        {
            TestItem testItem = new TestItem
            {
                Id = Guid.NewGuid().ToString(),
                PK = Guid.NewGuid().ToString(),
                NonSensitive = "legacy-plain",
                Sensitive = "legacy-secret"
            };

            EncryptionItemRequestOptions options = new()
            {
                EncryptionOptions = new EncryptionOptions
                {
                    DataEncryptionKeyId = dekProperties.Id,
#pragma warning disable CS0618
                    EncryptionAlgorithm = CosmosEncryptionAlgorithm.AEAes256CbcHmacSha256Randomized,
#pragma warning restore CS0618
                    PathsToEncrypt = new List<string> { "/Sensitive" },
                    JsonProcessor = JsonProcessor.Newtonsoft
                }
            };
            _ = await encryptionContainer.CreateItemAsync(testItem, new PartitionKey(testItem.PK), options);

            // Get raw encrypted (legacy algorithm) payload without automatic decrypt.
            using ResponseMessage readStream = await itemContainer.ReadItemStreamAsync(testItem.Id, new PartitionKey(testItem.PK));
            readStream.Content.Position = 0;
            MemoryStream output = new();
            _ = await EncryptionProcessor.DecryptAsync(
                readStream.Content,
                output,
                encryptor,
                new CosmosDiagnosticsContext(),
                new ItemRequestOptions { Properties = new Dictionary<string, object> { { "encryption-json-processor", JsonProcessor.Stream } } },
                CancellationToken.None);
        }

        private class TestItem
        {
            [JsonProperty("id")] public string Id { get; set; }
            public string PK { get; set; }
            public string NonSensitive { get; set; }
            public string Sensitive { get; set; }
        }
#endif

<<<<<<< HEAD
=======
        [TestMethod]
        [ExpectedException(typeof(NotSupportedException))]
        public async Task UnsupportedJsonProcessor_ThrowsNotSupportedException()
        {
            // This test validates that unsupported JsonProcessor values (e.g., Stream on net6.0/netstandard2.0)
            // are properly rejected with a clear error message.
            // We cast an int to JsonProcessor to simulate a value that doesn't exist on this platform.
            TestDoc testDoc = TestDoc.Create();

            // Cast 99 to JsonProcessor - this simulates an unsupported/future processor value
            JsonProcessor unsupportedProcessor = (JsonProcessor)99;

            EncryptionItemRequestOptions options = new()
            {
                EncryptionOptions = new EncryptionOptions
                {
                    DataEncryptionKeyId = dekId,
                    EncryptionAlgorithm = CosmosEncryptionAlgorithm.MdeAeadAes256CbcHmac256Randomized,
                    PathsToEncrypt = TestDoc.PathsToEncrypt,
                    JsonProcessor = unsupportedProcessor
                }
            };

            // This should throw NotSupportedException on all platforms for an unsupported processor value
            await encryptionContainer.CreateItemAsync(testDoc, new PartitionKey(testDoc.PK), options);
        }

>>>>>>> a486d409
        [TestMethod]
        public async Task EncryptionCreateItemWithoutEncryptionOptions()
        {
            TestDoc testDoc = TestDoc.Create();
            ItemResponse<TestDoc> createResponse = await encryptionContainer.CreateItemAsync(
                testDoc,
                new PartitionKey(testDoc.PK));
            Assert.AreEqual(HttpStatusCode.Created, createResponse.StatusCode);
            VerifyExpectedDocResponse(testDoc, createResponse.Resource);
        }

        [TestMethod]
        public async Task EncryptionCreateItemWithNullEncryptionOptions()
        {
            TestDoc testDoc = TestDoc.Create();
            ItemResponse<TestDoc> createResponse = await encryptionContainer.CreateItemAsync(
                testDoc,
                new PartitionKey(testDoc.PK),
                new EncryptionItemRequestOptions());
            Assert.AreEqual(HttpStatusCode.Created, createResponse.StatusCode);
            VerifyExpectedDocResponse(testDoc, createResponse.Resource);
        }

        [TestMethod]
        public async Task EncryptionCreateItemWithoutPartitionKey()
        {
            TestDoc testDoc = TestDoc.Create();
            try
            {
                await encryptionContainer.CreateItemAsync(
                    testDoc,
                    requestOptions: GetRequestOptions(dekId, TestDoc.PathsToEncrypt));
                Assert.Fail("CreateItem should've failed because PartitionKey was not provided.");
            }
            catch (NotSupportedException ex)
            {
                Assert.AreEqual("partitionKey cannot be null for operations using EncryptionContainer.", ex.Message);
            }
        }

        [TestMethod]
        public async Task EncryptionFailsWithUnknownDek()
        {
            string unknownDek = "unknownDek";

            try
            {
                await CreateItemAsync(encryptionContainer, unknownDek, TestDoc.PathsToEncrypt);
            }
            catch (ArgumentException ex)
            {
                Assert.AreEqual($"Failed to retrieve Data Encryption Key with id: '{unknownDek}'.", ex.Message);
                Assert.IsTrue(ex.InnerException is CosmosException);
            }
        }

        [TestMethod]
        public async Task ValidateCachingOfProtectedDataEncryptionKey()
        {
            TestEncryptionKeyStoreProvider testEncryptionKeyStoreProvider = new()
            {
                DataEncryptionKeyCacheTimeToLive = TimeSpan.FromMinutes(30)
            };

            string dekId = "pDekCache";
            DataEncryptionKeyProperties dekProperties = await CreateDekAsync(dualDekProvider, dekId);
            Assert.AreEqual(
                new EncryptionKeyWrapMetadata(name: "metadata1", value: metadata1.Value),
                dekProperties.EncryptionKeyWrapMetadata);

            // Caching for 30 min.
            CosmosDataEncryptionKeyProvider dekProvider = new(testEncryptionKeyStoreProvider);
            await dekProvider.InitializeAsync(database, keyContainer.Id);

            TestEncryptor encryptor = new(dekProvider);
            Container encryptionContainer = itemContainer.WithEncryptor(encryptor);
            for (int i = 0; i < 2; i++)
                await CreateItemAsync(encryptionContainer, dekId, TestDoc.PathsToEncrypt);

            testEncryptionKeyStoreProvider.UnWrapKeyCallsCount.TryGetValue(masterKeyUri1.ToString(), out int unwrapcount);
            Assert.AreEqual(1, unwrapcount);

            testEncryptionKeyStoreProvider = new TestEncryptionKeyStoreProvider
            {
                DataEncryptionKeyCacheTimeToLive = TimeSpan.Zero
            };

            // No caching
            dekProvider = new CosmosDataEncryptionKeyProvider(testEncryptionKeyStoreProvider);
            await dekProvider.InitializeAsync(database, keyContainer.Id);

            encryptor = new TestEncryptor(dekProvider);
            encryptionContainer = itemContainer.WithEncryptor(encryptor);
            for (int i = 0; i < 2; i++)
                await CreateItemAsync(encryptionContainer, dekId, TestDoc.PathsToEncrypt);

            testEncryptionKeyStoreProvider.UnWrapKeyCallsCount.TryGetValue(masterKeyUri1.ToString(), out unwrapcount);
            Assert.AreEqual(4, unwrapcount);

            // 2 hours default
            testEncryptionKeyStoreProvider = new TestEncryptionKeyStoreProvider();

            dekProvider = new CosmosDataEncryptionKeyProvider(testEncryptionKeyStoreProvider);
            await dekProvider.InitializeAsync(database, keyContainer.Id);

            encryptor = new TestEncryptor(dekProvider);
            encryptionContainer = itemContainer.WithEncryptor(encryptor);
            for (int i = 0; i < 2; i++)
                await CreateItemAsync(encryptionContainer, dekId, TestDoc.PathsToEncrypt);

            testEncryptionKeyStoreProvider.UnWrapKeyCallsCount.TryGetValue(masterKeyUri1.ToString(), out unwrapcount);
            Assert.AreEqual(1, unwrapcount);
        }

        [TestMethod]
        public async Task EncryptionReadManyItemAsync()
        {
            TestDoc testDoc = await CreateItemAsync(encryptionContainer, dekId, TestDoc.PathsToEncrypt);

            TestDoc testDoc2 = await CreateItemAsync(encryptionContainer, dekId, TestDoc.PathsToEncrypt);

            List<(string, PartitionKey)> itemList = new()
            {
                (testDoc.Id, new PartitionKey(testDoc.PK)),
                (testDoc2.Id, new PartitionKey(testDoc2.PK))
            };

            FeedResponse<TestDoc> response = await encryptionContainer.ReadManyItemsAsync<TestDoc>(itemList);

            Assert.AreEqual(HttpStatusCode.OK, response.StatusCode);
            Assert.AreEqual(2, response.Count);
            VerifyExpectedDocResponse(testDoc, response.Resource.ElementAt(0));
            VerifyExpectedDocResponse(testDoc2, response.Resource.ElementAt(1));

            // stream test.
            ResponseMessage responseStream = await encryptionContainer.ReadManyItemsStreamAsync(itemList);

            Assert.IsTrue(responseStream.IsSuccessStatusCode);
            Assert.AreEqual(HttpStatusCode.OK, response.StatusCode);

            JObject contentJObjects = TestCommon.FromStream<JObject>(responseStream.Content);

            if (contentJObjects.SelectToken(Constants.DocumentsResourcePropertyName) is JArray documents)
            {
                VerifyExpectedDocResponse(testDoc, documents.ElementAt(0).ToObject<TestDoc>());
                VerifyExpectedDocResponse(testDoc2, documents.ElementAt(1).ToObject<TestDoc>());
            }
            else
            {
                Assert.Fail("ResponseMessage from ReadManyItemsStreamAsync did not have a valid response. ");
            }
        }

        [TestMethod]
        public async Task EncryptionCreateItem()
        {
            TestDoc testDoc = await CreateItemAsync(encryptionContainer, dekId, TestDoc.PathsToEncrypt);

            await VerifyItemByReadAsync(encryptionContainer, testDoc);

            await VerifyItemByReadStreamAsync(encryptionContainer, testDoc);

            TestDoc expectedDoc = new(testDoc);

#if SDKPROJECTREF
            // FIXME Remove the above once the binary encoding issue is fixed.
            // Read feed (null query)
            await MdeCustomEncryptionTests.ValidateQueryResultsAsync(
                MdeCustomEncryptionTests.encryptionContainer,
                query: null,
                expectedDoc);
#endif

            await ValidateQueryResultsAsync(
                encryptionContainer,
                "SELECT * FROM c",
                expectedDoc);

            await ValidateQueryResultsAsync(
                encryptionContainer,
                string.Format(
                    "SELECT * FROM c where c.PK = '{0}' and c.id = '{1}' and c.NonSensitive = '{2}'",
                    expectedDoc.PK,
                    expectedDoc.Id,
                    expectedDoc.NonSensitive),
                expectedDoc);

            await ValidateQueryResultsAsync(
                encryptionContainer,
                string.Format("SELECT * FROM c where c.Sensitive_IntFormat = '{0}'", testDoc.Sensitive_IntFormat),
                expectedDoc: null);

            await ValidateQueryResultsAsync(
                encryptionContainer,
                queryDefinition: new QueryDefinition(
                    "select * from c where c.id = @theId and c.PK = @thePK")
                         .WithParameter("@theId", expectedDoc.Id)
                         .WithParameter("@thePK", expectedDoc.PK),
                expectedDoc: expectedDoc);

            expectedDoc.Sensitive_NestedObjectFormatL1 = null;
            expectedDoc.Sensitive_ArrayFormat = null;
            expectedDoc.Sensitive_DecimalFormat = 0;
            expectedDoc.Sensitive_IntFormat = 0;
            expectedDoc.Sensitive_FloatFormat = 0;
            expectedDoc.Sensitive_BoolFormat = false;
            expectedDoc.Sensitive_StringFormat = null;
            expectedDoc.Sensitive_DateFormat = new DateTime();

            await ValidateQueryResultsAsync(
                encryptionContainer,
                "SELECT c.id, c.PK, c.NonSensitive FROM c",
                expectedDoc);
        }

        [TestMethod]
        [ExpectedException(typeof(InvalidOperationException), "Decryptable content is not initialized.")]
        public void ValidateDecryptableContent()
        {
            TestDoc testDoc = TestDoc.Create();
            EncryptableItem<TestDoc> encryptableItem = new(testDoc);
            encryptableItem.DecryptableItem.GetItemAsync<TestDoc>();
        }

        [TestMethod]
        public async Task EncryptionCreateItemWithLazyDecryption()
        {
            TestDoc testDoc = TestDoc.Create();
            ItemResponse<EncryptableItem<TestDoc>> createResponse = await encryptionContainer.CreateItemAsync(
                new EncryptableItem<TestDoc>(testDoc),
                new PartitionKey(testDoc.PK),
                GetRequestOptions(dekId, TestDoc.PathsToEncrypt));

            Assert.AreEqual(HttpStatusCode.Created, createResponse.StatusCode);
            Assert.IsNotNull(createResponse.Resource);

            await ValidateDecryptableItem(createResponse.Resource.DecryptableItem, testDoc);

            // stream
            TestDoc testDoc1 = TestDoc.Create();
            ItemResponse<EncryptableItemStream> createResponseStream = await encryptionContainer.CreateItemAsync(
                new EncryptableItemStream(TestCommon.ToStream(testDoc1)),
                new PartitionKey(testDoc1.PK),
                GetRequestOptions(dekId, TestDoc.PathsToEncrypt));

            Assert.AreEqual(HttpStatusCode.Created, createResponseStream.StatusCode);
            Assert.IsNotNull(createResponseStream.Resource);

            await ValidateDecryptableItem(createResponseStream.Resource.DecryptableItem, testDoc1);
        }

        [TestMethod]
        public async Task EncryptionChangeFeedDecryptionSuccessful()
        {
            string dek2 = "dek2ForChangeFeed";
            await CreateDekAsync(dekProvider, dek2);

            TestDoc testDoc1 = await CreateItemAsync(encryptionContainerForChangeFeed, dekId, TestDoc.PathsToEncrypt);
            TestDoc testDoc2 = await CreateItemAsync(encryptionContainerForChangeFeed, dek2, TestDoc.PathsToEncrypt);

            // change feed iterator
            await ValidateChangeFeedIteratorResponse(encryptionContainerForChangeFeed, testDoc1, testDoc2);

            // change feed processor
            await ValidateChangeFeedProcessorResponse(encryptionContainerForChangeFeed, testDoc1, testDoc2);

            // change feed processor with feed handler
            await ValidateChangeFeedProcessorWithFeedHandlerResponse(encryptionContainerForChangeFeed, testDoc1, testDoc2);

            // change feed processor with manual checkpoint
            await ValidateChangeFeedProcessorWithManualCheckpointResponse(encryptionContainerForChangeFeed, testDoc1, testDoc2);

            // change feed processor with feed stream handler
            await ValidateChangeFeedProcessorWithFeedStreamHandlerResponse(encryptionContainerForChangeFeed, testDoc1, testDoc2);

            // change feed processor manual checkpoint with feed stream handler
            await ValidateChangeFeedProcessorStreamWithManualCheckpointResponse(encryptionContainerForChangeFeed, testDoc1, testDoc2);
        }

        [TestMethod]
        public async Task EncryptionHandleDecryptionFailure()
        {
            string dek2 = "failDek";
            await CreateDekAsync(dekProvider, dek2);

            TestDoc testDoc1 = await CreateItemAsync(encryptionContainer, dek2, TestDoc.PathsToEncrypt);
            TestDoc testDoc2 = await CreateItemAsync(encryptionContainer, dekId, TestDoc.PathsToEncrypt);

            string query = $"SELECT * FROM c WHERE c.PK in ('{testDoc1.PK}', '{testDoc2.PK}')";

            // success
            await ValidateQueryResultsMultipleDocumentsAsync(encryptionContainer, testDoc1, testDoc2, query);

            // induce failure
            encryptor.FailDecryption = true;

            FeedIterator<DecryptableItem> queryResponseIterator = encryptionContainer.GetItemQueryIterator<DecryptableItem>(query);
            FeedResponse<DecryptableItem> readDocsLazily = await queryResponseIterator.ReadNextAsync();
            await ValidateLazyDecryptionResponse(readDocsLazily.GetEnumerator(), dek2);

            // validate changeFeed handling
            FeedIterator<DecryptableItem> changeIterator = encryptionContainer.GetChangeFeedIterator<DecryptableItem>(
               ChangeFeedStartFrom.Beginning(),
               ChangeFeedMode.Incremental);

            while (changeIterator.HasMoreResults)
            {
                readDocsLazily = await changeIterator.ReadNextAsync();
                if (readDocsLazily.StatusCode == HttpStatusCode.NotModified)
                {
                    break;
                }

                if (readDocsLazily.Resource != null)
                {
                    await ValidateLazyDecryptionResponse(readDocsLazily.GetEnumerator(), dek2);
                }
            }

            // validate changeFeedProcessor handling
            Container leaseContainer = await database.CreateContainerIfNotExistsAsync(
                new ContainerProperties(id: "leasesContainer", partitionKeyPath: "/id"));

            List<DecryptableItem> changeFeedReturnedDocs = new();
            ChangeFeedProcessor cfp = encryptionContainer.GetChangeFeedProcessorBuilder(
                "testCFPFailure",
                (IReadOnlyCollection<DecryptableItem> changes, CancellationToken cancellationToken) =>
                {
                    changeFeedReturnedDocs.AddRange(changes);
                    return Task.CompletedTask;
                })
                .WithInstanceName("dummy")
                .WithLeaseContainer(leaseContainer)
                .WithStartTime(DateTime.MinValue.ToUniversalTime())
                .Build();

            await cfp.StartAsync();
            await Task.Delay(2000);
            await cfp.StopAsync();

            Assert.IsTrue(changeFeedReturnedDocs.Count >= 2);
            await ValidateLazyDecryptionResponse(changeFeedReturnedDocs.GetEnumerator(), dek2);

            encryptor.FailDecryption = false;
        }

        [TestMethod]
        public async Task EncryptionDecryptQueryResultMultipleDocs()
        {
            TestDoc testDoc1 = await CreateItemAsync(encryptionContainer, dekId, TestDoc.PathsToEncrypt);
            TestDoc testDoc2 = await CreateItemAsync(encryptionContainer, dekId, TestDoc.PathsToEncrypt);

            // test GetItemLinqQueryable
            await ValidateQueryResultsMultipleDocumentsAsync(encryptionContainer, testDoc1, testDoc2, null);

            string query = $"SELECT * FROM c WHERE c.PK in ('{testDoc1.PK}', '{testDoc2.PK}')";
            await ValidateQueryResultsMultipleDocumentsAsync(encryptionContainer, testDoc1, testDoc2, query);

            // ORDER BY query
            query += " ORDER BY c._ts";
            await ValidateQueryResultsMultipleDocumentsAsync(encryptionContainer, testDoc1, testDoc2, query);
        }

        [TestMethod]
        public async Task EncryptionDecryptQueryResultMultipleEncryptedProperties()
        {
            List<string> pathsEncrypted = new() { "/Sensitive_StringFormat", "/NonSensitive" };
            TestDoc testDoc = await CreateItemAsync(
                encryptionContainer,
                dekId,
                pathsEncrypted);

            TestDoc expectedDoc = new(testDoc);

            await ValidateQueryResultsAsync(
                encryptionContainer,
                "SELECT * FROM c",
                expectedDoc,
                pathsEncrypted: pathsEncrypted);
        }

        [TestMethod]
        public async Task EncryptionDecryptQueryValueResponse()
        {
            await CreateItemAsync(encryptionContainer, dekId, TestDoc.PathsToEncrypt);
            string query = "SELECT VALUE COUNT(1) FROM c";

            await ValidateQueryResponseAsync(encryptionContainer, query);
            await ValidateQueryResponseWithLazyDecryptionAsync(encryptionContainer, query);
        }

        [TestMethod]
        public async Task EncryptionDecryptGroupByQueryResultTest()
        {
            string partitionKey = Guid.NewGuid().ToString();

            await CreateItemAsync(encryptionContainer, dekId, TestDoc.PathsToEncrypt, partitionKey);
            await CreateItemAsync(encryptionContainer, dekId, TestDoc.PathsToEncrypt, partitionKey);

            string query = $"SELECT COUNT(c.Id), c.PK " +
                           $"FROM c WHERE c.PK = '{partitionKey}' " +
                           $"GROUP BY c.PK ";

            await ValidateQueryResponseAsync(encryptionContainer, query);
        }

        [TestMethod]
        public async Task EncryptionStreamIteratorValidation()
        {
            await CreateItemAsync(encryptionContainer, dekId, TestDoc.PathsToEncrypt);
            await CreateItemAsync(encryptionContainer, dekId, TestDoc.PathsToEncrypt);

            // test GetItemLinqQueryable with ToEncryptionStreamIterator extension
            await ValidateQueryResponseAsync(encryptionContainer);
        }

        [TestMethod]
        public async Task EncryptionRudItem()
        {
            TestDoc testDoc = await UpsertItemAsync(
                encryptionContainer,
                TestDoc.Create(),
                dekId,
                TestDoc.PathsToEncrypt,
                HttpStatusCode.Created);

            await VerifyItemByReadAsync(encryptionContainer, testDoc);

            testDoc.NonSensitive = Guid.NewGuid().ToString();
            testDoc.Sensitive_StringFormat = Guid.NewGuid().ToString();

            ItemResponse<TestDoc> upsertResponse = await UpsertItemAsync(
                encryptionContainer,
                testDoc,
                dekId,
                TestDoc.PathsToEncrypt,
                HttpStatusCode.OK);
            TestDoc updatedDoc = upsertResponse.Resource;

            await VerifyItemByReadAsync(encryptionContainer, updatedDoc);

            updatedDoc.NonSensitive = Guid.NewGuid().ToString();
            updatedDoc.Sensitive_StringFormat = Guid.NewGuid().ToString();

            TestDoc replacedDoc = await ReplaceItemAsync(
                encryptionContainer,
                updatedDoc,
                dekId,
                TestDoc.PathsToEncrypt,
                upsertResponse.ETag);

            await VerifyItemByReadAsync(encryptionContainer, replacedDoc);

            await DeleteItemAsync(encryptionContainer, replacedDoc);
        }

        [TestMethod]
        public async Task EncryptionRudItemLazyDecryption()
        {
            TestDoc testDoc = TestDoc.Create();
            // Upsert (item doesn't exist)
            ItemResponse<EncryptableItem<TestDoc>> upsertResponse = await encryptionContainer.UpsertItemAsync(
                new EncryptableItem<TestDoc>(testDoc),
                new PartitionKey(testDoc.PK),
                GetRequestOptions(dekId, TestDoc.PathsToEncrypt));

            Assert.AreEqual(HttpStatusCode.Created, upsertResponse.StatusCode);
            Assert.IsNotNull(upsertResponse.Resource);

            await ValidateDecryptableItem(upsertResponse.Resource.DecryptableItem, testDoc);
            await VerifyItemByReadAsync(encryptionContainer, testDoc);

            // Upsert with stream (item exists)
            testDoc.NonSensitive = Guid.NewGuid().ToString();
            testDoc.Sensitive_StringFormat = Guid.NewGuid().ToString();

            ItemResponse<EncryptableItemStream> upsertResponseStream = await encryptionContainer.UpsertItemAsync(
                new EncryptableItemStream(TestCommon.ToStream(testDoc)),
                new PartitionKey(testDoc.PK),
                GetRequestOptions(dekId, TestDoc.PathsToEncrypt));

            Assert.AreEqual(HttpStatusCode.OK, upsertResponseStream.StatusCode);
            Assert.IsNotNull(upsertResponseStream.Resource);

            await ValidateDecryptableItem(upsertResponseStream.Resource.DecryptableItem, testDoc);
            await VerifyItemByReadAsync(encryptionContainer, testDoc);

            // replace
            testDoc.NonSensitive = Guid.NewGuid().ToString();
            testDoc.Sensitive_StringFormat = Guid.NewGuid().ToString();

            ItemResponse<EncryptableItemStream> replaceResponseStream = await encryptionContainer.ReplaceItemAsync(
                new EncryptableItemStream(TestCommon.ToStream(testDoc)),
                testDoc.Id,
                new PartitionKey(testDoc.PK),
                GetRequestOptions(dekId, TestDoc.PathsToEncrypt, upsertResponseStream.ETag));

            Assert.AreEqual(HttpStatusCode.OK, replaceResponseStream.StatusCode);
            Assert.IsNotNull(replaceResponseStream.Resource);

            await ValidateDecryptableItem(replaceResponseStream.Resource.DecryptableItem, testDoc);
            await VerifyItemByReadAsync(encryptionContainer, testDoc);

            await DeleteItemAsync(encryptionContainer, testDoc);
        }


        [TestMethod]
        public async Task EncryptionResourceTokenAuthRestricted()
        {
            TestDoc testDoc = await CreateItemAsync(encryptionContainer, dekId, TestDoc.PathsToEncrypt);

            User restrictedUser = database.GetUser(Guid.NewGuid().ToString());
            await database.CreateUserAsync(restrictedUser.Id);

            PermissionProperties restrictedUserPermission = await restrictedUser.CreatePermissionAsync(
                new PermissionProperties(Guid.NewGuid().ToString(), PermissionMode.All, itemContainer));

            CosmosDataEncryptionKeyProvider dekProvider = new(new TestEncryptionKeyStoreProvider());
            TestEncryptor encryptor = new(dekProvider);

            CosmosClient clientForRestrictedUser = TestCommon.CreateCosmosClient(
                restrictedUserPermission.Token);

            Database databaseForRestrictedUser = clientForRestrictedUser.GetDatabase(database.Id);
            Container containerForRestrictedUser = databaseForRestrictedUser.GetContainer(itemContainer.Id);

            Container encryptionContainerForRestrictedUser = containerForRestrictedUser.WithEncryptor(encryptor);

            await PerformForbiddenOperationAsync(() =>
                dekProvider.InitializeAsync(databaseForRestrictedUser, keyContainer.Id), "CosmosDekProvider.InitializeAsync");

            await PerformOperationOnUninitializedDekProviderAsync(() =>
                dekProvider.DataEncryptionKeyContainer.ReadDataEncryptionKeyAsync(dekId), "DEK.ReadAsync");

            try
            {
                await encryptionContainerForRestrictedUser.ReadItemAsync<TestDoc>(testDoc.Id, new PartitionKey(testDoc.PK));
            }
            catch (InvalidOperationException ex)
            {
                Assert.AreEqual(ex.Message, "The CosmosDataEncryptionKeyProvider was not initialized.");
            }

            try
            {
                await encryptionContainerForRestrictedUser.ReadItemStreamAsync(testDoc.Id, new PartitionKey(testDoc.PK));
            }
            catch (InvalidOperationException ex)
            {
                Assert.AreEqual(ex.Message, "The CosmosDataEncryptionKeyProvider was not initialized.");
            }
        }

        [TestMethod]
        public async Task EncryptionResourceTokenAuthAllowed()
        {
            User keyManagerUser = database.GetUser(Guid.NewGuid().ToString());
            await database.CreateUserAsync(keyManagerUser.Id);

            PermissionProperties keyManagerUserPermission = await keyManagerUser.CreatePermissionAsync(
                new PermissionProperties(Guid.NewGuid().ToString(), PermissionMode.All, keyContainer));

            CosmosDataEncryptionKeyProvider dekProvider = new(new TestEncryptionKeyStoreProvider());
            TestEncryptor encryptor = new(dekProvider);
            CosmosClient clientForKeyManagerUser = TestCommon.CreateCosmosClient(keyManagerUserPermission.Token);

            Database databaseForKeyManagerUser = clientForKeyManagerUser.GetDatabase(database.Id);

            await dekProvider.InitializeAsync(databaseForKeyManagerUser, keyContainer.Id);

            DataEncryptionKeyProperties readDekProperties = await dekProvider.DataEncryptionKeyContainer.ReadDataEncryptionKeyAsync(dekId);
            Assert.AreEqual(dekProperties, readDekProperties);
        }

        [TestMethod]
        public async Task EncryptionRestrictedProperties()
        {
            try
            {
                await CreateItemAsync(encryptionContainer, dekId, new List<string>() { "/id" });
                Assert.Fail("Expected item creation with id specified to be encrypted to fail.");
            }
            catch (InvalidOperationException ex)
            {
                Assert.AreEqual("PathsToEncrypt includes a invalid path: '/id'.", ex.Message);
            }

            try
            {
                await CreateItemAsync(encryptionContainer, dekId, new List<string>() { "/PK" });
                Assert.Fail("Expected item creation with PK specified to be encrypted to fail.");
            }
            catch (CosmosException ex) when (ex.StatusCode == HttpStatusCode.BadRequest)
            {
            }
        }

        [TestMethod]
        public async Task EncryptionBulkCrud()
        {
            TestDoc docToReplace = await CreateItemAsync(encryptionContainer, dekId, TestDoc.PathsToEncrypt);
            docToReplace.NonSensitive = Guid.NewGuid().ToString();
            docToReplace.Sensitive_StringFormat = Guid.NewGuid().ToString();

            TestDoc docToUpsert = await CreateItemAsync(encryptionContainer, dekId, TestDoc.PathsToEncrypt);
            docToUpsert.NonSensitive = Guid.NewGuid().ToString();
            docToUpsert.Sensitive_StringFormat = Guid.NewGuid().ToString();

            TestDoc docToDelete = await CreateItemAsync(encryptionContainer, dekId, TestDoc.PathsToEncrypt);

            CosmosClient clientWithBulk = TestCommon.CreateCosmosClient(builder => builder
                .WithBulkExecution(true)
                .Build());

            Database databaseWithBulk = clientWithBulk.GetDatabase(database.Id);
            Container containerWithBulk = databaseWithBulk.GetContainer(itemContainer.Id);
            Container encryptionContainerWithBulk = containerWithBulk.WithEncryptor(encryptor);

            List<Task> tasks = new()
            {
                CreateItemAsync(encryptionContainerWithBulk, dekId, TestDoc.PathsToEncrypt),
                UpsertItemAsync(encryptionContainerWithBulk, TestDoc.Create(), dekId, TestDoc.PathsToEncrypt, HttpStatusCode.Created),
                ReplaceItemAsync(encryptionContainerWithBulk, docToReplace, dekId, TestDoc.PathsToEncrypt),
                UpsertItemAsync(encryptionContainerWithBulk, docToUpsert, dekId, TestDoc.PathsToEncrypt, HttpStatusCode.OK),
                DeleteItemAsync(encryptionContainerWithBulk, docToDelete)
            };

            await Task.WhenAll(tasks);
        }

        [TestMethod]
        public async Task EncryptionTransactionBatchCrud()
        {
            string partitionKey = "thePK";
            string dek1 = dekId;
            string dek2 = "dek2Forbatch";
            await CreateDekAsync(dekProvider, dek2);

            TestDoc doc1ToCreate = TestDoc.Create(partitionKey);
            TestDoc doc2ToCreate = TestDoc.Create(partitionKey);
            TestDoc doc3ToCreate = TestDoc.Create(partitionKey);
            TestDoc doc4ToCreate = TestDoc.Create(partitionKey);

            ItemResponse<TestDoc> doc1ToReplaceCreateResponse = await CreateItemAsync(encryptionContainer, dek1, TestDoc.PathsToEncrypt, partitionKey);
            TestDoc doc1ToReplace = doc1ToReplaceCreateResponse.Resource;
            doc1ToReplace.NonSensitive = Guid.NewGuid().ToString();
            doc1ToReplace.Sensitive_StringFormat = Guid.NewGuid().ToString();

            TestDoc doc2ToReplace = await CreateItemAsync(encryptionContainer, dek2, TestDoc.PathsToEncrypt, partitionKey);
            doc2ToReplace.NonSensitive = Guid.NewGuid().ToString();
            doc2ToReplace.Sensitive_StringFormat = Guid.NewGuid().ToString();

            TestDoc doc1ToUpsert = await CreateItemAsync(encryptionContainer, dek2, TestDoc.PathsToEncrypt, partitionKey);
            doc1ToUpsert.NonSensitive = Guid.NewGuid().ToString();
            doc1ToUpsert.Sensitive_StringFormat = Guid.NewGuid().ToString();

            TestDoc doc2ToUpsert = await CreateItemAsync(encryptionContainer, dek1, TestDoc.PathsToEncrypt, partitionKey);
            doc2ToUpsert.NonSensitive = Guid.NewGuid().ToString();
            doc2ToUpsert.Sensitive_StringFormat = Guid.NewGuid().ToString();

            TestDoc docToDelete = await CreateItemAsync(encryptionContainer, dek1, TestDoc.PathsToEncrypt, partitionKey);

            TransactionalBatchResponse batchResponse = await encryptionContainer.CreateTransactionalBatch(new PartitionKey(partitionKey))
                .CreateItem(doc1ToCreate, GetBatchItemRequestOptions(dek1, TestDoc.PathsToEncrypt))
                .CreateItemStream(doc2ToCreate.ToStream(), GetBatchItemRequestOptions(dek2, TestDoc.PathsToEncrypt))
                .ReplaceItem(doc1ToReplace.Id, doc1ToReplace, GetBatchItemRequestOptions(dek2, TestDoc.PathsToEncrypt, doc1ToReplaceCreateResponse.ETag))
                .CreateItem(doc3ToCreate)
                .CreateItem(doc4ToCreate, GetBatchItemRequestOptions(dek1, new List<string>())) // empty PathsToEncrypt list
                .ReplaceItemStream(doc2ToReplace.Id, doc2ToReplace.ToStream(), GetBatchItemRequestOptions(dek2, TestDoc.PathsToEncrypt))
                .UpsertItem(doc1ToUpsert, GetBatchItemRequestOptions(dek1, TestDoc.PathsToEncrypt))
                .DeleteItem(docToDelete.Id)
                .UpsertItemStream(doc2ToUpsert.ToStream(), GetBatchItemRequestOptions(dek2, TestDoc.PathsToEncrypt))
                .ExecuteAsync();

            Assert.AreEqual(HttpStatusCode.OK, batchResponse.StatusCode);

            TransactionalBatchOperationResult<TestDoc> doc1 = batchResponse.GetOperationResultAtIndex<TestDoc>(0);
            VerifyExpectedDocResponse(doc1ToCreate, doc1.Resource);

            TransactionalBatchOperationResult<TestDoc> doc2 = batchResponse.GetOperationResultAtIndex<TestDoc>(1);
            VerifyExpectedDocResponse(doc2ToCreate, doc2.Resource);

            TransactionalBatchOperationResult<TestDoc> doc3 = batchResponse.GetOperationResultAtIndex<TestDoc>(2);
            VerifyExpectedDocResponse(doc1ToReplace, doc3.Resource);

            TransactionalBatchOperationResult<TestDoc> doc4 = batchResponse.GetOperationResultAtIndex<TestDoc>(3);
            VerifyExpectedDocResponse(doc3ToCreate, doc4.Resource);

            TransactionalBatchOperationResult<TestDoc> doc5 = batchResponse.GetOperationResultAtIndex<TestDoc>(4);
            VerifyExpectedDocResponse(doc4ToCreate, doc5.Resource);

            TransactionalBatchOperationResult<TestDoc> doc6 = batchResponse.GetOperationResultAtIndex<TestDoc>(5);
            VerifyExpectedDocResponse(doc2ToReplace, doc6.Resource);

            TransactionalBatchOperationResult<TestDoc> doc7 = batchResponse.GetOperationResultAtIndex<TestDoc>(6);
            VerifyExpectedDocResponse(doc1ToUpsert, doc7.Resource);

            TransactionalBatchOperationResult<TestDoc> doc8 = batchResponse.GetOperationResultAtIndex<TestDoc>(8);
            VerifyExpectedDocResponse(doc2ToUpsert, doc8.Resource);

            await VerifyItemByReadAsync(encryptionContainer, doc1ToCreate);
            await VerifyItemByReadAsync(encryptionContainer, doc2ToCreate, dekId: dek2);
            await VerifyItemByReadAsync(encryptionContainer, doc3ToCreate, isDocDecrypted: false);
            await VerifyItemByReadAsync(encryptionContainer, doc4ToCreate, isDocDecrypted: false);
            await VerifyItemByReadAsync(encryptionContainer, doc1ToReplace, dekId: dek2);
            await VerifyItemByReadAsync(encryptionContainer, doc2ToReplace, dekId: dek2);
            await VerifyItemByReadAsync(encryptionContainer, doc1ToUpsert);
            await VerifyItemByReadAsync(encryptionContainer, doc2ToUpsert, dekId: dek2);

            ResponseMessage readResponseMessage = await encryptionContainer.ReadItemStreamAsync(docToDelete.Id, new PartitionKey(docToDelete.PK));
            Assert.AreEqual(HttpStatusCode.NotFound, readResponseMessage.StatusCode);

            // doc3ToCreate, doc4ToCreate wasn't encrypted
            await VerifyItemByReadAsync(itemContainer, doc3ToCreate);
            await VerifyItemByReadAsync(itemContainer, doc4ToCreate);
        }

        [TestMethod]
        public async Task EncryptionTransactionalBatchWithCustomSerializer()
        {
            CustomSerializer customSerializer = new();
            CosmosClient clientWithCustomSerializer = TestCommon.CreateCosmosClient(builder => builder
                .WithCustomSerializer(customSerializer)
                .Build());

            Database databaseWithCustomSerializer = clientWithCustomSerializer.GetDatabase(database.Id);
            Container containerWithCustomSerializer = databaseWithCustomSerializer.GetContainer(itemContainer.Id);
            Container encryptionContainerWithCustomSerializer = containerWithCustomSerializer.WithEncryptor(encryptor);

            string partitionKey = "thePK";
            string dek1 = dekId;

            TestDoc doc1ToCreate = TestDoc.Create(partitionKey);

            ItemResponse<TestDoc> doc1ToReplaceCreateResponse = await CreateItemAsync(encryptionContainerWithCustomSerializer, dek1, TestDoc.PathsToEncrypt, partitionKey);
            TestDoc doc1ToReplace = doc1ToReplaceCreateResponse.Resource;
            doc1ToReplace.NonSensitive = Guid.NewGuid().ToString();
            doc1ToReplace.Sensitive_StringFormat = Guid.NewGuid().ToString();

            TransactionalBatchResponse batchResponse = await encryptionContainerWithCustomSerializer.CreateTransactionalBatch(new PartitionKey(partitionKey))
                .CreateItem(doc1ToCreate, GetBatchItemRequestOptions(dek1, TestDoc.PathsToEncrypt))
                .ReplaceItem(doc1ToReplace.Id, doc1ToReplace, GetBatchItemRequestOptions(dek1, TestDoc.PathsToEncrypt, doc1ToReplaceCreateResponse.ETag))
                .ExecuteAsync();

            Assert.AreEqual(HttpStatusCode.OK, batchResponse.StatusCode);
            // FromStream is called as part of CreateItem request
            Assert.AreEqual(1, customSerializer.FromStreamCalled);

            TransactionalBatchOperationResult<TestDoc> doc1 = batchResponse.GetOperationResultAtIndex<TestDoc>(0);
            VerifyExpectedDocResponse(doc1ToCreate, doc1.Resource);
            Assert.AreEqual(2, customSerializer.FromStreamCalled);

            TransactionalBatchOperationResult<TestDoc> doc2 = batchResponse.GetOperationResultAtIndex<TestDoc>(1);
            VerifyExpectedDocResponse(doc1ToReplace, doc2.Resource);
            Assert.AreEqual(3, customSerializer.FromStreamCalled);

            await VerifyItemByReadAsync(encryptionContainerWithCustomSerializer, doc1ToCreate);
            await VerifyItemByReadAsync(encryptionContainerWithCustomSerializer, doc1ToReplace);
        }

        [TestMethod]
        public async Task VerifyDekOperationWithSystemTextSerializer()
        {
            System.Text.Json.JsonSerializerOptions jsonSerializerOptions = new()
            {
                DefaultIgnoreCondition = System.Text.Json.Serialization.JsonIgnoreCondition.WhenWritingNull
            };

            CosmosSystemTextJsonSerializer cosmosSystemTextJsonSerializer = new(jsonSerializerOptions);

            CosmosClient clientWithCosmosSystemTextJsonSerializer = TestCommon.CreateCosmosClient(builder => builder
                .WithCustomSerializer(cosmosSystemTextJsonSerializer)
                .Build());

            // get database and container
            Database databaseWithCosmosSystemTextJsonSerializer = clientWithCosmosSystemTextJsonSerializer.GetDatabase(database.Id);
            Container containerWithCosmosSystemTextJsonSerializer = databaseWithCosmosSystemTextJsonSerializer.GetContainer(itemContainer.Id);

            // create the Dek container
            Container dekContainerWithCosmosSystemTextJsonSerializer = await databaseWithCosmosSystemTextJsonSerializer.CreateContainerAsync(Guid.NewGuid().ToString(), "/id", 400);

            CosmosDataEncryptionKeyProvider dekProviderWithCosmosSystemTextJsonSerializer = new(new TestEncryptionKeyStoreProvider());
            await dekProviderWithCosmosSystemTextJsonSerializer.InitializeAsync(databaseWithCosmosSystemTextJsonSerializer, dekContainerWithCosmosSystemTextJsonSerializer.Id);

            TestEncryptor encryptorWithCosmosSystemTextJsonSerializer = new(dekProviderWithCosmosSystemTextJsonSerializer);

            // enable encryption on container
            Container encryptionContainerWithCosmosSystemTextJsonSerializer = containerWithCosmosSystemTextJsonSerializer.WithEncryptor(encryptorWithCosmosSystemTextJsonSerializer);

            string dekId = "dekWithSystemTextJson";
            DataEncryptionKeyProperties dekProperties = await CreateDekAsync(dekProviderWithCosmosSystemTextJsonSerializer, dekId);
            Assert.AreEqual(
                new EncryptionKeyWrapMetadata(name: "metadata1", value: metadata1.Value),
                dekProperties.EncryptionKeyWrapMetadata);

            // Use different DEK provider to avoid (unintentional) cache impact
            CosmosDataEncryptionKeyProvider dekProvider = new(new TestEncryptionKeyStoreProvider());
            await dekProvider.InitializeAsync(databaseWithCosmosSystemTextJsonSerializer, dekContainerWithCosmosSystemTextJsonSerializer.Id);
            DataEncryptionKeyProperties readProperties = await dekProviderWithCosmosSystemTextJsonSerializer.DataEncryptionKeyContainer.ReadDataEncryptionKeyAsync(dekId);
            Assert.AreEqual(dekProperties, readProperties);

            // rewrap
            ItemResponse<DataEncryptionKeyProperties> dekResponse = await dekProviderWithCosmosSystemTextJsonSerializer.DataEncryptionKeyContainer.RewrapDataEncryptionKeyAsync(
               dekId,
               metadata2);

            Assert.AreEqual(HttpStatusCode.OK, dekResponse.StatusCode);
            dekProperties = VerifyDekResponse(
                dekResponse,
                dekId);
            Assert.AreEqual(
                metadata2,
                dekProperties.EncryptionKeyWrapMetadata);

            readProperties = await dekProviderWithCosmosSystemTextJsonSerializer.DataEncryptionKeyContainer.ReadDataEncryptionKeyAsync(dekId);
            Assert.AreEqual(dekProperties, readProperties);

            TestDocSystemText testDocSystemText = new()
            {
                Id = Guid.NewGuid().ToString(),
                ActivityId = Guid.NewGuid().ToString(),
                PartitionKey = "myPartitionKey",
                Status = "Active"
            };

            // Create items that use System.Text.Json serialization attributes
            ItemResponse<TestDocSystemText> createTestDoc = await encryptionContainerWithCosmosSystemTextJsonSerializer.CreateItemAsync(
                testDocSystemText,
                new PartitionKey(testDocSystemText.PartitionKey),
                GetRequestOptions(dekId, new List<string>() { "/status" }, legacyAlgo: false));

            Assert.AreEqual(HttpStatusCode.Created, createTestDoc.StatusCode);

            string contosoV1 = "Contoso_v001";
            string contosoV2 = "Contoso_v002";
            string fabrikamV1 = "Fabrikam_v001";
            string fabrikamV2 = "Fabrikam_v002";

            await CreateDekAsync(dekProviderWithCosmosSystemTextJsonSerializer, contosoV1);
            await CreateDekAsync(dekProviderWithCosmosSystemTextJsonSerializer, contosoV2);
            await CreateDekAsync(dekProviderWithCosmosSystemTextJsonSerializer, fabrikamV1);
            await CreateDekAsync(dekProviderWithCosmosSystemTextJsonSerializer, fabrikamV2);

            // Test getting all keys
            await IterateDekFeedAsync(
                dekProviderWithCosmosSystemTextJsonSerializer,
                new List<string> { dekId, contosoV1, contosoV2, fabrikamV1, fabrikamV2 },
                isExpectedDeksCompleteSetForRequest: true,
                isResultOrderExpected: false,
                "SELECT * from c");

            // Test getting specific subset of keys
            await IterateDekFeedAsync(
                dekProviderWithCosmosSystemTextJsonSerializer,
                new List<string> { contosoV2 },
                isExpectedDeksCompleteSetForRequest: false,
                isResultOrderExpected: true,
                "SELECT TOP 1 * from c where c.id >= 'Contoso_v000' and c.id <= 'Contoso_v999' ORDER BY c.id DESC");

            // Ensure only required results are returned
            await IterateDekFeedAsync(
                dekProviderWithCosmosSystemTextJsonSerializer,
                new List<string> { contosoV1, contosoV2 },
                isExpectedDeksCompleteSetForRequest: true,
                isResultOrderExpected: true,
                "SELECT * from c where c.id >= 'Contoso_v000' and c.id <= 'Contoso_v999' ORDER BY c.id ASC");

            // Test pagination
            await IterateDekFeedAsync(
                dekProviderWithCosmosSystemTextJsonSerializer,
                new List<string> { dekId, contosoV1, contosoV2, fabrikamV1, fabrikamV2 },
                isExpectedDeksCompleteSetForRequest: true,
                isResultOrderExpected: false,
                "SELECT * from c",
                itemCountInPage: 3);

            // cleanup
            FeedIterator<TestDocSystemText> iterator = containerWithCosmosSystemTextJsonSerializer.GetItemQueryIterator<TestDocSystemText>();

            while (iterator.HasMoreResults)
            {
                FeedResponse<TestDocSystemText> feedResponse = await iterator.ReadNextAsync();
                foreach (TestDocSystemText testDoc in feedResponse)
                {
                    if (testDoc.Id == null)
                    {
                        continue;
                    }
                    await containerWithCosmosSystemTextJsonSerializer.DeleteItemAsync<TestDocSystemText>(testDoc.Id, new PartitionKey(testDoc.PartitionKey));
                }
            }
        }

        [TestMethod]
        public async Task EncryptionTransactionalBatchConflictResponse()
        {
            string partitionKey = "thePK";
            string dek1 = dekId;

            ItemResponse<TestDoc> doc1CreatedResponse = await CreateItemAsync(encryptionContainer, dek1, TestDoc.PathsToEncrypt, partitionKey);
            TestDoc doc1ToCreateAgain = doc1CreatedResponse.Resource;
            doc1ToCreateAgain.NonSensitive = Guid.NewGuid().ToString();
            doc1ToCreateAgain.Sensitive_StringFormat = Guid.NewGuid().ToString();

            TransactionalBatchResponse batchResponse = await encryptionContainer.CreateTransactionalBatch(new PartitionKey(partitionKey))
                .CreateItem(doc1ToCreateAgain, GetBatchItemRequestOptions(dek1, TestDoc.PathsToEncrypt))
                .ExecuteAsync();

            Assert.AreEqual(HttpStatusCode.Conflict, batchResponse.StatusCode);
            Assert.AreEqual(1, batchResponse.Count);
        }

        // One of query or queryDefinition is to be passed in non-null
        private static async Task ValidateQueryResultsAsync(
            Container container,
            string query = null,
            TestDoc expectedDoc = null,
            QueryDefinition queryDefinition = null,
            List<string> pathsEncrypted = null,
            bool legacyAlgo = false)
        {
            QueryRequestOptions requestOptions = expectedDoc != null
                ? new QueryRequestOptions()
                {
                    PartitionKey = new PartitionKey(expectedDoc.PK),
                }
                : null;

            FeedIterator<TestDoc> queryResponseIterator;
            FeedIterator<DecryptableItem> queryResponseIteratorForLazyDecryption;
            if (query != null)
            {
                queryResponseIterator = container.GetItemQueryIterator<TestDoc>(query, requestOptions: requestOptions);
                queryResponseIteratorForLazyDecryption = container.GetItemQueryIterator<DecryptableItem>(query, requestOptions: requestOptions);
            }
            else
            {
                queryResponseIterator = container.GetItemQueryIterator<TestDoc>(queryDefinition, requestOptions: requestOptions);
                queryResponseIteratorForLazyDecryption = container.GetItemQueryIterator<DecryptableItem>(queryDefinition, requestOptions: requestOptions);
            }
            FeedResponse<TestDoc> readDocs = await queryResponseIterator.ReadNextAsync();
            Assert.AreEqual(null, readDocs.ContinuationToken);

            FeedResponse<DecryptableItem> readDocsLazily = await queryResponseIteratorForLazyDecryption.ReadNextAsync();
            Assert.AreEqual(null, readDocsLazily.ContinuationToken);

            if (expectedDoc != null)
            {
                Assert.AreEqual(1, readDocs.Count);
                TestDoc readDoc = readDocs.Single();
                VerifyExpectedDocResponse(expectedDoc, readDoc);

                Assert.AreEqual(1, readDocsLazily.Count);
                if (!legacyAlgo)
                {
                    await ValidateDecryptableItem(readDocsLazily.First(), expectedDoc, pathsEncrypted: pathsEncrypted);
                }
                else
                {
                    await ValidateDecryptableItem(readDocsLazily.First(), expectedDoc, dekId: legacydekId, pathsEncrypted: pathsEncrypted);
                }
            }
            else
            {
                Assert.AreEqual(0, readDocs.Count);
            }
        }

        private static async Task ValidateQueryResultsMultipleDocumentsAsync(
            Container container,
            TestDoc testDoc1,
            TestDoc testDoc2,
            string query,
            bool compareEncryptedProperty = true)
        {
            FeedIterator<TestDoc> queryResponseIterator;
            FeedIterator<DecryptableItem> queryResponseIteratorForLazyDecryption;

            if (query == null)
            {
                IOrderedQueryable<TestDoc> linqQueryable = container.GetItemLinqQueryable<TestDoc>();
                queryResponseIterator = container.ToEncryptionFeedIterator(linqQueryable);

                IOrderedQueryable<DecryptableItem> linqQueryableDecryptableItem = container.GetItemLinqQueryable<DecryptableItem>();
                queryResponseIteratorForLazyDecryption = container.ToEncryptionFeedIterator(linqQueryableDecryptableItem);
            }
            else
            {
                queryResponseIterator = container.GetItemQueryIterator<TestDoc>(query);
                queryResponseIteratorForLazyDecryption = container.GetItemQueryIterator<DecryptableItem>(query);
            }

            FeedResponse<TestDoc> readDocs = await queryResponseIterator.ReadNextAsync();
            Assert.AreEqual(null, readDocs.ContinuationToken);

            FeedResponse<DecryptableItem> readDocsLazily = await queryResponseIteratorForLazyDecryption.ReadNextAsync();
            Assert.AreEqual(null, readDocsLazily.ContinuationToken);

            if (query == null)
            {
                Assert.IsTrue(readDocs.Count >= 2);
                Assert.IsTrue(readDocsLazily.Count >= 2);
            }
            else
            {
                Assert.AreEqual(2, readDocs.Count);
                Assert.AreEqual(2, readDocsLazily.Count);
            }

            for (int index = 0; index < readDocs.Count; index++)
            {
                if (readDocs.ElementAt(index).Id.Equals(testDoc1.Id))
                {
                    if (compareEncryptedProperty)
                    {
                        VerifyExpectedDocResponse(readDocs.ElementAt(index), testDoc1);
                    }
                    else
                    {
                        testDoc1.EqualsExceptEncryptedProperty(readDocs.ElementAt(index));
                    }
                }
                else if (readDocs.ElementAt(index).Id.Equals(testDoc2.Id))
                {
                    if (compareEncryptedProperty)
                    {
                        VerifyExpectedDocResponse(readDocs.ElementAt(index), testDoc2);
                    }
                    else
                    {
                        testDoc2.EqualsExceptEncryptedProperty(readDocs.ElementAt(index));
                    }
                }
            }
        }

        private static async Task ValidateQueryResponseAsync(Container container,
            string query = null)
        {
            FeedIterator feedIterator;
            if (query == null)
            {
                IOrderedQueryable<TestDoc> linqQueryable = container.GetItemLinqQueryable<TestDoc>();
                feedIterator = container.ToEncryptionStreamIterator(linqQueryable);
            }
            else
            {
                feedIterator = container.GetItemQueryStreamIterator(query);
            }

            while (feedIterator.HasMoreResults)
            {
                ResponseMessage response = await feedIterator.ReadNextAsync();
                Assert.IsTrue(response.IsSuccessStatusCode);
                Assert.IsNull(response.ErrorMessage);
            }
        }

        private static async Task ValidateQueryResponseWithLazyDecryptionAsync(Container container,
            string query = null)
        {
            FeedIterator<DecryptableItem> queryResponseIteratorForLazyDecryption = container.GetItemQueryIterator<DecryptableItem>(query);
            FeedResponse<DecryptableItem> readDocsLazily = await queryResponseIteratorForLazyDecryption.ReadNextAsync();
            Assert.AreEqual(null, readDocsLazily.ContinuationToken);
            Assert.AreEqual(1, readDocsLazily.Count);
            (dynamic readDoc, DecryptionContext decryptionContext) = await readDocsLazily.First().GetItemAsync<dynamic>();
            Assert.IsTrue((long)readDoc >= 1);
            Assert.IsNull(decryptionContext);
        }

        private static async Task ValidateChangeFeedIteratorResponse(
            Container container,
            TestDoc testDoc1,
            TestDoc testDoc2)
        {
            FeedIterator<TestDoc> changeIterator = container.GetChangeFeedIterator<TestDoc>(
                ChangeFeedStartFrom.Beginning(),
                ChangeFeedMode.Incremental);

            while (changeIterator.HasMoreResults)
            {
                FeedResponse<TestDoc> testDocs = await changeIterator.ReadNextAsync();
                if (testDocs.StatusCode == HttpStatusCode.NotModified)
                {
                    break;
                }

                Assert.AreEqual(testDocs.Count, 2);

                VerifyExpectedDocResponse(testDoc1, testDocs.Resource.ElementAt(0));
                VerifyExpectedDocResponse(testDoc2, testDocs.Resource.ElementAt(1));
            }
        }

        private static async Task ValidateChangeFeedProcessorResponse(
            Container container,
            TestDoc testDoc1,
            TestDoc testDoc2)
        {
            Database leaseDatabase = await client.CreateDatabaseAsync(Guid.NewGuid().ToString());
            Container leaseContainer = await leaseDatabase.CreateContainerIfNotExistsAsync(
                new ContainerProperties(id: "leases", partitionKeyPath: "/id"));
            ManualResetEvent allDocsProcessed = new(false);
            int processedDocCount = 0;

            List<TestDoc> changeFeedReturnedDocs = new();
            ChangeFeedProcessor cfp = container.GetChangeFeedProcessorBuilder(
                "testCFP",
                (IReadOnlyCollection<TestDoc> changes, CancellationToken cancellationToken) =>
                {
                    changeFeedReturnedDocs.AddRange(changes);
                    processedDocCount += changes.Count;
                    if (processedDocCount == 2)
                    {
                        allDocsProcessed.Set();
                    }

                    return Task.CompletedTask;
                })
                .WithInstanceName("random")
                .WithLeaseContainer(leaseContainer)
                .WithStartTime(DateTime.MinValue.ToUniversalTime())
                .Build();

            await cfp.StartAsync();
            bool isStartOk = allDocsProcessed.WaitOne(60000);
            await cfp.StopAsync();

            Assert.AreEqual(changeFeedReturnedDocs.Count, 2);

            VerifyExpectedDocResponse(testDoc1, changeFeedReturnedDocs[^2]);
            VerifyExpectedDocResponse(testDoc2, changeFeedReturnedDocs[^1]);

            if (leaseDatabase != null)
            {
                using (await leaseDatabase.DeleteStreamAsync()) { }
            }
        }

        private static async Task ValidateChangeFeedProcessorWithFeedHandlerResponse(
            Container container,
            TestDoc testDoc1,
            TestDoc testDoc2)
        {
            Database leaseDatabase = await client.CreateDatabaseAsync(Guid.NewGuid().ToString());
            Container leaseContainer = await leaseDatabase.CreateContainerIfNotExistsAsync(
                new ContainerProperties(id: "leases", partitionKeyPath: "/id"));
            ManualResetEvent allDocsProcessed = new(false);
            int processedDocCount = 0;

            List<TestDoc> changeFeedReturnedDocs = new();
            ChangeFeedProcessor cfp = container.GetChangeFeedProcessorBuilder(
                "testCFPWithFeedHandler",
                (
                    ChangeFeedProcessorContext context,
                    IReadOnlyCollection<TestDoc> changes,
                    CancellationToken cancellationToken) =>
                {
                    changeFeedReturnedDocs.AddRange(changes);
                    processedDocCount += changes.Count;
                    if (processedDocCount == 2)
                    {
                        allDocsProcessed.Set();
                    }

                    return Task.CompletedTask;
                })
                .WithInstanceName("random")
                .WithLeaseContainer(leaseContainer)
                .WithStartTime(DateTime.MinValue.ToUniversalTime())
                .Build();

            await cfp.StartAsync();
            bool isStartOk = allDocsProcessed.WaitOne(60000);
            await cfp.StopAsync();

            Assert.AreEqual(changeFeedReturnedDocs.Count, 2);

            VerifyExpectedDocResponse(testDoc1, changeFeedReturnedDocs[^2]);
            VerifyExpectedDocResponse(testDoc2, changeFeedReturnedDocs[^1]);

            if (leaseDatabase != null)
            {
                using (await leaseDatabase.DeleteStreamAsync()) { }
            }
        }

        private static async Task ValidateChangeFeedProcessorWithManualCheckpointResponse(
            Container container,
            TestDoc testDoc1,
            TestDoc testDoc2)
        {
            Database leaseDatabase = await client.CreateDatabaseAsync(Guid.NewGuid().ToString());
            Container leaseContainer = await leaseDatabase.CreateContainerIfNotExistsAsync(
                new ContainerProperties(id: "leases", partitionKeyPath: "/id"));
            ManualResetEvent allDocsProcessed = new(false);
            int processedDocCount = 0;

            List<TestDoc> changeFeedReturnedDocs = new();
            ChangeFeedProcessor cfp = container.GetChangeFeedProcessorBuilderWithManualCheckpoint(
                "testCFPWithManualCheckpoint",
                (
                    ChangeFeedProcessorContext context,
                    IReadOnlyCollection<TestDoc> changes,
                    Func<Task> tryCheckpointAsync,
                    CancellationToken cancellationToken) =>
                {
                    changeFeedReturnedDocs.AddRange(changes);
                    processedDocCount += changes.Count;
                    if (processedDocCount == 2)
                    {
                        allDocsProcessed.Set();
                    }

                    return Task.CompletedTask;
                })
                .WithInstanceName("random")
                .WithLeaseContainer(leaseContainer)
                .WithStartTime(DateTime.MinValue.ToUniversalTime())
                .Build();

            await cfp.StartAsync();
            bool isStartOk = allDocsProcessed.WaitOne(60000);
            await cfp.StopAsync();

            Assert.AreEqual(changeFeedReturnedDocs.Count, 2);

            VerifyExpectedDocResponse(testDoc1, changeFeedReturnedDocs[^2]);
            VerifyExpectedDocResponse(testDoc2, changeFeedReturnedDocs[^1]);

            if (leaseDatabase != null)
            {
                using (await leaseDatabase.DeleteStreamAsync()) { }
            }
        }

        private static async Task ValidateChangeFeedProcessorWithFeedStreamHandlerResponse(
            Container container,
            TestDoc testDoc1,
            TestDoc testDoc2)
        {
            Database leaseDatabase = await client.CreateDatabaseAsync(Guid.NewGuid().ToString());
            Container leaseContainer = await leaseDatabase.CreateContainerIfNotExistsAsync(
                new ContainerProperties(id: "leases", partitionKeyPath: "/id"));
            ManualResetEvent allDocsProcessed = new(false);
            int processedDocCount = 0;

            ChangeFeedProcessor cfp = container.GetChangeFeedProcessorBuilder(
                "testCFPWithFeedStreamHandler",
                (
context,
changes,
cancellationToken) =>
                {
                    string changeFeed = string.Empty;
                    using (StreamReader streamReader = new(changes))
                    {
                        changeFeed = streamReader.ReadToEnd();
                    }

                    if (changeFeed.Contains(testDoc1.Id))
                    {
                        processedDocCount++;
                    }

                    if (changeFeed.Contains(testDoc2.Id))
                    {
                        processedDocCount++;
                    }

                    if (processedDocCount == 2)
                    {
                        allDocsProcessed.Set();
                    }

                    return Task.CompletedTask;
                })
                .WithInstanceName("random")
                .WithLeaseContainer(leaseContainer)
                .WithStartTime(DateTime.MinValue.ToUniversalTime())
                .Build();

            await cfp.StartAsync();
            bool isStartOk = allDocsProcessed.WaitOne(60000);
            await cfp.StopAsync();

            Assert.IsTrue(
                isStartOk,
                "Change feed processor with stream handler did not observe the expected items before timing out.");

            Assert.AreEqual(
                2,
                processedDocCount,
                $"Expected stream handler to process both documents, but processed count was {processedDocCount}.");

            if (leaseDatabase != null)
            {
                using (await leaseDatabase.DeleteStreamAsync()) { }
            }
        }

        private static async Task ValidateChangeFeedProcessorStreamWithManualCheckpointResponse(
            Container container,
            TestDoc testDoc1,
            TestDoc testDoc2)
        {
            Database leaseDatabase = await client.CreateDatabaseAsync(Guid.NewGuid().ToString());
            Container leaseContainer = await leaseDatabase.CreateContainerIfNotExistsAsync(
                new ContainerProperties(id: "leases", partitionKeyPath: "/id"));
            ManualResetEvent allDocsProcessed = new(false);
            int processedDocCount = 0;

            ChangeFeedProcessor cfp = container.GetChangeFeedProcessorBuilderWithManualCheckpoint(
                "testCFPStreamWithManualCheckpoint",
                (
context,
changes,
tryCheckpointAsync,
cancellationToken) =>
                {
                    string changeFeed = string.Empty;
                    using (StreamReader streamReader = new(changes))
                    {
                        changeFeed = streamReader.ReadToEnd();
                    }

                    if (changeFeed.Contains(testDoc1.Id))
                    {
                        processedDocCount++;
                    }

                    if (changeFeed.Contains(testDoc2.Id))
                    {
                        processedDocCount++;
                    }

                    if (processedDocCount == 2)
                    {
                        allDocsProcessed.Set();
                    }

                    return Task.CompletedTask;
                })
                .WithInstanceName("random")
                .WithLeaseContainer(leaseContainer)
                .WithStartTime(DateTime.MinValue.ToUniversalTime())
                .Build();

            await cfp.StartAsync();
            bool isStartOk = allDocsProcessed.WaitOne(60000);
            await cfp.StopAsync();

            Assert.IsTrue(
                isStartOk,
                "Change feed processor stream handler with manual checkpoint did not observe the expected items before timing out.");

            Assert.AreEqual(
                2,
                processedDocCount,
                $"Expected stream handler with manual checkpoint to process both documents, but processed count was {processedDocCount}.");

            if (leaseDatabase != null)
            {
                using (await leaseDatabase.DeleteStreamAsync()) { }
            }
        }

        private static async Task ValidateLazyDecryptionResponse(
            IEnumerator<DecryptableItem> readDocsLazily,
            string failureDek)
        {
            int decryptedDoc = 0;
            int failedDoc = 0;

            while (readDocsLazily.MoveNext())
            {
                try
                {
                    (_, _) = await readDocsLazily.Current.GetItemAsync<dynamic>();
                    decryptedDoc++;
                }
                catch (EncryptionException encryptionException)
                {
                    failedDoc++;
                    ValidateEncryptionException(encryptionException, failureDek);
                }
            }

            Assert.IsTrue(decryptedDoc >= 1);
            Assert.AreEqual(1, failedDoc);
        }

        private static void ValidateEncryptionException(
            EncryptionException encryptionException,
            string failureDek)
        {
            Assert.AreEqual(failureDek, encryptionException.DataEncryptionKeyId);
            Assert.IsNotNull(encryptionException.EncryptedContent);
            Assert.IsNotNull(encryptionException.InnerException);
            Assert.IsTrue(encryptionException.InnerException is InvalidOperationException);
            Assert.AreEqual(encryptionException.InnerException.Message, "Null DataEncryptionKey returned.");
        }

        private static async Task IterateDekFeedAsync(
                    CosmosDataEncryptionKeyProvider dekProvider,
                    List<string> expectedDekIds,
                    bool isExpectedDeksCompleteSetForRequest,
                    bool isResultOrderExpected,
                    string query,
                    int? itemCountInPage = null,
                    QueryDefinition queryDefinition = null)
        {
            int remainingItemCount = expectedDekIds.Count;
            QueryRequestOptions requestOptions = null;
            if (itemCountInPage.HasValue)
            {
                requestOptions = new QueryRequestOptions()
                {
                    MaxItemCount = itemCountInPage
                };
            }

            FeedIterator<DataEncryptionKeyProperties> dekIterator = queryDefinition != null
                ? dekProvider.DataEncryptionKeyContainer.GetDataEncryptionKeyQueryIterator<DataEncryptionKeyProperties>(
                    queryDefinition,
                    requestOptions: requestOptions)
                : dekProvider.DataEncryptionKeyContainer.GetDataEncryptionKeyQueryIterator<DataEncryptionKeyProperties>(
                    query,
                    requestOptions: requestOptions);

            Assert.IsTrue(dekIterator.HasMoreResults);

            List<string> readDekIds = new();
            while (remainingItemCount > 0)
            {
                FeedResponse<DataEncryptionKeyProperties> page = await dekIterator.ReadNextAsync();
                if (itemCountInPage.HasValue)
                {
                    // last page
                    if (remainingItemCount < itemCountInPage.Value)
                    {
                        Assert.AreEqual(remainingItemCount, page.Count);
                    }
                    else
                    {
                        Assert.AreEqual(itemCountInPage.Value, page.Count);
                    }
                }
                else
                {
                    Assert.AreEqual(expectedDekIds.Count, page.Count);
                }

                remainingItemCount -= page.Count;
                if (isExpectedDeksCompleteSetForRequest)
                {
                    Assert.AreEqual(remainingItemCount > 0, dekIterator.HasMoreResults);
                }

                foreach (DataEncryptionKeyProperties dek in page.Resource)
                {
                    readDekIds.Add(dek.Id);
                }
            }

            if (isResultOrderExpected)
            {
                Assert.IsTrue(expectedDekIds.SequenceEqual(readDekIds));
            }
            else
            {
                Assert.IsTrue(expectedDekIds.ToHashSet().SetEquals(readDekIds));
            }
        }


        private static async Task<ItemResponse<TestDoc>> UpsertItemAsync(
            Container container,
            TestDoc testDoc,
            string dekId,
            List<string> pathsToEncrypt,
            HttpStatusCode expectedStatusCode)
        {
            ItemResponse<TestDoc> upsertResponse = await container.UpsertItemAsync(
                testDoc,
                new PartitionKey(testDoc.PK),
                GetRequestOptions(dekId, pathsToEncrypt));
            Assert.AreEqual(expectedStatusCode, upsertResponse.StatusCode);
            VerifyExpectedDocResponse(testDoc, upsertResponse.Resource);
            return upsertResponse;
        }

        private static async Task<ItemResponse<TestDoc>> CreateItemAsync(
            Container container,
            string dekId,
            List<string> pathsToEncrypt,
            string partitionKey = null,
            bool legacyAlgo = false)
        {
            TestDoc testDoc = TestDoc.Create(partitionKey);
            ItemResponse<TestDoc> createResponse = await container.CreateItemAsync(
                testDoc,
                new PartitionKey(testDoc.PK),
                GetRequestOptions(dekId, pathsToEncrypt, legacyAlgo: legacyAlgo));
            Assert.AreEqual(HttpStatusCode.Created, createResponse.StatusCode);
            VerifyExpectedDocResponse(testDoc, createResponse.Resource);
            return createResponse;
        }

        private static async Task<ItemResponse<TestDoc>> ReplaceItemAsync(
            Container encryptedContainer,
            TestDoc testDoc,
            string dekId,
            List<string> pathsToEncrypt,
            string etag = null)
        {
            ItemResponse<TestDoc> replaceResponse = await encryptedContainer.ReplaceItemAsync(
                testDoc,
                testDoc.Id,
                new PartitionKey(testDoc.PK),
                GetRequestOptions(dekId, pathsToEncrypt, etag));

            Assert.AreEqual(HttpStatusCode.OK, replaceResponse.StatusCode);

            VerifyExpectedDocResponse(testDoc, replaceResponse.Resource);

            return replaceResponse;
        }

        private static async Task<ItemResponse<TestDoc>> DeleteItemAsync(
            Container encryptedContainer,
            TestDoc testDoc)
        {
            ItemResponse<TestDoc> deleteResponse = await encryptedContainer.DeleteItemAsync<TestDoc>(
                testDoc.Id,
                new PartitionKey(testDoc.PK));

            Assert.AreEqual(HttpStatusCode.NoContent, deleteResponse.StatusCode);
            Assert.IsNull(deleteResponse.Resource);
            return deleteResponse;
        }

        private static EncryptionItemRequestOptions GetRequestOptions(
            string dekId,
            List<string> pathsToEncrypt,
            string ifMatchEtag = null,
            bool legacyAlgo = false)
        {
            if (!legacyAlgo)
            {
                return new EncryptionItemRequestOptions
                {
                    EncryptionOptions = GetEncryptionOptions(dekId, pathsToEncrypt),
                    IfMatchEtag = ifMatchEtag
                };
            }
            else
            {
                return new EncryptionItemRequestOptions
                {
                    EncryptionOptions = GetLegacyEncryptionOptions(dekId, pathsToEncrypt),
                    IfMatchEtag = ifMatchEtag
                };
            }
        }

        private static EncryptionTransactionalBatchItemRequestOptions GetBatchItemRequestOptions(
            string dekId,
            List<string> pathsToEncrypt,
            string ifMatchEtag = null)
        {
            return new EncryptionTransactionalBatchItemRequestOptions
            {
                EncryptionOptions = GetEncryptionOptions(dekId, pathsToEncrypt),
                IfMatchEtag = ifMatchEtag
            };
        }

        private static EncryptionOptions GetEncryptionOptions(
            string dekId,
            List<string> pathsToEncrypt)
        {
            return new EncryptionOptions()
            {
                DataEncryptionKeyId = dekId,
                EncryptionAlgorithm = CosmosEncryptionAlgorithm.MdeAeadAes256CbcHmac256Randomized,
                PathsToEncrypt = pathsToEncrypt
            };
        }

        private static async Task ValidateDecryptableItem(
            DecryptableItem decryptableItem,
            TestDoc testDoc,
            string dekId = null,
            List<string> pathsEncrypted = null,
            bool isDocDecrypted = true)
        {
            (TestDoc readDoc, DecryptionContext decryptionContext) = await decryptableItem.GetItemAsync<TestDoc>();
            VerifyExpectedDocResponse(testDoc, readDoc);

            if (isDocDecrypted && testDoc.Sensitive_StringFormat != null)
            {
                ValidateDecryptionContext(decryptionContext, dekId, pathsEncrypted);
            }
            else
            {
                Assert.IsNull(decryptionContext);
            }
        }

        private static void ValidateDecryptionContext(
            DecryptionContext decryptionContext,
            string dekId = null,
            List<string> pathsEncrypted = null)
        {
            Assert.IsNotNull(decryptionContext.DecryptionInfoList);
            Assert.AreEqual(1, decryptionContext.DecryptionInfoList.Count);
            DecryptionInfo decryptionInfo = decryptionContext.DecryptionInfoList[0];
            Assert.AreEqual(dekId ?? MdeCustomEncryptionTests.dekId, decryptionInfo.DataEncryptionKeyId);

            pathsEncrypted ??= TestDoc.PathsToEncrypt;

            Assert.AreEqual(pathsEncrypted.Count, decryptionInfo.PathsDecrypted.Count);
            Assert.IsFalse(pathsEncrypted.Exists(path => !decryptionInfo.PathsDecrypted.Contains(path)));
        }


        private static async Task VerifyItemByReadStreamAsync(Container container, TestDoc testDoc, ItemRequestOptions requestOptions = null, bool compareEncryptedProperty = true)
        {
            ResponseMessage readResponseMessage = await container.ReadItemStreamAsync(testDoc.Id, new PartitionKey(testDoc.PK), requestOptions);
            Assert.AreEqual(HttpStatusCode.OK, readResponseMessage.StatusCode);
            Assert.IsNotNull(readResponseMessage.Content);
            TestDoc readDoc = TestCommon.FromStream<TestDoc>(readResponseMessage.Content);
            if (compareEncryptedProperty)
            {
                VerifyExpectedDocResponse(testDoc, readDoc);
            }
            else
            {
                testDoc.EqualsExceptEncryptedProperty(readDoc);
            }
        }

        private static async Task VerifyItemByReadAsync(Container container, TestDoc testDoc, ItemRequestOptions requestOptions = null, string dekId = null, bool isDocDecrypted = true, bool compareEncryptedProperty = true)
        {
            ItemResponse<TestDoc> readResponse = await container.ReadItemAsync<TestDoc>(testDoc.Id, new PartitionKey(testDoc.PK), requestOptions);
            Assert.AreEqual(HttpStatusCode.OK, readResponse.StatusCode);
            if (compareEncryptedProperty)
            {
                VerifyExpectedDocResponse(testDoc, readResponse.Resource);
            }
            else
            {
                testDoc.EqualsExceptEncryptedProperty(readResponse.Resource);
            }

            // ignore for reads via regular container..
            if (container == encryptionContainer)
            {
                ItemResponse<DecryptableItem> readResponseDecryptableItem = await container.ReadItemAsync<DecryptableItem>(testDoc.Id, new PartitionKey(testDoc.PK), requestOptions);
                Assert.AreEqual(HttpStatusCode.OK, readResponse.StatusCode);
                await ValidateDecryptableItem(readResponseDecryptableItem.Resource, testDoc, dekId, isDocDecrypted: isDocDecrypted);
            }
        }

        private static async Task<DataEncryptionKeyProperties> CreateDekAsync(CosmosDataEncryptionKeyProvider dekProvider, string dekId, string algorithm = null)
        {
            ItemResponse<DataEncryptionKeyProperties> dekResponse = await dekProvider.DataEncryptionKeyContainer.CreateDataEncryptionKeyAsync(
                dekId,
                algorithm ?? CosmosEncryptionAlgorithm.MdeAeadAes256CbcHmac256Randomized,
                metadata1);

            Assert.AreEqual(HttpStatusCode.Created, dekResponse.StatusCode);

            return VerifyDekResponse(dekResponse,
                dekId);
        }


        private static DataEncryptionKeyProperties VerifyDekResponse(
            ItemResponse<DataEncryptionKeyProperties> dekResponse,
            string dekId)
        {
            Assert.IsTrue(dekResponse.RequestCharge > 0);
            Assert.IsNotNull(dekResponse.ETag);

            DataEncryptionKeyProperties dekProperties = dekResponse.Resource;
            Assert.IsNotNull(dekProperties);
            Assert.AreEqual(dekResponse.ETag, dekProperties.ETag);
            Assert.AreEqual(dekId, dekProperties.Id);
            Assert.IsNotNull(dekProperties.SelfLink);
            Assert.IsNotNull(dekProperties.CreatedTime);
            Assert.IsNotNull(dekProperties.LastModified);

            return dekProperties;
        }

        private static async Task PerformForbiddenOperationAsync(Func<Task> func, string operationName)
        {
            try
            {
                await func();
                Assert.Fail($"Expected resource token based client to not be able to perform {operationName}");
            }
            catch (CosmosException ex) when (ex.StatusCode == HttpStatusCode.Forbidden)
            {
            }
        }

        private static async Task PerformOperationOnUninitializedDekProviderAsync(Func<Task> func, string operationName)
        {
            try
            {
                await func();
                Assert.Fail($"Expected {operationName} to not work on uninitialized CosmosDataEncryptionKeyProvider.");
            }
            catch (InvalidOperationException ex)
            {
                Assert.IsTrue(ex.Message.Contains("The CosmosDataEncryptionKeyProvider was not initialized."));
            }
        }

        private static void VerifyExpectedDocResponse(TestDoc expectedDoc, TestDoc verifyDoc)
        {
            Assert.AreEqual(expectedDoc.Id, verifyDoc.Id);
            Assert.AreEqual(expectedDoc.Sensitive_StringFormat, verifyDoc.Sensitive_StringFormat);
            if (expectedDoc.Sensitive_ArrayFormat != null)
            {
                Assert.AreEqual(expectedDoc.Sensitive_ArrayFormat[0].Sensitive_ArrayDecimalFormat, verifyDoc.Sensitive_ArrayFormat[0].Sensitive_ArrayDecimalFormat);
                Assert.AreEqual(expectedDoc.Sensitive_ArrayFormat[0].Sensitive_ArrayIntFormat, verifyDoc.Sensitive_ArrayFormat[0].Sensitive_ArrayIntFormat);
                Assert.AreEqual(expectedDoc.Sensitive_NestedObjectFormatL1.Sensitive_IntFormatL1, verifyDoc.Sensitive_NestedObjectFormatL1.Sensitive_IntFormatL1);
                Assert.AreEqual(
                    expectedDoc.Sensitive_NestedObjectFormatL1.Sensitive_NestedObjectFormatL2.Sensitive_IntFormatL2,
                    verifyDoc.Sensitive_NestedObjectFormatL1.Sensitive_NestedObjectFormatL2.Sensitive_IntFormatL2);
            }
            else
            {
                Assert.AreEqual(expectedDoc.Sensitive_ArrayFormat, verifyDoc.Sensitive_ArrayFormat);
                Assert.AreEqual(expectedDoc.Sensitive_NestedObjectFormatL1, verifyDoc.Sensitive_NestedObjectFormatL1);
            }
            Assert.AreEqual(expectedDoc.Sensitive_DateFormat, verifyDoc.Sensitive_DateFormat);
            Assert.AreEqual(expectedDoc.Sensitive_DecimalFormat, verifyDoc.Sensitive_DecimalFormat);
            Assert.AreEqual(expectedDoc.Sensitive_IntFormat, verifyDoc.Sensitive_IntFormat);
            Assert.AreEqual(expectedDoc.Sensitive_FloatFormat, verifyDoc.Sensitive_FloatFormat);
            Assert.AreEqual(expectedDoc.Sensitive_BoolFormat, verifyDoc.Sensitive_BoolFormat);
            Assert.AreEqual(expectedDoc.NonSensitive, verifyDoc.NonSensitive);
        }

        public class TestDoc
        {
            public static List<string> PathsToEncrypt { get; } =
                new List<string>() {
                    "/Sensitive_StringFormat",
                    "/Sensitive_ArrayFormat",
                    "/Sensitive_DecimalFormat",
                    "/Sensitive_IntFormat",
                    "/Sensitive_DateFormat",
                    "/Sensitive_BoolFormat",
                    "/Sensitive_FloatFormat",
                    "/Sensitive_NestedObjectFormatL1"
                };

            [JsonProperty("id")]
            public string Id { get; set; }

            public string PK { get; set; }

            public string NonSensitive { get; set; }

            public string Sensitive_StringFormat { get; set; }

            public DateTime Sensitive_DateFormat { get; set; }

            public decimal Sensitive_DecimalFormat { get; set; }

            public bool Sensitive_BoolFormat { get; set; }

            public int Sensitive_IntFormat { get; set; }

            public float Sensitive_FloatFormat { get; set; }

            public Sensitive_ArrayData[] Sensitive_ArrayFormat { get; set; }

            public Sensitive_NestedObjectL1 Sensitive_NestedObjectFormatL1 { get; set; }

            public TestDoc()
            {
            }

            public class Sensitive_ArrayData
            {
                public int Sensitive_ArrayIntFormat { get; set; }
                public decimal Sensitive_ArrayDecimalFormat { get; set; }
            }

            public class Sensitive_NestedObjectL1
            {
                public int Sensitive_IntFormatL1 { get; set; }
                public Sensitive_NestedObjectL2 Sensitive_NestedObjectFormatL2 { get; set; }
            }

            public class Sensitive_NestedObjectL2
            {
                public int Sensitive_IntFormatL2 { get; set; }
            }

            public TestDoc(TestDoc other)
            {
                this.Id = other.Id;
                this.PK = other.PK;
                this.NonSensitive = other.NonSensitive;
                this.Sensitive_StringFormat = other.Sensitive_StringFormat;
                this.Sensitive_DateFormat = other.Sensitive_DateFormat;
                this.Sensitive_DecimalFormat = other.Sensitive_DecimalFormat;
                this.Sensitive_IntFormat = other.Sensitive_IntFormat;
                this.Sensitive_ArrayFormat = other.Sensitive_ArrayFormat;
                this.Sensitive_BoolFormat = other.Sensitive_BoolFormat;
                this.Sensitive_FloatFormat = other.Sensitive_FloatFormat;
                this.Sensitive_NestedObjectFormatL1 = other.Sensitive_NestedObjectFormatL1;
            }

            public override bool Equals(object obj)
            {
                return obj is TestDoc doc
                       && this.Id == doc.Id
                       && this.PK == doc.PK
                       && this.NonSensitive == doc.NonSensitive
                       && this.Sensitive_StringFormat == doc.Sensitive_StringFormat
                       && this.Sensitive_DateFormat == doc.Sensitive_DateFormat
                       && this.Sensitive_DecimalFormat == doc.Sensitive_DecimalFormat
                       && this.Sensitive_IntFormat == doc.Sensitive_IntFormat
                       && this.Sensitive_ArrayFormat == doc.Sensitive_ArrayFormat
                       && this.Sensitive_BoolFormat == doc.Sensitive_BoolFormat
                       && this.Sensitive_FloatFormat == doc.Sensitive_FloatFormat
                       && this.Sensitive_NestedObjectFormatL1 == doc.Sensitive_NestedObjectFormatL1;
            }

            public bool EqualsExceptEncryptedProperty(object obj)
            {
                return obj is TestDoc doc
                       && this.Id == doc.Id
                       && this.PK == doc.PK
                       && this.NonSensitive == doc.NonSensitive
                       && this.Sensitive_StringFormat != doc.Sensitive_StringFormat;
            }

            public override int GetHashCode()
            {
                int hashCode = 1652434776;
                hashCode = (hashCode * -1521134295) + EqualityComparer<string>.Default.GetHashCode(this.Id);
                hashCode = (hashCode * -1521134295) + EqualityComparer<string>.Default.GetHashCode(this.PK);
                hashCode = (hashCode * -1521134295) + EqualityComparer<string>.Default.GetHashCode(this.NonSensitive);
                hashCode = (hashCode * -1521134295) + EqualityComparer<string>.Default.GetHashCode(this.Sensitive_StringFormat);
                hashCode = (hashCode * -1521134295) + EqualityComparer<DateTime>.Default.GetHashCode(this.Sensitive_DateFormat);
                hashCode = (hashCode * -1521134295) + EqualityComparer<decimal>.Default.GetHashCode(this.Sensitive_DecimalFormat);
                hashCode = (hashCode * -1521134295) + EqualityComparer<int>.Default.GetHashCode(this.Sensitive_IntFormat);
                hashCode = (hashCode * -1521134295) + EqualityComparer<Array>.Default.GetHashCode(this.Sensitive_ArrayFormat);
                hashCode = (hashCode * -1521134295) + EqualityComparer<bool>.Default.GetHashCode(this.Sensitive_BoolFormat);
                hashCode = (hashCode * -1521134295) + EqualityComparer<float>.Default.GetHashCode(this.Sensitive_FloatFormat);
                hashCode = (hashCode * -1521134295) + EqualityComparer<object>.Default.GetHashCode(this.Sensitive_NestedObjectFormatL1);
                return hashCode;
            }

            public static TestDoc Create(string partitionKey = null)
            {
                return new TestDoc()
                {
                    Id = Guid.NewGuid().ToString(),
                    PK = partitionKey ?? Guid.NewGuid().ToString(),
                    NonSensitive = Guid.NewGuid().ToString(),
                    Sensitive_StringFormat = Guid.NewGuid().ToString(),
                    Sensitive_DateFormat = new DateTime(1987, 12, 25),
                    Sensitive_DecimalFormat = 472.3108m,
                    Sensitive_IntFormat = 1965,
                    Sensitive_BoolFormat = true,
                    Sensitive_FloatFormat = 8923.124f,
                    Sensitive_ArrayFormat = new Sensitive_ArrayData[]
                    {
                        new() {
                            Sensitive_ArrayIntFormat = 1999,
                            Sensitive_ArrayDecimalFormat = 472.3199m
                        }
                    },
                    Sensitive_NestedObjectFormatL1 = new Sensitive_NestedObjectL1()
                    {
                        Sensitive_IntFormatL1 = 1999,
                        Sensitive_NestedObjectFormatL2 = new Sensitive_NestedObjectL2()
                        {
                            Sensitive_IntFormatL2 = 2000,
                        }
                    }
                };
            }

            public Stream ToStream()
            {
                return TestCommon.ToStream(this);
            }
        }

        private class TestEncryptionKeyStoreProvider : EncryptionKeyStoreProvider
        {
            readonly Dictionary<string, int> keyinfo = new()
            {
                {masterKeyUri1.ToString(), 1},
                {masterKeyUri2.ToString(), 2},
            };

            public Dictionary<string, int> WrapKeyCallsCount { get; set; }
            public Dictionary<string, int> UnWrapKeyCallsCount { get; set; }

            public TestEncryptionKeyStoreProvider()
            {
                this.WrapKeyCallsCount = new Dictionary<string, int>();
                this.UnWrapKeyCallsCount = new Dictionary<string, int>();
            }

            public override string ProviderName => "TESTKEYSTORE_VAULT";

            public override byte[] UnwrapKey(string masterKeyPath, KeyEncryptionKeyAlgorithm encryptionAlgorithm, byte[] encryptedKey)
            {
                if (!this.UnWrapKeyCallsCount.ContainsKey(masterKeyPath))
                {
                    this.UnWrapKeyCallsCount[masterKeyPath] = 1;
                }
                else
                {
                    this.UnWrapKeyCallsCount[masterKeyPath]++;
                }

                this.keyinfo.TryGetValue(masterKeyPath, out int moveBy);
                byte[] plainkey = encryptedKey.Select(b => (byte)(b - moveBy)).ToArray();
                return plainkey;
            }

            public override byte[] WrapKey(string masterKeyPath, KeyEncryptionKeyAlgorithm encryptionAlgorithm, byte[] key)
            {
                if (!this.WrapKeyCallsCount.ContainsKey(masterKeyPath))
                {
                    this.WrapKeyCallsCount[masterKeyPath] = 1;
                }
                else
                {
                    this.WrapKeyCallsCount[masterKeyPath]++;
                }

                this.keyinfo.TryGetValue(masterKeyPath, out int moveBy);
                byte[] encryptedkey = key.Select(b => (byte)(b + moveBy)).ToArray();
                return encryptedkey;
            }

            public override byte[] Sign(string masterKeyPath, bool allowEnclaveComputations)
            {
                byte[] rawKey = new byte[32];
                SecurityUtility.GenerateRandomBytes(rawKey);
                return rawKey;
            }

            public override bool Verify(string masterKeyPath, bool allowEnclaveComputations, byte[] signature)
            {
                return true;
            }
        }

        // This class is same as CosmosEncryptor but copied so as to induce decryption failure easily for testing.
        private class TestEncryptor : Encryptor
        {
            public DataEncryptionKeyProvider DataEncryptionKeyProvider { get; }
            public bool FailDecryption { get; set; }

            private readonly CosmosEncryptor encryptor;

            public TestEncryptor(DataEncryptionKeyProvider dataEncryptionKeyProvider)
            {
                this.encryptor = new CosmosEncryptor(dataEncryptionKeyProvider);
                this.FailDecryption = false;
            }

            private void ThrowIfFail(string dataEncryptionKeyId)
            {
                if (this.FailDecryption && dataEncryptionKeyId.Equals("failDek"))
                {
                    throw new InvalidOperationException($"Null {nameof(DataEncryptionKey)} returned.");
                }
            }

            public override async Task<byte[]> DecryptAsync(
                byte[] cipherText,
                string dataEncryptionKeyId,
                string encryptionAlgorithm,
                CancellationToken cancellationToken = default)
            {
                this.ThrowIfFail(dataEncryptionKeyId);
                return await this.encryptor.DecryptAsync(cipherText, dataEncryptionKeyId, encryptionAlgorithm, cancellationToken);
            }

            public override async Task<byte[]> EncryptAsync(
                byte[] plainText,
                string dataEncryptionKeyId,
                string encryptionAlgorithm,
                CancellationToken cancellationToken = default)
            {
                this.ThrowIfFail(dataEncryptionKeyId);
                return await this.encryptor.EncryptAsync(plainText, dataEncryptionKeyId, encryptionAlgorithm, cancellationToken);
            }

            public override async Task<DataEncryptionKey> GetEncryptionKeyAsync(string dataEncryptionKeyId, string encryptionAlgorithm, CancellationToken cancellationToken = default)
            {
                this.ThrowIfFail(dataEncryptionKeyId);
                return await this.encryptor.GetEncryptionKeyAsync(dataEncryptionKeyId, encryptionAlgorithm, cancellationToken);
            }
        }



        #region Legacy
#pragma warning disable CS0618 // Type or member is obsolete
        [TestMethod]
        public async Task EncryptionCreateDekWithDualDekProvider()
        {
            string dekId = "dekWithDualDekProviderNewAlgo";
            DataEncryptionKeyProperties dekProperties = await CreateDekAsync(dualDekProvider, dekId);
            Assert.AreEqual(
                new EncryptionKeyWrapMetadata(name: "metadata1", value: metadata1.Value),
                dekProperties.EncryptionKeyWrapMetadata);

            // Use different DEK provider to avoid (unintentional) cache impact
            CosmosDataEncryptionKeyProvider dekProvider = new(new TestKeyWrapProvider(), new TestEncryptionKeyStoreProvider(), TimeSpan.FromMinutes(30));
            await dekProvider.InitializeAsync(database, keyContainer.Id);
            DataEncryptionKeyProperties readProperties = await dekProvider.DataEncryptionKeyContainer.ReadDataEncryptionKeyAsync(dekId);
            Assert.AreEqual(dekProperties, readProperties);

            dekId = "dekWithDualDekProviderLegacyAlgo";
            dekProperties = await CreateLegacyDekAsync(dualDekProvider, dekId);
            Assert.AreEqual(
                new EncryptionKeyWrapMetadata(metadata1.Value + metadataUpdateSuffix),
                dekProperties.EncryptionKeyWrapMetadata);

            readProperties = await dekProvider.DataEncryptionKeyContainer.ReadDataEncryptionKeyAsync(dekId);
            Assert.AreEqual(dekProperties, readProperties);
        }

        [TestMethod]
        public async Task EncryptionCreateDekWithNonMdeAlgorithmFails()
        {
            string dekId = "oldDek";
            TestEncryptionKeyStoreProvider testKeyStoreProvider = new()
            {
                DataEncryptionKeyCacheTimeToLive = TimeSpan.FromSeconds(3600)
            };

            CosmosDataEncryptionKeyProvider dekProvider = new(testKeyStoreProvider);
            try
            {
                await CreateDekAsync(dekProvider, dekId, CosmosEncryptionAlgorithm.AEAes256CbcHmacSha256Randomized);
                Assert.Fail("CreateDataEncryptionKeyAsync should not have succeeded. ");
            }
            catch (InvalidOperationException ex)
            {
                Assert.AreEqual("For use of 'AEAes256CbcHmacSha256Randomized' algorithm, Encryptor or CosmosDataEncryptionKeyProvider needs to be initialized with EncryptionKeyWrapProvider.", ex.Message);
            }
        }

        [TestMethod]
        public async Task EncryptionCreateItemWithIncompatibleWrapProvider()
        {
            Container legacyEncryptionContainer;
            CosmosDataEncryptionKeyProvider legacydekProvider = new(new TestKeyWrapProvider());
            await legacydekProvider.InitializeAsync(database, keyContainer.Id);
            TestEncryptor legacyEncryptor = new(legacydekProvider);
            legacyEncryptionContainer = itemContainer.WithEncryptor(legacyEncryptor);
            TestDoc testDoc = TestDoc.Create(null);

            try
            {
                ItemResponse<TestDoc> createResponse = await legacyEncryptionContainer.CreateItemAsync(
                testDoc,
                new PartitionKey(testDoc.PK),
                GetRequestOptions(dekId, TestDoc.PathsToEncrypt, legacyAlgo: true));
                Assert.Fail("CreateItemAsync should not have succeeded. ");
            }
            catch (InvalidOperationException ex)
            {
                Assert.AreEqual("For use of 'MdeAeadAes256CbcHmac256Randomized' algorithm based DEK, Encryptor or CosmosDataEncryptionKeyProvider needs to be initialized with EncryptionKeyStoreProvider.", ex.Message);
            }
        }

        [TestMethod]
        public async Task EncryptionCreateItemUsingLegacyAlgoWithMdeDek()
        {
            TestDoc testDoc = await CreateItemAsync(encryptionContainer, dekId, TestDoc.PathsToEncrypt, legacyAlgo: true);
            await VerifyItemByReadAsync(encryptionContainer, testDoc, dekId: dekId);
        }

        [TestMethod]
        public async Task EncryptionCreateItemUsingMDEAlgoWithLegacyDek()
        {
            CosmosDataEncryptionKeyProvider legacydekProvider = new(new TestKeyWrapProvider());
            await legacydekProvider.InitializeAsync(database, keyContainer.Id);

            TestDoc testDoc = TestDoc.Create(null);

            ItemResponse<TestDoc> createResponse = await encryptionContainer.CreateItemAsync(
                testDoc,
                new PartitionKey(testDoc.PK),
                GetRequestOptions(legacydekId, TestDoc.PathsToEncrypt, legacyAlgo: false));

            VerifyExpectedDocResponse(testDoc, createResponse);

            await VerifyItemByReadAsync(encryptionContainer, testDoc, dekId: legacydekId);
        }


        [TestMethod]
        public async Task EncryptionRewrapLegacyDekToMdeWrap()
        {
            string dekId = "rewrapLegacyAlgoDektoMdeAlgoDek";
            DataEncryptionKeyProperties dataEncryptionKeyProperties;

            dataEncryptionKeyProperties = await CreateLegacyDekAsync(dualDekProvider, dekId);

            Assert.AreEqual(
                metadata1.Value + metadataUpdateSuffix,
                dataEncryptionKeyProperties.EncryptionKeyWrapMetadata.Value);

            Assert.AreEqual(CosmosEncryptionAlgorithm.AEAes256CbcHmacSha256Randomized, dataEncryptionKeyProperties.EncryptionAlgorithm);

            // use it to create item with Legacy Algo
            TestDoc testDoc = await CreateItemAsync(encryptionContainer, dekId, TestDoc.PathsToEncrypt, legacyAlgo: true);

            await VerifyItemByReadAsync(encryptionContainer, testDoc, dekId: dekId);

            // validate key with new Algo
            testDoc = await CreateItemAsync(encryptionContainer, dekId, TestDoc.PathsToEncrypt);

            await VerifyItemByReadAsync(encryptionContainer, testDoc, dekId: dekId);

            ItemResponse<DataEncryptionKeyProperties> dekResponse = await MdeCustomEncryptionTests.dekProvider.DataEncryptionKeyContainer.RewrapDataEncryptionKeyAsync(
                dekId,
                metadata2,
                CosmosEncryptionAlgorithm.MdeAeadAes256CbcHmac256Randomized);

            Assert.AreEqual(HttpStatusCode.OK, dekResponse.StatusCode);

            dataEncryptionKeyProperties = VerifyDekResponse(
                dekResponse,
                dekId);

            Assert.AreEqual(CosmosEncryptionAlgorithm.MdeAeadAes256CbcHmac256Randomized, dataEncryptionKeyProperties.EncryptionAlgorithm);

            Assert.AreEqual(
                metadata2,
                dataEncryptionKeyProperties.EncryptionKeyWrapMetadata);

            // Use different DEK provider to avoid (unintentional) cache impact
            CosmosDataEncryptionKeyProvider dekProvider = new(new TestEncryptionKeyStoreProvider());
            await dekProvider.InitializeAsync(database, keyContainer.Id);
            DataEncryptionKeyProperties readProperties = await dekProvider.DataEncryptionKeyContainer.ReadDataEncryptionKeyAsync(dekId);
            Assert.AreEqual(dataEncryptionKeyProperties, readProperties);

            // validate key
            testDoc = await CreateItemAsync(encryptionContainer, dekId, TestDoc.PathsToEncrypt);

            await VerifyItemByReadAsync(encryptionContainer, testDoc, dekId: dekId);

            // rewrap from Mde Algo to  Legacy algo should fail
            dekId = "rewrapMdeAlgoDekToLegacyAlgoDek";

            DataEncryptionKeyProperties dekProperties = await CreateDekAsync(MdeCustomEncryptionTests.dekProvider, dekId);
            Assert.AreEqual(
                metadata1,
                dekProperties.EncryptionKeyWrapMetadata);

            try
            {
                await MdeCustomEncryptionTests.dekProvider.DataEncryptionKeyContainer.RewrapDataEncryptionKeyAsync(
                    dekId,
                    metadata2,
                    CosmosEncryptionAlgorithm.AEAes256CbcHmacSha256Randomized);

                Assert.Fail("RewrapDataEncryptionKeyAsync should not have succeeded. ");
            }
            catch (InvalidOperationException ex)
            {
                Assert.AreEqual("Rewrap operation with EncryptionAlgorithm 'AEAes256CbcHmacSha256Randomized' is not supported on Data Encryption Keys which are configured with 'MdeAeadAes256CbcHmac256Randomized'. ", ex.Message);
            }

            // rewrap Mde to Mde with Option

            // rewrap from Mde Algo to  Legacy algo should fail
            dekId = "rewrapMdeAlgoDekToMdeAlgoDek";

            dekProperties = await CreateDekAsync(MdeCustomEncryptionTests.dekProvider, dekId);
            Assert.AreEqual(
                metadata1,
                dekProperties.EncryptionKeyWrapMetadata);

            dekResponse = await MdeCustomEncryptionTests.dekProvider.DataEncryptionKeyContainer.RewrapDataEncryptionKeyAsync(
               dekId,
               metadata2,
               CosmosEncryptionAlgorithm.MdeAeadAes256CbcHmac256Randomized);

            Assert.AreEqual(HttpStatusCode.OK, dekResponse.StatusCode);

            dataEncryptionKeyProperties = VerifyDekResponse(
                dekResponse,
                dekId);

            Assert.AreEqual(CosmosEncryptionAlgorithm.MdeAeadAes256CbcHmac256Randomized, dataEncryptionKeyProperties.EncryptionAlgorithm);

            Assert.AreEqual(
                metadata2,
                dataEncryptionKeyProperties.EncryptionKeyWrapMetadata);
        }


        [TestMethod]
        public async Task ReadLegacyEncryptedDataWithMdeProcessor()
        {
            // Setup the Container with a Dual Wrap Provider Container.
            encryptionContainer = itemContainer.WithEncryptor(encryptorWithDualWrapProvider);

            TestDoc testDoc = await CreateItemAsyncUsingLegacyAlgorithm(encryptionContainer, legacydekId, TestDoc.PathsToEncrypt);

            await VerifyItemByReadAsync(encryptionContainer, testDoc, dekId: legacydekId);

            await VerifyItemByReadStreamAsync(encryptionContainer, testDoc);

            TestDoc expectedDoc = new(testDoc);

#if SDKPROJECTREF
            // FIXME Remove the above once the binary encoding issue is fixed.
            // Read feed (null query)
            await MdeCustomEncryptionTests.ValidateQueryResultsAsync(
                MdeCustomEncryptionTests.encryptionContainer,
                query: null,
                expectedDoc,
                legacyAlgo: true);
#endif

            await ValidateQueryResultsAsync(
                encryptionContainer,
                "SELECT * FROM c",
                expectedDoc,
                legacyAlgo: true);

            await ValidateQueryResultsAsync(
                encryptionContainer,
                string.Format(
                    "SELECT * FROM c where c.PK = '{0}' and c.id = '{1}' and c.NonSensitive = '{2}'",
                    expectedDoc.PK,
                    expectedDoc.Id,
                    expectedDoc.NonSensitive),
                expectedDoc,
                legacyAlgo: true);

            await ValidateQueryResultsAsync(
                encryptionContainer,
                string.Format("SELECT * FROM c where c.Sensitive_IntFormat = '{0}'", testDoc.Sensitive_StringFormat),
                expectedDoc: null,
                legacyAlgo: true);

            await ValidateQueryResultsAsync(
                encryptionContainer,
                queryDefinition: new QueryDefinition(
                    "select * from c where c.id = @theId and c.PK = @thePK")
                         .WithParameter("@theId", expectedDoc.Id)
                         .WithParameter("@thePK", expectedDoc.PK),
                expectedDoc: expectedDoc,
                legacyAlgo: true);

            expectedDoc.Sensitive_NestedObjectFormatL1 = null;
            expectedDoc.Sensitive_ArrayFormat = null;
            expectedDoc.Sensitive_DecimalFormat = 0;
            expectedDoc.Sensitive_IntFormat = 0;
            expectedDoc.Sensitive_FloatFormat = 0;
            expectedDoc.Sensitive_BoolFormat = false;
            expectedDoc.Sensitive_StringFormat = null;
            expectedDoc.Sensitive_DateFormat = new DateTime();

            await ValidateQueryResultsAsync(
                encryptionContainer,
                "SELECT c.id, c.PK, c.NonSensitive FROM c",
                expectedDoc);

            // create Items with New Algorithm
            await this.EncryptionCreateItem();

            // read back Data Items encrypted with Old Algorithm
            await VerifyItemByReadAsync(encryptionContainer, testDoc, dekId: legacydekId);

            await VerifyItemByReadStreamAsync(encryptionContainer, testDoc);

            // Create and read back Data Items encrypted with Old Algorithm
            TestDoc testDoc2 = await CreateItemAsyncUsingLegacyAlgorithm(encryptionContainer, legacydekId, TestDoc.PathsToEncrypt);

            await VerifyItemByReadAsync(encryptionContainer, testDoc2, dekId: legacydekId);

            await VerifyItemByReadStreamAsync(encryptionContainer, testDoc2);

            // create Items with New Algorithm
            await this.EncryptionCreateItem();

            // read back Data Items encrypted with Old Algorithm
            await VerifyItemByReadAsync(encryptionContainer, testDoc2, dekId: legacydekId);

            await VerifyItemByReadStreamAsync(encryptionContainer, testDoc2);

            // Reset the Container for Other Tests to be carried on regular Encryptor with Single Dek Provider.
            encryptionContainer = itemContainer.WithEncryptor(encryptor);
        }


        private static async Task<ItemResponse<TestDoc>> CreateItemAsyncUsingLegacyAlgorithm(
           Container container,
           string dekId,
           List<string> pathsToEncrypt,
           string partitionKey = null)
        {
            TestDoc testDoc = TestDoc.Create(partitionKey);
            ItemResponse<TestDoc> createResponse = await container.CreateItemAsync(
                testDoc,
                new PartitionKey(testDoc.PK),
                GetRequestOptions(dekId, pathsToEncrypt, legacyAlgo: true));
            Assert.AreEqual(HttpStatusCode.Created, createResponse.StatusCode);

            VerifyExpectedDocResponse(testDoc, createResponse.Resource);

            return createResponse;
        }

        private static async Task LegacyClassInitializeAsync()
        {
            MdeCustomEncryptionTests.testKeyStoreProvider.DataEncryptionKeyCacheTimeToLive = TimeSpan.FromSeconds(3600);

            dekProvider = new CosmosDataEncryptionKeyProvider(new TestKeyWrapProvider(), MdeCustomEncryptionTests.testKeyStoreProvider);
            legacytestKeyWrapProvider = new TestKeyWrapProvider();

            TestEncryptionKeyStoreProvider testKeyStoreProvider = new()
            {
                DataEncryptionKeyCacheTimeToLive = TimeSpan.Zero
            };
            dualDekProvider = new CosmosDataEncryptionKeyProvider(legacytestKeyWrapProvider, testKeyStoreProvider);
            await dualDekProvider.InitializeAsync(database, keyContainer.Id);

            _ = await CreateLegacyDekAsync(MdeCustomEncryptionTests.dualDekProvider, MdeCustomEncryptionTests.legacydekId);
            encryptorWithDualWrapProvider = new TestEncryptor(dualDekProvider);
        }

        private static EncryptionOptions GetLegacyEncryptionOptions(
            string dekId,
            List<string> pathsToEncrypt)
        {
            return new EncryptionOptions()
            {
                DataEncryptionKeyId = dekId,
                EncryptionAlgorithm = CosmosEncryptionAlgorithm.AEAes256CbcHmacSha256Randomized,
                PathsToEncrypt = pathsToEncrypt
            };
        }

        private static async Task<DataEncryptionKeyProperties> CreateLegacyDekAsync(CosmosDataEncryptionKeyProvider dekProvider, string dekId, string algorithm = null)
        {
            ItemResponse<DataEncryptionKeyProperties> dekResponse = await dekProvider.DataEncryptionKeyContainer.CreateDataEncryptionKeyAsync(
                dekId,
                algorithm ?? CosmosEncryptionAlgorithm.AEAes256CbcHmacSha256Randomized,
                metadata1);

            Assert.AreEqual(HttpStatusCode.Created, dekResponse.StatusCode);

            return VerifyDekResponse(dekResponse,
                dekId);
        }


        private class TestKeyWrapProvider : EncryptionKeyWrapProvider
        {
            public Dictionary<string, int> WrapKeyCallsCount { get; private set; }

            public TestKeyWrapProvider()
            {
                this.WrapKeyCallsCount = new Dictionary<string, int>();
            }

            public override Task<EncryptionKeyUnwrapResult> UnwrapKeyAsync(byte[] wrappedKey, EncryptionKeyWrapMetadata metadata, CancellationToken cancellationToken)
            {
                int moveBy = metadata.Value == metadata1.Value + metadataUpdateSuffix ? 1 : 2;
                return Task.FromResult(new EncryptionKeyUnwrapResult(wrappedKey.Select(b => (byte)(b - moveBy)).ToArray(), cacheTTL));
            }

            public override Task<EncryptionKeyWrapResult> WrapKeyAsync(byte[] key, EncryptionKeyWrapMetadata metadata, CancellationToken cancellationToken)
            {
                if (!this.WrapKeyCallsCount.ContainsKey(metadata.Value))
                {
                    this.WrapKeyCallsCount[metadata.Value] = 1;
                }
                else
                {
                    this.WrapKeyCallsCount[metadata.Value]++;
                }

                EncryptionKeyWrapMetadata responseMetadata = new(metadata.Value + metadataUpdateSuffix);
                int moveBy = metadata.Value == metadata1.Value ? 1 : 2;
                return Task.FromResult(new EncryptionKeyWrapResult(key.Select(b => (byte)(b + moveBy)).ToArray(), responseMetadata));
            }
        }

#pragma warning restore CS0618 // Type or member is obsolete
        #endregion
    }
}<|MERGE_RESOLUTION|>--- conflicted
+++ resolved
@@ -547,11 +547,7 @@
                     },
                     Properties = new Dictionary<string, object>
                     {
-<<<<<<< HEAD
-                        { RequestOptionsPropertiesExtensions.JsonProcessorPropertyBagKey, JsonProcessor.Newtonsoft }
-=======
                         { JsonProcessorRequestOptionsExtensions.JsonProcessorPropertyBagKey, JsonProcessor.Newtonsoft }
->>>>>>> a486d409
                     }
                 };
 
@@ -572,11 +568,7 @@
                         {
                             Properties = new Dictionary<string, object>
                             {
-<<<<<<< HEAD
-                                { RequestOptionsPropertiesExtensions.JsonProcessorPropertyBagKey, JsonProcessor.Newtonsoft }
-=======
                                 { JsonProcessorRequestOptionsExtensions.JsonProcessorPropertyBagKey, JsonProcessor.Newtonsoft }
->>>>>>> a486d409
                             }
                         });
 
@@ -593,11 +585,7 @@
                             {
                                 Properties = new Dictionary<string, object>
                                 {
-<<<<<<< HEAD
-                                    { RequestOptionsPropertiesExtensions.JsonProcessorPropertyBagKey, JsonProcessor.Newtonsoft }
-=======
                                     { JsonProcessorRequestOptionsExtensions.JsonProcessorPropertyBagKey, JsonProcessor.Newtonsoft }
->>>>>>> a486d409
                                 }
                             });
                     }
@@ -761,8 +749,6 @@
         }
 #endif
 
-<<<<<<< HEAD
-=======
         [TestMethod]
         [ExpectedException(typeof(NotSupportedException))]
         public async Task UnsupportedJsonProcessor_ThrowsNotSupportedException()
@@ -790,7 +776,6 @@
             await encryptionContainer.CreateItemAsync(testDoc, new PartitionKey(testDoc.PK), options);
         }
 
->>>>>>> a486d409
         [TestMethod]
         public async Task EncryptionCreateItemWithoutEncryptionOptions()
         {
