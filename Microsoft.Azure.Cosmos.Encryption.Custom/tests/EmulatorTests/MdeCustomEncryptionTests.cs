//------------------------------------------------------------
// Copyright (c) Microsoft Corporation.  All rights reserved.
//------------------------------------------------------------

namespace Microsoft.Azure.Cosmos.Encryption.Custom.EmulatorTests
{
    using System;
    using System.Collections.Generic;
    using System.Diagnostics;
    using System.IO;
    using System.Linq;
    using System.Net;
    using System.Threading;
    using System.Threading.Tasks;
    using Microsoft.Azure.Cosmos;
    using Microsoft.Azure.Cosmos.Encryption.Custom;
    using Microsoft.Data.Encryption.Cryptography;
    using Microsoft.VisualStudio.TestTools.UnitTesting;
    using Newtonsoft.Json;
    using static Microsoft.Azure.Cosmos.Encryption.Custom.EmulatorTests.LegacyEncryptionTests;
    using EncryptionKeyWrapMetadata = EncryptionKeyWrapMetadata;
    using DataEncryptionKey = DataEncryptionKey;
    using Newtonsoft.Json.Linq;
    using Microsoft.Azure.Cosmos.Encryption.Custom.EmulatorTests.Utils;

    [TestClass]
    public class MdeCustomEncryptionTests
    {
        private static readonly Uri masterKeyUri1 = new("https://demo.keyvault.net/keys/samplekey1/03ded886623sss09bzc60351e536a111");
        private static readonly Uri masterKeyUri2 = new("https://demo.keyvault.net/keys/samplekey2/47d306aeaaeyyyaabs9467235460dc22");
        private static readonly EncryptionKeyWrapMetadata metadata1 = new(name: "metadata1", value: masterKeyUri1.ToString());
        private static readonly EncryptionKeyWrapMetadata metadata2 = new(name: "metadata2", value: masterKeyUri2.ToString());
        private const string dekId = "mydek";
        private const string legacydekId = "mylegacydek";
        private static CosmosClient client;
        private static Database database;
        private static DataEncryptionKeyProperties dekProperties;
        private static Container itemContainer;
        private static Container encryptionContainer;
        private static Container itemContainerForChangeFeed;
        private static Container encryptionContainerForChangeFeed;
        private static Container keyContainer;
        private static TestEncryptionKeyStoreProvider testKeyStoreProvider;
        private static CosmosDataEncryptionKeyProvider dekProvider;
        private static TestEncryptor encryptor;


        private static TestKeyWrapProvider legacytestKeyWrapProvider;
        private static CosmosDataEncryptionKeyProvider dualDekProvider;
        private const string metadataUpdateSuffix = "updated";
        private static readonly TimeSpan cacheTTL = TimeSpan.FromDays(1);
        private static TestEncryptor encryptorWithDualWrapProvider;


        [ClassInitialize]
        public static async Task ClassInitialize(TestContext context)
        {
            _ = context;

            client = TestCommon.CreateCosmosClient();
            database = await client.CreateDatabaseAsync(Guid.NewGuid().ToString());
            keyContainer = await database.CreateContainerAsync(Guid.NewGuid().ToString(), "/id", 400);
            itemContainer = await database.CreateContainerAsync(Guid.NewGuid().ToString(), "/PK", 400);
            itemContainerForChangeFeed = await database.CreateContainerAsync(Guid.NewGuid().ToString(), "/PK", 400);

            testKeyStoreProvider = new TestEncryptionKeyStoreProvider();
            await LegacyClassInitializeAsync();

            MdeCustomEncryptionTests.encryptor = new TestEncryptor(MdeCustomEncryptionTests.dekProvider);
            MdeCustomEncryptionTests.encryptionContainer = MdeCustomEncryptionTests.itemContainer.WithEncryptor(encryptor);
            MdeCustomEncryptionTests.encryptionContainerForChangeFeed = MdeCustomEncryptionTests.itemContainerForChangeFeed.WithEncryptor(encryptor);
            
            await MdeCustomEncryptionTests.dekProvider.InitializeAsync(MdeCustomEncryptionTests.database, MdeCustomEncryptionTests.keyContainer.Id);
            MdeCustomEncryptionTests.dekProperties = await MdeCustomEncryptionTests.CreateDekAsync(MdeCustomEncryptionTests.dekProvider, MdeCustomEncryptionTests.dekId);
        }

        [ClassCleanup]
        public static async Task ClassCleanup()
        {
            if (database != null)
            {
                using (await database.DeleteStreamAsync()) { }
            }

            client?.Dispose();
        }

        [TestMethod]
        public async Task EncryptionCreateDek()
        {
            string dekId = "anotherDek";
            DataEncryptionKeyProperties dekProperties = await CreateDekAsync(MdeCustomEncryptionTests.dekProvider, dekId);
            Assert.AreEqual(
                new EncryptionKeyWrapMetadata(name: "metadata1", value: metadata1.Value),
                dekProperties.EncryptionKeyWrapMetadata);

            // Use different DEK provider to avoid (unintentional) cache impact
            CosmosDataEncryptionKeyProvider dekProvider = new(new TestEncryptionKeyStoreProvider());
            await dekProvider.InitializeAsync(database, keyContainer.Id);
            DataEncryptionKeyProperties readProperties = await dekProvider.DataEncryptionKeyContainer.ReadDataEncryptionKeyAsync(dekId);
            Assert.AreEqual(dekProperties, readProperties);
        }

        [TestMethod]
        public async Task FetchDataEncryptionKeyWithRawKey()
        {
            CosmosDataEncryptionKeyProvider dekProvider = new(new TestEncryptionKeyStoreProvider());
            await dekProvider.InitializeAsync(database, keyContainer.Id);
            DataEncryptionKey k = await dekProvider.FetchDataEncryptionKeyAsync(dekProperties.Id, dekProperties.EncryptionAlgorithm, CancellationToken.None);
            Assert.IsNotNull(k.RawKey);
        }

        [TestMethod]
        public async Task FetchDataEncryptionKeyWithoutRawKey()
        {
            CosmosDataEncryptionKeyProvider dekProvider = new(new TestEncryptionKeyStoreProvider());
            await dekProvider.InitializeAsync(database, keyContainer.Id);
            DataEncryptionKey k = await dekProvider.FetchDataEncryptionKeyWithoutRawKeyAsync(dekProperties.Id, dekProperties.EncryptionAlgorithm, CancellationToken.None);
            Assert.IsNull(k.RawKey);
        }

        [TestMethod]
        [Obsolete("Obsoleted algorithm")]
        public async Task FetchDataEncryptionKeyMdeDEKAndLegacyBasedAlgorithm()
        {
            CosmosDataEncryptionKeyProvider dekProvider = new(new TestEncryptionKeyStoreProvider());
            await dekProvider.InitializeAsync(database, keyContainer.Id);
            DataEncryptionKey k = await dekProvider.FetchDataEncryptionKeyAsync(dekProperties.Id, CosmosEncryptionAlgorithm.AEAes256CbcHmacSha256Randomized, CancellationToken.None);
            Assert.IsNotNull(k.RawKey);
        }

        [TestMethod]
        [Obsolete("Obsoleted algorithm")]
        public async Task FetchDataEncryptionKeyLegacyDEKAndMdeBasedAlgorithm()
        {
            string dekId = "legacyDEK";
            DataEncryptionKeyProperties dekProperties = await CreateDekAsync(MdeCustomEncryptionTests.dekProvider, dekId, CosmosEncryptionAlgorithm.AEAes256CbcHmacSha256Randomized);
            // Use different DEK provider to avoid (unintentional) cache impact
            CosmosDataEncryptionKeyProvider dekProvider = new(new TestKeyWrapProvider(), new TestEncryptionKeyStoreProvider());
            await dekProvider.InitializeAsync(database, keyContainer.Id);
            DataEncryptionKey k = await dekProvider.FetchDataEncryptionKeyAsync(dekProperties.Id, CosmosEncryptionAlgorithm.MdeAeadAes256CbcHmac256Randomized, CancellationToken.None);
            Assert.IsNotNull(k.RawKey);
        }

        [TestMethod]
        public async Task EncryptionRewrapDek()
        {
            string dekId = "randomDek";

            DataEncryptionKeyProperties dekProperties = await CreateDekAsync(MdeCustomEncryptionTests.dekProvider, dekId);
            Assert.AreEqual(
                metadata1,
                dekProperties.EncryptionKeyWrapMetadata);

            ItemResponse<DataEncryptionKeyProperties> dekResponse = await MdeCustomEncryptionTests.dekProvider.DataEncryptionKeyContainer.RewrapDataEncryptionKeyAsync(
                dekId,
                metadata2);

            Assert.AreEqual(HttpStatusCode.OK, dekResponse.StatusCode);
            dekProperties = VerifyDekResponse(
                dekResponse,
                dekId);
            Assert.AreEqual(
                metadata2,
                dekProperties.EncryptionKeyWrapMetadata);

            // Use different DEK provider to avoid (unintentional) cache impact
            CosmosDataEncryptionKeyProvider dekProvider = new(new TestEncryptionKeyStoreProvider());
            await dekProvider.InitializeAsync(database, keyContainer.Id);
            DataEncryptionKeyProperties readProperties = await dekProvider.DataEncryptionKeyContainer.ReadDataEncryptionKeyAsync(dekId);
            Assert.AreEqual(dekProperties, readProperties);
        }

        [TestMethod]
        public async Task EncryptionRewrapDekEtagMismatch()
        {
            string dekId = "dummyDek";
            EncryptionKeyWrapMetadata newMetadata = new(name: "newMetadata", value: "newMetadataValue");

            DataEncryptionKeyProperties dekProperties = await CreateDekAsync(MdeCustomEncryptionTests.dekProvider, dekId);
            Assert.AreEqual(
                metadata1,
                dekProperties.EncryptionKeyWrapMetadata);

            // modify dekProperties directly, which would lead to etag change
            DataEncryptionKeyProperties updatedDekProperties = new(
                dekProperties.Id,
                dekProperties.EncryptionAlgorithm,
                dekProperties.WrappedDataEncryptionKey,
                dekProperties.EncryptionKeyWrapMetadata,
                DateTime.UtcNow);
            await keyContainer.ReplaceItemAsync(
                updatedDekProperties,
                dekProperties.Id,
                new PartitionKey(dekProperties.Id));

            // rewrap should succeed, despite difference in cached value
            ItemResponse<DataEncryptionKeyProperties> dekResponse = await MdeCustomEncryptionTests.dekProvider.DataEncryptionKeyContainer.RewrapDataEncryptionKeyAsync(
                dekId,
                newMetadata);

            Assert.AreEqual(HttpStatusCode.OK, dekResponse.StatusCode);
            dekProperties = VerifyDekResponse(
                dekResponse,
                dekId);
            Assert.AreEqual(
                newMetadata,
                dekProperties.EncryptionKeyWrapMetadata);

            Assert.AreEqual(2, testKeyStoreProvider.WrapKeyCallsCount[newMetadata.Value]);

            // Use different DEK provider to avoid (unintentional) cache impact
            CosmosDataEncryptionKeyProvider dekProvider = new(new TestEncryptionKeyStoreProvider());
            await dekProvider.InitializeAsync(database, keyContainer.Id);
            DataEncryptionKeyProperties readProperties = await dekProvider.DataEncryptionKeyContainer.ReadDataEncryptionKeyAsync(dekId);
            Assert.AreEqual(dekProperties, readProperties);
        }

        [TestMethod]
        public async Task EncryptionDekReadFeed()
        {
            Container newKeyContainer = await database.CreateContainerAsync(Guid.NewGuid().ToString(), "/id", 400);
            try
            {
                CosmosDataEncryptionKeyProvider dekProvider = new(new TestEncryptionKeyStoreProvider());
                await dekProvider.InitializeAsync(database, newKeyContainer.Id);

                string contosoV1 = "Contoso_v001";
                string contosoV2 = "Contoso_v002";
                string fabrikamV1 = "Fabrikam_v001";
                string fabrikamV2 = "Fabrikam_v002";

                await CreateDekAsync(dekProvider, contosoV1);
                await CreateDekAsync(dekProvider, contosoV2);
                await CreateDekAsync(dekProvider, fabrikamV1);
                await CreateDekAsync(dekProvider, fabrikamV2);

                // Test getting all keys
                await IterateDekFeedAsync(
                    dekProvider,
                    new List<string> { contosoV1, contosoV2, fabrikamV1, fabrikamV2 },
                    isExpectedDeksCompleteSetForRequest: true,
                    isResultOrderExpected: false,
                    "SELECT * from c");

                // Test getting specific subset of keys
                await IterateDekFeedAsync(
                    dekProvider,
                    new List<string> { contosoV2 },
                    isExpectedDeksCompleteSetForRequest: false,
                    isResultOrderExpected: true,
                    "SELECT TOP 1 * from c where c.id >= 'Contoso_v000' and c.id <= 'Contoso_v999' ORDER BY c.id DESC");

                // Ensure only required results are returned
                await IterateDekFeedAsync(
                    dekProvider,
                    new List<string> { contosoV1, contosoV2 },
                    isExpectedDeksCompleteSetForRequest: true,
                    isResultOrderExpected: true,
                    "SELECT * from c where c.id >= 'Contoso_v000' and c.id <= 'Contoso_v999' ORDER BY c.id ASC");

                // Test pagination
                await IterateDekFeedAsync(
                    dekProvider,
                    new List<string> { contosoV1, contosoV2, fabrikamV1, fabrikamV2 },
                    isExpectedDeksCompleteSetForRequest: true,
                    isResultOrderExpected: false,
                    "SELECT * from c",
                    itemCountInPage: 3);
            }
            finally
            {
                await newKeyContainer.DeleteContainerStreamAsync();
            }
        }

#if NET8_0_OR_GREATER
        [TestMethod]
        public async Task BackCompat_RoundTrip_WithAndWithoutJsonProcessorOverride()
        {
            // Arrange: simple POCO with one encrypted path
            TestItem testItem = new TestItem
            {
                Id = Guid.NewGuid().ToString(),
                PK = Guid.NewGuid().ToString(),
                NonSensitive = "hello",
                Sensitive = "secret-value"
            };

            ItemRequestOptions baselineRequestOptions = null; // no override
            ItemRequestOptions overrideRequestOptions = new()
            {
                Properties = new Dictionary<string, object>
                {
                    { "encryption-json-processor", JsonProcessor.Stream }
                }
            };

            Container container = encryptionContainer; // already wrapped with encryptor

            // Act: create with baseline
            ItemResponse<TestItem> baselineCreate = await container.CreateItemAsync(
                testItem,
                new PartitionKey(testItem.PK),
                baselineRequestOptions,
                cancellationToken: CancellationToken.None);
            Assert.AreEqual(HttpStatusCode.Created, baselineCreate.StatusCode);

            // Read back with no override
            ItemResponse<TestItem> baselineRead = await container.ReadItemAsync<TestItem>(
                testItem.Id,
                new PartitionKey(testItem.PK),
                baselineRequestOptions,
                cancellationToken: CancellationToken.None);

            // Read back with stream override (should still decrypt identically)
            ItemResponse<TestItem> overrideRead = await container.ReadItemAsync<TestItem>(
                testItem.Id,
                new PartitionKey(testItem.PK),
                overrideRequestOptions,
                cancellationToken: CancellationToken.None);

            // Assert decrypted values identical
            Assert.AreEqual(testItem.NonSensitive, baselineRead.Resource.NonSensitive);
            Assert.AreEqual(testItem.Sensitive, baselineRead.Resource.Sensitive);
            Assert.AreEqual(testItem.NonSensitive, overrideRead.Resource.NonSensitive);
            Assert.AreEqual(testItem.Sensitive, overrideRead.Resource.Sensitive);

            // Replace item using stream override and confirm baseline path still works
            testItem.NonSensitive = "hello-updated";
            ItemResponse<TestItem> replaceWithOverride = await container.ReplaceItemAsync(
                testItem,
                testItem.Id,
                new PartitionKey(testItem.PK),
                overrideRequestOptions,
                cancellationToken: CancellationToken.None);
            Assert.AreEqual(HttpStatusCode.OK, replaceWithOverride.StatusCode);

            ItemResponse<TestItem> finalReadBaseline = await container.ReadItemAsync<TestItem>(
                testItem.Id,
                new PartitionKey(testItem.PK),
                baselineRequestOptions,
                cancellationToken: CancellationToken.None);

            Assert.AreEqual(testItem.NonSensitive, finalReadBaseline.Resource.NonSensitive);
            Assert.AreEqual(testItem.Sensitive, finalReadBaseline.Resource.Sensitive);
        }

        [TestMethod]
        public async Task StreamProcessor_EndToEnd_RoundTrip()
        {
            TestItem testItem = new TestItem
            {
                Id = Guid.NewGuid().ToString(),
                PK = Guid.NewGuid().ToString(),
                NonSensitive = "plain",
                Sensitive = "stream-secret"
            };

            EncryptionItemRequestOptions options = new()
            {
                EncryptionOptions = new EncryptionOptions
                {
                    DataEncryptionKeyId = dekProperties.Id,
                    EncryptionAlgorithm = CosmosEncryptionAlgorithm.MdeAeadAes256CbcHmac256Randomized,
                    PathsToEncrypt = new List<string> { "/Sensitive" },
                    JsonProcessor = JsonProcessor.Stream
                }
            };

            ItemResponse<TestItem> create = await encryptionContainer.CreateItemAsync(testItem, new PartitionKey(testItem.PK), options);
            Assert.AreEqual(HttpStatusCode.Created, create.StatusCode);

            // Read back with stream override explicit (should decrypt)
            ItemResponse<TestItem> read = await encryptionContainer.ReadItemAsync<TestItem>(testItem.Id, new PartitionKey(testItem.PK), new ItemRequestOptions
            {
                Properties = new Dictionary<string, object> { { "encryption-json-processor", JsonProcessor.Stream } }
            });
            Assert.AreEqual(testItem.Sensitive, read.Resource.Sensitive);
        }

        [TestMethod]
        public async Task StreamProcessor_ScopesReflectStreamOptIn()
        {
            List<string> scopes = await CaptureEncryptionScopesAsync(async () =>
            {
                TestItem testItem = new TestItem
                {
                    Id = Guid.NewGuid().ToString(),
                    PK = Guid.NewGuid().ToString(),
                    NonSensitive = "diag-plain",
                    Sensitive = "diag-secret"
                };

                EncryptionItemRequestOptions createOptions = new()
                {
                    EncryptionOptions = new EncryptionOptions
                    {
                        DataEncryptionKeyId = dekProperties.Id,
                        EncryptionAlgorithm = CosmosEncryptionAlgorithm.MdeAeadAes256CbcHmac256Randomized,
                        PathsToEncrypt = new List<string> { "/Sensitive" },
                        JsonProcessor = JsonProcessor.Stream
                    }
                };

                bool created = false;
                try
                {
                    ItemResponse<TestItem> createResponse = await encryptionContainer.CreateItemAsync(
                        testItem,
                        new PartitionKey(testItem.PK),
                        createOptions);
                    Assert.AreEqual(HttpStatusCode.Created, createResponse.StatusCode);
                    created = true;

                    ItemResponse<TestItem> readResponse = await encryptionContainer.ReadItemAsync<TestItem>(
                        testItem.Id,
                        new PartitionKey(testItem.PK),
                        new ItemRequestOptions
                        {
                            Properties = new Dictionary<string, object>
                            {
                                { "encryption-json-processor", JsonProcessor.Stream }
                            }
                        });

                    Assert.AreEqual(testItem.Sensitive, readResponse.Resource.Sensitive);
                }
                finally
                {
                    if (created)
                    {
                        await encryptionContainer.DeleteItemAsync<TestItem>(
                            testItem.Id,
                            new PartitionKey(testItem.PK));
                    }
                }
            });

            (int streamEncrypt, int streamDecrypt, int newtonsoftEncrypt, int newtonsoftDecrypt) = CountJsonProcessorScopes(scopes);

            Assert.IsTrue(
                streamEncrypt >= 1,
                $"Expected to capture stream encrypt scope. Scopes: {string.Join(", ", scopes)}");
            Assert.IsTrue(
                streamDecrypt >= 1,
                $"Expected to capture stream decrypt scope. Scopes: {string.Join(", ", scopes)}");
            Assert.AreEqual(
                0,
                newtonsoftEncrypt,
                $"Did not expect newtonsoft encrypt scope when opting into stream. Scopes: {string.Join(", ", scopes)}");
            Assert.AreEqual(
                0,
                newtonsoftDecrypt,
                $"Did not expect newtonsoft decrypt scope when opting into stream. Scopes: {string.Join(", ", scopes)}");
        }

        [TestMethod]
        public async Task StreamProcessor_DefaultsToNewtonsoftWhenNoOptIn()
        {
            List<string> scopes = await CaptureEncryptionScopesAsync(async () =>
            {
                TestItem testItem = new TestItem
                {
                    Id = Guid.NewGuid().ToString(),
                    PK = Guid.NewGuid().ToString(),
                    NonSensitive = "default-plain",
                    Sensitive = "default-secret"
                };

                EncryptionItemRequestOptions createOptions = new()
                {
                    EncryptionOptions = new EncryptionOptions
                    {
                        DataEncryptionKeyId = dekProperties.Id,
                        EncryptionAlgorithm = CosmosEncryptionAlgorithm.MdeAeadAes256CbcHmac256Randomized,
                        PathsToEncrypt = new List<string> { "/Sensitive" }
                    }
                };

                bool created = false;
                try
                {
                    ItemResponse<TestItem> createResponse = await encryptionContainer.CreateItemAsync(
                        testItem,
                        new PartitionKey(testItem.PK),
                        createOptions);
                    Assert.AreEqual(HttpStatusCode.Created, createResponse.StatusCode);
                    created = true;

                    ItemResponse<TestItem> readResponse = await encryptionContainer.ReadItemAsync<TestItem>(
                        testItem.Id,
                        new PartitionKey(testItem.PK));

                    Assert.AreEqual(testItem.Sensitive, readResponse.Resource.Sensitive);
                }
                finally
                {
                    if (created)
                    {
                        await encryptionContainer.DeleteItemAsync<TestItem>(
                            testItem.Id,
                            new PartitionKey(testItem.PK));
                    }
                }
            });

            (int streamEncrypt, int streamDecrypt, int newtonsoftEncrypt, int newtonsoftDecrypt) = CountJsonProcessorScopes(scopes);

            Assert.AreEqual(
                0,
                streamEncrypt,
                $"Did not expect stream encrypt scope without opting in. Scopes: {string.Join(", ", scopes)}");
            Assert.AreEqual(
                0,
                streamDecrypt,
                $"Did not expect stream decrypt scope without opting in. Scopes: {string.Join(", ", scopes)}");
            Assert.IsTrue(
                newtonsoftEncrypt >= 1,
                $"Expected to capture newtonsoft encrypt scope. Scopes: {string.Join(", ", scopes)}");
            Assert.IsTrue(
                newtonsoftDecrypt >= 1,
                $"Expected to capture newtonsoft decrypt scope. Scopes: {string.Join(", ", scopes)}");
        }

        [TestMethod]
        public async Task StreamProcessor_NewtonsoftOverrideStaysNewtonsoft()
        {
            List<string> scopes = await CaptureEncryptionScopesAsync(async () =>
            {
                TestItem testItem = new TestItem
                {
                    Id = Guid.NewGuid().ToString(),
                    PK = Guid.NewGuid().ToString(),
                    NonSensitive = "explicit-newtonsoft-plain",
                    Sensitive = "explicit-newtonsoft-secret"
                };

                EncryptionItemRequestOptions newtonsoftOptions = new()
                {
                    EncryptionOptions = new EncryptionOptions
                    {
                        DataEncryptionKeyId = dekProperties.Id,
                        EncryptionAlgorithm = CosmosEncryptionAlgorithm.MdeAeadAes256CbcHmac256Randomized,
                        PathsToEncrypt = new List<string> { "/Sensitive" },
                        JsonProcessor = JsonProcessor.Newtonsoft
                    },
                    Properties = new Dictionary<string, object>
                    {
                        { JsonProcessorRequestOptionsExtensions.JsonProcessorPropertyBagKey, JsonProcessor.Newtonsoft }
                    }
                };

                bool created = false;
                try
                {
                    ItemResponse<TestItem> createResponse = await encryptionContainer.CreateItemAsync(
                        testItem,
                        new PartitionKey(testItem.PK),
                        newtonsoftOptions);
                    Assert.AreEqual(HttpStatusCode.Created, createResponse.StatusCode);
                    created = true;

                    ItemResponse<TestItem> readResponse = await encryptionContainer.ReadItemAsync<TestItem>(
                        testItem.Id,
                        new PartitionKey(testItem.PK),
                        new ItemRequestOptions
                        {
                            Properties = new Dictionary<string, object>
                            {
                                { JsonProcessorRequestOptionsExtensions.JsonProcessorPropertyBagKey, JsonProcessor.Newtonsoft }
                            }
                        });

                    Assert.AreEqual(testItem.Sensitive, readResponse.Resource.Sensitive);
                }
                finally
                {
                    if (created)
                    {
                        await encryptionContainer.DeleteItemAsync<TestItem>(
                            testItem.Id,
                            new PartitionKey(testItem.PK),
                            new ItemRequestOptions
                            {
                                Properties = new Dictionary<string, object>
                                {
                                    { JsonProcessorRequestOptionsExtensions.JsonProcessorPropertyBagKey, JsonProcessor.Newtonsoft }
                                }
                            });
                    }
                }
            });

            (int streamEncrypt, int streamDecrypt, int newtonsoftEncrypt, int newtonsoftDecrypt) = CountJsonProcessorScopes(scopes);

            Assert.AreEqual(
                0,
                streamEncrypt,
                $"Did not expect stream encrypt scope when overriding with newtonsoft. Scopes: {string.Join(", ", scopes)}");
            Assert.AreEqual(
                0,
                streamDecrypt,
                $"Did not expect stream decrypt scope when overriding with newtonsoft. Scopes: {string.Join(", ", scopes)}");
            Assert.IsTrue(
                newtonsoftEncrypt >= 1,
                $"Expected to capture newtonsoft encrypt scope when overriding with newtonsoft. Scopes: {string.Join(", ", scopes)}");
            Assert.IsTrue(
                newtonsoftDecrypt >= 1,
                $"Expected to capture newtonsoft decrypt scope when overriding with newtonsoft. Scopes: {string.Join(", ", scopes)}");
        }

        private static async Task<List<string>> CaptureEncryptionScopesAsync(Func<Task> action)
        {
            List<string> scopes = new List<string>();
            using ActivityListener listener = new ActivityListener
            {
                ShouldListenTo = source => string.Equals(source.Name, "Microsoft.Azure.Cosmos.Encryption.Custom", StringComparison.Ordinal),
                Sample = (ref ActivityCreationOptions<ActivityContext> _) => ActivitySamplingResult.AllDataAndRecorded,
                ActivityStopped = activity =>
                {
                    if (!string.IsNullOrEmpty(activity?.OperationName))
                    {
                        lock (scopes)
                        {
                            scopes.Add(activity.OperationName);
                        }
                    }
                }
            };

            ActivitySource.AddActivityListener(listener);
            try
            {
                await action();
            }
            finally
            {
                listener.Dispose();
            }

            lock (scopes)
            {
                return scopes.ToList();
            }
        }

        private static (int StreamEncrypt, int StreamDecrypt, int NewtonsoftEncrypt, int NewtonsoftDecrypt) CountJsonProcessorScopes(IEnumerable<string> scopes)
        {
<<<<<<< HEAD
            string encryptStreamScope = EncryptionDiagnostics.ScopeEncryptModeSelectionPrefix + JsonProcessor.Stream;
            string decryptStreamScope = EncryptionDiagnostics.ScopeDecryptModeSelectionPrefix + JsonProcessor.Stream;
            string encryptNewtonsoftScope = EncryptionDiagnostics.ScopeEncryptModeSelectionPrefix + JsonProcessor.Newtonsoft;
            string decryptNewtonsoftScope = EncryptionDiagnostics.ScopeDecryptModeSelectionPrefix + JsonProcessor.Newtonsoft;
=======
            string encryptStreamScope = CosmosDiagnosticsContext.ScopeEncryptModeSelectionPrefix + JsonProcessor.Stream;
            string decryptStreamScope = CosmosDiagnosticsContext.ScopeDecryptModeSelectionPrefix + JsonProcessor.Stream;
            string encryptNewtonsoftScope = CosmosDiagnosticsContext.ScopeEncryptModeSelectionPrefix + JsonProcessor.Newtonsoft;
            string decryptNewtonsoftScope = CosmosDiagnosticsContext.ScopeDecryptModeSelectionPrefix + JsonProcessor.Newtonsoft;
>>>>>>> 14c12656

            int streamEncrypt = scopes.Count(scope => string.Equals(scope, encryptStreamScope, StringComparison.Ordinal));
            int streamDecrypt = scopes.Count(scope => string.Equals(scope, decryptStreamScope, StringComparison.Ordinal));
            int newtonsoftEncrypt = scopes.Count(scope => string.Equals(scope, encryptNewtonsoftScope, StringComparison.Ordinal));
            int newtonsoftDecrypt = scopes.Count(scope => string.Equals(scope, decryptNewtonsoftScope, StringComparison.Ordinal));

            return (streamEncrypt, streamDecrypt, newtonsoftEncrypt, newtonsoftDecrypt);
        }

        [TestMethod]
        public async Task ProvidedOutputDecrypt_StreamProcessor_SuccessAndRewinds()
        {
            TestItem testItem = new TestItem
            {
                Id = Guid.NewGuid().ToString(),
                PK = Guid.NewGuid().ToString(),
                NonSensitive = "po-plain",
                Sensitive = "po-secret"
            };

            EncryptionItemRequestOptions options = new()
            {
                EncryptionOptions = new EncryptionOptions
                {
                    DataEncryptionKeyId = dekProperties.Id,
                    EncryptionAlgorithm = CosmosEncryptionAlgorithm.MdeAeadAes256CbcHmac256Randomized,
                    PathsToEncrypt = new List<string> { "/Sensitive" },
                    JsonProcessor = JsonProcessor.Stream
                }
            };

            _ = await encryptionContainer.CreateItemAsync(testItem, new PartitionKey(testItem.PK), options);

            // IMPORTANT: use the base container to get the raw encrypted payload (_ei present). The encryption container would auto-decrypt.
            using ResponseMessage readStream = await itemContainer.ReadItemStreamAsync(testItem.Id, new PartitionKey(testItem.PK));
            Assert.IsTrue(readStream.IsSuccessStatusCode);

            readStream.Content.Position = 0;
            MemoryStream output = new();
            DecryptionContext ctx = await EncryptionProcessor.DecryptAsync(
                readStream.Content,
                output,
                encryptor,
                new CosmosDiagnosticsContext(),
                new ItemRequestOptions { Properties = new Dictionary<string, object> { { "encryption-json-processor", JsonProcessor.Stream } } },
                CancellationToken.None);
            Assert.IsNotNull(ctx);
            Assert.AreEqual(0, output.Position); // rewound for caller consumption
        }

        [TestMethod]
        [ExpectedException(typeof(NotSupportedException))]
        public async Task ProvidedOutputDecrypt_StreamOverrideWithLegacyAlgorithm_Throws()
        {
            TestItem testItem = new TestItem
            {
                Id = Guid.NewGuid().ToString(),
                PK = Guid.NewGuid().ToString(),
                NonSensitive = "legacy-plain",
                Sensitive = "legacy-secret"
            };

            EncryptionItemRequestOptions options = new()
            {
                EncryptionOptions = new EncryptionOptions
                {
                    DataEncryptionKeyId = dekProperties.Id,
#pragma warning disable CS0618
                    EncryptionAlgorithm = CosmosEncryptionAlgorithm.AEAes256CbcHmacSha256Randomized,
#pragma warning restore CS0618
                    PathsToEncrypt = new List<string> { "/Sensitive" },
                    JsonProcessor = JsonProcessor.Newtonsoft
                }
            };
            _ = await encryptionContainer.CreateItemAsync(testItem, new PartitionKey(testItem.PK), options);

            // Get raw encrypted (legacy algorithm) payload without automatic decrypt.
            using ResponseMessage readStream = await itemContainer.ReadItemStreamAsync(testItem.Id, new PartitionKey(testItem.PK));
            readStream.Content.Position = 0;
            MemoryStream output = new();
            _ = await EncryptionProcessor.DecryptAsync(
                readStream.Content,
                output,
                encryptor,
                new CosmosDiagnosticsContext(),
                new ItemRequestOptions { Properties = new Dictionary<string, object> { { "encryption-json-processor", JsonProcessor.Stream } } },
                CancellationToken.None);
        }

        private class TestItem
        {
            [JsonProperty("id")] public string Id { get; set; }
            public string PK { get; set; }
            public string NonSensitive { get; set; }
            public string Sensitive { get; set; }
        }
#endif

        [TestMethod]
        [ExpectedException(typeof(NotSupportedException))]
        public async Task UnsupportedJsonProcessor_ThrowsNotSupportedException()
        {
            // This test validates that unsupported JsonProcessor values (e.g., Stream on net6.0/netstandard2.0)
            // are properly rejected with a clear error message.
            // We cast an int to JsonProcessor to simulate a value that doesn't exist on this platform.
            TestDoc testDoc = TestDoc.Create();

            // Cast 99 to JsonProcessor - this simulates an unsupported/future processor value
            JsonProcessor unsupportedProcessor = (JsonProcessor)99;

            EncryptionItemRequestOptions options = new()
            {
                EncryptionOptions = new EncryptionOptions
                {
                    DataEncryptionKeyId = dekId,
                    EncryptionAlgorithm = CosmosEncryptionAlgorithm.MdeAeadAes256CbcHmac256Randomized,
                    PathsToEncrypt = TestDoc.PathsToEncrypt,
                    JsonProcessor = unsupportedProcessor
                }
            };

            // This should throw NotSupportedException on all platforms for an unsupported processor value
            await encryptionContainer.CreateItemAsync(testDoc, new PartitionKey(testDoc.PK), options);
        }

        [TestMethod]
        public async Task EncryptionCreateItemWithoutEncryptionOptions()
        {
            TestDoc testDoc = TestDoc.Create();
            ItemResponse<TestDoc> createResponse = await encryptionContainer.CreateItemAsync(
                testDoc,
                new PartitionKey(testDoc.PK));
            Assert.AreEqual(HttpStatusCode.Created, createResponse.StatusCode);
            VerifyExpectedDocResponse(testDoc, createResponse.Resource);
        }

        [TestMethod]
        public async Task EncryptionCreateItemWithNullEncryptionOptions()
        {
            TestDoc testDoc = TestDoc.Create();
            ItemResponse<TestDoc> createResponse = await encryptionContainer.CreateItemAsync(
                testDoc,
                new PartitionKey(testDoc.PK),
                new EncryptionItemRequestOptions());
            Assert.AreEqual(HttpStatusCode.Created, createResponse.StatusCode);
            VerifyExpectedDocResponse(testDoc, createResponse.Resource);
        }

        [TestMethod]
        public async Task EncryptionCreateItemWithoutPartitionKey()
        {
            TestDoc testDoc = TestDoc.Create();
            try
            {
                await encryptionContainer.CreateItemAsync(
                    testDoc,
                    requestOptions: GetRequestOptions(dekId, TestDoc.PathsToEncrypt));
                Assert.Fail("CreateItem should've failed because PartitionKey was not provided.");
            }
            catch (NotSupportedException ex)
            {
                Assert.AreEqual("partitionKey cannot be null for operations using EncryptionContainer.", ex.Message);
            }
        }

        [TestMethod]
        public async Task EncryptionFailsWithUnknownDek()
        {
            string unknownDek = "unknownDek";

            try
            {
                await CreateItemAsync(encryptionContainer, unknownDek, TestDoc.PathsToEncrypt);
            }
            catch (ArgumentException ex)
            {
                Assert.AreEqual($"Failed to retrieve Data Encryption Key with id: '{unknownDek}'.", ex.Message);
                Assert.IsTrue(ex.InnerException is CosmosException);
            }
        }

        [TestMethod]
        public async Task ValidateCachingOfProtectedDataEncryptionKey()
        {
            TestEncryptionKeyStoreProvider testEncryptionKeyStoreProvider = new()
            {
                DataEncryptionKeyCacheTimeToLive = TimeSpan.FromMinutes(30)
            };

            string dekId = "pDekCache";
            DataEncryptionKeyProperties dekProperties = await CreateDekAsync(dualDekProvider, dekId);
            Assert.AreEqual(
                new EncryptionKeyWrapMetadata(name: "metadata1", value: metadata1.Value),
                dekProperties.EncryptionKeyWrapMetadata);

            // Caching for 30 min.
            CosmosDataEncryptionKeyProvider dekProvider = new(testEncryptionKeyStoreProvider);
            await dekProvider.InitializeAsync(database, keyContainer.Id);

            TestEncryptor encryptor = new(dekProvider);
            Container encryptionContainer = itemContainer.WithEncryptor(encryptor);
            for (int i = 0; i < 2; i++)
                await CreateItemAsync(encryptionContainer, dekId, TestDoc.PathsToEncrypt);

            testEncryptionKeyStoreProvider.UnWrapKeyCallsCount.TryGetValue(masterKeyUri1.ToString(), out int unwrapcount);
            Assert.AreEqual(1, unwrapcount);

            testEncryptionKeyStoreProvider = new TestEncryptionKeyStoreProvider
            {
                DataEncryptionKeyCacheTimeToLive = TimeSpan.Zero
            };

            // No caching
            dekProvider = new CosmosDataEncryptionKeyProvider(testEncryptionKeyStoreProvider);
            await dekProvider.InitializeAsync(database, keyContainer.Id);

            encryptor = new TestEncryptor(dekProvider);
            encryptionContainer = itemContainer.WithEncryptor(encryptor);
            for (int i = 0; i < 2; i++)
                await CreateItemAsync(encryptionContainer, dekId, TestDoc.PathsToEncrypt);

            testEncryptionKeyStoreProvider.UnWrapKeyCallsCount.TryGetValue(masterKeyUri1.ToString(), out unwrapcount);
            Assert.AreEqual(4, unwrapcount);

            // 2 hours default
            testEncryptionKeyStoreProvider = new TestEncryptionKeyStoreProvider();

            dekProvider = new CosmosDataEncryptionKeyProvider(testEncryptionKeyStoreProvider);
            await dekProvider.InitializeAsync(database, keyContainer.Id);

            encryptor = new TestEncryptor(dekProvider);
            encryptionContainer = itemContainer.WithEncryptor(encryptor);
            for (int i = 0; i < 2; i++)
                await CreateItemAsync(encryptionContainer, dekId, TestDoc.PathsToEncrypt);

            testEncryptionKeyStoreProvider.UnWrapKeyCallsCount.TryGetValue(masterKeyUri1.ToString(), out unwrapcount);
            Assert.AreEqual(1, unwrapcount);
        }

        [TestMethod]
        public async Task EncryptionReadManyItemAsync()
        {
            TestDoc testDoc = await CreateItemAsync(encryptionContainer, dekId, TestDoc.PathsToEncrypt);

            TestDoc testDoc2 = await CreateItemAsync(encryptionContainer, dekId, TestDoc.PathsToEncrypt);

            List<(string, PartitionKey)> itemList = new()
            {
                (testDoc.Id, new PartitionKey(testDoc.PK)),
                (testDoc2.Id, new PartitionKey(testDoc2.PK))
            };

            FeedResponse<TestDoc> response = await encryptionContainer.ReadManyItemsAsync<TestDoc>(itemList);

            Assert.AreEqual(HttpStatusCode.OK, response.StatusCode);
            Assert.AreEqual(2, response.Count);
            VerifyExpectedDocResponse(testDoc, response.Resource.ElementAt(0));
            VerifyExpectedDocResponse(testDoc2, response.Resource.ElementAt(1));

            // stream test.
            ResponseMessage responseStream = await encryptionContainer.ReadManyItemsStreamAsync(itemList);

            Assert.IsTrue(responseStream.IsSuccessStatusCode);
            Assert.AreEqual(HttpStatusCode.OK, response.StatusCode);

            JObject contentJObjects = TestCommon.FromStream<JObject>(responseStream.Content);

            if (contentJObjects.SelectToken(Constants.DocumentsResourcePropertyName) is JArray documents)
            {
                VerifyExpectedDocResponse(testDoc, documents.ElementAt(0).ToObject<TestDoc>());
                VerifyExpectedDocResponse(testDoc2, documents.ElementAt(1).ToObject<TestDoc>());
            }
            else
            {
                Assert.Fail("ResponseMessage from ReadManyItemsStreamAsync did not have a valid response. ");
            }
        }

        [TestMethod]
        public async Task EncryptionCreateItem()
        {
            TestDoc testDoc = await CreateItemAsync(encryptionContainer, dekId, TestDoc.PathsToEncrypt);

            await VerifyItemByReadAsync(encryptionContainer, testDoc);

            await VerifyItemByReadStreamAsync(encryptionContainer, testDoc);

            TestDoc expectedDoc = new(testDoc);

#if SDKPROJECTREF
            // FIXME Remove the above once the binary encoding issue is fixed.
            // Read feed (null query)
            await MdeCustomEncryptionTests.ValidateQueryResultsAsync(
                MdeCustomEncryptionTests.encryptionContainer,
                query: null,
                expectedDoc);
#endif

            await ValidateQueryResultsAsync(
                encryptionContainer,
                "SELECT * FROM c",
                expectedDoc);

            await ValidateQueryResultsAsync(
                encryptionContainer,
                string.Format(
                    "SELECT * FROM c where c.PK = '{0}' and c.id = '{1}' and c.NonSensitive = '{2}'",
                    expectedDoc.PK,
                    expectedDoc.Id,
                    expectedDoc.NonSensitive),
                expectedDoc);

            await ValidateQueryResultsAsync(
                encryptionContainer,
                string.Format("SELECT * FROM c where c.Sensitive_IntFormat = '{0}'", testDoc.Sensitive_IntFormat),
                expectedDoc: null);

            await ValidateQueryResultsAsync(
                encryptionContainer,
                queryDefinition: new QueryDefinition(
                    "select * from c where c.id = @theId and c.PK = @thePK")
                         .WithParameter("@theId", expectedDoc.Id)
                         .WithParameter("@thePK", expectedDoc.PK),
                expectedDoc: expectedDoc);

            expectedDoc.Sensitive_NestedObjectFormatL1 = null;
            expectedDoc.Sensitive_ArrayFormat = null;
            expectedDoc.Sensitive_DecimalFormat = 0;
            expectedDoc.Sensitive_IntFormat = 0;
            expectedDoc.Sensitive_FloatFormat = 0;
            expectedDoc.Sensitive_BoolFormat = false;
            expectedDoc.Sensitive_StringFormat = null;
            expectedDoc.Sensitive_DateFormat = new DateTime();

            await ValidateQueryResultsAsync(
                encryptionContainer,
                "SELECT c.id, c.PK, c.NonSensitive FROM c",
                expectedDoc);
        }

        [TestMethod]
        [ExpectedException(typeof(InvalidOperationException), "Decryptable content is not initialized.")]
        public void ValidateDecryptableContent()
        {
            TestDoc testDoc = TestDoc.Create();
            EncryptableItem<TestDoc> encryptableItem = new(testDoc);
            encryptableItem.DecryptableItem.GetItemAsync<TestDoc>();
        }

        [TestMethod]
        public async Task EncryptionCreateItemWithLazyDecryption()
        {
            TestDoc testDoc = TestDoc.Create();
            ItemResponse<EncryptableItem<TestDoc>> createResponse = await encryptionContainer.CreateItemAsync(
                new EncryptableItem<TestDoc>(testDoc),
                new PartitionKey(testDoc.PK),
                GetRequestOptions(dekId, TestDoc.PathsToEncrypt));

            Assert.AreEqual(HttpStatusCode.Created, createResponse.StatusCode);
            Assert.IsNotNull(createResponse.Resource);

            await ValidateDecryptableItem(createResponse.Resource.DecryptableItem, testDoc);

            // stream
            TestDoc testDoc1 = TestDoc.Create();
            ItemResponse<EncryptableItemStream> createResponseStream = await encryptionContainer.CreateItemAsync(
                new EncryptableItemStream(TestCommon.ToStream(testDoc1)),
                new PartitionKey(testDoc1.PK),
                GetRequestOptions(dekId, TestDoc.PathsToEncrypt));

            Assert.AreEqual(HttpStatusCode.Created, createResponseStream.StatusCode);
            Assert.IsNotNull(createResponseStream.Resource);

            await ValidateDecryptableItem(createResponseStream.Resource.DecryptableItem, testDoc1);
        }

        [TestMethod]
        public async Task EncryptionChangeFeedDecryptionSuccessful()
        {
            string dek2 = "dek2ForChangeFeed";
            await CreateDekAsync(dekProvider, dek2);

            TestDoc testDoc1 = await CreateItemAsync(encryptionContainerForChangeFeed, dekId, TestDoc.PathsToEncrypt);
            TestDoc testDoc2 = await CreateItemAsync(encryptionContainerForChangeFeed, dek2, TestDoc.PathsToEncrypt);

            // change feed iterator
            await ValidateChangeFeedIteratorResponse(encryptionContainerForChangeFeed, testDoc1, testDoc2);

            // change feed processor
            await ValidateChangeFeedProcessorResponse(encryptionContainerForChangeFeed, testDoc1, testDoc2);

            // change feed processor with feed handler
            await ValidateChangeFeedProcessorWithFeedHandlerResponse(encryptionContainerForChangeFeed, testDoc1, testDoc2);

            // change feed processor with manual checkpoint
            await ValidateChangeFeedProcessorWithManualCheckpointResponse(encryptionContainerForChangeFeed, testDoc1, testDoc2);

            // change feed processor with feed stream handler
            await ValidateChangeFeedProcessorWithFeedStreamHandlerResponse(encryptionContainerForChangeFeed, testDoc1, testDoc2);

            // change feed processor manual checkpoint with feed stream handler
            await ValidateChangeFeedProcessorStreamWithManualCheckpointResponse(encryptionContainerForChangeFeed, testDoc1, testDoc2);
        }

        [TestMethod]
        public async Task EncryptionHandleDecryptionFailure()
        {
            string dek2 = "failDek";
            await CreateDekAsync(dekProvider, dek2);

            TestDoc testDoc1 = await CreateItemAsync(encryptionContainer, dek2, TestDoc.PathsToEncrypt);
            TestDoc testDoc2 = await CreateItemAsync(encryptionContainer, dekId, TestDoc.PathsToEncrypt);

            string query = $"SELECT * FROM c WHERE c.PK in ('{testDoc1.PK}', '{testDoc2.PK}')";

            // success
            await ValidateQueryResultsMultipleDocumentsAsync(encryptionContainer, testDoc1, testDoc2, query);

            // induce failure
            encryptor.FailDecryption = true;

            FeedIterator<DecryptableItem> queryResponseIterator = encryptionContainer.GetItemQueryIterator<DecryptableItem>(query);
            FeedResponse<DecryptableItem> readDocsLazily = await queryResponseIterator.ReadNextAsync();
            await ValidateLazyDecryptionResponse(readDocsLazily.GetEnumerator(), dek2);

            // validate changeFeed handling
            FeedIterator<DecryptableItem> changeIterator = encryptionContainer.GetChangeFeedIterator<DecryptableItem>(
               ChangeFeedStartFrom.Beginning(),
               ChangeFeedMode.Incremental);

            while (changeIterator.HasMoreResults)
            {
                readDocsLazily = await changeIterator.ReadNextAsync();
                if (readDocsLazily.StatusCode == HttpStatusCode.NotModified)
                {
                    break;
                }

                if (readDocsLazily.Resource != null)
                {
                    await ValidateLazyDecryptionResponse(readDocsLazily.GetEnumerator(), dek2);
                }
            }

            // validate changeFeedProcessor handling
            Container leaseContainer = await database.CreateContainerIfNotExistsAsync(
                new ContainerProperties(id: "leasesContainer", partitionKeyPath: "/id"));

            List<DecryptableItem> changeFeedReturnedDocs = new();
            ChangeFeedProcessor cfp = encryptionContainer.GetChangeFeedProcessorBuilder(
                "testCFPFailure",
                (IReadOnlyCollection<DecryptableItem> changes, CancellationToken cancellationToken) =>
                {
                    changeFeedReturnedDocs.AddRange(changes);
                    return Task.CompletedTask;
                })
                .WithInstanceName("dummy")
                .WithLeaseContainer(leaseContainer)
                .WithStartTime(DateTime.MinValue.ToUniversalTime())
                .Build();

            await cfp.StartAsync();
            await Task.Delay(2000);
            await cfp.StopAsync();

            Assert.IsTrue(changeFeedReturnedDocs.Count >= 2);
            await ValidateLazyDecryptionResponse(changeFeedReturnedDocs.GetEnumerator(), dek2);

            encryptor.FailDecryption = false;
        }

        [TestMethod]
        public async Task EncryptionDecryptQueryResultMultipleDocs()
        {
            TestDoc testDoc1 = await CreateItemAsync(encryptionContainer, dekId, TestDoc.PathsToEncrypt);
            TestDoc testDoc2 = await CreateItemAsync(encryptionContainer, dekId, TestDoc.PathsToEncrypt);

            // test GetItemLinqQueryable
            await ValidateQueryResultsMultipleDocumentsAsync(encryptionContainer, testDoc1, testDoc2, null);

            string query = $"SELECT * FROM c WHERE c.PK in ('{testDoc1.PK}', '{testDoc2.PK}')";
            await ValidateQueryResultsMultipleDocumentsAsync(encryptionContainer, testDoc1, testDoc2, query);

            // ORDER BY query
            query += " ORDER BY c._ts";
            await ValidateQueryResultsMultipleDocumentsAsync(encryptionContainer, testDoc1, testDoc2, query);
        }

        [TestMethod]
        public async Task EncryptionDecryptQueryResultMultipleEncryptedProperties()
        {
            List<string> pathsEncrypted = new() { "/Sensitive_StringFormat", "/NonSensitive" };
            TestDoc testDoc = await CreateItemAsync(
                encryptionContainer,
                dekId,
                pathsEncrypted);

            TestDoc expectedDoc = new(testDoc);

            await ValidateQueryResultsAsync(
                encryptionContainer,
                "SELECT * FROM c",
                expectedDoc,
                pathsEncrypted: pathsEncrypted);
        }

        [TestMethod]
        public async Task EncryptionDecryptQueryValueResponse()
        {
            await CreateItemAsync(encryptionContainer, dekId, TestDoc.PathsToEncrypt);
            string query = "SELECT VALUE COUNT(1) FROM c";

            await ValidateQueryResponseAsync(encryptionContainer, query);
            await ValidateQueryResponseWithLazyDecryptionAsync(encryptionContainer, query);
        }

        [TestMethod]
        public async Task EncryptionDecryptGroupByQueryResultTest()
        {
            string partitionKey = Guid.NewGuid().ToString();

            await CreateItemAsync(encryptionContainer, dekId, TestDoc.PathsToEncrypt, partitionKey);
            await CreateItemAsync(encryptionContainer, dekId, TestDoc.PathsToEncrypt, partitionKey);

            string query = $"SELECT COUNT(c.Id), c.PK " +
                           $"FROM c WHERE c.PK = '{partitionKey}' " +
                           $"GROUP BY c.PK ";

            await ValidateQueryResponseAsync(encryptionContainer, query);
        }

        [TestMethod]
        public async Task EncryptionStreamIteratorValidation()
        {
            await CreateItemAsync(encryptionContainer, dekId, TestDoc.PathsToEncrypt);
            await CreateItemAsync(encryptionContainer, dekId, TestDoc.PathsToEncrypt);

            // test GetItemLinqQueryable with ToEncryptionStreamIterator extension
            await ValidateQueryResponseAsync(encryptionContainer);
        }

        [TestMethod]
        public async Task EncryptionRudItem()
        {
            TestDoc testDoc = await UpsertItemAsync(
                encryptionContainer,
                TestDoc.Create(),
                dekId,
                TestDoc.PathsToEncrypt,
                HttpStatusCode.Created);

            await VerifyItemByReadAsync(encryptionContainer, testDoc);

            testDoc.NonSensitive = Guid.NewGuid().ToString();
            testDoc.Sensitive_StringFormat = Guid.NewGuid().ToString();

            ItemResponse<TestDoc> upsertResponse = await UpsertItemAsync(
                encryptionContainer,
                testDoc,
                dekId,
                TestDoc.PathsToEncrypt,
                HttpStatusCode.OK);
            TestDoc updatedDoc = upsertResponse.Resource;

            await VerifyItemByReadAsync(encryptionContainer, updatedDoc);

            updatedDoc.NonSensitive = Guid.NewGuid().ToString();
            updatedDoc.Sensitive_StringFormat = Guid.NewGuid().ToString();

            TestDoc replacedDoc = await ReplaceItemAsync(
                encryptionContainer,
                updatedDoc,
                dekId,
                TestDoc.PathsToEncrypt,
                upsertResponse.ETag);

            await VerifyItemByReadAsync(encryptionContainer, replacedDoc);

            await DeleteItemAsync(encryptionContainer, replacedDoc);
        }

        [TestMethod]
        public async Task EncryptionRudItemLazyDecryption()
        {
            TestDoc testDoc = TestDoc.Create();
            // Upsert (item doesn't exist)
            ItemResponse<EncryptableItem<TestDoc>> upsertResponse = await encryptionContainer.UpsertItemAsync(
                new EncryptableItem<TestDoc>(testDoc),
                new PartitionKey(testDoc.PK),
                GetRequestOptions(dekId, TestDoc.PathsToEncrypt));

            Assert.AreEqual(HttpStatusCode.Created, upsertResponse.StatusCode);
            Assert.IsNotNull(upsertResponse.Resource);

            await ValidateDecryptableItem(upsertResponse.Resource.DecryptableItem, testDoc);
            await VerifyItemByReadAsync(encryptionContainer, testDoc);

            // Upsert with stream (item exists)
            testDoc.NonSensitive = Guid.NewGuid().ToString();
            testDoc.Sensitive_StringFormat = Guid.NewGuid().ToString();

            ItemResponse<EncryptableItemStream> upsertResponseStream = await encryptionContainer.UpsertItemAsync(
                new EncryptableItemStream(TestCommon.ToStream(testDoc)),
                new PartitionKey(testDoc.PK),
                GetRequestOptions(dekId, TestDoc.PathsToEncrypt));

            Assert.AreEqual(HttpStatusCode.OK, upsertResponseStream.StatusCode);
            Assert.IsNotNull(upsertResponseStream.Resource);

            await ValidateDecryptableItem(upsertResponseStream.Resource.DecryptableItem, testDoc);
            await VerifyItemByReadAsync(encryptionContainer, testDoc);

            // replace
            testDoc.NonSensitive = Guid.NewGuid().ToString();
            testDoc.Sensitive_StringFormat = Guid.NewGuid().ToString();

            ItemResponse<EncryptableItemStream> replaceResponseStream = await encryptionContainer.ReplaceItemAsync(
                new EncryptableItemStream(TestCommon.ToStream(testDoc)),
                testDoc.Id,
                new PartitionKey(testDoc.PK),
                GetRequestOptions(dekId, TestDoc.PathsToEncrypt, upsertResponseStream.ETag));

            Assert.AreEqual(HttpStatusCode.OK, replaceResponseStream.StatusCode);
            Assert.IsNotNull(replaceResponseStream.Resource);

            await ValidateDecryptableItem(replaceResponseStream.Resource.DecryptableItem, testDoc);
            await VerifyItemByReadAsync(encryptionContainer, testDoc);

            await DeleteItemAsync(encryptionContainer, testDoc);
        }


        [TestMethod]
        public async Task EncryptionResourceTokenAuthRestricted()
        {
            TestDoc testDoc = await CreateItemAsync(encryptionContainer, dekId, TestDoc.PathsToEncrypt);

            User restrictedUser = database.GetUser(Guid.NewGuid().ToString());
            await database.CreateUserAsync(restrictedUser.Id);

            PermissionProperties restrictedUserPermission = await restrictedUser.CreatePermissionAsync(
                new PermissionProperties(Guid.NewGuid().ToString(), PermissionMode.All, itemContainer));

            CosmosDataEncryptionKeyProvider dekProvider = new(new TestEncryptionKeyStoreProvider());
            TestEncryptor encryptor = new(dekProvider);

            CosmosClient clientForRestrictedUser = TestCommon.CreateCosmosClient(
                restrictedUserPermission.Token);

            Database databaseForRestrictedUser = clientForRestrictedUser.GetDatabase(database.Id);
            Container containerForRestrictedUser = databaseForRestrictedUser.GetContainer(itemContainer.Id);

            Container encryptionContainerForRestrictedUser = containerForRestrictedUser.WithEncryptor(encryptor);

            await PerformForbiddenOperationAsync(() =>
                dekProvider.InitializeAsync(databaseForRestrictedUser, keyContainer.Id), "CosmosDekProvider.InitializeAsync");

            await PerformOperationOnUninitializedDekProviderAsync(() =>
                dekProvider.DataEncryptionKeyContainer.ReadDataEncryptionKeyAsync(dekId), "DEK.ReadAsync");

            try
            {
                await encryptionContainerForRestrictedUser.ReadItemAsync<TestDoc>(testDoc.Id, new PartitionKey(testDoc.PK));
            }
            catch (InvalidOperationException ex)
            {
                Assert.AreEqual(ex.Message, "The CosmosDataEncryptionKeyProvider was not initialized.");
            }

            try
            {
                await encryptionContainerForRestrictedUser.ReadItemStreamAsync(testDoc.Id, new PartitionKey(testDoc.PK));
            }
            catch (InvalidOperationException ex)
            {
                Assert.AreEqual(ex.Message, "The CosmosDataEncryptionKeyProvider was not initialized.");
            }
        }

        [TestMethod]
        public async Task EncryptionResourceTokenAuthAllowed()
        {
            User keyManagerUser = database.GetUser(Guid.NewGuid().ToString());
            await database.CreateUserAsync(keyManagerUser.Id);

            PermissionProperties keyManagerUserPermission = await keyManagerUser.CreatePermissionAsync(
                new PermissionProperties(Guid.NewGuid().ToString(), PermissionMode.All, keyContainer));

            CosmosDataEncryptionKeyProvider dekProvider = new(new TestEncryptionKeyStoreProvider());
            TestEncryptor encryptor = new(dekProvider);
            CosmosClient clientForKeyManagerUser = TestCommon.CreateCosmosClient(keyManagerUserPermission.Token);

            Database databaseForKeyManagerUser = clientForKeyManagerUser.GetDatabase(database.Id);

            await dekProvider.InitializeAsync(databaseForKeyManagerUser, keyContainer.Id);

            DataEncryptionKeyProperties readDekProperties = await dekProvider.DataEncryptionKeyContainer.ReadDataEncryptionKeyAsync(dekId);
            Assert.AreEqual(dekProperties, readDekProperties);
        }

        [TestMethod]
        public async Task EncryptionRestrictedProperties()
        {
            try
            {
                await CreateItemAsync(encryptionContainer, dekId, new List<string>() { "/id" });
                Assert.Fail("Expected item creation with id specified to be encrypted to fail.");
            }
            catch (InvalidOperationException ex)
            {
                Assert.AreEqual("PathsToEncrypt includes a invalid path: '/id'.", ex.Message);
            }

            try
            {
                await CreateItemAsync(encryptionContainer, dekId, new List<string>() { "/PK" });
                Assert.Fail("Expected item creation with PK specified to be encrypted to fail.");
            }
            catch (CosmosException ex) when (ex.StatusCode == HttpStatusCode.BadRequest)
            {
            }
        }

        [TestMethod]
        public async Task EncryptionBulkCrud()
        {
            TestDoc docToReplace = await CreateItemAsync(encryptionContainer, dekId, TestDoc.PathsToEncrypt);
            docToReplace.NonSensitive = Guid.NewGuid().ToString();
            docToReplace.Sensitive_StringFormat = Guid.NewGuid().ToString();

            TestDoc docToUpsert = await CreateItemAsync(encryptionContainer, dekId, TestDoc.PathsToEncrypt);
            docToUpsert.NonSensitive = Guid.NewGuid().ToString();
            docToUpsert.Sensitive_StringFormat = Guid.NewGuid().ToString();

            TestDoc docToDelete = await CreateItemAsync(encryptionContainer, dekId, TestDoc.PathsToEncrypt);

            CosmosClient clientWithBulk = TestCommon.CreateCosmosClient(builder => builder
                .WithBulkExecution(true)
                .Build());

            Database databaseWithBulk = clientWithBulk.GetDatabase(database.Id);
            Container containerWithBulk = databaseWithBulk.GetContainer(itemContainer.Id);
            Container encryptionContainerWithBulk = containerWithBulk.WithEncryptor(encryptor);

            List<Task> tasks = new()
            {
                CreateItemAsync(encryptionContainerWithBulk, dekId, TestDoc.PathsToEncrypt),
                UpsertItemAsync(encryptionContainerWithBulk, TestDoc.Create(), dekId, TestDoc.PathsToEncrypt, HttpStatusCode.Created),
                ReplaceItemAsync(encryptionContainerWithBulk, docToReplace, dekId, TestDoc.PathsToEncrypt),
                UpsertItemAsync(encryptionContainerWithBulk, docToUpsert, dekId, TestDoc.PathsToEncrypt, HttpStatusCode.OK),
                DeleteItemAsync(encryptionContainerWithBulk, docToDelete)
            };

            await Task.WhenAll(tasks);
        }

        [TestMethod]
        public async Task EncryptionTransactionBatchCrud()
        {
            string partitionKey = "thePK";
            string dek1 = dekId;
            string dek2 = "dek2Forbatch";
            await CreateDekAsync(dekProvider, dek2);

            TestDoc doc1ToCreate = TestDoc.Create(partitionKey);
            TestDoc doc2ToCreate = TestDoc.Create(partitionKey);
            TestDoc doc3ToCreate = TestDoc.Create(partitionKey);
            TestDoc doc4ToCreate = TestDoc.Create(partitionKey);

            ItemResponse<TestDoc> doc1ToReplaceCreateResponse = await CreateItemAsync(encryptionContainer, dek1, TestDoc.PathsToEncrypt, partitionKey);
            TestDoc doc1ToReplace = doc1ToReplaceCreateResponse.Resource;
            doc1ToReplace.NonSensitive = Guid.NewGuid().ToString();
            doc1ToReplace.Sensitive_StringFormat = Guid.NewGuid().ToString();

            TestDoc doc2ToReplace = await CreateItemAsync(encryptionContainer, dek2, TestDoc.PathsToEncrypt, partitionKey);
            doc2ToReplace.NonSensitive = Guid.NewGuid().ToString();
            doc2ToReplace.Sensitive_StringFormat = Guid.NewGuid().ToString();

            TestDoc doc1ToUpsert = await CreateItemAsync(encryptionContainer, dek2, TestDoc.PathsToEncrypt, partitionKey);
            doc1ToUpsert.NonSensitive = Guid.NewGuid().ToString();
            doc1ToUpsert.Sensitive_StringFormat = Guid.NewGuid().ToString();

            TestDoc doc2ToUpsert = await CreateItemAsync(encryptionContainer, dek1, TestDoc.PathsToEncrypt, partitionKey);
            doc2ToUpsert.NonSensitive = Guid.NewGuid().ToString();
            doc2ToUpsert.Sensitive_StringFormat = Guid.NewGuid().ToString();

            TestDoc docToDelete = await CreateItemAsync(encryptionContainer, dek1, TestDoc.PathsToEncrypt, partitionKey);

            TransactionalBatchResponse batchResponse = await encryptionContainer.CreateTransactionalBatch(new PartitionKey(partitionKey))
                .CreateItem(doc1ToCreate, GetBatchItemRequestOptions(dek1, TestDoc.PathsToEncrypt))
                .CreateItemStream(doc2ToCreate.ToStream(), GetBatchItemRequestOptions(dek2, TestDoc.PathsToEncrypt))
                .ReplaceItem(doc1ToReplace.Id, doc1ToReplace, GetBatchItemRequestOptions(dek2, TestDoc.PathsToEncrypt, doc1ToReplaceCreateResponse.ETag))
                .CreateItem(doc3ToCreate)
                .CreateItem(doc4ToCreate, GetBatchItemRequestOptions(dek1, new List<string>())) // empty PathsToEncrypt list
                .ReplaceItemStream(doc2ToReplace.Id, doc2ToReplace.ToStream(), GetBatchItemRequestOptions(dek2, TestDoc.PathsToEncrypt))
                .UpsertItem(doc1ToUpsert, GetBatchItemRequestOptions(dek1, TestDoc.PathsToEncrypt))
                .DeleteItem(docToDelete.Id)
                .UpsertItemStream(doc2ToUpsert.ToStream(), GetBatchItemRequestOptions(dek2, TestDoc.PathsToEncrypt))
                .ExecuteAsync();

            Assert.AreEqual(HttpStatusCode.OK, batchResponse.StatusCode);

            TransactionalBatchOperationResult<TestDoc> doc1 = batchResponse.GetOperationResultAtIndex<TestDoc>(0);
            VerifyExpectedDocResponse(doc1ToCreate, doc1.Resource);

            TransactionalBatchOperationResult<TestDoc> doc2 = batchResponse.GetOperationResultAtIndex<TestDoc>(1);
            VerifyExpectedDocResponse(doc2ToCreate, doc2.Resource);

            TransactionalBatchOperationResult<TestDoc> doc3 = batchResponse.GetOperationResultAtIndex<TestDoc>(2);
            VerifyExpectedDocResponse(doc1ToReplace, doc3.Resource);

            TransactionalBatchOperationResult<TestDoc> doc4 = batchResponse.GetOperationResultAtIndex<TestDoc>(3);
            VerifyExpectedDocResponse(doc3ToCreate, doc4.Resource);

            TransactionalBatchOperationResult<TestDoc> doc5 = batchResponse.GetOperationResultAtIndex<TestDoc>(4);
            VerifyExpectedDocResponse(doc4ToCreate, doc5.Resource);

            TransactionalBatchOperationResult<TestDoc> doc6 = batchResponse.GetOperationResultAtIndex<TestDoc>(5);
            VerifyExpectedDocResponse(doc2ToReplace, doc6.Resource);

            TransactionalBatchOperationResult<TestDoc> doc7 = batchResponse.GetOperationResultAtIndex<TestDoc>(6);
            VerifyExpectedDocResponse(doc1ToUpsert, doc7.Resource);

            TransactionalBatchOperationResult<TestDoc> doc8 = batchResponse.GetOperationResultAtIndex<TestDoc>(8);
            VerifyExpectedDocResponse(doc2ToUpsert, doc8.Resource);

            await VerifyItemByReadAsync(encryptionContainer, doc1ToCreate);
            await VerifyItemByReadAsync(encryptionContainer, doc2ToCreate, dekId: dek2);
            await VerifyItemByReadAsync(encryptionContainer, doc3ToCreate, isDocDecrypted: false);
            await VerifyItemByReadAsync(encryptionContainer, doc4ToCreate, isDocDecrypted: false);
            await VerifyItemByReadAsync(encryptionContainer, doc1ToReplace, dekId: dek2);
            await VerifyItemByReadAsync(encryptionContainer, doc2ToReplace, dekId: dek2);
            await VerifyItemByReadAsync(encryptionContainer, doc1ToUpsert);
            await VerifyItemByReadAsync(encryptionContainer, doc2ToUpsert, dekId: dek2);

            ResponseMessage readResponseMessage = await encryptionContainer.ReadItemStreamAsync(docToDelete.Id, new PartitionKey(docToDelete.PK));
            Assert.AreEqual(HttpStatusCode.NotFound, readResponseMessage.StatusCode);

            // doc3ToCreate, doc4ToCreate wasn't encrypted
            await VerifyItemByReadAsync(itemContainer, doc3ToCreate);
            await VerifyItemByReadAsync(itemContainer, doc4ToCreate);
        }

        [TestMethod]
        public async Task EncryptionTransactionalBatchWithCustomSerializer()
        {
            CustomSerializer customSerializer = new();
            CosmosClient clientWithCustomSerializer = TestCommon.CreateCosmosClient(builder => builder
                .WithCustomSerializer(customSerializer)
                .Build());

            Database databaseWithCustomSerializer = clientWithCustomSerializer.GetDatabase(database.Id);
            Container containerWithCustomSerializer = databaseWithCustomSerializer.GetContainer(itemContainer.Id);
            Container encryptionContainerWithCustomSerializer = containerWithCustomSerializer.WithEncryptor(encryptor);

            string partitionKey = "thePK";
            string dek1 = dekId;

            TestDoc doc1ToCreate = TestDoc.Create(partitionKey);

            ItemResponse<TestDoc> doc1ToReplaceCreateResponse = await CreateItemAsync(encryptionContainerWithCustomSerializer, dek1, TestDoc.PathsToEncrypt, partitionKey);
            TestDoc doc1ToReplace = doc1ToReplaceCreateResponse.Resource;
            doc1ToReplace.NonSensitive = Guid.NewGuid().ToString();
            doc1ToReplace.Sensitive_StringFormat = Guid.NewGuid().ToString();

            TransactionalBatchResponse batchResponse = await encryptionContainerWithCustomSerializer.CreateTransactionalBatch(new PartitionKey(partitionKey))
                .CreateItem(doc1ToCreate, GetBatchItemRequestOptions(dek1, TestDoc.PathsToEncrypt))
                .ReplaceItem(doc1ToReplace.Id, doc1ToReplace, GetBatchItemRequestOptions(dek1, TestDoc.PathsToEncrypt, doc1ToReplaceCreateResponse.ETag))
                .ExecuteAsync();

            Assert.AreEqual(HttpStatusCode.OK, batchResponse.StatusCode);
            // FromStream is called as part of CreateItem request
            Assert.AreEqual(1, customSerializer.FromStreamCalled);

            TransactionalBatchOperationResult<TestDoc> doc1 = batchResponse.GetOperationResultAtIndex<TestDoc>(0);
            VerifyExpectedDocResponse(doc1ToCreate, doc1.Resource);
            Assert.AreEqual(2, customSerializer.FromStreamCalled);

            TransactionalBatchOperationResult<TestDoc> doc2 = batchResponse.GetOperationResultAtIndex<TestDoc>(1);
            VerifyExpectedDocResponse(doc1ToReplace, doc2.Resource);
            Assert.AreEqual(3, customSerializer.FromStreamCalled);

            await VerifyItemByReadAsync(encryptionContainerWithCustomSerializer, doc1ToCreate);
            await VerifyItemByReadAsync(encryptionContainerWithCustomSerializer, doc1ToReplace);
        }

        [TestMethod]
        public async Task VerifyDekOperationWithSystemTextSerializer()
        {
            System.Text.Json.JsonSerializerOptions jsonSerializerOptions = new()
            {
                DefaultIgnoreCondition = System.Text.Json.Serialization.JsonIgnoreCondition.WhenWritingNull
            };

            CosmosSystemTextJsonSerializer cosmosSystemTextJsonSerializer = new(jsonSerializerOptions);

            CosmosClient clientWithCosmosSystemTextJsonSerializer = TestCommon.CreateCosmosClient(builder => builder
                .WithCustomSerializer(cosmosSystemTextJsonSerializer)
                .Build());

            // get database and container
            Database databaseWithCosmosSystemTextJsonSerializer = clientWithCosmosSystemTextJsonSerializer.GetDatabase(database.Id);
            Container containerWithCosmosSystemTextJsonSerializer = databaseWithCosmosSystemTextJsonSerializer.GetContainer(itemContainer.Id);

            // create the Dek container
            Container dekContainerWithCosmosSystemTextJsonSerializer = await databaseWithCosmosSystemTextJsonSerializer.CreateContainerAsync(Guid.NewGuid().ToString(), "/id", 400);

            CosmosDataEncryptionKeyProvider dekProviderWithCosmosSystemTextJsonSerializer = new(new TestEncryptionKeyStoreProvider());
            await dekProviderWithCosmosSystemTextJsonSerializer.InitializeAsync(databaseWithCosmosSystemTextJsonSerializer, dekContainerWithCosmosSystemTextJsonSerializer.Id);

            TestEncryptor encryptorWithCosmosSystemTextJsonSerializer = new(dekProviderWithCosmosSystemTextJsonSerializer);

            // enable encryption on container
            Container encryptionContainerWithCosmosSystemTextJsonSerializer = containerWithCosmosSystemTextJsonSerializer.WithEncryptor(encryptorWithCosmosSystemTextJsonSerializer);

            string dekId = "dekWithSystemTextJson";
            DataEncryptionKeyProperties dekProperties = await CreateDekAsync(dekProviderWithCosmosSystemTextJsonSerializer, dekId);
            Assert.AreEqual(
                new EncryptionKeyWrapMetadata(name: "metadata1", value: metadata1.Value),
                dekProperties.EncryptionKeyWrapMetadata);

            // Use different DEK provider to avoid (unintentional) cache impact
            CosmosDataEncryptionKeyProvider dekProvider = new(new TestEncryptionKeyStoreProvider());
            await dekProvider.InitializeAsync(databaseWithCosmosSystemTextJsonSerializer, dekContainerWithCosmosSystemTextJsonSerializer.Id);
            DataEncryptionKeyProperties readProperties = await dekProviderWithCosmosSystemTextJsonSerializer.DataEncryptionKeyContainer.ReadDataEncryptionKeyAsync(dekId);
            Assert.AreEqual(dekProperties, readProperties);

            // rewrap
            ItemResponse<DataEncryptionKeyProperties> dekResponse = await dekProviderWithCosmosSystemTextJsonSerializer.DataEncryptionKeyContainer.RewrapDataEncryptionKeyAsync(
               dekId,
               metadata2);

            Assert.AreEqual(HttpStatusCode.OK, dekResponse.StatusCode);
            dekProperties = VerifyDekResponse(
                dekResponse,
                dekId);
            Assert.AreEqual(
                metadata2,
                dekProperties.EncryptionKeyWrapMetadata);

            readProperties = await dekProviderWithCosmosSystemTextJsonSerializer.DataEncryptionKeyContainer.ReadDataEncryptionKeyAsync(dekId);
            Assert.AreEqual(dekProperties, readProperties);

            TestDocSystemText testDocSystemText = new()
            {
                Id = Guid.NewGuid().ToString(),
                ActivityId = Guid.NewGuid().ToString(),
                PartitionKey = "myPartitionKey",
                Status = "Active"
            };

            // Create items that use System.Text.Json serialization attributes
            ItemResponse<TestDocSystemText> createTestDoc = await encryptionContainerWithCosmosSystemTextJsonSerializer.CreateItemAsync(
                testDocSystemText,
                new PartitionKey(testDocSystemText.PartitionKey),
                GetRequestOptions(dekId, new List<string>() { "/status" }, legacyAlgo: false));

            Assert.AreEqual(HttpStatusCode.Created, createTestDoc.StatusCode);

            string contosoV1 = "Contoso_v001";
            string contosoV2 = "Contoso_v002";
            string fabrikamV1 = "Fabrikam_v001";
            string fabrikamV2 = "Fabrikam_v002";

            await CreateDekAsync(dekProviderWithCosmosSystemTextJsonSerializer, contosoV1);
            await CreateDekAsync(dekProviderWithCosmosSystemTextJsonSerializer, contosoV2);
            await CreateDekAsync(dekProviderWithCosmosSystemTextJsonSerializer, fabrikamV1);
            await CreateDekAsync(dekProviderWithCosmosSystemTextJsonSerializer, fabrikamV2);

            // Test getting all keys
            await IterateDekFeedAsync(
                dekProviderWithCosmosSystemTextJsonSerializer,
                new List<string> { dekId, contosoV1, contosoV2, fabrikamV1, fabrikamV2 },
                isExpectedDeksCompleteSetForRequest: true,
                isResultOrderExpected: false,
                "SELECT * from c");

            // Test getting specific subset of keys
            await IterateDekFeedAsync(
                dekProviderWithCosmosSystemTextJsonSerializer,
                new List<string> { contosoV2 },
                isExpectedDeksCompleteSetForRequest: false,
                isResultOrderExpected: true,
                "SELECT TOP 1 * from c where c.id >= 'Contoso_v000' and c.id <= 'Contoso_v999' ORDER BY c.id DESC");

            // Ensure only required results are returned
            await IterateDekFeedAsync(
                dekProviderWithCosmosSystemTextJsonSerializer,
                new List<string> { contosoV1, contosoV2 },
                isExpectedDeksCompleteSetForRequest: true,
                isResultOrderExpected: true,
                "SELECT * from c where c.id >= 'Contoso_v000' and c.id <= 'Contoso_v999' ORDER BY c.id ASC");

            // Test pagination
            await IterateDekFeedAsync(
                dekProviderWithCosmosSystemTextJsonSerializer,
                new List<string> { dekId, contosoV1, contosoV2, fabrikamV1, fabrikamV2 },
                isExpectedDeksCompleteSetForRequest: true,
                isResultOrderExpected: false,
                "SELECT * from c",
                itemCountInPage: 3);

            // cleanup
            FeedIterator<TestDocSystemText> iterator = containerWithCosmosSystemTextJsonSerializer.GetItemQueryIterator<TestDocSystemText>();

            while (iterator.HasMoreResults)
            {
                FeedResponse<TestDocSystemText> feedResponse = await iterator.ReadNextAsync();
                foreach (TestDocSystemText testDoc in feedResponse)
                {
                    if (testDoc.Id == null)
                    {
                        continue;
                    }
                    await containerWithCosmosSystemTextJsonSerializer.DeleteItemAsync<TestDocSystemText>(testDoc.Id, new PartitionKey(testDoc.PartitionKey));
                }
            }
        }

        [TestMethod]
        public async Task EncryptionTransactionalBatchConflictResponse()
        {
            string partitionKey = "thePK";
            string dek1 = dekId;

            ItemResponse<TestDoc> doc1CreatedResponse = await CreateItemAsync(encryptionContainer, dek1, TestDoc.PathsToEncrypt, partitionKey);
            TestDoc doc1ToCreateAgain = doc1CreatedResponse.Resource;
            doc1ToCreateAgain.NonSensitive = Guid.NewGuid().ToString();
            doc1ToCreateAgain.Sensitive_StringFormat = Guid.NewGuid().ToString();

            TransactionalBatchResponse batchResponse = await encryptionContainer.CreateTransactionalBatch(new PartitionKey(partitionKey))
                .CreateItem(doc1ToCreateAgain, GetBatchItemRequestOptions(dek1, TestDoc.PathsToEncrypt))
                .ExecuteAsync();

            Assert.AreEqual(HttpStatusCode.Conflict, batchResponse.StatusCode);
            Assert.AreEqual(1, batchResponse.Count);
        }

        // One of query or queryDefinition is to be passed in non-null
        private static async Task ValidateQueryResultsAsync(
            Container container,
            string query = null,
            TestDoc expectedDoc = null,
            QueryDefinition queryDefinition = null,
            List<string> pathsEncrypted = null,
            bool legacyAlgo = false)
        {
            QueryRequestOptions requestOptions = expectedDoc != null
                ? new QueryRequestOptions()
                {
                    PartitionKey = new PartitionKey(expectedDoc.PK),
                }
                : null;

            FeedIterator<TestDoc> queryResponseIterator;
            FeedIterator<DecryptableItem> queryResponseIteratorForLazyDecryption;
            if (query != null)
            {
                queryResponseIterator = container.GetItemQueryIterator<TestDoc>(query, requestOptions: requestOptions);
                queryResponseIteratorForLazyDecryption = container.GetItemQueryIterator<DecryptableItem>(query, requestOptions: requestOptions);
            }
            else
            {
                queryResponseIterator = container.GetItemQueryIterator<TestDoc>(queryDefinition, requestOptions: requestOptions);
                queryResponseIteratorForLazyDecryption = container.GetItemQueryIterator<DecryptableItem>(queryDefinition, requestOptions: requestOptions);
            }
            FeedResponse<TestDoc> readDocs = await queryResponseIterator.ReadNextAsync();
            Assert.AreEqual(null, readDocs.ContinuationToken);

            FeedResponse<DecryptableItem> readDocsLazily = await queryResponseIteratorForLazyDecryption.ReadNextAsync();
            Assert.AreEqual(null, readDocsLazily.ContinuationToken);

            if (expectedDoc != null)
            {
                Assert.AreEqual(1, readDocs.Count);
                TestDoc readDoc = readDocs.Single();
                VerifyExpectedDocResponse(expectedDoc, readDoc);

                Assert.AreEqual(1, readDocsLazily.Count);
                if (!legacyAlgo)
                {
                    await ValidateDecryptableItem(readDocsLazily.First(), expectedDoc, pathsEncrypted: pathsEncrypted);
                }
                else
                {
                    await ValidateDecryptableItem(readDocsLazily.First(), expectedDoc, dekId: legacydekId, pathsEncrypted: pathsEncrypted);
                }
            }
            else
            {
                Assert.AreEqual(0, readDocs.Count);
            }
        }

        private static async Task ValidateQueryResultsMultipleDocumentsAsync(
            Container container,
            TestDoc testDoc1,
            TestDoc testDoc2,
            string query,
            bool compareEncryptedProperty = true)
        {
            FeedIterator<TestDoc> queryResponseIterator;
            FeedIterator<DecryptableItem> queryResponseIteratorForLazyDecryption;

            if (query == null)
            {
                IOrderedQueryable<TestDoc> linqQueryable = container.GetItemLinqQueryable<TestDoc>();
                queryResponseIterator = container.ToEncryptionFeedIterator(linqQueryable);

                IOrderedQueryable<DecryptableItem> linqQueryableDecryptableItem = container.GetItemLinqQueryable<DecryptableItem>();
                queryResponseIteratorForLazyDecryption = container.ToEncryptionFeedIterator(linqQueryableDecryptableItem);
            }
            else
            {
                queryResponseIterator = container.GetItemQueryIterator<TestDoc>(query);
                queryResponseIteratorForLazyDecryption = container.GetItemQueryIterator<DecryptableItem>(query);
            }

            FeedResponse<TestDoc> readDocs = await queryResponseIterator.ReadNextAsync();
            Assert.AreEqual(null, readDocs.ContinuationToken);

            FeedResponse<DecryptableItem> readDocsLazily = await queryResponseIteratorForLazyDecryption.ReadNextAsync();
            Assert.AreEqual(null, readDocsLazily.ContinuationToken);

            if (query == null)
            {
                Assert.IsTrue(readDocs.Count >= 2);
                Assert.IsTrue(readDocsLazily.Count >= 2);
            }
            else
            {
                Assert.AreEqual(2, readDocs.Count);
                Assert.AreEqual(2, readDocsLazily.Count);
            }

            for (int index = 0; index < readDocs.Count; index++)
            {
                if (readDocs.ElementAt(index).Id.Equals(testDoc1.Id))
                {
                    if (compareEncryptedProperty)
                    {
                        VerifyExpectedDocResponse(readDocs.ElementAt(index), testDoc1);
                    }
                    else
                    {
                        testDoc1.EqualsExceptEncryptedProperty(readDocs.ElementAt(index));
                    }
                }
                else if (readDocs.ElementAt(index).Id.Equals(testDoc2.Id))
                {
                    if (compareEncryptedProperty)
                    {
                        VerifyExpectedDocResponse(readDocs.ElementAt(index), testDoc2);
                    }
                    else
                    {
                        testDoc2.EqualsExceptEncryptedProperty(readDocs.ElementAt(index));
                    }
                }
            }
        }

        private static async Task ValidateQueryResponseAsync(Container container,
            string query = null)
        {
            FeedIterator feedIterator;
            if (query == null)
            {
                IOrderedQueryable<TestDoc> linqQueryable = container.GetItemLinqQueryable<TestDoc>();
                feedIterator = container.ToEncryptionStreamIterator(linqQueryable);
            }
            else
            {
                feedIterator = container.GetItemQueryStreamIterator(query);
            }

            while (feedIterator.HasMoreResults)
            {
                ResponseMessage response = await feedIterator.ReadNextAsync();
                Assert.IsTrue(response.IsSuccessStatusCode);
                Assert.IsNull(response.ErrorMessage);
            }
        }

        private static async Task ValidateQueryResponseWithLazyDecryptionAsync(Container container,
            string query = null)
        {
            FeedIterator<DecryptableItem> queryResponseIteratorForLazyDecryption = container.GetItemQueryIterator<DecryptableItem>(query);
            FeedResponse<DecryptableItem> readDocsLazily = await queryResponseIteratorForLazyDecryption.ReadNextAsync();
            Assert.AreEqual(null, readDocsLazily.ContinuationToken);
            Assert.AreEqual(1, readDocsLazily.Count);
            (dynamic readDoc, DecryptionContext decryptionContext) = await readDocsLazily.First().GetItemAsync<dynamic>();
            Assert.IsTrue((long)readDoc >= 1);
            Assert.IsNull(decryptionContext);
        }

        private static async Task ValidateChangeFeedIteratorResponse(
            Container container,
            TestDoc testDoc1,
            TestDoc testDoc2)
        {
            FeedIterator<TestDoc> changeIterator = container.GetChangeFeedIterator<TestDoc>(
                ChangeFeedStartFrom.Beginning(),
                ChangeFeedMode.Incremental);

            while (changeIterator.HasMoreResults)
            {
                FeedResponse<TestDoc> testDocs = await changeIterator.ReadNextAsync();
                if (testDocs.StatusCode == HttpStatusCode.NotModified)
                {
                    break;
                }

                Assert.AreEqual(testDocs.Count, 2);

                VerifyExpectedDocResponse(testDoc1, testDocs.Resource.ElementAt(0));
                VerifyExpectedDocResponse(testDoc2, testDocs.Resource.ElementAt(1));
            }
        }

        private static async Task ValidateChangeFeedProcessorResponse(
            Container container,
            TestDoc testDoc1,
            TestDoc testDoc2)
        {
            Database leaseDatabase = await client.CreateDatabaseAsync(Guid.NewGuid().ToString());
            Container leaseContainer = await leaseDatabase.CreateContainerIfNotExistsAsync(
                new ContainerProperties(id: "leases", partitionKeyPath: "/id"));
            ManualResetEvent allDocsProcessed = new(false);
            int processedDocCount = 0;

            List<TestDoc> changeFeedReturnedDocs = new();
            ChangeFeedProcessor cfp = container.GetChangeFeedProcessorBuilder(
                "testCFP",
                (IReadOnlyCollection<TestDoc> changes, CancellationToken cancellationToken) =>
                {
                    changeFeedReturnedDocs.AddRange(changes);
                    processedDocCount += changes.Count;
                    if (processedDocCount == 2)
                    {
                        allDocsProcessed.Set();
                    }

                    return Task.CompletedTask;
                })
                .WithInstanceName("random")
                .WithLeaseContainer(leaseContainer)
                .WithStartTime(DateTime.MinValue.ToUniversalTime())
                .Build();

            await cfp.StartAsync();
            bool isStartOk = allDocsProcessed.WaitOne(60000);
            await cfp.StopAsync();

            Assert.AreEqual(changeFeedReturnedDocs.Count, 2);

            VerifyExpectedDocResponse(testDoc1, changeFeedReturnedDocs[^2]);
            VerifyExpectedDocResponse(testDoc2, changeFeedReturnedDocs[^1]);

            if (leaseDatabase != null)
            {
                using (await leaseDatabase.DeleteStreamAsync()) { }
            }
        }

        private static async Task ValidateChangeFeedProcessorWithFeedHandlerResponse(
            Container container,
            TestDoc testDoc1,
            TestDoc testDoc2)
        {
            Database leaseDatabase = await client.CreateDatabaseAsync(Guid.NewGuid().ToString());
            Container leaseContainer = await leaseDatabase.CreateContainerIfNotExistsAsync(
                new ContainerProperties(id: "leases", partitionKeyPath: "/id"));
            ManualResetEvent allDocsProcessed = new(false);
            int processedDocCount = 0;

            List<TestDoc> changeFeedReturnedDocs = new();
            ChangeFeedProcessor cfp = container.GetChangeFeedProcessorBuilder(
                "testCFPWithFeedHandler",
                (
                    ChangeFeedProcessorContext context,
                    IReadOnlyCollection<TestDoc> changes,
                    CancellationToken cancellationToken) =>
                {
                    changeFeedReturnedDocs.AddRange(changes);
                    processedDocCount += changes.Count;
                    if (processedDocCount == 2)
                    {
                        allDocsProcessed.Set();
                    }

                    return Task.CompletedTask;
                })
                .WithInstanceName("random")
                .WithLeaseContainer(leaseContainer)
                .WithStartTime(DateTime.MinValue.ToUniversalTime())
                .Build();

            await cfp.StartAsync();
            bool isStartOk = allDocsProcessed.WaitOne(60000);
            await cfp.StopAsync();

            Assert.AreEqual(changeFeedReturnedDocs.Count, 2);

            VerifyExpectedDocResponse(testDoc1, changeFeedReturnedDocs[^2]);
            VerifyExpectedDocResponse(testDoc2, changeFeedReturnedDocs[^1]);

            if (leaseDatabase != null)
            {
                using (await leaseDatabase.DeleteStreamAsync()) { }
            }
        }

        private static async Task ValidateChangeFeedProcessorWithManualCheckpointResponse(
            Container container,
            TestDoc testDoc1,
            TestDoc testDoc2)
        {
            Database leaseDatabase = await client.CreateDatabaseAsync(Guid.NewGuid().ToString());
            Container leaseContainer = await leaseDatabase.CreateContainerIfNotExistsAsync(
                new ContainerProperties(id: "leases", partitionKeyPath: "/id"));
            ManualResetEvent allDocsProcessed = new(false);
            int processedDocCount = 0;

            List<TestDoc> changeFeedReturnedDocs = new();
            ChangeFeedProcessor cfp = container.GetChangeFeedProcessorBuilderWithManualCheckpoint(
                "testCFPWithManualCheckpoint",
                (
                    ChangeFeedProcessorContext context,
                    IReadOnlyCollection<TestDoc> changes,
                    Func<Task> tryCheckpointAsync,
                    CancellationToken cancellationToken) =>
                {
                    changeFeedReturnedDocs.AddRange(changes);
                    processedDocCount += changes.Count;
                    if (processedDocCount == 2)
                    {
                        allDocsProcessed.Set();
                    }

                    return Task.CompletedTask;
                })
                .WithInstanceName("random")
                .WithLeaseContainer(leaseContainer)
                .WithStartTime(DateTime.MinValue.ToUniversalTime())
                .Build();

            await cfp.StartAsync();
            bool isStartOk = allDocsProcessed.WaitOne(60000);
            await cfp.StopAsync();

            Assert.AreEqual(changeFeedReturnedDocs.Count, 2);

            VerifyExpectedDocResponse(testDoc1, changeFeedReturnedDocs[^2]);
            VerifyExpectedDocResponse(testDoc2, changeFeedReturnedDocs[^1]);

            if (leaseDatabase != null)
            {
                using (await leaseDatabase.DeleteStreamAsync()) { }
            }
        }

        private static async Task ValidateChangeFeedProcessorWithFeedStreamHandlerResponse(
            Container container,
            TestDoc testDoc1,
            TestDoc testDoc2)
        {
            Database leaseDatabase = await client.CreateDatabaseAsync(Guid.NewGuid().ToString());
            Container leaseContainer = await leaseDatabase.CreateContainerIfNotExistsAsync(
                new ContainerProperties(id: "leases", partitionKeyPath: "/id"));
            ManualResetEvent allDocsProcessed = new(false);
            int processedDocCount = 0;

            ChangeFeedProcessor cfp = container.GetChangeFeedProcessorBuilder(
                "testCFPWithFeedStreamHandler",
                (
context,
changes,
cancellationToken) =>
                {
                    string changeFeed = string.Empty;
                    using (StreamReader streamReader = new(changes))
                    {
                        changeFeed = streamReader.ReadToEnd();
                    }

                    if (changeFeed.Contains(testDoc1.Id))
                    {
                        processedDocCount++;
                    }

                    if (changeFeed.Contains(testDoc2.Id))
                    {
                        processedDocCount++;
                    }

                    if (processedDocCount == 2)
                    {
                        allDocsProcessed.Set();
                    }

                    return Task.CompletedTask;
                })
                .WithInstanceName("random")
                .WithLeaseContainer(leaseContainer)
                .WithStartTime(DateTime.MinValue.ToUniversalTime())
                .Build();

            await cfp.StartAsync();
            bool isStartOk = allDocsProcessed.WaitOne(60000);
            await cfp.StopAsync();

            Assert.IsTrue(
                isStartOk,
                "Change feed processor with stream handler did not observe the expected items before timing out.");

            Assert.AreEqual(
                2,
                processedDocCount,
                $"Expected stream handler to process both documents, but processed count was {processedDocCount}.");

            if (leaseDatabase != null)
            {
                using (await leaseDatabase.DeleteStreamAsync()) { }
            }
        }

        private static async Task ValidateChangeFeedProcessorStreamWithManualCheckpointResponse(
            Container container,
            TestDoc testDoc1,
            TestDoc testDoc2)
        {
            Database leaseDatabase = await client.CreateDatabaseAsync(Guid.NewGuid().ToString());
            Container leaseContainer = await leaseDatabase.CreateContainerIfNotExistsAsync(
                new ContainerProperties(id: "leases", partitionKeyPath: "/id"));
            ManualResetEvent allDocsProcessed = new(false);
            int processedDocCount = 0;

            ChangeFeedProcessor cfp = container.GetChangeFeedProcessorBuilderWithManualCheckpoint(
                "testCFPStreamWithManualCheckpoint",
                (
context,
changes,
tryCheckpointAsync,
cancellationToken) =>
                {
                    string changeFeed = string.Empty;
                    using (StreamReader streamReader = new(changes))
                    {
                        changeFeed = streamReader.ReadToEnd();
                    }

                    if (changeFeed.Contains(testDoc1.Id))
                    {
                        processedDocCount++;
                    }

                    if (changeFeed.Contains(testDoc2.Id))
                    {
                        processedDocCount++;
                    }

                    if (processedDocCount == 2)
                    {
                        allDocsProcessed.Set();
                    }

                    return Task.CompletedTask;
                })
                .WithInstanceName("random")
                .WithLeaseContainer(leaseContainer)
                .WithStartTime(DateTime.MinValue.ToUniversalTime())
                .Build();

            await cfp.StartAsync();
            bool isStartOk = allDocsProcessed.WaitOne(60000);
            await cfp.StopAsync();

            Assert.IsTrue(
                isStartOk,
                "Change feed processor stream handler with manual checkpoint did not observe the expected items before timing out.");

            Assert.AreEqual(
                2,
                processedDocCount,
                $"Expected stream handler with manual checkpoint to process both documents, but processed count was {processedDocCount}.");

            if (leaseDatabase != null)
            {
                using (await leaseDatabase.DeleteStreamAsync()) { }
            }
        }

        private static async Task ValidateLazyDecryptionResponse(
            IEnumerator<DecryptableItem> readDocsLazily,
            string failureDek)
        {
            int decryptedDoc = 0;
            int failedDoc = 0;

            while (readDocsLazily.MoveNext())
            {
                try
                {
                    (_, _) = await readDocsLazily.Current.GetItemAsync<dynamic>();
                    decryptedDoc++;
                }
                catch (EncryptionException encryptionException)
                {
                    failedDoc++;
                    ValidateEncryptionException(encryptionException, failureDek);
                }
            }

            Assert.IsTrue(decryptedDoc >= 1);
            Assert.AreEqual(1, failedDoc);
        }

        private static void ValidateEncryptionException(
            EncryptionException encryptionException,
            string failureDek)
        {
            Assert.AreEqual(failureDek, encryptionException.DataEncryptionKeyId);
            Assert.IsNotNull(encryptionException.EncryptedContent);
            Assert.IsNotNull(encryptionException.InnerException);
            Assert.IsTrue(encryptionException.InnerException is InvalidOperationException);
            Assert.AreEqual(encryptionException.InnerException.Message, "Null DataEncryptionKey returned.");
        }

        private static async Task IterateDekFeedAsync(
                    CosmosDataEncryptionKeyProvider dekProvider,
                    List<string> expectedDekIds,
                    bool isExpectedDeksCompleteSetForRequest,
                    bool isResultOrderExpected,
                    string query,
                    int? itemCountInPage = null,
                    QueryDefinition queryDefinition = null)
        {
            int remainingItemCount = expectedDekIds.Count;
            QueryRequestOptions requestOptions = null;
            if (itemCountInPage.HasValue)
            {
                requestOptions = new QueryRequestOptions()
                {
                    MaxItemCount = itemCountInPage
                };
            }

            FeedIterator<DataEncryptionKeyProperties> dekIterator = queryDefinition != null
                ? dekProvider.DataEncryptionKeyContainer.GetDataEncryptionKeyQueryIterator<DataEncryptionKeyProperties>(
                    queryDefinition,
                    requestOptions: requestOptions)
                : dekProvider.DataEncryptionKeyContainer.GetDataEncryptionKeyQueryIterator<DataEncryptionKeyProperties>(
                    query,
                    requestOptions: requestOptions);

            Assert.IsTrue(dekIterator.HasMoreResults);

            List<string> readDekIds = new();
            while (remainingItemCount > 0)
            {
                FeedResponse<DataEncryptionKeyProperties> page = await dekIterator.ReadNextAsync();
                if (itemCountInPage.HasValue)
                {
                    // last page
                    if (remainingItemCount < itemCountInPage.Value)
                    {
                        Assert.AreEqual(remainingItemCount, page.Count);
                    }
                    else
                    {
                        Assert.AreEqual(itemCountInPage.Value, page.Count);
                    }
                }
                else
                {
                    Assert.AreEqual(expectedDekIds.Count, page.Count);
                }

                remainingItemCount -= page.Count;
                if (isExpectedDeksCompleteSetForRequest)
                {
                    Assert.AreEqual(remainingItemCount > 0, dekIterator.HasMoreResults);
                }

                foreach (DataEncryptionKeyProperties dek in page.Resource)
                {
                    readDekIds.Add(dek.Id);
                }
            }

            if (isResultOrderExpected)
            {
                Assert.IsTrue(expectedDekIds.SequenceEqual(readDekIds));
            }
            else
            {
                Assert.IsTrue(expectedDekIds.ToHashSet().SetEquals(readDekIds));
            }
        }


        private static async Task<ItemResponse<TestDoc>> UpsertItemAsync(
            Container container,
            TestDoc testDoc,
            string dekId,
            List<string> pathsToEncrypt,
            HttpStatusCode expectedStatusCode)
        {
            ItemResponse<TestDoc> upsertResponse = await container.UpsertItemAsync(
                testDoc,
                new PartitionKey(testDoc.PK),
                GetRequestOptions(dekId, pathsToEncrypt));
            Assert.AreEqual(expectedStatusCode, upsertResponse.StatusCode);
            VerifyExpectedDocResponse(testDoc, upsertResponse.Resource);
            return upsertResponse;
        }

        private static async Task<ItemResponse<TestDoc>> CreateItemAsync(
            Container container,
            string dekId,
            List<string> pathsToEncrypt,
            string partitionKey = null,
            bool legacyAlgo = false)
        {
            TestDoc testDoc = TestDoc.Create(partitionKey);
            ItemResponse<TestDoc> createResponse = await container.CreateItemAsync(
                testDoc,
                new PartitionKey(testDoc.PK),
                GetRequestOptions(dekId, pathsToEncrypt, legacyAlgo: legacyAlgo));
            Assert.AreEqual(HttpStatusCode.Created, createResponse.StatusCode);
            VerifyExpectedDocResponse(testDoc, createResponse.Resource);
            return createResponse;
        }

        private static async Task<ItemResponse<TestDoc>> ReplaceItemAsync(
            Container encryptedContainer,
            TestDoc testDoc,
            string dekId,
            List<string> pathsToEncrypt,
            string etag = null)
        {
            ItemResponse<TestDoc> replaceResponse = await encryptedContainer.ReplaceItemAsync(
                testDoc,
                testDoc.Id,
                new PartitionKey(testDoc.PK),
                GetRequestOptions(dekId, pathsToEncrypt, etag));

            Assert.AreEqual(HttpStatusCode.OK, replaceResponse.StatusCode);

            VerifyExpectedDocResponse(testDoc, replaceResponse.Resource);

            return replaceResponse;
        }

        private static async Task<ItemResponse<TestDoc>> DeleteItemAsync(
            Container encryptedContainer,
            TestDoc testDoc)
        {
            ItemResponse<TestDoc> deleteResponse = await encryptedContainer.DeleteItemAsync<TestDoc>(
                testDoc.Id,
                new PartitionKey(testDoc.PK));

            Assert.AreEqual(HttpStatusCode.NoContent, deleteResponse.StatusCode);
            Assert.IsNull(deleteResponse.Resource);
            return deleteResponse;
        }

        private static EncryptionItemRequestOptions GetRequestOptions(
            string dekId,
            List<string> pathsToEncrypt,
            string ifMatchEtag = null,
            bool legacyAlgo = false)
        {
            if (!legacyAlgo)
            {
                return new EncryptionItemRequestOptions
                {
                    EncryptionOptions = GetEncryptionOptions(dekId, pathsToEncrypt),
                    IfMatchEtag = ifMatchEtag
                };
            }
            else
            {
                return new EncryptionItemRequestOptions
                {
                    EncryptionOptions = GetLegacyEncryptionOptions(dekId, pathsToEncrypt),
                    IfMatchEtag = ifMatchEtag
                };
            }
        }

        private static EncryptionTransactionalBatchItemRequestOptions GetBatchItemRequestOptions(
            string dekId,
            List<string> pathsToEncrypt,
            string ifMatchEtag = null)
        {
            return new EncryptionTransactionalBatchItemRequestOptions
            {
                EncryptionOptions = GetEncryptionOptions(dekId, pathsToEncrypt),
                IfMatchEtag = ifMatchEtag
            };
        }

        private static EncryptionOptions GetEncryptionOptions(
            string dekId,
            List<string> pathsToEncrypt)
        {
            return new EncryptionOptions()
            {
                DataEncryptionKeyId = dekId,
                EncryptionAlgorithm = CosmosEncryptionAlgorithm.MdeAeadAes256CbcHmac256Randomized,
                PathsToEncrypt = pathsToEncrypt
            };
        }

        private static async Task ValidateDecryptableItem(
            DecryptableItem decryptableItem,
            TestDoc testDoc,
            string dekId = null,
            List<string> pathsEncrypted = null,
            bool isDocDecrypted = true)
        {
            (TestDoc readDoc, DecryptionContext decryptionContext) = await decryptableItem.GetItemAsync<TestDoc>();
            VerifyExpectedDocResponse(testDoc, readDoc);

            if (isDocDecrypted && testDoc.Sensitive_StringFormat != null)
            {
                ValidateDecryptionContext(decryptionContext, dekId, pathsEncrypted);
            }
            else
            {
                Assert.IsNull(decryptionContext);
            }
        }

        private static void ValidateDecryptionContext(
            DecryptionContext decryptionContext,
            string dekId = null,
            List<string> pathsEncrypted = null)
        {
            Assert.IsNotNull(decryptionContext.DecryptionInfoList);
            Assert.AreEqual(1, decryptionContext.DecryptionInfoList.Count);
            DecryptionInfo decryptionInfo = decryptionContext.DecryptionInfoList[0];
            Assert.AreEqual(dekId ?? MdeCustomEncryptionTests.dekId, decryptionInfo.DataEncryptionKeyId);

            pathsEncrypted ??= TestDoc.PathsToEncrypt;

            Assert.AreEqual(pathsEncrypted.Count, decryptionInfo.PathsDecrypted.Count);
            Assert.IsFalse(pathsEncrypted.Exists(path => !decryptionInfo.PathsDecrypted.Contains(path)));
        }


        private static async Task VerifyItemByReadStreamAsync(Container container, TestDoc testDoc, ItemRequestOptions requestOptions = null, bool compareEncryptedProperty = true)
        {
            ResponseMessage readResponseMessage = await container.ReadItemStreamAsync(testDoc.Id, new PartitionKey(testDoc.PK), requestOptions);
            Assert.AreEqual(HttpStatusCode.OK, readResponseMessage.StatusCode);
            Assert.IsNotNull(readResponseMessage.Content);
            TestDoc readDoc = TestCommon.FromStream<TestDoc>(readResponseMessage.Content);
            if (compareEncryptedProperty)
            {
                VerifyExpectedDocResponse(testDoc, readDoc);
            }
            else
            {
                testDoc.EqualsExceptEncryptedProperty(readDoc);
            }
        }

        private static async Task VerifyItemByReadAsync(Container container, TestDoc testDoc, ItemRequestOptions requestOptions = null, string dekId = null, bool isDocDecrypted = true, bool compareEncryptedProperty = true)
        {
            ItemResponse<TestDoc> readResponse = await container.ReadItemAsync<TestDoc>(testDoc.Id, new PartitionKey(testDoc.PK), requestOptions);
            Assert.AreEqual(HttpStatusCode.OK, readResponse.StatusCode);
            if (compareEncryptedProperty)
            {
                VerifyExpectedDocResponse(testDoc, readResponse.Resource);
            }
            else
            {
                testDoc.EqualsExceptEncryptedProperty(readResponse.Resource);
            }

            // ignore for reads via regular container..
            if (container == encryptionContainer)
            {
                ItemResponse<DecryptableItem> readResponseDecryptableItem = await container.ReadItemAsync<DecryptableItem>(testDoc.Id, new PartitionKey(testDoc.PK), requestOptions);
                Assert.AreEqual(HttpStatusCode.OK, readResponse.StatusCode);
                await ValidateDecryptableItem(readResponseDecryptableItem.Resource, testDoc, dekId, isDocDecrypted: isDocDecrypted);
            }
        }

        private static async Task<DataEncryptionKeyProperties> CreateDekAsync(CosmosDataEncryptionKeyProvider dekProvider, string dekId, string algorithm = null)
        {
            ItemResponse<DataEncryptionKeyProperties> dekResponse = await dekProvider.DataEncryptionKeyContainer.CreateDataEncryptionKeyAsync(
                dekId,
                algorithm ?? CosmosEncryptionAlgorithm.MdeAeadAes256CbcHmac256Randomized,
                metadata1);

            Assert.AreEqual(HttpStatusCode.Created, dekResponse.StatusCode);

            return VerifyDekResponse(dekResponse,
                dekId);
        }


        private static DataEncryptionKeyProperties VerifyDekResponse(
            ItemResponse<DataEncryptionKeyProperties> dekResponse,
            string dekId)
        {
            Assert.IsTrue(dekResponse.RequestCharge > 0);
            Assert.IsNotNull(dekResponse.ETag);

            DataEncryptionKeyProperties dekProperties = dekResponse.Resource;
            Assert.IsNotNull(dekProperties);
            Assert.AreEqual(dekResponse.ETag, dekProperties.ETag);
            Assert.AreEqual(dekId, dekProperties.Id);
            Assert.IsNotNull(dekProperties.SelfLink);
            Assert.IsNotNull(dekProperties.CreatedTime);
            Assert.IsNotNull(dekProperties.LastModified);

            return dekProperties;
        }

        private static async Task PerformForbiddenOperationAsync(Func<Task> func, string operationName)
        {
            try
            {
                await func();
                Assert.Fail($"Expected resource token based client to not be able to perform {operationName}");
            }
            catch (CosmosException ex) when (ex.StatusCode == HttpStatusCode.Forbidden)
            {
            }
        }

        private static async Task PerformOperationOnUninitializedDekProviderAsync(Func<Task> func, string operationName)
        {
            try
            {
                await func();
                Assert.Fail($"Expected {operationName} to not work on uninitialized CosmosDataEncryptionKeyProvider.");
            }
            catch (InvalidOperationException ex)
            {
                Assert.IsTrue(ex.Message.Contains("The CosmosDataEncryptionKeyProvider was not initialized."));
            }
        }

        private static void VerifyExpectedDocResponse(TestDoc expectedDoc, TestDoc verifyDoc)
        {
            Assert.AreEqual(expectedDoc.Id, verifyDoc.Id);
            Assert.AreEqual(expectedDoc.Sensitive_StringFormat, verifyDoc.Sensitive_StringFormat);
            if (expectedDoc.Sensitive_ArrayFormat != null)
            {
                Assert.AreEqual(expectedDoc.Sensitive_ArrayFormat[0].Sensitive_ArrayDecimalFormat, verifyDoc.Sensitive_ArrayFormat[0].Sensitive_ArrayDecimalFormat);
                Assert.AreEqual(expectedDoc.Sensitive_ArrayFormat[0].Sensitive_ArrayIntFormat, verifyDoc.Sensitive_ArrayFormat[0].Sensitive_ArrayIntFormat);
                Assert.AreEqual(expectedDoc.Sensitive_NestedObjectFormatL1.Sensitive_IntFormatL1, verifyDoc.Sensitive_NestedObjectFormatL1.Sensitive_IntFormatL1);
                Assert.AreEqual(
                    expectedDoc.Sensitive_NestedObjectFormatL1.Sensitive_NestedObjectFormatL2.Sensitive_IntFormatL2,
                    verifyDoc.Sensitive_NestedObjectFormatL1.Sensitive_NestedObjectFormatL2.Sensitive_IntFormatL2);
            }
            else
            {
                Assert.AreEqual(expectedDoc.Sensitive_ArrayFormat, verifyDoc.Sensitive_ArrayFormat);
                Assert.AreEqual(expectedDoc.Sensitive_NestedObjectFormatL1, verifyDoc.Sensitive_NestedObjectFormatL1);
            }
            Assert.AreEqual(expectedDoc.Sensitive_DateFormat, verifyDoc.Sensitive_DateFormat);
            Assert.AreEqual(expectedDoc.Sensitive_DecimalFormat, verifyDoc.Sensitive_DecimalFormat);
            Assert.AreEqual(expectedDoc.Sensitive_IntFormat, verifyDoc.Sensitive_IntFormat);
            Assert.AreEqual(expectedDoc.Sensitive_FloatFormat, verifyDoc.Sensitive_FloatFormat);
            Assert.AreEqual(expectedDoc.Sensitive_BoolFormat, verifyDoc.Sensitive_BoolFormat);
            Assert.AreEqual(expectedDoc.NonSensitive, verifyDoc.NonSensitive);
        }

        public class TestDoc
        {
            public static List<string> PathsToEncrypt { get; } =
                new List<string>() {
                    "/Sensitive_StringFormat",
                    "/Sensitive_ArrayFormat",
                    "/Sensitive_DecimalFormat",
                    "/Sensitive_IntFormat",
                    "/Sensitive_DateFormat",
                    "/Sensitive_BoolFormat",
                    "/Sensitive_FloatFormat",
                    "/Sensitive_NestedObjectFormatL1"
                };

            [JsonProperty("id")]
            public string Id { get; set; }

            public string PK { get; set; }

            public string NonSensitive { get; set; }

            public string Sensitive_StringFormat { get; set; }

            public DateTime Sensitive_DateFormat { get; set; }

            public decimal Sensitive_DecimalFormat { get; set; }

            public bool Sensitive_BoolFormat { get; set; }

            public int Sensitive_IntFormat { get; set; }

            public float Sensitive_FloatFormat { get; set; }

            public Sensitive_ArrayData[] Sensitive_ArrayFormat { get; set; }

            public Sensitive_NestedObjectL1 Sensitive_NestedObjectFormatL1 { get; set; }

            public TestDoc()
            {
            }

            public class Sensitive_ArrayData
            {
                public int Sensitive_ArrayIntFormat { get; set; }
                public decimal Sensitive_ArrayDecimalFormat { get; set; }
            }

            public class Sensitive_NestedObjectL1
            {
                public int Sensitive_IntFormatL1 { get; set; }
                public Sensitive_NestedObjectL2 Sensitive_NestedObjectFormatL2 { get; set; }
            }

            public class Sensitive_NestedObjectL2
            {
                public int Sensitive_IntFormatL2 { get; set; }
            }

            public TestDoc(TestDoc other)
            {
                this.Id = other.Id;
                this.PK = other.PK;
                this.NonSensitive = other.NonSensitive;
                this.Sensitive_StringFormat = other.Sensitive_StringFormat;
                this.Sensitive_DateFormat = other.Sensitive_DateFormat;
                this.Sensitive_DecimalFormat = other.Sensitive_DecimalFormat;
                this.Sensitive_IntFormat = other.Sensitive_IntFormat;
                this.Sensitive_ArrayFormat = other.Sensitive_ArrayFormat;
                this.Sensitive_BoolFormat = other.Sensitive_BoolFormat;
                this.Sensitive_FloatFormat = other.Sensitive_FloatFormat;
                this.Sensitive_NestedObjectFormatL1 = other.Sensitive_NestedObjectFormatL1;
            }

            public override bool Equals(object obj)
            {
                return obj is TestDoc doc
                       && this.Id == doc.Id
                       && this.PK == doc.PK
                       && this.NonSensitive == doc.NonSensitive
                       && this.Sensitive_StringFormat == doc.Sensitive_StringFormat
                       && this.Sensitive_DateFormat == doc.Sensitive_DateFormat
                       && this.Sensitive_DecimalFormat == doc.Sensitive_DecimalFormat
                       && this.Sensitive_IntFormat == doc.Sensitive_IntFormat
                       && this.Sensitive_ArrayFormat == doc.Sensitive_ArrayFormat
                       && this.Sensitive_BoolFormat == doc.Sensitive_BoolFormat
                       && this.Sensitive_FloatFormat == doc.Sensitive_FloatFormat
                       && this.Sensitive_NestedObjectFormatL1 == doc.Sensitive_NestedObjectFormatL1;
            }

            public bool EqualsExceptEncryptedProperty(object obj)
            {
                return obj is TestDoc doc
                       && this.Id == doc.Id
                       && this.PK == doc.PK
                       && this.NonSensitive == doc.NonSensitive
                       && this.Sensitive_StringFormat != doc.Sensitive_StringFormat;
            }

            public override int GetHashCode()
            {
                int hashCode = 1652434776;
                hashCode = (hashCode * -1521134295) + EqualityComparer<string>.Default.GetHashCode(this.Id);
                hashCode = (hashCode * -1521134295) + EqualityComparer<string>.Default.GetHashCode(this.PK);
                hashCode = (hashCode * -1521134295) + EqualityComparer<string>.Default.GetHashCode(this.NonSensitive);
                hashCode = (hashCode * -1521134295) + EqualityComparer<string>.Default.GetHashCode(this.Sensitive_StringFormat);
                hashCode = (hashCode * -1521134295) + EqualityComparer<DateTime>.Default.GetHashCode(this.Sensitive_DateFormat);
                hashCode = (hashCode * -1521134295) + EqualityComparer<decimal>.Default.GetHashCode(this.Sensitive_DecimalFormat);
                hashCode = (hashCode * -1521134295) + EqualityComparer<int>.Default.GetHashCode(this.Sensitive_IntFormat);
                hashCode = (hashCode * -1521134295) + EqualityComparer<Array>.Default.GetHashCode(this.Sensitive_ArrayFormat);
                hashCode = (hashCode * -1521134295) + EqualityComparer<bool>.Default.GetHashCode(this.Sensitive_BoolFormat);
                hashCode = (hashCode * -1521134295) + EqualityComparer<float>.Default.GetHashCode(this.Sensitive_FloatFormat);
                hashCode = (hashCode * -1521134295) + EqualityComparer<object>.Default.GetHashCode(this.Sensitive_NestedObjectFormatL1);
                return hashCode;
            }

            public static TestDoc Create(string partitionKey = null)
            {
                return new TestDoc()
                {
                    Id = Guid.NewGuid().ToString(),
                    PK = partitionKey ?? Guid.NewGuid().ToString(),
                    NonSensitive = Guid.NewGuid().ToString(),
                    Sensitive_StringFormat = Guid.NewGuid().ToString(),
                    Sensitive_DateFormat = new DateTime(1987, 12, 25),
                    Sensitive_DecimalFormat = 472.3108m,
                    Sensitive_IntFormat = 1965,
                    Sensitive_BoolFormat = true,
                    Sensitive_FloatFormat = 8923.124f,
                    Sensitive_ArrayFormat = new Sensitive_ArrayData[]
                    {
                        new() {
                            Sensitive_ArrayIntFormat = 1999,
                            Sensitive_ArrayDecimalFormat = 472.3199m
                        }
                    },
                    Sensitive_NestedObjectFormatL1 = new Sensitive_NestedObjectL1()
                    {
                        Sensitive_IntFormatL1 = 1999,
                        Sensitive_NestedObjectFormatL2 = new Sensitive_NestedObjectL2()
                        {
                            Sensitive_IntFormatL2 = 2000,
                        }
                    }
                };
            }

            public Stream ToStream()
            {
                return TestCommon.ToStream(this);
            }
        }

        private class TestEncryptionKeyStoreProvider : EncryptionKeyStoreProvider
        {
            readonly Dictionary<string, int> keyinfo = new()
            {
                {masterKeyUri1.ToString(), 1},
                {masterKeyUri2.ToString(), 2},
            };

            public Dictionary<string, int> WrapKeyCallsCount { get; set; }
            public Dictionary<string, int> UnWrapKeyCallsCount { get; set; }

            public TestEncryptionKeyStoreProvider()
            {
                this.WrapKeyCallsCount = new Dictionary<string, int>();
                this.UnWrapKeyCallsCount = new Dictionary<string, int>();
            }

            public override string ProviderName => "TESTKEYSTORE_VAULT";

            public override byte[] UnwrapKey(string masterKeyPath, KeyEncryptionKeyAlgorithm encryptionAlgorithm, byte[] encryptedKey)
            {
                if (!this.UnWrapKeyCallsCount.ContainsKey(masterKeyPath))
                {
                    this.UnWrapKeyCallsCount[masterKeyPath] = 1;
                }
                else
                {
                    this.UnWrapKeyCallsCount[masterKeyPath]++;
                }

                this.keyinfo.TryGetValue(masterKeyPath, out int moveBy);
                byte[] plainkey = encryptedKey.Select(b => (byte)(b - moveBy)).ToArray();
                return plainkey;
            }

            public override byte[] WrapKey(string masterKeyPath, KeyEncryptionKeyAlgorithm encryptionAlgorithm, byte[] key)
            {
                if (!this.WrapKeyCallsCount.ContainsKey(masterKeyPath))
                {
                    this.WrapKeyCallsCount[masterKeyPath] = 1;
                }
                else
                {
                    this.WrapKeyCallsCount[masterKeyPath]++;
                }

                this.keyinfo.TryGetValue(masterKeyPath, out int moveBy);
                byte[] encryptedkey = key.Select(b => (byte)(b + moveBy)).ToArray();
                return encryptedkey;
            }

            public override byte[] Sign(string masterKeyPath, bool allowEnclaveComputations)
            {
                byte[] rawKey = new byte[32];
                SecurityUtility.GenerateRandomBytes(rawKey);
                return rawKey;
            }

            public override bool Verify(string masterKeyPath, bool allowEnclaveComputations, byte[] signature)
            {
                return true;
            }
        }

        // This class is same as CosmosEncryptor but copied so as to induce decryption failure easily for testing.
        private class TestEncryptor : Encryptor
        {
            public DataEncryptionKeyProvider DataEncryptionKeyProvider { get; }
            public bool FailDecryption { get; set; }

            private readonly CosmosEncryptor encryptor;

            public TestEncryptor(DataEncryptionKeyProvider dataEncryptionKeyProvider)
            {
                this.encryptor = new CosmosEncryptor(dataEncryptionKeyProvider);
                this.FailDecryption = false;
            }

            private void ThrowIfFail(string dataEncryptionKeyId)
            {
                if (this.FailDecryption && dataEncryptionKeyId.Equals("failDek"))
                {
                    throw new InvalidOperationException($"Null {nameof(DataEncryptionKey)} returned.");
                }
            }

            public override async Task<byte[]> DecryptAsync(
                byte[] cipherText,
                string dataEncryptionKeyId,
                string encryptionAlgorithm,
                CancellationToken cancellationToken = default)
            {
                this.ThrowIfFail(dataEncryptionKeyId);
                return await this.encryptor.DecryptAsync(cipherText, dataEncryptionKeyId, encryptionAlgorithm, cancellationToken);
            }

            public override async Task<byte[]> EncryptAsync(
                byte[] plainText,
                string dataEncryptionKeyId,
                string encryptionAlgorithm,
                CancellationToken cancellationToken = default)
            {
                this.ThrowIfFail(dataEncryptionKeyId);
                return await this.encryptor.EncryptAsync(plainText, dataEncryptionKeyId, encryptionAlgorithm, cancellationToken);
            }

            public override async Task<DataEncryptionKey> GetEncryptionKeyAsync(string dataEncryptionKeyId, string encryptionAlgorithm, CancellationToken cancellationToken = default)
            {
                this.ThrowIfFail(dataEncryptionKeyId);
                return await this.encryptor.GetEncryptionKeyAsync(dataEncryptionKeyId, encryptionAlgorithm, cancellationToken);
            }
        }



        #region Legacy
#pragma warning disable CS0618 // Type or member is obsolete
        [TestMethod]
        public async Task EncryptionCreateDekWithDualDekProvider()
        {
            string dekId = "dekWithDualDekProviderNewAlgo";
            DataEncryptionKeyProperties dekProperties = await CreateDekAsync(dualDekProvider, dekId);
            Assert.AreEqual(
                new EncryptionKeyWrapMetadata(name: "metadata1", value: metadata1.Value),
                dekProperties.EncryptionKeyWrapMetadata);

            // Use different DEK provider to avoid (unintentional) cache impact
            CosmosDataEncryptionKeyProvider dekProvider = new(new TestKeyWrapProvider(), new TestEncryptionKeyStoreProvider(), TimeSpan.FromMinutes(30));
            await dekProvider.InitializeAsync(database, keyContainer.Id);
            DataEncryptionKeyProperties readProperties = await dekProvider.DataEncryptionKeyContainer.ReadDataEncryptionKeyAsync(dekId);
            Assert.AreEqual(dekProperties, readProperties);

            dekId = "dekWithDualDekProviderLegacyAlgo";
            dekProperties = await CreateLegacyDekAsync(dualDekProvider, dekId);
            Assert.AreEqual(
                new EncryptionKeyWrapMetadata(metadata1.Value + metadataUpdateSuffix),
                dekProperties.EncryptionKeyWrapMetadata);

            readProperties = await dekProvider.DataEncryptionKeyContainer.ReadDataEncryptionKeyAsync(dekId);
            Assert.AreEqual(dekProperties, readProperties);
        }

        [TestMethod]
        public async Task EncryptionCreateDekWithNonMdeAlgorithmFails()
        {
            string dekId = "oldDek";
            TestEncryptionKeyStoreProvider testKeyStoreProvider = new()
            {
                DataEncryptionKeyCacheTimeToLive = TimeSpan.FromSeconds(3600)
            };

            CosmosDataEncryptionKeyProvider dekProvider = new(testKeyStoreProvider);
            try
            {
                await CreateDekAsync(dekProvider, dekId, CosmosEncryptionAlgorithm.AEAes256CbcHmacSha256Randomized);
                Assert.Fail("CreateDataEncryptionKeyAsync should not have succeeded. ");
            }
            catch (InvalidOperationException ex)
            {
                Assert.AreEqual("For use of 'AEAes256CbcHmacSha256Randomized' algorithm, Encryptor or CosmosDataEncryptionKeyProvider needs to be initialized with EncryptionKeyWrapProvider.", ex.Message);
            }
        }

        [TestMethod]
        public async Task EncryptionCreateItemWithIncompatibleWrapProvider()
        {
            Container legacyEncryptionContainer;
            CosmosDataEncryptionKeyProvider legacydekProvider = new(new TestKeyWrapProvider());
            await legacydekProvider.InitializeAsync(database, keyContainer.Id);
            TestEncryptor legacyEncryptor = new(legacydekProvider);
            legacyEncryptionContainer = itemContainer.WithEncryptor(legacyEncryptor);
            TestDoc testDoc = TestDoc.Create(null);

            try
            {
                ItemResponse<TestDoc> createResponse = await legacyEncryptionContainer.CreateItemAsync(
                testDoc,
                new PartitionKey(testDoc.PK),
                GetRequestOptions(dekId, TestDoc.PathsToEncrypt, legacyAlgo: true));
                Assert.Fail("CreateItemAsync should not have succeeded. ");
            }
            catch (InvalidOperationException ex)
            {
                Assert.AreEqual("For use of 'MdeAeadAes256CbcHmac256Randomized' algorithm based DEK, Encryptor or CosmosDataEncryptionKeyProvider needs to be initialized with EncryptionKeyStoreProvider.", ex.Message);
            }
        }

        [TestMethod]
        public async Task EncryptionCreateItemUsingLegacyAlgoWithMdeDek()
        {
            TestDoc testDoc = await CreateItemAsync(encryptionContainer, dekId, TestDoc.PathsToEncrypt, legacyAlgo: true);
            await VerifyItemByReadAsync(encryptionContainer, testDoc, dekId: dekId);
        }

        [TestMethod]
        public async Task EncryptionCreateItemUsingMDEAlgoWithLegacyDek()
        {
            CosmosDataEncryptionKeyProvider legacydekProvider = new(new TestKeyWrapProvider());
            await legacydekProvider.InitializeAsync(database, keyContainer.Id);

            TestDoc testDoc = TestDoc.Create(null);

            ItemResponse<TestDoc> createResponse = await encryptionContainer.CreateItemAsync(
                testDoc,
                new PartitionKey(testDoc.PK),
                GetRequestOptions(legacydekId, TestDoc.PathsToEncrypt, legacyAlgo: false));

            VerifyExpectedDocResponse(testDoc, createResponse);

            await VerifyItemByReadAsync(encryptionContainer, testDoc, dekId: legacydekId);
        }


        [TestMethod]
        public async Task EncryptionRewrapLegacyDekToMdeWrap()
        {
            string dekId = "rewrapLegacyAlgoDektoMdeAlgoDek";
            DataEncryptionKeyProperties dataEncryptionKeyProperties;

            dataEncryptionKeyProperties = await CreateLegacyDekAsync(dualDekProvider, dekId);

            Assert.AreEqual(
                metadata1.Value + metadataUpdateSuffix,
                dataEncryptionKeyProperties.EncryptionKeyWrapMetadata.Value);

            Assert.AreEqual(CosmosEncryptionAlgorithm.AEAes256CbcHmacSha256Randomized, dataEncryptionKeyProperties.EncryptionAlgorithm);

            // use it to create item with Legacy Algo
            TestDoc testDoc = await CreateItemAsync(encryptionContainer, dekId, TestDoc.PathsToEncrypt, legacyAlgo: true);

            await VerifyItemByReadAsync(encryptionContainer, testDoc, dekId: dekId);

            // validate key with new Algo
            testDoc = await CreateItemAsync(encryptionContainer, dekId, TestDoc.PathsToEncrypt);

            await VerifyItemByReadAsync(encryptionContainer, testDoc, dekId: dekId);

            ItemResponse<DataEncryptionKeyProperties> dekResponse = await MdeCustomEncryptionTests.dekProvider.DataEncryptionKeyContainer.RewrapDataEncryptionKeyAsync(
                dekId,
                metadata2,
                CosmosEncryptionAlgorithm.MdeAeadAes256CbcHmac256Randomized);

            Assert.AreEqual(HttpStatusCode.OK, dekResponse.StatusCode);

            dataEncryptionKeyProperties = VerifyDekResponse(
                dekResponse,
                dekId);

            Assert.AreEqual(CosmosEncryptionAlgorithm.MdeAeadAes256CbcHmac256Randomized, dataEncryptionKeyProperties.EncryptionAlgorithm);

            Assert.AreEqual(
                metadata2,
                dataEncryptionKeyProperties.EncryptionKeyWrapMetadata);

            // Use different DEK provider to avoid (unintentional) cache impact
            CosmosDataEncryptionKeyProvider dekProvider = new(new TestEncryptionKeyStoreProvider());
            await dekProvider.InitializeAsync(database, keyContainer.Id);
            DataEncryptionKeyProperties readProperties = await dekProvider.DataEncryptionKeyContainer.ReadDataEncryptionKeyAsync(dekId);
            Assert.AreEqual(dataEncryptionKeyProperties, readProperties);

            // validate key
            testDoc = await CreateItemAsync(encryptionContainer, dekId, TestDoc.PathsToEncrypt);

            await VerifyItemByReadAsync(encryptionContainer, testDoc, dekId: dekId);

            // rewrap from Mde Algo to  Legacy algo should fail
            dekId = "rewrapMdeAlgoDekToLegacyAlgoDek";

            DataEncryptionKeyProperties dekProperties = await CreateDekAsync(MdeCustomEncryptionTests.dekProvider, dekId);
            Assert.AreEqual(
                metadata1,
                dekProperties.EncryptionKeyWrapMetadata);

            try
            {
                await MdeCustomEncryptionTests.dekProvider.DataEncryptionKeyContainer.RewrapDataEncryptionKeyAsync(
                    dekId,
                    metadata2,
                    CosmosEncryptionAlgorithm.AEAes256CbcHmacSha256Randomized);

                Assert.Fail("RewrapDataEncryptionKeyAsync should not have succeeded. ");
            }
            catch (InvalidOperationException ex)
            {
                Assert.AreEqual("Rewrap operation with EncryptionAlgorithm 'AEAes256CbcHmacSha256Randomized' is not supported on Data Encryption Keys which are configured with 'MdeAeadAes256CbcHmac256Randomized'. ", ex.Message);
            }

            // rewrap Mde to Mde with Option

            // rewrap from Mde Algo to  Legacy algo should fail
            dekId = "rewrapMdeAlgoDekToMdeAlgoDek";

            dekProperties = await CreateDekAsync(MdeCustomEncryptionTests.dekProvider, dekId);
            Assert.AreEqual(
                metadata1,
                dekProperties.EncryptionKeyWrapMetadata);

            dekResponse = await MdeCustomEncryptionTests.dekProvider.DataEncryptionKeyContainer.RewrapDataEncryptionKeyAsync(
               dekId,
               metadata2,
               CosmosEncryptionAlgorithm.MdeAeadAes256CbcHmac256Randomized);

            Assert.AreEqual(HttpStatusCode.OK, dekResponse.StatusCode);

            dataEncryptionKeyProperties = VerifyDekResponse(
                dekResponse,
                dekId);

            Assert.AreEqual(CosmosEncryptionAlgorithm.MdeAeadAes256CbcHmac256Randomized, dataEncryptionKeyProperties.EncryptionAlgorithm);

            Assert.AreEqual(
                metadata2,
                dataEncryptionKeyProperties.EncryptionKeyWrapMetadata);
        }


        [TestMethod]
        public async Task ReadLegacyEncryptedDataWithMdeProcessor()
        {
            // Setup the Container with a Dual Wrap Provider Container.
            encryptionContainer = itemContainer.WithEncryptor(encryptorWithDualWrapProvider);

            TestDoc testDoc = await CreateItemAsyncUsingLegacyAlgorithm(encryptionContainer, legacydekId, TestDoc.PathsToEncrypt);

            await VerifyItemByReadAsync(encryptionContainer, testDoc, dekId: legacydekId);

            await VerifyItemByReadStreamAsync(encryptionContainer, testDoc);

            TestDoc expectedDoc = new(testDoc);

#if SDKPROJECTREF
            // FIXME Remove the above once the binary encoding issue is fixed.
            // Read feed (null query)
            await MdeCustomEncryptionTests.ValidateQueryResultsAsync(
                MdeCustomEncryptionTests.encryptionContainer,
                query: null,
                expectedDoc,
                legacyAlgo: true);
#endif

            await ValidateQueryResultsAsync(
                encryptionContainer,
                "SELECT * FROM c",
                expectedDoc,
                legacyAlgo: true);

            await ValidateQueryResultsAsync(
                encryptionContainer,
                string.Format(
                    "SELECT * FROM c where c.PK = '{0}' and c.id = '{1}' and c.NonSensitive = '{2}'",
                    expectedDoc.PK,
                    expectedDoc.Id,
                    expectedDoc.NonSensitive),
                expectedDoc,
                legacyAlgo: true);

            await ValidateQueryResultsAsync(
                encryptionContainer,
                string.Format("SELECT * FROM c where c.Sensitive_IntFormat = '{0}'", testDoc.Sensitive_StringFormat),
                expectedDoc: null,
                legacyAlgo: true);

            await ValidateQueryResultsAsync(
                encryptionContainer,
                queryDefinition: new QueryDefinition(
                    "select * from c where c.id = @theId and c.PK = @thePK")
                         .WithParameter("@theId", expectedDoc.Id)
                         .WithParameter("@thePK", expectedDoc.PK),
                expectedDoc: expectedDoc,
                legacyAlgo: true);

            expectedDoc.Sensitive_NestedObjectFormatL1 = null;
            expectedDoc.Sensitive_ArrayFormat = null;
            expectedDoc.Sensitive_DecimalFormat = 0;
            expectedDoc.Sensitive_IntFormat = 0;
            expectedDoc.Sensitive_FloatFormat = 0;
            expectedDoc.Sensitive_BoolFormat = false;
            expectedDoc.Sensitive_StringFormat = null;
            expectedDoc.Sensitive_DateFormat = new DateTime();

            await ValidateQueryResultsAsync(
                encryptionContainer,
                "SELECT c.id, c.PK, c.NonSensitive FROM c",
                expectedDoc);

            // create Items with New Algorithm
            await this.EncryptionCreateItem();

            // read back Data Items encrypted with Old Algorithm
            await VerifyItemByReadAsync(encryptionContainer, testDoc, dekId: legacydekId);

            await VerifyItemByReadStreamAsync(encryptionContainer, testDoc);

            // Create and read back Data Items encrypted with Old Algorithm
            TestDoc testDoc2 = await CreateItemAsyncUsingLegacyAlgorithm(encryptionContainer, legacydekId, TestDoc.PathsToEncrypt);

            await VerifyItemByReadAsync(encryptionContainer, testDoc2, dekId: legacydekId);

            await VerifyItemByReadStreamAsync(encryptionContainer, testDoc2);

            // create Items with New Algorithm
            await this.EncryptionCreateItem();

            // read back Data Items encrypted with Old Algorithm
            await VerifyItemByReadAsync(encryptionContainer, testDoc2, dekId: legacydekId);

            await VerifyItemByReadStreamAsync(encryptionContainer, testDoc2);

            // Reset the Container for Other Tests to be carried on regular Encryptor with Single Dek Provider.
            encryptionContainer = itemContainer.WithEncryptor(encryptor);
        }


        private static async Task<ItemResponse<TestDoc>> CreateItemAsyncUsingLegacyAlgorithm(
           Container container,
           string dekId,
           List<string> pathsToEncrypt,
           string partitionKey = null)
        {
            TestDoc testDoc = TestDoc.Create(partitionKey);
            ItemResponse<TestDoc> createResponse = await container.CreateItemAsync(
                testDoc,
                new PartitionKey(testDoc.PK),
                GetRequestOptions(dekId, pathsToEncrypt, legacyAlgo: true));
            Assert.AreEqual(HttpStatusCode.Created, createResponse.StatusCode);

            VerifyExpectedDocResponse(testDoc, createResponse.Resource);

            return createResponse;
        }

        private static async Task LegacyClassInitializeAsync()
        {
            MdeCustomEncryptionTests.testKeyStoreProvider.DataEncryptionKeyCacheTimeToLive = TimeSpan.FromSeconds(3600);

            dekProvider = new CosmosDataEncryptionKeyProvider(new TestKeyWrapProvider(), MdeCustomEncryptionTests.testKeyStoreProvider);
            legacytestKeyWrapProvider = new TestKeyWrapProvider();

            TestEncryptionKeyStoreProvider testKeyStoreProvider = new()
            {
                DataEncryptionKeyCacheTimeToLive = TimeSpan.Zero
            };
            dualDekProvider = new CosmosDataEncryptionKeyProvider(legacytestKeyWrapProvider, testKeyStoreProvider);
            await dualDekProvider.InitializeAsync(database, keyContainer.Id);

            _ = await CreateLegacyDekAsync(MdeCustomEncryptionTests.dualDekProvider, MdeCustomEncryptionTests.legacydekId);
            encryptorWithDualWrapProvider = new TestEncryptor(dualDekProvider);
        }

        private static EncryptionOptions GetLegacyEncryptionOptions(
            string dekId,
            List<string> pathsToEncrypt)
        {
            return new EncryptionOptions()
            {
                DataEncryptionKeyId = dekId,
                EncryptionAlgorithm = CosmosEncryptionAlgorithm.AEAes256CbcHmacSha256Randomized,
                PathsToEncrypt = pathsToEncrypt
            };
        }

        private static async Task<DataEncryptionKeyProperties> CreateLegacyDekAsync(CosmosDataEncryptionKeyProvider dekProvider, string dekId, string algorithm = null)
        {
            ItemResponse<DataEncryptionKeyProperties> dekResponse = await dekProvider.DataEncryptionKeyContainer.CreateDataEncryptionKeyAsync(
                dekId,
                algorithm ?? CosmosEncryptionAlgorithm.AEAes256CbcHmacSha256Randomized,
                metadata1);

            Assert.AreEqual(HttpStatusCode.Created, dekResponse.StatusCode);

            return VerifyDekResponse(dekResponse,
                dekId);
        }


        private class TestKeyWrapProvider : EncryptionKeyWrapProvider
        {
            public Dictionary<string, int> WrapKeyCallsCount { get; private set; }

            public TestKeyWrapProvider()
            {
                this.WrapKeyCallsCount = new Dictionary<string, int>();
            }

            public override Task<EncryptionKeyUnwrapResult> UnwrapKeyAsync(byte[] wrappedKey, EncryptionKeyWrapMetadata metadata, CancellationToken cancellationToken)
            {
                int moveBy = metadata.Value == metadata1.Value + metadataUpdateSuffix ? 1 : 2;
                return Task.FromResult(new EncryptionKeyUnwrapResult(wrappedKey.Select(b => (byte)(b - moveBy)).ToArray(), cacheTTL));
            }

            public override Task<EncryptionKeyWrapResult> WrapKeyAsync(byte[] key, EncryptionKeyWrapMetadata metadata, CancellationToken cancellationToken)
            {
                if (!this.WrapKeyCallsCount.ContainsKey(metadata.Value))
                {
                    this.WrapKeyCallsCount[metadata.Value] = 1;
                }
                else
                {
                    this.WrapKeyCallsCount[metadata.Value]++;
                }

                EncryptionKeyWrapMetadata responseMetadata = new(metadata.Value + metadataUpdateSuffix);
                int moveBy = metadata.Value == metadata1.Value ? 1 : 2;
                return Task.FromResult(new EncryptionKeyWrapResult(key.Select(b => (byte)(b + moveBy)).ToArray(), responseMetadata));
            }
        }

#pragma warning restore CS0618 // Type or member is obsolete
        #endregion
    }
}
<|MERGE_RESOLUTION|>--- conflicted
+++ resolved
@@ -647,17 +647,10 @@
 
         private static (int StreamEncrypt, int StreamDecrypt, int NewtonsoftEncrypt, int NewtonsoftDecrypt) CountJsonProcessorScopes(IEnumerable<string> scopes)
         {
-<<<<<<< HEAD
-            string encryptStreamScope = EncryptionDiagnostics.ScopeEncryptModeSelectionPrefix + JsonProcessor.Stream;
-            string decryptStreamScope = EncryptionDiagnostics.ScopeDecryptModeSelectionPrefix + JsonProcessor.Stream;
-            string encryptNewtonsoftScope = EncryptionDiagnostics.ScopeEncryptModeSelectionPrefix + JsonProcessor.Newtonsoft;
-            string decryptNewtonsoftScope = EncryptionDiagnostics.ScopeDecryptModeSelectionPrefix + JsonProcessor.Newtonsoft;
-=======
             string encryptStreamScope = CosmosDiagnosticsContext.ScopeEncryptModeSelectionPrefix + JsonProcessor.Stream;
             string decryptStreamScope = CosmosDiagnosticsContext.ScopeDecryptModeSelectionPrefix + JsonProcessor.Stream;
             string encryptNewtonsoftScope = CosmosDiagnosticsContext.ScopeEncryptModeSelectionPrefix + JsonProcessor.Newtonsoft;
             string decryptNewtonsoftScope = CosmosDiagnosticsContext.ScopeDecryptModeSelectionPrefix + JsonProcessor.Newtonsoft;
->>>>>>> 14c12656
 
             int streamEncrypt = scopes.Count(scope => string.Equals(scope, encryptStreamScope, StringComparison.Ordinal));
             int streamDecrypt = scopes.Count(scope => string.Equals(scope, decryptStreamScope, StringComparison.Ordinal));
