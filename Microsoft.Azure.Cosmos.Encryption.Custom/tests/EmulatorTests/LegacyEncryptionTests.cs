﻿//------------------------------------------------------------
// Copyright (c) Microsoft Corporation.  All rights reserved.
//------------------------------------------------------------

namespace Microsoft.Azure.Cosmos.Encryption.Custom.EmulatorTests
{
    using System;
    using System.Collections.Generic;
    using System.IO;
    using System.Linq;
    using System.Net;
    using System.Text;
    using System.Threading;
    using System.Threading.Tasks;
    using global::Azure.Core.Serialization;
    using Microsoft.Azure.Cosmos;
    using Microsoft.Azure.Cosmos.Encryption.Custom;
    using Microsoft.Azure.Cosmos.Encryption.Custom.EmulatorTests.Utils;
    using Microsoft.Azure.Cosmos.Scripts;
    using Microsoft.VisualStudio.TestTools.UnitTesting;
    using Newtonsoft.Json;
    using EncryptionKeyWrapMetadata = EncryptionKeyWrapMetadata;

#pragma warning disable CS0618 // Type or member is obsolete

    [TestClass]
    public class LegacyEncryptionTests
    {
        private static readonly EncryptionKeyWrapMetadata metadata1 = new("metadata1");
        private static readonly EncryptionKeyWrapMetadata metadata2 = new("metadata2");
        private const string metadataUpdateSuffix = "updated";
        private static readonly TimeSpan cacheTTL = TimeSpan.FromDays(1);
        private const string dekId = "mydek";
        private static CosmosClient client;
        private static Database database;
        private static DataEncryptionKeyProperties dekProperties;
        private static Container itemContainer;
        private static Container encryptionContainer;
        private static Container keyContainer;
        private static TestKeyWrapProvider testKeyWrapProvider;
        private static CosmosDataEncryptionKeyProvider dekProvider;
        private static TestEncryptor encryptor;

        [ClassInitialize]
        public static async Task ClassInitialize(TestContext context)
        {
            _ = context;
            testKeyWrapProvider = new TestKeyWrapProvider();
            dekProvider = new CosmosDataEncryptionKeyProvider(testKeyWrapProvider);
            encryptor = new TestEncryptor(dekProvider);

            client = TestCommon.CreateCosmosClient();
            database = await client.CreateDatabaseAsync(Guid.NewGuid().ToString());

            keyContainer = await database.CreateContainerAsync(Guid.NewGuid().ToString(), "/id", 400);
            await dekProvider.InitializeAsync(database, keyContainer.Id);

            itemContainer = await database.CreateContainerAsync(Guid.NewGuid().ToString(), "/PK", 400);
            encryptionContainer = itemContainer.WithEncryptor(encryptor);
            dekProperties = await CreateDekAsync(dekProvider, dekId);
        }

        [ClassCleanup]
        public static async Task ClassCleanup()
        {
            if (database != null)
            {
                using (await database.DeleteStreamAsync()) { }
            }

            client?.Dispose();
        }

        [TestMethod]
        public async Task EncryptionCreateDek()
        {
            string dekId = "anotherDek";
            DataEncryptionKeyProperties dekProperties = await CreateDekAsync(LegacyEncryptionTests.dekProvider, dekId);
            Assert.AreEqual(
                new EncryptionKeyWrapMetadata(metadata1.Value + metadataUpdateSuffix),
                dekProperties.EncryptionKeyWrapMetadata);

            // Use different DEK provider to avoid (unintentional) cache impact
            CosmosDataEncryptionKeyProvider dekProvider = new(new TestKeyWrapProvider());
            await dekProvider.InitializeAsync(database, keyContainer.Id);
            DataEncryptionKeyProperties readProperties = await dekProvider.DataEncryptionKeyContainer.ReadDataEncryptionKeyAsync(dekId);
            Assert.AreEqual(dekProperties, readProperties);
        }

        [TestMethod]
        public async Task EncryptionCreateDekWithMdeAlgorithmFails()
        {
            string dekId = "mdeDek";
            try
            {
                await CreateDekAsync(dekProvider, dekId, CosmosEncryptionAlgorithm.MdeAeadAes256CbcHmac256Randomized);
                Assert.Fail();
            }
            catch (InvalidOperationException ex)
            {
                Assert.AreEqual("For use of 'MdeAeadAes256CbcHmac256Randomized' algorithm, Encryptor or CosmosDataEncryptionKeyProvider needs to be initialized with EncryptionKeyStoreProvider.", ex.Message);
            }
        }

        [TestMethod]
        public async Task EncryptionRewrapDek()
        {
            string dekId = "randomDek";
            DataEncryptionKeyProperties dekProperties = await CreateDekAsync(LegacyEncryptionTests.dekProvider, dekId);
            Assert.AreEqual(
                new EncryptionKeyWrapMetadata(metadata1.Value + metadataUpdateSuffix),
                dekProperties.EncryptionKeyWrapMetadata);

            ItemResponse<DataEncryptionKeyProperties> dekResponse = await LegacyEncryptionTests.dekProvider.DataEncryptionKeyContainer.RewrapDataEncryptionKeyAsync(
                dekId,
                metadata2);

            Assert.AreEqual(HttpStatusCode.OK, dekResponse.StatusCode);
            dekProperties = VerifyDekResponse(
                dekResponse,
                dekId);
            Assert.AreEqual(
                new EncryptionKeyWrapMetadata(metadata2.Value + metadataUpdateSuffix),
                dekProperties.EncryptionKeyWrapMetadata);

            // Use different DEK provider to avoid (unintentional) cache impact
            CosmosDataEncryptionKeyProvider dekProvider = new(new TestKeyWrapProvider());
            await dekProvider.InitializeAsync(database, keyContainer.Id);
            DataEncryptionKeyProperties readProperties = await dekProvider.DataEncryptionKeyContainer.ReadDataEncryptionKeyAsync(dekId);
            Assert.AreEqual(dekProperties, readProperties);
        }

        [TestMethod]
        public async Task EncryptionRewrapDekEtagMismatch()
        {
            string dekId = "dummyDek";
            EncryptionKeyWrapMetadata newMetadata = new("newMetadata");

            DataEncryptionKeyProperties dekProperties = await CreateDekAsync(LegacyEncryptionTests.dekProvider, dekId);
            Assert.AreEqual(
                new EncryptionKeyWrapMetadata(metadata1.Value + metadataUpdateSuffix),
                dekProperties.EncryptionKeyWrapMetadata);

            // modify dekProperties directly, which would lead to etag change
            DataEncryptionKeyProperties updatedDekProperties = new(
                dekProperties.Id,
                dekProperties.EncryptionAlgorithm,
                dekProperties.WrappedDataEncryptionKey,
                dekProperties.EncryptionKeyWrapMetadata,
                DateTime.UtcNow);
            await keyContainer.ReplaceItemAsync(
                updatedDekProperties,
                dekProperties.Id,
                new PartitionKey(dekProperties.Id));

            // rewrap should succeed, despite difference in cached value
            ItemResponse<DataEncryptionKeyProperties> dekResponse = await LegacyEncryptionTests.dekProvider.DataEncryptionKeyContainer.RewrapDataEncryptionKeyAsync(
                dekId,
                newMetadata);

            Assert.AreEqual(HttpStatusCode.OK, dekResponse.StatusCode);
            dekProperties = VerifyDekResponse(
                dekResponse,
                dekId);
            Assert.AreEqual(
                new EncryptionKeyWrapMetadata(newMetadata.Value + metadataUpdateSuffix),
                dekProperties.EncryptionKeyWrapMetadata);

            Assert.AreEqual(2, testKeyWrapProvider.WrapKeyCallsCount[newMetadata.Value]);

            // Use different DEK provider to avoid (unintentional) cache impact
            CosmosDataEncryptionKeyProvider dekProvider = new(new TestKeyWrapProvider());
            await dekProvider.InitializeAsync(database, keyContainer.Id);
            DataEncryptionKeyProperties readProperties = await dekProvider.DataEncryptionKeyContainer.ReadDataEncryptionKeyAsync(dekId);
            Assert.AreEqual(dekProperties, readProperties);
        }

        [TestMethod]
        public async Task EncryptionDekReadFeed()
        {
            Container newKeyContainer = await database.CreateContainerAsync(Guid.NewGuid().ToString(), "/id", 400);
            try
            {
                CosmosDataEncryptionKeyProvider dekProvider = new(new TestKeyWrapProvider());
                await dekProvider.InitializeAsync(database, newKeyContainer.Id);

                string contosoV1 = "Contoso_v001";
                string contosoV2 = "Contoso_v002";
                string fabrikamV1 = "Fabrikam_v001";
                string fabrikamV2 = "Fabrikam_v002";

                await CreateDekAsync(dekProvider, contosoV1);
                await CreateDekAsync(dekProvider, contosoV2);
                await CreateDekAsync(dekProvider, fabrikamV1);
                await CreateDekAsync(dekProvider, fabrikamV2);

                // Test getting all keys
                await IterateDekFeedAsync(
                    dekProvider,
                    new List<string> { contosoV1, contosoV2, fabrikamV1, fabrikamV2 },
                    isExpectedDeksCompleteSetForRequest: true,
                    isResultOrderExpected: false,
                    "SELECT * from c");

                // Test getting specific subset of keys
                await IterateDekFeedAsync(
                    dekProvider,
                    new List<string> { contosoV2 },
                    isExpectedDeksCompleteSetForRequest: false,
                    isResultOrderExpected: true,
                    "SELECT TOP 1 * from c where c.id >= 'Contoso_v000' and c.id <= 'Contoso_v999' ORDER BY c.id DESC");

                // Ensure only required results are returned
                QueryDefinition queryDefinition = new QueryDefinition("SELECT * from c where c.id >= @startId and c.id <= @endId ORDER BY c.id ASC")
                    .WithParameter("@startId", "Contoso_v000")
                    .WithParameter("@endId", "Contoso_v999");

                await IterateDekFeedAsync(
                    dekProvider,
                    new List<string> { contosoV1, contosoV2 },
                    isExpectedDeksCompleteSetForRequest: true,
                    isResultOrderExpected: true,
                    query: null,
                    queryDefinition: queryDefinition);

                // Test pagination
                await IterateDekFeedAsync(
                    dekProvider,
                    new List<string> { contosoV1, contosoV2, fabrikamV1, fabrikamV2 },
                    isExpectedDeksCompleteSetForRequest: true,
                    isResultOrderExpected: false,
                    "SELECT * from c",
                    itemCountInPage: 3);
            }
            finally
            {
                await newKeyContainer.DeleteContainerStreamAsync();
            }
        }

        [TestMethod]
        public async Task EncryptionCreateItemWithoutEncryptionOptions()
        {
            TestDoc testDoc = TestDoc.Create();
            ItemResponse<TestDoc> createResponse = await encryptionContainer.CreateItemAsync(
                testDoc,
                new PartitionKey(testDoc.PK));
            Assert.AreEqual(HttpStatusCode.Created, createResponse.StatusCode);
            Assert.AreEqual(testDoc, createResponse.Resource);
        }

        [TestMethod]
        public async Task EncryptionCreateItemWithNullEncryptionOptions()
        {
            TestDoc testDoc = TestDoc.Create();
            ItemResponse<TestDoc> createResponse = await encryptionContainer.CreateItemAsync(
                testDoc,
                new PartitionKey(testDoc.PK),
                new EncryptionItemRequestOptions());
            Assert.AreEqual(HttpStatusCode.Created, createResponse.StatusCode);
            Assert.AreEqual(testDoc, createResponse.Resource);
        }

        [TestMethod]
        public async Task EncryptionCreateItemWithoutPartitionKey()
        {
            TestDoc testDoc = TestDoc.Create();
            try
            {
                await encryptionContainer.CreateItemAsync(
                    testDoc,
                    requestOptions: GetRequestOptions(dekId, TestDoc.PathsToEncrypt));
                Assert.Fail("CreateItem should've failed because PartitionKey was not provided.");
            }
            catch (NotSupportedException ex)
            {
                Assert.AreEqual("partitionKey cannot be null for operations using EncryptionContainer.", ex.Message);
            }
        }

        [TestMethod]
        public async Task EncryptionFailsWithUnknownDek()
        {
            string unknownDek = "unknownDek";

            try
            {
                await CreateItemAsync(encryptionContainer, unknownDek, TestDoc.PathsToEncrypt);
            }
            catch (ArgumentException ex)
            {
                Assert.AreEqual($"Failed to retrieve Data Encryption Key with id: '{unknownDek}'.", ex.Message);
                Assert.IsTrue(ex.InnerException is CosmosException);
            }
        }

        [TestMethod]
        public async Task EncryptionCreateItem()
        {
            TestDoc testDoc = await CreateItemAsync(encryptionContainer, dekId, TestDoc.PathsToEncrypt);

            await VerifyItemByReadAsync(encryptionContainer, testDoc);

            await VerifyItemByReadStreamAsync(encryptionContainer, testDoc);

            TestDoc expectedDoc = new(testDoc);

#if SDKPROJECTREF
            // FIXME Remove the above once the binary encoding issue is fixed.
            // Read feed (null query)
            await LegacyEncryptionTests.ValidateQueryResultsAsync(
                LegacyEncryptionTests.encryptionContainer,
                query: null,
                expectedDoc);
#endif

            await ValidateQueryResultsAsync(
                encryptionContainer,
                "SELECT * FROM c",
                expectedDoc);

            await ValidateQueryResultsAsync(
                encryptionContainer,
                string.Format(
                    "SELECT * FROM c where c.PK = '{0}' and c.id = '{1}' and c.NonSensitive = '{2}'",
                    expectedDoc.PK,
                    expectedDoc.Id,
                    expectedDoc.NonSensitive),
                expectedDoc);

            await ValidateQueryResultsAsync(
                encryptionContainer,
                string.Format("SELECT * FROM c where c.Sensitive = '{0}'", testDoc.Sensitive),
                expectedDoc: null);

            await ValidateQueryResultsAsync(
                encryptionContainer,
                queryDefinition: new QueryDefinition(
                    "select * from c where c.id = @theId and c.PK = @thePK")
                         .WithParameter("@theId", expectedDoc.Id)
                         .WithParameter("@thePK", expectedDoc.PK),
                expectedDoc: expectedDoc);

            expectedDoc.Sensitive = null;

            await ValidateQueryResultsAsync(
                encryptionContainer,
                "SELECT c.id, c.PK, c.Sensitive, c.NonSensitive FROM c",
                expectedDoc);

            await ValidateQueryResultsAsync(
                encryptionContainer,
                "SELECT c.id, c.PK, c.NonSensitive FROM c",
                expectedDoc);

            await ValidateSprocResultsAsync(
                encryptionContainer,
                expectedDoc);
        }

        [TestMethod]
        [ExpectedException(typeof(InvalidOperationException), "Decryptable content is not initialized.")]
        public void ValidateDecryptableContent()
        {
            TestDoc testDoc = TestDoc.Create();
            EncryptableItem<TestDoc> encryptableItem = new(testDoc);
            encryptableItem.DecryptableItem.GetItemAsync<TestDoc>();
        }

        [TestMethod]
        public async Task EncryptionCreateItemWithLazyDecryption()
        {
            TestDoc testDoc = TestDoc.Create();
            ItemResponse<EncryptableItem<TestDoc>> createResponse = await encryptionContainer.CreateItemAsync(
                new EncryptableItem<TestDoc>(testDoc),
                new PartitionKey(testDoc.PK),
                GetRequestOptions(dekId, TestDoc.PathsToEncrypt));

            Assert.AreEqual(HttpStatusCode.Created, createResponse.StatusCode);
            Assert.IsNotNull(createResponse.Resource);

            await ValidateDecryptableItem(createResponse.Resource.DecryptableItem, testDoc);

            // stream
            TestDoc testDoc1 = TestDoc.Create();
            ItemResponse<EncryptableItemStream> createResponseStream = await encryptionContainer.CreateItemAsync(
                new EncryptableItemStream(TestCommon.ToStream(testDoc1)),
                new PartitionKey(testDoc1.PK),
                GetRequestOptions(dekId, TestDoc.PathsToEncrypt));

            Assert.AreEqual(HttpStatusCode.Created, createResponseStream.StatusCode);
            Assert.IsNotNull(createResponseStream.Resource);

            await ValidateDecryptableItem(createResponseStream.Resource.DecryptableItem, testDoc1);
        }

        [TestMethod]
        public async Task EncryptionChangeFeedDecryptionSuccessful()
        {
            string dek2 = "dek2ForChangeFeed";
            await CreateDekAsync(dekProvider, dek2);

            TestDoc testDoc1 = await CreateItemAsync(encryptionContainer, dekId, TestDoc.PathsToEncrypt);
            TestDoc testDoc2 = await CreateItemAsync(encryptionContainer, dek2, TestDoc.PathsToEncrypt);

            // change feed iterator
            await ValidateChangeFeedIteratorResponse(encryptionContainer, testDoc1, testDoc2);

            // change feed processor
            await ValidateChangeFeedProcessorResponse(encryptionContainer, testDoc1, testDoc2);
        }

        [TestMethod]
        public async Task EncryptionHandleDecryptionFailure()
        {
            string dek2 = "failDek";
            await CreateDekAsync(dekProvider, dek2);

            TestDoc testDoc1 = await CreateItemAsync(encryptionContainer, dek2, TestDoc.PathsToEncrypt);
            TestDoc testDoc2 = await CreateItemAsync(encryptionContainer, dekId, TestDoc.PathsToEncrypt);

            string query = $"SELECT * FROM c WHERE c.PK in ('{testDoc1.PK}', '{testDoc2.PK}')";

            // success
            await ValidateQueryResultsMultipleDocumentsAsync(encryptionContainer, testDoc1, testDoc2, query);

            // induce failure for one document
            encryptor.FailDecryption = true;
            testDoc1.Sensitive = null;

            FeedIterator<DecryptableItem> queryResponseIterator = encryptionContainer.GetItemQueryIterator<DecryptableItem>(query);
            FeedResponse<DecryptableItem> readDocsLazily = await queryResponseIterator.ReadNextAsync();
            await ValidateLazyDecryptionResponse(readDocsLazily.GetEnumerator(), dek2);

            // validate changeFeed handling
            FeedIterator<DecryptableItem> changeIterator = encryptionContainer.GetChangeFeedIterator<DecryptableItem>(
                ChangeFeedStartFrom.Beginning(),
                ChangeFeedMode.Incremental);

            while (changeIterator.HasMoreResults)
            {
                readDocsLazily = await changeIterator.ReadNextAsync();
                if (readDocsLazily.StatusCode == HttpStatusCode.NotModified)
                {
                    break;
                }

                if (readDocsLazily.Resource != null)
                {
                    await ValidateLazyDecryptionResponse(readDocsLazily.GetEnumerator(), dek2);
                }
            }

            // validate changeFeedProcessor handling
            Container leaseContainer = await database.CreateContainerIfNotExistsAsync(
                new ContainerProperties(id: "leasesContainer", partitionKeyPath: "/id"));

            List<DecryptableItem> changeFeedReturnedDocs = new();
            ChangeFeedProcessor cfp = encryptionContainer.GetChangeFeedProcessorBuilder(
                "testCFPFailure",
                (IReadOnlyCollection<DecryptableItem> changes, CancellationToken cancellationToken) =>
                {
                    changeFeedReturnedDocs.AddRange(changes);
                    return Task.CompletedTask;
                })
                .WithInstanceName("dummy")
                .WithLeaseContainer(leaseContainer)
                .WithStartTime(DateTime.UtcNow.AddMinutes(-5))
                .Build();

            await cfp.StartAsync();
            await Task.Delay(2000);
            await cfp.StopAsync();

            Assert.IsTrue(changeFeedReturnedDocs.Count >= 2);
            await ValidateLazyDecryptionResponse(changeFeedReturnedDocs.GetEnumerator(), dek2);

            encryptor.FailDecryption = false;
        }

        [TestMethod]
        public async Task EncryptionDecryptQueryResultMultipleDocs()
        {
            TestDoc testDoc1 = await CreateItemAsync(encryptionContainer, dekId, TestDoc.PathsToEncrypt);
            TestDoc testDoc2 = await CreateItemAsync(encryptionContainer, dekId, TestDoc.PathsToEncrypt);

            // test GetItemLinqQueryable
            await ValidateQueryResultsMultipleDocumentsAsync(encryptionContainer, testDoc1, testDoc2, null);

            string query = $"SELECT * FROM c WHERE c.PK in ('{testDoc1.PK}', '{testDoc2.PK}')";
            await ValidateQueryResultsMultipleDocumentsAsync(encryptionContainer, testDoc1, testDoc2, query);

            // ORDER BY query
            query += " ORDER BY c._ts";

            await ValidateQueryResultsMultipleDocumentsAsync(encryptionContainer, testDoc1, testDoc2, query);
        }

        [TestMethod]
        public async Task EncryptionDecryptQueryResultMultipleEncryptedProperties()
        {
            List<string> pathsEncrypted = new() { "/Sensitive", "/NonSensitive" };
            TestDoc testDoc = await CreateItemAsync(
                encryptionContainer,
                dekId,
                pathsEncrypted);

            TestDoc expectedDoc = new(testDoc);

            await ValidateQueryResultsAsync(
                encryptionContainer,
                "SELECT * FROM c",
                expectedDoc,
                pathsEncrypted: pathsEncrypted);
        }

        [TestMethod]
        public async Task EncryptionDecryptQueryValueResponse()
        {
            await CreateItemAsync(encryptionContainer, dekId, TestDoc.PathsToEncrypt);
            string query = "SELECT VALUE COUNT(1) FROM c";

            await ValidateQueryResponseAsync(encryptionContainer, query);
            await ValidateQueryResponseWithLazyDecryptionAsync(encryptionContainer, query);
        }

        [TestMethod]
        public async Task EncryptionDecryptGroupByQueryResultTest()
        {
            string partitionKey = Guid.NewGuid().ToString();

            await CreateItemAsync(encryptionContainer, dekId, TestDoc.PathsToEncrypt, partitionKey);
            await CreateItemAsync(encryptionContainer, dekId, TestDoc.PathsToEncrypt, partitionKey);

            string query = $"SELECT COUNT(c.Id), c.PK " +
                           $"FROM c WHERE c.PK = '{partitionKey}' " +
                           $"GROUP BY c.PK ";

            await ValidateQueryResponseAsync(encryptionContainer, query);
        }

        [TestMethod]
        public async Task EncryptionStreamIteratorValidation()
        {
            await CreateItemAsync(encryptionContainer, dekId, TestDoc.PathsToEncrypt);
            await CreateItemAsync(encryptionContainer, dekId, TestDoc.PathsToEncrypt);

            // test GetItemLinqQueryable with ToEncryptionStreamIterator extension
            await ValidateQueryResponseAsync(encryptionContainer);
        }

        [TestMethod]
        public async Task EncryptionRudItem()
        {
            TestDoc testDoc = await UpsertItemAsync(
                encryptionContainer,
                TestDoc.Create(),
                dekId,
                TestDoc.PathsToEncrypt,
                HttpStatusCode.Created);

            await VerifyItemByReadAsync(encryptionContainer, testDoc);

            testDoc.NonSensitive = Guid.NewGuid().ToString();
            testDoc.Sensitive = Guid.NewGuid().ToString();

            ItemResponse<TestDoc> upsertResponse = await UpsertItemAsync(
                encryptionContainer,
                testDoc,
                dekId,
                TestDoc.PathsToEncrypt,
                HttpStatusCode.OK);
            TestDoc updatedDoc = upsertResponse.Resource;

            await VerifyItemByReadAsync(encryptionContainer, updatedDoc);

            updatedDoc.NonSensitive = Guid.NewGuid().ToString();
            updatedDoc.Sensitive = Guid.NewGuid().ToString();

            TestDoc replacedDoc = await ReplaceItemAsync(
                encryptionContainer,
                updatedDoc,
                dekId,
                TestDoc.PathsToEncrypt,
                upsertResponse.ETag);

            await VerifyItemByReadAsync(encryptionContainer, replacedDoc);

            await DeleteItemAsync(encryptionContainer, replacedDoc);
        }

        [TestMethod]
        public async Task EncryptionRudItemLazyDecryption()
        {
            TestDoc testDoc = TestDoc.Create();
            // Upsert (item doesn't exist)
            ItemResponse<EncryptableItem<TestDoc>> upsertResponse = await encryptionContainer.UpsertItemAsync(
                new EncryptableItem<TestDoc>(testDoc),
                new PartitionKey(testDoc.PK),
                GetRequestOptions(dekId, TestDoc.PathsToEncrypt));

            Assert.AreEqual(HttpStatusCode.Created, upsertResponse.StatusCode);
            Assert.IsNotNull(upsertResponse.Resource);

            await ValidateDecryptableItem(upsertResponse.Resource.DecryptableItem, testDoc);
            await VerifyItemByReadAsync(encryptionContainer, testDoc);

            // Upsert with stream (item exists)
            testDoc.NonSensitive = Guid.NewGuid().ToString();
            testDoc.Sensitive = Guid.NewGuid().ToString();

            ItemResponse<EncryptableItemStream> upsertResponseStream = await encryptionContainer.UpsertItemAsync(
                new EncryptableItemStream(TestCommon.ToStream(testDoc)),
                new PartitionKey(testDoc.PK),
                GetRequestOptions(dekId, TestDoc.PathsToEncrypt));

            Assert.AreEqual(HttpStatusCode.OK, upsertResponseStream.StatusCode);
            Assert.IsNotNull(upsertResponseStream.Resource);

            await ValidateDecryptableItem(upsertResponseStream.Resource.DecryptableItem, testDoc);
            await VerifyItemByReadAsync(encryptionContainer, testDoc);

            // replace
            testDoc.NonSensitive = Guid.NewGuid().ToString();
            testDoc.Sensitive = Guid.NewGuid().ToString();

            ItemResponse<EncryptableItemStream> replaceResponseStream = await encryptionContainer.ReplaceItemAsync(
                new EncryptableItemStream(TestCommon.ToStream(testDoc)),
                testDoc.Id,
                new PartitionKey(testDoc.PK),
                GetRequestOptions(dekId, TestDoc.PathsToEncrypt, upsertResponseStream.ETag));

            Assert.AreEqual(HttpStatusCode.OK, replaceResponseStream.StatusCode);
            Assert.IsNotNull(replaceResponseStream.Resource);

            await ValidateDecryptableItem(replaceResponseStream.Resource.DecryptableItem, testDoc);
            await VerifyItemByReadAsync(encryptionContainer, testDoc);

            await DeleteItemAsync(encryptionContainer, testDoc);
        }

        [TestMethod]
        public async Task EncryptionResourceTokenAuthRestricted()
        {
            TestDoc testDoc = await CreateItemAsync(encryptionContainer, dekId, TestDoc.PathsToEncrypt);

            User restrictedUser = database.GetUser(Guid.NewGuid().ToString());
            await database.CreateUserAsync(restrictedUser.Id);

            PermissionProperties restrictedUserPermission = await restrictedUser.CreatePermissionAsync(
                new PermissionProperties(Guid.NewGuid().ToString(), PermissionMode.All, itemContainer));

            CosmosDataEncryptionKeyProvider dekProvider = new(new TestKeyWrapProvider());
            TestEncryptor encryptor = new(dekProvider);

            CosmosClient clientForRestrictedUser = TestCommon.CreateCosmosClient(
                restrictedUserPermission.Token);

            Database databaseForRestrictedUser = clientForRestrictedUser.GetDatabase(database.Id);
            Container containerForRestrictedUser = databaseForRestrictedUser.GetContainer(itemContainer.Id);
            Container encryptionContainerForRestrictedUser = containerForRestrictedUser.WithEncryptor(encryptor);

            await PerformForbiddenOperationAsync(() =>
                dekProvider.InitializeAsync(databaseForRestrictedUser, keyContainer.Id), "CosmosDekProvider.InitializeAsync");

            await PerformOperationOnUninitializedDekProviderAsync(() =>
                dekProvider.DataEncryptionKeyContainer.ReadDataEncryptionKeyAsync(dekId), "DEK.ReadAsync");

            try
            {
                await encryptionContainerForRestrictedUser.ReadItemAsync<TestDoc>(testDoc.Id, new PartitionKey(testDoc.PK));
            }
            catch (InvalidOperationException ex)
            {
                Assert.AreEqual(ex.Message, "The CosmosDataEncryptionKeyProvider was not initialized.");
            }

            try
            {
                await encryptionContainerForRestrictedUser.ReadItemStreamAsync(testDoc.Id, new PartitionKey(testDoc.PK));
            }
            catch (InvalidOperationException ex)
            {
                Assert.AreEqual(ex.Message, "The CosmosDataEncryptionKeyProvider was not initialized.");
            }
        }

        [TestMethod]
        public async Task EncryptionResourceTokenAuthAllowed()
        {
            User keyManagerUser = database.GetUser(Guid.NewGuid().ToString());
            await database.CreateUserAsync(keyManagerUser.Id);

            PermissionProperties keyManagerUserPermission = await keyManagerUser.CreatePermissionAsync(
                new PermissionProperties(Guid.NewGuid().ToString(), PermissionMode.All, keyContainer));

            CosmosDataEncryptionKeyProvider dekProvider = new(new TestKeyWrapProvider());
            TestEncryptor encryptor = new(dekProvider);
            CosmosClient clientForKeyManagerUser = TestCommon.CreateCosmosClient(keyManagerUserPermission.Token);

            Database databaseForKeyManagerUser = clientForKeyManagerUser.GetDatabase(database.Id);

            await dekProvider.InitializeAsync(databaseForKeyManagerUser, keyContainer.Id);

            DataEncryptionKeyProperties readDekProperties = await dekProvider.DataEncryptionKeyContainer.ReadDataEncryptionKeyAsync(dekId);
            Assert.AreEqual(dekProperties, readDekProperties);
        }

        [TestMethod]
        public async Task EncryptionRestrictedProperties()
        {
            try
            {
                await CreateItemAsync(encryptionContainer, dekId, new List<string>() { "/id" });
                Assert.Fail("Expected item creation with id specified to be encrypted to fail.");
            }
            catch (InvalidOperationException ex)
            {
                Assert.AreEqual("PathsToEncrypt includes a invalid path: '/id'.", ex.Message);
            }


            try
            {
                await CreateItemAsync(encryptionContainer, dekId, new List<string>() { "/PK" });
                Assert.Fail("Expected item creation with PK specified to be encrypted to fail.");
            }
            catch (CosmosException ex) when (ex.StatusCode == HttpStatusCode.BadRequest)
            {
            }
        }

        [TestMethod]
        public async Task EncryptionBulkCrud()
        {
            TestDoc docToReplace = await CreateItemAsync(encryptionContainer, dekId, TestDoc.PathsToEncrypt);
            docToReplace.NonSensitive = Guid.NewGuid().ToString();
            docToReplace.Sensitive = Guid.NewGuid().ToString();

            TestDoc docToUpsert = await CreateItemAsync(encryptionContainer, dekId, TestDoc.PathsToEncrypt);
            docToUpsert.NonSensitive = Guid.NewGuid().ToString();
            docToUpsert.Sensitive = Guid.NewGuid().ToString();

            TestDoc docToDelete = await CreateItemAsync(encryptionContainer, dekId, TestDoc.PathsToEncrypt);

            CosmosClient clientWithBulk = TestCommon.CreateCosmosClient(builder => builder
                .WithBulkExecution(true)
                .Build());

            Database databaseWithBulk = clientWithBulk.GetDatabase(database.Id);
            Container containerWithBulk = databaseWithBulk.GetContainer(itemContainer.Id);
            Container encryptionContainerWithBulk = containerWithBulk.WithEncryptor(encryptor);

            List<Task> tasks = new()
            {
                CreateItemAsync(encryptionContainerWithBulk, dekId, TestDoc.PathsToEncrypt),
                UpsertItemAsync(encryptionContainerWithBulk, TestDoc.Create(), dekId, TestDoc.PathsToEncrypt, HttpStatusCode.Created),
                ReplaceItemAsync(encryptionContainerWithBulk, docToReplace, dekId, TestDoc.PathsToEncrypt),
                UpsertItemAsync(encryptionContainerWithBulk, docToUpsert, dekId, TestDoc.PathsToEncrypt, HttpStatusCode.OK),
                DeleteItemAsync(encryptionContainerWithBulk, docToDelete)
            };

            await Task.WhenAll(tasks);
        }

        [TestMethod]
        public async Task EncryptionTransactionalBatchCrud()
        {
            string partitionKey = "thePK";
            string dek1 = dekId;
            string dek2 = "dek2Forbatch";
            await CreateDekAsync(dekProvider, dek2);

            TestDoc doc1ToCreate = TestDoc.Create(partitionKey);
            TestDoc doc2ToCreate = TestDoc.Create(partitionKey);
            TestDoc doc3ToCreate = TestDoc.Create(partitionKey);
            TestDoc doc4ToCreate = TestDoc.Create(partitionKey);

            ItemResponse<TestDoc> doc1ToReplaceCreateResponse = await CreateItemAsync(encryptionContainer, dek1, TestDoc.PathsToEncrypt, partitionKey);
            TestDoc doc1ToReplace = doc1ToReplaceCreateResponse.Resource;
            doc1ToReplace.NonSensitive = Guid.NewGuid().ToString();
            doc1ToReplace.Sensitive = Guid.NewGuid().ToString();

            TestDoc doc2ToReplace = await CreateItemAsync(encryptionContainer, dek2, TestDoc.PathsToEncrypt, partitionKey);
            doc2ToReplace.NonSensitive = Guid.NewGuid().ToString();
            doc2ToReplace.Sensitive = Guid.NewGuid().ToString();

            TestDoc doc1ToUpsert = await CreateItemAsync(encryptionContainer, dek2, TestDoc.PathsToEncrypt, partitionKey);
            doc1ToUpsert.NonSensitive = Guid.NewGuid().ToString();
            doc1ToUpsert.Sensitive = Guid.NewGuid().ToString();

            TestDoc doc2ToUpsert = await CreateItemAsync(encryptionContainer, dek1, TestDoc.PathsToEncrypt, partitionKey);
            doc2ToUpsert.NonSensitive = Guid.NewGuid().ToString();
            doc2ToUpsert.Sensitive = Guid.NewGuid().ToString();

            TestDoc docToDelete = await CreateItemAsync(encryptionContainer, dek1, TestDoc.PathsToEncrypt, partitionKey);

            TransactionalBatchResponse batchResponse = await encryptionContainer.CreateTransactionalBatch(new PartitionKey(partitionKey))
                .CreateItem(doc1ToCreate, GetBatchItemRequestOptions(dek1, TestDoc.PathsToEncrypt))
                .CreateItemStream(doc2ToCreate.ToStream(), GetBatchItemRequestOptions(dek2, TestDoc.PathsToEncrypt))
                .ReplaceItem(doc1ToReplace.Id, doc1ToReplace, GetBatchItemRequestOptions(dek2, TestDoc.PathsToEncrypt, doc1ToReplaceCreateResponse.ETag))
                .CreateItem(doc3ToCreate)
                .CreateItem(doc4ToCreate, GetBatchItemRequestOptions(dek1, new List<string>())) // empty PathsToEncrypt list
                .ReplaceItemStream(doc2ToReplace.Id, doc2ToReplace.ToStream(), GetBatchItemRequestOptions(dek2, TestDoc.PathsToEncrypt))
                .UpsertItem(doc1ToUpsert, GetBatchItemRequestOptions(dek1, TestDoc.PathsToEncrypt))
                .DeleteItem(docToDelete.Id)
                .UpsertItemStream(doc2ToUpsert.ToStream(), GetBatchItemRequestOptions(dek2, TestDoc.PathsToEncrypt))
                .ExecuteAsync();

            Assert.AreEqual(HttpStatusCode.OK, batchResponse.StatusCode);

            TransactionalBatchOperationResult<TestDoc> doc1 = batchResponse.GetOperationResultAtIndex<TestDoc>(0);
            Assert.AreEqual(doc1ToCreate, doc1.Resource);

            TransactionalBatchOperationResult<TestDoc> doc2 = batchResponse.GetOperationResultAtIndex<TestDoc>(1);
            Assert.AreEqual(doc2ToCreate, doc2.Resource);

            TransactionalBatchOperationResult<TestDoc> doc3 = batchResponse.GetOperationResultAtIndex<TestDoc>(2);
            Assert.AreEqual(doc1ToReplace, doc3.Resource);

            TransactionalBatchOperationResult<TestDoc> doc4 = batchResponse.GetOperationResultAtIndex<TestDoc>(3);
            Assert.AreEqual(doc3ToCreate, doc4.Resource);

            TransactionalBatchOperationResult<TestDoc> doc5 = batchResponse.GetOperationResultAtIndex<TestDoc>(4);
            Assert.AreEqual(doc4ToCreate, doc5.Resource);

            TransactionalBatchOperationResult<TestDoc> doc6 = batchResponse.GetOperationResultAtIndex<TestDoc>(5);
            Assert.AreEqual(doc2ToReplace, doc6.Resource);

            TransactionalBatchOperationResult<TestDoc> doc7 = batchResponse.GetOperationResultAtIndex<TestDoc>(6);
            Assert.AreEqual(doc1ToUpsert, doc7.Resource);

            TransactionalBatchOperationResult<TestDoc> doc8 = batchResponse.GetOperationResultAtIndex<TestDoc>(8);
            Assert.AreEqual(doc2ToUpsert, doc8.Resource);

            await VerifyItemByReadAsync(encryptionContainer, doc1ToCreate);
            await VerifyItemByReadAsync(encryptionContainer, doc2ToCreate, dekId: dek2);
            await VerifyItemByReadAsync(encryptionContainer, doc3ToCreate, isDocDecrypted: false);
            await VerifyItemByReadAsync(encryptionContainer, doc4ToCreate, isDocDecrypted: false);
            await VerifyItemByReadAsync(encryptionContainer, doc1ToReplace, dekId: dek2);
            await VerifyItemByReadAsync(encryptionContainer, doc2ToReplace, dekId: dek2);
            await VerifyItemByReadAsync(encryptionContainer, doc1ToUpsert);
            await VerifyItemByReadAsync(encryptionContainer, doc2ToUpsert, dekId: dek2);

            ResponseMessage readResponseMessage = await encryptionContainer.ReadItemStreamAsync(docToDelete.Id, new PartitionKey(docToDelete.PK));
            Assert.AreEqual(HttpStatusCode.NotFound, readResponseMessage.StatusCode);

            // Validate that the documents are encrypted as expected by trying to retrieve through regular (non-encryption) container
            doc1ToCreate.Sensitive = null;
            await VerifyItemByReadAsync(itemContainer, doc1ToCreate);

            doc2ToCreate.Sensitive = null;
            await VerifyItemByReadAsync(itemContainer, doc2ToCreate);

            // doc3ToCreate, doc4ToCreate wasn't encrypted
            await VerifyItemByReadAsync(itemContainer, doc3ToCreate);
            await VerifyItemByReadAsync(itemContainer, doc4ToCreate);

            doc1ToReplace.Sensitive = null;
            await VerifyItemByReadAsync(itemContainer, doc1ToReplace);

            doc2ToReplace.Sensitive = null;
            await VerifyItemByReadAsync(itemContainer, doc2ToReplace);

            doc1ToUpsert.Sensitive = null;
            await VerifyItemByReadAsync(itemContainer, doc1ToUpsert);

            doc2ToUpsert.Sensitive = null;
            await VerifyItemByReadAsync(itemContainer, doc2ToUpsert);
        }

        [TestMethod]
        public async Task EncryptionTransactionalBatchWithCustomSerializer()
        {
            CustomSerializer customSerializer = new();
            CosmosClient clientWithCustomSerializer = TestCommon.CreateCosmosClient(builder => builder
                .WithCustomSerializer(customSerializer)
                .Build());

            Database databaseWithCustomSerializer = clientWithCustomSerializer.GetDatabase(database.Id);
            Container containerWithCustomSerializer = databaseWithCustomSerializer.GetContainer(itemContainer.Id);
            Container encryptionContainerWithCustomSerializer = containerWithCustomSerializer.WithEncryptor(encryptor);

            string partitionKey = "thePK";
            string dek1 = dekId;

            TestDoc doc1ToCreate = TestDoc.Create(partitionKey);

            ItemResponse<TestDoc> doc1ToReplaceCreateResponse = await CreateItemAsync(encryptionContainerWithCustomSerializer, dek1, TestDoc.PathsToEncrypt, partitionKey);
            TestDoc doc1ToReplace = doc1ToReplaceCreateResponse.Resource;
            doc1ToReplace.NonSensitive = Guid.NewGuid().ToString();
            doc1ToReplace.Sensitive = Guid.NewGuid().ToString();

            TransactionalBatchResponse batchResponse = await encryptionContainerWithCustomSerializer.CreateTransactionalBatch(new PartitionKey(partitionKey))
                .CreateItem(doc1ToCreate, GetBatchItemRequestOptions(dek1, TestDoc.PathsToEncrypt))
                .ReplaceItem(doc1ToReplace.Id, doc1ToReplace, GetBatchItemRequestOptions(dek1, TestDoc.PathsToEncrypt, doc1ToReplaceCreateResponse.ETag))
                .ExecuteAsync();

            Assert.AreEqual(HttpStatusCode.OK, batchResponse.StatusCode);
            // FromStream is called as part of CreateItem request
            Assert.AreEqual(1, customSerializer.FromStreamCalled);

            TransactionalBatchOperationResult<TestDoc> doc1 = batchResponse.GetOperationResultAtIndex<TestDoc>(0);
            Assert.AreEqual(doc1ToCreate, doc1.Resource);
            Assert.AreEqual(2, customSerializer.FromStreamCalled);

            TransactionalBatchOperationResult<TestDoc> doc2 = batchResponse.GetOperationResultAtIndex<TestDoc>(1);
            Assert.AreEqual(doc1ToReplace, doc2.Resource);
            Assert.AreEqual(3, customSerializer.FromStreamCalled);

            await VerifyItemByReadAsync(encryptionContainerWithCustomSerializer, doc1ToCreate);
            await VerifyItemByReadAsync(encryptionContainerWithCustomSerializer, doc1ToReplace);

            // Validate that the documents are encrypted as expected by trying to retrieve through regular (non-encryption) container
            doc1ToCreate.Sensitive = null;
            await VerifyItemByReadAsync(itemContainer, doc1ToCreate);

            doc1ToReplace.Sensitive = null;
            await VerifyItemByReadAsync(itemContainer, doc1ToReplace);
        }

        [TestMethod]
        public async Task VerifyDekOperationWithSystemTextSerializer()
        {
            System.Text.Json.JsonSerializerOptions jsonSerializerOptions = new()
            {
                DefaultIgnoreCondition = System.Text.Json.Serialization.JsonIgnoreCondition.WhenWritingNull
            };

            CosmosSystemTextJsonSerializer cosmosSystemTextJsonSerializer = new(jsonSerializerOptions);

            CosmosClient clientWithCosmosSystemTextJsonSerializer = TestCommon.CreateCosmosClient(builder => builder
                .WithCustomSerializer(cosmosSystemTextJsonSerializer)
                .Build());

            // get database and container
            Database databaseWithCosmosSystemTextJsonSerializer = clientWithCosmosSystemTextJsonSerializer.GetDatabase(database.Id);
            Container containerWithCosmosSystemTextJsonSerializer = databaseWithCosmosSystemTextJsonSerializer.GetContainer(itemContainer.Id);

            // create the Dek container
            Container dekContainerWithCosmosSystemTextJsonSerializer = await databaseWithCosmosSystemTextJsonSerializer.CreateContainerAsync(Guid.NewGuid().ToString(), "/id", 400);

            CosmosDataEncryptionKeyProvider dekProviderWithCosmosSystemTextJsonSerializer = new(new TestKeyWrapProvider());
            await dekProviderWithCosmosSystemTextJsonSerializer.InitializeAsync(databaseWithCosmosSystemTextJsonSerializer, dekContainerWithCosmosSystemTextJsonSerializer.Id);

            TestEncryptor encryptorWithCosmosSystemTextJsonSerializer = new(dekProviderWithCosmosSystemTextJsonSerializer);

            // enable encryption on container
            Container encryptionContainerWithCosmosSystemTextJsonSerializer = containerWithCosmosSystemTextJsonSerializer.WithEncryptor(encryptorWithCosmosSystemTextJsonSerializer);

            string dekId = "dekWithSystemTextJson";
            DataEncryptionKeyProperties dekProperties = await CreateDekAsync(dekProviderWithCosmosSystemTextJsonSerializer, dekId);
            Assert.AreEqual(
                new EncryptionKeyWrapMetadata(metadata1.Value + metadataUpdateSuffix),
                dekProperties.EncryptionKeyWrapMetadata);

            // Use different DEK provider to avoid (unintentional) cache impact
            CosmosDataEncryptionKeyProvider dekProvider = new(new TestKeyWrapProvider());
            await dekProvider.InitializeAsync(databaseWithCosmosSystemTextJsonSerializer, dekContainerWithCosmosSystemTextJsonSerializer.Id);
            DataEncryptionKeyProperties readProperties = await dekProviderWithCosmosSystemTextJsonSerializer.DataEncryptionKeyContainer.ReadDataEncryptionKeyAsync(dekId);
            Assert.AreEqual(dekProperties, readProperties);

            // rewrap
            ItemResponse<DataEncryptionKeyProperties> dekResponse = await dekProviderWithCosmosSystemTextJsonSerializer.DataEncryptionKeyContainer.RewrapDataEncryptionKeyAsync(
               dekId,
               metadata2);

            Assert.AreEqual(HttpStatusCode.OK, dekResponse.StatusCode);
            dekProperties = VerifyDekResponse(
                dekResponse,
                dekId);
            Assert.AreEqual(
                new EncryptionKeyWrapMetadata(metadata2.Value + metadataUpdateSuffix),
                dekProperties.EncryptionKeyWrapMetadata);

            readProperties = await dekProviderWithCosmosSystemTextJsonSerializer.DataEncryptionKeyContainer.ReadDataEncryptionKeyAsync(dekId);
            Assert.AreEqual(dekProperties, readProperties);

            TestDocSystemText testDocSystemText = new()
            {
                Id = Guid.NewGuid().ToString(),
                ActivityId = Guid.NewGuid().ToString(),
                PartitionKey = "myPartitionKey",
                Status = "Active"
            };

            // Create items that use System.Text.Json serialization attributes
            ItemResponse<TestDocSystemText> createTestDoc = await encryptionContainerWithCosmosSystemTextJsonSerializer.CreateItemAsync(
                testDocSystemText,
                new PartitionKey(testDocSystemText.PartitionKey),
                GetRequestOptions(dekId, new List<string>() { "/status" }));

            Assert.AreEqual(HttpStatusCode.Created, createTestDoc.StatusCode);

            string contosoV1 = "Contoso_v001";
            string contosoV2 = "Contoso_v002";
            string fabrikamV1 = "Fabrikam_v001";
            string fabrikamV2 = "Fabrikam_v002";

            await CreateDekAsync(dekProviderWithCosmosSystemTextJsonSerializer, contosoV1);
            await CreateDekAsync(dekProviderWithCosmosSystemTextJsonSerializer, contosoV2);
            await CreateDekAsync(dekProviderWithCosmosSystemTextJsonSerializer, fabrikamV1);
            await CreateDekAsync(dekProviderWithCosmosSystemTextJsonSerializer, fabrikamV2);

            // Test getting all keys
            await IterateDekFeedAsync(
                dekProviderWithCosmosSystemTextJsonSerializer,
                new List<string> { dekId, contosoV1, contosoV2, fabrikamV1, fabrikamV2 },
                isExpectedDeksCompleteSetForRequest: true,
                isResultOrderExpected: false,
                "SELECT * from c");

            // Test getting specific subset of keys
            await IterateDekFeedAsync(
                dekProviderWithCosmosSystemTextJsonSerializer,
                new List<string> { contosoV2 },
                isExpectedDeksCompleteSetForRequest: false,
                isResultOrderExpected: true,
                "SELECT TOP 1 * from c where c.id >= 'Contoso_v000' and c.id <= 'Contoso_v999' ORDER BY c.id DESC");

            // Ensure only required results are returned
            await IterateDekFeedAsync(
                dekProviderWithCosmosSystemTextJsonSerializer,
                new List<string> { contosoV1, contosoV2 },
                isExpectedDeksCompleteSetForRequest: true,
                isResultOrderExpected: true,
                "SELECT * from c where c.id >= 'Contoso_v000' and c.id <= 'Contoso_v999' ORDER BY c.id ASC");

            // Test pagination
            await IterateDekFeedAsync(
                dekProviderWithCosmosSystemTextJsonSerializer,
                new List<string> { dekId, contosoV1, contosoV2, fabrikamV1, fabrikamV2 },
                isExpectedDeksCompleteSetForRequest: true,
                isResultOrderExpected: false,
                "SELECT * from c",
                itemCountInPage: 3);


            //clean up
            FeedIterator<TestDocSystemText> iterator = containerWithCosmosSystemTextJsonSerializer.GetItemQueryIterator<TestDocSystemText>();

            while (iterator.HasMoreResults)
            {
                FeedResponse<TestDocSystemText> feedResponse = await iterator.ReadNextAsync();
                foreach (TestDocSystemText testDoc in feedResponse)
                {
                    if (testDoc.Id == null)
                    {
                        continue;
                    }
                    await containerWithCosmosSystemTextJsonSerializer.DeleteItemAsync<TestDocSystemText>(testDoc.Id, new PartitionKey(testDoc.PartitionKey));
                }
            }
        }

        [TestMethod]
        public async Task EncryptionTransactionalBatchConflictResponse()
        {
            string partitionKey = "thePK";
            string dek1 = dekId;

            ItemResponse<TestDoc> doc1CreatedResponse = await CreateItemAsync(encryptionContainer, dek1, TestDoc.PathsToEncrypt, partitionKey);
            TestDoc doc1ToCreateAgain = doc1CreatedResponse.Resource;
            doc1ToCreateAgain.NonSensitive = Guid.NewGuid().ToString();
            doc1ToCreateAgain.Sensitive = Guid.NewGuid().ToString();

            TransactionalBatchResponse batchResponse = await encryptionContainer.CreateTransactionalBatch(new PartitionKey(partitionKey))
                .CreateItem(doc1ToCreateAgain, GetBatchItemRequestOptions(dek1, TestDoc.PathsToEncrypt))
                .ExecuteAsync();

            Assert.AreEqual(HttpStatusCode.Conflict, batchResponse.StatusCode);
            Assert.AreEqual(1, batchResponse.Count);
        }

        private static async Task ValidateSprocResultsAsync(Container container, TestDoc expectedDoc)
        {
            string sprocId = Guid.NewGuid().ToString();
            string sprocBody = @"function(docId) {
                var context = getContext();
                var collection = context.getCollection();
                var docUri =  collection.getAltLink() + '/docs/' + docId;
                var response = context.getResponse();

                collection.readDocument(docUri, { },
                    function(error, resource, options) {
                        response.setBody(resource);
                    });
            }";

            StoredProcedureResponse storedProcedureResponse =
                await container.Scripts.CreateStoredProcedureAsync(new StoredProcedureProperties(sprocId, sprocBody));
            Assert.AreEqual(HttpStatusCode.Created, storedProcedureResponse.StatusCode);

            StoredProcedureExecuteResponse<TestDoc> sprocResponse = await container.Scripts.ExecuteStoredProcedureAsync<TestDoc>(
                sprocId,
                new PartitionKey(expectedDoc.PK),
                parameters: new dynamic[] { expectedDoc.Id });

            Assert.AreEqual(expectedDoc, sprocResponse.Resource);
        }

        // One of query or queryDefinition is to be passed in non-null
        private static async Task ValidateQueryResultsAsync(
            Container container,
            string query = null,
            TestDoc expectedDoc = null,
            QueryDefinition queryDefinition = null,
            List<string> pathsEncrypted = null)
        {
            QueryRequestOptions requestOptions = expectedDoc != null
                ? new QueryRequestOptions()
                {
                    PartitionKey = new PartitionKey(expectedDoc.PK),
                }
                : null;

            FeedIterator<TestDoc> queryResponseIterator;
            FeedIterator<DecryptableItem> queryResponseIteratorForLazyDecryption;
            if (query != null)
            {
                queryResponseIterator = container.GetItemQueryIterator<TestDoc>(query, requestOptions: requestOptions);
                queryResponseIteratorForLazyDecryption = container.GetItemQueryIterator<DecryptableItem>(query, requestOptions: requestOptions);
            }
            else
            {
                queryResponseIterator = container.GetItemQueryIterator<TestDoc>(queryDefinition, requestOptions: requestOptions);
                queryResponseIteratorForLazyDecryption = container.GetItemQueryIterator<DecryptableItem>(queryDefinition, requestOptions: requestOptions);
            }

            FeedResponse<TestDoc> readDocs = await queryResponseIterator.ReadNextAsync();
            Assert.AreEqual(null, readDocs.ContinuationToken);

            FeedResponse<DecryptableItem> readDocsLazily = await queryResponseIteratorForLazyDecryption.ReadNextAsync();
            Assert.AreEqual(null, readDocsLazily.ContinuationToken);

            if (expectedDoc != null)
            {
                Assert.AreEqual(1, readDocs.Count);
                TestDoc readDoc = readDocs.Single();
                Assert.AreEqual(expectedDoc, readDoc);

                Assert.AreEqual(1, readDocsLazily.Count);
                await ValidateDecryptableItem(readDocsLazily.First(), expectedDoc, pathsEncrypted: pathsEncrypted);
            }
            else
            {
                Assert.AreEqual(0, readDocs.Count);
            }
        }

        private static async Task ValidateQueryResultsMultipleDocumentsAsync(
            Container container,
            TestDoc testDoc1,
            TestDoc testDoc2,
            string query)
        {
            FeedIterator<TestDoc> queryResponseIterator;
            FeedIterator<DecryptableItem> queryResponseIteratorForLazyDecryption;

            if (query == null)
            {
                IOrderedQueryable<TestDoc> linqQueryable = container.GetItemLinqQueryable<TestDoc>();
                queryResponseIterator = container.ToEncryptionFeedIterator(linqQueryable);

                IOrderedQueryable<DecryptableItem> linqQueryableDecryptableItem = container.GetItemLinqQueryable<DecryptableItem>();
                queryResponseIteratorForLazyDecryption = container.ToEncryptionFeedIterator(linqQueryableDecryptableItem);
            }
            else
            {
                queryResponseIterator = container.GetItemQueryIterator<TestDoc>(query);
                queryResponseIteratorForLazyDecryption = container.GetItemQueryIterator<DecryptableItem>(query);
            }

            FeedResponse<TestDoc> readDocs = await queryResponseIterator.ReadNextAsync();
            Assert.AreEqual(null, readDocs.ContinuationToken);

            FeedResponse<DecryptableItem> readDocsLazily = await queryResponseIteratorForLazyDecryption.ReadNextAsync();
            Assert.AreEqual(null, readDocsLazily.ContinuationToken);

            if (query == null)
            {
                Assert.IsTrue(readDocs.Count >= 2);
                Assert.IsTrue(readDocsLazily.Count >= 2);
            }
            else
            {
                Assert.AreEqual(2, readDocs.Count);
                Assert.AreEqual(2, readDocsLazily.Count);
            }

            for (int index = 0; index < readDocs.Count; index++)
            {
                if (readDocs.ElementAt(index).Id.Equals(testDoc1.Id))
                {
                    Assert.AreEqual(readDocs.ElementAt(index), testDoc1);
                }
                else if (readDocs.ElementAt(index).Id.Equals(testDoc2.Id))
                {
                    Assert.AreEqual(readDocs.ElementAt(index), testDoc2);
                }
            }
        }

        private static async Task ValidateQueryResponseAsync(Container container,
            string query = null)
        {
            FeedIterator feedIterator;
            if (query == null)
            {
                IOrderedQueryable<TestDoc> linqQueryable = container.GetItemLinqQueryable<TestDoc>();
                feedIterator = container.ToEncryptionStreamIterator(linqQueryable);
            }
            else
            {
                feedIterator = container.GetItemQueryStreamIterator(query);
            }

            while (feedIterator.HasMoreResults)
            {
                ResponseMessage response = await feedIterator.ReadNextAsync();
                Assert.IsTrue(response.IsSuccessStatusCode);
                Assert.IsNull(response.ErrorMessage);
            }
        }

        private static async Task ValidateQueryResponseWithLazyDecryptionAsync(Container container,
            string query = null)
        {
            FeedIterator<DecryptableItem> queryResponseIteratorForLazyDecryption = container.GetItemQueryIterator<DecryptableItem>(query);
            FeedResponse<DecryptableItem> readDocsLazily = await queryResponseIteratorForLazyDecryption.ReadNextAsync();
            Assert.AreEqual(null, readDocsLazily.ContinuationToken);
            Assert.AreEqual(1, readDocsLazily.Count);
            (dynamic readDoc, DecryptionContext decryptionContext) = await readDocsLazily.First().GetItemAsync<dynamic>();
            Assert.IsTrue((long)readDoc >= 1);
            Assert.IsNull(decryptionContext);
        }

        private static async Task ValidateChangeFeedIteratorResponse(
            Container container,
            TestDoc testDoc1,
            TestDoc testDoc2)
        {
            FeedIterator<TestDoc> changeIterator = container.GetChangeFeedIterator<TestDoc>(
                ChangeFeedStartFrom.Beginning(),
                ChangeFeedMode.Incremental);

            List<TestDoc> changeFeedReturnedDocs = new();
            while (changeIterator.HasMoreResults)
            {
                FeedResponse<TestDoc> testDocs = await changeIterator.ReadNextAsync();
                if (testDocs.StatusCode == HttpStatusCode.NotModified)
                {
                    break;
                }

                for (int index = 0; index < testDocs.Count; index++)
                {
                    if (testDocs.Resource.ElementAt(index).Id.Equals(testDoc1.Id) || testDocs.Resource.ElementAt(index).Id.Equals(testDoc2.Id))
                    {
                        changeFeedReturnedDocs.Add(testDocs.Resource.ElementAt(index));
                    }
                }
            }

            Assert.AreEqual(changeFeedReturnedDocs.Count, 2);
            Assert.AreEqual(testDoc1, changeFeedReturnedDocs[^2]);
            Assert.AreEqual(testDoc2, changeFeedReturnedDocs[^1]);
        }

        private static async Task ValidateChangeFeedProcessorResponse(
            Container container,
            TestDoc testDoc1,
            TestDoc testDoc2)
        {
            Container leaseContainer = await database.CreateContainerIfNotExistsAsync(
                new ContainerProperties(id: "leases", partitionKeyPath: "/id"));

            List<TestDoc> changeFeedReturnedDocs = new();
            ChangeFeedProcessor cfp = container.GetChangeFeedProcessorBuilder(
                "testCFP",
                (IReadOnlyCollection<TestDoc> changes, CancellationToken cancellationToken)
                =>
                {
                    changeFeedReturnedDocs.AddRange(changes);
                    return Task.CompletedTask;
                })
                .WithInstanceName("random")
                .WithLeaseContainer(leaseContainer)
                .WithStartTime(DateTime.UtcNow.AddMinutes(-5))
                .Build();

            await cfp.StartAsync();
            await Task.Delay(2000);
            await cfp.StopAsync();

            Assert.IsTrue(changeFeedReturnedDocs.Count >= 2);

            foreach (TestDoc testDoc in changeFeedReturnedDocs)
            {
                if (testDoc.Id.Equals(testDoc1.Id))
                {
                    Assert.AreEqual(testDoc1, testDoc);
                }
                else if (testDoc.Id.Equals(testDoc2.Id))
                {
                    Assert.AreEqual(testDoc2, testDoc);
                }
            }
        }

        private static async Task ValidateLazyDecryptionResponse(
            IEnumerator<DecryptableItem> readDocsLazily,
            string failureDek)
        {
            int decryptedDoc = 0;
            int failedDoc = 0;

            while (readDocsLazily.MoveNext())
            {
                try
                {
                    (_, _) = await readDocsLazily.Current.GetItemAsync<dynamic>();
                    decryptedDoc++;
                }
                catch (EncryptionException encryptionException)
                {
                    failedDoc++;
                    ValidateEncryptionException(encryptionException, failureDek);
                }
            }

            Assert.IsTrue(decryptedDoc >= 1);
            Assert.AreEqual(1, failedDoc);
        }

        private static void ValidateEncryptionException(
            EncryptionException encryptionException,
            string failureDek)
        {
            Assert.AreEqual(failureDek, encryptionException.DataEncryptionKeyId);
            Assert.IsNotNull(encryptionException.EncryptedContent);
            Assert.IsNotNull(encryptionException.InnerException);
            Assert.IsTrue(encryptionException.InnerException is InvalidOperationException);
            Assert.AreEqual(encryptionException.InnerException.Message, "Null DataEncryptionKey returned.");
        }

        private static async Task IterateDekFeedAsync(
            CosmosDataEncryptionKeyProvider dekProvider,
            List<string> expectedDekIds,
            bool isExpectedDeksCompleteSetForRequest,
            bool isResultOrderExpected,
            string query,
            int? itemCountInPage = null,
            QueryDefinition queryDefinition = null)
        {
            int remainingItemCount = expectedDekIds.Count;
            QueryRequestOptions requestOptions = null;
            if (itemCountInPage.HasValue)
            {
                requestOptions = new QueryRequestOptions()
                {
                    MaxItemCount = itemCountInPage
                };
            }

            FeedIterator<DataEncryptionKeyProperties> dekIterator = queryDefinition != null
                ? dekProvider.DataEncryptionKeyContainer.GetDataEncryptionKeyQueryIterator<DataEncryptionKeyProperties>(
                    queryDefinition,
                    requestOptions: requestOptions)
                : dekProvider.DataEncryptionKeyContainer.GetDataEncryptionKeyQueryIterator<DataEncryptionKeyProperties>(
                    query,
                    requestOptions: requestOptions);

            Assert.IsTrue(dekIterator.HasMoreResults);

            List<string> readDekIds = new();
            while (remainingItemCount > 0)
            {
                FeedResponse<DataEncryptionKeyProperties> page = await dekIterator.ReadNextAsync();
                if (itemCountInPage.HasValue)
                {
                    // last page
                    if (remainingItemCount < itemCountInPage.Value)
                    {
                        Assert.AreEqual(remainingItemCount, page.Count);
                    }
                    else
                    {
                        Assert.AreEqual(itemCountInPage.Value, page.Count);
                    }
                }
                else
                {
                    Assert.AreEqual(expectedDekIds.Count, page.Count);
                }

                remainingItemCount -= page.Count;
                if (isExpectedDeksCompleteSetForRequest)
                {
                    Assert.AreEqual(remainingItemCount > 0, dekIterator.HasMoreResults);
                }

                foreach (DataEncryptionKeyProperties dek in page.Resource)
                {
                    readDekIds.Add(dek.Id);
                }
            }

            if (isResultOrderExpected)
            {
                Assert.IsTrue(expectedDekIds.SequenceEqual(readDekIds));
            }
            else
            {
                Assert.IsTrue(expectedDekIds.ToHashSet().SetEquals(readDekIds));
            }
        }

        private static async Task<ItemResponse<TestDoc>> UpsertItemAsync(
            Container container,
            TestDoc testDoc,
            string dekId,
            List<string> pathsToEncrypt,
            HttpStatusCode expectedStatusCode)
        {
            ItemResponse<TestDoc> upsertResponse = await container.UpsertItemAsync(
                testDoc,
                new PartitionKey(testDoc.PK),
                GetRequestOptions(dekId, pathsToEncrypt));
            Assert.AreEqual(expectedStatusCode, upsertResponse.StatusCode);
            Assert.AreEqual(testDoc, upsertResponse.Resource);
            return upsertResponse;
        }

        private static async Task<ItemResponse<TestDoc>> CreateItemAsync(
            Container container,
            string dekId,
            List<string> pathsToEncrypt,
            string partitionKey = null)
        {
            TestDoc testDoc = TestDoc.Create(partitionKey);
            ItemResponse<TestDoc> createResponse = await container.CreateItemAsync(
                testDoc,
                new PartitionKey(testDoc.PK),
                GetRequestOptions(dekId, pathsToEncrypt));
            Assert.AreEqual(HttpStatusCode.Created, createResponse.StatusCode);
            Assert.AreEqual(testDoc, createResponse.Resource);
            return createResponse;
        }

        private static async Task<ItemResponse<TestDoc>> ReplaceItemAsync(
            Container encryptedContainer,
            TestDoc testDoc,
            string dekId,
            List<string> pathsToEncrypt,
            string etag = null)
        {
            ItemResponse<TestDoc> replaceResponse = await encryptedContainer.ReplaceItemAsync(
                testDoc,
                testDoc.Id,
                new PartitionKey(testDoc.PK),
                GetRequestOptions(dekId, pathsToEncrypt, etag));

            Assert.AreEqual(HttpStatusCode.OK, replaceResponse.StatusCode);
            Assert.AreEqual(testDoc, replaceResponse.Resource);
            return replaceResponse;
        }

        private static async Task<ItemResponse<TestDoc>> DeleteItemAsync(
            Container encryptedContainer,
            TestDoc testDoc)
        {
            ItemResponse<TestDoc> deleteResponse = await encryptedContainer.DeleteItemAsync<TestDoc>(
                testDoc.Id,
                new PartitionKey(testDoc.PK));

            Assert.AreEqual(HttpStatusCode.NoContent, deleteResponse.StatusCode);
            Assert.IsNull(deleteResponse.Resource);
            return deleteResponse;
        }

        private static EncryptionItemRequestOptions GetRequestOptions(
            string dekId,
            List<string> pathsToEncrypt,
            string ifMatchEtag = null)
        {
            return new EncryptionItemRequestOptions
            {
                EncryptionOptions = GetEncryptionOptions(dekId, pathsToEncrypt),
                IfMatchEtag = ifMatchEtag
            };
        }

        private static TransactionalBatchItemRequestOptions GetBatchItemRequestOptions(
            string dekId,
            List<string> pathsToEncrypt,
            string ifMatchEtag = null)
        {
            return new EncryptionTransactionalBatchItemRequestOptions
            {
                EncryptionOptions = GetEncryptionOptions(dekId, pathsToEncrypt),
                IfMatchEtag = ifMatchEtag
            };
        }

        private static EncryptionOptions GetEncryptionOptions(
            string dekId,
            List<string> pathsToEncrypt)
        {
            return new EncryptionOptions()
            {
                DataEncryptionKeyId = dekId,
                EncryptionAlgorithm = CosmosEncryptionAlgorithm.AEAes256CbcHmacSha256Randomized,
                PathsToEncrypt = pathsToEncrypt
            };
        }

        private static async Task ValidateDecryptableItem(
            DecryptableItem decryptableItem,
            TestDoc testDoc,
            string dekId = null,
            List<string> pathsEncrypted = null,
            bool isDocDecrypted = true)
        {
            (TestDoc readDoc, DecryptionContext decryptionContext) = await decryptableItem.GetItemAsync<TestDoc>();
            Assert.AreEqual(testDoc, readDoc);
            if (isDocDecrypted && testDoc.Sensitive != null)
            {
                ValidateDecryptionContext(decryptionContext, dekId, pathsEncrypted);
            }
            else
            {
                Assert.IsNull(decryptionContext);
            }
        }

        private static void ValidateDecryptionContext(
            DecryptionContext decryptionContext,
            string dekId = null,
            List<string> pathsEncrypted = null)
        {
            Assert.IsNotNull(decryptionContext.DecryptionInfoList);
            Assert.AreEqual(1, decryptionContext.DecryptionInfoList.Count);
            DecryptionInfo decryptionInfo = decryptionContext.DecryptionInfoList[0];
            Assert.AreEqual(dekId ?? LegacyEncryptionTests.dekId, decryptionInfo.DataEncryptionKeyId);

            pathsEncrypted ??= TestDoc.PathsToEncrypt;

            Assert.AreEqual(pathsEncrypted.Count, decryptionInfo.PathsDecrypted.Count);
            Assert.IsFalse(pathsEncrypted.Exists(path => !decryptionInfo.PathsDecrypted.Contains(path)));
        }

        private static async Task VerifyItemByReadStreamAsync(Container container, TestDoc testDoc, ItemRequestOptions requestOptions = null)
        {
            ResponseMessage readResponseMessage = await container.ReadItemStreamAsync(testDoc.Id, new PartitionKey(testDoc.PK), requestOptions);
            Assert.AreEqual(HttpStatusCode.OK, readResponseMessage.StatusCode);
            Assert.IsNotNull(readResponseMessage.Content);
            TestDoc readDoc = TestCommon.FromStream<TestDoc>(readResponseMessage.Content);
            Assert.AreEqual(testDoc, readDoc);
        }

        private static async Task VerifyItemByReadAsync(Container container, TestDoc testDoc, ItemRequestOptions requestOptions = null, string dekId = null, bool isDocDecrypted = true)
        {
            ItemResponse<TestDoc> readResponse = await container.ReadItemAsync<TestDoc>(testDoc.Id, new PartitionKey(testDoc.PK), requestOptions);
            Assert.AreEqual(HttpStatusCode.OK, readResponse.StatusCode);
            Assert.AreEqual(testDoc, readResponse.Resource);

            // ignore for reads via regular container..
            if (container == encryptionContainer)
            {
                ItemResponse<DecryptableItem> readResponseDecryptableItem = await container.ReadItemAsync<DecryptableItem>(testDoc.Id, new PartitionKey(testDoc.PK), requestOptions);
                Assert.AreEqual(HttpStatusCode.OK, readResponse.StatusCode);
                await ValidateDecryptableItem(readResponseDecryptableItem.Resource, testDoc, dekId, isDocDecrypted: isDocDecrypted);
            }
        }

        private static async Task<DataEncryptionKeyProperties> CreateDekAsync(CosmosDataEncryptionKeyProvider dekProvider, string dekId, string algorithm = null)
        {
            ItemResponse<DataEncryptionKeyProperties> dekResponse = await dekProvider.DataEncryptionKeyContainer.CreateDataEncryptionKeyAsync(
                dekId,
                algorithm ?? CosmosEncryptionAlgorithm.AEAes256CbcHmacSha256Randomized,
                metadata1);

            Assert.AreEqual(HttpStatusCode.Created, dekResponse.StatusCode);

            return VerifyDekResponse(dekResponse,
                dekId);
        }

        private static DataEncryptionKeyProperties VerifyDekResponse(
            ItemResponse<DataEncryptionKeyProperties> dekResponse,
            string dekId)
        {
            Assert.IsTrue(dekResponse.RequestCharge > 0);
            Assert.IsNotNull(dekResponse.ETag);

            DataEncryptionKeyProperties dekProperties = dekResponse.Resource;
            Assert.IsNotNull(dekProperties);
            Assert.AreEqual(dekResponse.ETag, dekProperties.ETag);
            Assert.AreEqual(dekId, dekProperties.Id);
            Assert.IsNotNull(dekProperties.SelfLink);
            Assert.IsNotNull(dekProperties.CreatedTime);
            Assert.IsNotNull(dekProperties.LastModified);

            return dekProperties;
        }

        private static async Task PerformForbiddenOperationAsync(Func<Task> func, string operationName)
        {
            try
            {
                await func();
                Assert.Fail($"Expected resource token based client to not be able to perform {operationName}");
            }
            catch (CosmosException ex) when (ex.StatusCode == HttpStatusCode.Forbidden)
            {
            }
        }

        private static async Task PerformOperationOnUninitializedDekProviderAsync(Func<Task> func, string operationName)
        {
            try
            {
                await func();
                Assert.Fail($"Expected {operationName} to not work on uninitialized CosmosDataEncryptionKeyProvider.");
            }
            catch (InvalidOperationException ex)
            {
                Assert.IsTrue(ex.Message.Contains("The CosmosDataEncryptionKeyProvider was not initialized."));
            }
        }

        public class TestDoc
        {
            public static List<string> PathsToEncrypt { get; } = new List<string>() { "/Sensitive" };

            [JsonProperty("id")]
            public string Id { get; set; }

            public string PK { get; set; }

            public string NonSensitive { get; set; }

            public string Sensitive { get; set; }

            public TestDoc()
            {
            }

            public TestDoc(TestDoc other)
            {
                this.Id = other.Id;
                this.PK = other.PK;
                this.NonSensitive = other.NonSensitive;
                this.Sensitive = other.Sensitive;
            }

            public override bool Equals(object obj)
            {
                return obj is TestDoc doc
                       && this.Id == doc.Id
                       && this.PK == doc.PK
                       && this.NonSensitive == doc.NonSensitive
                       && this.Sensitive == doc.Sensitive;
            }

            public override int GetHashCode()
            {
                int hashCode = 1652434776;
                hashCode = (hashCode * -1521134295) + EqualityComparer<string>.Default.GetHashCode(this.Id);
                hashCode = (hashCode * -1521134295) + EqualityComparer<string>.Default.GetHashCode(this.PK);
                hashCode = (hashCode * -1521134295) + EqualityComparer<string>.Default.GetHashCode(this.NonSensitive);
                hashCode = (hashCode * -1521134295) + EqualityComparer<string>.Default.GetHashCode(this.Sensitive);
                return hashCode;
            }

            public static TestDoc Create(string partitionKey = null)
            {
                return new TestDoc()
                {
                    Id = Guid.NewGuid().ToString(),
                    PK = partitionKey ?? Guid.NewGuid().ToString(),
                    NonSensitive = Guid.NewGuid().ToString(),
                    Sensitive = Guid.NewGuid().ToString()
                };
            }

            public Stream ToStream()
            {
                return TestCommon.ToStream(this);
            }
        }

        public class TestDocSystemText
        {
            [System.Text.Json.Serialization.JsonPropertyName("id")]
            public string Id { get; set; }

            [System.Text.Json.Serialization.JsonPropertyName("PK")]
            public string PartitionKey { get; set; }

            [System.Text.Json.Serialization.JsonPropertyName("activityId")]
            public string ActivityId { get; set; }

            [System.Text.Json.Serialization.JsonPropertyName("status")]
            public string Status { get; set; }
        }

        private class TestKeyWrapProvider : EncryptionKeyWrapProvider
        {
            public Dictionary<string, int> WrapKeyCallsCount { get; private set; }

            public TestKeyWrapProvider()
            {
                this.WrapKeyCallsCount = new Dictionary<string, int>();
            }

            public override Task<EncryptionKeyUnwrapResult> UnwrapKeyAsync(byte[] wrappedKey, EncryptionKeyWrapMetadata metadata, CancellationToken cancellationToken)
            {
                int moveBy = metadata.Value == metadata1.Value + metadataUpdateSuffix ? 1 : 2;
                return Task.FromResult(new EncryptionKeyUnwrapResult(wrappedKey.Select(b => (byte)(b - moveBy)).ToArray(), cacheTTL));
            }

            public override Task<EncryptionKeyWrapResult> WrapKeyAsync(byte[] key, EncryptionKeyWrapMetadata metadata, CancellationToken cancellationToken)
            {
                if (!this.WrapKeyCallsCount.ContainsKey(metadata.Value))
                {
                    this.WrapKeyCallsCount[metadata.Value] = 1;
                }
                else
                {
                    this.WrapKeyCallsCount[metadata.Value]++;
                }

                EncryptionKeyWrapMetadata responseMetadata = new(metadata.Value + metadataUpdateSuffix);
                int moveBy = metadata.Value == metadata1.Value ? 1 : 2;
                return Task.FromResult(new EncryptionKeyWrapResult(key.Select(b => (byte)(b + moveBy)).ToArray(), responseMetadata));
            }
        }

        // This class is same as CosmosEncryptor but copied so as to induce decryption failure easily for testing.
        private class TestEncryptor : Encryptor
        {
            public DataEncryptionKeyProvider DataEncryptionKeyProvider { get; }
            public bool FailDecryption { get; set; }

            public TestEncryptor(DataEncryptionKeyProvider dataEncryptionKeyProvider)
            {
                this.DataEncryptionKeyProvider = dataEncryptionKeyProvider;
                this.FailDecryption = false;
            }

            public override async Task<byte[]> DecryptAsync(
                byte[] cipherText,
                string dataEncryptionKeyId,
                string encryptionAlgorithm,
                CancellationToken cancellationToken = default)
            {
                if (this.FailDecryption && dataEncryptionKeyId.Equals("failDek"))
                {
                    throw new InvalidOperationException($"Null {nameof(DataEncryptionKey)} returned.");
                }

<<<<<<< HEAD
                DataEncryptionKey dek = await this.DataEncryptionKeyProvider.FetchDataEncryptionKeyWithoutRawKeyAsync(
                    dataEncryptionKeyId,
                    encryptionAlgorithm,
                    cancellationToken);

                if (dek == null)
                {
                    throw new InvalidOperationException($"Null {nameof(DataEncryptionKey)} returned from {nameof(this.DataEncryptionKeyProvider.FetchDataEncryptionKeyWithoutRawKeyAsync)}.");
                }

=======
                DataEncryptionKey dek = await this.GetEncryptionKeyAsync(
                    dataEncryptionKeyId,
                    encryptionAlgorithm,
                    cancellationToken) ?? throw new InvalidOperationException($"Null {nameof(DataEncryptionKey)} returned from {nameof(this.DataEncryptionKeyProvider.FetchDataEncryptionKeyWithoutRawKeyAsync)}.");
>>>>>>> 43c14a31
                return dek.DecryptData(cipherText);
            }

            public override async Task<byte[]> EncryptAsync(
                byte[] plainText,
                string dataEncryptionKeyId,
                string encryptionAlgorithm,
                CancellationToken cancellationToken = default)
            {
<<<<<<< HEAD
                DataEncryptionKey dek = await this.DataEncryptionKeyProvider.FetchDataEncryptionKeyWithoutRawKeyAsync(
=======
                DataEncryptionKey dek = await this.GetEncryptionKeyAsync(
>>>>>>> 43c14a31
                    dataEncryptionKeyId,
                    encryptionAlgorithm,
                    cancellationToken);

                return dek.EncryptData(plainText);
            }

            public override async Task<DataEncryptionKey> GetEncryptionKeyAsync(string dataEncryptionKeyId, string encryptionAlgorithm, CancellationToken cancellationToken = default)
            {
                return await this.DataEncryptionKeyProvider.FetchDataEncryptionKeyWithoutRawKeyAsync(
                    dataEncryptionKeyId,
                    encryptionAlgorithm,
                    cancellationToken);
            }
        }

        internal class CustomSerializer : CosmosSerializer
        {
            private readonly JsonSerializer serializer = new();
            public int FromStreamCalled = 0;

            public override T FromStream<T>(Stream stream)
            {
                this.FromStreamCalled++;
                using (StreamReader sr = new(stream))
                using (JsonReader reader = new JsonTextReader(sr))
                {
                    JsonSerializer serializer = new();
                    return this.serializer.Deserialize<T>(reader);
                }
            }

            public override Stream ToStream<T>(T input)
            {
                MemoryStream streamPayload = new();
                using (StreamWriter streamWriter = new(streamPayload, encoding: Encoding.UTF8, bufferSize: 1024, leaveOpen: true))
                {
                    using (JsonWriter writer = new JsonTextWriter(streamWriter))
                    {
                        writer.Formatting = Formatting.None;
                        this.serializer.Serialize(writer, input);
                        writer.Flush();
                        streamWriter.Flush();
                    }
                }

                streamPayload.Position = 0;
                return streamPayload;
            }
        }

        internal class CosmosSystemTextJsonSerializer : CosmosSerializer
        {
            private readonly JsonObjectSerializer systemTextJsonSerializer;

            public CosmosSystemTextJsonSerializer(System.Text.Json.JsonSerializerOptions jsonSerializerOptions)
            {
                this.systemTextJsonSerializer = new JsonObjectSerializer(jsonSerializerOptions);
            }

            public override T FromStream<T>(Stream stream)
            {
                using (stream)
                {
                    if (stream.CanSeek
                           && stream.Length == 0)
                    {
                        return default;
                    }

                    if (typeof(Stream).IsAssignableFrom(typeof(T)))
                    {
                        return (T)(object)stream;
                    }

                    return (T)this.systemTextJsonSerializer.Deserialize(stream, typeof(T), default);
                }
            }

            public override Stream ToStream<T>(T input)
            {
                MemoryStream streamPayload = new();
                this.systemTextJsonSerializer.Serialize(streamPayload, input, typeof(T), default);
                streamPayload.Position = 0;
                return streamPayload;
            }
        }
    }

#pragma warning restore CS0618 // Type or member is obsolete
}<|MERGE_RESOLUTION|>--- conflicted
+++ resolved
@@ -1761,23 +1761,10 @@
                     throw new InvalidOperationException($"Null {nameof(DataEncryptionKey)} returned.");
                 }
 
-<<<<<<< HEAD
-                DataEncryptionKey dek = await this.DataEncryptionKeyProvider.FetchDataEncryptionKeyWithoutRawKeyAsync(
-                    dataEncryptionKeyId,
-                    encryptionAlgorithm,
-                    cancellationToken);
-
-                if (dek == null)
-                {
-                    throw new InvalidOperationException($"Null {nameof(DataEncryptionKey)} returned from {nameof(this.DataEncryptionKeyProvider.FetchDataEncryptionKeyWithoutRawKeyAsync)}.");
-                }
-
-=======
                 DataEncryptionKey dek = await this.GetEncryptionKeyAsync(
                     dataEncryptionKeyId,
                     encryptionAlgorithm,
                     cancellationToken) ?? throw new InvalidOperationException($"Null {nameof(DataEncryptionKey)} returned from {nameof(this.DataEncryptionKeyProvider.FetchDataEncryptionKeyWithoutRawKeyAsync)}.");
->>>>>>> 43c14a31
                 return dek.DecryptData(cipherText);
             }
 
@@ -1787,11 +1774,7 @@
                 string encryptionAlgorithm,
                 CancellationToken cancellationToken = default)
             {
-<<<<<<< HEAD
-                DataEncryptionKey dek = await this.DataEncryptionKeyProvider.FetchDataEncryptionKeyWithoutRawKeyAsync(
-=======
                 DataEncryptionKey dek = await this.GetEncryptionKeyAsync(
->>>>>>> 43c14a31
                     dataEncryptionKeyId,
                     encryptionAlgorithm,
                     cancellationToken);
