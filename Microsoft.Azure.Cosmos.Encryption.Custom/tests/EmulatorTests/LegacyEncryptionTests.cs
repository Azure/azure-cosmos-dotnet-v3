--- conflicted
+++ resolved
@@ -1812,21 +1812,11 @@
                 MemoryStream streamPayload = new();
                 using (StreamWriter streamWriter = new(streamPayload, encoding: Encoding.UTF8, bufferSize: 1024, leaveOpen: true))
                 {
-<<<<<<< HEAD
-                    using (JsonWriter writer = new JsonTextWriter(streamWriter))
-                    {
-                        writer.Formatting = Formatting.None;
-                        this.serializer.Serialize(writer, input);
-                        writer.Flush();
-                        streamWriter.Flush();
-                    }
-=======
                     using JsonTextWriter writer = new (streamWriter);
                     writer.Formatting = Formatting.None;
                     this.serializer.Serialize(writer, input);
                     writer.Flush();
                     streamWriter.Flush();
->>>>>>> 4d9da410
                 }
 
                 streamPayload.Position = 0;
