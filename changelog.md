## <a name="recommended-version"></a> Recommended version

<<<<<<< HEAD
The **minimum recommended version is [3.33.0](#3.33.0) when using Direct mode and [3.35.1](#3.35.1) for Gateway mode**.
=======
The **minimum recommended version is [3.35.4](#3.35.4)**.
>>>>>>> e2ce570b

Make sure that your applications, when using the .NET V3 SDK, are using at least the version described here to have all the critical fixes.

Any known issues detected on that version are listed in the [known issues](#known-issues) section.

## Release notes

Preview features are treated as a separate branch and will not be included in the official release until the feature is ready. Each preview release lists all the additional features that are enabled.

The format is based on [Keep a Changelog](https://keepachangelog.com/en/1.0.0/),
and this project adheres to [Semantic Versioning](https://semver.org/spec/v2.0.0.html).

<<<<<<< HEAD
=======
### <a name="3.36.0"/> [3.36.0](https://www.nuget.org/packages/Microsoft.Azure.Cosmos/3.36.0) - 2023-10-17

#### Fixed
- [4039](https://github.com/Azure/azure-cosmos-dotnet-v3/pull/4039) GatewayAddressCache: Fixes Unobserved Exception During Background Address Refresh (#4039)
- [4098](https://github.com/Azure/azure-cosmos-dotnet-v3/pull/4098) Distributed Tracing: Fixes dependency failure on appinsights (#4098)
- [4097](https://github.com/Azure/azure-cosmos-dotnet-v3/pull/4097) Distributed Tracing: Fixes SDK responses compatibility with opentelemetry response (#4097)
- [4111](https://github.com/Azure/azure-cosmos-dotnet-v3/pull/4111) Distributed Tracing: Fixes traceid null exception issue (#4111)

#### Added
- [4009](https://github.com/Azure/azure-cosmos-dotnet-v3/pull/4009) Query: Adds ODE continuation token support for non-ODE pipelines (#4009)
- [4078](https://github.com/Azure/azure-cosmos-dotnet-v3/pull/4078) Query: Adds LINQ RegexMatch Extension method (#4078)
- [4001](https://github.com/Azure/azure-cosmos-dotnet-v3/pull/4001) Query: Adds public backend metrics property to Diagnostics (#4001)
- [4016](https://github.com/Azure/azure-cosmos-dotnet-v3/pull/4016) CosmosClientOptions: Adds support for multiple formats of Azure region names (#4016)
- [4056](https://github.com/Azure/azure-cosmos-dotnet-v3/pull/4056) Client Telemetry: Adds new public APIs (#4056)
> Note: Refer this [3983](https://github.com/Azure/azure-cosmos-dotnet-v3/issues/3983) for API signature and default values.
- [4119](https://github.com/Azure/azure-cosmos-dotnet-v3/pull/4119) TriggerOperation: Adds Upsert Operation Support(#4119)

### <a name="3.36.0-preview"/> [3.356.0-preview](https://www.nuget.org/packages/Microsoft.Azure.Cosmos/3.36.0-preview) - 2023-10-17

#### Added
  - [4056](https://github.com/Azure/azure-cosmos-dotnet-v3/pull/4056) Client Telemetry: Adds new public APIs (#4056). WARNING: This is breaking change for preview SDK
  > Note: `isDistributedTracingEnabled` is removed from `CosmosClientOptions` and `withDistributedTracing()` is removed from `CosmosClientBuilder`.
  > Refer this [3983](https://github.com/Azure/azure-cosmos-dotnet-v3/issues/3983) for new API signature and default values

### <a name="3.35.4-preview"/> [3.35.4-preview](https://www.nuget.org/packages/Microsoft.Azure.Cosmos/3.35.4-preview) - 2023-09-15
### <a name="3.35.4"/> [3.35.4](https://www.nuget.org/packages/Microsoft.Azure.Cosmos/3.35.4) - 2023-09-15

#### Fixed
- [3934](https://github.com/Azure/azure-cosmos-dotnet-v3/pull/3934) Subpartitioning: Fixes bug for queries on subpartitioned containers with split physical partitions

### <a name="3.35.3-preview"/> [3.35.3-preview](https://www.nuget.org/packages/Microsoft.Azure.Cosmos/3.35.3-preview) - 2023-08-10
### <a name="3.35.3"/> [3.35.3](https://www.nuget.org/packages/Microsoft.Azure.Cosmos/3.35.3) - 2023-08-10


#### Fixed
- [4030](https://github.com/Azure/azure-cosmos-dotnet-v3/pull/4030) Upgrade Resiliency: Fixes Race Condition by Calling Dispose Too Early

#### Added
- [4019](https://github.com/Azure/azure-cosmos-dotnet-v3/pull/4019) Upgrade Resiliency: Disables Replica Validation Feature By Default in Preview (The feature was previously enabled by default in the [`3.35.2-preview`](https://www.nuget.org/packages/Microsoft.Azure.Cosmos/3.35.2-preview) release)

>>>>>>> e2ce570b
### <a name="3.35.2-preview"/> [3.35.2-preview](https://www.nuget.org/packages/Microsoft.Azure.Cosmos/3.35.2-preview) - 2023-07-17

#### Fixed
- [3973](https://github.com/Azure/azure-cosmos-dotnet-v3/pull/3973) Application Insights Integration: Fixes event generation for failed requests

#### Added
- [3951](https://github.com/Azure/azure-cosmos-dotnet-v3/pull/3951) Upgrade Resiliency: Adds Code to Enable Replica Validation Feature By Default for Preview

### <a name="3.35.2"/> [3.35.2](https://www.nuget.org/packages/Microsoft.Azure.Cosmos/3.35.2) - 2023-07-17

#### Fixed
- [3917](https://github.com/Azure/azure-cosmos-dotnet-v3/pull/3917) Query: Fixes malformed continuation token exception type and message
- [3969](https://github.com/Azure/azure-cosmos-dotnet-v3/pull/3969) Diagnostics: Fixes verbose levels for "Operation will NOT be retried"

#### Added
- [3668](https://github.com/Azure/azure-cosmos-dotnet-v3/pull/3668) Query : Adds string comparison alternative when converting LINQ to SQL (Thanks [@ernesto1596](https://github.com/ernesto1596))
- [3834](https://github.com/Azure/azure-cosmos-dotnet-v3/pull/3834) Query : Adds support for newtonsoft member access via ExtensionData (Thanks [@onionhammer](https://github.com/onionhammer))
- [3939](https://github.com/Azure/azure-cosmos-dotnet-v3/pull/3939) CreateAndInitializeAsync: Adds Code to Optimize Rntbd Open Connection Logic to Open Connections in Parallel

### <a name="3.35.1-preview"/> [3.35.1-preview](https://www.nuget.org/packages/Microsoft.Azure.Cosmos/3.35.1-preview) - 2023-06-27
### <a name="3.35.1"/> [3.35.1](https://www.nuget.org/packages/Microsoft.Azure.Cosmos/3.35.1) - 2023-06-27

#### Fixed
- [3944](https://github.com/Azure/azure-cosmos-dotnet-v3/pull/3944) Availability: Fixes HttpTimeoutPolicies to not accidentally suppress retries

### <a name="3.35.0-preview"/> [3.35.0-preview](https://www.nuget.org/packages/Microsoft.Azure.Cosmos/3.35.0-preview) - 2023-06-19

#### Added
- [3836](https://github.com/Azure/azure-cosmos-dotnet-v3/pull/3836) Integrated cache: Adds BypassIntegratedCache to DedicatedGatewayRequestOptions
- [3909](https://github.com/Azure/azure-cosmos-dotnet-v3/pull/3909) Query: Adds EnableOptimisticDirectExecution in QueryRequestOptions enabled by default

<<<<<<< HEAD
=======
Recommendation for customers regarding Optimistic Direct Execution:

Starting Version 3.35.0, the Preview SDK enables the ODE feature by default. This can potentially cause a new type of continuation token to be generated. Such a token is not recognized by the older SDKs by design and this could result in a Malformed Continuation Token Exception. 
If you have a scenario where tokens generated from the newer SDKs are used by an older SDK, we recommend a 2 step approach to upgrade:

- Upgrade to the new SDK and disable ODE, both together as part of a single deployment. Wait for all nodes to upgrade.
    - In order to disable ODE, set EnableOptimisticDirectExecution to false in the QueryRequestOptions. 
- Enable ODE as part of second deployment for all nodes.

>>>>>>> e2ce570b
### <a name="3.35.0"/> [3.35.0](https://www.nuget.org/packages/Microsoft.Azure.Cosmos/3.35.0) - 2023-06-19

#### Fixed 
- [3864](https://github.com/Azure/azure-cosmos-dotnet-v3/pull/3864) NugetPackage: Removes ThirdPartyNotice.txt from content and contentFiles folders
- [3866](https://github.com/Azure/azure-cosmos-dotnet-v3/pull/3866) CosmosClient: Fixes missing Trace when converting HTTP Timeout to 503
- [3879](https://github.com/Azure/azure-cosmos-dotnet-v3/pull/3879) Subpartitioning: Fixes handling of split physical partitions
- [3907](https://github.com/Azure/azure-cosmos-dotnet-v3/pull/3907) Query: Fixes empty property name parsing exception

#### Added
- [3860](https://github.com/Azure/azure-cosmos-dotnet-v3/pull/3860) Documentation: Adds see also link to Container.CreateTransactionalBatch
- [3852](https://github.com/Azure/azure-cosmos-dotnet-v3/pull/3852) Query: Adds type-markers with count and length for large arrays
- [3838](https://github.com/Azure/azure-cosmos-dotnet-v3/pull/3838) Benchmarking: Adds use of ARM Templates for benchmarking
- [3877](https://github.com/Azure/azure-cosmos-dotnet-v3/pull/3877) Regions: Adds Malaysia South, Isreal Central, and Italy North
- [3887](https://github.com/Azure/azure-cosmos-dotnet-v3/pull/3887) Distributed Tracing: Setting DisplayName for an operation level activity as `<operationname><space><containername>`
- [3874](https://github.com/Azure/azure-cosmos-dotnet-v3/pull/3874) Client Encryption: Adds Microsoft.Azure.Cosmos compatibility to version 3.34.0
- [3891](https://github.com/Azure/azure-cosmos-dotnet-v3/pull/3891) Documentation: Adds additional remarks to CosmosClient
- [3902](https://github.com/Azure/azure-cosmos-dotnet-v3/pull/3902) ConnectionPolicy: Refactors Code to Reduce Default Request Timeout to 6 Seconds
- [3910](https://github.com/Azure/azure-cosmos-dotnet-v3/pull/3910) Documentations: Adds links to PatchItems docs
- [3918](https://github.com/Azure/azure-cosmos-dotnet-v3/pull/3918) Regions: Adds Israel Central
- [3918](https://github.com/Azure/azure-cosmos-dotnet-v3/pull/3918) CosmosClient: Fixes SynchronizationLockException when disposing client with requests in-flight.

### <a name="3.34.0-preview"/> [3.34.0-preview](https://www.nuget.org/packages/Microsoft.Azure.Cosmos/3.34.0-preview) - 2023-05-17

### Added
- [3761](https://github.com/Azure/azure-cosmos-dotnet-v3/pull/3761) Query: Adds Computed Property SDK Support

#### Fixed
- [3845](https://github.com/Azure/azure-cosmos-dotnet-v3/pull/3845) AI Integration: Fixes Operation Name in the activity and end to end Tests.

### <a name="3.34.0"/> [3.34.0](https://www.nuget.org/packages/Microsoft.Azure.Cosmos/3.34.0) - 2023-05-17

#### Fixed 
- [3847](https://github.com/Azure/azure-cosmos-dotnet-v3/pull/3847) PackageLicense: Replaces PackageLicenseUrl with PackageLicenseFile since PackageLicenseUrl is deprecated
- [3832](https://github.com/Azure/azure-cosmos-dotnet-v3/pull/3832) Query: Fixes format exception when using culture and partitionKey, difference between Windows and Linux

#### Added
- [3854](https://github.com/Azure/azure-cosmos-dotnet-v3/pull/3854) Change Feed: Adds LatestVersion to ChangeFeedMode
- [3833](https://github.com/Azure/azure-cosmos-dotnet-v3/pull/3833) Query: Adds TRIM string system function support in LINQ
- [3826](https://github.com/Azure/azure-cosmos-dotnet-v3/pull/3826) Query: Adds support for Lambda expression reuse in LINQ
- [3724](https://github.com/Azure/azure-cosmos-dotnet-v3/pull/3724) Query: Added remaining Cosmos Type checking functions to CosmosLinqExtensions. Thanks @onionhammer.

### <a name="3.33.0-preview"/> [3.33.0-preview](https://www.nuget.org/packages/Microsoft.Azure.Cosmos/3.33.0-preview) - 2023-04-21

### Added

- [3672](https://github.com/Azure/azure-cosmos-dotnet-v3/pull/3672) PriorityBasedExecution: Added PriorityLevel as a RequestOption

### <a name="3.33.0"/> [3.33.0](https://www.nuget.org/packages/Microsoft.Azure.Cosmos/3.33.0) - 2023-04-21

#### Fixed 
- [3762](https://github.com/Azure/azure-cosmos-dotnet-v3/pull/3762) HttpClient: Adds detection of DNS changes through use of SocketsHttpHandler for .NET 6 and above
- [3707](https://github.com/Azure/azure-cosmos-dotnet-v3/pull/3707) Diagnostics: Adds startDate in Summary
- [3457](https://github.com/Azure/azure-cosmos-dotnet-v3/pull/3457) Documentation: Update Database.ReadAsync description
- [3730](https://github.com/Azure/azure-cosmos-dotnet-v3/pull/3730) Query: Fixes System.ArgumentException when using PartitionKey.None on x86, Linux or in Optimistic Direct Execution
- [3775](https://github.com/Azure/azure-cosmos-dotnet-v3/pull/3775) Change Feed Processor: Fixes LeaseLostException leaks on notification APIs for Renew scenarios
- [3792](https://github.com/Azure/azure-cosmos-dotnet-v3/pull/3792) Diagnostics: Refactors Code to Remove Dependency of HttpResponseHeadersWrapper to fetch Sub Status Codes
- [3793](https://github.com/Azure/azure-cosmos-dotnet-v3/pull/3793) Documentation: Refactors SQL API reference to NoSQL API
- [3814](https://github.com/Azure/azure-cosmos-dotnet-v3/pull/3814) Serialization: Fixes call to CosmosSerializer.FromStream on Gateway mode when EnableContentResponseOnWrite is false. (Thanks @Baltima)

#### Added
- [3109](https://github.com/Azure/azure-cosmos-dotnet-v3/pull/3109), [3763](https://github.com/Azure/azure-cosmos-dotnet-v3/pull/3763)  Subpartitioning: Adds support for Prefix Partition Key searches for sub partitioned containers, and APIs for public release and increase REST API version
- [3803](https://github.com/Azure/azure-cosmos-dotnet-v3/pull/3803) HttpClient: Adds Properties to the Http messages if available
- [3389](https://github.com/Azure/azure-cosmos-dotnet-v3/pull/3389) Patch: Adds Move Operation

### <a name="3.32.3"/> [3.32.3](https://www.nuget.org/packages/Microsoft.Azure.Cosmos/3.32.3) - 2023-03-30
### <a name="3.32.3-preview"/> [3.32.3-preview](https://www.nuget.org/packages/Microsoft.Azure.Cosmos/3.32.3-preview) - 2023-03-30

#### Fixed

- [#3787](https://github.com/Azure/azure-cosmos-dotnet-v3/pull/3787) Connectivity: Fixes ConnectionBroken and adds support for Burst Capacity

### <a name="3.32.2"/> [3.32.2](https://www.nuget.org/packages/Microsoft.Azure.Cosmos/3.32.2) - 2023-03-10
### <a name="3.32.2-preview"/> [3.32.2-preview](https://www.nuget.org/packages/Microsoft.Azure.Cosmos/3.32.2-preview) - 2023-03-10

#### Fixed
- [#3713](https://github.com/Azure/azure-cosmos-dotnet-v3/pull/3713) CosmosNullReferenceException: Refactors CosmosNullReferenceException to pass along InnerException property on parent NullReferenceException.
- [#3749](https://github.com/Azure/azure-cosmos-dotnet-v3/pull/3749) Query: Fixes regression from LINQ custom serializer fix. Introduced in 3.32.0 PR [3749](https://github.com/Azure/azure-cosmos-dotnet-v3/pull/3749)

### <a name="3.32.1"/> [3.32.1](https://www.nuget.org/packages/Microsoft.Azure.Cosmos/3.32.1) - 2023-03-01
### <a name="3.32.1-preview"/> [3.32.1-preview](https://www.nuget.org/packages/Microsoft.Azure.Cosmos/3.32.1-preview) - 2023-03-01

#### Fixed
- [#3732](https://github.com/Azure/azure-cosmos-dotnet-v3/pull/3732) ReadMany: Fixes BadRequest when using Ids with single quotes

### <a name="3.32.0"/> [3.32.0](https://www.nuget.org/packages/Microsoft.Azure.Cosmos/3.32.0) - 2023-02-03
#### Fixed
- [#3466](https://github.com/Azure/azure-cosmos-dotnet-v3/pull/3466) ClientRetryPolicy: Fixes behavior to Meta-data write operations in multimaster accounts
- [#3498](https://github.com/Azure/azure-cosmos-dotnet-v3/pull/3498) PartitionKey: Fixes NullRef in toString handling for None for PartitionKey.ToString()
- [#3385](https://github.com/Azure/azure-cosmos-dotnet-v3/pull/3385) Query: Fixes LINQ ToString got absorbed during translation
- [#3406](https://github.com/Azure/azure-cosmos-dotnet-v3/pull/3406) Query: Fixes LINQ to use custom serializer to serialize constant values in Query
- [#3496](https://github.com/Azure/azure-cosmos-dotnet-v3/pull/3496) Documentation: Adds XML comment to Database.ReadThroughputAsync definition
- [#3508](https://github.com/Azure/azure-cosmos-dotnet-v3/pull/3508), [#3640](https://github.com/Azure/azure-cosmos-dotnet-v3/pull/3640) CosmosClient Initialization: Refactors implementation for opening Rntbd connections to backend replica nodes in Direct mode
- [#3519](https://github.com/Azure/azure-cosmos-dotnet-v3/pull/3519) Diagnostics: Removes unused properties and reduces size 
- [#3495](https://github.com/Azure/azure-cosmos-dotnet-v3/pull/3495) Query: Fixes partition range evaluation for spatial queries
- [#3399](https://github.com/Azure/azure-cosmos-dotnet-v3/pull/3399) Query: Fixes default to BadRequestException in case of internal errors in ServiceInterop
- [#3574](https://github.com/Azure/azure-cosmos-dotnet-v3/pull/3574) Query: Fixes incorrect FeedResponse.Count when result contains undefined elements
- [#3577](https://github.com/Azure/azure-cosmos-dotnet-v3/pull/3577) Trace: Fixes Tracing/diagnostics hour-times to 24Hours
- [#3632](https://github.com/Azure/azure-cosmos-dotnet-v3/pull/3632) Query: Fixes handling of CosmosUndefined, CosmosGuid and CosmosBinary in unordered DISTINCT
- [#3640](https://github.com/Azure/azure-cosmos-dotnet-v3/pull/3640) Token expiration: Fixes token expired errors happening on some environments
- [#3645](https://github.com/Azure/azure-cosmos-dotnet-v3/pull/3645) Change Feed Processor: Fixes behavior with StartTime on Local
- [#3643](https://github.com/Azure/azure-cosmos-dotnet-v3/pull/3643) Documentation: Fixed CosmosClientBuilder.WithConnectionModeGateway documentation
- [#3579](https://github.com/Azure/azure-cosmos-dotnet-v3/pull/3579) Documentation: Fixes EUAP in Comments

#### Added
- [#3566](https://github.com/Azure/azure-cosmos-dotnet-v3/pull/3566) Change Feed Processor: Adds support for Resource Tokens
- [#3555](https://github.com/Azure/azure-cosmos-dotnet-v3/pull/3555) Availability: Adds HTTP timeouts with request-level cross-region retry
- [#3509](https://github.com/Azure/azure-cosmos-dotnet-v3/pull/3509) Query: Adds ALL Scalar Expression 
- [#3656](https://github.com/Azure/azure-cosmos-dotnet-v3/pull/3656) Region Availability: Adds Poland Central Region For Public Usage.
- [#3636](https://github.com/Azure/azure-cosmos-dotnet-v3/pull/3636) CosmosClientOptions: Adds ServerCertificateCustomValidationCallback for Http and TCP

### <a name="3.32.0-preview"/> [3.32.0-preview](https://www.nuget.org/packages/Microsoft.Azure.Cosmos/3.32.0-preview) - 2023-02-03

#### Added
- [#3596](https://github.com/Azure/azure-cosmos-dotnet-v3/pull/3596) Full Fidelity Change Feed: Adds new LatestVersion to ChangeFeedMode. `FullFidelity` is now renamed to `AllVersionsAndDeletes`.
- [#3598](https://github.com/Azure/azure-cosmos-dotnet-v3/pull/3598) AI integration: Adds Distributed Tracing support. Enabled by default, which can be disabled through 
 `CosmosClientOptions.IsDistributedTracingEnabled`


### <a name="3.31.2"/> [3.31.2](https://www.nuget.org/packages/Microsoft.Azure.Cosmos/3.31.2) - 2022-11-03
### <a name="3.31.2-preview"/> [3.31.2-preview](https://www.nuget.org/packages/Microsoft.Azure.Cosmos/3.31.2-preview) - 2022-11-03

#### Fixed
- [#3525](https://github.com/Azure/azure-cosmos-dotnet-v3/pull/3525) Query: Fixes performance regression on target partition on some ORDER BY queries with continuation

### <a name="3.31.1"/> [3.31.1](https://www.nuget.org/packages/Microsoft.Azure.Cosmos/3.31.1) - 2022-10-29
### <a name="3.31.1-preview"/> [3.31.1-preview](https://www.nuget.org/packages/Microsoft.Azure.Cosmos/3.31.1-preview) - 2022-10-29

#### Fixed
- Connection: Fixes health check to identify broken connections earlier.

### <a name="3.31.0"/> [3.31.0](https://www.nuget.org/packages/Microsoft.Azure.Cosmos/3.31.0) - 2022-10-03
### <a name="3.31.0-preview"/> [3.31.0-preview](https://www.nuget.org/packages/Microsoft.Azure.Cosmos/3.31.0-preview) - 2022-10-03

#### Fixed
- [#3480](https://github.com/Azure/azure-cosmos-dotnet-v3/pull/3480) FeedRange: Fixes a NullRef in `FeedRangePartitionKey.ToString()`
- [#3479](https://github.com/Azure/azure-cosmos-dotnet-v3/pull/3479) ClientRetryPolicy: Fixes behavior to handling of 503 HTTP errors. Introduced in 3.24.0 PR [#3008](https://github.com/Azure/azure-cosmos-dotnet-v3/pull/3008)
- [#3431](https://github.com/Azure/azure-cosmos-dotnet-v3/pull/3431) Documentation: Fixes ApplicationRegion and ApplicationPreferredRegions remarks
- [#3405](https://github.com/Azure/azure-cosmos-dotnet-v3/pull/3405) CosmosClient Initialization: Fixes TokenCredentialCache to respect cancellation token
- [#3401](https://github.com/Azure/azure-cosmos-dotnet-v3/pull/3401) Change Feed Processor: Fixes LeaseLostException leaks on notification APIs
- [#3377](https://github.com/Azure/azure-cosmos-dotnet-v3/pull/3377) Documentation: Fixes ItemRequestOptions Example

#### Added
- [#3455](https://github.com/Azure/azure-cosmos-dotnet-v3/pull/3455) CosmosClientOptions: Adds validation for ApplicationName
- [#3449](https://github.com/Azure/azure-cosmos-dotnet-v3/pull/3449) Documentation: Adds link to supported operations doc for PatchOperationType Enum
- [#3433](https://github.com/Azure/azure-cosmos-dotnet-v3/pull/3433) CosmosOperationCanceledException: Adds serializable functionality
- [#3419](https://github.com/Azure/azure-cosmos-dotnet-v3/pull/3419) Documentation: Removes mention of obsolete disableAutomaticIdGeneration
- [#3404](https://github.com/Azure/azure-cosmos-dotnet-v3/pull/3404) Patch: Adds public to `PatchOperation<T>` class for testing
- [#3380](https://github.com/Azure/azure-cosmos-dotnet-v3/pull/3380) Query: Adds aggressive prefetching for `GROUP BY` and `COUNT(DISTINCT)`

### <a name="3.30.1"/> [3.30.1](https://www.nuget.org/packages/Microsoft.Azure.Cosmos/3.30.1) - 2022-09-01
### <a name="3.30.1-preview"/> [3.30.1-preview](https://www.nuget.org/packages/Microsoft.Azure.Cosmos/3.30.1-preview) - 2022-09-01

#### Fixed
- [#3430](https://github.com/Azure/azure-cosmos-dotnet-v3/pull/3430) PartitionKeyRangeCache: Fixes duplicate trace key generation which is the root cause of `System.ThrowHelper.ThrowArgumentException` during `GetFeedRangesAsync` API invocation.

### <a name="3.30.0-preview"/> [3.30.0-preview](https://www.nuget.org/packages/Microsoft.Azure.Cosmos/3.30.0-preview) - 2022-08-19

#### Added
- [#3394](https://github.com/Azure/azure-cosmos-dotnet-v3/pull/3394) Change Feed: Refactors Change Feed Contract to rename TimeToLiveExpired
- [#3331](https://github.com/Azure/azure-cosmos-dotnet-v3/pull/3331) Open Telemetry: Adds Client and other information in attributes
- [#3197](https://github.com/Azure/azure-cosmos-dotnet-v3/pull/3197) Change Feed: Adds SDK changes required for Full-Fidelity Change Feed

### <a name="3.30.0"/> [3.30.0](https://www.nuget.org/packages/Microsoft.Azure.Cosmos/3.30.0) - 2022-08-19

#### Added
- [#3376](https://github.com/Azure/azure-cosmos-dotnet-v3/pull/3376) Client Telemetry : Refactors code to compute hash of VM ID and Process Name information
- [#3364](https://github.com/Azure/azure-cosmos-dotnet-v3/pull/3364) Integrated cache: Adds DedicatedGatewayRequestOptions for public release
- [#3273](https://github.com/Azure/azure-cosmos-dotnet-v3/pull/3273) Linq: Adds support constant evaluation of `Nullable<T>.HasValue`. (Thanks [@ccurrens](https://github.com/ccurrens))
- [#3268](https://github.com/Azure/azure-cosmos-dotnet-v3/pull/3268) Diagnostics: Adds GetStartTimeUtc and GetFailedRequestCount

#### Fixed
- [#3350](https://github.com/Azure/azure-cosmos-dotnet-v3/pull/3350) Diagnostics: Fixes Diagnostics for Query with FeedRanges
- [#3348](https://github.com/Azure/azure-cosmos-dotnet-v3/pull/3348) Documentation: Fixes DeleteItemAsync Example
- [#3338](https://github.com/Azure/azure-cosmos-dotnet-v3/pull/3338) Documentation: Fixes retry time to timespan
- [#3391](https://github.com/Azure/azure-cosmos-dotnet-v3/pull/3391) Diagnostics: Fixes Ordering of ClientConfiguration Initialization


### <a name="3.29.0-preview"/> [3.29.0-preview](https://www.nuget.org/packages/Microsoft.Azure.Cosmos/3.29.0-preview) - 2022-07-11

#### Added
- [#3277](https://github.com/Azure/azure-cosmos-dotnet-v3/pull/3277), [#3261](https://github.com/Azure/azure-cosmos-dotnet-v3/pull/3261) Open Telemetry: Adds Open Telemetry support

### <a name="3.29.0"/> [3.29.0](https://www.nuget.org/packages/Microsoft.Azure.Cosmos/3.29.0) - 2022-07-11

#### Added
- [#3265](https://github.com/Azure/azure-cosmos-dotnet-v3/pull/3265), [#3285](https://github.com/Azure/azure-cosmos-dotnet-v3/pull/3285) Change Feed Processor: Adds Task.Delay check to prevent stalling
- [#3308](https://github.com/Azure/azure-cosmos-dotnet-v3/pull/3308) Dependencies: System.ConfigurationManager is upgraded to 6.0.0 tied to the .NET 6.0 release, which still supports .NET Standard 2.0, so it is not a breaking change.
- [#3308](https://github.com/Azure/azure-cosmos-dotnet-v3/pull/3308) Performance: Replaces DateTime.UtcNow with Rfc1123DateTimeCache.UtcNow()
- [#3320](https://github.com/Azure/azure-cosmos-dotnet-v3/pull/3320) Performance: Adds use of ValueStopwatch instead of Stopwatch
- [#3276](https://github.com/Azure/azure-cosmos-dotnet-v3/pull/3276) KeyRefresh: Adds AzureKeyCredential support to enable key refresh scenarios
- [#3322](https://github.com/Azure/azure-cosmos-dotnet-v3/pull/3322) Query: Adds new DLL dependencies for ServiceInterop.dll

#### Fixed
- [#3278](https://github.com/Azure/azure-cosmos-dotnet-v3/pull/3278), [#3310](https://github.com/Azure/azure-cosmos-dotnet-v3/pull/3310) CosmosClient: Fixes ObjectDisposedException during Background Refresh by adding Cancellation Token
- [#3309](https://github.com/Azure/azure-cosmos-dotnet-v3/pull/3309) Documentation: Fixes Container.PatchItemAsync example
- [#3313](https://github.com/Azure/azure-cosmos-dotnet-v3/pull/3313) Serialization: Fixes default JsonSerializerSettings for [GHSA-5crp-9r3c-p9vr](https://github.com/advisories/GHSA-5crp-9r3c-p9vr)
- [#3319](https://github.com/Azure/azure-cosmos-dotnet-v3/pull/3319) OperationCanceledException: Adds Exception Trace as Child to reduce noise on the top level of Diagnostics
- [#3308](https://github.com/Azure/azure-cosmos-dotnet-v3/pull/3308) ObjectDisposedException: Fixes ObjectDisposedException during Bounded Staleness/Strong barrier requests


### <a name="3.28.0"/> [3.28.0](https://www.nuget.org/packages/Microsoft.Azure.Cosmos/3.28.0) - 2022-06-14
### <a name="3.28.0-preview"/> [3.28.0-preview](https://www.nuget.org/packages/Microsoft.Azure.Cosmos/3.28.0-preview) - 2022-06-14

#### Added
- [#3257](https://github.com/Azure/azure-cosmos-dotnet-v3/pull/3257) CosmosClientBuilder: Adds BuildAndInitializeAsync to match CosmosClient.CreateAndInitializeAsync
- [#3211](https://github.com/Azure/azure-cosmos-dotnet-v3/pull/3211) Client Encryption: Adds change to allow partition key path and id to be part of client encryption policy
- [#3236](https://github.com/Azure/azure-cosmos-dotnet-v3/pull/3236) MalformedContinuationTokenException: Adds the use of a new substatus code when throwing to programmatically determine the cause of the BadRequest
- [#3236](https://github.com/Azure/azure-cosmos-dotnet-v3/pull/3236) CosmosException: Adds custom messages for Service Unavailable scenarios to guide customer investigation

#### Fixed
- [#3253](https://github.com/Azure/azure-cosmos-dotnet-v3/pull/3253) CosmosOperationCanceledException: Fixes Closure on Cancellation Token status
- [#3252](https://github.com/Azure/azure-cosmos-dotnet-v3/pull/3252) Telemetry: Fixes Inconsistent behavior of VM Metadata Async Initialization
- [#3224](https://github.com/Azure/azure-cosmos-dotnet-v3/pull/3224) LINQ: Fixes preserve DateTime.Kind when passing value to custom JsonConverter (Thanks [@ccurrens](https://github.com/ccurrens))
- [#3236](https://github.com/Azure/azure-cosmos-dotnet-v3/pull/3236) Diagnostics: Fixes Exception caused when checking OS version of some Android Devices
- [#3236](https://github.com/Azure/azure-cosmos-dotnet-v3/pull/3236) Diagnostics: Fixes CPU NaN value causing broken json formatting on some devices


### <a name="3.27.2"/> [3.27.2](https://www.nuget.org/packages/Microsoft.Azure.Cosmos/3.27.2) - 2022-06-02
### <a name="3.27.2-preview"/> [3.27.2-preview](https://www.nuget.org/packages/Microsoft.Azure.Cosmos/3.27.2-preview) - 2022-06-02

#### Added
- [#3231](https://github.com/Azure/azure-cosmos-dotnet-v3/pull/3231) Diagnostics: Adds Connection Mode to Client Configuration
- [#3234](https://github.com/Azure/azure-cosmos-dotnet-v3/pull/3234) CosmosOperationCanceledException: Adds short link and cancellation token status into message

#### Fixed
- [#3226](https://github.com/Azure/azure-cosmos-dotnet-v3/pull/3226) Query: Fixes DllNotFoundException when running on Windows/x64
- [#3227](https://github.com/Azure/azure-cosmos-dotnet-v3/pull/3227) Traces: Fixes message on SDK initialization when not running on Azure VM
- [#3242](https://github.com/Azure/azure-cosmos-dotnet-v3/pull/3242) CosmosClient Constructor: Fixes NullReferenceException when AzMetadata.Compute is null. Introduced in 3.27.0 PR [#3100](https://github.com/Azure/azure-cosmos-dotnet-v3/pull/3100)

### <a name="3.27.1"/> [3.27.1](https://www.nuget.org/packages/Microsoft.Azure.Cosmos/3.27.1) - 2022-05-25
### <a name="3.27.1-preview"/> [3.27.1-preview](https://www.nuget.org/packages/Microsoft.Azure.Cosmos/3.27.1-preview) - 2022-05-25

#### Added
- [#3177](https://github.com/Azure/azure-cosmos-dotnet-v3/pull/3177) Performance: Adds optimized request headers
- [#3202](https://github.com/Azure/azure-cosmos-dotnet-v3/pull/3202) Diagnostics: Adds Application region into Client Configuration
- [#3194](https://github.com/Azure/azure-cosmos-dotnet-v3/pull/3194) Diagnostics: Adds Processor count
- [#3180](https://github.com/Azure/azure-cosmos-dotnet-v3/pull/3180) Diagnostics: Adds Continuation Token from partition key range cache
- [#3176](https://github.com/Azure/azure-cosmos-dotnet-v3/pull/3176) Diagnostics: Adds request session token

#### Fixed
- [#3190](https://github.com/Azure/azure-cosmos-dotnet-v3/pull/3190) LINQ: Fixes NullReferenceException when using a static field or property. Introduced in 3.27.0 PR [#2924](https://github.com/Azure/azure-cosmos-dotnet-v3/pull/2924)

### <a name="3.27.0"/> [3.27.0](https://www.nuget.org/packages/Microsoft.Azure.Cosmos/3.27.0) - 2022-05-06
### <a name="3.27.0-preview"/> [3.27.0-preview](https://www.nuget.org/packages/Microsoft.Azure.Cosmos/3.27.0-preview) - 2022-05-06

#### Added
- [#3123](https://github.com/Azure/azure-cosmos-dotnet-v3/pull/3123) Availability: Adds optimization to reduce reduce metadata calls for addresses
- [#3127](https://github.com/Azure/azure-cosmos-dotnet-v3/pull/3127) Availability: Adds logic to reduce impact of replica failovers and upgrades
- [#3093](https://github.com/Azure/azure-cosmos-dotnet-v3/pull/3093) Patch: Adds Null support for Set operation
- [#3111](https://github.com/Azure/azure-cosmos-dotnet-v3/pull/3111) & [#3015](https://github.com/Azure/azure-cosmos-dotnet-v3/pull/3015) Merge support: Minimum SDK version that includes partition merge support.
- [#2924](https://github.com/Azure/azure-cosmos-dotnet-v3/pull/2924) Performance: Adds a LINQ optimization for member access in LINQ-to-SQL (Thanks [@notheotherben](https://github.com/notheotherben))
- [#3165](https://github.com/Azure/azure-cosmos-dotnet-v3/pull/3165) Diagnostics: Adds response serialization time
- [#3168](https://github.com/Azure/azure-cosmos-dotnet-v3/pull/3168) Performance: Adds aggressive prefetching for scalar aggregates for Query

#### Fixed
- [#3102](https://github.com/Azure/azure-cosmos-dotnet-v3/pull/3102) Upsert item: Fixes a bug causing session tokens for partition 0 to be overridden by session token for another partition when users don't pass the token as input
- [#3119](https://github.com/Azure/azure-cosmos-dotnet-v3/pull/3119) Session: Fixes NotFound/ReadSessionNotAvailable (404/1002) on collection-recreate scenario for query-only workloads
- [#3124](https://github.com/Azure/azure-cosmos-dotnet-v3/pull/3124) Change Feed Processor: Fixes noisy error notification when lease is stolen by other host
- [#3141](https://github.com/Azure/azure-cosmos-dotnet-v3/pull/3141) Diagnostics: Fixes contacted replica count
- [#3173](https://github.com/Azure/azure-cosmos-dotnet-v3/pull/3173) UserAgent: Optimized size by removing irrelevant information


### <a name="3.26.2"/> [3.26.2](https://www.nuget.org/packages/Microsoft.Azure.Cosmos/3.26.2) - 2022-05-05
- [#3155](https://github.com/Azure/azure-cosmos-dotnet-v3/pull/3155) Query: Fixes "System.ArgumentException: Stream was not readable." when using WithParameterStream
- [#3154](https://github.com/Azure/azure-cosmos-dotnet-v3/pull/3154) Query: Fixes possible missing query results on Windows x64 when using a custom serializer
- [#3137](https://github.com/Azure/azure-cosmos-dotnet-v3/pull/3137) Query: Fixes exception message readability for invalid query text. Introduced in 3.14.0 PR [#1812](https://github.com/Azure/azure-cosmos-dotnet-v3/pull/1812)
- 
### <a name="3.26.1"/> [3.26.1](https://www.nuget.org/packages/Microsoft.Azure.Cosmos/3.26.1) - 2022-03-16

#### Added
- [#3080](https://github.com/Azure/azure-cosmos-dotnet-v3/pull/3080) & [#3081](https://github.com/Azure/azure-cosmos-dotnet-v3/pull/3081) Availability: Adds optimization to partition key ranges cache to reduce number of gateway calls in exception scenarios
- [#3079](https://github.com/Azure/azure-cosmos-dotnet-v3/pull/3079) Availability: Adds a memory optimization to remove cached values when a not found is returned on a refresh
- [#3089](https://github.com/Azure/azure-cosmos-dotnet-v3/pull/3089) Availability: Adds retries to gateway calls for metadata operations on 408 responses

### <a name="3.26.0"/> [3.26.0](https://www.nuget.org/packages/Microsoft.Azure.Cosmos/3.26.0) - 2022-03-10

#### Added
- [#3037](https://github.com/Azure/azure-cosmos-dotnet-v3/pull/3037) Diagnostics: Adds total number of active clients information
- [#3068](https://github.com/Azure/azure-cosmos-dotnet-v3/pull/3068) Query: Adds FeedRange API for Query to GA
- [#3035](https://github.com/Azure/azure-cosmos-dotnet-v3/pull/3035) Client Encryption: Adds Client Encryption APIs to GA SDK

### <a name="3.26.0-preview"/> [3.26.0-preview](https://www.nuget.org/packages/Microsoft.Azure.Cosmos/3.26.0-preview) - 2022-02-28

#### Added
- [#3037](https://github.com/Azure/azure-cosmos-dotnet-v3/pull/3037) Diagnostics: Adds total number of active clients information
- [#3049](https://github.com/Azure/azure-cosmos-dotnet-v3/pull/3049) ClientEncryption: Adds algorithm to EncryptionKeyWrapMetadata

### <a name="3.25.0-preview"/> [3.25.0-preview](https://www.nuget.org/packages/Microsoft.Azure.Cosmos/3.25.0-preview) - 2022-02-18

#### Added
- [#2948](https://github.com/Azure/azure-cosmos-dotnet-v3/pull/2948) Partition Key Delete: Adds DeleteAllItemsByPartitionKeyStreamAsync to container

### <a name="3.25.0"/> [3.25.0](https://www.nuget.org/packages/Microsoft.Azure.Cosmos/3.25.0) - 2022-02-18

#### Added
- [#3029](https://github.com/Azure/azure-cosmos-dotnet-v3/pull/3029) Dependencies: Upgrades to Azure.Core 1.19.0.

#### Fixed
- [#3034](https://github.com/Azure/azure-cosmos-dotnet-v3/pull/3034), [#3024](https://github.com/Azure/azure-cosmos-dotnet-v3/pull/3024), [#3018](https://github.com/Azure/azure-cosmos-dotnet-v3/pull/3018), [#3000](https://github.com/Azure/azure-cosmos-dotnet-v3/pull/3000) Documentation: Improvements in code samples within xml documentation.
- [#3027](https://github.com/Azure/azure-cosmos-dotnet-v3/pull/3027) Initialization: Fixes the SDK to retry if the initialization fails due to transient errors.

### <a name="3.24.0-preview"/> [3.24.0-preview](https://www.nuget.org/packages/Microsoft.Azure.Cosmos/3.24.0-preview) - 2022-01-31

#### Added
- [#2960](https://github.com/Azure/azure-cosmos-dotnet-v3/pull/2960) UserAgent: Adds flag to user agent string to differentiate SDK version.

### <a name="3.24.0"/> [3.24.0](https://www.nuget.org/packages/Microsoft.Azure.Cosmos/3.24.0) - 2022-01-31

> :warning: 3.24.0 removes the DefaultTraceListener from the SDK TraceSource for [performance reasons](https://docs.microsoft.com/azure/cosmos-db/sql/performance-tips?tabs=trace-net-core#logging-and-tracing) by default when not running in Debug mode.

#### Added
- [#2926](https://github.com/Azure/azure-cosmos-dotnet-v3/pull/2926) Performance: Removes DefaultTraceListener by default.
- [#3008](https://github.com/Azure/azure-cosmos-dotnet-v3/pull/3008) Performance: Adds buffer optimizations to Direct mode.
- [#2875](https://github.com/Azure/azure-cosmos-dotnet-v3/pull/2875) Query: Adds Index Metrics to Stream API.
- [#2401](https://github.com/Azure/azure-cosmos-dotnet-v3/pull/2401) Query: Adds Correlated ActivityId wiring through query.
- [#2917](https://github.com/Azure/azure-cosmos-dotnet-v3/pull/2917) LINQ: Adds support for `Nullable<T>.Value` or `Nullable<T>.HasValue` when using camelCase serialization.
- [#2893](https://github.com/Azure/azure-cosmos-dotnet-v3/pull/2893) Diagnostics: Adds address info to diagnostics on force cache refresh.
- [#3008](https://github.com/Azure/azure-cosmos-dotnet-v3/pull/3008) Diagnostics: Adds diagnostics for splits and timeouts.
- [#2907](https://github.com/Azure/azure-cosmos-dotnet-v3/pull/2907) Diagnostics: Adds performance improvement to GetContactedRegions().
- [#2988](https://github.com/Azure/azure-cosmos-dotnet-v3/pull/2988) Diagnostics: Adds performance improvement by reducing size and removing irrelevant information (caller info).
- [#3008](https://github.com/Azure/azure-cosmos-dotnet-v3/pull/3008) Diagnostics: Adds ServiceEndpoint and Connection Stats to the diagnostics.
- [#3008](https://github.com/Azure/azure-cosmos-dotnet-v3/pull/3008) Availability: Direct mode removes blocking call on broken connection exception.
- [#3008](https://github.com/Azure/azure-cosmos-dotnet-v3/pull/3008) Supportability: Adds SDK generated substatus codes for 503's to separate from server side 503.


#### Fixed
- [#3008](https://github.com/Azure/azure-cosmos-dotnet-v3/pull/3008) Availability: Fixes the SDK to ensure it does not retry on replica that previously failed with 410, 408 and >= 500 status codes.
- [#2869](https://github.com/Azure/azure-cosmos-dotnet-v3/pull/2869) Performance: Fixes query improvement to load values lazily. Introduced in 3.14.0 PR [#1812](https://github.com/Azure/azure-cosmos-dotnet-v3/pull/1812)
- [#2883](https://github.com/Azure/azure-cosmos-dotnet-v3/pull/2883) Change Feed Processor: Fixes diagnostics on Estimator and ChangeFeedProcessorContext. Introduced in 3.15.0 PR [#1933](https://github.com/Azure/azure-cosmos-dotnet-v3/pull/1933)
- [#2900](https://github.com/Azure/azure-cosmos-dotnet-v3/pull/2900), [#2899](https://github.com/Azure/azure-cosmos-dotnet-v3/pull/2899), [#2915](https://github.com/Azure/azure-cosmos-dotnet-v3/pull/2915), [#2912](https://github.com/Azure/azure-cosmos-dotnet-v3/pull/2912), [#2925](https://github.com/Azure/azure-cosmos-dotnet-v3/pull/2925), [#3000](https://github.com/Azure/azure-cosmos-dotnet-v3/pull/3000) Documentation: Improvements in code samples within xml documentation.
- [#2937](https://github.com/Azure/azure-cosmos-dotnet-v3/pull/2937), [#2975](https://github.com/Azure/azure-cosmos-dotnet-v3/pull/2975) Session: Improvements on session token handling for Gateway mode across splits and merges.
- [#2965](https://github.com/Azure/azure-cosmos-dotnet-v3/pull/2965) Session: Fixes operations sending the session token on Gateway mode when the operation reduced consistency to lower than Session.
- [#2975](https://github.com/Azure/azure-cosmos-dotnet-v3/pull/2975) Session: Fixes session token too large exception in Gateway mode if the client had no previous cache entry.

### <a name="3.23.0"/> [3.23.0](https://www.nuget.org/packages/Microsoft.Azure.Cosmos/3.23.0) - 2021-11-12
### <a name="3.23.0-preview"/> [3.23.0-preview](https://www.nuget.org/packages/Microsoft.Azure.Cosmos/3.23.0-preview) - 2021-11-12

#### Added
- [#2868](https://github.com/Azure/azure-cosmos-dotnet-v3/pull/2868) Patch: Adds support for patch operations
- [#2822](https://github.com/Azure/azure-cosmos-dotnet-v3/pull/2822) Availability: Adds non-blocking async lazy cache to improve upgrade and scaling scenarios
- [#2807](https://github.com/Azure/azure-cosmos-dotnet-v3/pull/2807) ChangeFeedProcessor: Adds ChangeFeedProcessorUserException for detailed error notification
- [#2818](https://github.com/Azure/azure-cosmos-dotnet-v3/pull/2818) Diagnostics: Adds retry after time to diagnostics
- [#2818](https://github.com/Azure/azure-cosmos-dotnet-v3/pull/2818) Availability: Adds retry context to ensure requests on retries do not go to replicas that previously hit transport exceptions

#### Fixed
- [#2851](https://github.com/Azure/azure-cosmos-dotnet-v3/pull/2851) Query: Fixes stack overflow in SkipEmptyPageQueryPipelineStage. Introduced in 3.14.0 PR [#1812](https://github.com/Azure/azure-cosmos-dotnet-v3/pull/1812)
- [#2844](https://github.com/Azure/azure-cosmos-dotnet-v3/pull/2844) CosmosClientBuilder: Fixes accountEndpoint not being set when using TokenCredential. (Thanks [@levimatheri](https://github.com/levimatheri)) Introduced in 3.22.0 PR [#2753](https://github.com/Azure/azure-cosmos-dotnet-v3/pull/2753)  
- [#2793](https://github.com/Azure/azure-cosmos-dotnet-v3/pull/2793) Query: Fixes missing diagnostic from query pipeline. Introduced in 3.17.0 PR [#2097](https://github.com/Azure/azure-cosmos-dotnet-v3/pull/2097)
- [#2818](https://github.com/Azure/azure-cosmos-dotnet-v3/pull/2818) Diagnostics: Fixes memory calculations in diagnostics
- [#2818](https://github.com/Azure/azure-cosmos-dotnet-v3/pull/2818) Availability: Fixes blocking call on broken connection exception
- [#2861](https://github.com/Azure/azure-cosmos-dotnet-v3/pull/2861) Performance: Fixes query performance by avoiding ImmutableDictionary. Introduced in 3.17.0 PR [#2144](https://github.com/Azure/azure-cosmos-dotnet-v3/pull/2144)

### <a name="3.22.1-preview"/> [3.22.1-preview](https://www.nuget.org/packages/Microsoft.Azure.Cosmos/3.22.1-preview) - 2021-10-28
### <a name="3.22.1"/> [3.22.1](https://www.nuget.org/packages/Microsoft.Azure.Cosmos/3.22.1) - 2021-10-28

#### Fixed
- [#2827](https://github.com/Azure/azure-cosmos-dotnet-v3/pull/2827) Query: Fixes a memory leak when on Windows x64 using ServiceInterop. Introduced in 3.22.0 [2777](https://github.com/Azure/azure-cosmos-dotnet-v3/pull/2777)
- [#2827](https://github.com/Azure/azure-cosmos-dotnet-v3/pull/2827) Availability: Adds keep alive to Linux systems for Direct mode connections to match the Windows keep alive interval

### <a name="3.22.0"/> [3.22.0](https://www.nuget.org/packages/Microsoft.Azure.Cosmos/3.22.0) - 2021-10-18

#### Added
- [#2753](https://github.com/Azure/azure-cosmos-dotnet-v3/pull/2753) CosmosClientBuilder: Adds overload for passing TokenCredential (Thanks [@levimatheri](https://github.com/levimatheri))
- [#2732](https://github.com/Azure/azure-cosmos-dotnet-v3/pull/2732) Diagnostics: Adds request status code summary
- [#2777](https://github.com/Azure/azure-cosmos-dotnet-v3/pull/2777) RetryWith(449): Adds improved 449 retry logic with randomized seed and faster retries.
- [#2787](https://github.com/Azure/azure-cosmos-dotnet-v3/pull/2787) ChangeFeedProcessor: Adds Notification APIs

#### Fixed
- [#2776](https://github.com/Azure/azure-cosmos-dotnet-v3/pull/2776) Query: Fixes a bug where max page size is not being honored after the first 2 pages. Introduced in 3.17.0 [2144](https://github.com/Azure/azure-cosmos-dotnet-v3/pull/2144)
- [#2746](https://github.com/Azure/azure-cosmos-dotnet-v3/pull/2746) Bulk: Fixes validation to throw if ItemRequestOptions.Properties is set with bulk enabled.
- [#2712](https://github.com/Azure/azure-cosmos-dotnet-v3/pull/2712) Serialized types:  Fixes public types(Database Properties, ContainerProperties, etc..) to be forward compatible/future proof with service evolving.
We ourselves might struggle interpret in future after a while.
- [#2739](https://github.com/Azure/azure-cosmos-dotnet-v3/pull/2739) Bulk: Fixes item response to include SessionToken and ActivityId
- [#2764](https://github.com/Azure/azure-cosmos-dotnet-v3/pull/2764) ChangeFeedProcessor: Fixes log to remove expected 404 scenarios during lease release
- [#2777](https://github.com/Azure/azure-cosmos-dotnet-v3/pull/2777) InvalidOperationException: Fixes a race condition multiple threads try to modify exception header causing a InvalidOperationException
- [#2777](https://github.com/Azure/azure-cosmos-dotnet-v3/pull/2777) Diagnostics: Fix issue causing CPU usage to be NaN intermittently. Introduced in 3.21.0 PR [2687](https://github.com/Azure/azure-cosmos-dotnet-v3/pull/2687)
- [#2786](https://github.com/Azure/azure-cosmos-dotnet-v3/pull/2786) GlobalEndpointManager: Fixes noisy TraceCritical on GlobalEndpointManager dispose
- [#2793](https://github.com/Azure/azure-cosmos-dotnet-v3/pull/2793) Query Diagnostics: Fixes missing diagnostics from query pipeline
- [#2792](https://github.com/Azure/azure-cosmos-dotnet-v3/pull/2792) CosmosClient.ReadAccountAsync: Fixes it to throw CosmosException instead of DocumentClientException

### <a name="3.22.0-preview"/> [3.22.0-preview](https://www.nuget.org/packages/Microsoft.Azure.Cosmos/3.22.0-preview) - 2021-10-07

#### Added
- [#2753](https://github.com/Azure/azure-cosmos-dotnet-v3/pull/2753) CosmosClientBuilder: Adds overload for passing TokenCredential (Thanks [@levimatheri](https://github.com/levimatheri))
- [#2732](https://github.com/Azure/azure-cosmos-dotnet-v3/pull/2732) Diagnostics: Adds request summary
- [#2746](https://github.com/Azure/azure-cosmos-dotnet-v3/pull/2746) Bulk: Adds validation to throw if ItemRequestOptions.Properties is set with bulk enabled.
- [#2777](https://github.com/Azure/azure-cosmos-dotnet-v3/pull/2777) RetryWith(449): Adds improved 449 retry logic with randomized seed and faster retries.

#### Fixed
- [#2776](https://github.com/Azure/azure-cosmos-dotnet-v3/pull/2776) Query: Fixes a bug where max page size is not being honored after the first 2 pages. Introduced in 3.17.0 [2144](https://github.com/Azure/azure-cosmos-dotnet-v3/pull/2144)
- [#2712](https://github.com/Azure/azure-cosmos-dotnet-v3/pull/2712) Serialized types:  Fixes public types(Database Properties, ContainerProperties, etc..) to be upgrade safe so new content is not lost on deserialize and serialize paths
- [#2739](https://github.com/Azure/azure-cosmos-dotnet-v3/pull/2739) Bulk: Fixes item response to include SessionToken and ActivityId
- [#2764](https://github.com/Azure/azure-cosmos-dotnet-v3/pull/2764) ChangeFeedProcessor: Fixes log to remove expected 404 scenarios during lease release
- [#2777](https://github.com/Azure/azure-cosmos-dotnet-v3/pull/2777) InvalidOperationException: Fixes a race condition multiple threads try to modify exception header causing a InvalidOperationException
- [#2777](https://github.com/Azure/azure-cosmos-dotnet-v3/pull/2777) Diagnostics: Fix issue causing CPU usage to be NaN intermittently. Introduced in 3.21.0 PR [2687](https://github.com/Azure/azure-cosmos-dotnet-v3/pull/2687)

### <a name="3.21.0-preview"/> [3.21.0-preview](https://www.nuget.org/packages/Microsoft.Azure.Cosmos/3.21.0-preview) - 2021-09-10

#### Added
- [#2577](https://github.com/Azure/azure-cosmos-dotnet-v3/pull/2577) ResponseMessage : Adds setter for Diagnostics
- [#2613](https://github.com/Azure/azure-cosmos-dotnet-v3/pull/2613) Change Feed Processor: Adds notification APIs

#### Fixed
- [#2599](https://github.com/Azure/azure-cosmos-dotnet-v3/pull/2599) Diagnostics : Fixes CosmosResponseFactory.CreateItemResponse to use ResponseMessage.Diagnostics instead of creating a new instance

### <a name="3.21.0"/> [3.21.0](https://www.nuget.org/packages/Microsoft.Azure.Cosmos/3.21.0) - 2021-09-10

#### Added

- [#2612](https://github.com/Azure/azure-cosmos-dotnet-v3/pull/2612) Query: Adds PopulateIndexMetrics request options
- [#2650](https://github.com/Azure/azure-cosmos-dotnet-v3/pull/2650) Change Feed Processor: Adds detailed delegate context, stream, and manual check pointing support
- [#2687](https://github.com/Azure/azure-cosmos-dotnet-v3/pull/2687) Diagnostics: Adds memory usage, thread starvation detection, optimizations to collection logic
- [#2719](https://github.com/Azure/azure-cosmos-dotnet-v3/pull/2719) CosmosException: Adds diagnostics to CosmosException.Message for status codes: 408, 500, 503, 404/1002
- [#2724](https://github.com/Azure/azure-cosmos-dotnet-v3/pull/2724) Availability: Adds EnableTcpConnectionEndpointRediscovery to true by default

#### Fixed
- [#2599](https://github.com/Azure/azure-cosmos-dotnet-v3/pull/2599) Diagnostics: Fixes duration for HttpResponseStatistics 
- [#2646](https://github.com/Azure/azure-cosmos-dotnet-v3/pull/2646) OperationCanceledException: Fixes lost CancellationToken on CosmosOperationCanceledException (Thanks to askazakov)
- [#2509](https://github.com/Azure/azure-cosmos-dotnet-v3/pull/2509) GlobalEndpointManager: Fixes exception handling to have the inner exception stacktrace
- [#2611](https://github.com/Azure/azure-cosmos-dotnet-v3/pull/2611) Query: Fixes c# query parser to handle Alias in from clause
- [#2661](https://github.com/Azure/azure-cosmos-dotnet-v3/pull/2661) ReadMany: Fixes ReadMany API for PartitionKey.None value
- [#2675](https://github.com/Azure/azure-cosmos-dotnet-v3/pull/2675) Change Feed: Fixes migration path from preview continuation
- [#2676](https://github.com/Azure/azure-cosmos-dotnet-v3/pull/2676) Performance: Fixes query performance regression. Introduced in 3.17.0 PR [2144](https://github.com/Azure/azure-cosmos-dotnet-v3/pull/2144)
- [#2687](https://github.com/Azure/azure-cosmos-dotnet-v3/pull/2687) Diagnostics: Fixes StoreResult start and end time to be accurate and removes duplicate CPU collector
- [#2697](https://github.com/Azure/azure-cosmos-dotnet-v3/pull/2697) Azure Active Directory(AAD): Fixes stuck requests when background refresh fails to refresh token
- [#2708](https://github.com/Azure/azure-cosmos-dotnet-v3/pull/2708) Query: Fixes order by logic to throw original exception instead of AggregateException (Thanks to askazakov)
- [#2710](https://github.com/Azure/azure-cosmos-dotnet-v3/pull/2710) Security: Fixes ServiceInterop.dll to be BinSkim compliant by adding /guard /Qspectre flags

### <a name="3.20.1"/> [3.20.1](https://www.nuget.org/packages/Microsoft.Azure.Cosmos/3.20.1) - 2021-06-29
### <a name="3.20.1-preview"/> [3.20.1-preview](https://www.nuget.org/packages/Microsoft.Azure.Cosmos/3.20.1-preview) - 2021-06-29

#### Fixed
- [#2450](https://github.com/Azure/azure-cosmos-dotnet-v3/pull/2450) Query: Fixes c# parser grammar for recognizing string literal which will avoid falling back to gateway to get the query plan. 
- [#2574](https://github.com/Azure/azure-cosmos-dotnet-v3/pull/2574) UserAgent: Fixes race condition in user agent string creation and limits client id to 10. Introduced in 3.20.0 PR [2552](https://github.com/Azure/azure-cosmos-dotnet-v3/pull/2552)
- [#2580](https://github.com/Azure/azure-cosmos-dotnet-v3/pull/2580) LINQ : Fixes ArgumentNullException while calling ToQueryDefinition() when no filters are applied.

### <a name="3.20.0"/> [3.20.0](https://www.nuget.org/packages/Microsoft.Azure.Cosmos/3.20.0) - 2021-06-21

#### Added
- [#2509](https://github.com/Azure/azure-cosmos-dotnet-v3/pull/2509) Change Feed: Adds change feed iterator APIs on containers
- [#2558](https://github.com/Azure/azure-cosmos-dotnet-v3/pull/2558) Diagnostics: Adds Duration field to HttpResponseStatistics in Diagnostics
- [#2502](https://github.com/Azure/azure-cosmos-dotnet-v3/pull/2502) Diagnostics: Adds Direct TransportRequestStats for tracking transport request timeline
- [#2491](https://github.com/Azure/azure-cosmos-dotnet-v3/pull/2491) Change Feed Processor: Adds support for Graph API accounts. Graph API accounts can now create lease containers with `/partitionKey` instead of `/id`.

#### Fixed
- [#2567](https://github.com/Azure/azure-cosmos-dotnet-v3/pull/2567) ReadMany: Fixes AddRequestHeaders request option and missing headers and message on failure scenarios
- [#2510](https://github.com/Azure/azure-cosmos-dotnet-v3/pull/2510) Query: Fixes InvalidOperationException when partitions are merged. Introduced in 3.17.0 PR [#2084](https://github.com/Azure/azure-cosmos-dotnet-v3/pull/2084).
- [#2510](https://github.com/Azure/azure-cosmos-dotnet-v3/pull/2510) Query: Fixes handling of pipeline execution on partition merge. Introduced in 3.17.0 PR [#2084](https://github.com/Azure/azure-cosmos-dotnet-v3/pull/2084).
- [#2547](https://github.com/Azure/azure-cosmos-dotnet-v3/pull/2547) Query: Fixes incorrect order by query when the field is an object or array
- [#2511](https://github.com/Azure/azure-cosmos-dotnet-v3/pull/2511) Availability: Fixes get account info retry logic to not go to secondary regions on 403(Forbidden)
- [#2512](https://github.com/Azure/azure-cosmos-dotnet-v3/pull/2512) Caches: Fixes the cache to remove values if generator throws an exception. Thanks @johngallardo.
- [#2516](https://github.com/Azure/azure-cosmos-dotnet-v3/pull/2516) Diagnostics: Fixes a race condition causing InvalidOperationException. Introduced in 3.17.0 PR [#2097](https://github.com/Azure/azure-cosmos-dotnet-v3/pull/2097)
- [#2530](https://github.com/Azure/azure-cosmos-dotnet-v3/pull/2530) Gateway: Fixes container recreate scenarios for Gateway Mode in session consistency. Introduced in 3.18.0 PR [#2165](https://github.com/Azure/azure-cosmos-dotnet-v3/pull/2165)
- [#2552](https://github.com/Azure/azure-cosmos-dotnet-v3/pull/2552) UserAgent: Fixes UserAgent to have the correct number of clients
- [#2562](https://github.com/Azure/azure-cosmos-dotnet-v3/pull/2562) Diagnostics: Fixes NullReferenceException in service unavailable scenarios. Introduced in 3.18.0 PR [#2312](https://github.com/Azure/azure-cosmos-dotnet-v3/pull/2312)
- [#2502](https://github.com/Azure/azure-cosmos-dotnet-v3/pull/2502) Tracing: Removes noisy trace in direct mode

### <a name="3.20.0-preview"/> [3.20.0-preview](https://www.nuget.org/packages/Microsoft.Azure.Cosmos/3.20.0-preview) - 2021-06-21

#### Added
- [#2509](https://github.com/Azure/azure-cosmos-dotnet-v3/pull/2509) Change Feed: Adds change feed iterator APIs on containers
- [#2558](https://github.com/Azure/azure-cosmos-dotnet-v3/pull/2558) Diagnostics: Adds Duration field to HttpResponseStatistics in Diagnostics
- [#2502](https://github.com/Azure/azure-cosmos-dotnet-v3/pull/2558) Diagnostics: Adds Direct TransportRequestStats for tracking transport request timeline
- [#2491](https://github.com/Azure/azure-cosmos-dotnet-v3/pull/2491) Change Feed Processor: Adds support for Graph API accounts. Graph API accounts can now create lease containers with `/partitionKey` instead of `/id`.
- [#2488](https://github.com/Azure/azure-cosmos-dotnet-v3/pull/2488) Change Feed Processor: Refactors checkpoint API to throw exception. Introduced in [#2331](https://github.com/Azure/azure-cosmos-dotnet-v3/pull/2331). This is considered a breaking change on the preview API as it evolves into GA.

#### Fixed
- [#2567](https://github.com/Azure/azure-cosmos-dotnet-v3/pull/2567) ReadMany: Fixes AddRequestHeaders request option and missing headers and message on failure scenarios
- [#2510](https://github.com/Azure/azure-cosmos-dotnet-v3/pull/2510) Query: Fixes InvalidOperationException when partitions are merged. Introduced in 3.17.0 PR [#2084](https://github.com/Azure/azure-cosmos-dotnet-v3/pull/2084).
- [#2510](https://github.com/Azure/azure-cosmos-dotnet-v3/pull/2510) Query: Fixes handling of pipeline execution on partition merge. Introduced in 3.17.0 PR [#2084](https://github.com/Azure/azure-cosmos-dotnet-v3/pull/2084).
- [#2547](https://github.com/Azure/azure-cosmos-dotnet-v3/pull/2547) Query: Fixes incorrect order by query when the field is an object or array
- [#2511](https://github.com/Azure/azure-cosmos-dotnet-v3/pull/2511) Availability: Fixes get account info retry logic to not go to secondary regions on 403(Forbidden)
- [#2512](https://github.com/Azure/azure-cosmos-dotnet-v3/pull/2512) Caches: Fixes the cache to remove values if generator throws an exception. Thanks @johngallardo.
- [#2516](https://github.com/Azure/azure-cosmos-dotnet-v3/pull/2516) Diagnostics: Fixes a race condition causing InvalidOperationException. Introduced in 3.17.0 PR [#2097](https://github.com/Azure/azure-cosmos-dotnet-v3/pull/2097)
- [#2530](https://github.com/Azure/azure-cosmos-dotnet-v3/pull/2530) Gateway: Fixes container recreate scenarios for Gateway Mode in session consistency. Introduced in 3.18.0 PR [#2165](https://github.com/Azure/azure-cosmos-dotnet-v3/pull/2165)
- [#2552](https://github.com/Azure/azure-cosmos-dotnet-v3/pull/2552) UserAgent: Fixes UserAgent to have the correct number of clients
- [#2562](https://github.com/Azure/azure-cosmos-dotnet-v3/pull/2562) Diagnostics: Fixes NullReferenceException in service unavailable scenarios. Introduced in 3.18.0 PR [#2312](https://github.com/Azure/azure-cosmos-dotnet-v3/pull/2312)
- [#2502](https://github.com/Azure/azure-cosmos-dotnet-v3/pull/2558) Tracing: Removes noisy trace in direct mode

### <a name="3.19.0"/> [3.19.0](https://www.nuget.org/packages/Microsoft.Azure.Cosmos/3.19.0) - 2021-05-25

#### Added
- [#2482](https://github.com/Azure/azure-cosmos-dotnet-v3/pull/2482) Azure Active Directory: Adds CosmosClient TokenCredential APIs
- [#2440](https://github.com/Azure/azure-cosmos-dotnet-v3/pull/2440) Performance: Adds Bulk optimizations to reduce allocations and improves async task handling
- [#2447](https://github.com/Azure/azure-cosmos-dotnet-v3/pull/2447) Availability: Adds account refresh logic on gateway outage instead of waiting on 5min background refresh
- [#2493](https://github.com/Azure/azure-cosmos-dotnet-v3/pull/2493) NullReferenceException: Adds logic to append the CosmosDiagnostics to NullReferenceExceptions
- [#2465](https://github.com/Azure/azure-cosmos-dotnet-v3/pull/2465) ObjectDisposedException: Adds logic to append the CosmosDiagnostics to ObjectDisposedException
- [#2390](https://github.com/Azure/azure-cosmos-dotnet-v3/pull/2390) Bulk: Adds retry for patch operations when request is to large
- [#2487](https://github.com/Azure/azure-cosmos-dotnet-v3/pull/2487) UserAgent: Adds flag to user agent to show if region failover is configured

#### Fixed
- [#2451](https://github.com/Azure/azure-cosmos-dotnet-v3/pull/2451) Query: Fixes native c# parser not recognizing query with multiple IN statements. Introduced in 3.13.0 PR [#1743](https://github.com/Azure/azure-cosmos-dotnet-v3/pull/1743)
- [#2451](https://github.com/Azure/azure-cosmos-dotnet-v3/pull/2455) Bulk: Fixes diagnostic traces by removing redundant info and adding correct retry context. Introduced in 3.17.0 PR [#2097](https://github.com/Azure/azure-cosmos-dotnet-v3/pull/2097)
- [#2460](https://github.com/Azure/azure-cosmos-dotnet-v3/pull/2460) Permission: Fixes documentation on resource token range limit. (Thanks to arorainms)
- [#2490](https://github.com/Azure/azure-cosmos-dotnet-v3/pull/2490) Change Feed: Fixes CancellationToken to be honored. Introduced in 3.15.0 PR [#1933](https://github.com/Azure/azure-cosmos-dotnet-v3/pull/1933)
- [#2483](https://github.com/Azure/azure-cosmos-dotnet-v3/pull/2483) Availability: Fixes the get account information to stop the background refresh after CosmosClient is disposed. Introduced in 3.18.0 PR [#2355](https://github.com/Azure/azure-cosmos-dotnet-v3/pull/2355)
- [#2481](https://github.com/Azure/azure-cosmos-dotnet-v3/pull/2481) Azure Active Directory: Fixes token refresh interval, exception handling, and retry logic
- [#2474](https://github.com/Azure/azure-cosmos-dotnet-v3/pull/2474) Change Feed: Fixes exceptions generating "Change Feed should always have a next page". Introduced in 3.15.0 PR [#1933](https://github.com/Azure/azure-cosmos-dotnet-v3/pull/1933)
- [#2498](https://github.com/Azure/azure-cosmos-dotnet-v3/pull/2498) Diagnostics: Fixes default setting in Consistency Config Serialization. Introduced in 3.18.0 PR [#2250](https://github.com/Azure/azure-cosmos-dotnet-v3/pull/2250)

### <a name="3.19.0-preview1"/> [3.19.0-preview1](https://www.nuget.org/packages/Microsoft.Azure.Cosmos/3.19.0-preview1) - 2021-05-17

#### Added
- [#2398](https://github.com/Azure/azure-cosmos-dotnet-v3/pull/2398) Patch : Adds TrySerializeValueParameter method for PatchOperation
- [#2440](https://github.com/Azure/azure-cosmos-dotnet-v3/pull/2440) Performance: Adds Bulk optimizations to reduce allocations and improves async task handling
- [#2447](https://github.com/Azure/azure-cosmos-dotnet-v3/pull/2447) Availability: Adds account refresh logic on gateway outage instead of waiting on 5min background refresh
- [#2449](https://github.com/Azure/azure-cosmos-dotnet-v3/pull/2449) Client encryption: Adds PolicyFormatVersion and validation that partition key paths are not encrypted

#### Fixed
- [#2451](https://github.com/Azure/azure-cosmos-dotnet-v3/pull/2451) Query: Fixes native c# parser not recognizing query with multiple IN statements. Introduced in 3.13.0 PR [#1743](https://github.com/Azure/azure-cosmos-dotnet-v3/pull/1743)
- [#2451](https://github.com/Azure/azure-cosmos-dotnet-v3/pull/2455) Bulk: Fixes diagnostic traces by removing redundant info and adding correct retry context. Introduced in 3.17.0 PR [#2097](https://github.com/Azure/azure-cosmos-dotnet-v3/pull/2097)
- [#2460](https://github.com/Azure/azure-cosmos-dotnet-v3/pull/2460) Permission: Fixes documentation on resource token range limit. (Thanks to arorainms)

### <a name="3.19.0-preview"/> [3.19.0-preview](https://www.nuget.org/packages/Microsoft.Azure.Cosmos/3.19.0-preview) - 2021-04-27

#### Added
- [#2308](https://github.com/Azure/azure-cosmos-dotnet-v3/pull/2308) & [#2425](https://github.com/Azure/azure-cosmos-dotnet-v3/pull/2425) Dedicated Gateway: Adds MaxIntegratedCacheStaleness to Item and Query Request Options  
- [#2371](https://github.com/Azure/azure-cosmos-dotnet-v3/pull/2371) Request Options : Adds delegate on request options to access and add headers
- [#2398](https://github.com/Azure/azure-cosmos-dotnet-v3/pull/2398) Patch : Adds TrySerializeValueParameter and makes `PatchOperation<T>` internal since it is not used in any public API
- [#2331](https://github.com/Azure/azure-cosmos-dotnet-v3/pull/2331) ChangeFeedProcessor: Adds support for manual checkpoint, context, and stream

### <a name="3.18.1-preview"/> [3.18.1-preview](https://www.nuget.org/packages/Microsoft.Azure.Cosmos/3.18.1-preview) - 2021-06-14

#### Fixed
- [#2510](https://github.com/Azure/azure-cosmos-dotnet-v3/pull/2510) Query: Fixes InvalidOperationException on merge to a single partition
- [#2531](https://github.com/Azure/azure-cosmos-dotnet-v3/pull/2531) Query: Fixes invalid query results on partition merge

### <a name="3.18.0"/> [3.18.0](https://www.nuget.org/packages/Microsoft.Azure.Cosmos/3.18.0) - 2021-04-26

#### Added
- [#2324](https://github.com/Azure/azure-cosmos-dotnet-v3/pull/2324) Diagnostics: Adds all http requests to diagnostics
- [#2400](https://github.com/Azure/azure-cosmos-dotnet-v3/pull/2400) Performance: Adds optimizations to reduce allocations for Direct + TCP operations
- [#2353](https://github.com/Azure/azure-cosmos-dotnet-v3/pull/2353) Query: Adds support to c# query parser for LIKE statement and INT system functions to avoid gateway query plan call when service interop is not available
- [#2397](https://github.com/Azure/azure-cosmos-dotnet-v3/pull/2397) Diagnostics: Adds optimizations and BELatency which is the Cosmos DB Backend Request Latency In Milliseconds
- [#2355](https://github.com/Azure/azure-cosmos-dotnet-v3/pull/2355) Availability: Adds concurrent requests to secondary region if the initial get account information takes longer than 5 seconds which reduces SDK startup time if primary region is down.
- [#2352](https://github.com/Azure/azure-cosmos-dotnet-v3/pull/2352) ReadManyApi: Adds new API designed to efficiently read a list of items using the item id and partition key value
- [#2250](https://github.com/Azure/azure-cosmos-dotnet-v3/pull/2250) Diagnostics: Adds client configuration information needed to root cause issues
- [#2241](https://github.com/Azure/azure-cosmos-dotnet-v3/pull/2241) ContainerBuilder: Adds public constructor to create ContainerBuilder instance
- [#2222](https://github.com/Azure/azure-cosmos-dotnet-v3/pull/2222) Query: Adds WithParameterStream to QueryDefinition to pass in serialized values
- [#2165](https://github.com/Azure/azure-cosmos-dotnet-v3/pull/2165) & [#2408](https://github.com/Azure/azure-cosmos-dotnet-v3/pull/2408)  Performance: Adds optimization to reduce header size for gateway mode with session consistency. It now only send specific partition session token like direct mode.

#### Fixed
- [#2282](https://github.com/Azure/azure-cosmos-dotnet-v3/pull/2282) Query: Fixes COUNT(DISTINCT) to always compute correct value. Any query with more than 1 page of results could produce incorrect values.
- [#2405](https://github.com/Azure/azure-cosmos-dotnet-v3/pull/2405) Change Feed: Fixes pull model to avoid additional NotModified call
- [#2368](https://github.com/Azure/azure-cosmos-dotnet-v3/pull/2368) Query: Fixes BadRequest with "Failed to parse ... as ResourceId" for gateway mode on splits. Introduced in 3.14.0 PR [#1812](https://github.com/Azure/azure-cosmos-dotnet-v3/pull/1812)
- [#2357](https://github.com/Azure/azure-cosmos-dotnet-v3/pull/2357) Query: Fixes incorrect RequestCharge and missing headers in FeedResponse for ordered cross-partition queries. Introduced in 3.14.0 PR [#1812](https://github.com/Azure/azure-cosmos-dotnet-v3/pull/1812) (Thanks to ccurrens)
- [#2409](https://github.com/Azure/azure-cosmos-dotnet-v3/pull/2409) Query: Fixes race condition in diagnostics causes missing information and Index out of bound exceptions. Introduced in 3.17.0 PR [#2097](https://github.com/Azure/azure-cosmos-dotnet-v3/pull/2097)
- [#2400](https://github.com/Azure/azure-cosmos-dotnet-v3/pull/2400) Availability: Fixes race condition in direct + tcp mode causing SDK generated internal server errors and invalid operation exceptions
- [#2400](https://github.com/Azure/azure-cosmos-dotnet-v3/pull/2400) Availability: Fixes race condition in direct + tcp mode causing unnecessary connections to be created by concurrent requests
- [#2392](https://github.com/Azure/azure-cosmos-dotnet-v3/pull/2392) Change Feed Estimator: Fixes exception propagation to throw on StartAsync for container/lease not found scenarios. Introduced in 3.17.0 PR [#1830](https://github.com/Azure/azure-cosmos-dotnet-v3/pull/1830)
- [#2383](https://github.com/Azure/azure-cosmos-dotnet-v3/pull/2383) Availability: Fixes CancellationToken evaluation during failover which could prevent necessary SDK refreshes to occur
- [#2376](https://github.com/Azure/azure-cosmos-dotnet-v3/pull/2376) Diagnostics: Fixes invalid nesting and handler names in ITrace. Introduced in 3.17.0 PR [#2097](https://github.com/Azure/azure-cosmos-dotnet-v3/pull/2097)
- [#2286](https://github.com/Azure/azure-cosmos-dotnet-v3/pull/2286) Diagnostics: Fixes regression in ITrace where direct operation diagnostics were not included in exception scenarios. Introduced in 3.17.0 PR [#2097](https://github.com/Azure/azure-cosmos-dotnet-v3/pull/2097)
- [#2424](https://github.com/Azure/azure-cosmos-dotnet-v3/pull/2424) Query: Fixes TaskCanceledException being converted to InternalServerError and not including diagnostics on most exceptions. Introduced in 3.14.0 PR [#1812](https://github.com/Azure/azure-cosmos-dotnet-v3/pull/1812)

### <a name="3.18.0-preview"/> [3.18.0-preview](https://www.nuget.org/packages/Microsoft.Azure.Cosmos/3.18.0-preview) - 2021-03-18

#### Added
- [#2308](https://github.com/Azure/azure-cosmos-dotnet-v3/pull/2308) Patch: Adds preview support for Patch API
- [#2312](https://github.com/Azure/azure-cosmos-dotnet-v3/pull/2312) Diagnostics: Adds Api for getting all regions contacted by a request

#### Fixed
- [#2314](https://github.com/Azure/azure-cosmos-dotnet-v3/pull/2314) Diagnostics: Fixes InvalidOperationException caused by concurrently modifing a dictionary in TraceWriter. Introduced in 3.17.0 PR [#2242](https://github.com/Azure/azure-cosmos-dotnet-v3/pull/2242)
- [#2303](https://github.com/Azure/azure-cosmos-dotnet-v3/pull/2303) CosmosException : Fixes exception messages to remove JSON formatting
- [#2311](https://github.com/Azure/azure-cosmos-dotnet-v3/pull/2311) Spatial: Fixes deserialization when Json does not represent a Spatial type
- [#2284](https://github.com/Azure/azure-cosmos-dotnet-v3/pull/2284) Diagnostics: Adds traces for cache operations. Introduced in 3.17.0 PR [#2097](https://github.com/Azure/azure-cosmos-dotnet-v3/pull/2097)
- [#2278](https://github.com/Azure/azure-cosmos-dotnet-v3/pull/2278) Documentation: Fixes typos in comment examples (Thanks to paulomorgado)
- [#2279](https://github.com/Azure/azure-cosmos-dotnet-v3/pull/2279) Availability: Fixes region failover logic on control plane hot path when gateway hangs. Introduced in 3.16.0 PR [#1954](https://github.com/Azure/azure-cosmos-dotnet-v3/pull/1954)
- [#2286](https://github.com/Azure/azure-cosmos-dotnet-v3/pull/2286) Diagnostics: Fixes regression which caused ActivityId to not get included. Introduced in 3.17.0 PR [#2097](https://github.com/Azure/azure-cosmos-dotnet-v3/pull/2097)

### <a name="3.17.1"/> [3.17.1](https://www.nuget.org/packages/Microsoft.Azure.Cosmos/3.17.1) - 2021-03-19

#### Fixed
- [#2314](https://github.com/Azure/azure-cosmos-dotnet-v3/pull/2314) Diagnostics: Fixes InvalidOperationException caused by concurrently modifying a dictionary in TraceWriter. Introduced in 3.17.0 PR [#2242](https://github.com/Azure/azure-cosmos-dotnet-v3/pull/2242)
- [#2303](https://github.com/Azure/azure-cosmos-dotnet-v3/pull/2303) CosmosException : Fixes exception messages to remove JSON formatting
- [#2311](https://github.com/Azure/azure-cosmos-dotnet-v3/pull/2311) Spatial: Fixes deserialization when Json does not represent a Spatial type
- [#2284](https://github.com/Azure/azure-cosmos-dotnet-v3/pull/2284) Diagnostics: Adds traces for cache operations. Introduced in 3.17.0 PR [#2097](https://github.com/Azure/azure-cosmos-dotnet-v3/pull/2097)
- [#2278](https://github.com/Azure/azure-cosmos-dotnet-v3/pull/2278) Documentation: Fixes typos in comment examples (Thanks to paulomorgado)
- [#2279](https://github.com/Azure/azure-cosmos-dotnet-v3/pull/2279) Availability: Fixes region failover logic on control plane hot path when gateway hangs. Introduced in 3.16.0 PR [#1954](https://github.com/Azure/azure-cosmos-dotnet-v3/pull/1954)
- [#2286](https://github.com/Azure/azure-cosmos-dotnet-v3/pull/2286) Diagnostics: Fixes regression which caused ActivityId to not get included. Introduced in 3.17.0 PR [#2097](https://github.com/Azure/azure-cosmos-dotnet-v3/pull/2097)

### <a name="3.17.0"/> [3.17.0](https://www.nuget.org/packages/Microsoft.Azure.Cosmos/3.17.0) - 2021-03-02

#### Added
- [#1870](https://github.com/Azure/azure-cosmos-dotnet-v3/pull/1870) Batch API: Adds Session token support
- [#2145](https://github.com/Azure/azure-cosmos-dotnet-v3/pull/2145) EnableContentResponseOnWrite: Adds client level support via CosmosClientOptions and CosmosClientBuilder 
- [#2166](https://github.com/Azure/azure-cosmos-dotnet-v3/pull/2166) QueryRequestOption: Adds optimization to avoid duplicating QueryRequestOption
- [#1830](https://github.com/Azure/azure-cosmos-dotnet-v3/pull/1830) & [#2170](https://github.com/Azure/azure-cosmos-dotnet-v3/pull/2170) Change Feed Estimator: Adds support for detailed estimation per lease
- [#2097](https://github.com/Azure/azure-cosmos-dotnet-v3/pull/2097) & [#2204](https://github.com/Azure/azure-cosmos-dotnet-v3/pull/2204) & [#2213](https://github.com/Azure/azure-cosmos-dotnet-v3/pull/2213) & [#2235](https://github.com/Azure/azure-cosmos-dotnet-v3/pull/2235) & [#2236](https://github.com/Azure/azure-cosmos-dotnet-v3/pull/2236) & [#2242](https://github.com/Azure/azure-cosmos-dotnet-v3/pull/2242) & [#2246](https://github.com/Azure/azure-cosmos-dotnet-v3/pull/2246) CosmosDiagnostics: Refactored to use ITrace as the default implementation
- [#2206](https://github.com/Azure/azure-cosmos-dotnet-v3/pull/2206) LINQ : Adds User Defined Function Translation Support (Thanks to dpiessens)
- [#2210](https://github.com/Azure/azure-cosmos-dotnet-v3/pull/2210) QueryDefinition: Adds API to get query parameters (Thanks to thomaslevesque)
- [#2197](https://github.com/Azure/azure-cosmos-dotnet-v3/pull/2197) CosmosClient: Adds CreateAndInitializeAsync method which can be used to avoid latency of warming caches on first operation.
- [#2220](https://github.com/Azure/azure-cosmos-dotnet-v3/pull/2220) LINQ: Adds camelCase support to GetItemLinqQueryable() as optional parameter
- [#2249](https://github.com/Azure/azure-cosmos-dotnet-v3/pull/2249) Performance: Adds HTTP optimization to disable Nagle Algorithm for .NET Framework applications

#### Fixed
- [#2168](https://github.com/Azure/azure-cosmos-dotnet-v3/pull/2168) Query: Fixes a regression in Take operator where it drains the entire query instead of stopping a the take count. Introduced in 3.14.0 PR [#1812](https://github.com/Azure/azure-cosmos-dotnet-v3/pull/1812) and reported in issue [#1979](https://github.com/Azure/azure-cosmos-dotnet-v3/issues/1979)
- [#2129](https://github.com/Azure/azure-cosmos-dotnet-v3/pull/2129) CosmosDiagnostics: Fixes memory leak caused by pagination library holding on to all diagnostics. Introduced in 3.14.0 PR [#1812](https://github.com/Azure/azure-cosmos-dotnet-v3/pull/1933) and reported in issue [#2087](https://github.com/Azure/azure-cosmos-dotnet-v3/issues/2087)
- [#2103](https://github.com/Azure/azure-cosmos-dotnet-v3/pull/2103) Query: Fixes ORDER BY undefined (and mixed type primitives) continuation token support. Introduced in 3.14.0 PR [#1812](https://github.com/Azure/azure-cosmos-dotnet-v3/pull/1812)
- [#2124](https://github.com/Azure/azure-cosmos-dotnet-v3/pull/2124) Bulk: Fixes retry logic to handle RequestEntityTooLarge exceptions caused by the underlying batch request being to large. Introduced in [#741](https://github.com/Azure/azure-cosmos-dotnet-v3/pull/741)
- [#2198](https://github.com/Azure/azure-cosmos-dotnet-v3/pull/2198) CosmosClientOptions: Fixes a bug causing ConsistentPrefix to be convert to BoundedStaleness. Introduced in 3.1.0 PR [#541](https://github.com/Azure/azure-cosmos-dotnet-v3/pull/541) and reported in issue [#2196](https://github.com/Azure/azure-cosmos-dotnet-v3/issues/2196)
- [#2262](https://github.com/Azure/azure-cosmos-dotnet-v3/pull/2262) CosmosException: Fixes the headers not matching CosmosException property values and incorrect SubStatusCode values on client initialization failures
- [#2269](https://github.com/Azure/azure-cosmos-dotnet-v3/pull/2269) PermissionProperties: Fixes PermissionProperties to not take dependency on internal type to fix mocking 
- [#2097](https://github.com/Azure/azure-cosmos-dotnet-v3/pull/2097) Diagnostics: Fixes regression in query, change feed, and read feed that causes diagnostics to be empty after first page. Introduced in 3.14.0 PR [#1812](https://github.com/Azure/azure-cosmos-dotnet-v3/pull/1812)

### <a name="3.17.0-Preview1"/> [3.17.0-preview1](https://www.nuget.org/packages/Microsoft.Azure.Cosmos/3.17.0-preview1) - 2021-03-02

#### Added
- [#2197](https://github.com/Azure/azure-cosmos-dotnet-v3/pull/2197) CosmosClient: Adds CreateAndInitializeAsync Method

#### Fixed
- [#2235](https://github.com/Azure/azure-cosmos-dotnet-v3/pull/2235) CosmosDiagnostics: Fixes ITrace JsonTraceWriter to include address resolution and store response stats. Introduced in 3.17.0-preview in PR [#2097](https://github.com/Azure/azure-cosmos-dotnet-v3/pull/2097)
- [#2236](https://github.com/Azure/azure-cosmos-dotnet-v3/pull/2236) CosmosDiagnostics: Fixes missing POCO deserialization for query operations.
- [#2218](https://github.com/Azure/azure-cosmos-dotnet-v3/pull/2218) (Preview) ChangeFeed pull model: Fixes missing headers on failure path. Introduced in 3.15.0 in PR [#1933](https://github.com/Azure/azure-cosmos-dotnet-v3/pull/1933)

### <a name="3.17.0-Preview"/> [3.17.0-preview](https://www.nuget.org/packages/Microsoft.Azure.Cosmos/3.17.0-preview) - 2021-02-15

#### Added
- [#1870](https://github.com/Azure/azure-cosmos-dotnet-v3/pull/1870) Batch API: Adds Session token support
- [#1952](https://github.com/Azure/azure-cosmos-dotnet-v3/pull/1952) & [#1648](https://github.com/Azure/azure-cosmos-dotnet-v3/pull/1658) (Preview) Subpartitioning: Adds support for subpartitioning
- [#2122](https://github.com/Azure/azure-cosmos-dotnet-v3/pull/2122) (Preview) Change Feed: Adds Full Fidelity support
- [#2145](https://github.com/Azure/azure-cosmos-dotnet-v3/pull/2145) EnableContentResponseOnWrite: Adds client level support via CosmosClientOptions and CosmosClientBuilder 
- [#2166](https://github.com/Azure/azure-cosmos-dotnet-v3/pull/2166) QueryRequestOption: Adds optimization to avoid duplicating QueryRequestOption
- [#2097](https://github.com/Azure/azure-cosmos-dotnet-v3/pull/2097) & [#2204](https://github.com/Azure/azure-cosmos-dotnet-v3/pull/2204) & [#2213](https://github.com/Azure/azure-cosmos-dotnet-v3/pull/2213) CosmosDiagnostics: Refactored to use ITrace as the default implementation
- [#2206](https://github.com/Azure/azure-cosmos-dotnet-v3/pull/2206) LINQ : Adds User Defined Function Translation Support (Thanks to dpiessens)
- [#2210](https://github.com/Azure/azure-cosmos-dotnet-v3/pull/2210) QueryDefinition: Adds API to get query parameters (Thanks to thomaslevesque)

#### Fixed
- [#2168](https://github.com/Azure/azure-cosmos-dotnet-v3/pull/2168) Query: Fixes a regression in Take operator where it drains the entire query instead of stopping a the take count. Introduced in 3.14.0 PR [#1812](https://github.com/Azure/azure-cosmos-dotnet-v3/pull/1812) and reported in issue [#1979](https://github.com/Azure/azure-cosmos-dotnet-v3/issues/1979)
- [#2129](https://github.com/Azure/azure-cosmos-dotnet-v3/pull/2129) CosmosDiagnostics: Fixes memory leak caused by pagination library holding on to all diagnostics. Introduced in 3.14.0 PR [#1812](https://github.com/Azure/azure-cosmos-dotnet-v3/pull/1812) and reported in issue [#2087](https://github.com/Azure/azure-cosmos-dotnet-v3/issues/2087)
- [#2103](https://github.com/Azure/azure-cosmos-dotnet-v3/pull/2103) Query: Fixes ORDER BY undefined (and mixed type primitives) continuation token support. Introduced in 3.14.0 PR [#1812](https://github.com/Azure/azure-cosmos-dotnet-v3/pull/1812)
- [#2124](https://github.com/Azure/azure-cosmos-dotnet-v3/pull/2124) Bulk: Fixes retry logic to handle RequestEntityTooLarge exceptions caused by the underlying batch request being to large. Introduced in [#741](https://github.com/Azure/azure-cosmos-dotnet-v3/pull/741)
- [#2198](https://github.com/Azure/azure-cosmos-dotnet-v3/pull/2198) CosmosClientOptions: Fixes a bug causing ConsistentPrefix to be convert to BoundedStaleness. Introduced in 3.1.0 PR [#541](https://github.com/Azure/azure-cosmos-dotnet-v3/pull/541) and reported in issue [#2196](https://github.com/Azure/azure-cosmos-dotnet-v3/issues/2196)

### <a name="3.16.0"/> [3.16.0](https://www.nuget.org/packages/Microsoft.Azure.Cosmos/3.16.0) - 2021-01-12

#### Added
- [#2098](https://github.com/Azure/azure-cosmos-dotnet-v3/pull/2098) Performance: Adds gateway header optimization
- [#1954](https://github.com/Azure/azure-cosmos-dotnet-v3/pull/1954) & [#2094](https://github.com/Azure/azure-cosmos-dotnet-v3/pull/2094) Control Plane Hot Path: Adds more aggressive timeout and retry logic for getting caches and query plan from gateway
- [#2013](https://github.com/Azure/azure-cosmos-dotnet-v3/pull/2013) Change Feed Processor: Adds support for EPK leases
- [#2016](https://github.com/Azure/azure-cosmos-dotnet-v3/pull/2016) Performance: Fixes lock contentions and reduce allocations on TCP requests
- [#2000](https://github.com/Azure/azure-cosmos-dotnet-v3/pull/2000) Performance: Adds Authorization Helper improvements

#### Fixed
- [#2110](https://github.com/Azure/azure-cosmos-dotnet-v3/pull/2110) CosmosException: Fixes substatuscode to get the correct value instead of 0 when it is not in the enum
- [#2092](https://github.com/Azure/azure-cosmos-dotnet-v3/pull/2092) Query: Fixes cancellation token support for the lazy + buffering path
- [#2099](https://github.com/Azure/azure-cosmos-dotnet-v3/pull/2099) & [#2116](https://github.com/Azure/azure-cosmos-dotnet-v3/pull/2116) CosmosDiagnostics: Fixes IndexOutOfRangeException by adding concurrent operation support
- [#2096](https://github.com/Azure/azure-cosmos-dotnet-v3/pull/2096) AggregateException: Fixes some cache calls to throw original exception instead of AggregateException
- [#2044](https://github.com/Azure/azure-cosmos-dotnet-v3/pull/2044) Query: Fixes Equals method on SqlParameter class
- [#2077](https://github.com/Azure/azure-cosmos-dotnet-v3/pull/2077) Availability: Fixes retry behavior on HttpException where SDK will retry on same region instead of secondary region
- [#2056](https://github.com/Azure/azure-cosmos-dotnet-v3/pull/2056) Performance: Fixes encoded strings performance for query operations
- [#2060](https://github.com/Azure/azure-cosmos-dotnet-v3/pull/2060) Query: Fixes high CPU usage caused by FeedRange comparison used in LINQ order by operation. Introduced in 3.14.0 PR [#1812](https://github.com/Azure/azure-cosmos-dotnet-v3/pull/1812)
- [#2041](https://github.com/Azure/azure-cosmos-dotnet-v3/pull/2041) Request Charge: Fixes request charges for offers and CreateIfNotExists APIs


### <a name="3.15.1"/> [3.15.1](https://www.nuget.org/packages/Microsoft.Azure.Cosmos/3.15.1) - 2020-12-16

#### Fixed
- [#2069](https://github.com/Azure/azure-cosmos-dotnet-v3/pull/2069) Bulk: Fixes incorrect routing on split
- [#2047](https://github.com/Azure/azure-cosmos-dotnet-v3/pull/2047) Diagnostics: Adds operation name to summary
- [#2042](https://github.com/Azure/azure-cosmos-dotnet-v3/pull/2042) Change Feed Processor: Fixes StartTime not being correctly applied. Introduced in 3.13.0-preview PR [#1725](https://github.com/Azure/azure-cosmos-dotnet-v3/pull/1725)
- [#2071](https://github.com/Azure/azure-cosmos-dotnet-v3/pull/2071) Diagnostics: Fixes substatuscode when recording internal DocumentClientException

### <a name="3.15.0"/> [3.15.0](https://www.nuget.org/packages/Microsoft.Azure.Cosmos/3.15.0) - 2020-11-17

#### Added
- [#1926](https://github.com/Azure/azure-cosmos-dotnet-v3/pull/1926) Query: Adds multiple arguments in IN clause support to c# query parser when service interop is not available.
- [#1933](https://github.com/Azure/azure-cosmos-dotnet-v3/pull/1933) ChangeFeed: Adds adoption of pagination library
- [#1943](https://github.com/Azure/azure-cosmos-dotnet-v3/pull/1943) Performance: Adds query optimization by LazyCosmosElement Cache Improvements
- [#1944](https://github.com/Azure/azure-cosmos-dotnet-v3/pull/1944) Performance: Adds direct version to get response header improvement
- [#1947](https://github.com/Azure/azure-cosmos-dotnet-v3/pull/1947) ReadFeed: Adds pagination library adoption
- [#1949](https://github.com/Azure/azure-cosmos-dotnet-v3/pull/1949) Performance: Adds optimized request headers
- [#1974](https://github.com/Azure/azure-cosmos-dotnet-v3/pull/1974) Performance: Adds Bulk optimization by reducing lock contention in TimerWheel
- [#1977](https://github.com/Azure/azure-cosmos-dotnet-v3/pull/1977) Performance diagnostics: Adds static timer and caches handler name

#### Fixed
- [#1930](https://github.com/Azure/azure-cosmos-dotnet-v3/pull/1930) Change Feed: Fixes estimator diagnostics
- [#1939](https://github.com/Azure/azure-cosmos-dotnet-v3/pull/1939) LINQ: Fixes ArgumentNullException with StringComparison sensitive case (Thanks to ylabade)
- [#1940](https://github.com/Azure/azure-cosmos-dotnet-v3/pull/1940) LINQ: Fixes CancellationToken bug in CosmosLinqQuery.AggregateResultAsync (Thanks to ylabade)
- [#1960](https://github.com/Azure/azure-cosmos-dotnet-v3/pull/1960) CosmosClientOptions and ClientBuilder: Fixes ArgumentException when setting null value on HttpClientFactory or WebProxy
- [#1961](https://github.com/Azure/azure-cosmos-dotnet-v3/pull/1961) RequestOption.Properties: Fixes RequestOption.Properties for CreateContainerIfNotExistsAsync
- [#1967](https://github.com/Azure/azure-cosmos-dotnet-v3/pull/1967) Query: Fixes CancellationToken logic in pagination library
- [#1988](https://github.com/Azure/azure-cosmos-dotnet-v3/pull/1988) Query: Fixes split proofing logic for queries with logical partition key
- [#1999](https://github.com/Azure/azure-cosmos-dotnet-v3/pull/1999) Performance: Fixes exception serialization when tracing is not enabled
- [#2004](https://github.com/Azure/azure-cosmos-dotnet-v3/pull/2004) Query: Fixes SplitHandling bug caused by caches not getting refreshed. Introduced in 3.14.0 PR [#1812](https://github.com/Azure/azure-cosmos-dotnet-v3/pull/1812)

###  <a name="3.15.2-preview"/> [3.15.2-preview](https://www.nuget.org/packages/Microsoft.Azure.Cosmos/3.15.2-preview) - 2020-11-17

#### Fixed
- [#2004](https://github.com/Azure/azure-cosmos-dotnet-v3/pull/2004) Query: Fixes SplitHandling bug caused by caches not getting refreshed. Introduced in 3.14.0 PR [#1812](https://github.com/Azure/azure-cosmos-dotnet-v3/pull/1812)

###  Unlisted see [#2004](https://github.com/Azure/azure-cosmos-dotnet-v3/pull/2004) - <a name="3.15.1-preview"/> [3.15.1-preview](https://www.nuget.org/packages/Microsoft.Azure.Cosmos/3.15.1-preview) - 2020-11-05 

#### Fixed
- [#1972](https://github.com/Azure/azure-cosmos-dotnet-v3/pull/1972) Private preview Azure Active Directory: Fixes TokenCredentialCache timeout logic and ports tests from master
- [#1984](https://github.com/Azure/azure-cosmos-dotnet-v3/pull/1984) Private preview Azure Active Directory: Fixes issue with using wrong scope value

### Unlisted see [#2004](https://github.com/Azure/azure-cosmos-dotnet-v3/pull/2004) -  <a name="3.15.0-preview"/> [3.15.0-preview](https://www.nuget.org/packages/Microsoft.Azure.Cosmos/3.15.0-preview) - 2020-10-21

#### Added
- [#1944](https://github.com/Azure/azure-cosmos-dotnet-v3/pull/1944) Performance: Adds direct version to get response header improvement
- [#1933](https://github.com/Azure/azure-cosmos-dotnet-v3/pull/1933) Change Feed: Adds new continuation token format which can be migrated via new EmitOldContinuationToken.
- [#1933](https://github.com/Azure/azure-cosmos-dotnet-v3/pull/1933) Change Feed: Adds the ability to retry on 304s and no longer modifies HasMoreResults
- [#1926](https://github.com/Azure/azure-cosmos-dotnet-v3/pull/1926) Query: Adds multiple arguments in IN clause support to c# query parser when service interop is not available.
- [#1798](https://github.com/Azure/azure-cosmos-dotnet-v3/pull/1798) Private Preview Azure Active Directory: Adds Azure Active Directory support to the SDK

#### Fixed
- [#1933](https://github.com/Azure/azure-cosmos-dotnet-v3/pull/1933) Change Feed: Fixes StartFrom bug where the value was not honored

### Unlisted see [#2004](https://github.com/Azure/azure-cosmos-dotnet-v3/pull/2004) - <a name="3.14.0-preview"/> [3.14.0-preview](https://www.nuget.org/packages/Microsoft.Azure.Cosmos/3.14.0-preview) - 2020-10-09

#### Added
- [#1830](https://github.com/Azure/azure-cosmos-dotnet-v3/pull/1830) Change Feed Estimator: Adds support for detailed estimation per lease

### Unlisted see [#2004](https://github.com/Azure/azure-cosmos-dotnet-v3/pull/2004) -  <a name="3.14.0"/> [3.14.0](https://www.nuget.org/packages/Microsoft.Azure.Cosmos/3.14.0) - 2020-10-09

#### Added
- [#1876](https://github.com/Azure/azure-cosmos-dotnet-v3/pull/1876) Performance: Adds session token optimization
- [#1879](https://github.com/Azure/azure-cosmos-dotnet-v3/pull/1879) Performance: Adds AuthorizationHelper improvements
- [#1882](https://github.com/Azure/azure-cosmos-dotnet-v3/pull/1882) Performance: Adds SessionContainer optimizations and style fixes
- [#1812](https://github.com/Azure/azure-cosmos-dotnet-v3/pull/1812) Query: Adds adoption of pagination library
- [#1920](https://github.com/Azure/azure-cosmos-dotnet-v3/pull/1920) Query: Adds RegexMatch system function support

#### Fixed
- [#1875](https://github.com/Azure/azure-cosmos-dotnet-v3/pull/1875) HttpClient: Fixes HttpResponseMessage.RequestMessage is null in WASM
- [#1886](https://github.com/Azure/azure-cosmos-dotnet-v3/pull/1886) Change Feed Processor: Fixes failures during initialization
- [#1892](https://github.com/Azure/azure-cosmos-dotnet-v3/pull/1892) GatewayAddressCache: Fixes high CPU from HashSet usage on Address refresh path
- [#1909](https://github.com/Azure/azure-cosmos-dotnet-v3/pull/1909) Authorization: Fixes DocumentClientException being thrown on write operations
- [#1812](https://github.com/Azure/azure-cosmos-dotnet-v3/pull/1812) Query: Fixes MalformedContinuationTokenException.  Introduced in 3.7.0 PR [#1260](https://github.com/Azure/azure-cosmos-dotnet-v3/pull/1260) and reported in issue [#1364](https://github.com/Azure/azure-cosmos-dotnet-v3/issues/1364)

### <a name="3.13.0"/> [3.13.0](https://www.nuget.org/packages/Microsoft.Azure.Cosmos/3.13.0) - 2020-09-21

#### Added

- [#1743](https://github.com/Azure/azure-cosmos-dotnet-v3/pull/1743) Query Performance: Adds skipping getting query plan for non-aggregate single partition queries on non-Windows x64 systems when FeedOptions.PartitionKey is set
- [#1768](https://github.com/Azure/azure-cosmos-dotnet-v3/pull/1768) Performance: Adds SessionToken optimization to reduce header size by removing session token for CRUD on stored procedure, triggers, and UDFs
- [#1781](https://github.com/Azure/azure-cosmos-dotnet-v3/pull/1781) Performance: Adds headers optimization which can reduce response allocation by 10 KB per a request. 
- [#1825](https://github.com/Azure/azure-cosmos-dotnet-v3/pull/1825) RequestOptions.Properties: Adds the ability for applications to specify request context
- [#1835](https://github.com/Azure/azure-cosmos-dotnet-v3/pull/1835) Performance: Add HttpClient optimization to avoid double buffering gateway responses
- [#1837](https://github.com/Azure/azure-cosmos-dotnet-v3/pull/1837) Query SystemFunctions : Adds DateTime System Functions
- [#1842](https://github.com/Azure/azure-cosmos-dotnet-v3/pull/1842) Query Performance: Adds Singleton QueryPartitionProvider. Helps when Container is getting recreated.
- [#1857](https://github.com/Azure/azure-cosmos-dotnet-v3/pull/1857) Performance: Adds finalizer optimizations in a few places (Thanks to pentp)
- [#1843](https://github.com/Azure/azure-cosmos-dotnet-v3/pull/1843) Performance: Adds Transport serialization, SessionTokenMismatchRetryPolicy, and store response dictionary optimizations

#### Fixed

- [#1757](https://github.com/Azure/azure-cosmos-dotnet-v3/pull/1757) Batch API: Fixes the size limit to reduce timeouts
- [#1758](https://github.com/Azure/azure-cosmos-dotnet-v3/pull/1758) Connectivity: Fixes address resolution calls when using EnableTcpConnectionEndpointRediscovery
- [#1788](https://github.com/Azure/azure-cosmos-dotnet-v3/pull/1788) Transient HTTP exceptions: Adds retry logic to all http requests
- [#1863](https://github.com/Azure/azure-cosmos-dotnet-v3/pull/1863) HttpClientHandler: Fixes HttpClientHandler PlatformNotSupportedException

### <a name="3.13.0-preview"/> [3.13.0-preview](https://www.nuget.org/packages/Microsoft.Azure.Cosmos/3.13.0-preview) - 2020-08-12

#### Added
- [#1725](https://github.com/Azure/azure-cosmos-dotnet-v3/pull/1725) ChangeFeed : Adds ChangeFeedStartFrom to support StartTimes x FeedRanges. WARNING: This is breaking change for preview SDK
- [#1764](https://github.com/Azure/azure-cosmos-dotnet-v3/pull/1764) Performance: Adds compiler optimize flag
- [#1768](https://github.com/Azure/azure-cosmos-dotnet-v3/pull/1768) SessionToken: Adds optimization to reduce header size by removing session token for CRUD on stored procedure, triggers, and UDFs

#### Fixed

- [#1757](https://github.com/Azure/azure-cosmos-dotnet-v3/pull/1757) Batch API: Fixes the size limit to reduce timeouts
- [#1758](https://github.com/Azure/azure-cosmos-dotnet-v3/pull/1758) Connectivity: Fixes address resolution calls when using EnableTcpConnectionEndpointRediscovery

### <a name="3.12.0"/> [3.12.0](https://www.nuget.org/packages/Microsoft.Azure.Cosmos/3.12.0) - 2020-08-06

#### Added 

- [#1548](https://github.com/Azure/azure-cosmos-dotnet-v3/pull/1548) Transport: Adds an optimization to unify HttpClient usage across Gateway classes
- [#1569](https://github.com/Azure/azure-cosmos-dotnet-v3/pull/1569) Batch API: Adds support of request options for transactional batch
- [#1693](https://github.com/Azure/azure-cosmos-dotnet-v3/pull/1693) Performance: Reduces lock contention on GlobalAddress Resolver
- [#1712](https://github.com/Azure/azure-cosmos-dotnet-v3/pull/1712) Performance: Adds optimization to reduce AuthorizationHelper memory allocations
- [#1715](https://github.com/Azure/azure-cosmos-dotnet-v3/pull/1715) Availability: Adds cross-region retry mechanism on transient connectivity issues
- [#1721](https://github.com/Azure/azure-cosmos-dotnet-v3/pull/1721) LINQ : Adds support for case-insensitive searches (Thanks to jeffpardy)
- [#1733](https://github.com/Azure/azure-cosmos-dotnet-v3/pull/1733) Change Feed Processor: Adds backward compatibility of lease store

#### Fixed

- [#1548](https://github.com/Azure/azure-cosmos-dotnet-v3/pull/1548) Availability: Fixes SDK failover logic. An HttpClient used the user configured request timeout on metadata request causing an ambiguous OperationCanceledException instead of the HttpRequestException which is used to trigger failovers.
- [#1720](https://github.com/Azure/azure-cosmos-dotnet-v3/pull/1720) Gateway Trace: Fixes a bug where the ActivityId is being set to Guid.Empty
- [#1728](https://github.com/Azure/azure-cosmos-dotnet-v3/pull/1728) Diagnostics: Fixes ActivityScope by moving it to operation level
- [#1740](https://github.com/Azure/azure-cosmos-dotnet-v3/pull/1740) Connection limits: Fixes .NET core to honor gateway connection limit
- [#1744](https://github.com/Azure/azure-cosmos-dotnet-v3/pull/1744) Transport: Fixes use of PortReuseMode and other Direct configuration settings

### <a name="3.11.1-preview"/> [3.11.1-preview](https://www.nuget.org/packages/Microsoft.Azure.Cosmos/3.11.1-preview) - 2020-10-01

- [#1892](https://github.com/Azure/azure-cosmos-dotnet-v3/pull/1892) Performance: Fixes High CPU caused by EnableTcpConnectionEndpointRediscovery by reducing HashSet lock contention

### <a name="3.11.0"/> [3.11.0](https://www.nuget.org/packages/Microsoft.Azure.Cosmos/3.11.0) - 2020-07-07
### <a name="3.11.0-preview"/> [3.11.0-preview](https://www.nuget.org/packages/Microsoft.Azure.Cosmos/3.11.0-preview) - 2020-07-07
#### Added 

- [#1587](https://github.com/Azure/azure-cosmos-dotnet-v3/pull/1587) & [1643](https://github.com/Azure/azure-cosmos-dotnet-v3/pull/1643) & [1667](https://github.com/Azure/azure-cosmos-dotnet-v3/pull/1667)  Diagnostics: Adds synchronization context tracing to all request
- [#1617](https://github.com/Azure/azure-cosmos-dotnet-v3/pull/1617) Performance: Fixes Object Model hierarchy to use strings for relative paths instead of URI
- [#1639](https://github.com/Azure/azure-cosmos-dotnet-v3/pull/1639) CosmosClient: Adds argument check for empty key to prevent ambiguous 401 not authorized exception
- [#1640](https://github.com/Azure/azure-cosmos-dotnet-v3/pull/1640) Bulk: Adds TimerWheel to Bulk to improve latency
- [#1678](https://github.com/Azure/azure-cosmos-dotnet-v3/pull/1678) Autoscale: Adds to container builder

#### Fixed

- [#1638](https://github.com/Azure/azure-cosmos-dotnet-v3/pull/1638) Documentation : Fixes all examples to add using statement to FeedIterator
- [#1666](https://github.com/Azure/azure-cosmos-dotnet-v3/pull/1666) CosmosOperationCanceledException: Fixes handler to catch all operation cancelled exceptions
- [#1682](https://github.com/Azure/azure-cosmos-dotnet-v3/pull/1682) Performance: Fixes high CPU consumption caused by EnableTcpConnectionEndpointRediscovery


### <a name="3.10.1"/> [3.10.1](https://www.nuget.org/packages/Microsoft.Azure.Cosmos/3.10.1) - 2020-06-18

- [#1637](https://github.com/Azure/azure-cosmos-dotnet-v3/pull/1637) TransportHandler : Removes stack trace print. Introduced in 3.10.0 PR 1587 

### <a name="3.10.0"/> [3.10.0](https://www.nuget.org/packages/Microsoft.Azure.Cosmos/3.10.0) - 2020-06-18

#### Added

- [#1613](https://github.com/Azure/azure-cosmos-dotnet-v3/pull/1613) Query FeedIterator: Adds IDisposable to fix memory leak. WARNING: This will require changes to fix static anlysis tools checking for dispose.
- [#1550](https://github.com/Azure/azure-cosmos-dotnet-v3/pull/1550) CosmosOperationCanceledException: This enables users to access the diagnsotics when an operation is canceled via the cancellation token. The new type extends OperationCanceledException so it does not break current exception handling and includes the CosmosDiagnostic in the ToString().
- [#1578](https://github.com/Azure/azure-cosmos-dotnet-v3/pull/1578) Query: Adds memory optimization to prevent coping the buffer
- [#1578](https://github.com/Azure/azure-cosmos-dotnet-v3/pull/1578) Query: Adds support for ignore case for Contains and StartsWith functions.
- [#1602](https://github.com/Azure/azure-cosmos-dotnet-v3/pull/1602) Diagnostics: Adds CPU usage to all operations
- [#1603](https://github.com/Azure/azure-cosmos-dotnet-v3/pull/1603) Documentation: Adds new exception handling documentation


#### Fixed

- [#1530](https://github.com/Azure/azure-cosmos-dotnet-v3/pull/1530) ContainerDefinition : Fixes WithDefaultTimeToLive argument spelling (Thanks to tony-xia)
- [#1547](https://github.com/Azure/azure-cosmos-dotnet-v3/pull/1547) & [#1582](https://github.com/Azure/azure-cosmos-dotnet-v3/pull/1582) Query and Readfeed: Fix exceptions caused by not properly handling splits
- [#1578](https://github.com/Azure/azure-cosmos-dotnet-v3/pull/1578) ApplicationRegion: Fixes ApplicationRegion to ensure the correct order is being used for failover scenarios
- [#1585](https://github.com/Azure/azure-cosmos-dotnet-v3/pull/1585) Query : Fixes Multi- ORDER BY continuation token support with QueryExecutionInfo response headers

### <a name="3.9.1"/> [3.9.1](https://www.nuget.org/packages/Microsoft.Azure.Cosmos/3.9.1) - 2020-05-19
### <a name="3.9.1-preview"/> [3.9.1-preview](https://www.nuget.org/packages/Microsoft.Azure.Cosmos/3.9.1-preview) - 2020-05-19

#### Fixed

- [#1539](https://github.com/Azure/azure-cosmos-dotnet-v3/pull/1539) CosmosException and Diagnostics: Fixes ToString() to not grow exponentially with retries. Introduced in 3.7.0 in PR [#1189](https://github.com/Azure/azure-cosmos-dotnet-v3/pull/1189).

### <a name="3.9.0"/> [3.9.0](https://www.nuget.org/packages/Microsoft.Azure.Cosmos/3.9.0) - 2020-05-18

#### Added

- [#1356](https://github.com/Azure/azure-cosmos-dotnet-v3/pull/1356) & [#1407](https://github.com/Azure/azure-cosmos-dotnet-v3/pull/1407) & [#1428](https://github.com/Azure/azure-cosmos-dotnet-v3/pull/1428) & [#1407](https://github.com/Azure/azure-cosmos-dotnet-v3/pull/1407) Adds autoscale support.
- [#1398](https://github.com/Azure/azure-cosmos-dotnet-v3/pull/1398) Diagnostics: Adds CPU monitoring for .NET Core.
- [#1441](https://github.com/Azure/azure-cosmos-dotnet-v3/pull/1441) Transport: Adds `HttpClientFactory` support on `CosmosClientOptions`.
- [#1457](https://github.com/Azure/azure-cosmos-dotnet-v3/pull/1457)  Container: Adds database reference to the container.
- [#1455](https://github.com/Azure/azure-cosmos-dotnet-v3/pull/1454) Serializer: Adds SDK serializer to `Client.ClientOptions.Serializer`.
- [#1397](https://github.com/Azure/azure-cosmos-dotnet-v3/pull/1397) CosmosClientBuilder: Adds preferred regions and `WithConnectionModeDirect()`.
- [#1439](https://github.com/Azure/azure-cosmos-dotnet-v3/pull/1439) No content on Response: Adds the ability to have operations return no content from Azure Cosmos DB. 
- [#1398](https://github.com/Azure/azure-cosmos-dotnet-v3/pull/1398) & [#1516](https://github.com/Azure/azure-cosmos-dotnet-v3/pull/1516) Read feed and change feed: Adds serialization optimization to reduce memory and CPU utilization up to 90%. Objects are now passed as an array to the serializer. 
- [#1516](https://github.com/Azure/azure-cosmos-dotnet-v3/pull/1516) Query: Adds serialization optimization to reduce memory up to %50 and CPU utilization up to 25%. Objects are now passed as an array to the serializer.

#### Fixed

- [#1401](https://github.com/Azure/azure-cosmos-dotnet-v3/pull/1401) & [#1437](https://github.com/Azure/azure-cosmos-dotnet-v3/pull/1437): Response type: Fix deadlock on scenarios with `SynchronizationContext` when using `Response.Container`.
- [#1445](https://github.com/Azure/azure-cosmos-dotnet-v3/pull/1445) Transport: Fix `ServicePoint` for `WebAssembly`.
- [#1462](https://github.com/Azure/azure-cosmos-dotnet-v3/pull/1462) UserAgent: Fix feature usage tracking.
- [#1469](https://github.com/Azure/azure-cosmos-dotnet-v3/pull/1469) Diagnostics: Fix `InvalidOperationException` and converts elapsed time to millisecond.
- [#1512](https://github.com/Azure/azure-cosmos-dotnet-v3/pull/1512) PartitionRoutingHelper: Fix ReadFeed `ArgumentNullException` due to container cache miss.
- [#1530](https://github.com/Azure/azure-cosmos-dotnet-v3/pull/1530) CosmosClientBuilder: Fix WithDefaultTimeToLive parameter spelling.

### <a name="3.9.0-preview3"/> [3.9.0-preview3](https://www.nuget.org/packages/Microsoft.Azure.Cosmos/3.9.0-preview3) - 2020-05-11

#### Added

- [#1356](https://github.com/Azure/azure-cosmos-dotnet-v3/pull/1356) & [#1407](https://github.com/Azure/azure-cosmos-dotnet-v3/pull/1407) & [#1428](https://github.com/Azure/azure-cosmos-dotnet-v3/pull/1428) Autoscale preview release.
- [#1407](https://github.com/Azure/azure-cosmos-dotnet-v3/pull/1407) Autoscale: Adds `CreateDatabaseIfNotExistsAsync` and `CreateContainerIfNotExistsAsync` methods.
- [#1410](https://github.com/Azure/azure-cosmos-dotnet-v3/pull/1410) FeedRange: Adds Json serialization support.
- [#1398](https://github.com/Azure/azure-cosmos-dotnet-v3/pull/1398) Diagnostics: Adds CPU monitoring for .NET Core.
- [#1441](https://github.com/Azure/azure-cosmos-dotnet-v3/pull/1441) Transport: Adds `HttpClientFactory` support on `CosmosClientOptions`.
- [#1457](https://github.com/Azure/azure-cosmos-dotnet-v3/pull/1457) Container: Adds database reference to the container.
- [#1453](https://github.com/Azure/azure-cosmos-dotnet-v3/pull/1453) Response factory: Adds a response factory to the public API.
- [#1455](https://github.com/Azure/azure-cosmos-dotnet-v3/pull/1454) Serializer: Adds SDK serializer to `Client.ClientOptions.Serializer`.
- [#1397](https://github.com/Azure/azure-cosmos-dotnet-v3/pull/1397) CosmosClientBuilder: Adds preferred regions and public internal func `WithConnectionModeDirect()`.
- [#1439](https://github.com/Azure/azure-cosmos-dotnet-v3/pull/1439) No content on response: Adds the ability to have operation return no content from Azure Cosmos DB.
- [#1469](https://github.com/Azure/azure-cosmos-dotnet-v3/pull/1469) Diagnostics: Fixes the `InvalidOperationException` and converts elapsed time to millisecond.

#### Fixed

- [#1398](https://github.com/Azure/azure-cosmos-dotnet-v3/pull/1398) Reduced memory allocations on query deserialization.
- [#1401](https://github.com/Azure/azure-cosmos-dotnet-v3/pull/1401) & [#1437](https://github.com/Azure/azure-cosmos-dotnet-v3/pull/1437): Response type: Fixes deadlock on scenarios with `SynchronizationContext` when using `Response.Container`.
- [#1445](https://github.com/Azure/azure-cosmos-dotnet-v3/pull/1445) Transport: Fixes `ServicePoint` for WebAssembly.
- [#1462](https://github.com/Azure/azure-cosmos-dotnet-v3/pull/1462) UserAgent: Fixes feature usage tracking.

### <a name="3.9.0-preview"/> [3.9.0-preview](https://www.nuget.org/packages/Microsoft.Azure.Cosmos/3.9.0-preview) - 2020-04-17

#### Added

- [#1356](https://github.com/Azure/azure-cosmos-dotnet-v3/pull/1356) Autoscale: Adds to public preview release

### <a name="3.8.0-preview"/> [3.8.0-preview](https://www.nuget.org/packages/Microsoft.Azure.Cosmos/3.8.0-preview) - 2020-04-16

#### Added

- [#1331](https://github.com/Azure/azure-cosmos-dotnet-v3/pull/1331) Enabled client encryption / decryption for transactional batch requests

#### Fixed

- [#1369](https://github.com/Azure/azure-cosmos-dotnet-v3/pull/1369) Fixes decryption for 'order by' query results

### <a name="3.8.0"/> [3.8.0](https://www.nuget.org/packages/Microsoft.Azure.Cosmos/3.8.0) - 2020-04-07

#### Added

- [#1314](https://github.com/Azure/azure-cosmos-dotnet-v3/pull/1314) Adds configuration for proactive TCP end-of-connection detection.
- [#1305](https://github.com/Azure/azure-cosmos-dotnet-v3/pull/1305) Adds support for preferred region customization.

#### Fixed

- [#1312](https://github.com/Azure/azure-cosmos-dotnet-v3/pull/1312) Fixes null reference when using default(PartitionKey).
- [#1296](https://github.com/Azure/azure-cosmos-dotnet-v3/pull/1296) Decrypts the encrypted properties before returning query result.
- [#1345](https://github.com/Azure/azure-cosmos-dotnet-v3/pull/1345) Fixes get query plan diagnostics.

### <a name="3.7.1-preview"/> [3.7.1-preview](https://www.nuget.org/packages/Microsoft.Azure.Cosmos/3.7.1-preview) - 2020-03-30

- [#1210](https://github.com/Azure/azure-cosmos-dotnet-v3/pull/1210) Adds change feed pull model.
- [#1242](https://github.com/Azure/azure-cosmos-dotnet-v3/pull/1242) Client encryption - fixes bug in read path without encrypted properties.
- [#1314](https://github.com/Azure/azure-cosmos-dotnet-v3/pull/1314) Adds configuration for proactive TCP end-of-connection detection.
- [#1312](https://github.com/Azure/azure-cosmos-dotnet-v3/pull/1312) Fixes null reference when using default(PartitionKey).
- [#1296](https://github.com/Azure/azure-cosmos-dotnet-v3/pull/1296) Decrypts the encrypted properties before returning query result.

### <a name="3.7.0"/> [3.7.0](https://www.nuget.org/packages/Microsoft.Azure.Cosmos/3.7.0) - 2020-03-26

#### Added

- [#1268](https://github.com/Azure/azure-cosmos-dotnet-v3/pull/1268) Adds `GetElapsedClientLatency` to `CosmosDiagnostics`.
- [#1239](https://github.com/Azure/azure-cosmos-dotnet-v3/pull/1239) Made `MultiPolygon` and `PolygonCoordinates` classes public.
- [#1233](https://github.com/Azure/azure-cosmos-dotnet-v3/pull/1265) Partition key now supports operators `==, !=` for equality comparison.
- [#1285](https://github.com/Azure/azure-cosmos-dotnet-v3/pull/1285) Add query plan retrieval to diagnostics.
- [#1289](https://github.com/Azure/azure-cosmos-dotnet-v3/pull/1289) Query `ORDER BY` resume optimization.
- [#1074](https://github.com/Azure/azure-cosmos-dotnet-v3/pull/1074) Bulk API congestion control.

#### Fixed

- [#1213](https://github.com/Azure/azure-cosmos-dotnet-v3/pull/1213) `CosmosException` now returns the original stack trace.
- [#1213](https://github.com/Azure/azure-cosmos-dotnet-v3/pull/1213) `ResponseMessage.ErrorMessage` is now always correctly populated. There was bug in some scenarios where the error message was left in the content stream.
- [#1298](https://github.com/Azure/azure-cosmos-dotnet-v3/pull/1298) `CosmosException.Message` contains the same information as `CosmosException.ToString()` to ensure all the information is being tracked.
- [#1242](https://github.com/Azure/azure-cosmos-dotnet-v3/pull/1242) Client encryption - Fixes bug in read path without encrypted properties.
- [#1189](https://github.com/Azure/azure-cosmos-dotnet-v3/pull/1189) Query diagnostics shows correct overall time.
- [#1189](https://github.com/Azure/azure-cosmos-dotnet-v3/pull/1189) Fixes a bug that caused duplicate information in diagnostic context.
- [#1263](https://github.com/Azure/azure-cosmos-dotnet-v3/pull/1263) Fixes a bug where retry after interval did not get set on query stream responses.
- [#1198](https://github.com/Azure/azure-cosmos-dotnet-v3/pull/1198) Fixes null reference exception when calling a disposed `CosmosClient`.
- [#1274](https://github.com/Azure/azure-cosmos-dotnet-v3/pull/1274) `ObjectDisposedException` is thrown when calling all SDK objects like Database and Container that reference a disposed client.
- [#1268](https://github.com/Azure/azure-cosmos-dotnet-v3/pull/1268) Fixes bug where Request Options was getting lost for `Database.ReadStreamAsync` and `Database.DeleteStreamAsync` methods.
- [#1304](https://github.com/Azure/azure-cosmos-dotnet-v3/pull/1304) Fixes XML documentation so it now is visible in Visual Studio.

### <a name="3.7.0-preview2"/> [3.7.0-preview2](https://www.nuget.org/packages/Microsoft.Azure.Cosmos/3.7.0-preview2) - 2020-03-09

- [#1210](https://github.com/Azure/azure-cosmos-dotnet-v3/pull/1210) Change feed pull model.
- [#1242](https://github.com/Azure/azure-cosmos-dotnet-v3/pull/1242) Client encryption - fixes bug in read path without encrypted properties.

### <a name="3.7.0-preview"/> [3.7.0-preview](https://www.nuget.org/packages/Microsoft.Azure.Cosmos/3.7.0-preview) - 2020-02-25

- [#1074](https://github.com/Azure/azure-cosmos-dotnet-v3/pull/1074) Bulk API congestion control.
- [#1210](https://github.com/Azure/azure-cosmos-dotnet-v3/pull/1210) Change feed pull model.

### <a name="3.6.0"/> [3.6.0](https://www.nuget.org/packages/Microsoft.Azure.Cosmos/3.6.0) - 2020-01-23

- [#1105](https://github.com/Azure/azure-cosmos-dotnet-v3/pull/1198) CosmosClient Immutability + Disposable Fixes

#### Added

- [#1097](https://github.com/Azure/azure-cosmos-dotnet-v3/pull/1097) `GeospatialConfig` to `ContainerProperties`, `BoundingBoxProperties` to `SpatialPath`.
- [#1061](https://github.com/Azure/azure-cosmos-dotnet-v3/pull/1061) Stream payload to `ExecuteStoredProcedureStreamAsync`.
- [#1062](https://github.com/Azure/azure-cosmos-dotnet-v3/pull/1062) Additional diagnostic information including the ability to track time through the different SDK layers.
- [#1107](https://github.com/Azure/azure-cosmos-dotnet-v3/pull/1107) Source Link support.
- [#1121](https://github.com/Azure/azure-cosmos-dotnet-v3/pull/1121) `StandByFeedIterator` breath-first read strategy.

#### Fixed

- [#1105](https://github.com/Azure/azure-cosmos-dotnet-v3/pull/1105) Custom serializer no longer calls SDK owned types that would cause serialization exceptions.
- [#1112](https://github.com/Azure/azure-cosmos-dotnet-v3/pull/1112) Fixes SDK properties like `DatabaseProperties` to have the same JSON attributes.
- [#1116](https://github.com/Azure/azure-cosmos-dotnet-v3/pull/1116) Fixes a deadlock on scenarios with `SynchronizationContext` while executing async query operations.
- [#1143](https://github.com/Azure/azure-cosmos-dotnet-v3/pull/1143) Fixes permission resource link and authorization issue when doing a query with resource token for a specific partition key.
- [#1150](https://github.com/Azure/azure-cosmos-dotnet-v3/pull/1150) Fixes `NullReferenceException` when using a non-existent Lease Container.

### <a name="3.5.1"/> [3.5.1](https://www.nuget.org/packages/Microsoft.Azure.Cosmos/3.5.1) - 2019-12-11

#### Fixed

- [#1060](https://github.com/Azure/azure-cosmos-dotnet-v3/pull/1060) Fixes unicode encoding bug in DISTINCT queries.
- [#1070](https://github.com/Azure/azure-cosmos-dotnet-v3/pull/1070) `CreateItem` will only retry for auto-extracted partition key in-case of collection re-creation.
- [#1075](https://github.com/Azure/azure-cosmos-dotnet-v3/pull/1075) Including header size details for bad request with large headers.
- [#1078](https://github.com/Azure/azure-cosmos-dotnet-v3/pull/1078) Fixes a deadlock on scenarios with `SynchronizationContext` while executing async SDK API.
- [#1081](https://github.com/Azure/azure-cosmos-dotnet-v3/pull/1081) Fixes race condition in serializer caused by null reference exception.
- [#1086](https://github.com/Azure/azure-cosmos-dotnet-v3/pull/1086) Fix possible `NullReferenceException` on a `TransactionalBatch` code path.
- [#1091](https://github.com/Azure/azure-cosmos-dotnet-v3/pull/1091) Fixes a bug in query when a partition split occurs that causes a `NotImplementedException` to be thrown.
- [#1089](https://github.com/Azure/azure-cosmos-dotnet-v3/pull/1089) Fixes a `NullReferenceException` when using Bulk with items without partition key.

### <a name="3.5.0"/> [3.5.0](https://www.nuget.org/packages/Microsoft.Azure.Cosmos/3.5.0) - 2019-12-03

#### Added

- [#979](https://github.com/Azure/azure-cosmos-dotnet-v3/pull/979) Make `SessionToken` on `QueryRequestOptions` public.
- [#995](https://github.com/Azure/azure-cosmos-dotnet-v3/pull/995) Included session token in diagnostics.
- [#1000](https://github.com/Azure/azure-cosmos-dotnet-v3/pull/1000) Adds `PortReuseMode` to `CosmosClientOptions`.
- [#1017](https://github.com/Azure/azure-cosmos-dotnet-v3/pull/1017) Adds `ClientSideRequestStatistics` to gateway calls and making end time nullable.
- [#1038](https://github.com/Azure/azure-cosmos-dotnet-v3/pull/1038) Adds self-link to resource properties.

#### Fixed

- [#921](https://github.com/Azure/azure-cosmos-dotnet-v3/pull/921) Fixes error handling to preserve stack trace in certain scenarios.
- [#944](https://github.com/Azure/azure-cosmos-dotnet-v3/pull/944) Change feed processor won't use user serializer for internal operations.
- [#988](https://github.com/Azure/azure-cosmos-dotnet-v3/pull/988) Fixes query mutating due to retry of gone / name cache is stale.
- [#954](https://github.com/Azure/azure-cosmos-dotnet-v3/pull/954) Support start from beginning for change feed processor in multi master accounts.
- [#999](https://github.com/Azure/azure-cosmos-dotnet-v3/pull/999) Fixes grabbing extra page, updated continuation token on exception path, and non-Ascii character in order by continuation token.
- [#1013](https://github.com/Azure/azure-cosmos-dotnet-v3/pull/1013) Gateway `OperationCanceledExceptions` are now returned as request timeouts.
- [#1020](https://github.com/Azure/azure-cosmos-dotnet-v3/pull/1020) Direct package update removes debug statements.
- [#1023](https://github.com/Azure/azure-cosmos-dotnet-v3/pull/1023) Fixes `ThroughputResponse.IsReplacePending` header mapping.
- [#1036](https://github.com/Azure/azure-cosmos-dotnet-v3/pull/1036) Fixes query responses to return null Content if it is a failure.
- [#1045](https://github.com/Azure/azure-cosmos-dotnet-v3/pull/1045) Adds stack trace and inner exception to `CosmosException`.
- [#1050](https://github.com/Azure/azure-cosmos-dotnet-v3/pull/1050) Adds mocking constructors to `TransactionalBatchOperationResult`.

### <a name="3.4.1"/> [3.4.1](https://www.nuget.org/packages/Microsoft.Azure.Cosmos/3.4.1) - 2019-11-06

#### Fixed

- [#978](https://github.com/Azure/azure-cosmos-dotnet-v3/pull/978) Fixes mocking for `FeedIterator` and response classes.

### <a name="3.4.0"/> [3.4.0](https://www.nuget.org/packages/Microsoft.Azure.Cosmos/3.4.0) - 2019-11-04

#### Added

- [#853](https://github.com/Azure/azure-cosmos-dotnet-v3/pull/853) ORDER BY arrays and object support.
- [#877](https://github.com/Azure/azure-cosmos-dotnet-v3/pull/877) Query diagnostics now contains client-side request diagnostics information.
- [#923](https://github.com/Azure/azure-cosmos-dotnet-v3/pull/923) Bulk support is now public.
- [#922](https://github.com/Azure/azure-cosmos-dotnet-v3/pull/922) Included information of bulk support usage in user agent.
- [#934](https://github.com/Azure/azure-cosmos-dotnet-v3/pull/934) Preserved the ordering of projections in a `GROUP BY` query.
- [#952](https://github.com/Azure/azure-cosmos-dotnet-v3/pull/952) ORDER BY undefined and mixed type `ORDER BY` support.
- [#965](https://github.com/Azure/azure-cosmos-dotnet-v3/pull/965) Batch API is now public.

#### Fixed

- [#901](https://github.com/Azure/azure-cosmos-dotnet-v3/pull/901) Fixes a bug causing query response to create a new stream for each content call.
- [#918](https://github.com/Azure/azure-cosmos-dotnet-v3/pull/918) Fixes serializer being used for scripts, permissions, and conflict-related iterators.
- [#936](https://github.com/Azure/azure-cosmos-dotnet-v3/pull/936) Fixes bulk requests with large resources to have natural exception.


### <a name="3.3.3"/> [3.3.3](https://www.nuget.org/packages/Microsoft.Azure.Cosmos/3.3.3) - 2019-10-30

- [#837](https://github.com/Azure/azure-cosmos-dotnet-v3/pull/837) Fixes group by bug for non-Windows platforms.
- [#927](https://github.com/Azure/azure-cosmos-dotnet-v3/pull/927) Fixes query returning partial results instead of error.

### <a name="3.3.2"/> [3.3.2](https://www.nuget.org/packages/Microsoft.Azure.Cosmos/3.3.2) - 2019-10-16

#### Fixed

- [#905](https://github.com/Azure/azure-cosmos-dotnet-v3/pull/909) Fixes lINQ camel case bug.

### <a name="3.3.1"/> [3.3.1](https://www.nuget.org/packages/Microsoft.Azure.Cosmos/3.3.1) - 2019-10-11

#### Fixed

- [#895](https://github.com/Azure/azure-cosmos-dotnet-v3/pull/895) Fixes user agent bug that caused format exceptions on non-Windows platforms.


### <a name="3.3.0"/> [3.3.0](https://www.nuget.org/packages/Microsoft.Azure.Cosmos/3.3.0) - 2019-10-09

#### Added

- [#801](https://github.com/Azure/azure-cosmos-dotnet-v3/pull/801) Enabled LINQ `ThenBy` operator after `OrderBy`.
- [#814](https://github.com/Azure/azure-cosmos-dotnet-v3/pull/814) Ability to limit to configured endpoint only.
- [#822](https://github.com/Azure/azure-cosmos-dotnet-v3/pull/822) `GROUP BY` query support.
- [#844](https://github.com/Azure/azure-cosmos-dotnet-v3/pull/844) Adds `PartitionKeyDefinitionVersion` to container builder.

#### Fixed

- [#835](https://github.com/Azure/azure-cosmos-dotnet-v3/pull/835) Fixes a bug that caused sorted ranges exceptions.
- [#846](https://github.com/Azure/azure-cosmos-dotnet-v3/pull/846) Statistics not getting populated correctly on `CosmosException`.
- [#857](https://github.com/Azure/azure-cosmos-dotnet-v3/pull/857) Fixes reusability of the bulk support across container instances.
- [#860](https://github.com/Azure/azure-cosmos-dotnet-v3/pull/860) Fixes base user agent string.
- [#876](https://github.com/Azure/azure-cosmos-dotnet-v3/pull/876) Default connection time out reduced from 60 s to 10 s.

### <a name="3.2.0"/> [3.2.0](https://www.nuget.org/packages/Microsoft.Azure.Cosmos/3.2.0) - 2019-09-17

#### Added

- [#100](https://github.com/Azure/azure-cosmos-dotnet-v3/pull/100) Configurable Tcp settings to `CosmosClientOptions`.
- [#615](https://github.com/Azure/azure-cosmos-dotnet-v3/pull/615), [#775](https://github.com/Azure/azure-cosmos-dotnet-v3/pull/775) Adds request diagnostics to response.
- [#622](https://github.com/Azure/azure-cosmos-dotnet-v3/pull/622) Adds CRUD and query operations for users and permissions, which enables ResourceToken support.
- [#716](https://github.com/Azure/azure-cosmos-dotnet-v3/pull/716) Added camel case serialization on LINQ query generation.
- [#729](https://github.com/Azure/azure-cosmos-dotnet-v3/pull/729), [#776](https://github.com/Azure/azure-cosmos-dotnet-v3/pull/776) Adds aggregate (CountAsync/SumAsync etc.) extensions for LINQ query.
- [#743](https://github.com/Azure/azure-cosmos-dotnet-v3/pull/743) Adds `WebProxy` to `CosmosClientOptions`.

#### Fixed

- [#726](https://github.com/Azure/azure-cosmos-dotnet-v3/pull/726) Query iterator `HasMoreResults` now returns false if an exception is hit.
- [#705](https://github.com/Azure/azure-cosmos-dotnet-v3/pull/705) User agent suffix gets truncated.
- [#753](https://github.com/Azure/azure-cosmos-dotnet-v3/pull/753) Reason was not being propagated for conflict exceptions.
- [#756](https://github.com/Azure/azure-cosmos-dotnet-v3/pull/756) Change feed processor with `WithStartTime` would execute the delegate the first time with no items.
- [#761](https://github.com/Azure/azure-cosmos-dotnet-v3/pull/761) `CosmosClient` deadlocks when using a custom task scheduler like Orleans.
- [#769](https://github.com/Azure/azure-cosmos-dotnet-v3/pull/769) Session consistency and gateway mode session-token bug fix- under few rare non-success cases session token might be in-correct.
- [#772](https://github.com/Azure/azure-cosmos-dotnet-v3/pull/772) Fixes throughput throwing when custom serializer used or offer doesn't exists.
- [#785](https://github.com/Azure/azure-cosmos-dotnet-v3/pull/785) Incorrect key to throw `CosmosExceptions` with `HttpStatusCode.Unauthorized` status code.


### <a name="3.2.0-preview2"/> [3.2.0-preview2](https://www.nuget.org/packages/Microsoft.Azure.Cosmos/3.2.0-preview2) - 2019-09-10

- [#585](https://github.com/Azure/azure-cosmos-dotnet-v3/pull/585), [#741](https://github.com/Azure/azure-cosmos-dotnet-v3/pull/741) Bulk execution support.
- [#427](https://github.com/Azure/azure-cosmos-dotnet-v3/pull/427) Transactional batch support (Item CRUD).


### <a name="3.2.0-preview"/> [3.2.0-preview](https://www.nuget.org/packages/Microsoft.Azure.Cosmos/3.2.0-preview) - 2019-08-09

- [#427](https://github.com/Azure/azure-cosmos-dotnet-v3/pull/427) Transactional batch support (Item CRUD).


### <a name="3.1.1"/> [3.1.1](https://www.nuget.org/packages/Microsoft.Azure.Cosmos/3.1.1) - 2019-08-12

#### Added

- [#650](https://github.com/Azure/azure-cosmos-dotnet-v3/pull/650) `CosmosSerializerOptions` to customize serialization.

#### Fixed

- [#612](https://github.com/Azure/azure-cosmos-dotnet-v3/pull/612) Bug fix for `ReadFeed` with partition key.
- [#614](https://github.com/Azure/azure-cosmos-dotnet-v3/pull/614) Fixes spatial path serialization and compatibility with older index versions.
- [#619](https://github.com/Azure/azure-cosmos-dotnet-v3/pull/619) Fixes `PInvokeStackImbalance` exception for .NET framework.
- [#626](https://github.com/Azure/azure-cosmos-dotnet-v3/pull/626) `FeedResponse<T>` status codes now return OK for success instead of the invalid status code 0 or Accepted.
- [#629](https://github.com/Azure/azure-cosmos-dotnet-v3/pull/629) Fixes `CreateContainerIfNotExistsAsync` validation to limited to partition key path only.
- [#630](https://github.com/Azure/azure-cosmos-dotnet-v3/pull/630) Fixes user agent to contain environment and package information.


### <a name="3.1.0"/> 3.1.0 - 2019-07-29 - Unlisted

#### Added

- [#541](https://github.com/Azure/azure-cosmos-dotnet-v3/pull/541) Adds consistency level to client and query options.
- [#544](https://github.com/Azure/azure-cosmos-dotnet-v3/pull/544) Adds continuation token support for LINQ.
- [#557](https://github.com/Azure/azure-cosmos-dotnet-v3/pull/557) Adds trigger options to item request options.
- [#572](https://github.com/Azure/azure-cosmos-dotnet-v3/pull/572) Adds partition key validation on `CreateContainerIfNotExistsAsync`.
- [#581](https://github.com/Azure/azure-cosmos-dotnet-v3/pull/581) Adds LINQ to `QueryDefinition` API.
- [#592](https://github.com/Azure/azure-cosmos-dotnet-v3/pull/592) Adds `CreateIfNotExistsAsync` to container builder.
- [#597](https://github.com/Azure/azure-cosmos-dotnet-v3/pull/597) Adds continuation token property to `ResponseMessage`.
- [#604](https://github.com/Azure/azure-cosmos-dotnet-v3/pull/604) Adds LINQ `ToStreamIterator` extension method.

#### Fixed

- [#548](https://github.com/Azure/azure-cosmos-dotnet-v3/pull/548) Fixes mis-typed message in `CosmosException.ToString()`.
- [#558](https://github.com/Azure/azure-cosmos-dotnet-v3/pull/558) Location cache `ConcurrentDict` lock contentions fix.
- [#561](https://github.com/Azure/azure-cosmos-dotnet-v3/pull/561) `GetItemLinqQueryable` now works with null query.
- [#567](https://github.com/Azure/azure-cosmos-dotnet-v3/pull/567) Query correctly handles different language cultures.
- [#574](https://github.com/Azure/azure-cosmos-dotnet-v3/pull/574) Fixes empty error message if query parsing fails from unexpected exception.
- [#576](https://github.com/Azure/azure-cosmos-dotnet-v3/pull/576) Query correctly serializes the input into a stream.


### <a name="3.0.0"/> [3.0.0](https://www.nuget.org/packages/Microsoft.Azure.Cosmos/3.0.0) - 2019-07-15

- General availability of [Version 3.0.0](https://www.nuget.org/packages/Microsoft.Azure.Cosmos/) of the .NET SDK.
- Targets .NET Standard 2.0, which supports .NET framework 4.6.1+ and .NET Core 2.0+.
- New object model, with top level `CosmosClient` and methods split across relevant database and container classes.
- New stream APIs that have high performance.
- Built-in support for change feed processor APIs.
- Fluent builder APIs for `CosmosClient`, container, and change feed processor.
- Idiomatic throughput management APIs.
- Granular `RequestOptions` and `ResponseTypes` for database, container, item, query, and throughput requests.
- Ability to scale non-partitioned containers.
- Extensible and customizable serializer.
- Extensible request pipeline with support for custom handlers.

## <a name="known-issues"></a> Known issues

Below is a list of any know issues affecting the [recommended minimum version](#recommended-version):

| Issue | Impact | Mitigation | Tracking link |
| --- | --- | --- | --- |

## Release & Retirement dates

Microsoft provides notification at least **12 months** in advance of retiring an SDK in order to smooth the transition to a newer/supported version. New features and functionality and optimizations are only added to the current SDK, as such it is recommended that you always upgrade to the latest SDK version as early as possible.

After **31 August 2022**, Azure Cosmos DB will no longer make bug fixes, add new features, and provide support for versions 1.x of the Azure Cosmos DB for NoSQL .NET or .NET Core SDK. If you prefer not to upgrade, requests sent from version 1.x of the SDK will continue to be served by the Azure Cosmos DB service.

| Version | Release Date | Retirement Date |
| --- | --- | --- |
| [3.6.0](#3.6.0) |January 23, 2020 |--- |
| [3.5.1](#3.5.1) |December 11, 2019 |--- |
| [3.5.0](#3.5.0) |December 03, 2019 |--- |
| [3.4.1](#3.4.1) |November 06, 2019 |--- |
| [3.4.0](#3.4.0) |November 04, 2019 |--- |
| [3.3.3](#3.3.3) |October 30, 2019 |--- |
| [3.3.2](#3.3.2) |October 16, 2019 |--- |
| [3.3.1](#3.3.1) |October 11, 2019 |--- |
| [3.3.0](#3.3.0) |October 8, 2019 |--- |
| [3.2.0](#3.2.0) |September 18, 2019 |--- |
| [3.1.1](#3.1.1) |August 12, 2019 |--- |
| [3.1.0](#3.1.0) |July 29, 2019 |--- |
| [3.0.0](#3.0.0) |July 15, 2019 |--- |<|MERGE_RESOLUTION|>--- conflicted
+++ resolved
@@ -1,10 +1,6 @@
 ## <a name="recommended-version"></a> Recommended version
 
-<<<<<<< HEAD
-The **minimum recommended version is [3.33.0](#3.33.0) when using Direct mode and [3.35.1](#3.35.1) for Gateway mode**.
-=======
 The **minimum recommended version is [3.35.4](#3.35.4)**.
->>>>>>> e2ce570b
 
 Make sure that your applications, when using the .NET V3 SDK, are using at least the version described here to have all the critical fixes.
 
@@ -17,8 +13,6 @@
 The format is based on [Keep a Changelog](https://keepachangelog.com/en/1.0.0/),
 and this project adheres to [Semantic Versioning](https://semver.org/spec/v2.0.0.html).
 
-<<<<<<< HEAD
-=======
 ### <a name="3.36.0"/> [3.36.0](https://www.nuget.org/packages/Microsoft.Azure.Cosmos/3.36.0) - 2023-10-17
 
 #### Fixed
@@ -59,7 +53,6 @@
 #### Added
 - [4019](https://github.com/Azure/azure-cosmos-dotnet-v3/pull/4019) Upgrade Resiliency: Disables Replica Validation Feature By Default in Preview (The feature was previously enabled by default in the [`3.35.2-preview`](https://www.nuget.org/packages/Microsoft.Azure.Cosmos/3.35.2-preview) release)
 
->>>>>>> e2ce570b
 ### <a name="3.35.2-preview"/> [3.35.2-preview](https://www.nuget.org/packages/Microsoft.Azure.Cosmos/3.35.2-preview) - 2023-07-17
 
 #### Fixed
@@ -91,8 +84,6 @@
 - [3836](https://github.com/Azure/azure-cosmos-dotnet-v3/pull/3836) Integrated cache: Adds BypassIntegratedCache to DedicatedGatewayRequestOptions
 - [3909](https://github.com/Azure/azure-cosmos-dotnet-v3/pull/3909) Query: Adds EnableOptimisticDirectExecution in QueryRequestOptions enabled by default
 
-<<<<<<< HEAD
-=======
 Recommendation for customers regarding Optimistic Direct Execution:
 
 Starting Version 3.35.0, the Preview SDK enables the ODE feature by default. This can potentially cause a new type of continuation token to be generated. Such a token is not recognized by the older SDKs by design and this could result in a Malformed Continuation Token Exception. 
@@ -102,7 +93,6 @@
     - In order to disable ODE, set EnableOptimisticDirectExecution to false in the QueryRequestOptions. 
 - Enable ODE as part of second deployment for all nodes.
 
->>>>>>> e2ce570b
 ### <a name="3.35.0"/> [3.35.0](https://www.nuget.org/packages/Microsoft.Azure.Cosmos/3.35.0) - 2023-06-19
 
 #### Fixed 
