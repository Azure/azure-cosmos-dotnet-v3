# Changelog

Preview features are treated as a separate branch and will not be included in the official release until the feature is ready. Each preview release lists all the additional features that are enabled.

The format is based on [Keep a Changelog](https://keepachangelog.com/en/1.0.0/),
and this project adheres to [Semantic Versioning](https://semver.org/spec/v2.0.0.html).

<<<<<<< HEAD

## Unreleased 

### Fixed

- [#901](https://github.com/Azure/azure-cosmos-dotnet-v3/pull/901) Fix a bug causing query response to create a new stream for each content call
=======
## Unreleased

### Added

- [#923](https://github.com/Azure/azure-cosmos-dotnet-v3/pull/923) Bulk Support is now public

## <a name="3.3.2"/> [3.3.2](https://www.nuget.org/packages/Microsoft.Azure.Cosmos/3.3.2) - 2019-10-16

### Fixed

- [#905](https://github.com/Azure/azure-cosmos-dotnet-v3/pull/909) Fixed linq camel case bug

>>>>>>> 97ca0ebe

## <a name="3.3.1"/> [3.3.1](https://www.nuget.org/packages/Microsoft.Azure.Cosmos/3.3.1) - 2019-10-11

### Fixed

- [#895](https://github.com/Azure/azure-cosmos-dotnet-v3/pull/895) Fixed user agent bug that caused format exceptions on non-windows platforms

## <a name="3.3.0"/> [3.3.0](https://www.nuget.org/packages/Microsoft.Azure.Cosmos/3.3.0) - 2019-10-09

### Added

- [#801](https://github.com/Azure/azure-cosmos-dotnet-v3/pull/801) Enabled LINQ ThenBy operator after OrderBy
- [#814](https://github.com/Azure/azure-cosmos-dotnet-v3/pull/814) Ability to limit to configured endpoint only
- [#822](https://github.com/Azure/azure-cosmos-dotnet-v3/pull/822) GROUP BY query support.
- [#844](https://github.com/Azure/azure-cosmos-dotnet-v3/pull/844) Added PartitionKeyDefinitionVersion to container builder

### Fixed

- [#835](https://github.com/Azure/azure-cosmos-dotnet-v3/pull/835) Fixed a bug that caused sortedRanges exceptions
- [#846](https://github.com/Azure/azure-cosmos-dotnet-v3/pull/846) Statistics not getting populated correctly on CosmosException.
- [#857](https://github.com/Azure/azure-cosmos-dotnet-v3/pull/857) Fixed reusability of the Bulk support across Container instances
- [#860](https://github.com/Azure/azure-cosmos-dotnet-v3/pull/860) Fixed base user agent string
- [#876](https://github.com/Azure/azure-cosmos-dotnet-v3/pull/876) Default connection timeout reduced from 60s to 10s

## <a name="3.2.0"/> [3.2.0](https://www.nuget.org/packages/Microsoft.Azure.Cosmos/3.2.0) - 2019-09-17

### Added

- [#100](https://github.com/Azure/azure-cosmos-dotnet-v3/pull/100) Configurable Tcp settings to CosmosClientOptions
- [#615](https://github.com/Azure/azure-cosmos-dotnet-v3/pull/615), [#775](https://github.com/Azure/azure-cosmos-dotnet-v3/pull/775)  Added request diagnostics to Response's
- [#622](https://github.com/Azure/azure-cosmos-dotnet-v3/pull/622) Added CRUD and query operations for Users and Permissions which enables [ResourceToken](https://docs.microsoft.com/en-us/azure/cosmos-db/secure-access-to-data#resource-tokens) support
- [#716](https://github.com/Azure/azure-cosmos-dotnet-v3/pull/716) Added camel case serialization on LINQ query generation
- [#729](https://github.com/Azure/azure-cosmos-dotnet-v3/pull/729), [#776](https://github.com/Azure/azure-cosmos-dotnet-v3/pull/776) Added aggregate(CountAsync/SumAsync etc.) extensions for LINQ query
- [#743](https://github.com/Azure/azure-cosmos-dotnet-v3/pull/743) Added WebProxy to CosmosClientOptions

### Fixed

- [#726](https://github.com/Azure/azure-cosmos-dotnet-v3/pull/726) Query iterator HasMoreResults now returns false if an exception is hit
- [#705](https://github.com/Azure/azure-cosmos-dotnet-v3/pull/705) User agent suffix gets truncated
- [#753](https://github.com/Azure/azure-cosmos-dotnet-v3/pull/753) Reason was not being propagated for Conflict exceptions
- [#756](https://github.com/Azure/azure-cosmos-dotnet-v3/pull/756) Change Feed Processor with WithStartTime would execute the delegate the first time with no items.
- [#761](https://github.com/Azure/azure-cosmos-dotnet-v3/pull/761) CosmosClient deadlocks when using a custom Task Scheduler like Orleans (Thanks to jkonecki)
- [#769](https://github.com/Azure/azure-cosmos-dotnet-v3/pull/769) Session Consistency + Gateway mode session-token bug fix: Under few rare non-success cases session token might be in-correct
- [#772](https://github.com/Azure/azure-cosmos-dotnet-v3/pull/772) Fixed Throughput throwing when custom serializer used or offer doesn't exists
- [#785](https://github.com/Azure/azure-cosmos-dotnet-v3/pull/785) Incorrect key to throw CosmosExceptions with HttpStatusCode.Unauthorized status code

## <a name="3.2.0-preview2"/> [3.2.0-preview2](https://www.nuget.org/packages/Microsoft.Azure.Cosmos/3.2.0-preview2) - 2019-09-10

- [#585](https://github.com/Azure/azure-cosmos-dotnet-v3/pull/585), [#741](https://github.com/Azure/azure-cosmos-dotnet-v3/pull/741) Bulk execution support
- [#427](https://github.com/Azure/azure-cosmos-dotnet-v3/pull/427) Transactional batch support (Item CRUD)

## <a name="3.2.0-preview"/> [3.2.0-preview](https://www.nuget.org/packages/Microsoft.Azure.Cosmos/3.2.0-preview) - 2019-08-09

- [#427](https://github.com/Azure/azure-cosmos-dotnet-v3/pull/427) Transactional batch support (Item CRUD)

## <a name="3.1.1"/> [3.1.1](https://www.nuget.org/packages/Microsoft.Azure.Cosmos/3.1.1) - 2019-08-12

### Added

- [#650](https://github.com/Azure/azure-cosmos-dotnet-v3/pull/650) CosmosSerializerOptions to customize serialization

### Fixed

- [#612](https://github.com/Azure/azure-cosmos-dotnet-v3/pull/612) Bug fix for ReadFeed with partition-key
- [#614](https://github.com/Azure/azure-cosmos-dotnet-v3/pull/614) Fixed SpatialPath serialization and compatibility with older index versions
- [#619](https://github.com/Azure/azure-cosmos-dotnet-v3/pull/619) Fixed PInvokeStackImbalance exception for .NET Framework 
- [#626](https://github.com/Azure/azure-cosmos-dotnet-v3/pull/626) FeedResponse<T> status code now return OK for success instead of the invalid status code 0 or Accepted 
- [#629](https://github.com/Azure/azure-cosmos-dotnet-v3/pull/629) Fixed CreateContainerIfNotExistsAsync validation to limited to partitionKeyPath only
- [#630](https://github.com/Azure/azure-cosmos-dotnet-v3/pull/630) Fixed User Agent to contain environment and package information

## <a name="3.1.0"/> 3.1.0 - 2019-07-29 - Unlisted

### Added

- [#541](https://github.com/Azure/azure-cosmos-dotnet-v3/pull/541) Added consistency level to client and query options
- [#544](https://github.com/Azure/azure-cosmos-dotnet-v3/pull/544) Added continuation token support for LINQ
- [#557](https://github.com/Azure/azure-cosmos-dotnet-v3/pull/557) Added trigger options to item request options
- [#572](https://github.com/Azure/azure-cosmos-dotnet-v3/pull/572) Added partition key validation on CreateContainerIfNotExistsAsync
- [#581](https://github.com/Azure/azure-cosmos-dotnet-v3/pull/581) Added LINQ to QueryDefinition API
- [#592](https://github.com/Azure/azure-cosmos-dotnet-v3/pull/592) Added CreateIfNotExistsAsync to container builder
- [#597](https://github.com/Azure/azure-cosmos-dotnet-v3/pull/597) Added continuation token property to ResponseMessage
- [#604](https://github.com/Azure/azure-cosmos-dotnet-v3/pull/604) Added LINQ ToStreamIterator extension method

### Fixed

- [#548](https://github.com/Azure/azure-cosmos-dotnet-v3/pull/548) Fixed mis-typed message in CosmosException.ToString();
- [#558](https://github.com/Azure/azure-cosmos-dotnet-v3/pull/558) LocationCache ConcurrentDict lock contention fix
- [#561](https://github.com/Azure/azure-cosmos-dotnet-v3/pull/561) GetItemLinqQueryable now works with null query
- [#567](https://github.com/Azure/azure-cosmos-dotnet-v3/pull/567) Query correctly handles different language cultures
- [#574](https://github.com/Azure/azure-cosmos-dotnet-v3/pull/574) Fixed empty error message if query parsing fails from unexpected exception
- [#576](https://github.com/Azure/azure-cosmos-dotnet-v3/pull/576) Query correctly serializes the input into a stream

## <a name="3.0.0"/> [3.0.0](https://www.nuget.org/packages/Microsoft.Azure.Cosmos/3.0.0) - 2019-07-15

- General availability of [Version 3.0.0](https://www.nuget.org/packages/Microsoft.Azure.Cosmos/) of the .NET SDK
- Targets .NET Standard 2.0, which supports .NET framework 4.6.1+ and .NET Core 2.0+
- New object model, with top-level CosmosClient and methods split across relevant Database and Container classes
- New highly performant stream APIs
- Built-in support for Change Feed processor APIs
- Fluent builder APIs for CosmosClient, Container, and Change Feed processor
- Idiomatic throughput management APIs
- Granular RequestOptions and ResponseTypes for database, container, item, query and throughput requests
- Ability to scale non-partitioned containers 
- Extensible and customizable serializer
- Extensible request pipeline with support for custom handlers

## Release & Retirement dates
Microsoft provides notification at least **12 months** in advance of retiring an SDK in order to smooth the transition to a newer/supported version.

New features and functionality and optimizations are only added to the current SDK, as such it is recommended that you always upgrade to the latest SDK version as early as possible. 

Any requests to Azure Cosmos DB using a retired SDK are rejected by the service.

<br/>

| Version | Release Date | Retirement Date |
| --- | --- | --- |
| [3.3.2](#3.3.2) |October 16, 2019 |--- |
| [3.3.1](#3.3.1) |October 11, 2019 |--- |
| [3.3.0](#3.3.0) |October 8, 2019 |--- |
| [3.2.0](#3.2.0) |September 18, 2019 |--- |
| [3.1.1](#3.1.1) |August 12, 2019 |--- |
| [3.1.0](#3.1.0) |July 29, 2019 |--- |
| [3.0.0](#3.0.0) |July 15, 2019 |--- |<|MERGE_RESOLUTION|>--- conflicted
+++ resolved
@@ -5,27 +5,21 @@
 The format is based on [Keep a Changelog](https://keepachangelog.com/en/1.0.0/),
 and this project adheres to [Semantic Versioning](https://semver.org/spec/v2.0.0.html).
 
-<<<<<<< HEAD
-
-## Unreleased 
-
-### Fixed
-
-- [#901](https://github.com/Azure/azure-cosmos-dotnet-v3/pull/901) Fix a bug causing query response to create a new stream for each content call
-=======
 ## Unreleased
 
 ### Added
 
 - [#923](https://github.com/Azure/azure-cosmos-dotnet-v3/pull/923) Bulk Support is now public
 
+### Fixed
+
+- [#901](https://github.com/Azure/azure-cosmos-dotnet-v3/pull/901) Fix a bug causing query response to create a new stream for each content call
+
 ## <a name="3.3.2"/> [3.3.2](https://www.nuget.org/packages/Microsoft.Azure.Cosmos/3.3.2) - 2019-10-16
 
 ### Fixed
 
 - [#905](https://github.com/Azure/azure-cosmos-dotnet-v3/pull/909) Fixed linq camel case bug
-
->>>>>>> 97ca0ebe
 
 ## <a name="3.3.1"/> [3.3.1](https://www.nuget.org/packages/Microsoft.Azure.Cosmos/3.3.1) - 2019-10-11
 
