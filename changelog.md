## <a name="recommended-version"></a> Recommended version

The **minimum recommended version is [3.35.4](#3.35.4)**.

Make sure that your applications, when using the .NET V3 SDK, are using at least the version described here to have all the critical fixes.

Any known issues detected on that version are listed in the [known issues](#known-issues) section.

> NOTE: Microsoft.Azure.Cosmos has Newtonsoft.Json (10.0.3) as default dependency which has a known high [severity vulnerability](https://github.com/advisories/GHSA-5crp-9r3c-p9vr), please upgrade to latest patched version by adding an explicit reference in your csproj file.

## Release notes

Preview features are treated as a separate branch and will not be included in the official release until the feature is ready. Each preview release lists all the additional features that are enabled.

The format is based on [Keep a Changelog](https://keepachangelog.com/en/1.0.0/),
and this project adheres to [Semantic Versioning](https://semver.org/spec/v2.0.0.html).

<<<<<<< HEAD
=======
### <a name="3.44.0-preview.1"/> [3.44.0-preview.1](https://www.nuget.org/packages/Microsoft.Azure.Cosmos/3.44.1-preview.0) - 2024-09-18

#### Fixed

- [4684](https://github.com/Azure/azure-cosmos-dotnet-v3/pull/4684) Hedging: Fixes Typo (WithAvailibilityStrategy -> WithAvailabilityStrategy) in CosmosClientBuilder

### <a name="3.43.1"/> [3.43.1](https://www.nuget.org/packages/Microsoft.Azure.Cosmos/3.43.1) - 2024-09-18

#### Added

- [4691](https://github.com/Azure/azure-cosmos-dotnet-v3/pull/4691) ClientRetryPolicy: Adds Cross Regional Retry Logic on 410/1022 and 429/3092


### <a name="3.44.0-preview.0"/> [3.44.0-preview.0](https://www.nuget.org/packages/Microsoft.Azure.Cosmos/3.44.0-preview.0) - 2024-09-04

#### Added

- [4598](https://github.com/Azure/azure-cosmos-dotnet-v3/pull/4598) Adds: Parallel Request Hedging for cross region read requests

### <a name="3.43.0"/> [3.43.0](https://www.nuget.org/packages/Microsoft.Azure.Cosmos/3.43.0) - 2024-09-04

#### Added

- [4589](https://github.com/Azure/azure-cosmos-dotnet-v3/pull/4589) SystemTextJsonSerializer: Add UseSystemTextJsonSerializerWithOptions to support SystemTextJsonSerializer
- [4622](https://github.com/Azure/azure-cosmos-dotnet-v3/pull/4622) Open Telemetry: Adds Batchsize and Rename Batch Operation name in Operation Trace
- [4621](https://github.com/Azure/azure-cosmos-dotnet-v3/pull/4621) CFP AVAD: Adds new FeedRange to ChangeFeedProcessorContext

#### Fixed

- [4619](https://github.com/Azure/azure-cosmos-dotnet-v3/pull/4619) CFP AVAD: Fixes throws when customers use WithStartTime and WithStartFromBeginning with CFP AVAD
- [4638](https://github.com/Azure/azure-cosmos-dotnet-v3/pull/4638) Documentation: Fixes AnalyticalStoreTimeToLiveInSeconds API documentation to list correct values
- [4640](https://github.com/Azure/azure-cosmos-dotnet-v3/pull/4640) FeedRanges: Fixes GetFeedRangesAsync throwing DocumentClientException
- [4618](https://github.com/Azure/azure-cosmos-dotnet-v3/pull/4618) CF/P AVAD: Fixes Deserialization of ChangeFeedItem and ChangeFeedMetadata to support System.Text.Json and Newtonsoft.Json

### <a name="3.43.0-preview.0"/> [3.43.0-preview.0](https://www.nuget.org/packages/Microsoft.Azure.Cosmos/3.43.0-preview.0) - 2024-07-24


### <a name="3.42.0"/> [3.42.0](https://www.nuget.org/packages/Microsoft.Azure.Cosmos/3.42.0) - 2024-07-24

#### Added

- [4544](https://github.com/Azure/azure-cosmos-dotnet-v3/pull/4544) Azure.Identity: Bumps verion to 1.11.4
- [4546](https://github.com/Azure/azure-cosmos-dotnet-v3/pull/4546) Client Encryption: Adds support for latest Cosmos Package.
- [4490](https://github.com/Azure/azure-cosmos-dotnet-v3/pull/4490) Query: Adds Distribution for MakeList and MakeSet
- [4559](https://github.com/Azure/azure-cosmos-dotnet-v3/pull/4559) Query: Adds a new QueryFeature flag for MakeList and MakeSet
- [4568](https://github.com/Azure/azure-cosmos-dotnet-v3/pull/4568) VM Metadata API: Adds an option to disable VM metadata API call
- [4481](https://github.com/Azure/azure-cosmos-dotnet-v3/pull/4481) Query: Adds support for multi-value Group By query for LINQ
- [4583](https://github.com/Azure/azure-cosmos-dotnet-v3/pull/4583) ChangeFeed: Adds MalformedContinuationToken SubstatusCode to exception
- [4587](https://github.com/Azure/azure-cosmos-dotnet-v3/pull/4587) Query: Fixes ORDER BY issue when partial partition key is specified in RequestOptions in a query to sub-partitioned container

#### Fixed

- [4538](https://github.com/Azure/azure-cosmos-dotnet-v3/pull/4538) Query: Fixes plumbing VectorEmbeddingPolicy to ServiceInterop to choose correct default distance function
- [4523](https://github.com/Azure/azure-cosmos-dotnet-v3/pull/4523) Change Feed / Processor AVAD: Fixes timeToLiveExpired missing from metadata
- [4558](https://github.com/Azure/azure-cosmos-dotnet-v3/pull/4558) Query: Removes compute specific logic from query pipelines that is no longer required
- [4580](https://github.com/Azure/azure-cosmos-dotnet-v3/pull/4580) Change Feed: Fixes incorrect exception messages in VersionedAndRidCheckedCompositeToken

### <a name="3.42.0-preview.0"/> [3.42.0-preview.0](https://www.nuget.org/packages/Microsoft.Azure.Cosmos/3.42.0-preview.0) - 2024-06-07
### <a name="3.41.0"/> [3.41.0](https://www.nuget.org/packages/Microsoft.Azure.Cosmos/3.41.0) - 2024-06-07

#### Added
- [4489](https://github.com/Azure/azure-cosmos-dotnet-v3/pull/4489) Query: Adds DOCUMENTID extension method for LINQ

#### Fixed
- [4507](https://github.com/Azure/azure-cosmos-dotnet-v3/pull/4507) Query : Fixes ORDER BY query issue when partial partition key is specified with hierarchical partition (#4507)

### <a name="3.41.0-preview.0"/> [3.41.0-preview.0](https://www.nuget.org/packages/Microsoft.Azure.Cosmos/3.41.0-preview.0) - 2024-05-17

#### Added
- [4486](https://github.com/Azure/azure-cosmos-dotnet-v3/pull/4486) ContainerProperties: Enables Vector Embedding and Indexing Policy for Preview (#4486)

### <a name="3.40.0"/> [3.40.0](https://www.nuget.org/packages/Microsoft.Azure.Cosmos/3.40.0) - 2024-05-17

#### Fixed
- [4397](https://github.com/Azure/azure-cosmos-dotnet-v3/pull/4397) Query: Fixes ResponseMessage not parsing the IndexMetrics as text in latest sdk (#4397)
- [4426](https://github.com/Azure/azure-cosmos-dotnet-v3/pull/4426) ChangeFeedProcessor: Fixes a bug properly when dealing with Legacy lease incremental documents that do not have a Mode property (#4426)
- [4459](https://github.com/Azure/azure-cosmos-dotnet-v3/pull/4459) Query: Fixes non streaming order by to use flag from query plan (#4459)
- [4253](https://github.com/Azure/azure-cosmos-dotnet-v3/pull/4253) Query: Fixes LINQ Serialization CamelCase Naming Policy (#4253)
- [4493](https://github.com/Azure/azure-cosmos-dotnet-v3/pull/4493) Query: Fixes non streaming OrderByCrossPartitionQueryPipelineStage to remove state and handle splits (#4493)

#### Added
- [4446](https://github.com/Azure/azure-cosmos-dotnet-v3/pull/4446) Query: Adds a new capability for non streaming order by in QueryFeatures (#4446)
- [4433](https://github.com/Azure/azure-cosmos-dotnet-v3/pull/4433) Distributed Tracing: Adds Request charge and Payload size Threshold options (#4433)
- [4462](https://github.com/Azure/azure-cosmos-dotnet-v3/pull/4462) Diagnostics: Adds DurationInMs to StoreResult (#4462)
- [4492](https://github.com/Azure/azure-cosmos-dotnet-v3/pull/4492) Query: Adds an environment config to suppress sending NonStreamingOrderBy in the list of query features sent to the gateway (#4492)

### <a name="3.40.0-preview.2"/> [3.40.0-preview.2](https://www.nuget.org/packages/Microsoft.Azure.Cosmos/3.40.0-preview.2) - 2024-05-16
### <a name="3.39.2"/> [3.39.2](https://www.nuget.org/packages/Microsoft.Azure.Cosmos/3.39.2) - 2024-05-16

#### Fixed
- [4413](https://github.com/Azure/azure-cosmos-dotnet-v3/pull/4413) Query: Fixes Persisted continuationToken issue (partition splits) by turning off Optimistic Direct Execution by default
- [4419](https://github.com/Azure/azure-cosmos-dotnet-v3/pull/4419)Query: Fixes bug in OrderByCrossPartitionQueryPipelineStage to ensure that errors in inner pipeline creation are bubbled up

>>>>>>> 43c14a31
### <a name="3.40.0-preview.1"/> [3.40.0-preview.1](https://www.nuget.org/packages/Microsoft.Azure.Cosmos/3.40.0-preview.1) - 2024-04-17
### <a name="3.39.1"/> [3.39.1](https://www.nuget.org/packages/Microsoft.Azure.Cosmos/3.39.1) - 2024-04-17

#### Fixed
- [4426](https://github.com/Azure/azure-cosmos-dotnet-v3/pull/4426) ChangeFeedProcessor: Fixes ArgumentException when dealing with Legacy lease incremental documents that do not have a Mode property
 
### <a name="3.40.0-preview.0"/> [3.40.0-preview.0](https://www.nuget.org/packages/Microsoft.Azure.Cosmos/3.40.0-preview.0) - 2024-04-05

#### Fixed
- [4334](https://github.com/Azure/azure-cosmos-dotnet-v3/pull/4334) ChangeFeedProcessor: Fixes when ChangeFeedMode is switched, an exception is thrown

#### Added
- [4370](https://github.com/Azure/azure-cosmos-dotnet-v3/pull/4370) ChangeFeedProcessor: Adds AllVersionsAndDeletes support to ChangeFeedProcessor 
- [4380](https://github.com/Azure/azure-cosmos-dotnet-v3/pull/4380) ChangeFeedProcessor: Refactors AllVersionsAndDeletes Metadata Contract for ChangeFeed and ChangeFeedProcessor
  > Note: A Rename refactoring was performed in the effort to reduce redundancy and achieve clarity from a user perspective. The previous type `ChangeFeedItemChange<T>` was strategically renamed to `ChangeFeedItem<T>`. The refactoring affects both ChangeFeed (pull), and the new ChangeFeedProcessor (push), when in AllVersionsAndDeletes ChangeFeedMode. LatestVersion ChangeFeedMode is not affected and will continue to function as expected.

### <a name="3.39.0"/> [3.39.0](https://www.nuget.org/packages/Microsoft.Azure.Cosmos/3.39.0) - 2024-04-05

#### Fixed
- [4357](https://github.com/Azure/azure-cosmos-dotnet-v3/pull/4357) Distributed Tracing Documentation : Fixes the default value mentioned in code doc 
<<<<<<< HEAD
=======
- [4359](https://github.com/Azure/azure-cosmos-dotnet-v3/pull/4359) Query: Fixes occasional hang while querying using partial partition key against a sub-partitioned container
>>>>>>> 43c14a31

#### Added
- [4377](https://github.com/Azure/azure-cosmos-dotnet-v3/pull/4377) Integrated cache: Adds BypassIntegratedCache for public release
- [4265](https://github.com/Azure/azure-cosmos-dotnet-v3/pull/4265) CosmosClientOptions: Adds Private Custom Account Endpoints
- [4316](https://github.com/Azure/azure-cosmos-dotnet-v3/pull/4316) Distributed Tracing: Refactors code to rename net.peer.name attribute to server.address. **Warning:** This is a breaking change, only `server.address` will be emitted starting with this version.
- [4339](https://github.com/Azure/azure-cosmos-dotnet-v3/pull/4338) Diagnostics: Adds Client Configuration for Synchronization context cases
- [4333](https://github.com/Azure/azure-cosmos-dotnet-v3/pull/4333) Distributed Tracing: Adds configuration to disable network level tracing in sdk permanently
- [4323](https://github.com/Azure/azure-cosmos-dotnet-v3/pull/4323) Query: Adds Support for LINQ Custom Serializer in Public Release
- [4362](https://github.com/Azure/azure-cosmos-dotnet-v3/pull/4362) Query: Adds support for non streaming ORDER BY
- [4074](https://github.com/Azure/azure-cosmos-dotnet-v3/pull/4074) Query: Adds translation support for single key single value select GROUP BY LINQ queries
- [4361](https://github.com/Azure/azure-cosmos-dotnet-v3/pull/4361) Performance: Refactors query prefetch mechanism
- [4386](https://github.com/Azure/azure-cosmos-dotnet-v3/pull/4386) Regions: Adds new Regions
  > Note: There is added support for the following regions: `Taiwan North` and `Taiwan Northwest`.
  > This also includes a Direct Package version update to 3.33.0 in PR [#4353](https://github.com/Azure/azure-cosmos-dotnet-v3/pull/4353)


### <a name="3.39.0-preview.1"/> [3.39.0-preview.1](https://www.nuget.org/packages/Microsoft.Azure.Cosmos/3.39.0-preview.1) - 2024-02-02
### <a name="3.38.1"/> [3.38.1](https://www.nuget.org/packages/Microsoft.Azure.Cosmos/3.38.1) - 2024-02-02

#### Fixed
- [4294](https://github.com/Azure/azure-cosmos-dotnet-v3/pull/4294) DisableServerCertificateValidation: Fixes Default HttpClient to honor DisableServerCertificateValidation (#4294)

#### Added
- [4299](https://github.com/Azure/azure-cosmos-dotnet-v3/pull/4299) Query: Adds environment variable for overriding EnableOptimisticDirectExecution default (#4299)
  > Note: This change provides another way to manage the upgrade to `3.38`. It provides an option to avoid potential disruption due to the breaking change (see the note below) if only config deployment is preferred, instead of any explicit code modification.
  > With this change, users can set the environment variable AZURE_COSMOS_OPTIMISTIC_DIRECT_EXECUTION_ENABLED to false in their production environments while upgrading from previous minor version (`3.37` or below) to `3.38.1` (or above).
  > This will signal the SDK to disable Optimistic Direct Execution by default.
  > Once the environment is fully upgraded to the target version, the environment variable can be removed (or set to true) to enable ODE.
  > It is recommended that the environment variable is used only to manage the upgrade and removed once the deployment is complete.
  > Please note that environment variable acts as the override only for choosing the default value. If the code explicitly modifies the setting, that value will be honored during actual operations.

### <a name="3.39.0-preview.0"/> [3.39.0-preview.0](https://www.nuget.org/packages/Microsoft.Azure.Cosmos/3.39.0-preview.0) - 2024-01-31

#### Added
- [4138](https://github.com/Azure/azure-cosmos-dotnet-v3/pull/4138) Query: Adds support for LINQ Custom Serializer (#4138)

### <a name="3.38.0"/> [3.38.0](https://www.nuget.org/packages/Microsoft.Azure.Cosmos/3.38.0) - 2024-01-31
  > :warning: Note: Starting with version `3.38.0`, the .NET SDK enables the ODE feature by default. This can potentially cause a new type of continuation token to be generated. Such a token is not recognized by the older SDKs by design and this could result in a Malformed Continuation Token Exception.
  > If you have a scenario where tokens generated from the newer SDKs are used by an older SDK, we recommend a 2 step approach to upgrade:
  > - Upgrade to the new SDK and disable ODE, both together as part of a single deployment. Wait for all nodes to upgrade.
  >    - In order to disable ODE, set EnableOptimisticDirectExecution to false in the QueryRequestOptions.
  > - Enable ODE as part of second deployment for all nodes.

<<<<<<< HEAD
=======
  > Note: This version has a known issue [4413](https://github.com/Azure/azure-cosmos-dotnet-v3/pull/4413) which was later addressed in [3.39.2](#3.39.2)

>>>>>>> 43c14a31
#### Fixed
- [4205](https://github.com/Azure/azure-cosmos-dotnet-v3/pull/4205) ClientRetryPolicy: Fixes Metadata Requests Retry Policy (#4205)
- [4220](https://github.com/Azure/azure-cosmos-dotnet-v3/pull/4220) Change Feed Processor: Fixes disposal of unused CancellationTokenSource (#4220)
- [4229](https://github.com/Azure/azure-cosmos-dotnet-v3/pull/4229) GatewayClientStore: Fixes an issue with dealing with invalid JSON HTTP responses (#4229)
- [4260](https://github.com/Azure/azure-cosmos-dotnet-v3/pull/4260) Query: Fixes LINQ Translation of SqlNullLiteral Values (#4260)
- [4276](https://github.com/Azure/azure-cosmos-dotnet-v3/pull/4276) Change Feed Processor: Fixes LeaseLostException on Notifications API for Renewer (#4276)
- [4241](https://github.com/Azure/azure-cosmos-dotnet-v3/pull/4241) GlobalEndpointManager: Fixes Unobserved and Unhandled Exception from Getting Thrown (#4241)

#### Added
- [4122](https://github.com/Azure/azure-cosmos-dotnet-v3/pull/4122) Query: Adds Optimistic Direct Execution configuration override support on the Client (#4122)
- [4240](https://github.com/Azure/azure-cosmos-dotnet-v3/pull/4240) BulkMode: Adds PartitionKeyRangeId in Bulk Mode and TransactionalBatch Response Headers (#4240)
- [4252](https://github.com/Azure/azure-cosmos-dotnet-v3/pull/4252) Query: Adds Request Charge to Query Metrics (#4252)
- [4225](https://github.com/Azure/azure-cosmos-dotnet-v3/pull/4225) Query: Refactors Optimistic Direct Execution to be turned on by default on .NET SDK (#4225). **WARNING:** This is breaking change for GA. For more details, please take a look at the `3.38.0` Note section.
- [4251](https://github.com/Azure/azure-cosmos-dotnet-v3/pull/4251) Emulator : Adds support for flag in connection string to ignore SSL check (#4251)
- [4279](https://github.com/Azure/azure-cosmos-dotnet-v3/pull/4279) Region Availability: Adds Spain Central and Mexico Central Regions For Public Usage (#4279)
- [4286](https://github.com/Azure/azure-cosmos-dotnet-v3/pull/4286) Query: Adds LINQ Support for FirstOrDefault (#4286)
- [4262](https://github.com/Azure/azure-cosmos-dotnet-v3/pull/4262) PriorityBasedExecution: Adds PriorityLevel in CosmosClientOptions (#4262)

### <a name="3.37.1-preview"/> [3.37.1-preview](https://www.nuget.org/packages/Microsoft.Azure.Cosmos/3.37.1-preview) - 2024-1-2
### <a name="3.37.1"/> [3.37.1](https://www.nuget.org/packages/Microsoft.Azure.Cosmos/3.37.1) - 2024-1-2

#### Fixed
- [4226](https://github.com/Azure/azure-cosmos-dotnet-v3/pull/4226) GlobalEndpointManager: Fixes Memory Leak (#4226)

### <a name="3.37.0-preview"/> [3.37.0-preview](https://www.nuget.org/packages/Microsoft.Azure.Cosmos/3.37.0-preview) - 2023-11-17
### <a name="3.37.0"/> [3.37.0](https://www.nuget.org/packages/Microsoft.Azure.Cosmos/3.37.0) - 2023-11-17

#### Fixed
- [4100](https://github.com/Azure/azure-cosmos-dotnet-v3/pull/4100) Query : Fixes querying conflicts (#4100)
- [4125](https://github.com/Azure/azure-cosmos-dotnet-v3/pull/4125) Item Operations: Fixes JsonSerialization exception when MissingMemberHandling = Error on Json default settings when NotFound on Item operations (#4125)

#### Added
- [4180](https://github.com/Azure/azure-cosmos-dotnet-v3/pull/4180) Upgrade Resiliency: Adds Code to Enable Advanced Replica Selection Feature for Preview and GA (#4180)
- [4128](https://github.com/Azure/azure-cosmos-dotnet-v3/pull/4128) Routing: Adds ExcludeRegions Feature to RequestOptions (#4128)

### <a name="3.36.0"/> [3.36.0](https://www.nuget.org/packages/Microsoft.Azure.Cosmos/3.36.0) - 2023-10-24

#### Fixed
- [4039](https://github.com/Azure/azure-cosmos-dotnet-v3/pull/4039) GatewayAddressCache: Fixes Unobserved Exception During Background Address Refresh (#4039)
- [4098](https://github.com/Azure/azure-cosmos-dotnet-v3/pull/4098) Distributed Tracing: Fixes dependency failure on appinsights (#4098)
- [4097](https://github.com/Azure/azure-cosmos-dotnet-v3/pull/4097) Distributed Tracing: Fixes SDK responses compatibility with opentelemetry response (#4097)
- [4111](https://github.com/Azure/azure-cosmos-dotnet-v3/pull/4111) Distributed Tracing: Fixes traceid null exception issue (#4111)

#### Added
- [4009](https://github.com/Azure/azure-cosmos-dotnet-v3/pull/4009) Query: Adds ODE continuation token support for non-ODE pipelines (#4009)
- [4078](https://github.com/Azure/azure-cosmos-dotnet-v3/pull/4078) Query: Adds LINQ RegexMatch Extension method (#4078)
- [4001](https://github.com/Azure/azure-cosmos-dotnet-v3/pull/4001) Query: Adds public backend metrics property to Diagnostics (#4001)
- [4016](https://github.com/Azure/azure-cosmos-dotnet-v3/pull/4016) CosmosClientOptions: Adds support for multiple formats of Azure region names (#4016)
- [4056](https://github.com/Azure/azure-cosmos-dotnet-v3/pull/4056) Client Telemetry: Adds new public APIs (#4056)
> Note: Refer this [3983](https://github.com/Azure/azure-cosmos-dotnet-v3/issues/3983) for API signature and default values.
- [4119](https://github.com/Azure/azure-cosmos-dotnet-v3/pull/4119) TriggerOperation: Adds Upsert Operation Support(#4119)

### <a name="3.36.0-preview"/> [3.36.0-preview](https://www.nuget.org/packages/Microsoft.Azure.Cosmos/3.36.0-preview) - 2023-10-24

#### Added
  - [4056](https://github.com/Azure/azure-cosmos-dotnet-v3/pull/4056) Client Telemetry: Adds new public APIs (#4056). WARNING: This is breaking change for preview SDK
  > Note: `isDistributedTracingEnabled` is removed from `CosmosClientOptions` and `withDistributedTracing()` is removed from `CosmosClientBuilder`.
  > Refer this [3983](https://github.com/Azure/azure-cosmos-dotnet-v3/issues/3983) for new API signature and default values

### <a name="3.35.4-preview"/> [3.35.4-preview](https://www.nuget.org/packages/Microsoft.Azure.Cosmos/3.35.4-preview) - 2023-09-15
### <a name="3.35.4"/> [3.35.4](https://www.nuget.org/packages/Microsoft.Azure.Cosmos/3.35.4) - 2023-09-15

#### Fixed
- [3934](https://github.com/Azure/azure-cosmos-dotnet-v3/pull/3934) Subpartitioning: Fixes bug for queries on subpartitioned containers with split physical partitions

### <a name="3.35.3-preview"/> [3.35.3-preview](https://www.nuget.org/packages/Microsoft.Azure.Cosmos/3.35.3-preview) - 2023-08-10
### <a name="3.35.3"/> [3.35.3](https://www.nuget.org/packages/Microsoft.Azure.Cosmos/3.35.3) - 2023-08-10


#### Fixed
- [4030](https://github.com/Azure/azure-cosmos-dotnet-v3/pull/4030) Upgrade Resiliency: Fixes Race Condition by Calling Dispose Too Early

#### Added
- [4019](https://github.com/Azure/azure-cosmos-dotnet-v3/pull/4019) Upgrade Resiliency: Disables Replica Validation Feature By Default in Preview (The feature was previously enabled by default in the [`3.35.2-preview`](https://www.nuget.org/packages/Microsoft.Azure.Cosmos/3.35.2-preview) release)

### <a name="3.35.2-preview"/> [3.35.2-preview](https://www.nuget.org/packages/Microsoft.Azure.Cosmos/3.35.2-preview) - 2023-07-17

#### Fixed
- [3973](https://github.com/Azure/azure-cosmos-dotnet-v3/pull/3973) Application Insights Integration: Fixes event generation for failed requests

#### Added
- [3951](https://github.com/Azure/azure-cosmos-dotnet-v3/pull/3951) Upgrade Resiliency: Adds Code to Enable Replica Validation Feature By Default for Preview

### <a name="3.35.2"/> [3.35.2](https://www.nuget.org/packages/Microsoft.Azure.Cosmos/3.35.2) - 2023-07-17

#### Fixed
- [3917](https://github.com/Azure/azure-cosmos-dotnet-v3/pull/3917) Query: Fixes malformed continuation token exception type and message
- [3969](https://github.com/Azure/azure-cosmos-dotnet-v3/pull/3969) Diagnostics: Fixes verbose levels for "Operation will NOT be retried"

#### Added
- [3668](https://github.com/Azure/azure-cosmos-dotnet-v3/pull/3668) Query : Adds string comparison alternative when converting LINQ to SQL (Thanks [@ernesto1596](https://github.com/ernesto1596))
- [3834](https://github.com/Azure/azure-cosmos-dotnet-v3/pull/3834) Query : Adds support for newtonsoft member access via ExtensionData (Thanks [@onionhammer](https://github.com/onionhammer))
- [3939](https://github.com/Azure/azure-cosmos-dotnet-v3/pull/3939) CreateAndInitializeAsync: Adds Code to Optimize Rntbd Open Connection Logic to Open Connections in Parallel

### <a name="3.35.1-preview"/> [3.35.1-preview](https://www.nuget.org/packages/Microsoft.Azure.Cosmos/3.35.1-preview) - 2023-06-27
### <a name="3.35.1"/> [3.35.1](https://www.nuget.org/packages/Microsoft.Azure.Cosmos/3.35.1) - 2023-06-27

#### Fixed
- [3944](https://github.com/Azure/azure-cosmos-dotnet-v3/pull/3944) Availability: Fixes HttpTimeoutPolicies to not accidentally suppress retries

### <a name="3.35.0-preview"/> [3.35.0-preview](https://www.nuget.org/packages/Microsoft.Azure.Cosmos/3.35.0-preview) - 2023-06-19

#### Added
- [3836](https://github.com/Azure/azure-cosmos-dotnet-v3/pull/3836) Integrated cache: Adds BypassIntegratedCache to DedicatedGatewayRequestOptions
- [3909](https://github.com/Azure/azure-cosmos-dotnet-v3/pull/3909) Query: Adds EnableOptimisticDirectExecution in QueryRequestOptions enabled by default

Recommendation for customers regarding Optimistic Direct Execution:

Starting Version 3.35.0, the Preview SDK enables the ODE feature by default. This can potentially cause a new type of continuation token to be generated. Such a token is not recognized by the older SDKs by design and this could result in a Malformed Continuation Token Exception. 
If you have a scenario where tokens generated from the newer SDKs are used by an older SDK, we recommend a 2 step approach to upgrade:

- Upgrade to the new SDK and disable ODE, both together as part of a single deployment. Wait for all nodes to upgrade.
    - In order to disable ODE, set EnableOptimisticDirectExecution to false in the QueryRequestOptions. 
- Enable ODE as part of second deployment for all nodes.

### <a name="3.35.0"/> [3.35.0](https://www.nuget.org/packages/Microsoft.Azure.Cosmos/3.35.0) - 2023-06-19

#### Fixed 
- [3864](https://github.com/Azure/azure-cosmos-dotnet-v3/pull/3864) NugetPackage: Removes ThirdPartyNotice.txt from content and contentFiles folders
- [3866](https://github.com/Azure/azure-cosmos-dotnet-v3/pull/3866) CosmosClient: Fixes missing Trace when converting HTTP Timeout to 503
- [3879](https://github.com/Azure/azure-cosmos-dotnet-v3/pull/3879) Subpartitioning: Fixes handling of split physical partitions
- [3907](https://github.com/Azure/azure-cosmos-dotnet-v3/pull/3907) Query: Fixes empty property name parsing exception

#### Added
- [3860](https://github.com/Azure/azure-cosmos-dotnet-v3/pull/3860) Documentation: Adds see also link to Container.CreateTransactionalBatch
- [3852](https://github.com/Azure/azure-cosmos-dotnet-v3/pull/3852) Query: Adds type-markers with count and length for large arrays
- [3838](https://github.com/Azure/azure-cosmos-dotnet-v3/pull/3838) Benchmarking: Adds use of ARM Templates for benchmarking
- [3877](https://github.com/Azure/azure-cosmos-dotnet-v3/pull/3877) Regions: Adds Malaysia South, Isreal Central, and Italy North
- [3887](https://github.com/Azure/azure-cosmos-dotnet-v3/pull/3887) Distributed Tracing: Setting DisplayName for an operation level activity as `<operationname><space><containername>`
- [3874](https://github.com/Azure/azure-cosmos-dotnet-v3/pull/3874) Client Encryption: Adds Microsoft.Azure.Cosmos compatibility to version 3.34.0
- [3891](https://github.com/Azure/azure-cosmos-dotnet-v3/pull/3891) Documentation: Adds additional remarks to CosmosClient
- [3902](https://github.com/Azure/azure-cosmos-dotnet-v3/pull/3902) ConnectionPolicy: Refactors Code to Reduce Default Request Timeout to 6 Seconds
- [3910](https://github.com/Azure/azure-cosmos-dotnet-v3/pull/3910) Documentations: Adds links to PatchItems docs
- [3918](https://github.com/Azure/azure-cosmos-dotnet-v3/pull/3918) Regions: Adds Israel Central
- [3918](https://github.com/Azure/azure-cosmos-dotnet-v3/pull/3918) CosmosClient: Fixes SynchronizationLockException when disposing client with requests in-flight.

### <a name="3.34.0-preview"/> [3.34.0-preview](https://www.nuget.org/packages/Microsoft.Azure.Cosmos/3.34.0-preview) - 2023-05-17

### Added
- [3761](https://github.com/Azure/azure-cosmos-dotnet-v3/pull/3761) Query: Adds Computed Property SDK Support

#### Fixed
- [3845](https://github.com/Azure/azure-cosmos-dotnet-v3/pull/3845) AI Integration: Fixes Operation Name in the activity and end to end Tests.

### <a name="3.34.0"/> [3.34.0](https://www.nuget.org/packages/Microsoft.Azure.Cosmos/3.34.0) - 2023-05-17

#### Fixed 
- [3847](https://github.com/Azure/azure-cosmos-dotnet-v3/pull/3847) PackageLicense: Replaces PackageLicenseUrl with PackageLicenseFile since PackageLicenseUrl is deprecated
- [3832](https://github.com/Azure/azure-cosmos-dotnet-v3/pull/3832) Query: Fixes format exception when using culture and partitionKey, difference between Windows and Linux

#### Added
- [3854](https://github.com/Azure/azure-cosmos-dotnet-v3/pull/3854) Change Feed: Adds LatestVersion to ChangeFeedMode
- [3833](https://github.com/Azure/azure-cosmos-dotnet-v3/pull/3833) Query: Adds TRIM string system function support in LINQ
- [3826](https://github.com/Azure/azure-cosmos-dotnet-v3/pull/3826) Query: Adds support for Lambda expression reuse in LINQ
- [3724](https://github.com/Azure/azure-cosmos-dotnet-v3/pull/3724) Query: Added remaining Cosmos Type checking functions to CosmosLinqExtensions. Thanks @onionhammer.

### <a name="3.33.0-preview"/> [3.33.0-preview](https://www.nuget.org/packages/Microsoft.Azure.Cosmos/3.33.0-preview) - 2023-04-21

### Added

- [3672](https://github.com/Azure/azure-cosmos-dotnet-v3/pull/3672) PriorityBasedExecution: Added PriorityLevel as a RequestOption

### <a name="3.33.0"/> [3.33.0](https://www.nuget.org/packages/Microsoft.Azure.Cosmos/3.33.0) - 2023-04-21

#### Fixed 
- [3762](https://github.com/Azure/azure-cosmos-dotnet-v3/pull/3762) HttpClient: Adds detection of DNS changes through use of SocketsHttpHandler for .NET 6 and above
- [3707](https://github.com/Azure/azure-cosmos-dotnet-v3/pull/3707) Diagnostics: Adds startDate in Summary
- [3457](https://github.com/Azure/azure-cosmos-dotnet-v3/pull/3457) Documentation: Update Database.ReadAsync description
- [3730](https://github.com/Azure/azure-cosmos-dotnet-v3/pull/3730) Query: Fixes System.ArgumentException when using PartitionKey.None on x86, Linux or in Optimistic Direct Execution
- [3775](https://github.com/Azure/azure-cosmos-dotnet-v3/pull/3775) Change Feed Processor: Fixes LeaseLostException leaks on notification APIs for Renew scenarios
- [3792](https://github.com/Azure/azure-cosmos-dotnet-v3/pull/3792) Diagnostics: Refactors Code to Remove Dependency of HttpResponseHeadersWrapper to fetch Sub Status Codes
- [3793](https://github.com/Azure/azure-cosmos-dotnet-v3/pull/3793) Documentation: Refactors SQL API reference to NoSQL API
- [3814](https://github.com/Azure/azure-cosmos-dotnet-v3/pull/3814) Serialization: Fixes call to CosmosSerializer.FromStream on Gateway mode when EnableContentResponseOnWrite is false. (Thanks @Baltima)

#### Added
- [3109](https://github.com/Azure/azure-cosmos-dotnet-v3/pull/3109), [3763](https://github.com/Azure/azure-cosmos-dotnet-v3/pull/3763)  Subpartitioning: Adds support for Prefix Partition Key searches for sub partitioned containers, and APIs for public release and increase REST API version
- [3803](https://github.com/Azure/azure-cosmos-dotnet-v3/pull/3803) HttpClient: Adds Properties to the Http messages if available
- [3389](https://github.com/Azure/azure-cosmos-dotnet-v3/pull/3389) Patch: Adds Move Operation

### <a name="3.32.3"/> [3.32.3](https://www.nuget.org/packages/Microsoft.Azure.Cosmos/3.32.3) - 2023-03-30
### <a name="3.32.3-preview"/> [3.32.3-preview](https://www.nuget.org/packages/Microsoft.Azure.Cosmos/3.32.3-preview) - 2023-03-30

#### Fixed

- [#3787](https://github.com/Azure/azure-cosmos-dotnet-v3/pull/3787) Connectivity: Fixes ConnectionBroken and adds support for Burst Capacity

### <a name="3.32.2"/> [3.32.2](https://www.nuget.org/packages/Microsoft.Azure.Cosmos/3.32.2) - 2023-03-10
### <a name="3.32.2-preview"/> [3.32.2-preview](https://www.nuget.org/packages/Microsoft.Azure.Cosmos/3.32.2-preview) - 2023-03-10

#### Fixed
- [#3713](https://github.com/Azure/azure-cosmos-dotnet-v3/pull/3713) CosmosNullReferenceException: Refactors CosmosNullReferenceException to pass along InnerException property on parent NullReferenceException.
- [#3749](https://github.com/Azure/azure-cosmos-dotnet-v3/pull/3749) Query: Fixes regression from LINQ custom serializer fix. Introduced in 3.32.0 PR [3749](https://github.com/Azure/azure-cosmos-dotnet-v3/pull/3749)

### <a name="3.32.1"/> [3.32.1](https://www.nuget.org/packages/Microsoft.Azure.Cosmos/3.32.1) - 2023-03-01
### <a name="3.32.1-preview"/> [3.32.1-preview](https://www.nuget.org/packages/Microsoft.Azure.Cosmos/3.32.1-preview) - 2023-03-01

#### Fixed
- [#3732](https://github.com/Azure/azure-cosmos-dotnet-v3/pull/3732) ReadMany: Fixes BadRequest when using Ids with single quotes

### <a name="3.32.0"/> [3.32.0](https://www.nuget.org/packages/Microsoft.Azure.Cosmos/3.32.0) - 2023-02-03
#### Fixed
- [#3466](https://github.com/Azure/azure-cosmos-dotnet-v3/pull/3466) ClientRetryPolicy: Fixes behavior to Meta-data write operations in multimaster accounts
- [#3498](https://github.com/Azure/azure-cosmos-dotnet-v3/pull/3498) PartitionKey: Fixes NullRef in toString handling for None for PartitionKey.ToString()
- [#3385](https://github.com/Azure/azure-cosmos-dotnet-v3/pull/3385) Query: Fixes LINQ ToString got absorbed during translation
- [#3406](https://github.com/Azure/azure-cosmos-dotnet-v3/pull/3406) Query: Fixes LINQ to use custom serializer to serialize constant values in Query
- [#3496](https://github.com/Azure/azure-cosmos-dotnet-v3/pull/3496) Documentation: Adds XML comment to Database.ReadThroughputAsync definition
- [#3508](https://github.com/Azure/azure-cosmos-dotnet-v3/pull/3508), [#3640](https://github.com/Azure/azure-cosmos-dotnet-v3/pull/3640) CosmosClient Initialization: Refactors implementation for opening Rntbd connections to backend replica nodes in Direct mode
- [#3519](https://github.com/Azure/azure-cosmos-dotnet-v3/pull/3519) Diagnostics: Removes unused properties and reduces size 
- [#3495](https://github.com/Azure/azure-cosmos-dotnet-v3/pull/3495) Query: Fixes partition range evaluation for spatial queries
- [#3399](https://github.com/Azure/azure-cosmos-dotnet-v3/pull/3399) Query: Fixes default to BadRequestException in case of internal errors in ServiceInterop
- [#3574](https://github.com/Azure/azure-cosmos-dotnet-v3/pull/3574) Query: Fixes incorrect FeedResponse.Count when result contains undefined elements
- [#3577](https://github.com/Azure/azure-cosmos-dotnet-v3/pull/3577) Trace: Fixes Tracing/diagnostics hour-times to 24Hours
- [#3632](https://github.com/Azure/azure-cosmos-dotnet-v3/pull/3632) Query: Fixes handling of CosmosUndefined, CosmosGuid and CosmosBinary in unordered DISTINCT
- [#3640](https://github.com/Azure/azure-cosmos-dotnet-v3/pull/3640) Token expiration: Fixes token expired errors happening on some environments
- [#3645](https://github.com/Azure/azure-cosmos-dotnet-v3/pull/3645) Change Feed Processor: Fixes behavior with StartTime on Local
- [#3643](https://github.com/Azure/azure-cosmos-dotnet-v3/pull/3643) Documentation: Fixed CosmosClientBuilder.WithConnectionModeGateway documentation
- [#3579](https://github.com/Azure/azure-cosmos-dotnet-v3/pull/3579) Documentation: Fixes EUAP in Comments

#### Added
- [#3566](https://github.com/Azure/azure-cosmos-dotnet-v3/pull/3566) Change Feed Processor: Adds support for Resource Tokens
- [#3555](https://github.com/Azure/azure-cosmos-dotnet-v3/pull/3555) Availability: Adds HTTP timeouts with request-level cross-region retry
- [#3509](https://github.com/Azure/azure-cosmos-dotnet-v3/pull/3509) Query: Adds ALL Scalar Expression 
- [#3656](https://github.com/Azure/azure-cosmos-dotnet-v3/pull/3656) Region Availability: Adds Poland Central Region For Public Usage.
- [#3636](https://github.com/Azure/azure-cosmos-dotnet-v3/pull/3636) CosmosClientOptions: Adds ServerCertificateCustomValidationCallback for Http and TCP

### <a name="3.32.0-preview"/> [3.32.0-preview](https://www.nuget.org/packages/Microsoft.Azure.Cosmos/3.32.0-preview) - 2023-02-03

#### Added
- [#3596](https://github.com/Azure/azure-cosmos-dotnet-v3/pull/3596) Full Fidelity Change Feed: Adds new LatestVersion to ChangeFeedMode. `FullFidelity` is now renamed to `AllVersionsAndDeletes`.
- [#3598](https://github.com/Azure/azure-cosmos-dotnet-v3/pull/3598) AI integration: Adds Distributed Tracing support. Enabled by default, which can be disabled through 
 `CosmosClientOptions.IsDistributedTracingEnabled`


### <a name="3.31.2"/> [3.31.2](https://www.nuget.org/packages/Microsoft.Azure.Cosmos/3.31.2) - 2022-11-03
### <a name="3.31.2-preview"/> [3.31.2-preview](https://www.nuget.org/packages/Microsoft.Azure.Cosmos/3.31.2-preview) - 2022-11-03

#### Fixed
- [#3525](https://github.com/Azure/azure-cosmos-dotnet-v3/pull/3525) Query: Fixes performance regression on target partition on some ORDER BY queries with continuation

### <a name="3.31.1"/> [3.31.1](https://www.nuget.org/packages/Microsoft.Azure.Cosmos/3.31.1) - 2022-10-29
### <a name="3.31.1-preview"/> [3.31.1-preview](https://www.nuget.org/packages/Microsoft.Azure.Cosmos/3.31.1-preview) - 2022-10-29

#### Fixed
- Connection: Fixes health check to identify broken connections earlier.

### <a name="3.31.0"/> [3.31.0](https://www.nuget.org/packages/Microsoft.Azure.Cosmos/3.31.0) - 2022-10-03
### <a name="3.31.0-preview"/> [3.31.0-preview](https://www.nuget.org/packages/Microsoft.Azure.Cosmos/3.31.0-preview) - 2022-10-03

#### Fixed
- [#3480](https://github.com/Azure/azure-cosmos-dotnet-v3/pull/3480) FeedRange: Fixes a NullRef in `FeedRangePartitionKey.ToString()`
- [#3479](https://github.com/Azure/azure-cosmos-dotnet-v3/pull/3479) ClientRetryPolicy: Fixes behavior to handling of 503 HTTP errors. Introduced in 3.24.0 PR [#3008](https://github.com/Azure/azure-cosmos-dotnet-v3/pull/3008)
- [#3431](https://github.com/Azure/azure-cosmos-dotnet-v3/pull/3431) Documentation: Fixes ApplicationRegion and ApplicationPreferredRegions remarks
- [#3405](https://github.com/Azure/azure-cosmos-dotnet-v3/pull/3405) CosmosClient Initialization: Fixes TokenCredentialCache to respect cancellation token
- [#3401](https://github.com/Azure/azure-cosmos-dotnet-v3/pull/3401) Change Feed Processor: Fixes LeaseLostException leaks on notification APIs
- [#3377](https://github.com/Azure/azure-cosmos-dotnet-v3/pull/3377) Documentation: Fixes ItemRequestOptions Example

#### Added
- [#3455](https://github.com/Azure/azure-cosmos-dotnet-v3/pull/3455) CosmosClientOptions: Adds validation for ApplicationName
- [#3449](https://github.com/Azure/azure-cosmos-dotnet-v3/pull/3449) Documentation: Adds link to supported operations doc for PatchOperationType Enum
- [#3433](https://github.com/Azure/azure-cosmos-dotnet-v3/pull/3433) CosmosOperationCanceledException: Adds serializable functionality
- [#3419](https://github.com/Azure/azure-cosmos-dotnet-v3/pull/3419) Documentation: Removes mention of obsolete disableAutomaticIdGeneration
- [#3404](https://github.com/Azure/azure-cosmos-dotnet-v3/pull/3404) Patch: Adds public to `PatchOperation<T>` class for testing
- [#3380](https://github.com/Azure/azure-cosmos-dotnet-v3/pull/3380) Query: Adds aggressive prefetching for `GROUP BY` and `COUNT(DISTINCT)`

### <a name="3.30.1"/> [3.30.1](https://www.nuget.org/packages/Microsoft.Azure.Cosmos/3.30.1) - 2022-09-01
### <a name="3.30.1-preview"/> [3.30.1-preview](https://www.nuget.org/packages/Microsoft.Azure.Cosmos/3.30.1-preview) - 2022-09-01

#### Fixed
- [#3430](https://github.com/Azure/azure-cosmos-dotnet-v3/pull/3430) PartitionKeyRangeCache: Fixes duplicate trace key generation which is the root cause of `System.ThrowHelper.ThrowArgumentException` during `GetFeedRangesAsync` API invocation.

### <a name="3.30.0-preview"/> [3.30.0-preview](https://www.nuget.org/packages/Microsoft.Azure.Cosmos/3.30.0-preview) - 2022-08-19

#### Added
- [#3394](https://github.com/Azure/azure-cosmos-dotnet-v3/pull/3394) Change Feed: Refactors Change Feed Contract to rename TimeToLiveExpired
- [#3331](https://github.com/Azure/azure-cosmos-dotnet-v3/pull/3331) Open Telemetry: Adds Client and other information in attributes
- [#3197](https://github.com/Azure/azure-cosmos-dotnet-v3/pull/3197) Change Feed: Adds SDK changes required for Full-Fidelity Change Feed

### <a name="3.30.0"/> [3.30.0](https://www.nuget.org/packages/Microsoft.Azure.Cosmos/3.30.0) - 2022-08-19

#### Added
- [#3376](https://github.com/Azure/azure-cosmos-dotnet-v3/pull/3376) Client Telemetry : Refactors code to compute hash of VM ID and Process Name information
- [#3364](https://github.com/Azure/azure-cosmos-dotnet-v3/pull/3364) Integrated cache: Adds DedicatedGatewayRequestOptions for public release
- [#3273](https://github.com/Azure/azure-cosmos-dotnet-v3/pull/3273) Linq: Adds support constant evaluation of `Nullable<T>.HasValue`. (Thanks [@ccurrens](https://github.com/ccurrens))
- [#3268](https://github.com/Azure/azure-cosmos-dotnet-v3/pull/3268) Diagnostics: Adds GetStartTimeUtc and GetFailedRequestCount

#### Fixed
- [#3350](https://github.com/Azure/azure-cosmos-dotnet-v3/pull/3350) Diagnostics: Fixes Diagnostics for Query with FeedRanges
- [#3348](https://github.com/Azure/azure-cosmos-dotnet-v3/pull/3348) Documentation: Fixes DeleteItemAsync Example
- [#3338](https://github.com/Azure/azure-cosmos-dotnet-v3/pull/3338) Documentation: Fixes retry time to timespan
- [#3391](https://github.com/Azure/azure-cosmos-dotnet-v3/pull/3391) Diagnostics: Fixes Ordering of ClientConfiguration Initialization


### <a name="3.29.0-preview"/> [3.29.0-preview](https://www.nuget.org/packages/Microsoft.Azure.Cosmos/3.29.0-preview) - 2022-07-11

#### Added
- [#3277](https://github.com/Azure/azure-cosmos-dotnet-v3/pull/3277), [#3261](https://github.com/Azure/azure-cosmos-dotnet-v3/pull/3261) Open Telemetry: Adds Open Telemetry support

### <a name="3.29.0"/> [3.29.0](https://www.nuget.org/packages/Microsoft.Azure.Cosmos/3.29.0) - 2022-07-11

#### Added
- [#3265](https://github.com/Azure/azure-cosmos-dotnet-v3/pull/3265), [#3285](https://github.com/Azure/azure-cosmos-dotnet-v3/pull/3285) Change Feed Processor: Adds Task.Delay check to prevent stalling
- [#3308](https://github.com/Azure/azure-cosmos-dotnet-v3/pull/3308) Dependencies: System.ConfigurationManager is upgraded to 6.0.0 tied to the .NET 6.0 release, which still supports .NET Standard 2.0, so it is not a breaking change.
- [#3308](https://github.com/Azure/azure-cosmos-dotnet-v3/pull/3308) Performance: Replaces DateTime.UtcNow with Rfc1123DateTimeCache.UtcNow()
- [#3320](https://github.com/Azure/azure-cosmos-dotnet-v3/pull/3320) Performance: Adds use of ValueStopwatch instead of Stopwatch
- [#3276](https://github.com/Azure/azure-cosmos-dotnet-v3/pull/3276) KeyRefresh: Adds AzureKeyCredential support to enable key refresh scenarios
- [#3322](https://github.com/Azure/azure-cosmos-dotnet-v3/pull/3322) Query: Adds new DLL dependencies for ServiceInterop.dll

#### Fixed
- [#3278](https://github.com/Azure/azure-cosmos-dotnet-v3/pull/3278), [#3310](https://github.com/Azure/azure-cosmos-dotnet-v3/pull/3310) CosmosClient: Fixes ObjectDisposedException during Background Refresh by adding Cancellation Token
- [#3309](https://github.com/Azure/azure-cosmos-dotnet-v3/pull/3309) Documentation: Fixes Container.PatchItemAsync example
- [#3313](https://github.com/Azure/azure-cosmos-dotnet-v3/pull/3313) Serialization: Fixes default JsonSerializerSettings for [GHSA-5crp-9r3c-p9vr](https://github.com/advisories/GHSA-5crp-9r3c-p9vr)
- [#3319](https://github.com/Azure/azure-cosmos-dotnet-v3/pull/3319) OperationCanceledException: Adds Exception Trace as Child to reduce noise on the top level of Diagnostics
- [#3308](https://github.com/Azure/azure-cosmos-dotnet-v3/pull/3308) ObjectDisposedException: Fixes ObjectDisposedException during Bounded Staleness/Strong barrier requests


### <a name="3.28.0"/> [3.28.0](https://www.nuget.org/packages/Microsoft.Azure.Cosmos/3.28.0) - 2022-06-14
### <a name="3.28.0-preview"/> [3.28.0-preview](https://www.nuget.org/packages/Microsoft.Azure.Cosmos/3.28.0-preview) - 2022-06-14

#### Added
- [#3257](https://github.com/Azure/azure-cosmos-dotnet-v3/pull/3257) CosmosClientBuilder: Adds BuildAndInitializeAsync to match CosmosClient.CreateAndInitializeAsync
- [#3211](https://github.com/Azure/azure-cosmos-dotnet-v3/pull/3211) Client Encryption: Adds change to allow partition key path and id to be part of client encryption policy
- [#3236](https://github.com/Azure/azure-cosmos-dotnet-v3/pull/3236) MalformedContinuationTokenException: Adds the use of a new substatus code when throwing to programmatically determine the cause of the BadRequest
- [#3236](https://github.com/Azure/azure-cosmos-dotnet-v3/pull/3236) CosmosException: Adds custom messages for Service Unavailable scenarios to guide customer investigation

#### Fixed
- [#3253](https://github.com/Azure/azure-cosmos-dotnet-v3/pull/3253) CosmosOperationCanceledException: Fixes Closure on Cancellation Token status
- [#3252](https://github.com/Azure/azure-cosmos-dotnet-v3/pull/3252) Telemetry: Fixes Inconsistent behavior of VM Metadata Async Initialization
- [#3224](https://github.com/Azure/azure-cosmos-dotnet-v3/pull/3224) LINQ: Fixes preserve DateTime.Kind when passing value to custom JsonConverter (Thanks [@ccurrens](https://github.com/ccurrens))
- [#3236](https://github.com/Azure/azure-cosmos-dotnet-v3/pull/3236) Diagnostics: Fixes Exception caused when checking OS version of some Android Devices
- [#3236](https://github.com/Azure/azure-cosmos-dotnet-v3/pull/3236) Diagnostics: Fixes CPU NaN value causing broken json formatting on some devices


### <a name="3.27.2"/> [3.27.2](https://www.nuget.org/packages/Microsoft.Azure.Cosmos/3.27.2) - 2022-06-02
### <a name="3.27.2-preview"/> [3.27.2-preview](https://www.nuget.org/packages/Microsoft.Azure.Cosmos/3.27.2-preview) - 2022-06-02

#### Added
- [#3231](https://github.com/Azure/azure-cosmos-dotnet-v3/pull/3231) Diagnostics: Adds Connection Mode to Client Configuration
- [#3234](https://github.com/Azure/azure-cosmos-dotnet-v3/pull/3234) CosmosOperationCanceledException: Adds short link and cancellation token status into message

#### Fixed
- [#3226](https://github.com/Azure/azure-cosmos-dotnet-v3/pull/3226) Query: Fixes DllNotFoundException when running on Windows/x64
- [#3227](https://github.com/Azure/azure-cosmos-dotnet-v3/pull/3227) Traces: Fixes message on SDK initialization when not running on Azure VM
- [#3242](https://github.com/Azure/azure-cosmos-dotnet-v3/pull/3242) CosmosClient Constructor: Fixes NullReferenceException when AzMetadata.Compute is null. Introduced in 3.27.0 PR [#3100](https://github.com/Azure/azure-cosmos-dotnet-v3/pull/3100)

### <a name="3.27.1"/> [3.27.1](https://www.nuget.org/packages/Microsoft.Azure.Cosmos/3.27.1) - 2022-05-25
### <a name="3.27.1-preview"/> [3.27.1-preview](https://www.nuget.org/packages/Microsoft.Azure.Cosmos/3.27.1-preview) - 2022-05-25

#### Added
- [#3177](https://github.com/Azure/azure-cosmos-dotnet-v3/pull/3177) Performance: Adds optimized request headers
- [#3202](https://github.com/Azure/azure-cosmos-dotnet-v3/pull/3202) Diagnostics: Adds Application region into Client Configuration
- [#3194](https://github.com/Azure/azure-cosmos-dotnet-v3/pull/3194) Diagnostics: Adds Processor count
- [#3180](https://github.com/Azure/azure-cosmos-dotnet-v3/pull/3180) Diagnostics: Adds Continuation Token from partition key range cache
- [#3176](https://github.com/Azure/azure-cosmos-dotnet-v3/pull/3176) Diagnostics: Adds request session token

#### Fixed
- [#3190](https://github.com/Azure/azure-cosmos-dotnet-v3/pull/3190) LINQ: Fixes NullReferenceException when using a static field or property. Introduced in 3.27.0 PR [#2924](https://github.com/Azure/azure-cosmos-dotnet-v3/pull/2924)

### <a name="3.27.0"/> [3.27.0](https://www.nuget.org/packages/Microsoft.Azure.Cosmos/3.27.0) - 2022-05-06
### <a name="3.27.0-preview"/> [3.27.0-preview](https://www.nuget.org/packages/Microsoft.Azure.Cosmos/3.27.0-preview) - 2022-05-06

#### Added
- [#3123](https://github.com/Azure/azure-cosmos-dotnet-v3/pull/3123) Availability: Adds optimization to reduce reduce metadata calls for addresses
- [#3127](https://github.com/Azure/azure-cosmos-dotnet-v3/pull/3127) Availability: Adds logic to reduce impact of replica failovers and upgrades
- [#3093](https://github.com/Azure/azure-cosmos-dotnet-v3/pull/3093) Patch: Adds Null support for Set operation
- [#3111](https://github.com/Azure/azure-cosmos-dotnet-v3/pull/3111) & [#3015](https://github.com/Azure/azure-cosmos-dotnet-v3/pull/3015) Merge support: Minimum SDK version that includes partition merge support.
- [#2924](https://github.com/Azure/azure-cosmos-dotnet-v3/pull/2924) Performance: Adds a LINQ optimization for member access in LINQ-to-SQL (Thanks [@notheotherben](https://github.com/notheotherben))
- [#3165](https://github.com/Azure/azure-cosmos-dotnet-v3/pull/3165) Diagnostics: Adds response serialization time
- [#3168](https://github.com/Azure/azure-cosmos-dotnet-v3/pull/3168) Performance: Adds aggressive prefetching for scalar aggregates for Query

#### Fixed
- [#3102](https://github.com/Azure/azure-cosmos-dotnet-v3/pull/3102) Upsert item: Fixes a bug causing session tokens for partition 0 to be overridden by session token for another partition when users don't pass the token as input
- [#3119](https://github.com/Azure/azure-cosmos-dotnet-v3/pull/3119) Session: Fixes NotFound/ReadSessionNotAvailable (404/1002) on collection-recreate scenario for query-only workloads
- [#3124](https://github.com/Azure/azure-cosmos-dotnet-v3/pull/3124) Change Feed Processor: Fixes noisy error notification when lease is stolen by other host
- [#3141](https://github.com/Azure/azure-cosmos-dotnet-v3/pull/3141) Diagnostics: Fixes contacted replica count
- [#3173](https://github.com/Azure/azure-cosmos-dotnet-v3/pull/3173) UserAgent: Optimized size by removing irrelevant information


### <a name="3.26.2"/> [3.26.2](https://www.nuget.org/packages/Microsoft.Azure.Cosmos/3.26.2) - 2022-05-05
- [#3155](https://github.com/Azure/azure-cosmos-dotnet-v3/pull/3155) Query: Fixes "System.ArgumentException: Stream was not readable." when using WithParameterStream
- [#3154](https://github.com/Azure/azure-cosmos-dotnet-v3/pull/3154) Query: Fixes possible missing query results on Windows x64 when using a custom serializer
- [#3137](https://github.com/Azure/azure-cosmos-dotnet-v3/pull/3137) Query: Fixes exception message readability for invalid query text. Introduced in 3.14.0 PR [#1812](https://github.com/Azure/azure-cosmos-dotnet-v3/pull/1812)
- 
### <a name="3.26.1"/> [3.26.1](https://www.nuget.org/packages/Microsoft.Azure.Cosmos/3.26.1) - 2022-03-16

#### Added
- [#3080](https://github.com/Azure/azure-cosmos-dotnet-v3/pull/3080) & [#3081](https://github.com/Azure/azure-cosmos-dotnet-v3/pull/3081) Availability: Adds optimization to partition key ranges cache to reduce number of gateway calls in exception scenarios
- [#3079](https://github.com/Azure/azure-cosmos-dotnet-v3/pull/3079) Availability: Adds a memory optimization to remove cached values when a not found is returned on a refresh
- [#3089](https://github.com/Azure/azure-cosmos-dotnet-v3/pull/3089) Availability: Adds retries to gateway calls for metadata operations on 408 responses

### <a name="3.26.0"/> [3.26.0](https://www.nuget.org/packages/Microsoft.Azure.Cosmos/3.26.0) - 2022-03-10

#### Added
- [#3037](https://github.com/Azure/azure-cosmos-dotnet-v3/pull/3037) Diagnostics: Adds total number of active clients information
- [#3068](https://github.com/Azure/azure-cosmos-dotnet-v3/pull/3068) Query: Adds FeedRange API for Query to GA
- [#3035](https://github.com/Azure/azure-cosmos-dotnet-v3/pull/3035) Client Encryption: Adds Client Encryption APIs to GA SDK

### <a name="3.26.0-preview"/> [3.26.0-preview](https://www.nuget.org/packages/Microsoft.Azure.Cosmos/3.26.0-preview) - 2022-02-28

#### Added
- [#3037](https://github.com/Azure/azure-cosmos-dotnet-v3/pull/3037) Diagnostics: Adds total number of active clients information
- [#3049](https://github.com/Azure/azure-cosmos-dotnet-v3/pull/3049) ClientEncryption: Adds algorithm to EncryptionKeyWrapMetadata

### <a name="3.25.0-preview"/> [3.25.0-preview](https://www.nuget.org/packages/Microsoft.Azure.Cosmos/3.25.0-preview) - 2022-02-18

#### Added
- [#2948](https://github.com/Azure/azure-cosmos-dotnet-v3/pull/2948) Partition Key Delete: Adds DeleteAllItemsByPartitionKeyStreamAsync to container

### <a name="3.25.0"/> [3.25.0](https://www.nuget.org/packages/Microsoft.Azure.Cosmos/3.25.0) - 2022-02-18

#### Added
- [#3029](https://github.com/Azure/azure-cosmos-dotnet-v3/pull/3029) Dependencies: Upgrades to Azure.Core 1.19.0.

#### Fixed
- [#3034](https://github.com/Azure/azure-cosmos-dotnet-v3/pull/3034), [#3024](https://github.com/Azure/azure-cosmos-dotnet-v3/pull/3024), [#3018](https://github.com/Azure/azure-cosmos-dotnet-v3/pull/3018), [#3000](https://github.com/Azure/azure-cosmos-dotnet-v3/pull/3000) Documentation: Improvements in code samples within xml documentation.
- [#3027](https://github.com/Azure/azure-cosmos-dotnet-v3/pull/3027) Initialization: Fixes the SDK to retry if the initialization fails due to transient errors.

### <a name="3.24.0-preview"/> [3.24.0-preview](https://www.nuget.org/packages/Microsoft.Azure.Cosmos/3.24.0-preview) - 2022-01-31

#### Added
- [#2960](https://github.com/Azure/azure-cosmos-dotnet-v3/pull/2960) UserAgent: Adds flag to user agent string to differentiate SDK version.

### <a name="3.24.0"/> [3.24.0](https://www.nuget.org/packages/Microsoft.Azure.Cosmos/3.24.0) - 2022-01-31

> :warning: 3.24.0 removes the DefaultTraceListener from the SDK TraceSource for [performance reasons](https://docs.microsoft.com/azure/cosmos-db/sql/performance-tips?tabs=trace-net-core#logging-and-tracing) by default when not running in Debug mode.

#### Added
- [#2926](https://github.com/Azure/azure-cosmos-dotnet-v3/pull/2926) Performance: Removes DefaultTraceListener by default.
- [#3008](https://github.com/Azure/azure-cosmos-dotnet-v3/pull/3008) Performance: Adds buffer optimizations to Direct mode.
- [#2875](https://github.com/Azure/azure-cosmos-dotnet-v3/pull/2875) Query: Adds Index Metrics to Stream API.
- [#2401](https://github.com/Azure/azure-cosmos-dotnet-v3/pull/2401) Query: Adds Correlated ActivityId wiring through query.
- [#2917](https://github.com/Azure/azure-cosmos-dotnet-v3/pull/2917) LINQ: Adds support for `Nullable<T>.Value` or `Nullable<T>.HasValue` when using camelCase serialization.
- [#2893](https://github.com/Azure/azure-cosmos-dotnet-v3/pull/2893) Diagnostics: Adds address info to diagnostics on force cache refresh.
- [#3008](https://github.com/Azure/azure-cosmos-dotnet-v3/pull/3008) Diagnostics: Adds diagnostics for splits and timeouts.
- [#2907](https://github.com/Azure/azure-cosmos-dotnet-v3/pull/2907) Diagnostics: Adds performance improvement to GetContactedRegions().
- [#2988](https://github.com/Azure/azure-cosmos-dotnet-v3/pull/2988) Diagnostics: Adds performance improvement by reducing size and removing irrelevant information (caller info).
- [#3008](https://github.com/Azure/azure-cosmos-dotnet-v3/pull/3008) Diagnostics: Adds ServiceEndpoint and Connection Stats to the diagnostics.
- [#3008](https://github.com/Azure/azure-cosmos-dotnet-v3/pull/3008) Availability: Direct mode removes blocking call on broken connection exception.
- [#3008](https://github.com/Azure/azure-cosmos-dotnet-v3/pull/3008) Supportability: Adds SDK generated substatus codes for 503's to separate from server side 503.


#### Fixed
- [#3008](https://github.com/Azure/azure-cosmos-dotnet-v3/pull/3008) Availability: Fixes the SDK to ensure it does not retry on replica that previously failed with 410, 408 and >= 500 status codes.
- [#2869](https://github.com/Azure/azure-cosmos-dotnet-v3/pull/2869) Performance: Fixes query improvement to load values lazily. Introduced in 3.14.0 PR [#1812](https://github.com/Azure/azure-cosmos-dotnet-v3/pull/1812)
- [#2883](https://github.com/Azure/azure-cosmos-dotnet-v3/pull/2883) Change Feed Processor: Fixes diagnostics on Estimator and ChangeFeedProcessorContext. Introduced in 3.15.0 PR [#1933](https://github.com/Azure/azure-cosmos-dotnet-v3/pull/1933)
- [#2900](https://github.com/Azure/azure-cosmos-dotnet-v3/pull/2900), [#2899](https://github.com/Azure/azure-cosmos-dotnet-v3/pull/2899), [#2915](https://github.com/Azure/azure-cosmos-dotnet-v3/pull/2915), [#2912](https://github.com/Azure/azure-cosmos-dotnet-v3/pull/2912), [#2925](https://github.com/Azure/azure-cosmos-dotnet-v3/pull/2925), [#3000](https://github.com/Azure/azure-cosmos-dotnet-v3/pull/3000) Documentation: Improvements in code samples within xml documentation.
- [#2937](https://github.com/Azure/azure-cosmos-dotnet-v3/pull/2937), [#2975](https://github.com/Azure/azure-cosmos-dotnet-v3/pull/2975) Session: Improvements on session token handling for Gateway mode across splits and merges.
- [#2965](https://github.com/Azure/azure-cosmos-dotnet-v3/pull/2965) Session: Fixes operations sending the session token on Gateway mode when the operation reduced consistency to lower than Session.
- [#2975](https://github.com/Azure/azure-cosmos-dotnet-v3/pull/2975) Session: Fixes session token too large exception in Gateway mode if the client had no previous cache entry.

### <a name="3.23.0"/> [3.23.0](https://www.nuget.org/packages/Microsoft.Azure.Cosmos/3.23.0) - 2021-11-12
### <a name="3.23.0-preview"/> [3.23.0-preview](https://www.nuget.org/packages/Microsoft.Azure.Cosmos/3.23.0-preview) - 2021-11-12

#### Added
- [#2868](https://github.com/Azure/azure-cosmos-dotnet-v3/pull/2868) Patch: Adds support for patch operations
- [#2822](https://github.com/Azure/azure-cosmos-dotnet-v3/pull/2822) Availability: Adds non-blocking async lazy cache to improve upgrade and scaling scenarios
- [#2807](https://github.com/Azure/azure-cosmos-dotnet-v3/pull/2807) ChangeFeedProcessor: Adds ChangeFeedProcessorUserException for detailed error notification
- [#2818](https://github.com/Azure/azure-cosmos-dotnet-v3/pull/2818) Diagnostics: Adds retry after time to diagnostics
- [#2818](https://github.com/Azure/azure-cosmos-dotnet-v3/pull/2818) Availability: Adds retry context to ensure requests on retries do not go to replicas that previously hit transport exceptions

#### Fixed
- [#2851](https://github.com/Azure/azure-cosmos-dotnet-v3/pull/2851) Query: Fixes stack overflow in SkipEmptyPageQueryPipelineStage. Introduced in 3.14.0 PR [#1812](https://github.com/Azure/azure-cosmos-dotnet-v3/pull/1812)
- [#2844](https://github.com/Azure/azure-cosmos-dotnet-v3/pull/2844) CosmosClientBuilder: Fixes accountEndpoint not being set when using TokenCredential. (Thanks [@levimatheri](https://github.com/levimatheri)) Introduced in 3.22.0 PR [#2753](https://github.com/Azure/azure-cosmos-dotnet-v3/pull/2753)  
- [#2793](https://github.com/Azure/azure-cosmos-dotnet-v3/pull/2793) Query: Fixes missing diagnostic from query pipeline. Introduced in 3.17.0 PR [#2097](https://github.com/Azure/azure-cosmos-dotnet-v3/pull/2097)
- [#2818](https://github.com/Azure/azure-cosmos-dotnet-v3/pull/2818) Diagnostics: Fixes memory calculations in diagnostics
- [#2818](https://github.com/Azure/azure-cosmos-dotnet-v3/pull/2818) Availability: Fixes blocking call on broken connection exception
- [#2861](https://github.com/Azure/azure-cosmos-dotnet-v3/pull/2861) Performance: Fixes query performance by avoiding ImmutableDictionary. Introduced in 3.17.0 PR [#2144](https://github.com/Azure/azure-cosmos-dotnet-v3/pull/2144)

### <a name="3.22.1-preview"/> [3.22.1-preview](https://www.nuget.org/packages/Microsoft.Azure.Cosmos/3.22.1-preview) - 2021-10-28
### <a name="3.22.1"/> [3.22.1](https://www.nuget.org/packages/Microsoft.Azure.Cosmos/3.22.1) - 2021-10-28

#### Fixed
- [#2827](https://github.com/Azure/azure-cosmos-dotnet-v3/pull/2827) Query: Fixes a memory leak when on Windows x64 using ServiceInterop. Introduced in 3.22.0 [2777](https://github.com/Azure/azure-cosmos-dotnet-v3/pull/2777)
- [#2827](https://github.com/Azure/azure-cosmos-dotnet-v3/pull/2827) Availability: Adds keep alive to Linux systems for Direct mode connections to match the Windows keep alive interval

### <a name="3.22.0"/> [3.22.0](https://www.nuget.org/packages/Microsoft.Azure.Cosmos/3.22.0) - 2021-10-18

#### Added
- [#2753](https://github.com/Azure/azure-cosmos-dotnet-v3/pull/2753) CosmosClientBuilder: Adds overload for passing TokenCredential (Thanks [@levimatheri](https://github.com/levimatheri))
- [#2732](https://github.com/Azure/azure-cosmos-dotnet-v3/pull/2732) Diagnostics: Adds request status code summary
- [#2777](https://github.com/Azure/azure-cosmos-dotnet-v3/pull/2777) RetryWith(449): Adds improved 449 retry logic with randomized seed and faster retries.
- [#2787](https://github.com/Azure/azure-cosmos-dotnet-v3/pull/2787) ChangeFeedProcessor: Adds Notification APIs

#### Fixed
- [#2776](https://github.com/Azure/azure-cosmos-dotnet-v3/pull/2776) Query: Fixes a bug where max page size is not being honored after the first 2 pages. Introduced in 3.17.0 [2144](https://github.com/Azure/azure-cosmos-dotnet-v3/pull/2144)
- [#2746](https://github.com/Azure/azure-cosmos-dotnet-v3/pull/2746) Bulk: Fixes validation to throw if ItemRequestOptions.Properties is set with bulk enabled.
- [#2712](https://github.com/Azure/azure-cosmos-dotnet-v3/pull/2712) Serialized types:  Fixes public types(Database Properties, ContainerProperties, etc..) to be forward compatible/future proof with service evolving.
We ourselves might struggle interpret in future after a while.
- [#2739](https://github.com/Azure/azure-cosmos-dotnet-v3/pull/2739) Bulk: Fixes item response to include SessionToken and ActivityId
- [#2764](https://github.com/Azure/azure-cosmos-dotnet-v3/pull/2764) ChangeFeedProcessor: Fixes log to remove expected 404 scenarios during lease release
- [#2777](https://github.com/Azure/azure-cosmos-dotnet-v3/pull/2777) InvalidOperationException: Fixes a race condition multiple threads try to modify exception header causing a InvalidOperationException
- [#2777](https://github.com/Azure/azure-cosmos-dotnet-v3/pull/2777) Diagnostics: Fix issue causing CPU usage to be NaN intermittently. Introduced in 3.21.0 PR [2687](https://github.com/Azure/azure-cosmos-dotnet-v3/pull/2687)
- [#2786](https://github.com/Azure/azure-cosmos-dotnet-v3/pull/2786) GlobalEndpointManager: Fixes noisy TraceCritical on GlobalEndpointManager dispose
- [#2793](https://github.com/Azure/azure-cosmos-dotnet-v3/pull/2793) Query Diagnostics: Fixes missing diagnostics from query pipeline
- [#2792](https://github.com/Azure/azure-cosmos-dotnet-v3/pull/2792) CosmosClient.ReadAccountAsync: Fixes it to throw CosmosException instead of DocumentClientException

### <a name="3.22.0-preview"/> [3.22.0-preview](https://www.nuget.org/packages/Microsoft.Azure.Cosmos/3.22.0-preview) - 2021-10-07

#### Added
- [#2753](https://github.com/Azure/azure-cosmos-dotnet-v3/pull/2753) CosmosClientBuilder: Adds overload for passing TokenCredential (Thanks [@levimatheri](https://github.com/levimatheri))
- [#2732](https://github.com/Azure/azure-cosmos-dotnet-v3/pull/2732) Diagnostics: Adds request summary
- [#2746](https://github.com/Azure/azure-cosmos-dotnet-v3/pull/2746) Bulk: Adds validation to throw if ItemRequestOptions.Properties is set with bulk enabled.
- [#2777](https://github.com/Azure/azure-cosmos-dotnet-v3/pull/2777) RetryWith(449): Adds improved 449 retry logic with randomized seed and faster retries.

#### Fixed
- [#2776](https://github.com/Azure/azure-cosmos-dotnet-v3/pull/2776) Query: Fixes a bug where max page size is not being honored after the first 2 pages. Introduced in 3.17.0 [2144](https://github.com/Azure/azure-cosmos-dotnet-v3/pull/2144)
- [#2712](https://github.com/Azure/azure-cosmos-dotnet-v3/pull/2712) Serialized types:  Fixes public types(Database Properties, ContainerProperties, etc..) to be upgrade safe so new content is not lost on deserialize and serialize paths
- [#2739](https://github.com/Azure/azure-cosmos-dotnet-v3/pull/2739) Bulk: Fixes item response to include SessionToken and ActivityId
- [#2764](https://github.com/Azure/azure-cosmos-dotnet-v3/pull/2764) ChangeFeedProcessor: Fixes log to remove expected 404 scenarios during lease release
- [#2777](https://github.com/Azure/azure-cosmos-dotnet-v3/pull/2777) InvalidOperationException: Fixes a race condition multiple threads try to modify exception header causing a InvalidOperationException
- [#2777](https://github.com/Azure/azure-cosmos-dotnet-v3/pull/2777) Diagnostics: Fix issue causing CPU usage to be NaN intermittently. Introduced in 3.21.0 PR [2687](https://github.com/Azure/azure-cosmos-dotnet-v3/pull/2687)

### <a name="3.21.0-preview"/> [3.21.0-preview](https://www.nuget.org/packages/Microsoft.Azure.Cosmos/3.21.0-preview) - 2021-09-10

#### Added
- [#2577](https://github.com/Azure/azure-cosmos-dotnet-v3/pull/2577) ResponseMessage : Adds setter for Diagnostics
- [#2613](https://github.com/Azure/azure-cosmos-dotnet-v3/pull/2613) Change Feed Processor: Adds notification APIs

#### Fixed
- [#2599](https://github.com/Azure/azure-cosmos-dotnet-v3/pull/2599) Diagnostics : Fixes CosmosResponseFactory.CreateItemResponse to use ResponseMessage.Diagnostics instead of creating a new instance

### <a name="3.21.0"/> [3.21.0](https://www.nuget.org/packages/Microsoft.Azure.Cosmos/3.21.0) - 2021-09-10

#### Added

- [#2612](https://github.com/Azure/azure-cosmos-dotnet-v3/pull/2612) Query: Adds PopulateIndexMetrics request options
- [#2650](https://github.com/Azure/azure-cosmos-dotnet-v3/pull/2650) Change Feed Processor: Adds detailed delegate context, stream, and manual check pointing support
- [#2687](https://github.com/Azure/azure-cosmos-dotnet-v3/pull/2687) Diagnostics: Adds memory usage, thread starvation detection, optimizations to collection logic
- [#2719](https://github.com/Azure/azure-cosmos-dotnet-v3/pull/2719) CosmosException: Adds diagnostics to CosmosException.Message for status codes: 408, 500, 503, 404/1002
- [#2724](https://github.com/Azure/azure-cosmos-dotnet-v3/pull/2724) Availability: Adds EnableTcpConnectionEndpointRediscovery to true by default

#### Fixed
- [#2599](https://github.com/Azure/azure-cosmos-dotnet-v3/pull/2599) Diagnostics: Fixes duration for HttpResponseStatistics 
- [#2646](https://github.com/Azure/azure-cosmos-dotnet-v3/pull/2646) OperationCanceledException: Fixes lost CancellationToken on CosmosOperationCanceledException (Thanks to askazakov)
- [#2509](https://github.com/Azure/azure-cosmos-dotnet-v3/pull/2509) GlobalEndpointManager: Fixes exception handling to have the inner exception stacktrace
- [#2611](https://github.com/Azure/azure-cosmos-dotnet-v3/pull/2611) Query: Fixes c# query parser to handle Alias in from clause
- [#2661](https://github.com/Azure/azure-cosmos-dotnet-v3/pull/2661) ReadMany: Fixes ReadMany API for PartitionKey.None value
- [#2675](https://github.com/Azure/azure-cosmos-dotnet-v3/pull/2675) Change Feed: Fixes migration path from preview continuation
- [#2676](https://github.com/Azure/azure-cosmos-dotnet-v3/pull/2676) Performance: Fixes query performance regression. Introduced in 3.17.0 PR [2144](https://github.com/Azure/azure-cosmos-dotnet-v3/pull/2144)
- [#2687](https://github.com/Azure/azure-cosmos-dotnet-v3/pull/2687) Diagnostics: Fixes StoreResult start and end time to be accurate and removes duplicate CPU collector
- [#2697](https://github.com/Azure/azure-cosmos-dotnet-v3/pull/2697) Azure Active Directory(AAD): Fixes stuck requests when background refresh fails to refresh token
- [#2708](https://github.com/Azure/azure-cosmos-dotnet-v3/pull/2708) Query: Fixes order by logic to throw original exception instead of AggregateException (Thanks to askazakov)
- [#2710](https://github.com/Azure/azure-cosmos-dotnet-v3/pull/2710) Security: Fixes ServiceInterop.dll to be BinSkim compliant by adding /guard /Qspectre flags

### <a name="3.20.1"/> [3.20.1](https://www.nuget.org/packages/Microsoft.Azure.Cosmos/3.20.1) - 2021-06-29
### <a name="3.20.1-preview"/> [3.20.1-preview](https://www.nuget.org/packages/Microsoft.Azure.Cosmos/3.20.1-preview) - 2021-06-29

#### Fixed
- [#2450](https://github.com/Azure/azure-cosmos-dotnet-v3/pull/2450) Query: Fixes c# parser grammar for recognizing string literal which will avoid falling back to gateway to get the query plan. 
- [#2574](https://github.com/Azure/azure-cosmos-dotnet-v3/pull/2574) UserAgent: Fixes race condition in user agent string creation and limits client id to 10. Introduced in 3.20.0 PR [2552](https://github.com/Azure/azure-cosmos-dotnet-v3/pull/2552)
- [#2580](https://github.com/Azure/azure-cosmos-dotnet-v3/pull/2580) LINQ : Fixes ArgumentNullException while calling ToQueryDefinition() when no filters are applied.

### <a name="3.20.0"/> [3.20.0](https://www.nuget.org/packages/Microsoft.Azure.Cosmos/3.20.0) - 2021-06-21

#### Added
- [#2509](https://github.com/Azure/azure-cosmos-dotnet-v3/pull/2509) Change Feed: Adds change feed iterator APIs on containers
- [#2558](https://github.com/Azure/azure-cosmos-dotnet-v3/pull/2558) Diagnostics: Adds Duration field to HttpResponseStatistics in Diagnostics
- [#2502](https://github.com/Azure/azure-cosmos-dotnet-v3/pull/2502) Diagnostics: Adds Direct TransportRequestStats for tracking transport request timeline
- [#2491](https://github.com/Azure/azure-cosmos-dotnet-v3/pull/2491) Change Feed Processor: Adds support for Graph API accounts. Graph API accounts can now create lease containers with `/partitionKey` instead of `/id`.

#### Fixed
- [#2567](https://github.com/Azure/azure-cosmos-dotnet-v3/pull/2567) ReadMany: Fixes AddRequestHeaders request option and missing headers and message on failure scenarios
- [#2510](https://github.com/Azure/azure-cosmos-dotnet-v3/pull/2510) Query: Fixes InvalidOperationException when partitions are merged. Introduced in 3.17.0 PR [#2084](https://github.com/Azure/azure-cosmos-dotnet-v3/pull/2084).
- [#2510](https://github.com/Azure/azure-cosmos-dotnet-v3/pull/2510) Query: Fixes handling of pipeline execution on partition merge. Introduced in 3.17.0 PR [#2084](https://github.com/Azure/azure-cosmos-dotnet-v3/pull/2084).
- [#2547](https://github.com/Azure/azure-cosmos-dotnet-v3/pull/2547) Query: Fixes incorrect order by query when the field is an object or array
- [#2511](https://github.com/Azure/azure-cosmos-dotnet-v3/pull/2511) Availability: Fixes get account info retry logic to not go to secondary regions on 403(Forbidden)
- [#2512](https://github.com/Azure/azure-cosmos-dotnet-v3/pull/2512) Caches: Fixes the cache to remove values if generator throws an exception. Thanks @johngallardo.
- [#2516](https://github.com/Azure/azure-cosmos-dotnet-v3/pull/2516) Diagnostics: Fixes a race condition causing InvalidOperationException. Introduced in 3.17.0 PR [#2097](https://github.com/Azure/azure-cosmos-dotnet-v3/pull/2097)
- [#2530](https://github.com/Azure/azure-cosmos-dotnet-v3/pull/2530) Gateway: Fixes container recreate scenarios for Gateway Mode in session consistency. Introduced in 3.18.0 PR [#2165](https://github.com/Azure/azure-cosmos-dotnet-v3/pull/2165)
- [#2552](https://github.com/Azure/azure-cosmos-dotnet-v3/pull/2552) UserAgent: Fixes UserAgent to have the correct number of clients
- [#2562](https://github.com/Azure/azure-cosmos-dotnet-v3/pull/2562) Diagnostics: Fixes NullReferenceException in service unavailable scenarios. Introduced in 3.18.0 PR [#2312](https://github.com/Azure/azure-cosmos-dotnet-v3/pull/2312)
- [#2502](https://github.com/Azure/azure-cosmos-dotnet-v3/pull/2502) Tracing: Removes noisy trace in direct mode

### <a name="3.20.0-preview"/> [3.20.0-preview](https://www.nuget.org/packages/Microsoft.Azure.Cosmos/3.20.0-preview) - 2021-06-21

#### Added
- [#2509](https://github.com/Azure/azure-cosmos-dotnet-v3/pull/2509) Change Feed: Adds change feed iterator APIs on containers
- [#2558](https://github.com/Azure/azure-cosmos-dotnet-v3/pull/2558) Diagnostics: Adds Duration field to HttpResponseStatistics in Diagnostics
- [#2502](https://github.com/Azure/azure-cosmos-dotnet-v3/pull/2558) Diagnostics: Adds Direct TransportRequestStats for tracking transport request timeline
- [#2491](https://github.com/Azure/azure-cosmos-dotnet-v3/pull/2491) Change Feed Processor: Adds support for Graph API accounts. Graph API accounts can now create lease containers with `/partitionKey` instead of `/id`.
- [#2488](https://github.com/Azure/azure-cosmos-dotnet-v3/pull/2488) Change Feed Processor: Refactors checkpoint API to throw exception. Introduced in [#2331](https://github.com/Azure/azure-cosmos-dotnet-v3/pull/2331). This is considered a breaking change on the preview API as it evolves into GA.

#### Fixed
- [#2567](https://github.com/Azure/azure-cosmos-dotnet-v3/pull/2567) ReadMany: Fixes AddRequestHeaders request option and missing headers and message on failure scenarios
- [#2510](https://github.com/Azure/azure-cosmos-dotnet-v3/pull/2510) Query: Fixes InvalidOperationException when partitions are merged. Introduced in 3.17.0 PR [#2084](https://github.com/Azure/azure-cosmos-dotnet-v3/pull/2084).
- [#2510](https://github.com/Azure/azure-cosmos-dotnet-v3/pull/2510) Query: Fixes handling of pipeline execution on partition merge. Introduced in 3.17.0 PR [#2084](https://github.com/Azure/azure-cosmos-dotnet-v3/pull/2084).
- [#2547](https://github.com/Azure/azure-cosmos-dotnet-v3/pull/2547) Query: Fixes incorrect order by query when the field is an object or array
- [#2511](https://github.com/Azure/azure-cosmos-dotnet-v3/pull/2511) Availability: Fixes get account info retry logic to not go to secondary regions on 403(Forbidden)
- [#2512](https://github.com/Azure/azure-cosmos-dotnet-v3/pull/2512) Caches: Fixes the cache to remove values if generator throws an exception. Thanks @johngallardo.
- [#2516](https://github.com/Azure/azure-cosmos-dotnet-v3/pull/2516) Diagnostics: Fixes a race condition causing InvalidOperationException. Introduced in 3.17.0 PR [#2097](https://github.com/Azure/azure-cosmos-dotnet-v3/pull/2097)
- [#2530](https://github.com/Azure/azure-cosmos-dotnet-v3/pull/2530) Gateway: Fixes container recreate scenarios for Gateway Mode in session consistency. Introduced in 3.18.0 PR [#2165](https://github.com/Azure/azure-cosmos-dotnet-v3/pull/2165)
- [#2552](https://github.com/Azure/azure-cosmos-dotnet-v3/pull/2552) UserAgent: Fixes UserAgent to have the correct number of clients
- [#2562](https://github.com/Azure/azure-cosmos-dotnet-v3/pull/2562) Diagnostics: Fixes NullReferenceException in service unavailable scenarios. Introduced in 3.18.0 PR [#2312](https://github.com/Azure/azure-cosmos-dotnet-v3/pull/2312)
- [#2502](https://github.com/Azure/azure-cosmos-dotnet-v3/pull/2558) Tracing: Removes noisy trace in direct mode

### <a name="3.19.0"/> [3.19.0](https://www.nuget.org/packages/Microsoft.Azure.Cosmos/3.19.0) - 2021-05-25

#### Added
- [#2482](https://github.com/Azure/azure-cosmos-dotnet-v3/pull/2482) Azure Active Directory: Adds CosmosClient TokenCredential APIs
- [#2440](https://github.com/Azure/azure-cosmos-dotnet-v3/pull/2440) Performance: Adds Bulk optimizations to reduce allocations and improves async task handling
- [#2447](https://github.com/Azure/azure-cosmos-dotnet-v3/pull/2447) Availability: Adds account refresh logic on gateway outage instead of waiting on 5min background refresh
- [#2493](https://github.com/Azure/azure-cosmos-dotnet-v3/pull/2493) NullReferenceException: Adds logic to append the CosmosDiagnostics to NullReferenceExceptions
- [#2465](https://github.com/Azure/azure-cosmos-dotnet-v3/pull/2465) ObjectDisposedException: Adds logic to append the CosmosDiagnostics to ObjectDisposedException
- [#2390](https://github.com/Azure/azure-cosmos-dotnet-v3/pull/2390) Bulk: Adds retry for patch operations when request is to large
- [#2487](https://github.com/Azure/azure-cosmos-dotnet-v3/pull/2487) UserAgent: Adds flag to user agent to show if region failover is configured

#### Fixed
- [#2451](https://github.com/Azure/azure-cosmos-dotnet-v3/pull/2451) Query: Fixes native c# parser not recognizing query with multiple IN statements. Introduced in 3.13.0 PR [#1743](https://github.com/Azure/azure-cosmos-dotnet-v3/pull/1743)
- [#2451](https://github.com/Azure/azure-cosmos-dotnet-v3/pull/2455) Bulk: Fixes diagnostic traces by removing redundant info and adding correct retry context. Introduced in 3.17.0 PR [#2097](https://github.com/Azure/azure-cosmos-dotnet-v3/pull/2097)
- [#2460](https://github.com/Azure/azure-cosmos-dotnet-v3/pull/2460) Permission: Fixes documentation on resource token range limit. (Thanks to arorainms)
- [#2490](https://github.com/Azure/azure-cosmos-dotnet-v3/pull/2490) Change Feed: Fixes CancellationToken to be honored. Introduced in 3.15.0 PR [#1933](https://github.com/Azure/azure-cosmos-dotnet-v3/pull/1933)
- [#2483](https://github.com/Azure/azure-cosmos-dotnet-v3/pull/2483) Availability: Fixes the get account information to stop the background refresh after CosmosClient is disposed. Introduced in 3.18.0 PR [#2355](https://github.com/Azure/azure-cosmos-dotnet-v3/pull/2355)
- [#2481](https://github.com/Azure/azure-cosmos-dotnet-v3/pull/2481) Azure Active Directory: Fixes token refresh interval, exception handling, and retry logic
- [#2474](https://github.com/Azure/azure-cosmos-dotnet-v3/pull/2474) Change Feed: Fixes exceptions generating "Change Feed should always have a next page". Introduced in 3.15.0 PR [#1933](https://github.com/Azure/azure-cosmos-dotnet-v3/pull/1933)
- [#2498](https://github.com/Azure/azure-cosmos-dotnet-v3/pull/2498) Diagnostics: Fixes default setting in Consistency Config Serialization. Introduced in 3.18.0 PR [#2250](https://github.com/Azure/azure-cosmos-dotnet-v3/pull/2250)

### <a name="3.19.0-preview1"/> [3.19.0-preview1](https://www.nuget.org/packages/Microsoft.Azure.Cosmos/3.19.0-preview1) - 2021-05-17

#### Added
- [#2398](https://github.com/Azure/azure-cosmos-dotnet-v3/pull/2398) Patch : Adds TrySerializeValueParameter method for PatchOperation
- [#2440](https://github.com/Azure/azure-cosmos-dotnet-v3/pull/2440) Performance: Adds Bulk optimizations to reduce allocations and improves async task handling
- [#2447](https://github.com/Azure/azure-cosmos-dotnet-v3/pull/2447) Availability: Adds account refresh logic on gateway outage instead of waiting on 5min background refresh
- [#2449](https://github.com/Azure/azure-cosmos-dotnet-v3/pull/2449) Client encryption: Adds PolicyFormatVersion and validation that partition key paths are not encrypted

#### Fixed
- [#2451](https://github.com/Azure/azure-cosmos-dotnet-v3/pull/2451) Query: Fixes native c# parser not recognizing query with multiple IN statements. Introduced in 3.13.0 PR [#1743](https://github.com/Azure/azure-cosmos-dotnet-v3/pull/1743)
- [#2451](https://github.com/Azure/azure-cosmos-dotnet-v3/pull/2455) Bulk: Fixes diagnostic traces by removing redundant info and adding correct retry context. Introduced in 3.17.0 PR [#2097](https://github.com/Azure/azure-cosmos-dotnet-v3/pull/2097)
- [#2460](https://github.com/Azure/azure-cosmos-dotnet-v3/pull/2460) Permission: Fixes documentation on resource token range limit. (Thanks to arorainms)

### <a name="3.19.0-preview"/> [3.19.0-preview](https://www.nuget.org/packages/Microsoft.Azure.Cosmos/3.19.0-preview) - 2021-04-27

#### Added
- [#2308](https://github.com/Azure/azure-cosmos-dotnet-v3/pull/2308) & [#2425](https://github.com/Azure/azure-cosmos-dotnet-v3/pull/2425) Dedicated Gateway: Adds MaxIntegratedCacheStaleness to Item and Query Request Options  
- [#2371](https://github.com/Azure/azure-cosmos-dotnet-v3/pull/2371) Request Options : Adds delegate on request options to access and add headers
- [#2398](https://github.com/Azure/azure-cosmos-dotnet-v3/pull/2398) Patch : Adds TrySerializeValueParameter and makes `PatchOperation<T>` internal since it is not used in any public API
- [#2331](https://github.com/Azure/azure-cosmos-dotnet-v3/pull/2331) ChangeFeedProcessor: Adds support for manual checkpoint, context, and stream

### <a name="3.18.1-preview"/> [3.18.1-preview](https://www.nuget.org/packages/Microsoft.Azure.Cosmos/3.18.1-preview) - 2021-06-14

#### Fixed
- [#2510](https://github.com/Azure/azure-cosmos-dotnet-v3/pull/2510) Query: Fixes InvalidOperationException on merge to a single partition
- [#2531](https://github.com/Azure/azure-cosmos-dotnet-v3/pull/2531) Query: Fixes invalid query results on partition merge

### <a name="3.18.0"/> [3.18.0](https://www.nuget.org/packages/Microsoft.Azure.Cosmos/3.18.0) - 2021-04-26

#### Added
- [#2324](https://github.com/Azure/azure-cosmos-dotnet-v3/pull/2324) Diagnostics: Adds all http requests to diagnostics
- [#2400](https://github.com/Azure/azure-cosmos-dotnet-v3/pull/2400) Performance: Adds optimizations to reduce allocations for Direct + TCP operations
- [#2353](https://github.com/Azure/azure-cosmos-dotnet-v3/pull/2353) Query: Adds support to c# query parser for LIKE statement and INT system functions to avoid gateway query plan call when service interop is not available
- [#2397](https://github.com/Azure/azure-cosmos-dotnet-v3/pull/2397) Diagnostics: Adds optimizations and BELatency which is the Cosmos DB Backend Request Latency In Milliseconds
- [#2355](https://github.com/Azure/azure-cosmos-dotnet-v3/pull/2355) Availability: Adds concurrent requests to secondary region if the initial get account information takes longer than 5 seconds which reduces SDK startup time if primary region is down.
- [#2352](https://github.com/Azure/azure-cosmos-dotnet-v3/pull/2352) ReadManyApi: Adds new API designed to efficiently read a list of items using the item id and partition key value
- [#2250](https://github.com/Azure/azure-cosmos-dotnet-v3/pull/2250) Diagnostics: Adds client configuration information needed to root cause issues
- [#2241](https://github.com/Azure/azure-cosmos-dotnet-v3/pull/2241) ContainerBuilder: Adds public constructor to create ContainerBuilder instance
- [#2222](https://github.com/Azure/azure-cosmos-dotnet-v3/pull/2222) Query: Adds WithParameterStream to QueryDefinition to pass in serialized values
- [#2165](https://github.com/Azure/azure-cosmos-dotnet-v3/pull/2165) & [#2408](https://github.com/Azure/azure-cosmos-dotnet-v3/pull/2408)  Performance: Adds optimization to reduce header size for gateway mode with session consistency. It now only send specific partition session token like direct mode.

#### Fixed
- [#2282](https://github.com/Azure/azure-cosmos-dotnet-v3/pull/2282) Query: Fixes COUNT(DISTINCT) to always compute correct value. Any query with more than 1 page of results could produce incorrect values.
- [#2405](https://github.com/Azure/azure-cosmos-dotnet-v3/pull/2405) Change Feed: Fixes pull model to avoid additional NotModified call
- [#2368](https://github.com/Azure/azure-cosmos-dotnet-v3/pull/2368) Query: Fixes BadRequest with "Failed to parse ... as ResourceId" for gateway mode on splits. Introduced in 3.14.0 PR [#1812](https://github.com/Azure/azure-cosmos-dotnet-v3/pull/1812)
- [#2357](https://github.com/Azure/azure-cosmos-dotnet-v3/pull/2357) Query: Fixes incorrect RequestCharge and missing headers in FeedResponse for ordered cross-partition queries. Introduced in 3.14.0 PR [#1812](https://github.com/Azure/azure-cosmos-dotnet-v3/pull/1812) (Thanks to ccurrens)
- [#2409](https://github.com/Azure/azure-cosmos-dotnet-v3/pull/2409) Query: Fixes race condition in diagnostics causes missing information and Index out of bound exceptions. Introduced in 3.17.0 PR [#2097](https://github.com/Azure/azure-cosmos-dotnet-v3/pull/2097)
- [#2400](https://github.com/Azure/azure-cosmos-dotnet-v3/pull/2400) Availability: Fixes race condition in direct + tcp mode causing SDK generated internal server errors and invalid operation exceptions
- [#2400](https://github.com/Azure/azure-cosmos-dotnet-v3/pull/2400) Availability: Fixes race condition in direct + tcp mode causing unnecessary connections to be created by concurrent requests
- [#2392](https://github.com/Azure/azure-cosmos-dotnet-v3/pull/2392) Change Feed Estimator: Fixes exception propagation to throw on StartAsync for container/lease not found scenarios. Introduced in 3.17.0 PR [#1830](https://github.com/Azure/azure-cosmos-dotnet-v3/pull/1830)
- [#2383](https://github.com/Azure/azure-cosmos-dotnet-v3/pull/2383) Availability: Fixes CancellationToken evaluation during failover which could prevent necessary SDK refreshes to occur
- [#2376](https://github.com/Azure/azure-cosmos-dotnet-v3/pull/2376) Diagnostics: Fixes invalid nesting and handler names in ITrace. Introduced in 3.17.0 PR [#2097](https://github.com/Azure/azure-cosmos-dotnet-v3/pull/2097)
- [#2286](https://github.com/Azure/azure-cosmos-dotnet-v3/pull/2286) Diagnostics: Fixes regression in ITrace where direct operation diagnostics were not included in exception scenarios. Introduced in 3.17.0 PR [#2097](https://github.com/Azure/azure-cosmos-dotnet-v3/pull/2097)
- [#2424](https://github.com/Azure/azure-cosmos-dotnet-v3/pull/2424) Query: Fixes TaskCanceledException being converted to InternalServerError and not including diagnostics on most exceptions. Introduced in 3.14.0 PR [#1812](https://github.com/Azure/azure-cosmos-dotnet-v3/pull/1812)

### <a name="3.18.0-preview"/> [3.18.0-preview](https://www.nuget.org/packages/Microsoft.Azure.Cosmos/3.18.0-preview) - 2021-03-18

#### Added
- [#2308](https://github.com/Azure/azure-cosmos-dotnet-v3/pull/2308) Patch: Adds preview support for Patch API
- [#2312](https://github.com/Azure/azure-cosmos-dotnet-v3/pull/2312) Diagnostics: Adds Api for getting all regions contacted by a request

#### Fixed
- [#2314](https://github.com/Azure/azure-cosmos-dotnet-v3/pull/2314) Diagnostics: Fixes InvalidOperationException caused by concurrently modifing a dictionary in TraceWriter. Introduced in 3.17.0 PR [#2242](https://github.com/Azure/azure-cosmos-dotnet-v3/pull/2242)
- [#2303](https://github.com/Azure/azure-cosmos-dotnet-v3/pull/2303) CosmosException : Fixes exception messages to remove JSON formatting
- [#2311](https://github.com/Azure/azure-cosmos-dotnet-v3/pull/2311) Spatial: Fixes deserialization when Json does not represent a Spatial type
- [#2284](https://github.com/Azure/azure-cosmos-dotnet-v3/pull/2284) Diagnostics: Adds traces for cache operations. Introduced in 3.17.0 PR [#2097](https://github.com/Azure/azure-cosmos-dotnet-v3/pull/2097)
- [#2278](https://github.com/Azure/azure-cosmos-dotnet-v3/pull/2278) Documentation: Fixes typos in comment examples (Thanks to paulomorgado)
- [#2279](https://github.com/Azure/azure-cosmos-dotnet-v3/pull/2279) Availability: Fixes region failover logic on control plane hot path when gateway hangs. Introduced in 3.16.0 PR [#1954](https://github.com/Azure/azure-cosmos-dotnet-v3/pull/1954)
- [#2286](https://github.com/Azure/azure-cosmos-dotnet-v3/pull/2286) Diagnostics: Fixes regression which caused ActivityId to not get included. Introduced in 3.17.0 PR [#2097](https://github.com/Azure/azure-cosmos-dotnet-v3/pull/2097)

### <a name="3.17.1"/> [3.17.1](https://www.nuget.org/packages/Microsoft.Azure.Cosmos/3.17.1) - 2021-03-19

#### Fixed
- [#2314](https://github.com/Azure/azure-cosmos-dotnet-v3/pull/2314) Diagnostics: Fixes InvalidOperationException caused by concurrently modifying a dictionary in TraceWriter. Introduced in 3.17.0 PR [#2242](https://github.com/Azure/azure-cosmos-dotnet-v3/pull/2242)
- [#2303](https://github.com/Azure/azure-cosmos-dotnet-v3/pull/2303) CosmosException : Fixes exception messages to remove JSON formatting
- [#2311](https://github.com/Azure/azure-cosmos-dotnet-v3/pull/2311) Spatial: Fixes deserialization when Json does not represent a Spatial type
- [#2284](https://github.com/Azure/azure-cosmos-dotnet-v3/pull/2284) Diagnostics: Adds traces for cache operations. Introduced in 3.17.0 PR [#2097](https://github.com/Azure/azure-cosmos-dotnet-v3/pull/2097)
- [#2278](https://github.com/Azure/azure-cosmos-dotnet-v3/pull/2278) Documentation: Fixes typos in comment examples (Thanks to paulomorgado)
- [#2279](https://github.com/Azure/azure-cosmos-dotnet-v3/pull/2279) Availability: Fixes region failover logic on control plane hot path when gateway hangs. Introduced in 3.16.0 PR [#1954](https://github.com/Azure/azure-cosmos-dotnet-v3/pull/1954)
- [#2286](https://github.com/Azure/azure-cosmos-dotnet-v3/pull/2286) Diagnostics: Fixes regression which caused ActivityId to not get included. Introduced in 3.17.0 PR [#2097](https://github.com/Azure/azure-cosmos-dotnet-v3/pull/2097)

### <a name="3.17.0"/> [3.17.0](https://www.nuget.org/packages/Microsoft.Azure.Cosmos/3.17.0) - 2021-03-02

#### Added
- [#1870](https://github.com/Azure/azure-cosmos-dotnet-v3/pull/1870) Batch API: Adds Session token support
- [#2145](https://github.com/Azure/azure-cosmos-dotnet-v3/pull/2145) EnableContentResponseOnWrite: Adds client level support via CosmosClientOptions and CosmosClientBuilder 
- [#2166](https://github.com/Azure/azure-cosmos-dotnet-v3/pull/2166) QueryRequestOption: Adds optimization to avoid duplicating QueryRequestOption
- [#1830](https://github.com/Azure/azure-cosmos-dotnet-v3/pull/1830) & [#2170](https://github.com/Azure/azure-cosmos-dotnet-v3/pull/2170) Change Feed Estimator: Adds support for detailed estimation per lease
- [#2097](https://github.com/Azure/azure-cosmos-dotnet-v3/pull/2097) & [#2204](https://github.com/Azure/azure-cosmos-dotnet-v3/pull/2204) & [#2213](https://github.com/Azure/azure-cosmos-dotnet-v3/pull/2213) & [#2235](https://github.com/Azure/azure-cosmos-dotnet-v3/pull/2235) & [#2236](https://github.com/Azure/azure-cosmos-dotnet-v3/pull/2236) & [#2242](https://github.com/Azure/azure-cosmos-dotnet-v3/pull/2242) & [#2246](https://github.com/Azure/azure-cosmos-dotnet-v3/pull/2246) CosmosDiagnostics: Refactored to use ITrace as the default implementation
- [#2206](https://github.com/Azure/azure-cosmos-dotnet-v3/pull/2206) LINQ : Adds User Defined Function Translation Support (Thanks to dpiessens)
- [#2210](https://github.com/Azure/azure-cosmos-dotnet-v3/pull/2210) QueryDefinition: Adds API to get query parameters (Thanks to thomaslevesque)
- [#2197](https://github.com/Azure/azure-cosmos-dotnet-v3/pull/2197) CosmosClient: Adds CreateAndInitializeAsync method which can be used to avoid latency of warming caches on first operation.
- [#2220](https://github.com/Azure/azure-cosmos-dotnet-v3/pull/2220) LINQ: Adds camelCase support to GetItemLinqQueryable() as optional parameter
- [#2249](https://github.com/Azure/azure-cosmos-dotnet-v3/pull/2249) Performance: Adds HTTP optimization to disable Nagle Algorithm for .NET Framework applications

#### Fixed
- [#2168](https://github.com/Azure/azure-cosmos-dotnet-v3/pull/2168) Query: Fixes a regression in Take operator where it drains the entire query instead of stopping a the take count. Introduced in 3.14.0 PR [#1812](https://github.com/Azure/azure-cosmos-dotnet-v3/pull/1812) and reported in issue [#1979](https://github.com/Azure/azure-cosmos-dotnet-v3/issues/1979)
- [#2129](https://github.com/Azure/azure-cosmos-dotnet-v3/pull/2129) CosmosDiagnostics: Fixes memory leak caused by pagination library holding on to all diagnostics. Introduced in 3.14.0 PR [#1812](https://github.com/Azure/azure-cosmos-dotnet-v3/pull/1933) and reported in issue [#2087](https://github.com/Azure/azure-cosmos-dotnet-v3/issues/2087)
- [#2103](https://github.com/Azure/azure-cosmos-dotnet-v3/pull/2103) Query: Fixes ORDER BY undefined (and mixed type primitives) continuation token support. Introduced in 3.14.0 PR [#1812](https://github.com/Azure/azure-cosmos-dotnet-v3/pull/1812)
- [#2124](https://github.com/Azure/azure-cosmos-dotnet-v3/pull/2124) Bulk: Fixes retry logic to handle RequestEntityTooLarge exceptions caused by the underlying batch request being to large. Introduced in [#741](https://github.com/Azure/azure-cosmos-dotnet-v3/pull/741)
- [#2198](https://github.com/Azure/azure-cosmos-dotnet-v3/pull/2198) CosmosClientOptions: Fixes a bug causing ConsistentPrefix to be convert to BoundedStaleness. Introduced in 3.1.0 PR [#541](https://github.com/Azure/azure-cosmos-dotnet-v3/pull/541) and reported in issue [#2196](https://github.com/Azure/azure-cosmos-dotnet-v3/issues/2196)
- [#2262](https://github.com/Azure/azure-cosmos-dotnet-v3/pull/2262) CosmosException: Fixes the headers not matching CosmosException property values and incorrect SubStatusCode values on client initialization failures
- [#2269](https://github.com/Azure/azure-cosmos-dotnet-v3/pull/2269) PermissionProperties: Fixes PermissionProperties to not take dependency on internal type to fix mocking 
- [#2097](https://github.com/Azure/azure-cosmos-dotnet-v3/pull/2097) Diagnostics: Fixes regression in query, change feed, and read feed that causes diagnostics to be empty after first page. Introduced in 3.14.0 PR [#1812](https://github.com/Azure/azure-cosmos-dotnet-v3/pull/1812)

### <a name="3.17.0-Preview1"/> [3.17.0-preview1](https://www.nuget.org/packages/Microsoft.Azure.Cosmos/3.17.0-preview1) - 2021-03-02

#### Added
- [#2197](https://github.com/Azure/azure-cosmos-dotnet-v3/pull/2197) CosmosClient: Adds CreateAndInitializeAsync Method

#### Fixed
- [#2235](https://github.com/Azure/azure-cosmos-dotnet-v3/pull/2235) CosmosDiagnostics: Fixes ITrace JsonTraceWriter to include address resolution and store response stats. Introduced in 3.17.0-preview in PR [#2097](https://github.com/Azure/azure-cosmos-dotnet-v3/pull/2097)
- [#2236](https://github.com/Azure/azure-cosmos-dotnet-v3/pull/2236) CosmosDiagnostics: Fixes missing POCO deserialization for query operations.
- [#2218](https://github.com/Azure/azure-cosmos-dotnet-v3/pull/2218) (Preview) ChangeFeed pull model: Fixes missing headers on failure path. Introduced in 3.15.0 in PR [#1933](https://github.com/Azure/azure-cosmos-dotnet-v3/pull/1933)

### <a name="3.17.0-Preview"/> [3.17.0-preview](https://www.nuget.org/packages/Microsoft.Azure.Cosmos/3.17.0-preview) - 2021-02-15

#### Added
- [#1870](https://github.com/Azure/azure-cosmos-dotnet-v3/pull/1870) Batch API: Adds Session token support
- [#1952](https://github.com/Azure/azure-cosmos-dotnet-v3/pull/1952) & [#1648](https://github.com/Azure/azure-cosmos-dotnet-v3/pull/1658) (Preview) Subpartitioning: Adds support for subpartitioning
- [#2122](https://github.com/Azure/azure-cosmos-dotnet-v3/pull/2122) (Preview) Change Feed: Adds Full Fidelity support
- [#2145](https://github.com/Azure/azure-cosmos-dotnet-v3/pull/2145) EnableContentResponseOnWrite: Adds client level support via CosmosClientOptions and CosmosClientBuilder 
- [#2166](https://github.com/Azure/azure-cosmos-dotnet-v3/pull/2166) QueryRequestOption: Adds optimization to avoid duplicating QueryRequestOption
- [#2097](https://github.com/Azure/azure-cosmos-dotnet-v3/pull/2097) & [#2204](https://github.com/Azure/azure-cosmos-dotnet-v3/pull/2204) & [#2213](https://github.com/Azure/azure-cosmos-dotnet-v3/pull/2213) CosmosDiagnostics: Refactored to use ITrace as the default implementation
- [#2206](https://github.com/Azure/azure-cosmos-dotnet-v3/pull/2206) LINQ : Adds User Defined Function Translation Support (Thanks to dpiessens)
- [#2210](https://github.com/Azure/azure-cosmos-dotnet-v3/pull/2210) QueryDefinition: Adds API to get query parameters (Thanks to thomaslevesque)

#### Fixed
- [#2168](https://github.com/Azure/azure-cosmos-dotnet-v3/pull/2168) Query: Fixes a regression in Take operator where it drains the entire query instead of stopping a the take count. Introduced in 3.14.0 PR [#1812](https://github.com/Azure/azure-cosmos-dotnet-v3/pull/1812) and reported in issue [#1979](https://github.com/Azure/azure-cosmos-dotnet-v3/issues/1979)
- [#2129](https://github.com/Azure/azure-cosmos-dotnet-v3/pull/2129) CosmosDiagnostics: Fixes memory leak caused by pagination library holding on to all diagnostics. Introduced in 3.14.0 PR [#1812](https://github.com/Azure/azure-cosmos-dotnet-v3/pull/1812) and reported in issue [#2087](https://github.com/Azure/azure-cosmos-dotnet-v3/issues/2087)
- [#2103](https://github.com/Azure/azure-cosmos-dotnet-v3/pull/2103) Query: Fixes ORDER BY undefined (and mixed type primitives) continuation token support. Introduced in 3.14.0 PR [#1812](https://github.com/Azure/azure-cosmos-dotnet-v3/pull/1812)
- [#2124](https://github.com/Azure/azure-cosmos-dotnet-v3/pull/2124) Bulk: Fixes retry logic to handle RequestEntityTooLarge exceptions caused by the underlying batch request being to large. Introduced in [#741](https://github.com/Azure/azure-cosmos-dotnet-v3/pull/741)
- [#2198](https://github.com/Azure/azure-cosmos-dotnet-v3/pull/2198) CosmosClientOptions: Fixes a bug causing ConsistentPrefix to be convert to BoundedStaleness. Introduced in 3.1.0 PR [#541](https://github.com/Azure/azure-cosmos-dotnet-v3/pull/541) and reported in issue [#2196](https://github.com/Azure/azure-cosmos-dotnet-v3/issues/2196)

### <a name="3.16.0"/> [3.16.0](https://www.nuget.org/packages/Microsoft.Azure.Cosmos/3.16.0) - 2021-01-12

#### Added
- [#2098](https://github.com/Azure/azure-cosmos-dotnet-v3/pull/2098) Performance: Adds gateway header optimization
- [#1954](https://github.com/Azure/azure-cosmos-dotnet-v3/pull/1954) & [#2094](https://github.com/Azure/azure-cosmos-dotnet-v3/pull/2094) Control Plane Hot Path: Adds more aggressive timeout and retry logic for getting caches and query plan from gateway
- [#2013](https://github.com/Azure/azure-cosmos-dotnet-v3/pull/2013) Change Feed Processor: Adds support for EPK leases
- [#2016](https://github.com/Azure/azure-cosmos-dotnet-v3/pull/2016) Performance: Fixes lock contentions and reduce allocations on TCP requests
- [#2000](https://github.com/Azure/azure-cosmos-dotnet-v3/pull/2000) Performance: Adds Authorization Helper improvements

#### Fixed
- [#2110](https://github.com/Azure/azure-cosmos-dotnet-v3/pull/2110) CosmosException: Fixes substatuscode to get the correct value instead of 0 when it is not in the enum
- [#2092](https://github.com/Azure/azure-cosmos-dotnet-v3/pull/2092) Query: Fixes cancellation token support for the lazy + buffering path
- [#2099](https://github.com/Azure/azure-cosmos-dotnet-v3/pull/2099) & [#2116](https://github.com/Azure/azure-cosmos-dotnet-v3/pull/2116) CosmosDiagnostics: Fixes IndexOutOfRangeException by adding concurrent operation support
- [#2096](https://github.com/Azure/azure-cosmos-dotnet-v3/pull/2096) AggregateException: Fixes some cache calls to throw original exception instead of AggregateException
- [#2044](https://github.com/Azure/azure-cosmos-dotnet-v3/pull/2044) Query: Fixes Equals method on SqlParameter class
- [#2077](https://github.com/Azure/azure-cosmos-dotnet-v3/pull/2077) Availability: Fixes retry behavior on HttpException where SDK will retry on same region instead of secondary region
- [#2056](https://github.com/Azure/azure-cosmos-dotnet-v3/pull/2056) Performance: Fixes encoded strings performance for query operations
- [#2060](https://github.com/Azure/azure-cosmos-dotnet-v3/pull/2060) Query: Fixes high CPU usage caused by FeedRange comparison used in LINQ order by operation. Introduced in 3.14.0 PR [#1812](https://github.com/Azure/azure-cosmos-dotnet-v3/pull/1812)
- [#2041](https://github.com/Azure/azure-cosmos-dotnet-v3/pull/2041) Request Charge: Fixes request charges for offers and CreateIfNotExists APIs


### <a name="3.15.1"/> [3.15.1](https://www.nuget.org/packages/Microsoft.Azure.Cosmos/3.15.1) - 2020-12-16

#### Fixed
- [#2069](https://github.com/Azure/azure-cosmos-dotnet-v3/pull/2069) Bulk: Fixes incorrect routing on split
- [#2047](https://github.com/Azure/azure-cosmos-dotnet-v3/pull/2047) Diagnostics: Adds operation name to summary
- [#2042](https://github.com/Azure/azure-cosmos-dotnet-v3/pull/2042) Change Feed Processor: Fixes StartTime not being correctly applied. Introduced in 3.13.0-preview PR [#1725](https://github.com/Azure/azure-cosmos-dotnet-v3/pull/1725)
- [#2071](https://github.com/Azure/azure-cosmos-dotnet-v3/pull/2071) Diagnostics: Fixes substatuscode when recording internal DocumentClientException

### <a name="3.15.0"/> [3.15.0](https://www.nuget.org/packages/Microsoft.Azure.Cosmos/3.15.0) - 2020-11-17

#### Added
- [#1926](https://github.com/Azure/azure-cosmos-dotnet-v3/pull/1926) Query: Adds multiple arguments in IN clause support to c# query parser when service interop is not available.
- [#1933](https://github.com/Azure/azure-cosmos-dotnet-v3/pull/1933) ChangeFeed: Adds adoption of pagination library
- [#1943](https://github.com/Azure/azure-cosmos-dotnet-v3/pull/1943) Performance: Adds query optimization by LazyCosmosElement Cache Improvements
- [#1944](https://github.com/Azure/azure-cosmos-dotnet-v3/pull/1944) Performance: Adds direct version to get response header improvement
- [#1947](https://github.com/Azure/azure-cosmos-dotnet-v3/pull/1947) ReadFeed: Adds pagination library adoption
- [#1949](https://github.com/Azure/azure-cosmos-dotnet-v3/pull/1949) Performance: Adds optimized request headers
- [#1974](https://github.com/Azure/azure-cosmos-dotnet-v3/pull/1974) Performance: Adds Bulk optimization by reducing lock contention in TimerWheel
- [#1977](https://github.com/Azure/azure-cosmos-dotnet-v3/pull/1977) Performance diagnostics: Adds static timer and caches handler name

#### Fixed
- [#1930](https://github.com/Azure/azure-cosmos-dotnet-v3/pull/1930) Change Feed: Fixes estimator diagnostics
- [#1939](https://github.com/Azure/azure-cosmos-dotnet-v3/pull/1939) LINQ: Fixes ArgumentNullException with StringComparison sensitive case (Thanks to ylabade)
- [#1940](https://github.com/Azure/azure-cosmos-dotnet-v3/pull/1940) LINQ: Fixes CancellationToken bug in CosmosLinqQuery.AggregateResultAsync (Thanks to ylabade)
- [#1960](https://github.com/Azure/azure-cosmos-dotnet-v3/pull/1960) CosmosClientOptions and ClientBuilder: Fixes ArgumentException when setting null value on HttpClientFactory or WebProxy
- [#1961](https://github.com/Azure/azure-cosmos-dotnet-v3/pull/1961) RequestOption.Properties: Fixes RequestOption.Properties for CreateContainerIfNotExistsAsync
- [#1967](https://github.com/Azure/azure-cosmos-dotnet-v3/pull/1967) Query: Fixes CancellationToken logic in pagination library
- [#1988](https://github.com/Azure/azure-cosmos-dotnet-v3/pull/1988) Query: Fixes split proofing logic for queries with logical partition key
- [#1999](https://github.com/Azure/azure-cosmos-dotnet-v3/pull/1999) Performance: Fixes exception serialization when tracing is not enabled
- [#2004](https://github.com/Azure/azure-cosmos-dotnet-v3/pull/2004) Query: Fixes SplitHandling bug caused by caches not getting refreshed. Introduced in 3.14.0 PR [#1812](https://github.com/Azure/azure-cosmos-dotnet-v3/pull/1812)

###  <a name="3.15.2-preview"/> [3.15.2-preview](https://www.nuget.org/packages/Microsoft.Azure.Cosmos/3.15.2-preview) - 2020-11-17

#### Fixed
- [#2004](https://github.com/Azure/azure-cosmos-dotnet-v3/pull/2004) Query: Fixes SplitHandling bug caused by caches not getting refreshed. Introduced in 3.14.0 PR [#1812](https://github.com/Azure/azure-cosmos-dotnet-v3/pull/1812)

###  Unlisted see [#2004](https://github.com/Azure/azure-cosmos-dotnet-v3/pull/2004) - <a name="3.15.1-preview"/> [3.15.1-preview](https://www.nuget.org/packages/Microsoft.Azure.Cosmos/3.15.1-preview) - 2020-11-05 

#### Fixed
- [#1972](https://github.com/Azure/azure-cosmos-dotnet-v3/pull/1972) Private preview Azure Active Directory: Fixes TokenCredentialCache timeout logic and ports tests from master
- [#1984](https://github.com/Azure/azure-cosmos-dotnet-v3/pull/1984) Private preview Azure Active Directory: Fixes issue with using wrong scope value

### Unlisted see [#2004](https://github.com/Azure/azure-cosmos-dotnet-v3/pull/2004) -  <a name="3.15.0-preview"/> [3.15.0-preview](https://www.nuget.org/packages/Microsoft.Azure.Cosmos/3.15.0-preview) - 2020-10-21

#### Added
- [#1944](https://github.com/Azure/azure-cosmos-dotnet-v3/pull/1944) Performance: Adds direct version to get response header improvement
- [#1933](https://github.com/Azure/azure-cosmos-dotnet-v3/pull/1933) Change Feed: Adds new continuation token format which can be migrated via new EmitOldContinuationToken.
- [#1933](https://github.com/Azure/azure-cosmos-dotnet-v3/pull/1933) Change Feed: Adds the ability to retry on 304s and no longer modifies HasMoreResults
- [#1926](https://github.com/Azure/azure-cosmos-dotnet-v3/pull/1926) Query: Adds multiple arguments in IN clause support to c# query parser when service interop is not available.
- [#1798](https://github.com/Azure/azure-cosmos-dotnet-v3/pull/1798) Private Preview Azure Active Directory: Adds Azure Active Directory support to the SDK

#### Fixed
- [#1933](https://github.com/Azure/azure-cosmos-dotnet-v3/pull/1933) Change Feed: Fixes StartFrom bug where the value was not honored

### Unlisted see [#2004](https://github.com/Azure/azure-cosmos-dotnet-v3/pull/2004) - <a name="3.14.0-preview"/> [3.14.0-preview](https://www.nuget.org/packages/Microsoft.Azure.Cosmos/3.14.0-preview) - 2020-10-09

#### Added
- [#1830](https://github.com/Azure/azure-cosmos-dotnet-v3/pull/1830) Change Feed Estimator: Adds support for detailed estimation per lease

### Unlisted see [#2004](https://github.com/Azure/azure-cosmos-dotnet-v3/pull/2004) -  <a name="3.14.0"/> [3.14.0](https://www.nuget.org/packages/Microsoft.Azure.Cosmos/3.14.0) - 2020-10-09

#### Added
- [#1876](https://github.com/Azure/azure-cosmos-dotnet-v3/pull/1876) Performance: Adds session token optimization
- [#1879](https://github.com/Azure/azure-cosmos-dotnet-v3/pull/1879) Performance: Adds AuthorizationHelper improvements
- [#1882](https://github.com/Azure/azure-cosmos-dotnet-v3/pull/1882) Performance: Adds SessionContainer optimizations and style fixes
- [#1812](https://github.com/Azure/azure-cosmos-dotnet-v3/pull/1812) Query: Adds adoption of pagination library
- [#1920](https://github.com/Azure/azure-cosmos-dotnet-v3/pull/1920) Query: Adds RegexMatch system function support

#### Fixed
- [#1875](https://github.com/Azure/azure-cosmos-dotnet-v3/pull/1875) HttpClient: Fixes HttpResponseMessage.RequestMessage is null in WASM
- [#1886](https://github.com/Azure/azure-cosmos-dotnet-v3/pull/1886) Change Feed Processor: Fixes failures during initialization
- [#1892](https://github.com/Azure/azure-cosmos-dotnet-v3/pull/1892) GatewayAddressCache: Fixes high CPU from HashSet usage on Address refresh path
- [#1909](https://github.com/Azure/azure-cosmos-dotnet-v3/pull/1909) Authorization: Fixes DocumentClientException being thrown on write operations
- [#1812](https://github.com/Azure/azure-cosmos-dotnet-v3/pull/1812) Query: Fixes MalformedContinuationTokenException.  Introduced in 3.7.0 PR [#1260](https://github.com/Azure/azure-cosmos-dotnet-v3/pull/1260) and reported in issue [#1364](https://github.com/Azure/azure-cosmos-dotnet-v3/issues/1364)

### <a name="3.13.0"/> [3.13.0](https://www.nuget.org/packages/Microsoft.Azure.Cosmos/3.13.0) - 2020-09-21

#### Added

- [#1743](https://github.com/Azure/azure-cosmos-dotnet-v3/pull/1743) Query Performance: Adds skipping getting query plan for non-aggregate single partition queries on non-Windows x64 systems when FeedOptions.PartitionKey is set
- [#1768](https://github.com/Azure/azure-cosmos-dotnet-v3/pull/1768) Performance: Adds SessionToken optimization to reduce header size by removing session token for CRUD on stored procedure, triggers, and UDFs
- [#1781](https://github.com/Azure/azure-cosmos-dotnet-v3/pull/1781) Performance: Adds headers optimization which can reduce response allocation by 10 KB per a request. 
- [#1825](https://github.com/Azure/azure-cosmos-dotnet-v3/pull/1825) RequestOptions.Properties: Adds the ability for applications to specify request context
- [#1835](https://github.com/Azure/azure-cosmos-dotnet-v3/pull/1835) Performance: Add HttpClient optimization to avoid double buffering gateway responses
- [#1837](https://github.com/Azure/azure-cosmos-dotnet-v3/pull/1837) Query SystemFunctions : Adds DateTime System Functions
- [#1842](https://github.com/Azure/azure-cosmos-dotnet-v3/pull/1842) Query Performance: Adds Singleton QueryPartitionProvider. Helps when Container is getting recreated.
- [#1857](https://github.com/Azure/azure-cosmos-dotnet-v3/pull/1857) Performance: Adds finalizer optimizations in a few places (Thanks to pentp)
- [#1843](https://github.com/Azure/azure-cosmos-dotnet-v3/pull/1843) Performance: Adds Transport serialization, SessionTokenMismatchRetryPolicy, and store response dictionary optimizations

#### Fixed

- [#1757](https://github.com/Azure/azure-cosmos-dotnet-v3/pull/1757) Batch API: Fixes the size limit to reduce timeouts
- [#1758](https://github.com/Azure/azure-cosmos-dotnet-v3/pull/1758) Connectivity: Fixes address resolution calls when using EnableTcpConnectionEndpointRediscovery
- [#1788](https://github.com/Azure/azure-cosmos-dotnet-v3/pull/1788) Transient HTTP exceptions: Adds retry logic to all http requests
- [#1863](https://github.com/Azure/azure-cosmos-dotnet-v3/pull/1863) HttpClientHandler: Fixes HttpClientHandler PlatformNotSupportedException

### <a name="3.13.0-preview"/> [3.13.0-preview](https://www.nuget.org/packages/Microsoft.Azure.Cosmos/3.13.0-preview) - 2020-08-12

#### Added
- [#1725](https://github.com/Azure/azure-cosmos-dotnet-v3/pull/1725) ChangeFeed : Adds ChangeFeedStartFrom to support StartTimes x FeedRanges. WARNING: This is breaking change for preview SDK
- [#1764](https://github.com/Azure/azure-cosmos-dotnet-v3/pull/1764) Performance: Adds compiler optimize flag
- [#1768](https://github.com/Azure/azure-cosmos-dotnet-v3/pull/1768) SessionToken: Adds optimization to reduce header size by removing session token for CRUD on stored procedure, triggers, and UDFs

#### Fixed

- [#1757](https://github.com/Azure/azure-cosmos-dotnet-v3/pull/1757) Batch API: Fixes the size limit to reduce timeouts
- [#1758](https://github.com/Azure/azure-cosmos-dotnet-v3/pull/1758) Connectivity: Fixes address resolution calls when using EnableTcpConnectionEndpointRediscovery

### <a name="3.12.0"/> [3.12.0](https://www.nuget.org/packages/Microsoft.Azure.Cosmos/3.12.0) - 2020-08-06

#### Added 

- [#1548](https://github.com/Azure/azure-cosmos-dotnet-v3/pull/1548) Transport: Adds an optimization to unify HttpClient usage across Gateway classes
- [#1569](https://github.com/Azure/azure-cosmos-dotnet-v3/pull/1569) Batch API: Adds support of request options for transactional batch
- [#1693](https://github.com/Azure/azure-cosmos-dotnet-v3/pull/1693) Performance: Reduces lock contention on GlobalAddress Resolver
- [#1712](https://github.com/Azure/azure-cosmos-dotnet-v3/pull/1712) Performance: Adds optimization to reduce AuthorizationHelper memory allocations
- [#1715](https://github.com/Azure/azure-cosmos-dotnet-v3/pull/1715) Availability: Adds cross-region retry mechanism on transient connectivity issues
- [#1721](https://github.com/Azure/azure-cosmos-dotnet-v3/pull/1721) LINQ : Adds support for case-insensitive searches (Thanks to jeffpardy)
- [#1733](https://github.com/Azure/azure-cosmos-dotnet-v3/pull/1733) Change Feed Processor: Adds backward compatibility of lease store

#### Fixed

- [#1548](https://github.com/Azure/azure-cosmos-dotnet-v3/pull/1548) Availability: Fixes SDK failover logic. An HttpClient used the user configured request timeout on metadata request causing an ambiguous OperationCanceledException instead of the HttpRequestException which is used to trigger failovers.
- [#1720](https://github.com/Azure/azure-cosmos-dotnet-v3/pull/1720) Gateway Trace: Fixes a bug where the ActivityId is being set to Guid.Empty
- [#1728](https://github.com/Azure/azure-cosmos-dotnet-v3/pull/1728) Diagnostics: Fixes ActivityScope by moving it to operation level
- [#1740](https://github.com/Azure/azure-cosmos-dotnet-v3/pull/1740) Connection limits: Fixes .NET core to honor gateway connection limit
- [#1744](https://github.com/Azure/azure-cosmos-dotnet-v3/pull/1744) Transport: Fixes use of PortReuseMode and other Direct configuration settings

### <a name="3.11.1-preview"/> [3.11.1-preview](https://www.nuget.org/packages/Microsoft.Azure.Cosmos/3.11.1-preview) - 2020-10-01

- [#1892](https://github.com/Azure/azure-cosmos-dotnet-v3/pull/1892) Performance: Fixes High CPU caused by EnableTcpConnectionEndpointRediscovery by reducing HashSet lock contention

### <a name="3.11.0"/> [3.11.0](https://www.nuget.org/packages/Microsoft.Azure.Cosmos/3.11.0) - 2020-07-07
### <a name="3.11.0-preview"/> [3.11.0-preview](https://www.nuget.org/packages/Microsoft.Azure.Cosmos/3.11.0-preview) - 2020-07-07
#### Added 

- [#1587](https://github.com/Azure/azure-cosmos-dotnet-v3/pull/1587) & [1643](https://github.com/Azure/azure-cosmos-dotnet-v3/pull/1643) & [1667](https://github.com/Azure/azure-cosmos-dotnet-v3/pull/1667)  Diagnostics: Adds synchronization context tracing to all request
- [#1617](https://github.com/Azure/azure-cosmos-dotnet-v3/pull/1617) Performance: Fixes Object Model hierarchy to use strings for relative paths instead of URI
- [#1639](https://github.com/Azure/azure-cosmos-dotnet-v3/pull/1639) CosmosClient: Adds argument check for empty key to prevent ambiguous 401 not authorized exception
- [#1640](https://github.com/Azure/azure-cosmos-dotnet-v3/pull/1640) Bulk: Adds TimerWheel to Bulk to improve latency
- [#1678](https://github.com/Azure/azure-cosmos-dotnet-v3/pull/1678) Autoscale: Adds to container builder

#### Fixed

- [#1638](https://github.com/Azure/azure-cosmos-dotnet-v3/pull/1638) Documentation : Fixes all examples to add using statement to FeedIterator
- [#1666](https://github.com/Azure/azure-cosmos-dotnet-v3/pull/1666) CosmosOperationCanceledException: Fixes handler to catch all operation cancelled exceptions
- [#1682](https://github.com/Azure/azure-cosmos-dotnet-v3/pull/1682) Performance: Fixes high CPU consumption caused by EnableTcpConnectionEndpointRediscovery


### <a name="3.10.1"/> [3.10.1](https://www.nuget.org/packages/Microsoft.Azure.Cosmos/3.10.1) - 2020-06-18

- [#1637](https://github.com/Azure/azure-cosmos-dotnet-v3/pull/1637) TransportHandler : Removes stack trace print. Introduced in 3.10.0 PR 1587 

### <a name="3.10.0"/> [3.10.0](https://www.nuget.org/packages/Microsoft.Azure.Cosmos/3.10.0) - 2020-06-18

#### Added

- [#1613](https://github.com/Azure/azure-cosmos-dotnet-v3/pull/1613) Query FeedIterator: Adds IDisposable to fix memory leak. WARNING: This will require changes to fix static anlysis tools checking for dispose.
- [#1550](https://github.com/Azure/azure-cosmos-dotnet-v3/pull/1550) CosmosOperationCanceledException: This enables users to access the diagnsotics when an operation is canceled via the cancellation token. The new type extends OperationCanceledException so it does not break current exception handling and includes the CosmosDiagnostic in the ToString().
- [#1578](https://github.com/Azure/azure-cosmos-dotnet-v3/pull/1578) Query: Adds memory optimization to prevent coping the buffer
- [#1578](https://github.com/Azure/azure-cosmos-dotnet-v3/pull/1578) Query: Adds support for ignore case for Contains and StartsWith functions.
- [#1602](https://github.com/Azure/azure-cosmos-dotnet-v3/pull/1602) Diagnostics: Adds CPU usage to all operations
- [#1603](https://github.com/Azure/azure-cosmos-dotnet-v3/pull/1603) Documentation: Adds new exception handling documentation


#### Fixed

- [#1530](https://github.com/Azure/azure-cosmos-dotnet-v3/pull/1530) ContainerDefinition : Fixes WithDefaultTimeToLive argument spelling (Thanks to tony-xia)
- [#1547](https://github.com/Azure/azure-cosmos-dotnet-v3/pull/1547) & [#1582](https://github.com/Azure/azure-cosmos-dotnet-v3/pull/1582) Query and Readfeed: Fix exceptions caused by not properly handling splits
- [#1578](https://github.com/Azure/azure-cosmos-dotnet-v3/pull/1578) ApplicationRegion: Fixes ApplicationRegion to ensure the correct order is being used for failover scenarios
- [#1585](https://github.com/Azure/azure-cosmos-dotnet-v3/pull/1585) Query : Fixes Multi- ORDER BY continuation token support with QueryExecutionInfo response headers

### <a name="3.9.1"/> [3.9.1](https://www.nuget.org/packages/Microsoft.Azure.Cosmos/3.9.1) - 2020-05-19
### <a name="3.9.1-preview"/> [3.9.1-preview](https://www.nuget.org/packages/Microsoft.Azure.Cosmos/3.9.1-preview) - 2020-05-19

#### Fixed

- [#1539](https://github.com/Azure/azure-cosmos-dotnet-v3/pull/1539) CosmosException and Diagnostics: Fixes ToString() to not grow exponentially with retries. Introduced in 3.7.0 in PR [#1189](https://github.com/Azure/azure-cosmos-dotnet-v3/pull/1189).

### <a name="3.9.0"/> [3.9.0](https://www.nuget.org/packages/Microsoft.Azure.Cosmos/3.9.0) - 2020-05-18

#### Added

- [#1356](https://github.com/Azure/azure-cosmos-dotnet-v3/pull/1356) & [#1407](https://github.com/Azure/azure-cosmos-dotnet-v3/pull/1407) & [#1428](https://github.com/Azure/azure-cosmos-dotnet-v3/pull/1428) & [#1407](https://github.com/Azure/azure-cosmos-dotnet-v3/pull/1407) Adds autoscale support.
- [#1398](https://github.com/Azure/azure-cosmos-dotnet-v3/pull/1398) Diagnostics: Adds CPU monitoring for .NET Core.
- [#1441](https://github.com/Azure/azure-cosmos-dotnet-v3/pull/1441) Transport: Adds `HttpClientFactory` support on `CosmosClientOptions`.
- [#1457](https://github.com/Azure/azure-cosmos-dotnet-v3/pull/1457)  Container: Adds database reference to the container.
- [#1455](https://github.com/Azure/azure-cosmos-dotnet-v3/pull/1454) Serializer: Adds SDK serializer to `Client.ClientOptions.Serializer`.
- [#1397](https://github.com/Azure/azure-cosmos-dotnet-v3/pull/1397) CosmosClientBuilder: Adds preferred regions and `WithConnectionModeDirect()`.
- [#1439](https://github.com/Azure/azure-cosmos-dotnet-v3/pull/1439) No content on Response: Adds the ability to have operations return no content from Azure Cosmos DB. 
- [#1398](https://github.com/Azure/azure-cosmos-dotnet-v3/pull/1398) & [#1516](https://github.com/Azure/azure-cosmos-dotnet-v3/pull/1516) Read feed and change feed: Adds serialization optimization to reduce memory and CPU utilization up to 90%. Objects are now passed as an array to the serializer. 
- [#1516](https://github.com/Azure/azure-cosmos-dotnet-v3/pull/1516) Query: Adds serialization optimization to reduce memory up to %50 and CPU utilization up to 25%. Objects are now passed as an array to the serializer.

#### Fixed

- [#1401](https://github.com/Azure/azure-cosmos-dotnet-v3/pull/1401) & [#1437](https://github.com/Azure/azure-cosmos-dotnet-v3/pull/1437): Response type: Fix deadlock on scenarios with `SynchronizationContext` when using `Response.Container`.
- [#1445](https://github.com/Azure/azure-cosmos-dotnet-v3/pull/1445) Transport: Fix `ServicePoint` for `WebAssembly`.
- [#1462](https://github.com/Azure/azure-cosmos-dotnet-v3/pull/1462) UserAgent: Fix feature usage tracking.
- [#1469](https://github.com/Azure/azure-cosmos-dotnet-v3/pull/1469) Diagnostics: Fix `InvalidOperationException` and converts elapsed time to millisecond.
- [#1512](https://github.com/Azure/azure-cosmos-dotnet-v3/pull/1512) PartitionRoutingHelper: Fix ReadFeed `ArgumentNullException` due to container cache miss.
- [#1530](https://github.com/Azure/azure-cosmos-dotnet-v3/pull/1530) CosmosClientBuilder: Fix WithDefaultTimeToLive parameter spelling.

### <a name="3.9.0-preview3"/> [3.9.0-preview3](https://www.nuget.org/packages/Microsoft.Azure.Cosmos/3.9.0-preview3) - 2020-05-11

#### Added

- [#1356](https://github.com/Azure/azure-cosmos-dotnet-v3/pull/1356) & [#1407](https://github.com/Azure/azure-cosmos-dotnet-v3/pull/1407) & [#1428](https://github.com/Azure/azure-cosmos-dotnet-v3/pull/1428) Autoscale preview release.
- [#1407](https://github.com/Azure/azure-cosmos-dotnet-v3/pull/1407) Autoscale: Adds `CreateDatabaseIfNotExistsAsync` and `CreateContainerIfNotExistsAsync` methods.
- [#1410](https://github.com/Azure/azure-cosmos-dotnet-v3/pull/1410) FeedRange: Adds Json serialization support.
- [#1398](https://github.com/Azure/azure-cosmos-dotnet-v3/pull/1398) Diagnostics: Adds CPU monitoring for .NET Core.
- [#1441](https://github.com/Azure/azure-cosmos-dotnet-v3/pull/1441) Transport: Adds `HttpClientFactory` support on `CosmosClientOptions`.
- [#1457](https://github.com/Azure/azure-cosmos-dotnet-v3/pull/1457) Container: Adds database reference to the container.
- [#1453](https://github.com/Azure/azure-cosmos-dotnet-v3/pull/1453) Response factory: Adds a response factory to the public API.
- [#1455](https://github.com/Azure/azure-cosmos-dotnet-v3/pull/1454) Serializer: Adds SDK serializer to `Client.ClientOptions.Serializer`.
- [#1397](https://github.com/Azure/azure-cosmos-dotnet-v3/pull/1397) CosmosClientBuilder: Adds preferred regions and public internal func `WithConnectionModeDirect()`.
- [#1439](https://github.com/Azure/azure-cosmos-dotnet-v3/pull/1439) No content on response: Adds the ability to have operation return no content from Azure Cosmos DB.
- [#1469](https://github.com/Azure/azure-cosmos-dotnet-v3/pull/1469) Diagnostics: Fixes the `InvalidOperationException` and converts elapsed time to millisecond.

#### Fixed

- [#1398](https://github.com/Azure/azure-cosmos-dotnet-v3/pull/1398) Reduced memory allocations on query deserialization.
- [#1401](https://github.com/Azure/azure-cosmos-dotnet-v3/pull/1401) & [#1437](https://github.com/Azure/azure-cosmos-dotnet-v3/pull/1437): Response type: Fixes deadlock on scenarios with `SynchronizationContext` when using `Response.Container`.
- [#1445](https://github.com/Azure/azure-cosmos-dotnet-v3/pull/1445) Transport: Fixes `ServicePoint` for WebAssembly.
- [#1462](https://github.com/Azure/azure-cosmos-dotnet-v3/pull/1462) UserAgent: Fixes feature usage tracking.

### <a name="3.9.0-preview"/> [3.9.0-preview](https://www.nuget.org/packages/Microsoft.Azure.Cosmos/3.9.0-preview) - 2020-04-17

#### Added

- [#1356](https://github.com/Azure/azure-cosmos-dotnet-v3/pull/1356) Autoscale: Adds to public preview release

### <a name="3.8.0-preview"/> [3.8.0-preview](https://www.nuget.org/packages/Microsoft.Azure.Cosmos/3.8.0-preview) - 2020-04-16

#### Added

- [#1331](https://github.com/Azure/azure-cosmos-dotnet-v3/pull/1331) Enabled client encryption / decryption for transactional batch requests

#### Fixed

- [#1369](https://github.com/Azure/azure-cosmos-dotnet-v3/pull/1369) Fixes decryption for 'order by' query results

### <a name="3.8.0"/> [3.8.0](https://www.nuget.org/packages/Microsoft.Azure.Cosmos/3.8.0) - 2020-04-07

#### Added

- [#1314](https://github.com/Azure/azure-cosmos-dotnet-v3/pull/1314) Adds configuration for proactive TCP end-of-connection detection.
- [#1305](https://github.com/Azure/azure-cosmos-dotnet-v3/pull/1305) Adds support for preferred region customization.

#### Fixed

- [#1312](https://github.com/Azure/azure-cosmos-dotnet-v3/pull/1312) Fixes null reference when using default(PartitionKey).
- [#1296](https://github.com/Azure/azure-cosmos-dotnet-v3/pull/1296) Decrypts the encrypted properties before returning query result.
- [#1345](https://github.com/Azure/azure-cosmos-dotnet-v3/pull/1345) Fixes get query plan diagnostics.

### <a name="3.7.1-preview"/> [3.7.1-preview](https://www.nuget.org/packages/Microsoft.Azure.Cosmos/3.7.1-preview) - 2020-03-30

- [#1210](https://github.com/Azure/azure-cosmos-dotnet-v3/pull/1210) Adds change feed pull model.
- [#1242](https://github.com/Azure/azure-cosmos-dotnet-v3/pull/1242) Client encryption - fixes bug in read path without encrypted properties.
- [#1314](https://github.com/Azure/azure-cosmos-dotnet-v3/pull/1314) Adds configuration for proactive TCP end-of-connection detection.
- [#1312](https://github.com/Azure/azure-cosmos-dotnet-v3/pull/1312) Fixes null reference when using default(PartitionKey).
- [#1296](https://github.com/Azure/azure-cosmos-dotnet-v3/pull/1296) Decrypts the encrypted properties before returning query result.

### <a name="3.7.0"/> [3.7.0](https://www.nuget.org/packages/Microsoft.Azure.Cosmos/3.7.0) - 2020-03-26

#### Added

- [#1268](https://github.com/Azure/azure-cosmos-dotnet-v3/pull/1268) Adds `GetElapsedClientLatency` to `CosmosDiagnostics`.
- [#1239](https://github.com/Azure/azure-cosmos-dotnet-v3/pull/1239) Made `MultiPolygon` and `PolygonCoordinates` classes public.
- [#1233](https://github.com/Azure/azure-cosmos-dotnet-v3/pull/1265) Partition key now supports operators `==, !=` for equality comparison.
- [#1285](https://github.com/Azure/azure-cosmos-dotnet-v3/pull/1285) Add query plan retrieval to diagnostics.
- [#1289](https://github.com/Azure/azure-cosmos-dotnet-v3/pull/1289) Query `ORDER BY` resume optimization.
- [#1074](https://github.com/Azure/azure-cosmos-dotnet-v3/pull/1074) Bulk API congestion control.

#### Fixed

- [#1213](https://github.com/Azure/azure-cosmos-dotnet-v3/pull/1213) `CosmosException` now returns the original stack trace.
- [#1213](https://github.com/Azure/azure-cosmos-dotnet-v3/pull/1213) `ResponseMessage.ErrorMessage` is now always correctly populated. There was bug in some scenarios where the error message was left in the content stream.
- [#1298](https://github.com/Azure/azure-cosmos-dotnet-v3/pull/1298) `CosmosException.Message` contains the same information as `CosmosException.ToString()` to ensure all the information is being tracked.
- [#1242](https://github.com/Azure/azure-cosmos-dotnet-v3/pull/1242) Client encryption - Fixes bug in read path without encrypted properties.
- [#1189](https://github.com/Azure/azure-cosmos-dotnet-v3/pull/1189) Query diagnostics shows correct overall time.
- [#1189](https://github.com/Azure/azure-cosmos-dotnet-v3/pull/1189) Fixes a bug that caused duplicate information in diagnostic context.
- [#1263](https://github.com/Azure/azure-cosmos-dotnet-v3/pull/1263) Fixes a bug where retry after interval did not get set on query stream responses.
- [#1198](https://github.com/Azure/azure-cosmos-dotnet-v3/pull/1198) Fixes null reference exception when calling a disposed `CosmosClient`.
- [#1274](https://github.com/Azure/azure-cosmos-dotnet-v3/pull/1274) `ObjectDisposedException` is thrown when calling all SDK objects like Database and Container that reference a disposed client.
- [#1268](https://github.com/Azure/azure-cosmos-dotnet-v3/pull/1268) Fixes bug where Request Options was getting lost for `Database.ReadStreamAsync` and `Database.DeleteStreamAsync` methods.
- [#1304](https://github.com/Azure/azure-cosmos-dotnet-v3/pull/1304) Fixes XML documentation so it now is visible in Visual Studio.

### <a name="3.7.0-preview2"/> [3.7.0-preview2](https://www.nuget.org/packages/Microsoft.Azure.Cosmos/3.7.0-preview2) - 2020-03-09

- [#1210](https://github.com/Azure/azure-cosmos-dotnet-v3/pull/1210) Change feed pull model.
- [#1242](https://github.com/Azure/azure-cosmos-dotnet-v3/pull/1242) Client encryption - fixes bug in read path without encrypted properties.

### <a name="3.7.0-preview"/> [3.7.0-preview](https://www.nuget.org/packages/Microsoft.Azure.Cosmos/3.7.0-preview) - 2020-02-25

- [#1074](https://github.com/Azure/azure-cosmos-dotnet-v3/pull/1074) Bulk API congestion control.
- [#1210](https://github.com/Azure/azure-cosmos-dotnet-v3/pull/1210) Change feed pull model.

### <a name="3.6.0"/> [3.6.0](https://www.nuget.org/packages/Microsoft.Azure.Cosmos/3.6.0) - 2020-01-23

- [#1105](https://github.com/Azure/azure-cosmos-dotnet-v3/pull/1198) CosmosClient Immutability + Disposable Fixes

#### Added

- [#1097](https://github.com/Azure/azure-cosmos-dotnet-v3/pull/1097) `GeospatialConfig` to `ContainerProperties`, `BoundingBoxProperties` to `SpatialPath`.
- [#1061](https://github.com/Azure/azure-cosmos-dotnet-v3/pull/1061) Stream payload to `ExecuteStoredProcedureStreamAsync`.
- [#1062](https://github.com/Azure/azure-cosmos-dotnet-v3/pull/1062) Additional diagnostic information including the ability to track time through the different SDK layers.
- [#1107](https://github.com/Azure/azure-cosmos-dotnet-v3/pull/1107) Source Link support.
- [#1121](https://github.com/Azure/azure-cosmos-dotnet-v3/pull/1121) `StandByFeedIterator` breath-first read strategy.

#### Fixed

- [#1105](https://github.com/Azure/azure-cosmos-dotnet-v3/pull/1105) Custom serializer no longer calls SDK owned types that would cause serialization exceptions.
- [#1112](https://github.com/Azure/azure-cosmos-dotnet-v3/pull/1112) Fixes SDK properties like `DatabaseProperties` to have the same JSON attributes.
- [#1116](https://github.com/Azure/azure-cosmos-dotnet-v3/pull/1116) Fixes a deadlock on scenarios with `SynchronizationContext` while executing async query operations.
- [#1143](https://github.com/Azure/azure-cosmos-dotnet-v3/pull/1143) Fixes permission resource link and authorization issue when doing a query with resource token for a specific partition key.
- [#1150](https://github.com/Azure/azure-cosmos-dotnet-v3/pull/1150) Fixes `NullReferenceException` when using a non-existent Lease Container.

### <a name="3.5.1"/> [3.5.1](https://www.nuget.org/packages/Microsoft.Azure.Cosmos/3.5.1) - 2019-12-11

#### Fixed

- [#1060](https://github.com/Azure/azure-cosmos-dotnet-v3/pull/1060) Fixes unicode encoding bug in DISTINCT queries.
- [#1070](https://github.com/Azure/azure-cosmos-dotnet-v3/pull/1070) `CreateItem` will only retry for auto-extracted partition key in-case of collection re-creation.
- [#1075](https://github.com/Azure/azure-cosmos-dotnet-v3/pull/1075) Including header size details for bad request with large headers.
- [#1078](https://github.com/Azure/azure-cosmos-dotnet-v3/pull/1078) Fixes a deadlock on scenarios with `SynchronizationContext` while executing async SDK API.
- [#1081](https://github.com/Azure/azure-cosmos-dotnet-v3/pull/1081) Fixes race condition in serializer caused by null reference exception.
- [#1086](https://github.com/Azure/azure-cosmos-dotnet-v3/pull/1086) Fix possible `NullReferenceException` on a `TransactionalBatch` code path.
- [#1091](https://github.com/Azure/azure-cosmos-dotnet-v3/pull/1091) Fixes a bug in query when a partition split occurs that causes a `NotImplementedException` to be thrown.
- [#1089](https://github.com/Azure/azure-cosmos-dotnet-v3/pull/1089) Fixes a `NullReferenceException` when using Bulk with items without partition key.

### <a name="3.5.0"/> [3.5.0](https://www.nuget.org/packages/Microsoft.Azure.Cosmos/3.5.0) - 2019-12-03

#### Added

- [#979](https://github.com/Azure/azure-cosmos-dotnet-v3/pull/979) Make `SessionToken` on `QueryRequestOptions` public.
- [#995](https://github.com/Azure/azure-cosmos-dotnet-v3/pull/995) Included session token in diagnostics.
- [#1000](https://github.com/Azure/azure-cosmos-dotnet-v3/pull/1000) Adds `PortReuseMode` to `CosmosClientOptions`.
- [#1017](https://github.com/Azure/azure-cosmos-dotnet-v3/pull/1017) Adds `ClientSideRequestStatistics` to gateway calls and making end time nullable.
- [#1038](https://github.com/Azure/azure-cosmos-dotnet-v3/pull/1038) Adds self-link to resource properties.

#### Fixed

- [#921](https://github.com/Azure/azure-cosmos-dotnet-v3/pull/921) Fixes error handling to preserve stack trace in certain scenarios.
- [#944](https://github.com/Azure/azure-cosmos-dotnet-v3/pull/944) Change feed processor won't use user serializer for internal operations.
- [#988](https://github.com/Azure/azure-cosmos-dotnet-v3/pull/988) Fixes query mutating due to retry of gone / name cache is stale.
- [#954](https://github.com/Azure/azure-cosmos-dotnet-v3/pull/954) Support start from beginning for change feed processor in multi master accounts.
- [#999](https://github.com/Azure/azure-cosmos-dotnet-v3/pull/999) Fixes grabbing extra page, updated continuation token on exception path, and non-Ascii character in order by continuation token.
- [#1013](https://github.com/Azure/azure-cosmos-dotnet-v3/pull/1013) Gateway `OperationCanceledExceptions` are now returned as request timeouts.
- [#1020](https://github.com/Azure/azure-cosmos-dotnet-v3/pull/1020) Direct package update removes debug statements.
- [#1023](https://github.com/Azure/azure-cosmos-dotnet-v3/pull/1023) Fixes `ThroughputResponse.IsReplacePending` header mapping.
- [#1036](https://github.com/Azure/azure-cosmos-dotnet-v3/pull/1036) Fixes query responses to return null Content if it is a failure.
- [#1045](https://github.com/Azure/azure-cosmos-dotnet-v3/pull/1045) Adds stack trace and inner exception to `CosmosException`.
- [#1050](https://github.com/Azure/azure-cosmos-dotnet-v3/pull/1050) Adds mocking constructors to `TransactionalBatchOperationResult`.

### <a name="3.4.1"/> [3.4.1](https://www.nuget.org/packages/Microsoft.Azure.Cosmos/3.4.1) - 2019-11-06

#### Fixed

- [#978](https://github.com/Azure/azure-cosmos-dotnet-v3/pull/978) Fixes mocking for `FeedIterator` and response classes.

### <a name="3.4.0"/> [3.4.0](https://www.nuget.org/packages/Microsoft.Azure.Cosmos/3.4.0) - 2019-11-04

#### Added

- [#853](https://github.com/Azure/azure-cosmos-dotnet-v3/pull/853) ORDER BY arrays and object support.
- [#877](https://github.com/Azure/azure-cosmos-dotnet-v3/pull/877) Query diagnostics now contains client-side request diagnostics information.
- [#923](https://github.com/Azure/azure-cosmos-dotnet-v3/pull/923) Bulk support is now public.
- [#922](https://github.com/Azure/azure-cosmos-dotnet-v3/pull/922) Included information of bulk support usage in user agent.
- [#934](https://github.com/Azure/azure-cosmos-dotnet-v3/pull/934) Preserved the ordering of projections in a `GROUP BY` query.
- [#952](https://github.com/Azure/azure-cosmos-dotnet-v3/pull/952) ORDER BY undefined and mixed type `ORDER BY` support.
- [#965](https://github.com/Azure/azure-cosmos-dotnet-v3/pull/965) Batch API is now public.

#### Fixed

- [#901](https://github.com/Azure/azure-cosmos-dotnet-v3/pull/901) Fixes a bug causing query response to create a new stream for each content call.
- [#918](https://github.com/Azure/azure-cosmos-dotnet-v3/pull/918) Fixes serializer being used for scripts, permissions, and conflict-related iterators.
- [#936](https://github.com/Azure/azure-cosmos-dotnet-v3/pull/936) Fixes bulk requests with large resources to have natural exception.


### <a name="3.3.3"/> [3.3.3](https://www.nuget.org/packages/Microsoft.Azure.Cosmos/3.3.3) - 2019-10-30

- [#837](https://github.com/Azure/azure-cosmos-dotnet-v3/pull/837) Fixes group by bug for non-Windows platforms.
- [#927](https://github.com/Azure/azure-cosmos-dotnet-v3/pull/927) Fixes query returning partial results instead of error.

### <a name="3.3.2"/> [3.3.2](https://www.nuget.org/packages/Microsoft.Azure.Cosmos/3.3.2) - 2019-10-16

#### Fixed

- [#905](https://github.com/Azure/azure-cosmos-dotnet-v3/pull/909) Fixes lINQ camel case bug.

### <a name="3.3.1"/> [3.3.1](https://www.nuget.org/packages/Microsoft.Azure.Cosmos/3.3.1) - 2019-10-11

#### Fixed

- [#895](https://github.com/Azure/azure-cosmos-dotnet-v3/pull/895) Fixes user agent bug that caused format exceptions on non-Windows platforms.


### <a name="3.3.0"/> [3.3.0](https://www.nuget.org/packages/Microsoft.Azure.Cosmos/3.3.0) - 2019-10-09

#### Added

- [#801](https://github.com/Azure/azure-cosmos-dotnet-v3/pull/801) Enabled LINQ `ThenBy` operator after `OrderBy`.
- [#814](https://github.com/Azure/azure-cosmos-dotnet-v3/pull/814) Ability to limit to configured endpoint only.
- [#822](https://github.com/Azure/azure-cosmos-dotnet-v3/pull/822) `GROUP BY` query support.
- [#844](https://github.com/Azure/azure-cosmos-dotnet-v3/pull/844) Adds `PartitionKeyDefinitionVersion` to container builder.

#### Fixed

- [#835](https://github.com/Azure/azure-cosmos-dotnet-v3/pull/835) Fixes a bug that caused sorted ranges exceptions.
- [#846](https://github.com/Azure/azure-cosmos-dotnet-v3/pull/846) Statistics not getting populated correctly on `CosmosException`.
- [#857](https://github.com/Azure/azure-cosmos-dotnet-v3/pull/857) Fixes reusability of the bulk support across container instances.
- [#860](https://github.com/Azure/azure-cosmos-dotnet-v3/pull/860) Fixes base user agent string.
- [#876](https://github.com/Azure/azure-cosmos-dotnet-v3/pull/876) Default connection time out reduced from 60 s to 10 s.

### <a name="3.2.0"/> [3.2.0](https://www.nuget.org/packages/Microsoft.Azure.Cosmos/3.2.0) - 2019-09-17

#### Added

- [#100](https://github.com/Azure/azure-cosmos-dotnet-v3/pull/100) Configurable Tcp settings to `CosmosClientOptions`.
- [#615](https://github.com/Azure/azure-cosmos-dotnet-v3/pull/615), [#775](https://github.com/Azure/azure-cosmos-dotnet-v3/pull/775) Adds request diagnostics to response.
- [#622](https://github.com/Azure/azure-cosmos-dotnet-v3/pull/622) Adds CRUD and query operations for users and permissions, which enables ResourceToken support.
- [#716](https://github.com/Azure/azure-cosmos-dotnet-v3/pull/716) Added camel case serialization on LINQ query generation.
- [#729](https://github.com/Azure/azure-cosmos-dotnet-v3/pull/729), [#776](https://github.com/Azure/azure-cosmos-dotnet-v3/pull/776) Adds aggregate (CountAsync/SumAsync etc.) extensions for LINQ query.
- [#743](https://github.com/Azure/azure-cosmos-dotnet-v3/pull/743) Adds `WebProxy` to `CosmosClientOptions`.

#### Fixed

- [#726](https://github.com/Azure/azure-cosmos-dotnet-v3/pull/726) Query iterator `HasMoreResults` now returns false if an exception is hit.
- [#705](https://github.com/Azure/azure-cosmos-dotnet-v3/pull/705) User agent suffix gets truncated.
- [#753](https://github.com/Azure/azure-cosmos-dotnet-v3/pull/753) Reason was not being propagated for conflict exceptions.
- [#756](https://github.com/Azure/azure-cosmos-dotnet-v3/pull/756) Change feed processor with `WithStartTime` would execute the delegate the first time with no items.
- [#761](https://github.com/Azure/azure-cosmos-dotnet-v3/pull/761) `CosmosClient` deadlocks when using a custom task scheduler like Orleans.
- [#769](https://github.com/Azure/azure-cosmos-dotnet-v3/pull/769) Session consistency and gateway mode session-token bug fix- under few rare non-success cases session token might be in-correct.
- [#772](https://github.com/Azure/azure-cosmos-dotnet-v3/pull/772) Fixes throughput throwing when custom serializer used or offer doesn't exists.
- [#785](https://github.com/Azure/azure-cosmos-dotnet-v3/pull/785) Incorrect key to throw `CosmosExceptions` with `HttpStatusCode.Unauthorized` status code.


### <a name="3.2.0-preview2"/> [3.2.0-preview2](https://www.nuget.org/packages/Microsoft.Azure.Cosmos/3.2.0-preview2) - 2019-09-10

- [#585](https://github.com/Azure/azure-cosmos-dotnet-v3/pull/585), [#741](https://github.com/Azure/azure-cosmos-dotnet-v3/pull/741) Bulk execution support.
- [#427](https://github.com/Azure/azure-cosmos-dotnet-v3/pull/427) Transactional batch support (Item CRUD).


### <a name="3.2.0-preview"/> [3.2.0-preview](https://www.nuget.org/packages/Microsoft.Azure.Cosmos/3.2.0-preview) - 2019-08-09

- [#427](https://github.com/Azure/azure-cosmos-dotnet-v3/pull/427) Transactional batch support (Item CRUD).


### <a name="3.1.1"/> [3.1.1](https://www.nuget.org/packages/Microsoft.Azure.Cosmos/3.1.1) - 2019-08-12

#### Added

- [#650](https://github.com/Azure/azure-cosmos-dotnet-v3/pull/650) `CosmosSerializerOptions` to customize serialization.

#### Fixed

- [#612](https://github.com/Azure/azure-cosmos-dotnet-v3/pull/612) Bug fix for `ReadFeed` with partition key.
- [#614](https://github.com/Azure/azure-cosmos-dotnet-v3/pull/614) Fixes spatial path serialization and compatibility with older index versions.
- [#619](https://github.com/Azure/azure-cosmos-dotnet-v3/pull/619) Fixes `PInvokeStackImbalance` exception for .NET framework.
- [#626](https://github.com/Azure/azure-cosmos-dotnet-v3/pull/626) `FeedResponse<T>` status codes now return OK for success instead of the invalid status code 0 or Accepted.
- [#629](https://github.com/Azure/azure-cosmos-dotnet-v3/pull/629) Fixes `CreateContainerIfNotExistsAsync` validation to limited to partition key path only.
- [#630](https://github.com/Azure/azure-cosmos-dotnet-v3/pull/630) Fixes user agent to contain environment and package information.


### <a name="3.1.0"/> 3.1.0 - 2019-07-29 - Unlisted

#### Added

- [#541](https://github.com/Azure/azure-cosmos-dotnet-v3/pull/541) Adds consistency level to client and query options.
- [#544](https://github.com/Azure/azure-cosmos-dotnet-v3/pull/544) Adds continuation token support for LINQ.
- [#557](https://github.com/Azure/azure-cosmos-dotnet-v3/pull/557) Adds trigger options to item request options.
- [#572](https://github.com/Azure/azure-cosmos-dotnet-v3/pull/572) Adds partition key validation on `CreateContainerIfNotExistsAsync`.
- [#581](https://github.com/Azure/azure-cosmos-dotnet-v3/pull/581) Adds LINQ to `QueryDefinition` API.
- [#592](https://github.com/Azure/azure-cosmos-dotnet-v3/pull/592) Adds `CreateIfNotExistsAsync` to container builder.
- [#597](https://github.com/Azure/azure-cosmos-dotnet-v3/pull/597) Adds continuation token property to `ResponseMessage`.
- [#604](https://github.com/Azure/azure-cosmos-dotnet-v3/pull/604) Adds LINQ `ToStreamIterator` extension method.

#### Fixed

- [#548](https://github.com/Azure/azure-cosmos-dotnet-v3/pull/548) Fixes mis-typed message in `CosmosException.ToString()`.
- [#558](https://github.com/Azure/azure-cosmos-dotnet-v3/pull/558) Location cache `ConcurrentDict` lock contentions fix.
- [#561](https://github.com/Azure/azure-cosmos-dotnet-v3/pull/561) `GetItemLinqQueryable` now works with null query.
- [#567](https://github.com/Azure/azure-cosmos-dotnet-v3/pull/567) Query correctly handles different language cultures.
- [#574](https://github.com/Azure/azure-cosmos-dotnet-v3/pull/574) Fixes empty error message if query parsing fails from unexpected exception.
- [#576](https://github.com/Azure/azure-cosmos-dotnet-v3/pull/576) Query correctly serializes the input into a stream.


### <a name="3.0.0"/> [3.0.0](https://www.nuget.org/packages/Microsoft.Azure.Cosmos/3.0.0) - 2019-07-15

- General availability of [Version 3.0.0](https://www.nuget.org/packages/Microsoft.Azure.Cosmos/) of the .NET SDK.
- Targets .NET Standard 2.0, which supports .NET framework 4.6.1+ and .NET Core 2.0+.
- New object model, with top level `CosmosClient` and methods split across relevant database and container classes.
- New stream APIs that have high performance.
- Built-in support for change feed processor APIs.
- Fluent builder APIs for `CosmosClient`, container, and change feed processor.
- Idiomatic throughput management APIs.
- Granular `RequestOptions` and `ResponseTypes` for database, container, item, query, and throughput requests.
- Ability to scale non-partitioned containers.
- Extensible and customizable serializer.
- Extensible request pipeline with support for custom handlers.

## <a name="known-issues"></a> Known issues

Below is a list of any know issues affecting the [recommended minimum version](#recommended-version):

| Issue | Impact | Mitigation | Tracking link |
| --- | --- | --- | --- |
<<<<<<< HEAD
| `FeedIterator` enters an infinite loop after a physical partition split occurs in a container using hierarchical partition keys. | Queries using prefix partition keys.  | Rather than having the PK included in the query request options, filtering on top level hierarchical Pks should be done through where clauses. | [#4326](https://github.com/Azure/azure-cosmos-dotnet-v3/issues/4326) | 
| Single partition queries (queries explicitly targetted to single partition or any queries on collection that had single physical partition) that resume using continuation token after partition split can observe failure on SDK v3.38 and beyond.  | Explicit query exeuction using continuation token will fail query execution if these conditions are met. | Turn off Optimistic Direct Execution during query execution either by setting EnableOptimisticDirectExecution to false in query request options or by setting environment variable AZURE_COSMOS_OPTIMISTIC_DIRECT_EXECUTION_ENABLED to false. | [#4432](https://github.com/Azure/azure-cosmos-dotnet-v3/issues/4432) | 
=======
| `FeedIterator` enters an infinite loop after a physical partition split occurs in a container using hierarchical partition keys. | Queries using prefix partition keys.  | Rather than having the PK included in the query request options, filtering on top level hierarchical Pks should be done through where clauses. **NOTE:** This issue has been fixed in version 3.39.0 | [#4326](https://github.com/Azure/azure-cosmos-dotnet-v3/issues/4326) | 
| Single partition queries (queries explicitly targetted to single partition or any queries on collection that had single physical partition) that resume using continuation token after partition split can observe failure on SDK v3.38 and beyond.  | Explicit query exeuction using continuation token will fail query execution if these conditions are met. | Turn off Optimistic Direct Execution during query execution either by setting EnableOptimisticDirectExecution to false in query request options or by setting environment variable AZURE_COSMOS_OPTIMISTIC_DIRECT_EXECUTION_ENABLED to false. | [#4432](https://github.com/Azure/azure-cosmos-dotnet-v3/issues/4432) | 
| An [Azure API](https://learn.microsoft.com/en-us/azure/virtual-machines/instance-metadata-service?tabs=linux) call is made to get the VM information. This call fails if cutomer is on non-Azure VM. | Although this call is made only once, during client initialization but this failure would come up into monitoring tool (e.g AppInsights, Datadog etc.) which leads to a confusion for a developer.| Turn off this call by setting environment variable COSMOS_DISABLE_IMDS_ACCESS to true. |[#4187](https://github.com/Azure/azure-cosmos-dotnet-v3/issues/4187) | 
>>>>>>> 43c14a31

## Release & Retirement dates

Microsoft provides notification at least **12 months** in advance of retiring an SDK in order to smooth the transition to a newer/supported version. New features and functionality and optimizations are only added to the current SDK, as such it is recommended that you always upgrade to the latest SDK version as early as possible.

After **31 August 2022**, Azure Cosmos DB will no longer make bug fixes, add new features, and provide support for versions 1.x of the Azure Cosmos DB for NoSQL .NET or .NET Core SDK. If you prefer not to upgrade, requests sent from version 1.x of the SDK will continue to be served by the Azure Cosmos DB service.

| Version | Release Date | Retirement Date |
| --- | --- | --- |
| [3.6.0](#3.6.0) |January 23, 2020 |--- |
| [3.5.1](#3.5.1) |December 11, 2019 |--- |
| [3.5.0](#3.5.0) |December 03, 2019 |--- |
| [3.4.1](#3.4.1) |November 06, 2019 |--- |
| [3.4.0](#3.4.0) |November 04, 2019 |--- |
| [3.3.3](#3.3.3) |October 30, 2019 |--- |
| [3.3.2](#3.3.2) |October 16, 2019 |--- |
| [3.3.1](#3.3.1) |October 11, 2019 |--- |
| [3.3.0](#3.3.0) |October 8, 2019 |--- |
| [3.2.0](#3.2.0) |September 18, 2019 |--- |
| [3.1.1](#3.1.1) |August 12, 2019 |--- |
| [3.1.0](#3.1.0) |July 29, 2019 |--- |
| [3.0.0](#3.0.0) |July 15, 2019 |--- |<|MERGE_RESOLUTION|>--- conflicted
+++ resolved
@@ -15,8 +15,6 @@
 The format is based on [Keep a Changelog](https://keepachangelog.com/en/1.0.0/),
 and this project adheres to [Semantic Versioning](https://semver.org/spec/v2.0.0.html).
 
-<<<<<<< HEAD
-=======
 ### <a name="3.44.0-preview.1"/> [3.44.0-preview.1](https://www.nuget.org/packages/Microsoft.Azure.Cosmos/3.44.1-preview.0) - 2024-09-18
 
 #### Fixed
@@ -110,7 +108,6 @@
 - [4413](https://github.com/Azure/azure-cosmos-dotnet-v3/pull/4413) Query: Fixes Persisted continuationToken issue (partition splits) by turning off Optimistic Direct Execution by default
 - [4419](https://github.com/Azure/azure-cosmos-dotnet-v3/pull/4419)Query: Fixes bug in OrderByCrossPartitionQueryPipelineStage to ensure that errors in inner pipeline creation are bubbled up
 
->>>>>>> 43c14a31
 ### <a name="3.40.0-preview.1"/> [3.40.0-preview.1](https://www.nuget.org/packages/Microsoft.Azure.Cosmos/3.40.0-preview.1) - 2024-04-17
 ### <a name="3.39.1"/> [3.39.1](https://www.nuget.org/packages/Microsoft.Azure.Cosmos/3.39.1) - 2024-04-17
 
@@ -131,10 +128,7 @@
 
 #### Fixed
 - [4357](https://github.com/Azure/azure-cosmos-dotnet-v3/pull/4357) Distributed Tracing Documentation : Fixes the default value mentioned in code doc 
-<<<<<<< HEAD
-=======
 - [4359](https://github.com/Azure/azure-cosmos-dotnet-v3/pull/4359) Query: Fixes occasional hang while querying using partial partition key against a sub-partitioned container
->>>>>>> 43c14a31
 
 #### Added
 - [4377](https://github.com/Azure/azure-cosmos-dotnet-v3/pull/4377) Integrated cache: Adds BypassIntegratedCache for public release
@@ -178,11 +172,8 @@
   >    - In order to disable ODE, set EnableOptimisticDirectExecution to false in the QueryRequestOptions.
   > - Enable ODE as part of second deployment for all nodes.
 
-<<<<<<< HEAD
-=======
   > Note: This version has a known issue [4413](https://github.com/Azure/azure-cosmos-dotnet-v3/pull/4413) which was later addressed in [3.39.2](#3.39.2)
 
->>>>>>> 43c14a31
 #### Fixed
 - [4205](https://github.com/Azure/azure-cosmos-dotnet-v3/pull/4205) ClientRetryPolicy: Fixes Metadata Requests Retry Policy (#4205)
 - [4220](https://github.com/Azure/azure-cosmos-dotnet-v3/pull/4220) Change Feed Processor: Fixes disposal of unused CancellationTokenSource (#4220)
@@ -1460,14 +1451,9 @@
 
 | Issue | Impact | Mitigation | Tracking link |
 | --- | --- | --- | --- |
-<<<<<<< HEAD
-| `FeedIterator` enters an infinite loop after a physical partition split occurs in a container using hierarchical partition keys. | Queries using prefix partition keys.  | Rather than having the PK included in the query request options, filtering on top level hierarchical Pks should be done through where clauses. | [#4326](https://github.com/Azure/azure-cosmos-dotnet-v3/issues/4326) | 
-| Single partition queries (queries explicitly targetted to single partition or any queries on collection that had single physical partition) that resume using continuation token after partition split can observe failure on SDK v3.38 and beyond.  | Explicit query exeuction using continuation token will fail query execution if these conditions are met. | Turn off Optimistic Direct Execution during query execution either by setting EnableOptimisticDirectExecution to false in query request options or by setting environment variable AZURE_COSMOS_OPTIMISTIC_DIRECT_EXECUTION_ENABLED to false. | [#4432](https://github.com/Azure/azure-cosmos-dotnet-v3/issues/4432) | 
-=======
 | `FeedIterator` enters an infinite loop after a physical partition split occurs in a container using hierarchical partition keys. | Queries using prefix partition keys.  | Rather than having the PK included in the query request options, filtering on top level hierarchical Pks should be done through where clauses. **NOTE:** This issue has been fixed in version 3.39.0 | [#4326](https://github.com/Azure/azure-cosmos-dotnet-v3/issues/4326) | 
 | Single partition queries (queries explicitly targetted to single partition or any queries on collection that had single physical partition) that resume using continuation token after partition split can observe failure on SDK v3.38 and beyond.  | Explicit query exeuction using continuation token will fail query execution if these conditions are met. | Turn off Optimistic Direct Execution during query execution either by setting EnableOptimisticDirectExecution to false in query request options or by setting environment variable AZURE_COSMOS_OPTIMISTIC_DIRECT_EXECUTION_ENABLED to false. | [#4432](https://github.com/Azure/azure-cosmos-dotnet-v3/issues/4432) | 
 | An [Azure API](https://learn.microsoft.com/en-us/azure/virtual-machines/instance-metadata-service?tabs=linux) call is made to get the VM information. This call fails if cutomer is on non-Azure VM. | Although this call is made only once, during client initialization but this failure would come up into monitoring tool (e.g AppInsights, Datadog etc.) which leads to a confusion for a developer.| Turn off this call by setting environment variable COSMOS_DISABLE_IMDS_ACCESS to true. |[#4187](https://github.com/Azure/azure-cosmos-dotnet-v3/issues/4187) | 
->>>>>>> 43c14a31
 
 ## Release & Retirement dates
 
