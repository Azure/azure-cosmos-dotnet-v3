--- conflicted
+++ resolved
@@ -7,18 +7,15 @@
 
 ## Unreleased
 
-<<<<<<< HEAD
 ### Added
 
 - [#1061](https://github.com/Azure/azure-cosmos-dotnet-v3/pull/1061) Add Stream payload to ExecuteStoredProcedureStreamAsync
 
-## 3.5.0 - TBD
-=======
-### Fixed
+### Fixed
+
 - [#1070](https://github.com/Azure/azure-cosmos-dotnet-v3/pull/1070) CreateItem will only retry for auto-extracted partition key in-case of collection re-creation
 
 ## <a name="3.5.0"/> [3.5.0](https://www.nuget.org/packages/Microsoft.Azure.Cosmos/3.5.0) - 2019-12-03
->>>>>>> f0c25536
 
 ### Added
 
