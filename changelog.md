--- conflicted
+++ resolved
@@ -7,11 +7,8 @@
 
 ## Unreleased
 
-<<<<<<< HEAD
 - [#934](https://github.com/Azure/azure-cosmos-dotnet-v3/pull/934) Preserved the ordering of projections in a GROUP BY query.
-=======
 - [#952](https://github.com/Azure/azure-cosmos-dotnet-v3/pull/952) ORDER BY Undefined and Mixed Type ORDER BY support.
->>>>>>> 9dec2c8b
 
 ### Added
 
