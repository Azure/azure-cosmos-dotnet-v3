# A pipeline with no CI trigger
trigger: none

pr: none

schedules:
- cron: "0 0 * * *" # cron syntax https://docs.microsoft.com/en-us/azure/devops/pipelines/build/triggers?view=azure-devops&tabs=yaml#scheduled-triggers
  displayName: Cosmos Nightly 
  branches:
    include: 
    - master
  always: true # whether to always run the pipeline or only if there have been source code changes since the last run. The default is false


variables:
  VmImage: windows-latest # https://docs.microsoft.com/en-us/azure/devops/pipelines/agents/hosted?view=azure-devops 
  BuildConfiguration: Release
  Packaging.EnableSBOMSigning: true
<<<<<<< HEAD
=======
  Codeql.Enabled: true
>>>>>>> e2ce570b

stages:
- stage:
  displayName: Generate nightly GA 
<<<<<<< HEAD
=======
  variables:
    Codeql.BuildIdentifier: ga
>>>>>>> e2ce570b
  jobs:
    - template:  templates/nuget-pack.yml
      parameters:
        BuildConfiguration: Release
        Arguments: /p:IsNightly=true
        VmImage: $(VmImage)
        ReleasePackage: true
        OutputPath: '$(Build.ArtifactStagingDirectory)/bin/AnyCPU/$(BuildConfiguration)/Microsoft.Azure.Cosmos'
        BlobVersion: 'nightly'
        CleanupFolder: true
- stage:
  displayName: Generate nightly preview 
<<<<<<< HEAD
=======
  variables:
    Codeql.BuildIdentifier: preview
>>>>>>> e2ce570b
  jobs:
    - template:  templates/nuget-pack.yml
      parameters:
        BuildConfiguration: Release
        Arguments: /p:IsNightly=true /p:IsPreview=true
        VmImage: $(VmImage)
        ReleasePackage: true
        OutputPath: '$(Build.ArtifactStagingDirectory)/bin/AnyCPU/$(BuildConfiguration)/Microsoft.Azure.Cosmos'
        BlobVersion: 'nightly-preview'
        CleanupFolder: true<|MERGE_RESOLUTION|>--- conflicted
+++ resolved
@@ -16,19 +16,13 @@
   VmImage: windows-latest # https://docs.microsoft.com/en-us/azure/devops/pipelines/agents/hosted?view=azure-devops 
   BuildConfiguration: Release
   Packaging.EnableSBOMSigning: true
-<<<<<<< HEAD
-=======
   Codeql.Enabled: true
->>>>>>> e2ce570b
 
 stages:
 - stage:
   displayName: Generate nightly GA 
-<<<<<<< HEAD
-=======
   variables:
     Codeql.BuildIdentifier: ga
->>>>>>> e2ce570b
   jobs:
     - template:  templates/nuget-pack.yml
       parameters:
@@ -41,11 +35,8 @@
         CleanupFolder: true
 - stage:
   displayName: Generate nightly preview 
-<<<<<<< HEAD
-=======
   variables:
     Codeql.BuildIdentifier: preview
->>>>>>> e2ce570b
   jobs:
     - template:  templates/nuget-pack.yml
       parameters:
