--- conflicted
+++ resolved
@@ -169,16 +169,11 @@
                 this.applicationContext.AddRuleExecution(serverSendDelayRule.GetId(), args.CommonArguments.ActivityId);
                 TimeSpan delay = serverSendDelayRule.GetDelay();
 
-<<<<<<< HEAD
                 DefaultTrace.TraceInformation(
                     "FaultInjection: FaultInjection Rule {0} Inserted {1} duration response delay for request {2}",
                     serverResponseDelayRule.GetId(),
                     delay,
                     args.CommonArguments.ActivityId);
-=======
-                DefaultTrace.TraceInformation("FaultInjection: FaultInjection Rule {0} Inserted {1} duration response delay for request {2}",
-                                    serverSendDelayRule.GetId(), delay, args.CommonArguments.ActivityId);
->>>>>>> bf2f5ee1
 
                 await Task.Delay(delay);
             }
