﻿//------------------------------------------------------------
// Copyright (c) Microsoft Corporation.  All rights reserved.
//------------------------------------------------------------

namespace CosmosBenchmark
{
    using System;
    using System.Collections.Generic;
    using System.Diagnostics;
    using System.Linq;
    using System.Threading;
    using System.Threading.Tasks;
    using Microsoft.ApplicationInsights;
    using Microsoft.Extensions.Logging;
    using Newtonsoft.Json;
    using OpenTelemetry.Metrics;

    internal class ParallelExecutionStrategy : IExecutionStrategy
    {
        private readonly Func<IBenchmarkOperation> benchmarkOperation;

        private volatile int pendingExecutorCount;

        public ParallelExecutionStrategy(
            Func<IBenchmarkOperation> benchmarkOperation)
        {
            this.benchmarkOperation = benchmarkOperation;
        }

        public async Task<RunSummary> ExecuteAsync(
            BenchmarkConfig benchmarkConfig,
            int serialExecutorConcurrency,
            int serialExecutorIterationCount,
            double warmupFraction,
            ILogger logger,
            MeterProvider meterProvider)
        {
            IExecutor warmupExecutor = new SerialOperationExecutor(
                        executorId: "Warmup",
                        benchmarkOperation: this.benchmarkOperation());
            await warmupExecutor.ExecuteAsync(
                    (int)(serialExecutorIterationCount * warmupFraction),
                    isWarmup: true,
                    traceFailures: benchmarkConfig.TraceFailures,
                    completionCallback: () => { },
<<<<<<< HEAD
                    benchmarkConfig,
                    logger,
                    meterProvider);
=======
                    benchmarkConfig);
>>>>>>> c8853ac6

            IExecutor[] executors = new IExecutor[serialExecutorConcurrency];
            for (int i = 0; i < serialExecutorConcurrency; i++)
            {
                executors[i] = new SerialOperationExecutor(
                            executorId: i.ToString(),
                            benchmarkOperation: this.benchmarkOperation());
            }

            this.pendingExecutorCount = serialExecutorConcurrency;
            for (int i = 0; i < serialExecutorConcurrency; i++)
            {
                _ = executors[i].ExecuteAsync(
                        iterationCount: serialExecutorIterationCount,
                        isWarmup: false,
                        traceFailures: benchmarkConfig.TraceFailures,
                        completionCallback: () => Interlocked.Decrement(ref this.pendingExecutorCount),
<<<<<<< HEAD
                        benchmarkConfig,
                        logger,
                        meterProvider);
=======
                        benchmarkConfig);
>>>>>>> c8853ac6
            }

            return await this.LogOutputStats(
                benchmarkConfig, 
                executors,
                logger,
                meterProvider);
        }

        private async Task<RunSummary> LogOutputStats(
            BenchmarkConfig benchmarkConfig,
            IExecutor[] executors,
            ILogger logger,
            MeterProvider meterProvider)
        {
            const int outputLoopDelayInSeconds = 1;
            IList<int> perLoopCounters = new List<int>();
            Summary lastSummary = new Summary();

            Stopwatch watch = new Stopwatch();
            watch.Start();

            bool isLastIterationCompleted = false;
            do
            {
                isLastIterationCompleted = this.pendingExecutorCount <= 0;

                Summary currentTotalSummary = new Summary();
                for (int i = 0; i < executors.Length; i++)
                {
                    IExecutor executor = executors[i];
                    Summary executorSummary = new Summary()
                    {
                        successfulOpsCount = executor.SuccessOperationCount,
                        failedOpsCount = executor.FailedOperationCount,
                        ruCharges = executor.TotalRuCharges,
                    };

                    currentTotalSummary += executorSummary;
                }

                // In-theory summary might be lower than real as its not transactional on time
                currentTotalSummary.elapsedMs = watch.Elapsed.TotalMilliseconds;

                Summary diff = currentTotalSummary - lastSummary;
                lastSummary = currentTotalSummary;

                diff.Print(currentTotalSummary.failedOpsCount + currentTotalSummary.successfulOpsCount);
                perLoopCounters.Add((int)diff.Rps());

                await Task.Delay(TimeSpan.FromSeconds(outputLoopDelayInSeconds));
            }
            while (!isLastIterationCompleted);

            using (ConsoleColorContext ct = new ConsoleColorContext(ConsoleColor.Green))
            {
                Utility.TeeTraceInformation("Summary:");
                Utility.TeeTraceInformation("--------------------------------------------------------------------- ");
                lastSummary.Print(lastSummary.failedOpsCount + lastSummary.successfulOpsCount);

                // Skip first 5 and last 5 counters as outliers
                IEnumerable<int> exceptFirst5 = perLoopCounters.Skip(5);
                int[] summaryCounters = exceptFirst5.Take(exceptFirst5.Count() - 5).OrderByDescending(e => e).ToArray();

                RunSummary runSummary = new RunSummary(
                    benchmarkConfig,
                    executors.Length);

                if (summaryCounters.Length > 10)
                {
                    Utility.TeeTraceInformation("After Excluding outliers");

                    runSummary.Top10PercentAverageRps = Math.Round(summaryCounters.Take((int)(0.1 * summaryCounters.Length)).Average(), 0);
                    runSummary.Top20PercentAverageRps = Math.Round(summaryCounters.Take((int)(0.2 * summaryCounters.Length)).Average(), 0);
                    runSummary.Top30PercentAverageRps = Math.Round(summaryCounters.Take((int)(0.3 * summaryCounters.Length)).Average(), 0);
                    runSummary.Top40PercentAverageRps = Math.Round(summaryCounters.Take((int)(0.4 * summaryCounters.Length)).Average(), 0);
                    runSummary.Top50PercentAverageRps = Math.Round(summaryCounters.Take((int)(0.5 * summaryCounters.Length)).Average(), 0);
                    runSummary.Top60PercentAverageRps = Math.Round(summaryCounters.Take((int)(0.6 * summaryCounters.Length)).Average(), 0);
                    runSummary.Top70PercentAverageRps = Math.Round(summaryCounters.Take((int)(0.7 * summaryCounters.Length)).Average(), 0);
                    runSummary.Top80PercentAverageRps = Math.Round(summaryCounters.Take((int)(0.8 * summaryCounters.Length)).Average(), 0);
                    runSummary.Top90PercentAverageRps = Math.Round(summaryCounters.Take((int)(0.9 * summaryCounters.Length)).Average(), 0);
                    runSummary.Top95PercentAverageRps = Math.Round(summaryCounters.Take((int)(0.95 * summaryCounters.Length)).Average(), 0);
                    runSummary.Top95PercentAverageRps = Math.Round(summaryCounters.Take((int)(0.999 * summaryCounters.Length)).Average(), 0);
                    runSummary.Top95PercentAverageRps = Math.Round(summaryCounters.Take((int)(0.9999 * summaryCounters.Length)).Average(), 0);
                    runSummary.Top99PercentAverageRps = Math.Round(summaryCounters.Take((int)(0.99 * summaryCounters.Length)).Average(), 0);
                    runSummary.AverageRps = Math.Round(summaryCounters.Average(), 0);

                    runSummary.Top50PercentLatencyInMs = TelemetrySpan.GetLatencyPercentile(50);
                    runSummary.Top75PercentLatencyInMs = TelemetrySpan.GetLatencyPercentile(75);
                    runSummary.Top90PercentLatencyInMs = TelemetrySpan.GetLatencyPercentile(90);
                    runSummary.Top95PercentLatencyInMs = TelemetrySpan.GetLatencyPercentile(95);
                    runSummary.Top98PercentLatencyInMs = TelemetrySpan.GetLatencyPercentile(98);
                    runSummary.Top99PercentLatencyInMs = TelemetrySpan.GetLatencyPercentile(99);
                    runSummary.Top999PercentLatencyInMs = TelemetrySpan.GetLatencyQuantile(0.999);
                    runSummary.Top9999PercentLatencyInMs = TelemetrySpan.GetLatencyQuantile(0.9999);
                    runSummary.MaxLatencyInMs = TelemetrySpan.GetLatencyPercentile(100);

                    string summary = JsonConvert.SerializeObject(runSummary);
                    Utility.TeeTraceInformation(summary);
                }
                else
                {
                    Utility.TeeTraceInformation("Please adjust ItemCount high to run of at-least 1M");
                }

                Utility.TeeTraceInformation("--------------------------------------------------------------------- ");

                return runSummary;
            }
        }
    }
}<|MERGE_RESOLUTION|>--- conflicted
+++ resolved
@@ -43,13 +43,9 @@
                     isWarmup: true,
                     traceFailures: benchmarkConfig.TraceFailures,
                     completionCallback: () => { },
-<<<<<<< HEAD
                     benchmarkConfig,
                     logger,
                     meterProvider);
-=======
-                    benchmarkConfig);
->>>>>>> c8853ac6
 
             IExecutor[] executors = new IExecutor[serialExecutorConcurrency];
             for (int i = 0; i < serialExecutorConcurrency; i++)
@@ -67,13 +63,9 @@
                         isWarmup: false,
                         traceFailures: benchmarkConfig.TraceFailures,
                         completionCallback: () => Interlocked.Decrement(ref this.pendingExecutorCount),
-<<<<<<< HEAD
                         benchmarkConfig,
                         logger,
                         meterProvider);
-=======
-                        benchmarkConfig);
->>>>>>> c8853ac6
             }
 
             return await this.LogOutputStats(
