--- conflicted
+++ resolved
@@ -40,12 +40,8 @@
                     isWarmup: true,
                     traceFailures: benchmarkConfig.TraceFailures,
                     completionCallback: () => { },
-<<<<<<< HEAD
-                    benchmarkConfig);
-=======
                     benchmarkConfig,
                     metricsCollectorProvider);
->>>>>>> 946dd4a9
 
             IExecutor[] executors = new IExecutor[serialExecutorConcurrency];
             for (int i = 0; i < serialExecutorConcurrency; i++)
@@ -63,12 +59,8 @@
                         isWarmup: false,
                         traceFailures: benchmarkConfig.TraceFailures,
                         completionCallback: () => Interlocked.Decrement(ref this.pendingExecutorCount),
-<<<<<<< HEAD
-                        benchmarkConfig);
-=======
                         benchmarkConfig,
                         metricsCollectorProvider);
->>>>>>> 946dd4a9
             }
 
             return await this.LogOutputStats(
