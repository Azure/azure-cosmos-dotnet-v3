--- conflicted
+++ resolved
@@ -106,17 +106,10 @@
             this.rpsFailedMetricNameHistogram = this.meter.CreateHistogram<double>($"{operationType}FailedOperationRpsHistogram");
             this.operationFailedLatencyHistogram = this.meter.CreateHistogram<double>($"{operationType}FailedOperationLatencyInMsHistogram");
 
-<<<<<<< HEAD
             this.successOperationCounter = this.meter.CreateCounter<long>($"{operationType}OperationSuccess");
             this.failureOperationCounter = this.meter.CreateCounter<long>($"{operationType}OperationFailure");
-            
+
             this.latencyInMsMetricNameGauge = this.meter.CreateObservableGauge($"{operationType}OperationLatencyInMs",
-=======
-            this.successOperationCounter = meter.CreateCounter<long>($"{prefix}OperationSuccess");
-            this.failureOperationCounter = meter.CreateCounter<long>($"{prefix}OperationFailure");
-
-            this.latencyInMsMetricNameGauge = this.meter.CreateObservableGauge($"{prefix}OperationLatencyInMs",
->>>>>>> 83dd4b54
                 () => new Measurement<double>(this.latencyInMs));
 
             this.rpsNameGauge = this.meter.CreateObservableGauge($"{operationType}OperationRps",
@@ -158,13 +151,8 @@
         /// <summary>
         /// Records success operation latency in milliseconds.
         /// </summary>
-<<<<<<< HEAD
-        /// <param name="milliseconds">The number of milliseconds to record.</param>
-        private void RecordSuccessOpLatencyAndRps(
-=======
         /// <param name="timeSpan">The number of milliseconds to record.</param>
         public void RecordSuccessOpLatencyAndRps(
->>>>>>> 83dd4b54
             TimeSpan timeSpan)
         {
             this.rps = timeSpan.TotalMilliseconds != 0 ? 1000 / timeSpan.TotalMilliseconds : 0;
@@ -176,13 +164,8 @@
         /// <summary>
         /// Records failed operation latency in milliseconds.
         /// </summary>
-<<<<<<< HEAD
-        /// <param name="milliseconds">The number of milliseconds to record.</param>
-        private void RecordFailedOpLatencyAndRps(
-=======
         /// <param name="timeSpan">The number of milliseconds to record.</param>
         public void RecordFailedOpLatencyAndRps(
->>>>>>> 83dd4b54
             TimeSpan timeSpan)
         {
             this.rpsFailed = timeSpan.TotalMilliseconds != 0 ? 1000 / timeSpan.TotalMilliseconds : 0;
