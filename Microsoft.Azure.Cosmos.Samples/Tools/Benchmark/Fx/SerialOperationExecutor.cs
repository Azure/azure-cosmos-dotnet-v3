﻿//------------------------------------------------------------
// Copyright (c) Microsoft Corporation.  All rights reserved.
//------------------------------------------------------------

namespace CosmosBenchmark
{
    using System;
    using System.Diagnostics;
    using System.Threading.Tasks;
    using Microsoft.Azure.Cosmos;
    using static CosmosBenchmark.TelemetrySpan;

    internal class SerialOperationExecutor : IExecutor
    {
        private readonly IBenchmarkOperation operation;

        private readonly string executorId;

        public SerialOperationExecutor(
            string executorId,
            IBenchmarkOperation benchmarkOperation)
        {
            this.executorId = executorId;
            this.operation = benchmarkOperation;

            this.SuccessOperationCount = 0;
            this.FailedOperationCount = 0;
        }

        public int SuccessOperationCount { get; private set; }

        public int FailedOperationCount { get; private set; }

        public double TotalRuCharges { get; private set; }

        public async Task ExecuteAsync(
                int iterationCount,
                bool isWarmup,
                bool traceFailures,
                Action completionCallback,
<<<<<<< HEAD
                BenchmarkConfig benchmarkConfig)
=======
                BenchmarkConfig benchmarkConfig,
                MetricsCollectorProvider metricsCollectorProvider)
>>>>>>> 946dd4a9
        {
            Trace.TraceInformation($"Executor {this.executorId} started");

            Trace.TraceInformation("Initializing counters and metrics.");

            try
            {
                int currentIterationCount = 0;
                do
                {
                    IMetricsCollector metricsCollector = metricsCollectorProvider.GetMetricsCollector(this.operation, benchmarkConfig);

                    OperationResult? operationResult = null;

                    await this.operation.PrepareAsync();

<<<<<<< HEAD
                    using (IDisposable telemetrySpan = TelemetrySpan.StartNew(
=======
                    using (ITelemetrySpan telemetrySpan = TelemetrySpan.StartNew(
>>>>>>> 946dd4a9
                                benchmarkConfig,
                                () => operationResult.Value,
                                disableTelemetry: isWarmup,
                                metricsCollector.RecordSuccessOpLatencyAndRps,
                                metricsCollector.RecordFailedOpLatencyAndRps))
                    {
                        try
                        {
                            operationResult = await this.operation.ExecuteOnceAsync();

                            metricsCollector.CollectMetricsOnSuccess();

                            // Success case
                            this.SuccessOperationCount++;
                            this.TotalRuCharges += operationResult.Value.RuCharges;

                            if (!isWarmup)
                            {
                                CosmosDiagnosticsLogger.Log(operationResult.Value.CosmosDiagnostics);
                            }
                        }
                        catch (Exception ex)
                        {
                            if (traceFailures)
                            {
<<<<<<< HEAD
                                Utility.TeeTraceInformation($"An exception ocured while executing the operation {ex.ToString}");
=======
                                Trace.TraceInformation(ex.ToString());
>>>>>>> 946dd4a9
                            }
                            telemetrySpan.MarkFailed();

                            metricsCollector.CollectMetricsOnFailure();

                            // failure case
                            this.FailedOperationCount++;

                            // Special case of cosmos exception
                            double opCharge = 0;
                            if (ex is CosmosException cosmosException)
                            {
                                opCharge = cosmosException.RequestCharge;
                                this.TotalRuCharges += opCharge;
                            }

                            operationResult = new OperationResult()
                            {
                                // TODO: Populate account, database, collection context into ComsosDiagnostics
                                RuCharges = opCharge,
                                LazyDiagnostics = () => ex.ToString(),
                            };
                        }
                    }

                    currentIterationCount++;
                } while (currentIterationCount < iterationCount);

                Trace.TraceInformation($"Executor {this.executorId} completed");
            }
            catch (Exception e)
            {
                Trace.TraceInformation($"Error: {e.Message}");
            }
            finally
            {
                completionCallback();
            }
        }
    }
}<|MERGE_RESOLUTION|>--- conflicted
+++ resolved
@@ -38,12 +38,8 @@
                 bool isWarmup,
                 bool traceFailures,
                 Action completionCallback,
-<<<<<<< HEAD
-                BenchmarkConfig benchmarkConfig)
-=======
                 BenchmarkConfig benchmarkConfig,
                 MetricsCollectorProvider metricsCollectorProvider)
->>>>>>> 946dd4a9
         {
             Trace.TraceInformation($"Executor {this.executorId} started");
 
@@ -60,11 +56,7 @@
 
                     await this.operation.PrepareAsync();
 
-<<<<<<< HEAD
-                    using (IDisposable telemetrySpan = TelemetrySpan.StartNew(
-=======
                     using (ITelemetrySpan telemetrySpan = TelemetrySpan.StartNew(
->>>>>>> 946dd4a9
                                 benchmarkConfig,
                                 () => operationResult.Value,
                                 disableTelemetry: isWarmup,
@@ -90,11 +82,7 @@
                         {
                             if (traceFailures)
                             {
-<<<<<<< HEAD
-                                Utility.TeeTraceInformation($"An exception ocured while executing the operation {ex.ToString}");
-=======
                                 Trace.TraceInformation(ex.ToString());
->>>>>>> 946dd4a9
                             }
                             telemetrySpan.MarkFailed();
 
