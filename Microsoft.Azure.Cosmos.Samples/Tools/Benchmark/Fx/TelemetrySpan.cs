﻿//------------------------------------------------------------
// Copyright (c) Microsoft Corporation.  All rights reserved.
//------------------------------------------------------------

namespace CosmosBenchmark
{
    using System;
    using System.Diagnostics;
    using System.Linq;
    using System.Threading;

    internal struct TelemetrySpan : IDisposable
    {
        private static double[] latencyHistogram;
        private static int latencyIndex = -1;

        internal static bool IncludePercentile = false;

        private Stopwatch stopwatch;
        private Func<OperationResult> lazyOperationResult;
        private Action<double> recordLatencyAction;
        private bool disableTelemetry;
        private BenchmarkConfig benchmarkConfig;

        public static IDisposable StartNew(
            BenchmarkConfig benchmarkConfig,
            Func<OperationResult> lazyOperationResult,
            bool disableTelemetry,
            Action<double> recordLatencyAction)
        {
            if (disableTelemetry || !TelemetrySpan.IncludePercentile)
            {
                return NoOpDisposable.Instance;
            }

            return new TelemetrySpan
            {
                benchmarkConfig = benchmarkConfig,
                stopwatch = Stopwatch.StartNew(),
                lazyOperationResult = lazyOperationResult,
                recordLatencyAction = recordLatencyAction,
                disableTelemetry = disableTelemetry
            };
        }

        public void Dispose()
        {
            this.stopwatch.Stop();
            if (!this.disableTelemetry)
            {
                OperationResult operationResult = this.lazyOperationResult();

                if (TelemetrySpan.IncludePercentile)
                {
                    RecordLatency(this.stopwatch.Elapsed.TotalMilliseconds);

                    this.recordLatencyAction?.Invoke(this.stopwatch.Elapsed.TotalMilliseconds);
                }

                BenchmarkLatencyEventSource.Instance.LatencyDiagnostics(
                    operationResult.DatabseName,
                    operationResult.ContainerName,
                    (int)this.stopwatch.ElapsedMilliseconds,
                    operationResult.LazyDiagnostics, 
<<<<<<< HEAD
                    this.benchmarkConfig.LatencyDiagnosticThreshold);
=======
                    this.benchmarkConfig.DiagnosticLatencyThresholdInMs);
>>>>>>> c8853ac6
            }
        }

        private static void RecordLatency(double elapsedMilliseoncds)
        {
            int index = Interlocked.Increment(ref latencyIndex);
            latencyHistogram[index] = elapsedMilliseoncds;
        }

        internal static void ResetLatencyHistogram(int totalNumberOfIterations)
        {
            latencyHistogram = new double[totalNumberOfIterations];
            latencyIndex = -1;
        }

        internal static double? GetLatencyPercentile(int percentile)
        {
            if (latencyHistogram == null)
            {
                return null;
            }

            return MathNet.Numerics.Statistics.Statistics.Percentile(latencyHistogram.Take(latencyIndex + 1), percentile);
        }

        internal static double? GetLatencyQuantile(double quantile)
        {
            if (latencyHistogram == null)
            {
                return null;
            }

            return MathNet.Numerics.Statistics.Statistics.Quantile(latencyHistogram.Take(latencyIndex + 1), quantile);
        }

        private class NoOpDisposable : IDisposable
        {
            public static readonly NoOpDisposable Instance = new NoOpDisposable();

            public void Dispose()
            {
            }
        }
    }
}<|MERGE_RESOLUTION|>--- conflicted
+++ resolved
@@ -62,11 +62,7 @@
                     operationResult.ContainerName,
                     (int)this.stopwatch.ElapsedMilliseconds,
                     operationResult.LazyDiagnostics, 
-<<<<<<< HEAD
-                    this.benchmarkConfig.LatencyDiagnosticThreshold);
-=======
                     this.benchmarkConfig.DiagnosticLatencyThresholdInMs);
->>>>>>> c8853ac6
             }
         }
 
