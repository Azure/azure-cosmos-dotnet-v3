--- conflicted
+++ resolved
@@ -21,8 +21,10 @@
         private Func<OperationResult> lazyOperationResult;
         private bool disableTelemetry;
         private bool isFailed = false;
+        private BenchmarkConfig benchmarkConfig;
 
         public static ITelemetrySpan StartNew(
+            BenchmarkConfig benchmarkConfig,
             Func<OperationResult> lazyOperationResult,
             bool disableTelemetry)
         {
@@ -33,14 +35,15 @@
 
             return new TelemetrySpan
             {
+                benchmarkConfig = benchmarkConfig,
                 stopwatch = Stopwatch.StartNew(),
                 lazyOperationResult = lazyOperationResult,
                 disableTelemetry = disableTelemetry
             };
         }
 
-        public void MarkFailed() 
-        { 
+        public void MarkFailed()
+        {
             this.isFailed = true;
             this.stopwatch.Stop();
         }
@@ -62,22 +65,13 @@
                 {
                     RecordLatency(this.stopwatch.Elapsed.TotalMilliseconds);
 
-                    if(this.isFailed)
+                    if (this.isFailed)
                     {
-<<<<<<< HEAD
                         BenchmarkLatencyEventSource.Instance.OnOperationSuccess((int)operationResult.OperationType, (long)this.stopwatch.Elapsed.TotalMilliseconds);
                     }
                     else
                     {
                         BenchmarkLatencyEventSource.Instance.OnOperationFailure((int)operationResult.OperationType, (long)this.stopwatch.Elapsed.TotalMilliseconds);
-=======
-                        this.recordSuccessOpLatencyAction?.Invoke(this.stopwatch.Elapsed);
-                    }
-                    else
-                    {
-                        this.recordSuccessOpLatencyAction?.Invoke(this.stopwatch.Elapsed);
-
->>>>>>> 83dd4b54
                     }
                 }
 
@@ -85,9 +79,8 @@
                     operationResult.DatabseName,
                     operationResult.ContainerName,
                     (int)this.stopwatch.ElapsedMilliseconds,
-                    operationResult.LazyDiagnostics, 
+                    operationResult.LazyDiagnostics,
                     this.benchmarkConfig.DiagnosticLatencyThresholdInMs);
-                
             }
         }
 
@@ -120,7 +113,7 @@
             public void Dispose()
             {
             }
-            
+
             public void MarkSuccess()
             {
             }
@@ -130,7 +123,8 @@
             }
         }
 
-        public interface ITelemetrySpan : IDisposable {
+        public interface ITelemetrySpan : IDisposable
+        {
             void MarkSuccess();
             void MarkFailed();
         }
