﻿//------------------------------------------------------------
// Copyright (c) Microsoft Corporation.  All rights reserved.
//------------------------------------------------------------

namespace CosmosBenchmark
{
    using System;
    using System.Diagnostics;
    using System.Linq;
    using System.Threading;

    internal struct TelemetrySpan : IDisposable
    {
        private static double[] latencyHistogram;
        private static int latencyIndex = -1;

        internal static bool IncludePercentile = false;

        private Stopwatch stopwatch;
        private Func<OperationResult> lazyOperationResult;
        private Action<double> recordLatencyAction;
        private bool disableTelemetry;
        private BenchmarkConfig benchmarkConfig;

        public static IDisposable StartNew(BenchmarkConfig benchmarkConfig,
            Func<OperationResult> lazyOperationResult,
            bool disableTelemetry,
            Action<double> recordLatencyAction)
        {
            if (disableTelemetry || !TelemetrySpan.IncludePercentile)
            {
                return NoOpDisposable.Instance;
            }

            return new TelemetrySpan
            {
                stopwatch = Stopwatch.StartNew(),
                lazyOperationResult = lazyOperationResult,
<<<<<<< HEAD
                disableTelemetry = disableTelemetry,
                benchmarkConfig = benchmarkConfig
=======
                recordLatencyAction = recordLatencyAction,
                disableTelemetry = disableTelemetry
>>>>>>> f644c20e
            };
        }

        public void Dispose()
        {
            this.stopwatch.Stop();
            if (!this.disableTelemetry)
            {
                OperationResult operationResult = this.lazyOperationResult();

                if (TelemetrySpan.IncludePercentile)
                {
                    RecordLatency(this.stopwatch.Elapsed.TotalMilliseconds);

                    this.recordLatencyAction?.Invoke(this.stopwatch.Elapsed.TotalMilliseconds);
                }

                BenchmarkLatencyEventSource.Instance.LatencyDiagnostics(
                    operationResult.DatabseName,
                    operationResult.ContainerName,
                    (int)this.stopwatch.ElapsedMilliseconds,
                    operationResult.LazyDiagnostics, 
                    this.benchmarkConfig.LatencyDiagnosticThreshold);
            }
        }

        private static void RecordLatency(double elapsedMilliseoncds)
        {
            int index = Interlocked.Increment(ref latencyIndex);
            latencyHistogram[index] = elapsedMilliseoncds;
        }

        internal static void ResetLatencyHistogram(int totalNumberOfIterations)
        {
            latencyHistogram = new double[totalNumberOfIterations];
            latencyIndex = -1;
        }

        internal static double? GetLatencyPercentile(int percentile)
        {
            if (latencyHistogram == null)
            {
                return null;
            }

            return MathNet.Numerics.Statistics.Statistics.Percentile(latencyHistogram.Take(latencyIndex + 1), percentile);
        }

        internal static double? GetLatencyQuantile(double quantile)
        {
            if (latencyHistogram == null)
            {
                return null;
            }

            return MathNet.Numerics.Statistics.Statistics.Quantile(latencyHistogram.Take(latencyIndex + 1), quantile);
        }

        private class NoOpDisposable : IDisposable
        {
            public static readonly NoOpDisposable Instance = new NoOpDisposable();

            public void Dispose()
            {
            }
        }
    }
}<|MERGE_RESOLUTION|>--- conflicted
+++ resolved
@@ -36,13 +36,8 @@
             {
                 stopwatch = Stopwatch.StartNew(),
                 lazyOperationResult = lazyOperationResult,
-<<<<<<< HEAD
-                disableTelemetry = disableTelemetry,
-                benchmarkConfig = benchmarkConfig
-=======
                 recordLatencyAction = recordLatencyAction,
                 disableTelemetry = disableTelemetry
->>>>>>> f644c20e
             };
         }
 
