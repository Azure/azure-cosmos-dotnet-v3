--- conflicted
+++ resolved
@@ -17,14 +17,10 @@
     </None>
   </ItemGroup>
   <ItemGroup>
-<<<<<<< HEAD
-    <PackageReference Include="Azure.Storage.Blobs" Version="12.16.0" />
-=======
     <PackageReference Include="App.Metrics" Version="4.3.0" />
     <PackageReference Include="App.Metrics.Abstractions" Version="4.3.0" />
     <PackageReference Include="App.Metrics.Reporting.ApplicationInsights" Version="3.0.0" />
     <PackageReference Include="App.Metrics.Reporting.Console" Version="4.3.0" />
->>>>>>> f450f541
     <PackageReference Include="CommandLineParser" Version="2.8.0" />
     <PackageReference Include="MathNet.Numerics" Version="4.15.0" />
     <PackageReference Include="Microsoft.ApplicationInsights" Version="2.21.0" />
@@ -32,6 +28,7 @@
     <PackageReference Include="Microsoft.Extensions.Logging" Version="7.0.0" />
     <PackageReference Include="Microsoft.Extensions.Logging.Abstractions" Version="7.0.0" />
     <PackageReference Include="Microsoft.Extensions.Logging.Console" Version="7.0.0" />
+	<PackageReference Include="Azure.Storage.Blobs" Version="12.16.0" />
   </ItemGroup>
 
   <ItemGroup Condition=" '$(ProjectRef)' != 'True' ">
