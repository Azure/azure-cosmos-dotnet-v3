﻿<Project Sdk="Microsoft.NET.Sdk">
  <PropertyGroup>
    <OutputType>Exe</OutputType>
    <TargetFramework>net6.0</TargetFramework>
    <RootNamespace>CosmosBenchmark</RootNamespace>
    <AssemblyName>CosmosBenchmark</AssemblyName>
    <ServerGarbageCollection>true</ServerGarbageCollection>
    <Optimize Condition="'$(Configuration)'=='Release'">true</Optimize>
    <LangVersion>$(LangVersion)</LangVersion>
  </PropertyGroup>
  <ItemGroup>
    <None Include="KeyValue.json">
      <CopyToOutputDirectory>PreserveNewest</CopyToOutputDirectory>
    </None>
    <None Include="Player.json">
      <CopyToOutputDirectory>PreserveNewest</CopyToOutputDirectory>
    </None>
  </ItemGroup>
  <ItemGroup>
<<<<<<< HEAD
    <PackageReference Include="Azure.Storage.Blobs" Version="12.16.0" />
=======
    <PackageReference Include="Azure.Monitor.OpenTelemetry.Exporter" Version="1.0.0-beta.12" />
>>>>>>> 270aeced
    <PackageReference Include="CommandLineParser" Version="2.8.0" />
    <PackageReference Include="MathNet.Numerics" Version="4.15.0" />
    <PackageReference Include="Microsoft.ApplicationInsights" Version="2.21.0" />
    <PackageReference Include="Microsoft.Azure.DocumentDB.Core" Version="*" />
    <PackageReference Include="Microsoft.Extensions.Logging" Version="7.0.0" />
    <PackageReference Include="Microsoft.Extensions.Logging.Abstractions" Version="7.0.0" />
    <PackageReference Include="Microsoft.Extensions.Logging.Console" Version="7.0.0" />
    <PackageReference Include="OpenTelemetry.Exporter.Console" Version="1.5.0" />
  </ItemGroup>

  <ItemGroup Condition=" '$(ProjectRef)' != 'True' ">
    <!-- Enabled easier integration into master -->
    <PackageReference Include="Microsoft.Azure.Cosmos" Version="*" />
  </ItemGroup>

  <ItemGroup Condition=" '$(ProjectRef)' == 'True' ">
    <ProjectReference Include="..\..\..\Microsoft.Azure.Cosmos\src\Microsoft.Azure.Cosmos.csproj" />
  </ItemGroup>

  <PropertyGroup>
	<SignAssembly>true</SignAssembly>
	<DelaySign>true</DelaySign>
	<AssemblyOriginatorKeyFile>..\..\..\testkey.snk</AssemblyOriginatorKeyFile>
  </PropertyGroup>
	
  <ItemGroup Condition=" '$(OSSProjectRef)' == 'True' ">
    <ProjectReference Include="..\..\..\Microsoft.Azure.Cosmos\src\Microsoft.Azure.Cosmos.csproj" />
    <PackageReference Include="Microsoft.Azure.Cosmos.Direct" Version="[$(DirectVersion)]" />
    <PackageReference Include="Microsoft.HybridRow" Version="[$(HybridRowVersion)]" />
  </ItemGroup>
</Project><|MERGE_RESOLUTION|>--- conflicted
+++ resolved
@@ -17,11 +17,8 @@
     </None>
   </ItemGroup>
   <ItemGroup>
-<<<<<<< HEAD
+    <PackageReference Include="Azure.Monitor.OpenTelemetry.Exporter" Version="1.0.0-beta.12" />
     <PackageReference Include="Azure.Storage.Blobs" Version="12.16.0" />
-=======
-    <PackageReference Include="Azure.Monitor.OpenTelemetry.Exporter" Version="1.0.0-beta.12" />
->>>>>>> 270aeced
     <PackageReference Include="CommandLineParser" Version="2.8.0" />
     <PackageReference Include="MathNet.Numerics" Version="4.15.0" />
     <PackageReference Include="Microsoft.ApplicationInsights" Version="2.21.0" />
