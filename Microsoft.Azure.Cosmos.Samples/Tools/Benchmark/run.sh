#!/bin/bash

if [ -z "$ACCOUNT_ENDPOINT" ]
then
    echo "Missing ACCOUNT_ENDPOINT"
    exit -1
fi

if [ -z "$ACCOUNT_KEY" ]
then
    echo "Missing ACCOUNT_KEY"
    exit -1
fi

if [ -z "$RESULTS_PK" ]
then
    echo "Missing RESULTS_PK"
    exit -1
fi

if [ -z "$PL" ]
then
    echo "Missing PL"
    exit -1
fi

if [ -z "$TELEMETRY_ENDPOINT" ]
then
    echo "Missing TELEMETRY_ENDPOINT"
    exit -1
fi

if [ -z "$INCLUDE_QUERY" ]
then
    echo "Missing INCLUDE_QUERY"
    exit -1
fi

COMMIT_ID=$(git log -1 | head -n 1 | cut -d ' ' -f 2)
COMMIT_DATE=$(git log -1 --date=format:'%Y-%m-%d %H:%M:%S' | grep Date | cut -f 2- -d ':' | sed 's/^[ \t]*//;s/[ \t]*$//' | cut -f 1 -d ' ')
COMMIT_TIME=$(git log -1 --date=format:'%Y-%m-%d %H:%M:%S' | grep Date | cut -f 2- -d ':' | sed 's/^[ \t]*//;s/[ \t]*$//' | cut -f 2 -d ' ')
BRANCH_NAME=$(git rev-parse --abbrev-ref HEAD)

echo $COMMIT_ID
echo $COMMIT_DATE
echo $COMMIT_TIME
echo $BRANCH_NAME

# Client telemetry disabled ReadStreamExistsV3
dotnet run -c Release  -- -n 2000000 -w ReadStreamExistsV3 --tcp 10 --pl $PL -e $ACCOUNT_ENDPOINT -k $ACCOUNT_KEY  --enablelatencypercentiles --disablecoresdklogging --publishresults --resultspartitionkeyvalue $RESULTS_PK --commitid $COMMIT_ID --commitdate $COMMIT_DATE --committime $COMMIT_TIME  --branchname $BRANCH_NAME --database testdb --container testcol --partitionkeypath /pk 
sleep 10 #Wait

# Client telemetry enabled ReadStreamExistsV3. This is needed to see the impact of client telemetry. 
dotnet run -c Release  -- -n 2000000 -w ReadStreamExistsV3 --WorkloadName ReadStreamExistsV3WithTelemetry  --enableTelemetry --telemetryScheduleInSec 60 --telemetryEndpoint $TELEMETRY_ENDPOINT --tcp 10 --pl $PL -e $ACCOUNT_ENDPOINT -k $ACCOUNT_KEY  --enablelatencypercentiles --disablecoresdklogging --publishresults --resultspartitionkeyvalue $RESULTS_PK --commitid $COMMIT_ID --commitdate $COMMIT_DATE --committime $COMMIT_TIME  --branchname $BRANCH_NAME --database testdb --container testcol --partitionkeypath /pk 
sleep 10 #Wait

<<<<<<< HEAD
=======
# Open telemetry enabled ReadStreamExistsV3. This is needed to see the impact of open telemetry. 
dotnet run -c Release  -- -n 2000000 -w ReadStreamExistsV3 --WorkloadName ReadStreamExistsV3WithOpenTelemetry  --enableOpenTelemetry --tcp 10 --pl $PL -e $ACCOUNT_ENDPOINT -k $ACCOUNT_KEY  --enablelatencypercentiles --disablecoresdklogging --publishresults --resultspartitionkeyvalue $RESULTS_PK --commitid $COMMIT_ID --commitdate $COMMIT_DATE --committime $COMMIT_TIME  --branchname $BRANCH_NAME --database testdb --container testcol --partitionkeypath /pk 
sleep 10 #Wait

>>>>>>> 63a846de
#Point read operations
for WORKLOAD_NAME in ReadNotExistsV3 ReadTExistsV3 ReadStreamExistsWithDiagnosticsV3
do
    dotnet run -c Release  -- -n 2000000 -w $WORKLOAD_NAME --pl $PL --enableTelemetry --telemetryScheduleInSec 60 --telemetryEndpoint $TELEMETRY_ENDPOINT --tcp 10 -e $ACCOUNT_ENDPOINT -k $ACCOUNT_KEY  --enablelatencypercentiles --disablecoresdklogging --publishresults --resultspartitionkeyvalue $RESULTS_PK --commitid $COMMIT_ID --commitdate $COMMIT_DATE --committime $COMMIT_TIME  --branchname $BRANCH_NAME --database testdb --container testcol --partitionkeypath /pk 
    sleep 10 #Wait
done

#Insert operation
dotnet run -c Release  -- -n 2000000 -w InsertV3 --pl 30 --enableTelemetry --telemetryScheduleInSec 60 --telemetryEndpoint $TELEMETRY_ENDPOINT --tcp 1 -e $ACCOUNT_ENDPOINT -k $ACCOUNT_KEY  --enablelatencypercentiles --disablecoresdklogging --publishresults --resultspartitionkeyvalue $RESULTS_PK --commitid $COMMIT_ID --commitdate $COMMIT_DATE --committime $COMMIT_TIME  --branchname $BRANCH_NAME --database testdb --container testcol --partitionkeypath /pk 
sleep 45 #Wait

if [ "$INCLUDE_QUERY" = true ]
then
    #Query operations
    # n value is lowered to 200000 because queries are significantly slower. This prevents the runs from taking to long.
    # pl is 16 because 18 was casuing a small amount of thorrtles.
    for WORKLOAD_NAME in ReadFeedStreamV3 QueryTSinglePkV3 QueryTSinglePkOrderByWithPaginationV3 QueryTSinglePkOrderByFullDrainV3 QueryTCrossPkV3 QueryTCrossPkOrderByWithPaginationV3 QueryTCrossPkOrderByFullDrainV3 QueryStreamSinglePkV3 QueryStreamSinglePkOrderByWithPaginationV3 QueryStreamSinglePkOrderByFullDrainV3 QueryStreamCrossPkV3 QueryStreamCrossPkOrderByWithPaginationV3 QueryStreamCrossPkOrderByFullDrainV3
    do
        dotnet run -c Release  -- -n 200000 -w $WORKLOAD_NAME --pl 16 --enableTelemetry --telemetryScheduleInSec 60 --telemetryEndpoint $TELEMETRY_ENDPOINT --tcp 10 -e $ACCOUNT_ENDPOINT -k $ACCOUNT_KEY --enablelatencypercentiles --disablecoresdklogging --publishresults --resultspartitionkeyvalue $RESULTS_PK --commitid $COMMIT_ID --commitdate $COMMIT_DATE --committime $COMMIT_TIME  --branchname $BRANCH_NAME --database testdb --container testcol --partitionkeypath /pk 
        sleep 10 #Wait
    done
fi<|MERGE_RESOLUTION|>--- conflicted
+++ resolved
@@ -54,13 +54,10 @@
 dotnet run -c Release  -- -n 2000000 -w ReadStreamExistsV3 --WorkloadName ReadStreamExistsV3WithTelemetry  --enableTelemetry --telemetryScheduleInSec 60 --telemetryEndpoint $TELEMETRY_ENDPOINT --tcp 10 --pl $PL -e $ACCOUNT_ENDPOINT -k $ACCOUNT_KEY  --enablelatencypercentiles --disablecoresdklogging --publishresults --resultspartitionkeyvalue $RESULTS_PK --commitid $COMMIT_ID --commitdate $COMMIT_DATE --committime $COMMIT_TIME  --branchname $BRANCH_NAME --database testdb --container testcol --partitionkeypath /pk 
 sleep 10 #Wait
 
-<<<<<<< HEAD
-=======
 # Open telemetry enabled ReadStreamExistsV3. This is needed to see the impact of open telemetry. 
 dotnet run -c Release  -- -n 2000000 -w ReadStreamExistsV3 --WorkloadName ReadStreamExistsV3WithOpenTelemetry  --enableOpenTelemetry --tcp 10 --pl $PL -e $ACCOUNT_ENDPOINT -k $ACCOUNT_KEY  --enablelatencypercentiles --disablecoresdklogging --publishresults --resultspartitionkeyvalue $RESULTS_PK --commitid $COMMIT_ID --commitdate $COMMIT_DATE --committime $COMMIT_TIME  --branchname $BRANCH_NAME --database testdb --container testcol --partitionkeypath /pk 
 sleep 10 #Wait
 
->>>>>>> 63a846de
 #Point read operations
 for WORKLOAD_NAME in ReadNotExistsV3 ReadTExistsV3 ReadStreamExistsWithDiagnosticsV3
 do
