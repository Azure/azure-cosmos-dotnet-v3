--- conflicted
+++ resolved
@@ -41,17 +41,6 @@
 echo $BRANCH_NAME
 
 # Client telemetry disabled ReadStreamExistsV3
-<<<<<<< HEAD
-dotnet run -c Release  -- -n 2000000 -w ReadStreamExistsV3 --tcp 10 --pl $PL -e $ACCOUNT_ENDPOINT -k $ACCOUNT_KEY  --disableClientTelemetry --disableDistributedTracing --enablelatencypercentiles --disablecoresdklogging --publishresults --resultspartitionkeyvalue $RESULTS_PK --commitid $COMMIT_ID --commitdate $COMMIT_DATE --committime $COMMIT_TIME  --branchname $BRANCH_NAME --database testdb --container testcol --partitionkeypath /pk 
-sleep 10 #Wait
-
-# Client telemetry enabled ReadStreamExistsV3. This is needed to see the impact of client telemetry. 
-dotnet run -c Release  -- -n 2000000 -w ReadStreamExistsV3 --WorkloadName ReadStreamExistsV3WithTelemetry --telemetryScheduleInSec 60 --disableDistributedTracing --telemetryEndpoint $TELEMETRY_ENDPOINT --tcp 10 --pl $PL -e $ACCOUNT_ENDPOINT -k $ACCOUNT_KEY  --enablelatencypercentiles --disablecoresdklogging --publishresults --resultspartitionkeyvalue $RESULTS_PK --commitid $COMMIT_ID --commitdate $COMMIT_DATE --committime $COMMIT_TIME  --branchname $BRANCH_NAME --database testdb --container testcol --partitionkeypath /pk 
-sleep 10 #Wait
-
-# Open telemetry enabled ReadStreamExistsV3. This is needed to see the impact of distributed tracing (without listener) 
-dotnet run -c Release  -- -n 2000000 -w ReadStreamExistsV3 --WorkloadName ReadStreamExistsV3WithDistributedTracingWOListener  --disableClientTelemetry --tcp 10 --pl $PL -e $ACCOUNT_ENDPOINT -k $ACCOUNT_KEY  --enablelatencypercentiles --disablecoresdklogging --publishresults --resultspartitionkeyvalue $RESULTS_PK --commitid $COMMIT_ID --commitdate $COMMIT_DATE --committime $COMMIT_TIME  --branchname $BRANCH_NAME --database testdb --container testcol --partitionkeypath /pk 
-=======
 dotnet run -c Release  -- -n 2000000 -w ReadStreamExistsV3 --tcp 10 --pl $PL -e $ACCOUNT_ENDPOINT -k $ACCOUNT_KEY  --disableClientTelemetry --disableDistributedTracing --enablelatencypercentiles --disablecoresdklogging --publishresults --resultspartitionkeyvalue $RESULTS_PK --commitid $COMMIT_ID --commitdate $COMMIT_DATE --committime $COMMIT_TIME  --branchname $BRANCH_NAME --database testdb --partitionkeypath /pk --container testcol  
 sleep 10 #Wait
 
@@ -61,26 +50,17 @@
 
 # Open telemetry enabled ReadStreamExistsV3. This is needed to see the impact of distributed tracing (without listener) 
 dotnet run -c Release  -- -n 2000000 -w ReadStreamExistsV3 --WorkloadName ReadStreamExistsV3WithDistributedTracingWOListener  --disableClientTelemetry --tcp 10 --pl $PL -e $ACCOUNT_ENDPOINT -k $ACCOUNT_KEY  --enablelatencypercentiles --disablecoresdklogging --publishresults --resultspartitionkeyvalue $RESULTS_PK --commitid $COMMIT_ID --commitdate $COMMIT_DATE --committime $COMMIT_TIME  --branchname $BRANCH_NAME --database testdb --partitionkeypath /pk --container testcol
->>>>>>> 373ab9ec
 sleep 10 #Wait
 
 #Point read operations
 for WORKLOAD_NAME in ReadNotExistsV3 ReadTExistsV3 ReadStreamExistsWithDiagnosticsV3
 do
-<<<<<<< HEAD
-    dotnet run -c Release  -- -n 2000000 -w $WORKLOAD_NAME --pl $PL --telemetryScheduleInSec 60 --telemetryEndpoint $TELEMETRY_ENDPOINT --tcp 10 -e $ACCOUNT_ENDPOINT -k $ACCOUNT_KEY  --enablelatencypercentiles --disablecoresdklogging --publishresults --resultspartitionkeyvalue $RESULTS_PK --commitid $COMMIT_ID --commitdate $COMMIT_DATE --committime $COMMIT_TIME  --branchname $BRANCH_NAME --database testdb --container testcol --partitionkeypath /pk 
-=======
     dotnet run -c Release  -- -n 2000000 -w $WORKLOAD_NAME --pl $PL --telemetryScheduleInSec 60 --tcp 10 -e $ACCOUNT_ENDPOINT -k $ACCOUNT_KEY  --enablelatencypercentiles --disablecoresdklogging --publishresults --resultspartitionkeyvalue $RESULTS_PK --commitid $COMMIT_ID --commitdate $COMMIT_DATE --committime $COMMIT_TIME  --branchname $BRANCH_NAME --database testdb --partitionkeypath /pk --container testcol
->>>>>>> 373ab9ec
     sleep 10 #Wait
 done
 
 #Insert operation
-<<<<<<< HEAD
-dotnet run -c Release  -- -n 2000000 -w InsertV3 --pl 30 --telemetryScheduleInSec 60 --telemetryEndpoint $TELEMETRY_ENDPOINT --tcp 1 -e $ACCOUNT_ENDPOINT -k $ACCOUNT_KEY  --enablelatencypercentiles --disablecoresdklogging --publishresults --resultspartitionkeyvalue $RESULTS_PK --commitid $COMMIT_ID --commitdate $COMMIT_DATE --committime $COMMIT_TIME  --branchname $BRANCH_NAME --database testdb --container testcol --partitionkeypath /pk 
-=======
 dotnet run -c Release  -- -n 2000000 -w InsertV3 --pl 30 --telemetryScheduleInSec 60 --tcp 1 -e $ACCOUNT_ENDPOINT -k $ACCOUNT_KEY  --enablelatencypercentiles --disablecoresdklogging --publishresults --resultspartitionkeyvalue $RESULTS_PK --commitid $COMMIT_ID --commitdate $COMMIT_DATE --committime $COMMIT_TIME  --branchname $BRANCH_NAME --database testdb --partitionkeypath /pk --container testcol
->>>>>>> 373ab9ec
 sleep 45 #Wait
 
 if [ "$INCLUDE_QUERY" = true ]
@@ -90,11 +70,7 @@
     # pl is 16 because 18 was casuing a small amount of thorrtles.
     for WORKLOAD_NAME in ReadFeedStreamV3 QueryTSinglePkV3 QueryTSinglePkOrderByWithPaginationV3 QueryTSinglePkOrderByFullDrainV3 QueryTCrossPkV3 QueryTCrossPkOrderByWithPaginationV3 QueryTCrossPkOrderByFullDrainV3 QueryStreamSinglePkV3 QueryStreamSinglePkOrderByWithPaginationV3 QueryStreamSinglePkOrderByFullDrainV3 QueryStreamCrossPkV3 QueryStreamCrossPkOrderByWithPaginationV3 QueryStreamCrossPkOrderByFullDrainV3
     do
-<<<<<<< HEAD
         dotnet run -c Release  -- -n 200000 -w $WORKLOAD_NAME --pl 16 --telemetryScheduleInSec 60 --telemetryEndpoint $TELEMETRY_ENDPOINT --tcp 10 -e $ACCOUNT_ENDPOINT -k $ACCOUNT_KEY --enablelatencypercentiles --disablecoresdklogging --publishresults --resultspartitionkeyvalue $RESULTS_PK --commitid $COMMIT_ID --commitdate $COMMIT_DATE --committime $COMMIT_TIME  --branchname $BRANCH_NAME --database testdb --container testcol --partitionkeypath /pk 
-=======
-        dotnet run -c Release  -- -n 200000 -w $WORKLOAD_NAME --pl 16 --telemetryScheduleInSec 60 --tcp 10 -e $ACCOUNT_ENDPOINT -k $ACCOUNT_KEY --enablelatencypercentiles --disablecoresdklogging --publishresults --resultspartitionkeyvalue $RESULTS_PK --commitid $COMMIT_ID --commitdate $COMMIT_DATE --committime $COMMIT_TIME  --branchname $BRANCH_NAME --database testdb --partitionkeypath /pk --container testcol
->>>>>>> 373ab9ec
         sleep 10 #Wait
     done
 fi