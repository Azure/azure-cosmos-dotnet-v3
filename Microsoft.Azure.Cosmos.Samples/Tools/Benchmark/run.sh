#!/bin/bash


if [ -z "$ACCOUNT_ENDPOINT" ]
then
    echo "Missing ACCOUNT_ENDPOINT"
    exit -1
fi

if [ -z "$ACCOUNT_KEY" ]
then
    echo "Missing ACCOUNT_KEY"
    exit -1
fi

if [ -z "$RESULTS_PK" ]
then
    echo "Missing RESULTS_PK"
    exit -1
fi

if [ -z "$PL" ]
then
    echo "Missing PL"
    exit -1
fi

if [ -z "$INCLUDE_QUERY" ]
then
    echo "Missing INCLUDE_QUERY"
    exit -1
fi

COMMIT_ID=$(git log -1 | head -n 1 | cut -d ' ' -f 2)
COMMIT_DATE=$(git log -1 --date=format:'%Y-%m-%d %H:%M:%S' | grep Date | cut -f 2- -d ':' | sed 's/^[ \t]*//;s/[ \t]*$//' | cut -f 1 -d ' ')
COMMIT_TIME=$(git log -1 --date=format:'%Y-%m-%d %H:%M:%S' | grep Date | cut -f 2- -d ':' | sed 's/^[ \t]*//;s/[ \t]*$//' | cut -f 2 -d ' ')
BRANCH_NAME=$(git rev-parse --abbrev-ref HEAD)

echo $COMMIT_ID
echo $COMMIT_DATE
echo $COMMIT_TIME
echo $BRANCH_NAME

MODE_FLAGS="--isthinclientenabled=${THINCLIENT_ENABLED:-false} \
--isgatewaymodeenabled=${GATEWAYMODE_ENABLED:-false} \
--isdirectmodeenabled=${DIRECTMODE_ENABLED:-false}"

    # ---------- 1) ALWAYS RUN THESE 10 WORKLOADS ----------
for WORKLOAD_NAME in \
  CreateItemV3BenchmarkOperation \
  InsertV3BenchmarkOperation \
  ReadItemV3BenchmarkOperation \
  ReadStreamExistsV3BenchmarkOperation \
  ReplaceItemV3BenchmarkOperation \
  ReplaceItemStreamV3BenchmarkOperation \
  UpsertItemV3BenchmarkOperation \
  UpsertItemStreamV3BenchmarkOperation \
  DeleteItemV3BenchmarkOperation \
  DeleteItemStreamV3BenchmarkOperation
do
  dotnet run -c Release \
            -- -n 2000000 \
            -w $WORKLOAD_NAME \
            $MODE_FLAGS \
            --pl $PL \
            -e $ACCOUNT_ENDPOINT \
            -k $ACCOUNT_KEY \
            --enablelatencypercentiles \
            --disablecoresdklogging \
            --publishresults \
            --resultspartitionkeyvalue $RESULTS_PK \
            --commitid $COMMIT_ID \
            --commitdate $COMMIT_DATE \
            --committime $COMMIT_TIME \
            --branchname $BRANCH_NAME \
            --database testdb \
            --container testcol \
            --partitionkeypath /pk
        sleep 10
done

<<<<<<< HEAD
# Open telemetry enabled ReadStreamExistsV3. This is needed to see the impact of distributed tracing (without listener) 
dotnet run -c Release  -- -n 2000000 -w ReadStreamExistsV3 --WorkloadName ReadStreamExistsV3WithDistributedTracingWOListener  --enableDistributedTracing --tcp 10 --pl $PL -e $ACCOUNT_ENDPOINT -k $ACCOUNT_KEY  --enablelatencypercentiles --disablecoresdklogging --publishresults --resultspartitionkeyvalue $RESULTS_PK --commitid $COMMIT_ID --commitdate $COMMIT_DATE --committime $COMMIT_TIME  --branchname $BRANCH_NAME --database testdb --container testcol --partitionkeypath /pk 
sleep 10 #Wait
=======
# ---------- 2) ADDITIONAL SCENARIOS DIRECT-ONLY ----------
if [ "${DIRECTMODE_ENABLED:-false}" = true ]; then
    # Client telemetry disabled ReadStreamExistsV3
    dotnet run -c Release  -- -n 2000000 -w ReadStreamExistsV3 $MODE_FLAGS --tcp 10 --pl $PL -e $ACCOUNT_ENDPOINT -k $ACCOUNT_KEY  --enablelatencypercentiles --disablecoresdklogging --publishresults --resultspartitionkeyvalue $RESULTS_PK --commitid $COMMIT_ID --commitdate $COMMIT_DATE --committime $COMMIT_TIME  --branchname $BRANCH_NAME --database testdb --container testcol --partitionkeypath /pk 
    sleep 10 #Wait
>>>>>>> cdd1b1d2

    # Client telemetry enabled ReadStreamExistsV3. This is needed to see the impact of client telemetry. 
    dotnet run -c Release  -- -n 2000000 -w ReadStreamExistsV3 $MODE_FLAGS --WorkloadName ReadStreamExistsV3WithTelemetry  --enableTelemetry --telemetryScheduleInSec 60 --telemetryEndpoint $TELEMETRY_ENDPOINT --tcp 10 --pl $PL -e $ACCOUNT_ENDPOINT -k $ACCOUNT_KEY  --enablelatencypercentiles --disablecoresdklogging --publishresults --resultspartitionkeyvalue $RESULTS_PK --commitid $COMMIT_ID --commitdate $COMMIT_DATE --committime $COMMIT_TIME  --branchname $BRANCH_NAME --database testdb --container testcol --partitionkeypath /pk 
    sleep 10 #Wait

    # Open telemetry enabled ReadStreamExistsV3. This is needed to see the impact of distributed tracing (without listener) 
    dotnet run -c Release  -- -n 2000000 -w ReadStreamExistsV3 $MODE_FLAGS --WorkloadName ReadStreamExistsV3WithDistributedTracingWOListener  --enableDistributedTracing --tcp 10 --pl $PL -e $ACCOUNT_ENDPOINT -k $ACCOUNT_KEY  --enablelatencypercentiles --disablecoresdklogging --publishresults --resultspartitionkeyvalue $RESULTS_PK --commitid $COMMIT_ID --commitdate $COMMIT_DATE --committime $COMMIT_TIME  --branchname $BRANCH_NAME --database testdb --container testcol --partitionkeypath /pk 
    sleep 10 #Wait

    #Point read operations
    for WORKLOAD_NAME in ReadNotExistsV3 ReadTExistsV3 ReadStreamExistsWithDiagnosticsV3
    do
        dotnet run -c Release  -- -n 2000000 -w $WORKLOAD_NAME $MODE_FLAGS --pl $PL --enableTelemetry --telemetryScheduleInSec 60 --telemetryEndpoint $TELEMETRY_ENDPOINT --tcp 10 -e $ACCOUNT_ENDPOINT -k $ACCOUNT_KEY  --enablelatencypercentiles --disablecoresdklogging --publishresults --resultspartitionkeyvalue $RESULTS_PK --commitid $COMMIT_ID --commitdate $COMMIT_DATE --committime $COMMIT_TIME  --branchname $BRANCH_NAME --database testdb --container testcol --partitionkeypath /pk 
        sleep 10 #Wait
    done

    #Insert operation
    dotnet run -c Release  -- -n 2000000 -w InsertV3 $MODE_FLAGS --pl 30 --enableTelemetry --telemetryScheduleInSec 60 --telemetryEndpoint $TELEMETRY_ENDPOINT --tcp 1 -e $ACCOUNT_ENDPOINT -k $ACCOUNT_KEY  --enablelatencypercentiles --disablecoresdklogging --publishresults --resultspartitionkeyvalue $RESULTS_PK --commitid $COMMIT_ID --commitdate $COMMIT_DATE --committime $COMMIT_TIME  --branchname $BRANCH_NAME --database testdb --container testcol --partitionkeypath /pk 
    sleep 45 #Wait

    if [ "$INCLUDE_QUERY" = true ]
    then
        #Query operations
        # n value is lowered to 200000 because queries are significantly slower. This prevents the runs from taking to long.
        # pl is 16 because 18 was casuing a small amount of thorrtles.
        for WORKLOAD_NAME in ReadFeedStreamV3 QueryTSinglePkV3 QueryTSinglePkOrderByWithPaginationV3 QueryTSinglePkOrderByFullDrainV3 QueryTCrossPkV3 QueryTCrossPkOrderByWithPaginationV3 QueryTCrossPkOrderByFullDrainV3 QueryStreamSinglePkV3 QueryStreamSinglePkOrderByWithPaginationV3 QueryStreamSinglePkOrderByFullDrainV3 QueryStreamCrossPkV3 QueryStreamCrossPkOrderByWithPaginationV3 QueryStreamCrossPkOrderByFullDrainV3
        do
            dotnet run -c Release  -- -n 200000 -w $WORKLOAD_NAME $MODE_FLAGS --pl 16 --enableTelemetry --telemetryScheduleInSec 60 --telemetryEndpoint $TELEMETRY_ENDPOINT --tcp 10 -e $ACCOUNT_ENDPOINT -k $ACCOUNT_KEY --enablelatencypercentiles --disablecoresdklogging --publishresults --resultspartitionkeyvalue $RESULTS_PK --commitid $COMMIT_ID --commitdate $COMMIT_DATE --committime $COMMIT_TIME  --branchname $BRANCH_NAME --database testdb --container testcol --partitionkeypath /pk 
            sleep 10 #Wait
        done
    fi
fi<|MERGE_RESOLUTION|>--- conflicted
+++ resolved
@@ -79,17 +79,11 @@
         sleep 10
 done
 
-<<<<<<< HEAD
-# Open telemetry enabled ReadStreamExistsV3. This is needed to see the impact of distributed tracing (without listener) 
-dotnet run -c Release  -- -n 2000000 -w ReadStreamExistsV3 --WorkloadName ReadStreamExistsV3WithDistributedTracingWOListener  --enableDistributedTracing --tcp 10 --pl $PL -e $ACCOUNT_ENDPOINT -k $ACCOUNT_KEY  --enablelatencypercentiles --disablecoresdklogging --publishresults --resultspartitionkeyvalue $RESULTS_PK --commitid $COMMIT_ID --commitdate $COMMIT_DATE --committime $COMMIT_TIME  --branchname $BRANCH_NAME --database testdb --container testcol --partitionkeypath /pk 
-sleep 10 #Wait
-=======
 # ---------- 2) ADDITIONAL SCENARIOS DIRECT-ONLY ----------
 if [ "${DIRECTMODE_ENABLED:-false}" = true ]; then
     # Client telemetry disabled ReadStreamExistsV3
     dotnet run -c Release  -- -n 2000000 -w ReadStreamExistsV3 $MODE_FLAGS --tcp 10 --pl $PL -e $ACCOUNT_ENDPOINT -k $ACCOUNT_KEY  --enablelatencypercentiles --disablecoresdklogging --publishresults --resultspartitionkeyvalue $RESULTS_PK --commitid $COMMIT_ID --commitdate $COMMIT_DATE --committime $COMMIT_TIME  --branchname $BRANCH_NAME --database testdb --container testcol --partitionkeypath /pk 
     sleep 10 #Wait
->>>>>>> cdd1b1d2
 
     # Client telemetry enabled ReadStreamExistsV3. This is needed to see the impact of client telemetry. 
     dotnet run -c Release  -- -n 2000000 -w ReadStreamExistsV3 $MODE_FLAGS --WorkloadName ReadStreamExistsV3WithTelemetry  --enableTelemetry --telemetryScheduleInSec 60 --telemetryEndpoint $TELEMETRY_ENDPOINT --tcp 10 --pl $PL -e $ACCOUNT_ENDPOINT -k $ACCOUNT_KEY  --enablelatencypercentiles --disablecoresdklogging --publishresults --resultspartitionkeyvalue $RESULTS_PK --commitid $COMMIT_ID --commitdate $COMMIT_DATE --committime $COMMIT_TIME  --branchname $BRANCH_NAME --database testdb --container testcol --partitionkeypath /pk 
