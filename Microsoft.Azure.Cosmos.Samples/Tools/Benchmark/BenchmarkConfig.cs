﻿//------------------------------------------------------------
// Copyright (c) Microsoft Corporation.  All rights reserved.
//------------------------------------------------------------

namespace CosmosBenchmark
{
    using System;
    using System.Collections.Generic;
    using System.Diagnostics;
    using System.Linq;
    using System.Runtime;
    using CommandLine;
    using Microsoft.Azure.Cosmos.Telemetry;
    using Microsoft.Azure.Documents.Client;
    using Newtonsoft.Json;

    /// <summary>
    /// Represents Benchmark Configuration
    /// </summary>
    public class BenchmarkConfig
    {
        private static readonly string UserAgentSuffix = "cosmosdbdotnetbenchmark";

        [Option('w', Required = true, HelpText = "Workload type insert, read")]
        public string WorkloadType { get; set; }

        [Option('e', Required = true, HelpText = "Cosmos account end point")]
        public string EndPoint { get; set; }

        [Option('k', Required = true, HelpText = "Cosmos account master key")]
        [JsonIgnore]
        public string Key { get; set; }

        [Option(Required = false, HelpText = "Workload Name, it will override the workloadType value in published results")]
        public string WorkloadName { get; set; }

        [Option(Required = false, HelpText = "Database to use")]
        public string Database { get; set; } = "db";

        [Option(Required = false, HelpText = "Collection to use")]
        public string Container { get; set; } = "data";

        [Option('t', Required = false, HelpText = "Collection throughput use")]
        public int Throughput { get; set; } = 100000;

        [Option('n', Required = false, HelpText = "Number of documents to insert")]
        public int ItemCount { get; set; } = 200000;

        [Option(Required = false, HelpText = "Client consistency level to override")]
        public string ConsistencyLevel { get; set; }

        [Option(Required = false, HelpText = "Enable latency percentiles")]
        public bool EnableLatencyPercentiles { get; set; }

        [Option(Required = false, HelpText = "Start with new collection")]
        public bool CleanupOnStart { get; set; } = false;

        [Option(Required = false, HelpText = "Clean-up after run")]
        public bool CleanupOnFinish { get; set; } = false;

        [Option(Required = false, HelpText = "Container partition key path")]
        public string PartitionKeyPath { get; set; } = "/partitionKey";

        [Option("pl", Required = false, HelpText = "Degree of parallism")]
        public int DegreeOfParallelism { get; set; } = -1;

        [Option("tcp", Required = false, HelpText = "MaxRequestsPerTcpConnection")]
        public int? MaxRequestsPerTcpConnection { get; set; } = null;

        [Option(Required = false, HelpText = "MaxTcpConnectionsPerEndpoint")]
        public int? MaxTcpConnectionsPerEndpoint { get; set; } = null;

        [Option(Required = false, HelpText = "Item template")]
        public string ItemTemplateFile { get; set; } = "Player.json";

        [Option(Required = false, HelpText = "Min thread pool size")]
        public int MinThreadPoolSize { get; set; } = 100;

        [Option(Required = false, HelpText = "Write the task execution failure to console. Useful for debugging failures")]
        public bool TraceFailures { get; set; }

        [Option(Required = false, HelpText = "Publish run results")]
        public bool PublishResults  { get; set; }

        [Option(Required = false, HelpText = "Run ID, only for publish")]
        internal string RunId { get; set; }

        [Option(Required = false, HelpText = "Commit ID, only for publish")]
        public string CommitId { get; set; }

        [Option(Required = false, HelpText = "Commit date, only for publish")]
        public string CommitDate { get; set; }

        [Option(Required = false, HelpText = "Commit time, only for publish")]
        public string CommitTime { get; set; }

        [Option(Required = false, HelpText = "Branch name, only for publish")]
        public string BranchName { get; set; }

        [Option(Required = false, HelpText = "Partitionkey, only for publish")]
        public string ResultsPartitionKeyValue { get; set; }

        [Option(Required = false, HelpText = "Disable core SDK logging")]
        public bool DisableCoreSdkLogging { get; set; }

        [Option(Required = false, HelpText = "Enable Distributed Tracing")]
        public bool EnableDistributedTracing { get; set; } = false;

        [Option(Required = false, HelpText = "Client Telemetry Schedule in Seconds")]
        public int  TelemetryScheduleInSec { get; set; }

        [Option(Required = false, HelpText = "Endpoint to publish results to")]
        public string ResultsEndpoint { get; set; }

        [Option(Required = false, HelpText = "Key to publish results to")]
        [JsonIgnore]
        public string ResultsKey { get; set; }

        [Option(Required = false, HelpText = "Database to publish results to")]
        public string ResultsDatabase { get; set; } 

        [Option(Required = false, HelpText = "Container to publish results to")]
        public string ResultsContainer { get; set; } = "runsummary";
        
        [Option(Required = false, HelpText = "Request latency threshold for capturing diagnostic data")]
        public int DiagnosticLatencyThresholdInMs { get; set; } = 100;

        [Option(Required = false, HelpText = "Blob storage account connection string")]
        [JsonIgnore]
        public string DiagnosticsStorageConnectionString { get; set; }

        [Option(Required = false, HelpText = "Blob storage container folder prefix")]
        public string DiagnosticsStorageContainerPrefix { get; set; }

        [Option(Required = false, HelpText = "Metrics reporting interval in seconds")]
        public int MetricsReportingIntervalInSec { get; set; } = 5;

        [Option(Required = false, HelpText = "Application Insights connection string")]
        public string AppInsightsConnectionString { get; set; }

        [Option(Required = false, HelpText = "Enable Client Telemetry Feature in SDK. Make sure you enable it from the portal also.")]
        public bool EnableTelemetry { get; set; } = false;
<<<<<<< HEAD
=======

        [Option(Required = false, HelpText = "List of comma separated preferred regions.")]
        public string ApplicationPreferredRegions { get; set; } = null;
>>>>>>> 43c14a31

        internal int GetTaskCount(int containerThroughput)
        {
            int taskCount = this.DegreeOfParallelism;
            if (taskCount == -1)
            {
                // set TaskCount = 10 for each 10k RUs, minimum 1, maximum { #processor * 50 }
                taskCount = Math.Max(containerThroughput / 1000, 1);
                taskCount = Math.Min(taskCount, Environment.ProcessorCount * 50);
            }

            return taskCount;
        }

        internal void Print()
        {
            using (ConsoleColorContext ct = new ConsoleColorContext(ConsoleColor.Green))
            {
                Utility.TeeTraceInformation($"{nameof(BenchmarkConfig)} arguments");
                Utility.TeeTraceInformation($"IsServerGC: {GCSettings.IsServerGC}");
                Utility.TeeTraceInformation("--------------------------------------------------------------------- ");
                Utility.TeeTraceInformation(JsonHelper.ToString(
                    input: this, 
                    capacity: 2048));
                Utility.TeeTraceInformation("--------------------------------------------------------------------- ");
                Utility.TeeTraceInformation(string.Empty);
            }
        }

        internal static BenchmarkConfig From(string[] args)
        {
            BenchmarkConfig options = null;
            Parser parser = new Parser((settings) =>
            {
                settings.CaseSensitive = false;
                settings.HelpWriter = Console.Error;
                settings.AutoHelp = true;
            });
            parser.ParseArguments<BenchmarkConfig>(args)
                .WithParsed<BenchmarkConfig>(e => options = e)
                .WithNotParsed<BenchmarkConfig>(e => BenchmarkConfig.HandleParseError(e));

            if (options.PublishResults)
            {
                if (string.IsNullOrEmpty(options.ResultsContainer)
                    || string.IsNullOrWhiteSpace(options.ResultsPartitionKeyValue)
                    || string.IsNullOrWhiteSpace(options.CommitId)
                    || string.IsNullOrWhiteSpace(options.CommitDate)
                    || string.IsNullOrWhiteSpace(options.CommitTime))
                {
                    throw new ArgumentException($"Missing either {nameof(options.ResultsContainer)} {nameof(options.ResultsPartitionKeyValue)} {nameof(options.CommitId)} {nameof(options.CommitDate)} {nameof(options.CommitTime)}");
                }
            }

            return options;
        }

        /// <summary>
        /// Give each workload a unique user agent string
        /// so the backend logs can be filtered by the workload.
        /// </summary>
        private string GetUserAgentPrefix()
        {
            return this.WorkloadName ?? this.WorkloadType ?? BenchmarkConfig.UserAgentSuffix;
        }

        internal Microsoft.Azure.Cosmos.CosmosClient CreateCosmosClient(string accountKey)
        {
            // Overwrite the default timespan if configured
            if(this.TelemetryScheduleInSec > 0)
            {
                ClientTelemetryOptions.DefaultIntervalForTelemetryJob = TimeSpan.FromSeconds(this.TelemetryScheduleInSec);
            }

            Microsoft.Azure.Cosmos.CosmosClientOptions clientOptions = new Microsoft.Azure.Cosmos.CosmosClientOptions()
            {
                ApplicationName = this.GetUserAgentPrefix(),
                MaxRetryAttemptsOnRateLimitedRequests = 0,
                MaxRequestsPerTcpConnection = this.MaxRequestsPerTcpConnection,
                MaxTcpConnectionsPerEndpoint = this.MaxTcpConnectionsPerEndpoint,
                CosmosClientTelemetryOptions = new Microsoft.Azure.Cosmos.CosmosClientTelemetryOptions()
                {
                    DisableSendingMetricsToService = !this.EnableTelemetry,
                    DisableDistributedTracing = !this.EnableDistributedTracing
<<<<<<< HEAD
                }
            };
=======
                },
            };

            if (!string.IsNullOrEmpty(this.ApplicationPreferredRegions))
            {
                clientOptions.ApplicationPreferredRegions = this.ApplicationPreferredRegions.Split(',')
                    .Select(region => region.Trim()).ToArray();
            }
>>>>>>> 43c14a31

            if (!string.IsNullOrWhiteSpace(this.ConsistencyLevel))
            {
                clientOptions.ConsistencyLevel = (Microsoft.Azure.Cosmos.ConsistencyLevel)Enum.Parse(typeof(Microsoft.Azure.Cosmos.ConsistencyLevel), this.ConsistencyLevel, ignoreCase: true);
            }

            return new Microsoft.Azure.Cosmos.CosmosClient(
                        this.EndPoint,
                        accountKey,
                        clientOptions);
        }

        internal DocumentClient CreateDocumentClient(string accountKey)
        {
            Microsoft.Azure.Documents.ConsistencyLevel? consistencyLevel = null;
            if (!string.IsNullOrWhiteSpace(this.ConsistencyLevel))
            {
                consistencyLevel = (Microsoft.Azure.Documents.ConsistencyLevel)Enum.Parse(typeof(Microsoft.Azure.Documents.ConsistencyLevel), this.ConsistencyLevel, ignoreCase: true);
            }

            return new DocumentClient(new Uri(this.EndPoint),
                            accountKey,
                            new ConnectionPolicy()
                            {
                                ConnectionMode = Microsoft.Azure.Documents.Client.ConnectionMode.Direct,
                                ConnectionProtocol = Protocol.Tcp,
                                MaxRequestsPerTcpConnection = this.MaxRequestsPerTcpConnection,
                                MaxTcpConnectionsPerEndpoint = this.MaxTcpConnectionsPerEndpoint,
                                UserAgentSuffix = this.GetUserAgentPrefix(),
                                RetryOptions = new RetryOptions()
                                {
                                    MaxRetryAttemptsOnThrottledRequests = 0
                                }
                            },
                            desiredConsistencyLevel: consistencyLevel);
        }

        private static void HandleParseError(IEnumerable<Error> errors)
        {
            using (ConsoleColorContext ct = new ConsoleColorContext(ConsoleColor.Red))
            {
                foreach (Error e in errors)
                {
                    Trace.TraceInformation(e.ToString());
                }
            }

            Environment.Exit(errors.Count());
        }
    }
}<|MERGE_RESOLUTION|>--- conflicted
+++ resolved
@@ -140,12 +140,9 @@
 
         [Option(Required = false, HelpText = "Enable Client Telemetry Feature in SDK. Make sure you enable it from the portal also.")]
         public bool EnableTelemetry { get; set; } = false;
-<<<<<<< HEAD
-=======
 
         [Option(Required = false, HelpText = "List of comma separated preferred regions.")]
         public string ApplicationPreferredRegions { get; set; } = null;
->>>>>>> 43c14a31
 
         internal int GetTaskCount(int containerThroughput)
         {
@@ -230,10 +227,6 @@
                 {
                     DisableSendingMetricsToService = !this.EnableTelemetry,
                     DisableDistributedTracing = !this.EnableDistributedTracing
-<<<<<<< HEAD
-                }
-            };
-=======
                 },
             };
 
@@ -242,7 +235,6 @@
                 clientOptions.ApplicationPreferredRegions = this.ApplicationPreferredRegions.Split(',')
                     .Select(region => region.Trim()).ToArray();
             }
->>>>>>> 43c14a31
 
             if (!string.IsNullOrWhiteSpace(this.ConsistencyLevel))
             {
