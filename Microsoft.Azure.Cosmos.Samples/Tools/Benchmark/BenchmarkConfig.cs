﻿//------------------------------------------------------------
// Copyright (c) Microsoft Corporation.  All rights reserved.
//------------------------------------------------------------

namespace CosmosBenchmark
{
    using System;
    using System.Collections.Generic;
    using System.Linq;
    using System.Runtime;
    using CommandLine;
    using Microsoft.Azure.Documents.Client;
    using Newtonsoft.Json;
    using static CosmosBenchmark.ReservoirProvider;

    public class BenchmarkConfig
    {
        private static readonly string UserAgentSuffix = "cosmosdbdotnetbenchmark";

        [Option('w', Required = true, HelpText = "Workload type insert, read")]
        public string WorkloadType { get; set; }

        [Option('e', Required = true, HelpText = "Cosmos account end point")]
        public string EndPoint { get; set; }

        [Option('k', Required = true, HelpText = "Cosmos account master key")]
        [JsonIgnore]
        public string Key { get; set; }

        [Option(Required = false, HelpText = "Workload Name, it will override the workloadType value in published results")]
        public string WorkloadName { get; set; }

        [Option(Required = false, HelpText = "Database to use")]
        public string Database { get; set; } = "db";

        [Option(Required = false, HelpText = "Collection to use")]
        public string Container { get; set; } = "data";

        [Option('t', Required = false, HelpText = "Collection throughput use")]
        public int Throughput { get; set; } = 100000;

        [Option('n', Required = false, HelpText = "Number of documents to insert")]
        public int ItemCount { get; set; } = 200000;

        [Option(Required = false, HelpText = "Client consistency level to override")]
        public string ConsistencyLevel { get; set; }

        [Option(Required = false, HelpText = "Enable latency percentiles")]
        public bool EnableLatencyPercentiles { get; set; }

        [Option(Required = false, HelpText = "Start with new collection")]
        public bool CleanupOnStart { get; set; } = false;

        [Option(Required = false, HelpText = "Clean-up after run")]
        public bool CleanupOnFinish { get; set; } = false;

        [Option(Required = false, HelpText = "Container partition key path")]
        public string PartitionKeyPath { get; set; } = "/partitionKey";

        [Option("pl", Required = false, HelpText = "Degree of parallism")]
        public int DegreeOfParallelism { get; set; } = -1;

        [Option("tcp", Required = false, HelpText = "MaxRequestsPerTcpConnection")]
        public int? MaxRequestsPerTcpConnection { get; set; } = null;

        [Option(Required = false, HelpText = "MaxTcpConnectionsPerEndpoint")]
        public int? MaxTcpConnectionsPerEndpoint { get; set; } = null;

        [Option(Required = false, HelpText = "Item template")]
        public string ItemTemplateFile { get; set; } = "Player.json";

        [Option(Required = false, HelpText = "Min thread pool size")]
        public int MinThreadPoolSize { get; set; } = 100;

        [Option(Required = false, HelpText = "Write the task execution failure to console. Useful for debugging failures")]
        public bool TraceFailures { get; set; }

        [Option(Required = false, HelpText = "Publish run results")]
        public bool PublishResults  { get; set; }

        [Option(Required = false, HelpText = "Run ID, only for publish")]
        internal string RunId { get; set; }

        [Option(Required = false, HelpText = "Commit ID, only for publish")]
        public string CommitId { get; set; }

        [Option(Required = false, HelpText = "Commit date, only for publish")]
        public string CommitDate { get; set; }

        [Option(Required = false, HelpText = "Commit time, only for publish")]
        public string CommitTime { get; set; }

        [Option(Required = false, HelpText = "Branch name, only for publish")]
        public string BranchName { get; set; }

        [Option(Required = false, HelpText = "Partitionkey, only for publish")]
        public string ResultsPartitionKeyValue { get; set; }

        [Option(Required = false, HelpText = "Disable core SDK logging")]
        public bool DisableCoreSdkLogging { get; set; }

        [Option(Required = false, HelpText = "Enable Client Telemetry")]
        public bool EnableTelemetry { get; set; }

        [Option(Required = false, HelpText = "Enable Distributed Tracing")]
        public bool EnableDistributedTracing { get; set; }

        [Option(Required = false, HelpText = "Client Telemetry Schedule in Seconds")]
        public int  TelemetryScheduleInSec { get; set; }

        [Option(Required = false, HelpText = "Client Telemetry Endpoint")]
        public string TelemetryEndpoint { get; set; }

        [Option(Required = false, HelpText = "Endpoint to publish results to")]
        public string ResultsEndpoint { get; set; }

        [Option(Required = false, HelpText = "Key to publish results to")]
        [JsonIgnore]
        public string ResultsKey { get; set; }

        [Option(Required = false, HelpText = "Database to publish results to")]
        public string ResultsDatabase { get; set; } 

        [Option(Required = false, HelpText = "Container to publish results to")]
        public string ResultsContainer { get; set; } = "runsummary";

        [Option(Required = false, HelpText = "Metrics reporting interval in seconds")]
        public int MetricsReportingIntervalInSec { get; set; }
<<<<<<< HEAD
        
        [Option(Required = false, HelpText = "Request latency threshold for capturing diagnostic data")]
        public int LatencyDiagnosticThreshold { get; set; } = 500;
=======
>>>>>>> f450f541

        [Option(Required = false, HelpText = "Application Insights instrumentation key")]
        public string AppInsightsInstrumentationKey { get; set; }

        [Option(Required = false, HelpText = "Defines the reservoir type. Valid values are: Uniform, SlidingWindow and ExponentialDecay. The default value is SlidingWindow.")]
        public ReservoirTypes ReservoirType { get; set; } = ReservoirTypes.SlidingWindow;

        [Option(Required = false, HelpText = "The reservoir sample size.")]
        public int ReservoirSampleSize { get; set; } = 1028;

        [Option(Required = false, HelpText = "Logging context name. The default value is \"CosmosDBBenchmarkLoggingContext\"")]
        public string LoggingContextIdentifier { get; set; } = "CosmosDBBenchmarkLoggingContext";

        internal int GetTaskCount(int containerThroughput)
        {
            int taskCount = this.DegreeOfParallelism;
            if (taskCount == -1)
            {
                // set TaskCount = 10 for each 10k RUs, minimum 1, maximum { #processor * 50 }
                taskCount = Math.Max(containerThroughput / 1000, 1);
                taskCount = Math.Min(taskCount, Environment.ProcessorCount * 50);
            }

            return taskCount;
        }

        internal void Print()
        {
            using (ConsoleColorContext ct = new ConsoleColorContext(ConsoleColor.Green))
            {
                Utility.TeeTraceInformation($"{nameof(BenchmarkConfig)} arguments");
                Utility.TeeTraceInformation($"IsServerGC: {GCSettings.IsServerGC}");
                Utility.TeeTraceInformation("--------------------------------------------------------------------- ");
                Utility.TeeTraceInformation(JsonHelper.ToString(
                    input: this, 
                    capacity: 2048));
                Utility.TeeTraceInformation("--------------------------------------------------------------------- ");
                Utility.TeeTraceInformation(string.Empty);
            }
        }

        internal static BenchmarkConfig From(string[] args)
        {
            BenchmarkConfig options = null;
            Parser parser = new Parser((settings) =>
            {
                settings.CaseSensitive = false;
                settings.HelpWriter = Console.Error;
                settings.AutoHelp = true;
            });
            parser.ParseArguments<BenchmarkConfig>(args)
                .WithParsed<BenchmarkConfig>(e => options = e)
                .WithNotParsed<BenchmarkConfig>(e => BenchmarkConfig.HandleParseError(e));

            if (options.PublishResults)
            {
                if (string.IsNullOrEmpty(options.ResultsContainer)
                    || string.IsNullOrWhiteSpace(options.ResultsPartitionKeyValue)
                    || string.IsNullOrWhiteSpace(options.CommitId)
                    || string.IsNullOrWhiteSpace(options.CommitDate)
                    || string.IsNullOrWhiteSpace(options.CommitTime))
                {
                    throw new ArgumentException($"Missing either {nameof(options.ResultsContainer)} {nameof(options.ResultsPartitionKeyValue)} {nameof(options.CommitId)} {nameof(options.CommitDate)} {nameof(options.CommitTime)}");
                }
            }

            return options;
        }

        /// <summary>
        /// Give each workload a unique user agent string
        /// so the backend logs can be filtered by the workload.
        /// </summary>
        private string GetUserAgentPrefix()
        {
            return this.WorkloadName ?? this.WorkloadType ?? BenchmarkConfig.UserAgentSuffix;
        }

        internal Microsoft.Azure.Cosmos.CosmosClient CreateCosmosClient(string accountKey)
        {
            Microsoft.Azure.Cosmos.CosmosClientOptions clientOptions = new Microsoft.Azure.Cosmos.CosmosClientOptions()
            {
                ApplicationName = this.GetUserAgentPrefix(),
                MaxRetryAttemptsOnRateLimitedRequests = 0,
                MaxRequestsPerTcpConnection = this.MaxRequestsPerTcpConnection,
                MaxTcpConnectionsPerEndpoint = this.MaxTcpConnectionsPerEndpoint
            };

            if (this.EnableTelemetry)
            {
                Environment.SetEnvironmentVariable(
                    Microsoft.Azure.Cosmos.Telemetry.ClientTelemetryOptions.EnvPropsClientTelemetryEnabled, 
                    "true");

                if (this.TelemetryScheduleInSec > 0)
                {
                    Environment.SetEnvironmentVariable(
                        Microsoft.Azure.Cosmos.Telemetry.ClientTelemetryOptions.EnvPropsClientTelemetrySchedulingInSeconds, 
                        Convert.ToString(this.TelemetryScheduleInSec));
                }

                if (!string.IsNullOrEmpty(this.TelemetryEndpoint))
                {
                    Environment.SetEnvironmentVariable(
                        Microsoft.Azure.Cosmos.Telemetry.ClientTelemetryOptions.EnvPropsClientTelemetryEndpoint, 
                        this.TelemetryEndpoint);
                }
            }

            if (!string.IsNullOrWhiteSpace(this.ConsistencyLevel))
            {
                clientOptions.ConsistencyLevel = (Microsoft.Azure.Cosmos.ConsistencyLevel)Enum.Parse(typeof(Microsoft.Azure.Cosmos.ConsistencyLevel), this.ConsistencyLevel, ignoreCase: true);
            }

            clientOptions.IsDistributedTracingEnabled = this.EnableDistributedTracing;

            return new Microsoft.Azure.Cosmos.CosmosClient(
                        this.EndPoint,
                        accountKey,
                        clientOptions);
        }

        internal DocumentClient CreateDocumentClient(string accountKey)
        {
            Microsoft.Azure.Documents.ConsistencyLevel? consistencyLevel = null;
            if (!string.IsNullOrWhiteSpace(this.ConsistencyLevel))
            {
                consistencyLevel = (Microsoft.Azure.Documents.ConsistencyLevel)Enum.Parse(typeof(Microsoft.Azure.Documents.ConsistencyLevel), this.ConsistencyLevel, ignoreCase: true);
            }

            return new DocumentClient(new Uri(this.EndPoint),
                            accountKey,
                            new ConnectionPolicy()
                            {
                                ConnectionMode = Microsoft.Azure.Documents.Client.ConnectionMode.Direct,
                                ConnectionProtocol = Protocol.Tcp,
                                MaxRequestsPerTcpConnection = this.MaxRequestsPerTcpConnection,
                                MaxTcpConnectionsPerEndpoint = this.MaxTcpConnectionsPerEndpoint,
                                UserAgentSuffix = this.GetUserAgentPrefix(),
                                RetryOptions = new RetryOptions()
                                {
                                    MaxRetryAttemptsOnThrottledRequests = 0
                                }
                            },
                            desiredConsistencyLevel: consistencyLevel);
        }

        private static void HandleParseError(IEnumerable<Error> errors)
        {
            using (ConsoleColorContext ct = new ConsoleColorContext(ConsoleColor.Red))
            {
                foreach (Error e in errors)
                {
                    Console.WriteLine(e.ToString());
                }
            }

            Environment.Exit(errors.Count());
        }
    }
}<|MERGE_RESOLUTION|>--- conflicted
+++ resolved
@@ -126,13 +126,13 @@
 
         [Option(Required = false, HelpText = "Metrics reporting interval in seconds")]
         public int MetricsReportingIntervalInSec { get; set; }
-<<<<<<< HEAD
         
         [Option(Required = false, HelpText = "Request latency threshold for capturing diagnostic data")]
         public int LatencyDiagnosticThreshold { get; set; } = 500;
-=======
->>>>>>> f450f541
-
+        
+        [Option(Required = false, HelpText = "Blob storage account connection string")]
+        [JsonIgnore]
+        public string ResultsStorageConnectionString { get; set; }
         [Option(Required = false, HelpText = "Application Insights instrumentation key")]
         public string AppInsightsInstrumentationKey { get; set; }
 
