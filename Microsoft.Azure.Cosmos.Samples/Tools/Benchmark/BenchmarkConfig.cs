﻿//------------------------------------------------------------
// Copyright (c) Microsoft Corporation.  All rights reserved.
//------------------------------------------------------------

namespace CosmosBenchmark
{
    using System;
    using System.Collections.Generic;
    using System.Diagnostics;
    using System.Linq;
    using System.Runtime;
    using CommandLine;
    using Microsoft.Azure.Cosmos.Telemetry;
    using Microsoft.Azure.Documents.Client;
    using Newtonsoft.Json;

    /// <summary>
    /// Represents Benchmark Configuration
    /// </summary>
    public class BenchmarkConfig
    {
        private static readonly string UserAgentSuffix = "cosmosdbdotnetbenchmark";

        [Option('w', Required = true, HelpText = "Workload type insert, read")]
        public string WorkloadType { get; set; }

        [Option('e', Required = true, HelpText = "Cosmos account end point")]
        public string EndPoint { get; set; }

        [Option('k', Required = true, HelpText = "Cosmos account master key")]
        [JsonIgnore]
        public string Key { get; set; }

        [Option("isthinclientenabled", Required = false, HelpText = "ThinClient enabled")]
        public string IsThinClientEnabledRaw { get; set; }
        public bool IsThinClientEnabled => string.Equals(this.IsThinClientEnabledRaw, "true", StringComparison.OrdinalIgnoreCase);

        [Option("isgatewaymodeenabled", Required = false, HelpText = "Gateway mode enabled")]
        public string IsGatewayModeEnabledRaw { get; set; }
        public bool IsGatewayModeEnabled => string.Equals(this.IsGatewayModeEnabledRaw, "true", StringComparison.OrdinalIgnoreCase);

        [Option("isdirectmodeenabled", Required = false, HelpText = "Direct mode enabled")]
        public string IsDirectModeEnabledRaw { get; set; }
        public bool IsDirectModeEnabled => string.Equals(this.IsDirectModeEnabledRaw, "true", StringComparison.OrdinalIgnoreCase);



        [Option(Required = false, HelpText = "Workload Name, it will override the workloadType value in published results")]
        public string WorkloadName { get; set; }

        [Option(Required = false, HelpText = "Database to use")]
        public string Database { get; set; } = "db";

        [Option(Required = false, HelpText = "Collection to use")]
        public string Container { get; set; } = "data";

        [Option('t', Required = false, HelpText = "Collection throughput use")]
        public int Throughput { get; set; } = 100000;

        [Option('n', Required = false, HelpText = "Number of documents to insert")]
        public int ItemCount { get; set; } = 200000;

        [Option(Required = false, HelpText = "Client consistency level to override")]
        public string ConsistencyLevel { get; set; }

        [Option(Required = false, HelpText = "Enable latency percentiles")]
        public bool EnableLatencyPercentiles { get; set; }

        [Option(Required = false, HelpText = "Start with new collection")]
        public bool CleanupOnStart { get; set; } = false;

        [Option(Required = false, HelpText = "Clean-up after run")]
        public bool CleanupOnFinish { get; set; } = false;

        [Option(Required = false, HelpText = "Container partition key path")]
        public string PartitionKeyPath { get; set; } = "/partitionKey";

        [Option("pl", Required = false, HelpText = "Degree of parallism")]
        public int DegreeOfParallelism { get; set; } = -1;

        [Option("tcp", Required = false, HelpText = "MaxRequestsPerTcpConnection")]
        public int? MaxRequestsPerTcpConnection { get; set; } = null;

        [Option(Required = false, HelpText = "MaxTcpConnectionsPerEndpoint")]
        public int? MaxTcpConnectionsPerEndpoint { get; set; } = null;

        [Option(Required = false, HelpText = "Item template")]
        public string ItemTemplateFile { get; set; } = "Player.json";

        [Option(Required = false, HelpText = "Min thread pool size")]
        public int MinThreadPoolSize { get; set; } = 100;

        [Option(Required = false, HelpText = "Write the task execution failure to console. Useful for debugging failures")]
        public bool TraceFailures { get; set; }

        [Option(Required = false, HelpText = "Publish run results")]
        public bool PublishResults  { get; set; }

        [Option(Required = false, HelpText = "Run ID, only for publish")]
        internal string RunId { get; set; }

        [Option(Required = false, HelpText = "Commit ID, only for publish")]
        public string CommitId { get; set; }

        [Option(Required = false, HelpText = "Commit date, only for publish")]
        public string CommitDate { get; set; }

        [Option(Required = false, HelpText = "Commit time, only for publish")]
        public string CommitTime { get; set; }

        [Option(Required = false, HelpText = "Branch name, only for publish")]
        public string BranchName { get; set; }

        [Option(Required = false, HelpText = "Partitionkey, only for publish")]
        public string ResultsPartitionKeyValue { get; set; }

        [Option(Required = false, HelpText = "Disable core SDK logging")]
        public bool DisableCoreSdkLogging { get; set; }

        [Option(Required = false, HelpText = "Enable Distributed Tracing")]
        public bool EnableDistributedTracing { get; set; } = false;

        [Option(Required = false, HelpText = "Client Telemetry Schedule in Seconds")]
        public int  TelemetryScheduleInSec { get; set; }

        [Option(Required = false, HelpText = "Endpoint to publish results to")]
        public string ResultsEndpoint { get; set; }

        [Option(Required = false, HelpText = "Key to publish results to")]
        [JsonIgnore]
        public string ResultsKey { get; set; }

        [Option(Required = false, HelpText = "Database to publish results to")]
        public string ResultsDatabase { get; set; } 

        [Option(Required = false, HelpText = "Container to publish results to")]
        public string ResultsContainer { get; set; } = "runsummary";
        
        [Option(Required = false, HelpText = "Request latency threshold for capturing diagnostic data")]
        public int DiagnosticLatencyThresholdInMs { get; set; } = 100;

        [Option(Required = false, HelpText = "Blob storage account connection string")]
        [JsonIgnore]
        public string DiagnosticsStorageConnectionString { get; set; }

        [Option(Required = false, HelpText = "Blob storage container folder prefix")]
        public string DiagnosticsStorageContainerPrefix { get; set; }

        [Option(Required = false, HelpText = "Metrics reporting interval in seconds")]
        public int MetricsReportingIntervalInSec { get; set; } = 5;

        [Option(Required = false, HelpText = "Application Insights connection string")]
        public string AppInsightsConnectionString { get; set; }

        [Option(Required = false, HelpText = "Enable Client Telemetry Feature in SDK. Make sure you enable it from the portal also.")]
        public bool EnableTelemetry { get; set; } = false;

        [Option(Required = false, HelpText = "List of comma separated preferred regions.")]
        public string ApplicationPreferredRegions { get; set; } = null;

        internal int GetTaskCount(int containerThroughput)
        {
            int taskCount = this.DegreeOfParallelism;
            if (taskCount == -1)
            {
                // set TaskCount = 10 for each 10k RUs, minimum 1, maximum { #processor * 50 }
                taskCount = Math.Max(containerThroughput / 1000, 1);
                taskCount = Math.Min(taskCount, Environment.ProcessorCount * 50);
            }

            return taskCount;
        }

        internal void Print()
        {
            using (ConsoleColorContext ct = new ConsoleColorContext(ConsoleColor.Green))
            {
                Utility.TeeTraceInformation($"{nameof(BenchmarkConfig)} arguments");
                Utility.TeeTraceInformation($"IsServerGC: {GCSettings.IsServerGC}");
                Utility.TeeTraceInformation("--------------------------------------------------------------------- ");
                Utility.TeeTraceInformation(JsonHelper.ToString(
                    input: this, 
                    capacity: 2048));
                Utility.TeeTraceInformation("--------------------------------------------------------------------- ");
                Utility.TeeTraceInformation(string.Empty);
            }
        }

        internal static BenchmarkConfig From(string[] args)
        {
            BenchmarkConfig options = null;
            Parser parser = new Parser((settings) =>
            {
                settings.CaseSensitive = false;
                settings.HelpWriter = Console.Error;
                settings.AutoHelp = true;
            });
            parser.ParseArguments<BenchmarkConfig>(args)
                .WithParsed<BenchmarkConfig>(e => options = e)
                .WithNotParsed<BenchmarkConfig>(e => BenchmarkConfig.HandleParseError(e));

            if (options.PublishResults)
            {
                if (string.IsNullOrEmpty(options.ResultsContainer)
                    || string.IsNullOrWhiteSpace(options.ResultsPartitionKeyValue)
                    || string.IsNullOrWhiteSpace(options.CommitId)
                    || string.IsNullOrWhiteSpace(options.CommitDate)
                    || string.IsNullOrWhiteSpace(options.CommitTime))
                {
                    throw new ArgumentException($"Missing either {nameof(options.ResultsContainer)} {nameof(options.ResultsPartitionKeyValue)} {nameof(options.CommitId)} {nameof(options.CommitDate)} {nameof(options.CommitTime)}");
                }
            }

            return options;
        }

        /// <summary>
        /// Give each workload a unique user agent string
        /// so the backend logs can be filtered by the workload.
        /// </summary>
        private string GetUserAgentPrefix()
        {
            return this.WorkloadName ?? this.WorkloadType ?? BenchmarkConfig.UserAgentSuffix;
        }

        internal Microsoft.Azure.Cosmos.CosmosClient CreateCosmosClient()
        {
            // Overwrite the default timespan if configured
            if(this.TelemetryScheduleInSec > 0)
            {
                ClientTelemetryOptions.DefaultIntervalForTelemetryJob = TimeSpan.FromSeconds(this.TelemetryScheduleInSec);
            }

            Microsoft.Azure.Cosmos.CosmosClientOptions clientOptions = new Microsoft.Azure.Cosmos.CosmosClientOptions()
            {
                ApplicationName = this.GetUserAgentPrefix(),
                MaxRetryAttemptsOnRateLimitedRequests = 0,
                MaxRequestsPerTcpConnection = this.MaxRequestsPerTcpConnection,
<<<<<<< HEAD
                MaxTcpConnectionsPerEndpoint = this.MaxTcpConnectionsPerEndpoint,
=======
                MaxTcpConnectionsPerEndpoint = this.MaxTcpConnectionsPerEndpoint,
                ConnectionMode = (this.IsThinClientEnabled || this.IsGatewayModeEnabled) ? Microsoft.Azure.Cosmos.ConnectionMode.Gateway: Microsoft.Azure.Cosmos.ConnectionMode.Direct,
>>>>>>> faaa3a73
                CosmosClientTelemetryOptions = new Microsoft.Azure.Cosmos.CosmosClientTelemetryOptions()
                {
                    DisableSendingMetricsToService = !this.EnableTelemetry,
                    DisableDistributedTracing = !this.EnableDistributedTracing
                },
            };

            if (!string.IsNullOrEmpty(this.ApplicationPreferredRegions))
            {
                clientOptions.ApplicationPreferredRegions = this.ApplicationPreferredRegions.Split(',')
                    .Select(region => region.Trim()).ToArray();
            }

            if (!string.IsNullOrWhiteSpace(this.ConsistencyLevel))
            {
                clientOptions.ConsistencyLevel = (Microsoft.Azure.Cosmos.ConsistencyLevel)Enum.Parse(typeof(Microsoft.Azure.Cosmos.ConsistencyLevel), this.ConsistencyLevel, ignoreCase: true);
            }

            return new Microsoft.Azure.Cosmos.CosmosClient(
                        this.EndPoint,
                        this.Key,
                        clientOptions);
        }

        internal DocumentClient CreateDocumentClient(string accountKey)
        {
            Microsoft.Azure.Documents.ConsistencyLevel? consistencyLevel = null;
            if (!string.IsNullOrWhiteSpace(this.ConsistencyLevel))
            {
                consistencyLevel = (Microsoft.Azure.Documents.ConsistencyLevel)Enum.Parse(typeof(Microsoft.Azure.Documents.ConsistencyLevel), this.ConsistencyLevel, ignoreCase: true);
            }

            return new DocumentClient(new Uri(this.EndPoint),
                            accountKey,
                            new ConnectionPolicy()
                            {
                                ConnectionMode = Microsoft.Azure.Documents.Client.ConnectionMode.Direct,
                                ConnectionProtocol = Protocol.Tcp,
                                MaxRequestsPerTcpConnection = this.MaxRequestsPerTcpConnection,
                                MaxTcpConnectionsPerEndpoint = this.MaxTcpConnectionsPerEndpoint,
                                UserAgentSuffix = this.GetUserAgentPrefix(),
                                RetryOptions = new RetryOptions()
                                {
                                    MaxRetryAttemptsOnThrottledRequests = 0
                                }
                            },
                            desiredConsistencyLevel: consistencyLevel);
        }

        private static void HandleParseError(IEnumerable<Error> errors)
        {
            using (ConsoleColorContext ct = new ConsoleColorContext(ConsoleColor.Red))
            {
                foreach (Error e in errors)
                {
                    Trace.TraceInformation(e.ToString());
                }
            }

            Environment.Exit(errors.Count());
        }
    }
}<|MERGE_RESOLUTION|>--- conflicted
+++ resolved
@@ -236,12 +236,8 @@
                 ApplicationName = this.GetUserAgentPrefix(),
                 MaxRetryAttemptsOnRateLimitedRequests = 0,
                 MaxRequestsPerTcpConnection = this.MaxRequestsPerTcpConnection,
-<<<<<<< HEAD
-                MaxTcpConnectionsPerEndpoint = this.MaxTcpConnectionsPerEndpoint,
-=======
                 MaxTcpConnectionsPerEndpoint = this.MaxTcpConnectionsPerEndpoint,
                 ConnectionMode = (this.IsThinClientEnabled || this.IsGatewayModeEnabled) ? Microsoft.Azure.Cosmos.ConnectionMode.Gateway: Microsoft.Azure.Cosmos.ConnectionMode.Direct,
->>>>>>> faaa3a73
                 CosmosClientTelemetryOptions = new Microsoft.Azure.Cosmos.CosmosClientTelemetryOptions()
                 {
                     DisableSendingMetricsToService = !this.EnableTelemetry,
