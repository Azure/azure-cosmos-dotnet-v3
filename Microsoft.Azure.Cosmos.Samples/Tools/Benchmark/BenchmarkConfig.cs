--- conflicted
+++ resolved
@@ -105,12 +105,6 @@
 
         [Option(Required = false, HelpText = "Enable Distributed Tracing")]
         public bool EnableDistributedTracing { get; set; } = false;
-<<<<<<< HEAD
-
-        [Option(Required = false, HelpText = "Enable Distributed Tracing")]
-        public bool EnableDistributedTracing { get; set; }
-=======
->>>>>>> a0f1c305
 
         [Option(Required = false, HelpText = "Client Telemetry Schedule in Seconds")]
         public int  TelemetryScheduleInSec { get; set; }
@@ -237,8 +231,6 @@
             {
                 clientOptions.ConsistencyLevel = (Microsoft.Azure.Cosmos.ConsistencyLevel)Enum.Parse(typeof(Microsoft.Azure.Cosmos.ConsistencyLevel), this.ConsistencyLevel, ignoreCase: true);
             }
-
-            clientOptions.IsDistributedTracingEnabled = this.EnableDistributedTracing;
 
             return new Microsoft.Azure.Cosmos.CosmosClient(
                         this.EndPoint,
