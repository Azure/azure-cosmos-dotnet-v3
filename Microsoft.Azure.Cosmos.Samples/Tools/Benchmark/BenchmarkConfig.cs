﻿//------------------------------------------------------------
// Copyright (c) Microsoft Corporation.  All rights reserved.
//------------------------------------------------------------

namespace CosmosBenchmark
{
    using System;
    using System.Collections.Generic;
    using System.Linq;
    using System.Runtime;
    using CommandLine;
    using Microsoft.Azure.Documents.Client;
    using Newtonsoft.Json;

    public class BenchmarkConfig
    {
        private static readonly string UserAgentSuffix = "cosmosdbdotnetbenchmark";

        [Option('w', Required = true, HelpText = "Workload type insert, read")]
        public string WorkloadType { get; set; }

        [Option('e', Required = true, HelpText = "Cosmos account end point")]
        public string EndPoint { get; set; }

        [Option('k', Required = true, HelpText = "Cosmos account master key")]
        [JsonIgnore]
        public string Key { get; set; }

        [Option(Required = false, HelpText = "Workload Name, it will override the workloadType value in published results")]
        public string WorkloadName { get; set; }

        [Option(Required = false, HelpText = "Database to use")]
        public string Database { get; set; } = "db";

        [Option(Required = false, HelpText = "Collection to use")]
        public string Container { get; set; } = "data";

        [Option('t', Required = false, HelpText = "Collection throughput use")]
        public int Throughput { get; set; } = 100000;

        [Option('n', Required = false, HelpText = "Number of documents to insert")]
        public int ItemCount { get; set; } = 200000;

        [Option(Required = false, HelpText = "Client consistency level to override")]
        public string ConsistencyLevel { get; set; }

        [Option(Required = false, HelpText = "Enable latency percentiles")]
        public bool EnableLatencyPercentiles { get; set; }

        [Option(Required = false, HelpText = "Start with new collection")]
        public bool CleanupOnStart { get; set; } = false;

        [Option(Required = false, HelpText = "Clean-up after run")]
        public bool CleanupOnFinish { get; set; } = false;

        [Option(Required = false, HelpText = "Container partition key path")]
        public string PartitionKeyPath { get; set; } = "/partitionKey";

        [Option("pl", Required = false, HelpText = "Degree of parallism")]
        public int DegreeOfParallelism { get; set; } = -1;

        [Option("tcp", Required = false, HelpText = "MaxRequestsPerTcpConnection")]
        public int? MaxRequestsPerTcpConnection { get; set; } = null;

        [Option(Required = false, HelpText = "MaxTcpConnectionsPerEndpoint")]
        public int? MaxTcpConnectionsPerEndpoint { get; set; } = null;

        [Option(Required = false, HelpText = "Item template")]
        public string ItemTemplateFile { get; set; } = "Player.json";

        [Option(Required = false, HelpText = "Min thread pool size")]
        public int MinThreadPoolSize { get; set; } = 100;

        [Option(Required = false, HelpText = "Write the task execution failure to console. Useful for debugging failures")]
        public bool TraceFailures { get; set; }

        [Option(Required = false, HelpText = "Publish run results")]
        public bool PublishResults  { get; set; }

        [Option(Required = false, HelpText = "Run ID, only for publish")]
        internal string RunId { get; set; }

        [Option(Required = false, HelpText = "Commit ID, only for publish")]
        public string CommitId { get; set; }

        [Option(Required = false, HelpText = "Commit date, only for publish")]
        public string CommitDate { get; set; }

        [Option(Required = false, HelpText = "Commit time, only for publish")]
        public string CommitTime { get; set; }

        [Option(Required = false, HelpText = "Branch name, only for publish")]
        public string BranchName { get; set; }

        [Option(Required = false, HelpText = "Partitionkey, only for publish")]
        public string ResultsPartitionKeyValue { get; set; }

        [Option(Required = false, HelpText = "Disable core SDK logging")]
        public bool DisableCoreSdkLogging { get; set; }

        [Option(Required = false, HelpText = "Enable Client Telemetry")]
        public bool EnableTelemetry { get; set; }

        [Option(Required = false, HelpText = "Enable Distributed Tracing")]
        public bool EnableDistributedTracing { get; set; }

        [Option(Required = false, HelpText = "Client Telemetry Schedule in Seconds")]
        public int  TelemetryScheduleInSec { get; set; }

        [Option(Required = false, HelpText = "Client Telemetry Endpoint")]
        public string TelemetryEndpoint { get; set; }

        [Option(Required = false, HelpText = "Endpoint to publish results to")]
        public string ResultsEndpoint { get; set; }

        [Option(Required = false, HelpText = "Key to publish results to")]
        [JsonIgnore]
        public string ResultsKey { get; set; }

        [Option(Required = false, HelpText = "Database to publish results to")]
        public string ResultsDatabase { get; set; } 

        [Option(Required = false, HelpText = "Container to publish results to")]
        public string ResultsContainer { get; set; } = "runsummary";
        
        [Option(Required = false, HelpText = "Request latency threshold for capturing diagnostic data")]
        public int LatencyDiagnosticThreshold { get; set; } = 500;

<<<<<<< HEAD
        [Option(Required = false, HelpText = "Blob storage account connection string")]
        [JsonIgnore]
        public string ResultsStorageConnectionString { get; set; }
=======
        [Option(Required = false, HelpText = "Metrics reporting interval in seconds")]
        public int MetricsReportingIntervalInSec { get; set; }

        [Option(Required = false, HelpText = "Application Insights instrumentation key")]
        public string AppInsightsInstrumentationKey { get; set; }

        [Option(Required = false, HelpText = "The reservoir sample size.")]
        public int ReservoirSampleSize { get; set; } = 1028;

        [Option(Required = false, HelpText = "Logging context name. The default value is \"CosmosDBBenchmarkLoggingContext\"")]
        public string LoggingContextIdentifier { get; set; } = "CosmosDBBenchmarkLoggingContext";

>>>>>>> f644c20e
        internal int GetTaskCount(int containerThroughput)
        {
            int taskCount = this.DegreeOfParallelism;
            if (taskCount == -1)
            {
                // set TaskCount = 10 for each 10k RUs, minimum 1, maximum { #processor * 50 }
                taskCount = Math.Max(containerThroughput / 1000, 1);
                taskCount = Math.Min(taskCount, Environment.ProcessorCount * 50);
            }

            return taskCount;
        }

        internal void Print()
        {
            using (ConsoleColorContext ct = new ConsoleColorContext(ConsoleColor.Green))
            {
                Utility.TeeTraceInformation($"{nameof(BenchmarkConfig)} arguments");
                Utility.TeeTraceInformation($"IsServerGC: {GCSettings.IsServerGC}");
                Utility.TeeTraceInformation("--------------------------------------------------------------------- ");
                Utility.TeeTraceInformation(JsonHelper.ToString(
                    input: this, 
                    capacity: 2048));
                Utility.TeeTraceInformation("--------------------------------------------------------------------- ");
                Utility.TeeTraceInformation(string.Empty);
            }
        }

        internal static BenchmarkConfig From(string[] args)
        {
            BenchmarkConfig options = null;
            Parser parser = new Parser((settings) =>
            {
                settings.CaseSensitive = false;
                settings.HelpWriter = Console.Error;
                settings.AutoHelp = true;
            });
            parser.ParseArguments<BenchmarkConfig>(args)
                .WithParsed<BenchmarkConfig>(e => options = e)
                .WithNotParsed<BenchmarkConfig>(e => BenchmarkConfig.HandleParseError(e));

            if (options.PublishResults)
            {
                if (string.IsNullOrEmpty(options.ResultsContainer)
                    || string.IsNullOrWhiteSpace(options.ResultsPartitionKeyValue)
                    || string.IsNullOrWhiteSpace(options.CommitId)
                    || string.IsNullOrWhiteSpace(options.CommitDate)
                    || string.IsNullOrWhiteSpace(options.CommitTime))
                {
                    throw new ArgumentException($"Missing either {nameof(options.ResultsContainer)} {nameof(options.ResultsPartitionKeyValue)} {nameof(options.CommitId)} {nameof(options.CommitDate)} {nameof(options.CommitTime)}");
                }
            }

            return options;
        }

        /// <summary>
        /// Give each workload a unique user agent string
        /// so the backend logs can be filtered by the workload.
        /// </summary>
        private string GetUserAgentPrefix()
        {
            return this.WorkloadName ?? this.WorkloadType ?? BenchmarkConfig.UserAgentSuffix;
        }

        internal Microsoft.Azure.Cosmos.CosmosClient CreateCosmosClient(string accountKey)
        {
            Microsoft.Azure.Cosmos.CosmosClientOptions clientOptions = new Microsoft.Azure.Cosmos.CosmosClientOptions()
            {
                ApplicationName = this.GetUserAgentPrefix(),
                MaxRetryAttemptsOnRateLimitedRequests = 0,
                MaxRequestsPerTcpConnection = this.MaxRequestsPerTcpConnection,
                MaxTcpConnectionsPerEndpoint = this.MaxTcpConnectionsPerEndpoint
            };

            if (this.EnableTelemetry)
            {
                Environment.SetEnvironmentVariable(
                    Microsoft.Azure.Cosmos.Telemetry.ClientTelemetryOptions.EnvPropsClientTelemetryEnabled, 
                    "true");

                if (this.TelemetryScheduleInSec > 0)
                {
                    Environment.SetEnvironmentVariable(
                        Microsoft.Azure.Cosmos.Telemetry.ClientTelemetryOptions.EnvPropsClientTelemetrySchedulingInSeconds, 
                        Convert.ToString(this.TelemetryScheduleInSec));
                }

                if (!string.IsNullOrEmpty(this.TelemetryEndpoint))
                {
                    Environment.SetEnvironmentVariable(
                        Microsoft.Azure.Cosmos.Telemetry.ClientTelemetryOptions.EnvPropsClientTelemetryEndpoint, 
                        this.TelemetryEndpoint);
                }
            }

            if (!string.IsNullOrWhiteSpace(this.ConsistencyLevel))
            {
                clientOptions.ConsistencyLevel = (Microsoft.Azure.Cosmos.ConsistencyLevel)Enum.Parse(typeof(Microsoft.Azure.Cosmos.ConsistencyLevel), this.ConsistencyLevel, ignoreCase: true);
            }

            clientOptions.IsDistributedTracingEnabled = this.EnableDistributedTracing;

            return new Microsoft.Azure.Cosmos.CosmosClient(
                        this.EndPoint,
                        accountKey,
                        clientOptions);
        }

        internal DocumentClient CreateDocumentClient(string accountKey)
        {
            Microsoft.Azure.Documents.ConsistencyLevel? consistencyLevel = null;
            if (!string.IsNullOrWhiteSpace(this.ConsistencyLevel))
            {
                consistencyLevel = (Microsoft.Azure.Documents.ConsistencyLevel)Enum.Parse(typeof(Microsoft.Azure.Documents.ConsistencyLevel), this.ConsistencyLevel, ignoreCase: true);
            }

            return new DocumentClient(new Uri(this.EndPoint),
                            accountKey,
                            new ConnectionPolicy()
                            {
                                ConnectionMode = Microsoft.Azure.Documents.Client.ConnectionMode.Direct,
                                ConnectionProtocol = Protocol.Tcp,
                                MaxRequestsPerTcpConnection = this.MaxRequestsPerTcpConnection,
                                MaxTcpConnectionsPerEndpoint = this.MaxTcpConnectionsPerEndpoint,
                                UserAgentSuffix = this.GetUserAgentPrefix(),
                                RetryOptions = new RetryOptions()
                                {
                                    MaxRetryAttemptsOnThrottledRequests = 0
                                }
                            },
                            desiredConsistencyLevel: consistencyLevel);
        }

        private static void HandleParseError(IEnumerable<Error> errors)
        {
            using (ConsoleColorContext ct = new ConsoleColorContext(ConsoleColor.Red))
            {
                foreach (Error e in errors)
                {
                    Console.WriteLine(e.ToString());
                }
            }

            Environment.Exit(errors.Count());
        }
    }
}<|MERGE_RESOLUTION|>--- conflicted
+++ resolved
@@ -126,11 +126,10 @@
         [Option(Required = false, HelpText = "Request latency threshold for capturing diagnostic data")]
         public int LatencyDiagnosticThreshold { get; set; } = 500;
 
-<<<<<<< HEAD
         [Option(Required = false, HelpText = "Blob storage account connection string")]
         [JsonIgnore]
         public string ResultsStorageConnectionString { get; set; }
-=======
+
         [Option(Required = false, HelpText = "Metrics reporting interval in seconds")]
         public int MetricsReportingIntervalInSec { get; set; }
 
@@ -143,7 +142,6 @@
         [Option(Required = false, HelpText = "Logging context name. The default value is \"CosmosDBBenchmarkLoggingContext\"")]
         public string LoggingContextIdentifier { get; set; } = "CosmosDBBenchmarkLoggingContext";
 
->>>>>>> f644c20e
         internal int GetTaskCount(int containerThroughput)
         {
             int taskCount = this.DegreeOfParallelism;
