--- conflicted
+++ resolved
@@ -19,14 +19,11 @@
     using Microsoft.Azure.Cosmos;
     using Microsoft.Extensions.Logging;
     using Newtonsoft.Json.Linq;
-<<<<<<< HEAD
     using Microsoft.ApplicationInsights.Extensibility;
     using Container = Microsoft.Azure.Cosmos.Container;
     using CosmosBenchmark.Fx;
-=======
     using OpenTelemetry;
     using OpenTelemetry.Metrics;
->>>>>>> 270aeced
 
     /// <summary>
     /// This sample demonstrates how to achieve high performance writes using Azure Comsos DB.
