--- conflicted
+++ resolved
@@ -19,12 +19,9 @@
     using Microsoft.Extensions.Logging;
     using Microsoft.ApplicationInsights;
     using Newtonsoft.Json.Linq;
-<<<<<<< HEAD
+    using Microsoft.ApplicationInsights.Extensibility;
     using Container = Microsoft.Azure.Cosmos.Container;
     using CosmosBenchmark.Fx;
-=======
-    using Microsoft.ApplicationInsights.Extensibility;
->>>>>>> f644c20e
 
     /// <summary>
     /// This sample demonstrates how to achieve high performance writes using Azure Comsos DB.
@@ -162,11 +159,7 @@
                     }
 
                     IExecutionStrategy execution = IExecutionStrategy.StartNew(benchmarkOperationFactory);
-<<<<<<< HEAD
-                    runSummary = await execution.ExecuteAsync(config, taskCount, opsPerTask, 0.01);
-=======
                     runSummary = await execution.ExecuteAsync(config, taskCount, opsPerTask, 0.01, logger, telemetryClient);
->>>>>>> f644c20e
                 }
 
                 if (config.CleanupOnFinish)
