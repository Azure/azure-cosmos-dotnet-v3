--- conflicted
+++ resolved
@@ -15,19 +15,13 @@
     using System.Reflection;
     using System.Threading;
     using System.Threading.Tasks;
-<<<<<<< HEAD
+    using Azure.Monitor.OpenTelemetry.Exporter;
     using CosmosBenchmark.Fx;
-=======
-    using Azure.Monitor.OpenTelemetry.Exporter;
->>>>>>> 946dd4a9
     using Microsoft.Azure.Cosmos;
     using Microsoft.Extensions.Logging;
     using Newtonsoft.Json.Linq;
-<<<<<<< HEAD
-=======
     using OpenTelemetry;
     using OpenTelemetry.Metrics;
->>>>>>> 946dd4a9
     using Container = Microsoft.Azure.Cosmos.Container;
 
     /// <summary>
@@ -44,15 +38,11 @@
             try
             {
                 BenchmarkConfig config = BenchmarkConfig.From(args);
-<<<<<<< HEAD
-                await Program.AddAzureInfoToRunSummary();
-=======
                 await AddAzureInfoToRunSummary();
 
                 MeterProvider meterProvider = BuildMeterProvider(config);
 
                 MetricsCollectorProvider metricsCollectorProvider = new MetricsCollectorProvider(config, meterProvider);
->>>>>>> 946dd4a9
 
                 ThreadPool.SetMinThreads(config.MinThreadPoolSize, config.MinThreadPoolSize);
 
@@ -72,8 +62,7 @@
 
                 Program program = new Program();
 
-<<<<<<< HEAD
-                RunSummary runSummary = await program.ExecuteAsync(config);
+                RunSummary runSummary = await program.ExecuteAsync(config, metricsCollectorProvider);
 
                 if (!string.IsNullOrEmpty(config.DiagnosticsStorageConnectionString))
                 {
@@ -83,9 +72,6 @@
             catch (Exception e)
             {
                 Utility.TeeTraceInformation("Exception ocured:" + e.ToString());
-=======
-                RunSummary runSummary = await program.ExecuteAsync(config, metricsCollectorProvider);
->>>>>>> 946dd4a9
             }
             finally
             {
@@ -214,11 +200,7 @@
                     }
 
                     IExecutionStrategy execution = IExecutionStrategy.StartNew(benchmarkOperationFactory);
-<<<<<<< HEAD
-                    runSummary = await execution.ExecuteAsync(config, taskCount, opsPerTask, 0.01);
-=======
                     runSummary = await execution.ExecuteAsync(config, taskCount, opsPerTask, 0.01, metricsCollectorProvider);
->>>>>>> 946dd4a9
                 }
 
                 if (config.CleanupOnFinish)
@@ -235,11 +217,8 @@
                 }
                 runSummary.ConsistencyLevel = consistencyLevel;
 
-<<<<<<< HEAD
 
                 BenchmarkProgress benchmarkProgress = await CompleteBenchmarkProgressStatus(benchmarkProgressItem, resultContainer);
-=======
->>>>>>> 946dd4a9
                 if (config.PublishResults)
                 {
                     Utility.TeeTraceInformation("Publishing results");
