﻿//------------------------------------------------------------
// Copyright (c) Microsoft Corporation.  All rights reserved.
//------------------------------------------------------------

namespace CosmosBenchmark
{
    using System;
    using System.Collections.Generic;
    using System.Diagnostics;
    using System.Diagnostics.Tracing;
    using System.IO;
    using System.Linq;
    using System.Net;
    using System.Net.Http;
    using System.Reflection;
    using System.Threading;
    using System.Threading.Tasks;
    using Azure.Monitor.OpenTelemetry.Exporter;
    using CosmosBenchmark.Fx;
    using Microsoft.Azure.Cosmos;
    using Microsoft.Extensions.Logging;
    using Newtonsoft.Json.Linq;
    using OpenTelemetry;
    using OpenTelemetry.Metrics;
    using Container = Microsoft.Azure.Cosmos.Container;

    /// <summary>
    /// This sample demonstrates how to achieve high performance writes using Azure Comsos DB.
    /// </summary>
    public sealed class Program
    {
        /// <summary>
        /// Main method for the sample.
        /// </summary>
        /// <param name="args">command line arguments.</param>
        public static async Task Main(string[] args)
        {
            try
            {
                BenchmarkConfig config = BenchmarkConfig.From(args);
                await AddAzureInfoToRunSummary();

                MeterProvider meterProvider = BuildMeterProvider(config);
                CosmosBenchmarkEventListener listener = new CosmosBenchmarkEventListener(meterProvider, config);

                ThreadPool.SetMinThreads(config.MinThreadPoolSize, config.MinThreadPoolSize);

                DiagnosticDataListener diagnosticDataListener = null;
                if (!string.IsNullOrEmpty(config.DiagnosticsStorageConnectionString))
                {
                    diagnosticDataListener = new DiagnosticDataListener(config);
                }

                if (config.EnableLatencyPercentiles)
                {
                    TelemetrySpan.IncludePercentile = true;
                    TelemetrySpan.ResetLatencyHistogram(config.ItemCount);
                }

                config.Print();

                Program program = new Program();

<<<<<<< HEAD
                RunSummary runSummary = await program.ExecuteAsync(config);
=======
                RunSummary runSummary = await program.ExecuteAsync(config, metricsCollectorProvider);

                if (!string.IsNullOrEmpty(config.DiagnosticsStorageConnectionString))
                {
                    diagnosticDataListener.UploadDiagnostcs();
                }
            }
            catch (Exception e)
            {
                Utility.TeeTraceInformation("Exception ocured:" + e.ToString());
>>>>>>> 83dd4b54
            }
            finally
            {
                Utility.TeeTraceInformation($"{nameof(CosmosBenchmark)} completed successfully.");
                if (Debugger.IsAttached)
                {
                    Utility.TeeTraceInformation("Press any key to exit...");
                    Console.ReadLine();
                }
            }
        }

        /// <summary>
        /// Create a MeterProvider. If the App Insights connection string is not set, do not create an AppInsights Exporter.
        /// </summary>
        /// <returns></returns>
        private static MeterProvider BuildMeterProvider(BenchmarkConfig config)
        {
            MeterProviderBuilder meterProviderBuilder = Sdk.CreateMeterProviderBuilder();
            if (string.IsNullOrWhiteSpace(config.AppInsightsConnectionString))
            {
                foreach(string benchmarkName in MetricsCollector.GetBenchmarkMeterNames())
                {
                    meterProviderBuilder = meterProviderBuilder.AddMeter(benchmarkName);
                };

                return meterProviderBuilder.Build();
            }

            OpenTelemetry.Trace.TracerProviderBuilder tracerProviderBuilder = Sdk.CreateTracerProviderBuilder()
                .AddAzureMonitorTraceExporter();

            meterProviderBuilder = meterProviderBuilder.AddAzureMonitorMetricExporter(configure: new Action<AzureMonitorExporterOptions>(
                    (options) => options.ConnectionString = config.AppInsightsConnectionString));
            foreach (string benchmarkName in MetricsCollector.GetBenchmarkMeterNames())
            {
                meterProviderBuilder = meterProviderBuilder.AddMeter(benchmarkName);
            };

            return meterProviderBuilder.Build();
        }

        /// <summary>
        /// Adds Azure VM information to run summary.
        /// </summary>
        /// <returns></returns>
        private static async Task AddAzureInfoToRunSummary()
        {
            using HttpClient httpClient = new HttpClient();
            using HttpRequestMessage httpRequest = new HttpRequestMessage(
                HttpMethod.Get,
                "http://169.254.169.254/metadata/instance?api-version=2020-06-01");
            httpRequest.Headers.Add("Metadata", "true");

            try
            {
                using HttpResponseMessage httpResponseMessage = await httpClient.SendAsync(httpRequest);
                string jsonVmInfo = await httpResponseMessage.Content.ReadAsStringAsync();
                JObject jObject = JObject.Parse(jsonVmInfo);
                RunSummary.AzureVmInfo = jObject;
                RunSummary.Location = jObject["compute"]["location"].ToString();
                Utility.TeeTraceInformation($"Azure VM Location:{RunSummary.Location}");
            }
            catch (Exception e)
            {
                Utility.TeeTraceInformation("Failed to get Azure VM info:" + e.ToString());
            }
        }

        /// <summary>
        /// Executing benchmarks for V2/V3 cosmosdb SDK.
        /// </summary>
        /// <returns>a Task object.</returns>
        private async Task<RunSummary> ExecuteAsync(BenchmarkConfig config)
        {
            // V3 SDK client initialization
            using (CosmosClient cosmosClient = config.CreateCosmosClient(config.Key))
            {
                Microsoft.Azure.Cosmos.Database database = cosmosClient.GetDatabase(config.Database);
                if (config.CleanupOnStart)
                {
                    await database.DeleteStreamAsync();
                }

                ContainerResponse containerResponse = await Program.CreatePartitionedContainerAsync(config, cosmosClient);
                Container container = containerResponse;

                int? currentContainerThroughput = await container.ReadThroughputAsync();

                if (!currentContainerThroughput.HasValue)
                {
                    // Container throughput is not configured. It is shared database throughput
                    ThroughputResponse throughputResponse = await database.ReadThroughputAsync(requestOptions: null);
                    throw new InvalidOperationException($"Using database {config.Database} with {throughputResponse.Resource.Throughput} RU/s. " +
                        $"Container {config.Container} must have a configured throughput.");
                }

                Container resultContainer = await GetResultContainer(config, cosmosClient);

                BenchmarkProgress benchmarkProgressItem = await CreateBenchmarkProgressItem(resultContainer);

                Utility.TeeTraceInformation($"Using container {config.Container} with {currentContainerThroughput} RU/s");
                int taskCount = config.GetTaskCount(currentContainerThroughput.Value);

                Utility.TeePrint("Starting Inserts with {0} tasks", taskCount);


                string partitionKeyPath = containerResponse.Resource.PartitionKeyPath;
                int opsPerTask = config.ItemCount / taskCount;

                // TBD: 2 clients SxS some overhead
                RunSummary runSummary;

                // V2 SDK client initialization
                using (Microsoft.Azure.Documents.Client.DocumentClient documentClient = config.CreateDocumentClient(config.Key))
                {
                    Func<IBenchmarkOperation> benchmarkOperationFactory = this.GetBenchmarkFactory(
                        config,
                        partitionKeyPath,
                        cosmosClient,
                        documentClient);

                    if (config.DisableCoreSdkLogging)
                    {
                        // Do it after client initialization (HACK)
                        Program.ClearCoreSdkListeners();
                    }

                    IExecutionStrategy execution = IExecutionStrategy.StartNew(benchmarkOperationFactory);
                    runSummary = await execution.ExecuteAsync(config, taskCount, opsPerTask, 0.01);
                }

                if (config.CleanupOnFinish)
                {
                    Utility.TeeTraceInformation($"Deleting Database {config.Database}");
                    await database.DeleteStreamAsync();
                }

                string consistencyLevel = config.ConsistencyLevel;
                if (string.IsNullOrWhiteSpace(consistencyLevel))
                {
                    AccountProperties accountProperties = await cosmosClient.ReadAccountAsync();
                    consistencyLevel = accountProperties.Consistency.DefaultConsistencyLevel.ToString();
                }
                runSummary.ConsistencyLevel = consistencyLevel;


<<<<<<< HEAD
=======
                BenchmarkProgress benchmarkProgress = await CompleteBenchmarkProgressStatus(benchmarkProgressItem, resultContainer);
>>>>>>> 83dd4b54
                if (config.PublishResults)
                {
                    Utility.TeeTraceInformation("Publishing results");
                    runSummary.Diagnostics = CosmosDiagnosticsLogger.GetDiagnostics();
                    await this.PublishResults(
                        config, 
                        runSummary, 
                        cosmosClient);
                }

                return runSummary;
            }
        }

        private async Task PublishResults(
            BenchmarkConfig config, 
            RunSummary runSummary, 
            CosmosClient benchmarkClient)
        {
            if (string.IsNullOrEmpty(config.ResultsEndpoint))
            {
                Container resultContainer = benchmarkClient.GetContainer(
                    databaseId: config.ResultsDatabase ?? config.Database,
                    containerId: config.ResultsContainer);

                await resultContainer.CreateItemAsync(runSummary, new PartitionKey(runSummary.pk));
            }
            else
            {
                using CosmosClient cosmosClient = new CosmosClient(config.ResultsEndpoint, config.ResultsKey);
                Container resultContainer = cosmosClient.GetContainer(config.ResultsDatabase, config.ResultsContainer);
                await resultContainer.CreateItemAsync(runSummary, new PartitionKey(runSummary.pk));
            }

        }

        private Func<IBenchmarkOperation> GetBenchmarkFactory(
            BenchmarkConfig config,
            string partitionKeyPath,
            CosmosClient cosmosClient,
            Microsoft.Azure.Documents.Client.DocumentClient documentClient)
        {
            string sampleItem = File.ReadAllText(config.ItemTemplateFile);

            Type[] availableBenchmarks = Program.AvailableBenchmarks();
            IEnumerable<Type> res = availableBenchmarks
                .Where(e => e.Name.Equals(config.WorkloadType, StringComparison.OrdinalIgnoreCase) || e.Name.Equals(config.WorkloadType + "BenchmarkOperation", StringComparison.OrdinalIgnoreCase));

            if (res.Count() != 1)
            {
                throw new NotImplementedException($"Unsupported workload type {config.WorkloadType}. Available ones are " +
                    string.Join(", \r\n", availableBenchmarks.Select(e => e.Name)));
            }

            ConstructorInfo ci = null;
            object[] ctorArguments = null;
            Type benchmarkTypeName = res.Single();

            if (benchmarkTypeName.Name.EndsWith("V3BenchmarkOperation"))
            {
                ci = benchmarkTypeName.GetConstructor(new Type[] { typeof(CosmosClient), typeof(string), typeof(string), typeof(string), typeof(string) });
                ctorArguments = new object[]
                    {
                        cosmosClient,
                        config.Database,
                        config.Container,
                        partitionKeyPath,
                        sampleItem
                    };
            }
            else if (benchmarkTypeName.Name.EndsWith("V2BenchmarkOperation"))
            {
                ci = benchmarkTypeName.GetConstructor(new Type[] { typeof(Microsoft.Azure.Documents.Client.DocumentClient), typeof(string), typeof(string), typeof(string), typeof(string) });
                ctorArguments = new object[]
                    {
                        documentClient,
                        config.Database,
                        config.Container,
                        partitionKeyPath,
                        sampleItem
                    };
            }

            if (ci == null)
            {
                throw new NotImplementedException($"Unsupported CTOR for workload type {config.WorkloadType} ");
            }

            return () => (IBenchmarkOperation)ci.Invoke(ctorArguments);
        }

        private static Type[] AvailableBenchmarks()
        {
            Type benchmarkType = typeof(IBenchmarkOperation);
            return typeof(Program).Assembly.GetTypes()
                .Where(p => benchmarkType.IsAssignableFrom(p))
                .ToArray();
        }

        /// <summary>
        /// Get or Create a partitioned container and display cost of running this test.
        /// </summary>
        /// <returns>The created container.</returns>
        private static async Task<ContainerResponse> CreatePartitionedContainerAsync(BenchmarkConfig options, CosmosClient cosmosClient)
        {
            Microsoft.Azure.Cosmos.Database database = await cosmosClient.CreateDatabaseIfNotExistsAsync(options.Database);

            // Show user cost of running this test
            double estimatedCostPerMonth = 0.06 * options.Throughput;
            double estimatedCostPerHour = estimatedCostPerMonth / (24 * 30);
            Utility.TeeTraceInformation($"The container will cost an estimated ${Math.Round(estimatedCostPerHour, 2)} per hour (${Math.Round(estimatedCostPerMonth, 2)} per month)");
            Utility.TeeTraceInformation("Press enter to continue ...");
            Console.ReadLine();

<<<<<<< HEAD
            try
            {
                return await container.ReadContainerAsync();
            }
            catch(CosmosException ex) when (ex.StatusCode == HttpStatusCode.NotFound)
            { 
                // Show user cost of running this test
                double estimatedCostPerMonth = 0.06 * options.Throughput;
                double estimatedCostPerHour = estimatedCostPerMonth / (24 * 30);
                Console.WriteLine($"The container will cost an estimated ${Math.Round(estimatedCostPerHour, 2)} per hour (${Math.Round(estimatedCostPerMonth, 2)} per month)");
                Console.WriteLine("Press enter to continue ...");
                Console.ReadLine();

                string partitionKeyPath = options.PartitionKeyPath;
                return await database.CreateContainerAsync(options.Container, partitionKeyPath, options.Throughput);
            }
=======
            string partitionKeyPath = options.PartitionKeyPath;
            return await database.CreateContainerIfNotExistsAsync(options.Container, partitionKeyPath, options.Throughput);
        }

        /// <summary>
        /// Creating a progress item in ComsosDb when the benchmark start
        /// </summary>
        /// <param name="resultContainer">An instance of <see cref="Container "/> that represents operations performed on a database container.</param>
        private static async Task<BenchmarkProgress> CreateBenchmarkProgressItem(Container resultContainer)
        {
            BenchmarkProgress benchmarkProgress = new BenchmarkProgress
            {
                id = Environment.MachineName,
                MachineName = Environment.MachineName,
                JobStatus = "STARTED",
                JobStartTime = DateTime.Now
            };

            ItemResponse<BenchmarkProgress> itemResponse = await resultContainer.UpsertItemAsync(
                benchmarkProgress, new PartitionKey(benchmarkProgress.id));

            return itemResponse.Resource;
        }

        /// <summary>
        /// Change a progress item status to Complete in ComsosDb when the benchmark compleated
        /// </summary>
        /// <param name="resultContainer">An instance of <see cref="Container "/> that represents operations performed on a database container.</param>
        /// <param name="benchmarkProgress">An instance of <see cref="BenchmarkProgress"/> that represents the document to be modified.</param>
        public static async Task<BenchmarkProgress> CompleteBenchmarkProgressStatus(BenchmarkProgress benchmarkProgress, Container resultContainer)
        {
            benchmarkProgress.JobStatus = "COMPLETED";
            benchmarkProgress.JobEndTime = DateTime.Now;
            ItemResponse<BenchmarkProgress> itemResponse = await resultContainer.UpsertItemAsync(benchmarkProgress);
            return itemResponse.Resource;
        }

        /// <summary>
        /// Configure and prepare the Cosmos DB Container instance for the result container.
        /// </summary>
        /// <param name="config">An instance of <see cref="BenchmarkConfig "/> containing the benchmark tool input parameters.</param>
        /// <param name="cosmosClient">An instance of <see cref="CosmosClient "/> that represents operations performed on a CosmosDb database.</param>
        private static async Task<Container> GetResultContainer(BenchmarkConfig config, CosmosClient cosmosClient)
        {
            Database database = cosmosClient.GetDatabase(config.ResultsDatabase ?? config.Database);
            ContainerResponse containerResponse = await database.CreateContainerIfNotExistsAsync(id: config.ResultsContainer, partitionKeyPath: "/id");
            return containerResponse.Container;
>>>>>>> 83dd4b54
        }

        private static void ClearCoreSdkListeners()
        {
            Type defaultTrace = Type.GetType("Microsoft.Azure.Cosmos.Core.Trace.DefaultTrace,Microsoft.Azure.Cosmos.Direct");
            TraceSource traceSource = (TraceSource)defaultTrace.GetProperty("TraceSource").GetValue(null);
            traceSource.Switch.Level = SourceLevels.All;
            traceSource.Listeners.Clear();
        }
    }
}<|MERGE_RESOLUTION|>--- conflicted
+++ resolved
@@ -61,10 +61,7 @@
 
                 Program program = new Program();
 
-<<<<<<< HEAD
                 RunSummary runSummary = await program.ExecuteAsync(config);
-=======
-                RunSummary runSummary = await program.ExecuteAsync(config, metricsCollectorProvider);
 
                 if (!string.IsNullOrEmpty(config.DiagnosticsStorageConnectionString))
                 {
@@ -74,7 +71,6 @@
             catch (Exception e)
             {
                 Utility.TeeTraceInformation("Exception ocured:" + e.ToString());
->>>>>>> 83dd4b54
             }
             finally
             {
@@ -222,10 +218,7 @@
                 runSummary.ConsistencyLevel = consistencyLevel;
 
 
-<<<<<<< HEAD
-=======
                 BenchmarkProgress benchmarkProgress = await CompleteBenchmarkProgressStatus(benchmarkProgressItem, resultContainer);
->>>>>>> 83dd4b54
                 if (config.PublishResults)
                 {
                     Utility.TeeTraceInformation("Publishing results");
@@ -340,24 +333,6 @@
             Utility.TeeTraceInformation("Press enter to continue ...");
             Console.ReadLine();
 
-<<<<<<< HEAD
-            try
-            {
-                return await container.ReadContainerAsync();
-            }
-            catch(CosmosException ex) when (ex.StatusCode == HttpStatusCode.NotFound)
-            { 
-                // Show user cost of running this test
-                double estimatedCostPerMonth = 0.06 * options.Throughput;
-                double estimatedCostPerHour = estimatedCostPerMonth / (24 * 30);
-                Console.WriteLine($"The container will cost an estimated ${Math.Round(estimatedCostPerHour, 2)} per hour (${Math.Round(estimatedCostPerMonth, 2)} per month)");
-                Console.WriteLine("Press enter to continue ...");
-                Console.ReadLine();
-
-                string partitionKeyPath = options.PartitionKeyPath;
-                return await database.CreateContainerAsync(options.Container, partitionKeyPath, options.Throughput);
-            }
-=======
             string partitionKeyPath = options.PartitionKeyPath;
             return await database.CreateContainerIfNotExistsAsync(options.Container, partitionKeyPath, options.Throughput);
         }
@@ -405,7 +380,6 @@
             Database database = cosmosClient.GetDatabase(config.ResultsDatabase ?? config.Database);
             ContainerResponse containerResponse = await database.CreateContainerIfNotExistsAsync(id: config.ResultsContainer, partitionKeyPath: "/id");
             return containerResponse.Container;
->>>>>>> 83dd4b54
         }
 
         private static void ClearCoreSdkListeners()
