﻿//------------------------------------------------------------
// Copyright (c) Microsoft Corporation.  All rights reserved.
//------------------------------------------------------------

namespace CosmosBenchmark
{
    using System;
    using System.Collections.Generic;
    using System.Diagnostics;
    using System.Diagnostics.Tracing;
    using System.IO;
    using System.Linq;
    using System.Net;
    using System.Net.Http;
    using System.Reflection;
    using System.Threading;
    using System.Threading.Tasks;
<<<<<<< HEAD
    using Azure.Monitor.OpenTelemetry.Exporter;
=======
    using CosmosBenchmark.Fx;
>>>>>>> c8853ac6
    using Microsoft.Azure.Cosmos;
    using Microsoft.Extensions.Logging;
    using Newtonsoft.Json.Linq;
<<<<<<< HEAD
    using Microsoft.ApplicationInsights.Extensibility;
    using Container = Microsoft.Azure.Cosmos.Container;
    using CosmosBenchmark.Fx;
    using OpenTelemetry;
    using OpenTelemetry.Metrics;
=======
    using Container = Microsoft.Azure.Cosmos.Container;
>>>>>>> c8853ac6

    /// <summary>
    /// This sample demonstrates how to achieve high performance writes using Azure Comsos DB.
    /// </summary>
    public sealed class Program
    {

        /// <summary>
        /// Main method for the sample.
        /// </summary>
        /// <param name="args">command line arguments.</param>
        public static async Task Main(string[] args)
        {
            try
            {
                BenchmarkConfig config = BenchmarkConfig.From(args);
                await Program.AddAzureInfoToRunSummary();

<<<<<<< HEAD
                OpenTelemetry.Trace.TracerProviderBuilder tracerProviderBuilder = Sdk.CreateTracerProviderBuilder()
                    .AddAzureMonitorTraceExporter();

                MeterProvider meterProvider = Sdk.CreateMeterProviderBuilder()
                    .AddAzureMonitorMetricExporter(configure: new Action<AzureMonitorExporterOptions>((options) => Configure(options, config)))
                    .AddMeter("CosmosBenchmarkInsertOperationMeter")
                    .AddMeter("CosmosBenchmarkQueryOperationMeter")
                    .AddMeter("CosmosBenchmarkReadOperationMeter")
                    .AddConsoleExporter()
                    .AddAzureMonitorMetricExporter()
                    .Build();

                ThreadPool.SetMinThreads(config.MinThreadPoolSize, config.MinThreadPoolSize);


                DiagnosticDataListener diagnosticDataListener = new DiagnosticDataListener();
                diagnosticDataListener.EnableEvents(BenchmarkLatencyEventSource.Instance, EventLevel.Informational);
=======
                ThreadPool.SetMinThreads(config.MinThreadPoolSize, config.MinThreadPoolSize);


                DiagnosticDataListener diagnosticDataListener = new DiagnosticDataListener(config);
>>>>>>> c8853ac6

                BenchmarkLatencyEventSource eventSource = BenchmarkLatencyEventSource.Instance;
                if (config.EnableLatencyPercentiles)
                {
                    TelemetrySpan.IncludePercentile = true;
                    TelemetrySpan.ResetLatencyHistogram(config.ItemCount);
                }

                config.Print();

                using ILoggerFactory loggerFactory = LoggerFactory.Create(builder => builder.AddConsole());
                ILogger logger = loggerFactory.CreateLogger<Program>();

                Program program = new Program();

<<<<<<< HEAD
                RunSummary runSummary = await program.ExecuteAsync(config, logger, meterProvider);
=======
                RunSummary runSummary = await program.ExecuteAsync(config);

                if (!string.IsNullOrEmpty(config.DiagnosticsStorageConnectionString))
                {
                    diagnosticDataListener.UploadDiagnostcs();
                }
            }
            catch (Exception e)
            {
                Utility.TeeTraceInformation("Exception ocured:" + e.ToString());
>>>>>>> c8853ac6
            }
            finally
            {
                Utility.TeeTraceInformation($"{nameof(CosmosBenchmark)} completed successfully.");
                if (Debugger.IsAttached)
                {
                    Utility.TeeTraceInformation("Press any key to exit...");
                    Console.ReadLine();
                }
            }
        }

        private static async Task AddAzureInfoToRunSummary()
        {
            using HttpClient httpClient = new HttpClient();
            using HttpRequestMessage httpRequest = new HttpRequestMessage(
                HttpMethod.Get,
                "http://169.254.169.254/metadata/instance?api-version=2020-06-01");
            httpRequest.Headers.Add("Metadata", "true");

            try
            {
                using HttpResponseMessage httpResponseMessage = await httpClient.SendAsync(httpRequest);
                string jsonVmInfo = await httpResponseMessage.Content.ReadAsStringAsync();
                JObject jObject = JObject.Parse(jsonVmInfo);
                RunSummary.AzureVmInfo = jObject;
                RunSummary.Location = jObject["compute"]["location"].ToString();
                Utility.TeeTraceInformation($"Azure VM Location:{RunSummary.Location}");
            }
            catch (Exception e)
            {
                Utility.TeeTraceInformation("Failed to get Azure VM info:" + e.ToString());
            }
        }

        private static void Configure(AzureMonitorExporterOptions options, BenchmarkConfig config)
        {
            options.ConnectionString = $"InstrumentationKey={config.AppInsightsInstrumentationKey}";
        }

        /// <summary>
        /// Executing benchmarks for V2/V3 cosmosdb SDK.
        /// </summary>
        /// <returns>a Task object.</returns>
        private async Task<RunSummary> ExecuteAsync(BenchmarkConfig config, ILogger logger, MeterProvider meterProvider)
        {
            // V3 SDK client initialization
            using (CosmosClient cosmosClient = config.CreateCosmosClient(config.Key))
            {
                Microsoft.Azure.Cosmos.Database database = cosmosClient.GetDatabase(config.Database);
                if (config.CleanupOnStart)
                {
                    await database.DeleteStreamAsync();
                }

                ContainerResponse containerResponse = await Program.CreatePartitionedContainerAsync(config, cosmosClient);
                Container container = containerResponse;

                int? currentContainerThroughput = await container.ReadThroughputAsync();

                if (!currentContainerThroughput.HasValue)
                {
                    // Container throughput is not configured. It is shared database throughput
                    ThroughputResponse throughputResponse = await database.ReadThroughputAsync(requestOptions: null);
                    throw new InvalidOperationException($"Using database {config.Database} with {throughputResponse.Resource.Throughput} RU/s. " +
                        $"Container {config.Container} must have a configured throughput.");
                }

                Container resultContainer = await GetResultContainer(config, cosmosClient);

                BenchmarkProgress benchmarkProgressItem = await CreateBenchmarkProgressItem(resultContainer);

<<<<<<< HEAD
                Console.WriteLine($"Using container {config.Container} with {currentContainerThroughput} RU/s");
=======
                Utility.TeeTraceInformation($"Using container {config.Container} with {currentContainerThroughput} RU/s");
>>>>>>> c8853ac6
                int taskCount = config.GetTaskCount(currentContainerThroughput.Value);

                Utility.TeePrint("Starting Inserts with {0} tasks", taskCount);


                string partitionKeyPath = containerResponse.Resource.PartitionKeyPath;
                int opsPerTask = config.ItemCount / taskCount;

                // TBD: 2 clients SxS some overhead
                RunSummary runSummary;

                // V2 SDK client initialization
                using (Microsoft.Azure.Documents.Client.DocumentClient documentClient = config.CreateDocumentClient(config.Key))
                {
                    Func<IBenchmarkOperation> benchmarkOperationFactory = this.GetBenchmarkFactory(
                        config,
                        partitionKeyPath,
                        cosmosClient,
                        documentClient);

                    if (config.DisableCoreSdkLogging)
                    {
                        // Do it after client initialization (HACK)
                        Program.ClearCoreSdkListeners();
                    }

                    IExecutionStrategy execution = IExecutionStrategy.StartNew(benchmarkOperationFactory);
<<<<<<< HEAD
                    runSummary = await execution.ExecuteAsync(config, taskCount, opsPerTask, 0.01, logger, meterProvider);
=======
                    runSummary = await execution.ExecuteAsync(config, taskCount, opsPerTask, 0.01);
>>>>>>> c8853ac6
                }

                if (config.CleanupOnFinish)
                {
                    Utility.TeeTraceInformation($"Deleting Database {config.Database}");
                    await database.DeleteStreamAsync();
                }

                string consistencyLevel = config.ConsistencyLevel;
                if (string.IsNullOrWhiteSpace(consistencyLevel))
                {
                    AccountProperties accountProperties = await cosmosClient.ReadAccountAsync();
                    consistencyLevel = accountProperties.Consistency.DefaultConsistencyLevel.ToString();
                }
                runSummary.ConsistencyLevel = consistencyLevel;


                BenchmarkProgress benchmarkProgress = await CompleteBenchmarkProgressStatus(benchmarkProgressItem, resultContainer);
                if (config.PublishResults)
                {
<<<<<<< HEAD
                    Console.WriteLine("Publishing results");
=======
                    Utility.TeeTraceInformation("Publishing results");
>>>>>>> c8853ac6
                    runSummary.Diagnostics = CosmosDiagnosticsLogger.GetDiagnostics();
                    await this.PublishResults(
                        config,
                        runSummary,
                        cosmosClient);
                }

                if (!string.IsNullOrEmpty(config.ResultsStorageConnectionString))
                {
                    DiagnosticDataListener.UploadDiagnostcs(config);
                }

                return runSummary;
            }
        }

        private async Task PublishResults(
            BenchmarkConfig config,
            RunSummary runSummary,
            CosmosClient benchmarkClient)
        {
            if (string.IsNullOrEmpty(config.ResultsEndpoint))
            {
                Container resultContainer = benchmarkClient.GetContainer(
                    databaseId: config.ResultsDatabase ?? config.Database,
                    containerId: config.ResultsContainer);

                await resultContainer.CreateItemAsync(runSummary, new PartitionKey(runSummary.id));
            }
            else
            {
                using CosmosClient cosmosClient = new CosmosClient(config.ResultsEndpoint, config.ResultsKey);
                Container resultContainer = cosmosClient.GetContainer(config.ResultsDatabase, config.ResultsContainer);
                await resultContainer.CreateItemAsync(runSummary, new PartitionKey(runSummary.pk));
            }

        }

        private Func<IBenchmarkOperation> GetBenchmarkFactory(
            BenchmarkConfig config,
            string partitionKeyPath,
            CosmosClient cosmosClient,
            Microsoft.Azure.Documents.Client.DocumentClient documentClient)
        {
            string sampleItem = File.ReadAllText(config.ItemTemplateFile);

            Type[] availableBenchmarks = Program.AvailableBenchmarks();
            IEnumerable<Type> res = availableBenchmarks
                .Where(e => e.Name.Equals(config.WorkloadType, StringComparison.OrdinalIgnoreCase) || e.Name.Equals(config.WorkloadType + "BenchmarkOperation", StringComparison.OrdinalIgnoreCase));

            if (res.Count() != 1)
            {
                throw new NotImplementedException($"Unsupported workload type {config.WorkloadType}. Available ones are " +
                    string.Join(", \r\n", availableBenchmarks.Select(e => e.Name)));
            }

            ConstructorInfo ci = null;
            object[] ctorArguments = null;
            Type benchmarkTypeName = res.Single();

            if (benchmarkTypeName.Name.EndsWith("V3BenchmarkOperation"))
            {
                ci = benchmarkTypeName.GetConstructor(new Type[] { typeof(CosmosClient), typeof(string), typeof(string), typeof(string), typeof(string) });
                ctorArguments = new object[]
                    {
                        cosmosClient,
                        config.Database,
                        config.Container,
                        partitionKeyPath,
                        sampleItem
                    };
            }
            else if (benchmarkTypeName.Name.EndsWith("V2BenchmarkOperation"))
            {
                ci = benchmarkTypeName.GetConstructor(new Type[] { typeof(Microsoft.Azure.Documents.Client.DocumentClient), typeof(string), typeof(string), typeof(string), typeof(string) });
                ctorArguments = new object[]
                    {
                        documentClient,
                        config.Database,
                        config.Container,
                        partitionKeyPath,
                        sampleItem
                    };
            }

            if (ci == null)
            {
                throw new NotImplementedException($"Unsupported CTOR for workload type {config.WorkloadType} ");
            }

            return () => (IBenchmarkOperation)ci.Invoke(ctorArguments);
        }

        private static Type[] AvailableBenchmarks()
        {
            Type benchmarkType = typeof(IBenchmarkOperation);
            return typeof(Program).Assembly.GetTypes()
                .Where(p => benchmarkType.IsAssignableFrom(p))
                .ToArray();
        }

        /// <summary>
        /// Get or Create a partitioned container and display cost of running this test.
        /// </summary>
        /// <returns>The created container.</returns>
        private static async Task<ContainerResponse> CreatePartitionedContainerAsync(BenchmarkConfig options, CosmosClient cosmosClient)
        {
            Microsoft.Azure.Cosmos.Database database = await cosmosClient.CreateDatabaseIfNotExistsAsync(options.Database);

            Container container = database.GetContainer(options.Container);

            try
            {
                return await container.ReadContainerAsync();
            }
            catch (CosmosException ex) when (ex.StatusCode == HttpStatusCode.NotFound)
            {
                // Show user cost of running this test
                double estimatedCostPerMonth = 0.06 * options.Throughput;
                double estimatedCostPerHour = estimatedCostPerMonth / (24 * 30);
                Utility.TeeTraceInformation($"The container will cost an estimated ${Math.Round(estimatedCostPerHour, 2)} per hour (${Math.Round(estimatedCostPerMonth, 2)} per month)");
                Utility.TeeTraceInformation("Press enter to continue ...");
                Console.ReadLine();

                string partitionKeyPath = options.PartitionKeyPath;
                return await database.CreateContainerAsync(options.Container, partitionKeyPath, options.Throughput);
            }
        }

<<<<<<< HEAD
=======
        /// <summary>
        /// Creating a progress item in ComsosDb when the benchmark start
        /// </summary>
        /// <param name="resultContainer">An instance of <see cref="Container "/> that represents operations performed on a database container.</param>
>>>>>>> c8853ac6
        private static async Task<BenchmarkProgress> CreateBenchmarkProgressItem(Container resultContainer)
        {
            BenchmarkProgress benchmarkProgress = new BenchmarkProgress
            {
                id = Environment.MachineName,
                MachineName = Environment.MachineName,
                JobStatus = "STARTED",
                JobStartTime = DateTime.Now
            };

            ItemResponse<BenchmarkProgress> itemResponse = await resultContainer.UpsertItemAsync(
                benchmarkProgress, new PartitionKey(benchmarkProgress.id));

            return itemResponse.Resource;
        }

<<<<<<< HEAD
        public static async Task<BenchmarkProgress> CompleteBenchmarkProgressStatus(BenchmarkProgress benchmarkProgress, Container resultContainer)
        {
            benchmarkProgress.JobStatus = "COMPLETE";
=======
        /// <summary>
        /// Change a progress item status to Complete in ComsosDb when the benchmark compleated
        /// </summary>
        /// <param name="resultContainer">An instance of <see cref="Container "/> that represents operations performed on a database container.</param>
        /// <param name="benchmarkProgress">An instance of <see cref="BenchmarkProgress"/> that represents the document to be modified.</param>
        public static async Task<BenchmarkProgress> CompleteBenchmarkProgressStatus(BenchmarkProgress benchmarkProgress, Container resultContainer)
        {
            benchmarkProgress.JobStatus = "COMPLETED";
>>>>>>> c8853ac6
            benchmarkProgress.JobEndTime = DateTime.Now;
            ItemResponse<BenchmarkProgress> itemResponse = await resultContainer.UpsertItemAsync(benchmarkProgress);
            return itemResponse.Resource;
        }

<<<<<<< HEAD
=======
        /// <summary>
        /// Configure and prepare the Cosmos DB Container instance for the result container.
        /// </summary>
        /// <param name="config">An instance of <see cref="BenchmarkConfig "/> containing the benchmark tool input parameters.</param>
        /// <param name="cosmosClient">An instance of <see cref="CosmosClient "/> that represents operations performed on a CosmosDb database.</param>
>>>>>>> c8853ac6
        private static async Task<Container> GetResultContainer(BenchmarkConfig config, CosmosClient cosmosClient)
        {
            Database database = cosmosClient.GetDatabase(config.ResultsDatabase ?? config.Database);
            ContainerResponse containerResponse = await database.CreateContainerIfNotExistsAsync(id: config.ResultsContainer, partitionKeyPath: "/id");
            return containerResponse.Container;
        }

        private static void ClearCoreSdkListeners()
        {
            Type defaultTrace = Type.GetType("Microsoft.Azure.Cosmos.Core.Trace.DefaultTrace,Microsoft.Azure.Cosmos.Direct");
            TraceSource traceSource = (TraceSource)defaultTrace.GetProperty("TraceSource").GetValue(null);
            traceSource.Switch.Level = SourceLevels.All;
            traceSource.Listeners.Clear();
        }
    }
}<|MERGE_RESOLUTION|>--- conflicted
+++ resolved
@@ -15,23 +15,17 @@
     using System.Reflection;
     using System.Threading;
     using System.Threading.Tasks;
-<<<<<<< HEAD
     using Azure.Monitor.OpenTelemetry.Exporter;
-=======
     using CosmosBenchmark.Fx;
->>>>>>> c8853ac6
     using Microsoft.Azure.Cosmos;
     using Microsoft.Extensions.Logging;
     using Newtonsoft.Json.Linq;
-<<<<<<< HEAD
     using Microsoft.ApplicationInsights.Extensibility;
     using Container = Microsoft.Azure.Cosmos.Container;
     using CosmosBenchmark.Fx;
     using OpenTelemetry;
     using OpenTelemetry.Metrics;
-=======
     using Container = Microsoft.Azure.Cosmos.Container;
->>>>>>> c8853ac6
 
     /// <summary>
     /// This sample demonstrates how to achieve high performance writes using Azure Comsos DB.
@@ -50,7 +44,6 @@
                 BenchmarkConfig config = BenchmarkConfig.From(args);
                 await Program.AddAzureInfoToRunSummary();
 
-<<<<<<< HEAD
                 OpenTelemetry.Trace.TracerProviderBuilder tracerProviderBuilder = Sdk.CreateTracerProviderBuilder()
                     .AddAzureMonitorTraceExporter();
 
@@ -66,14 +59,7 @@
                 ThreadPool.SetMinThreads(config.MinThreadPoolSize, config.MinThreadPoolSize);
 
 
-                DiagnosticDataListener diagnosticDataListener = new DiagnosticDataListener();
-                diagnosticDataListener.EnableEvents(BenchmarkLatencyEventSource.Instance, EventLevel.Informational);
-=======
-                ThreadPool.SetMinThreads(config.MinThreadPoolSize, config.MinThreadPoolSize);
-
-
                 DiagnosticDataListener diagnosticDataListener = new DiagnosticDataListener(config);
->>>>>>> c8853ac6
 
                 BenchmarkLatencyEventSource eventSource = BenchmarkLatencyEventSource.Instance;
                 if (config.EnableLatencyPercentiles)
@@ -89,9 +75,6 @@
 
                 Program program = new Program();
 
-<<<<<<< HEAD
-                RunSummary runSummary = await program.ExecuteAsync(config, logger, meterProvider);
-=======
                 RunSummary runSummary = await program.ExecuteAsync(config);
 
                 if (!string.IsNullOrEmpty(config.DiagnosticsStorageConnectionString))
@@ -102,7 +85,6 @@
             catch (Exception e)
             {
                 Utility.TeeTraceInformation("Exception ocured:" + e.ToString());
->>>>>>> c8853ac6
             }
             finally
             {
@@ -175,11 +157,7 @@
 
                 BenchmarkProgress benchmarkProgressItem = await CreateBenchmarkProgressItem(resultContainer);
 
-<<<<<<< HEAD
-                Console.WriteLine($"Using container {config.Container} with {currentContainerThroughput} RU/s");
-=======
                 Utility.TeeTraceInformation($"Using container {config.Container} with {currentContainerThroughput} RU/s");
->>>>>>> c8853ac6
                 int taskCount = config.GetTaskCount(currentContainerThroughput.Value);
 
                 Utility.TeePrint("Starting Inserts with {0} tasks", taskCount);
@@ -207,11 +185,7 @@
                     }
 
                     IExecutionStrategy execution = IExecutionStrategy.StartNew(benchmarkOperationFactory);
-<<<<<<< HEAD
                     runSummary = await execution.ExecuteAsync(config, taskCount, opsPerTask, 0.01, logger, meterProvider);
-=======
-                    runSummary = await execution.ExecuteAsync(config, taskCount, opsPerTask, 0.01);
->>>>>>> c8853ac6
                 }
 
                 if (config.CleanupOnFinish)
@@ -232,11 +206,7 @@
                 BenchmarkProgress benchmarkProgress = await CompleteBenchmarkProgressStatus(benchmarkProgressItem, resultContainer);
                 if (config.PublishResults)
                 {
-<<<<<<< HEAD
-                    Console.WriteLine("Publishing results");
-=======
                     Utility.TeeTraceInformation("Publishing results");
->>>>>>> c8853ac6
                     runSummary.Diagnostics = CosmosDiagnosticsLogger.GetDiagnostics();
                     await this.PublishResults(
                         config,
@@ -366,13 +336,10 @@
             }
         }
 
-<<<<<<< HEAD
-=======
         /// <summary>
         /// Creating a progress item in ComsosDb when the benchmark start
         /// </summary>
         /// <param name="resultContainer">An instance of <see cref="Container "/> that represents operations performed on a database container.</param>
->>>>>>> c8853ac6
         private static async Task<BenchmarkProgress> CreateBenchmarkProgressItem(Container resultContainer)
         {
             BenchmarkProgress benchmarkProgress = new BenchmarkProgress
@@ -389,11 +356,6 @@
             return itemResponse.Resource;
         }
 
-<<<<<<< HEAD
-        public static async Task<BenchmarkProgress> CompleteBenchmarkProgressStatus(BenchmarkProgress benchmarkProgress, Container resultContainer)
-        {
-            benchmarkProgress.JobStatus = "COMPLETE";
-=======
         /// <summary>
         /// Change a progress item status to Complete in ComsosDb when the benchmark compleated
         /// </summary>
@@ -402,20 +364,16 @@
         public static async Task<BenchmarkProgress> CompleteBenchmarkProgressStatus(BenchmarkProgress benchmarkProgress, Container resultContainer)
         {
             benchmarkProgress.JobStatus = "COMPLETED";
->>>>>>> c8853ac6
             benchmarkProgress.JobEndTime = DateTime.Now;
             ItemResponse<BenchmarkProgress> itemResponse = await resultContainer.UpsertItemAsync(benchmarkProgress);
             return itemResponse.Resource;
         }
 
-<<<<<<< HEAD
-=======
         /// <summary>
         /// Configure and prepare the Cosmos DB Container instance for the result container.
         /// </summary>
         /// <param name="config">An instance of <see cref="BenchmarkConfig "/> containing the benchmark tool input parameters.</param>
         /// <param name="cosmosClient">An instance of <see cref="CosmosClient "/> that represents operations performed on a CosmosDb database.</param>
->>>>>>> c8853ac6
         private static async Task<Container> GetResultContainer(BenchmarkConfig config, CosmosClient cosmosClient)
         {
             Database database = cosmosClient.GetDatabase(config.ResultsDatabase ?? config.Database);
