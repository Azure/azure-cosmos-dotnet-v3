--- conflicted
+++ resolved
@@ -9,11 +9,7 @@
     <TreatWarningsAsErrors>True</TreatWarningsAsErrors>
   </PropertyGroup>
   <ItemGroup>
-<<<<<<< HEAD
-    <PackageReference Include="Azure.Identity" Version="1.11.0" />
-=======
     <PackageReference Include="Azure.Identity" Version="1.11.4" />
->>>>>>> 1e150b6f
     <PackageReference Include="Azure.Security.KeyVault.Keys" Version="4.2.0" />
     <PackageReference Include="Microsoft.Azure.Cosmos" Version="3.44.0-preview.0" />
     <PackageReference Include="Microsoft.Azure.Cosmos.Encryption" Version="2.1.0-preview4" />
