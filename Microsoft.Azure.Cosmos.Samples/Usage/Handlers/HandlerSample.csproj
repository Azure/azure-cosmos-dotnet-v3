<Project Sdk="Microsoft.NET.Sdk">

  <PropertyGroup>
    <OutputType>Exe</OutputType>
    <TargetFramework>net6.0</TargetFramework>
    <LangVersion>latest</LangVersion>
    <AssemblyName>Cosmos.Samples.Handlers</AssemblyName>
    <RootNamespace>Cosmos.Samples.Handlers</RootNamespace>
    <TreatWarningsAsErrors>True</TreatWarningsAsErrors>
  </PropertyGroup>

  <ItemGroup>
    <None Include="..\AppSettings.json" Link="AppSettings.json">
      <CopyToOutputDirectory>PreserveNewest</CopyToOutputDirectory>
    </None>
  </ItemGroup>

  <ItemGroup>
    <PackageReference Include="Microsoft.ApplicationInsights" Version="2.22.0" />
    <PackageReference Include="Microsoft.Azure.Cosmos" Version="3.43.0" />
    <PackageReference Include="Microsoft.Extensions.Configuration.Json" Version="8.0.0" />
    <PackageReference Include="Newtonsoft.Json" Version="13.0.3" />
    <PackageReference Include="Newtonsoft.Json.Schema" Version="4.0.1" />
    <PackageReference Include="Polly" Version="8.4.1" />
<<<<<<< HEAD
    <PackageReference Include="System.Text.Json" Version="8.0.4" />
=======
    <PackageReference Include="System.Text.Json" Version="8.0.5" />
>>>>>>> 11e2c347
  </ItemGroup>

</Project><|MERGE_RESOLUTION|>--- conflicted
+++ resolved
@@ -22,11 +22,7 @@
     <PackageReference Include="Newtonsoft.Json" Version="13.0.3" />
     <PackageReference Include="Newtonsoft.Json.Schema" Version="4.0.1" />
     <PackageReference Include="Polly" Version="8.4.1" />
-<<<<<<< HEAD
-    <PackageReference Include="System.Text.Json" Version="8.0.4" />
-=======
     <PackageReference Include="System.Text.Json" Version="8.0.5" />
->>>>>>> 11e2c347
   </ItemGroup>
 
 </Project>