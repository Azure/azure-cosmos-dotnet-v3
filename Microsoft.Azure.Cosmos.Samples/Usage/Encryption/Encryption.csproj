<Project Sdk="Microsoft.NET.Sdk">

  <PropertyGroup>
    <OutputType>Exe</OutputType>
    <TargetFramework>net6.0</TargetFramework>
    <AssemblyName>Cosmos.Samples.Encryption</AssemblyName>
    <RootNamespace>Cosmos.Samples.Encryption</RootNamespace>
    <LangVersion>latest</LangVersion>
  </PropertyGroup>
  <ItemGroup>
<<<<<<< HEAD
    <PackageReference Include="Azure.Identity" Version="1.10.2" />
=======
    <PackageReference Include="Azure.Identity" Version="1.11.0" />
>>>>>>> dee9abae
    <PackageReference Include="Azure.Security.KeyVault.Keys" Version="4.2.0" />
    <PackageReference Include="Microsoft.Azure.Cosmos.Encryption" Version="1.0.0" />
    <PackageReference Include="Microsoft.Extensions.Configuration" Version="2.2.0" />
    <PackageReference Include="Microsoft.Extensions.Configuration.FileExtensions" Version="2.2.0" />
    <PackageReference Include="Microsoft.Extensions.Configuration.Json" Version="2.2.0" />
  </ItemGroup>
  <ItemGroup>
    <None Include="AppSettings.json">
      <CopyToOutputDirectory>PreserveNewest</CopyToOutputDirectory>
    </None>
  </ItemGroup>
  <ItemGroup>
    <ProjectReference Include="..\Shared\Shared.csproj" />
  </ItemGroup>	
</Project><|MERGE_RESOLUTION|>--- conflicted
+++ resolved
@@ -8,11 +8,7 @@
     <LangVersion>latest</LangVersion>
   </PropertyGroup>
   <ItemGroup>
-<<<<<<< HEAD
-    <PackageReference Include="Azure.Identity" Version="1.10.2" />
-=======
     <PackageReference Include="Azure.Identity" Version="1.11.0" />
->>>>>>> dee9abae
     <PackageReference Include="Azure.Security.KeyVault.Keys" Version="4.2.0" />
     <PackageReference Include="Microsoft.Azure.Cosmos.Encryption" Version="1.0.0" />
     <PackageReference Include="Microsoft.Extensions.Configuration" Version="2.2.0" />
