{
  "version": "1.0",
  "tasks": [
    {
      "taskType": "scheduled",
      "capabilityId": "ScheduledSearch",
      "subCapability": "ScheduledSearch",
      "version": "1.1",
      "config": {
        "frequency": [
          {
            "weekDay": 0,
            "hours": [],
            "timezoneOffset": -8
          }
        ],
        "searchTerms": [
          {
            "name": "noActivitySince",
            "parameters": {
              "days": 180
            }
          },
          {
            "name": "noLabel",
            "parameters": {
              "label": "VNext"
            }
          },
          {
            "name": "noLabel",
            "parameters": {
              "label": "feature-request"
            }
          }
        ],
        "taskName": "CosmosV3-InactivePruge",
        "actions": [
          {
            "name": "addReply",
            "parameters": {
              "comment": "Closing due to in-activity, pease feel free to re-open."
            }
          },
          {
            "name": "closeIssue",
            "parameters": {}
          }
        ]
      },
      "disabled": true
    },
    {
      "taskType": "trigger",
      "capabilityId": "IssueResponder",
      "subCapability": "IssuesOnlyResponder",
      "version": "1.0",
      "config": {
        "conditions": {
          "operator": "and",
          "operands": [
            {
              "operator": "not",
              "operands": [
                {
                  "name": "isAssignedToSomeone",
                  "parameters": {}
                }
              ]
            },
            {
              "name": "isAction",
              "parameters": {
                "action": "opened"
              }
            },
            {
              "operator": "not",
              "operands": [
                {
                  "name": "hasLabel",
                  "parameters": {
                    "label": "needs-investigation"
                  }
                }
              ]
            }
          ]
        },
        "eventType": "issue",
        "eventNames": [
          "issues",
          "project_card"
        ],
        "taskName": "Add needs-investigation",
        "actions": [
          {
            "name": "addLabel",
            "parameters": {
              "label": "needs-investigation"
            }
          }
        ]
      }
<<<<<<< HEAD
=======
    },
    {
      "taskType": "trigger",
      "capabilityId": "AutoMerge",
      "subCapability": "AutoMerge",
      "version": "1.0",
      "config": {
        "taskName": "PR Automerge",
        "allowAutoMergeInstructionsWithoutLabel": false,
        "mergeType": "squash",
        "deleteBranches": true,
        "removeLabelOnPush": true,
        "label": "auto-merge",
        "requireAllStatuses": false,
        "requireSpecificCheckRuns": false,
        "usePrDescriptionAsCommitMessage": false,
        "minMinutesOpen": "60",
        "enforceDMPAsStatus": true
      }
    },
    {
      "taskType": "scheduled",
      "capabilityId": "ScheduledSearch",
      "subCapability": "ScheduledSearch",
      "version": "1.1",
      "config": {
        "frequency": [
          {
            "weekDay": 1,
            "hours": [
              9
            ],
            "timezoneOffset": -7
          }
        ],
        "searchTerms": [
          {
            "name": "isOpen",
            "parameters": {}
          },
          {
            "name": "isIssue",
            "parameters": {}
          },
          {
            "name": "hasLabel",
            "parameters": {
              "label": "needs-more-information"
            }
          },
          {
            "name": "noActivitySince",
            "parameters": {
              "days": 14
            }
          },
          {
            "name": "noAssignees",
            "parameters": {}
          }
        ],
        "taskName": "Close inactive needs-information",
        "actions": [
          {
            "name": "addReply",
            "parameters": {
              "comment": "@${issueAuthor} this issue requires more information for the team to be able to help. In case this information is available, please add it and re-open the Issue."
            }
          },
          {
            "name": "closeIssue",
            "parameters": {}
          }
        ]
      }
>>>>>>> b06d6c3c
    }
  ],
  "userGroups": []
}<|MERGE_RESOLUTION|>--- conflicted
+++ resolved
@@ -102,8 +102,6 @@
           }
         ]
       }
-<<<<<<< HEAD
-=======
     },
     {
       "taskType": "trigger",
@@ -179,7 +177,6 @@
           }
         ]
       }
->>>>>>> b06d6c3c
     }
   ],
   "userGroups": []
