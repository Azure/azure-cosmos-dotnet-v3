﻿//------------------------------------------------------------
// Copyright (c) Microsoft Corporation.  All rights reserved.
//------------------------------------------------------------

namespace Azure.Cosmos
{
    using System;
    using System.Text.Json.Serialization;

    /// <summary>
    /// Represents a database in the Azure Cosmos DB account.
    /// </summary>
    /// <remarks>
    /// Each Azure Cosmos DB database account can have zero or more databases. A database in Azure Cosmos DB is a logical container for 
    /// document collections and users.
    /// Refer to <see>http://azure.microsoft.com/documentation/articles/documentdb-resources/#databases</see> for more details on databases.
    /// </remarks>
    /// <example>
    /// The example below creates a new Database with an Id property of 'MyDatabase'.
    /// <code language="c#">
    /// <![CDATA[ 
    /// using (DocumentClient client = new DocumentClient(new Uri("service endpoint"), "auth key"))
    /// {
    ///     Database db = await client.CreateDatabaseAsync(new Database { Id = "MyDatabase" });
    /// }
    /// ]]>
    /// </code>
    /// </example>
    /// <example> 
    /// The example below creates a collection within this database with OfferThroughput set to 10000.
    /// <code language="c#">
    /// <![CDATA[
    /// DocumentCollection coll = await client.CreateDocumentCollectionAsync(db.SelfLink,
    ///     new DocumentCollection { Id = "MyCollection" }, 
    ///     10000);
    /// ]]>
    /// </code>
    /// </example>
    /// <example>
    /// The example below queries for a Database by Id to retrieve the SelfLink.
    /// <code language="c#">
    /// <![CDATA[
    /// using Microsoft.Azure.Cosmos.Linq;
    /// Database database = client.CreateDatabaseQuery().Where(d => d.Id == "MyDatabase").AsEnumerable().FirstOrDefault();
    /// string databaseLink = database.SelfLink;
    /// ]]>
    /// </code>
    /// </example>    
    /// <example>
    /// The example below deletes the database using its SelfLink property.
    /// <code language="c#">
    /// <![CDATA[
    /// await client.DeleteDatabaseAsync(db.SelfLink);
    /// ]]>
    /// </code>
    /// </example>
    /// <seealso cref="ContainerProperties"/>
    [JsonConverter(typeof(TextJsonDatabasePropertiesConverter))]
    public class DatabaseProperties
    {
        private string id;

        /// <summary>
        /// Initializes a new instance of the <see cref="DatabaseProperties"/> class for the Azure Cosmos DB service.
        /// </summary>
        public DatabaseProperties()
        {
        }

        /// <summary>
        /// Initializes a new instance of the <see cref="DatabaseProperties"/> class for the Azure Cosmos DB service.
        /// </summary>
        /// <param name="id">The Id of the resource in the Azure Cosmos service.</param>
        public DatabaseProperties(string id)
        {
            this.Id = id;
        }

        /// <summary>
        /// Gets or sets the Id of the resource in the Azure Cosmos DB service.
        /// </summary>
        /// <value>The Id associated with the resource.</value>
        /// <remarks>
        /// <para>
        /// Every resource within an Azure Cosmos DB database account needs to have a unique identifier. 
        /// </para>
        /// <para>
        /// When working with document resources, they too have this settable Id property. 
        /// If an Id is not supplied by the user the SDK will automatically generate a new GUID and assign its value to this property before
        /// persisting the document in the database. 
        /// You can override this auto Id generation by setting the disableAutomaticIdGeneration parameter on the <see cref="Microsoft.Azure.Cosmos.DocumentClient"/> instance to true.
        /// This will prevent the SDK from generating new Ids. 
        /// </para>
        /// <para>
        /// The following characters are restricted and cannot be used in the Id property:
        ///  '/', '\\', '?', '#'
        /// </para>
        /// </remarks>
        public string Id
        {
            get => this.id;
            set => this.id = value ?? throw new ArgumentNullException(nameof(this.Id));
        }

        /// <summary>
        /// Gets the entity tag associated with the resource from the Azure Cosmos DB service.
        /// </summary>
        /// <value>
        /// The entity tag associated with the resource.
        /// </value>
        /// <remarks>
        /// ETags are used for concurrency checking when updating resources. 
        /// </remarks>
<<<<<<< HEAD
        public string ETag { get; internal set; }
=======
        [JsonProperty(PropertyName = Constants.Properties.ETag, NullValueHandling = NullValueHandling.Ignore)]
        [JsonConverter(typeof(ETagConverter))]
        public ETag? ETag { get; private set; }
>>>>>>> 75064203

        /// <summary>
        /// Gets the last modified time stamp associated with <see cref="DatabaseProperties" /> from the Azure Cosmos DB service.
        /// </summary>
        /// <value>The last modified time stamp associated with the resource.</value>
        public DateTime? LastModified { get; internal set; }

        /// <summary>
        /// Gets the Resource Id associated with the resource in the Azure Cosmos DB service.
        /// </summary>
        /// <value>
        /// The Resource Id associated with the resource.
        /// </value>
        /// <remarks>
        /// A Resource Id is the unique, immutable, identifier assigned to each Azure Cosmos DB 
        /// resource whether that is a database, a collection or a document.
        /// These resource ids are used when building up SelfLinks, a static addressable Uri for each resource within a database account.
        /// </remarks>
        internal string ResourceId { get; set; }
    }
}<|MERGE_RESOLUTION|>--- conflicted
+++ resolved
@@ -111,13 +111,7 @@
         /// <remarks>
         /// ETags are used for concurrency checking when updating resources. 
         /// </remarks>
-<<<<<<< HEAD
-        public string ETag { get; internal set; }
-=======
-        [JsonProperty(PropertyName = Constants.Properties.ETag, NullValueHandling = NullValueHandling.Ignore)]
-        [JsonConverter(typeof(ETagConverter))]
         public ETag? ETag { get; private set; }
->>>>>>> 75064203
 
         /// <summary>
         /// Gets the last modified time stamp associated with <see cref="DatabaseProperties" /> from the Azure Cosmos DB service.
