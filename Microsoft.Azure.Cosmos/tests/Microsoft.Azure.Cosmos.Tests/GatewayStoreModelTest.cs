﻿//------------------------------------------------------------
// Copyright (c) Microsoft Corporation.  All rights reserved.
//------------------------------------------------------------

namespace Microsoft.Azure.Cosmos
{
    using System;
    using System.Collections.Generic;
    using System.Collections.ObjectModel;
    using System.Diagnostics;
    using System.IO;
    using System.Net;
    using System.Net.Http;
    using System.Text;
    using System.Threading;
    using System.Threading.Tasks;
    using Microsoft.Azure.Cosmos.Common;
    using Microsoft.Azure.Cosmos.Core.Trace;
    using Microsoft.Azure.Cosmos.Routing;
    using Microsoft.Azure.Cosmos.Tests;
    using Microsoft.Azure.Cosmos.Tracing;
    using Microsoft.Azure.Documents;
    using Microsoft.Azure.Documents.Collections;
    using Microsoft.VisualStudio.TestTools.UnitTesting;
    using Moq;
    using Newtonsoft.Json;

    /// <summary>
    /// Tests for <see cref="GatewayStoreModel"/>.
    /// </summary>
    [TestClass]
    public class GatewayStoreModelTest
    {
        private class TestTraceListener : TraceListener
        {
            public Action<string> Callback { get; set; }
            public override bool IsThreadSafe => true;
            public override void Write(string message)
            {
                this.Callback(message);
            }

            public override void WriteLine(string message)
            {
                this.Callback(message);
            }
        }

        /// <summary>
        /// Tests to make sure OpenAsync should fail fast with bad url.
        /// </summary>
        [TestMethod]
        [Owner("kraman")]
        public async Task TestOpenAsyncFailFast()
        {
            const string accountEndpoint = "https://veryrandomurl123456789.documents.azure.com:443/";

            bool failedToResolve = false;
            bool didNotRetry = false;

            const string failedToResolveMessage = "GlobalEndpointManager: Fail to reach gateway endpoint https://veryrandomurl123456789.documents.azure.com/, ";
            string didNotRetryMessage = null;

            void TraceHandler(string message)
            {
                if (message.Contains(failedToResolveMessage))
                {
                    Assert.IsFalse(failedToResolve, "Failure to resolve should happen only once.");
                    failedToResolve = true;
                    didNotRetryMessage = message[failedToResolveMessage.Length..].Split('\n')[0];
                }

                if (failedToResolve && message.Contains("NOT be retried") && message.Contains(didNotRetryMessage))
                {
                    didNotRetry = true;
                }

                Console.WriteLine(message);
            }

            TestTraceListener testTraceListener = new TestTraceListener { Callback = TraceHandler };
            DefaultTrace.TraceSource.Listeners.Add(testTraceListener);
            DefaultTrace.InitEventListener();

            try
            {
                try
                {
                    DocumentClient myclient = new DocumentClient(new Uri(accountEndpoint), "base64encodedurl",
                        new ConnectionPolicy
                        {
                        });

                    await myclient.OpenAsync();
                }
                catch
                {
                }

                DefaultTrace.TraceSource.Flush();

                // it should fail fast and not into the retry logic.
                Assert.IsTrue(failedToResolve, "OpenAsync did not fail to resolve. No matching trace was received.");
                Assert.IsTrue(didNotRetry, "OpenAsync did not fail without retrying. No matching trace was received.");
            }
            finally
            {

                DefaultTrace.TraceSource.Listeners.Remove(testTraceListener);
            }
        }

        /// <summary>
        /// Tests that after web exception we retry and request's content is preserved.
        /// </summary>
        [TestMethod]
        public async Task TestRetries()
        {
            int run = 0;
            Func<HttpRequestMessage, Task<HttpResponseMessage>> sendFunc = async request =>
            {
                string content = await request.Content.ReadAsStringAsync();
                Assert.AreEqual("content1", content);

                if (run == 0)
                {
                    run++;
                    throw new WebException("", WebExceptionStatus.ConnectFailure);
                }
                else
                {
                    return new HttpResponseMessage(HttpStatusCode.OK) { Content = new StringContent("Response") };
                }
            };

            Mock<IDocumentClientInternal> mockDocumentClient = new Mock<IDocumentClientInternal>();
            mockDocumentClient.Setup(client => client.ServiceEndpoint).Returns(new Uri("https://foo"));

            using GlobalEndpointManager endpointManager = new GlobalEndpointManager(mockDocumentClient.Object, new ConnectionPolicy());
            ISessionContainer sessionContainer = new SessionContainer(string.Empty);
            DocumentClientEventSource eventSource = DocumentClientEventSource.Instance;
            HttpMessageHandler messageHandler = new MockMessageHandler(sendFunc);
            using GatewayStoreModel storeModel = new GatewayStoreModel(
                endpointManager,
                sessionContainer,
                ConsistencyLevel.Eventual,
                eventSource,
                null,
                MockCosmosUtil.CreateCosmosHttpClient(() => new HttpClient(messageHandler)),
                GlobalPartitionEndpointManagerNoOp.Instance);

            TestUtils.SetupCachesInGatewayStoreModel(storeModel, endpointManager);

            using (new ActivityScope(Guid.NewGuid()))
            {
                using (DocumentServiceRequest request =
                DocumentServiceRequest.Create(
                    Documents.OperationType.Query,
                    Documents.ResourceType.Document,
                    new Uri("https://foo.com/dbs/db1/colls/coll1", UriKind.Absolute),
                    new MemoryStream(Encoding.UTF8.GetBytes("content1")),
                    AuthorizationTokenType.PrimaryMasterKey,
                    null))
                {
                    await storeModel.ProcessMessageAsync(request);
                }
            }

            Assert.IsTrue(run > 0);

        }

        /// <summary>
        /// Verifies that if the DCE has Properties set, the HttpRequestMessage has them too. Used on ThinClient.
        /// </summary>
        [TestMethod]
        public async Task PassesPropertiesFromDocumentServiceRequest()
        {
            IDictionary<string, object> properties = new Dictionary<string, object>()
            {
                {"property1", Guid.NewGuid() },
                {"property2", Guid.NewGuid().ToString() }
            };

            Func<HttpRequestMessage, Task<HttpResponseMessage>> sendFunc = request =>
            {
#pragma warning disable CS0618 // Type or member is obsolete
                Assert.AreEqual(properties.Count, request.Properties.Count);
                foreach (KeyValuePair<string, object> item in properties)
                {
                    Assert.AreEqual(item.Value, request.Properties[item.Key]);
                }
#pragma warning restore CS0618 // Type or member is obsolete

                return Task.FromResult(new HttpResponseMessage(HttpStatusCode.OK));
            };

            Mock<IDocumentClientInternal> mockDocumentClient = new Mock<IDocumentClientInternal>();
            mockDocumentClient.Setup(client => client.ServiceEndpoint).Returns(new Uri("https://foo"));

            using GlobalEndpointManager endpointManager = new GlobalEndpointManager(mockDocumentClient.Object, new ConnectionPolicy());
            ISessionContainer sessionContainer = new SessionContainer(string.Empty);
            DocumentClientEventSource eventSource = DocumentClientEventSource.Instance;
            HttpMessageHandler messageHandler = new MockMessageHandler(sendFunc);
            using GatewayStoreModel storeModel = new GatewayStoreModel(
                endpointManager,
                sessionContainer,
                ConsistencyLevel.Eventual,
                eventSource,
                null,
<<<<<<< HEAD
                MockCosmosUtil.CreateCosmosHttpClient(() => new HttpClient(messageHandler)));
=======
                MockCosmosUtil.CreateCosmosHttpClient(() => new HttpClient(messageHandler)),
                GlobalPartitionEndpointManagerNoOp.Instance);

            TestUtils.SetupCachesInGatewayStoreModel(storeModel, endpointManager);
>>>>>>> cdd1b1d2

            using (new ActivityScope(Guid.NewGuid()))
            {
                using (DocumentServiceRequest request =
                DocumentServiceRequest.Create(
                    Documents.OperationType.Query,
                    Documents.ResourceType.Document,
                    new Uri("https://foo.com/dbs/db1/colls/coll1", UriKind.Absolute),
                    new MemoryStream(Encoding.UTF8.GetBytes("content1")),
                    AuthorizationTokenType.PrimaryMasterKey,
                    null))
                {
                    // Add properties to the DCE
                    request.Properties = new Dictionary<string, object>();
                    foreach (KeyValuePair<string, object> property in properties)
                    {
                        request.Properties.Add(property.Key, property.Value);
                    }

                    await storeModel.ProcessMessageAsync(request);
                }
            }
        }

        [TestMethod]
        public async Task TestApplySessionForMasterOperation()
        {
            List<ResourceType> resourceTypes = new List<ResourceType>()
            {
                ResourceType.Database,
                ResourceType.Collection,
                ResourceType.User,
                ResourceType.Permission,
                ResourceType.StoredProcedure,
                ResourceType.Trigger,
                ResourceType.UserDefinedFunction,
                ResourceType.Offer,
                ResourceType.DatabaseAccount,
                ResourceType.PartitionKeyRange,
                ResourceType.UserDefinedType,
            };

            List<OperationType> operationTypes = new List<OperationType>()
            {
                OperationType.Create,
                OperationType.Delete,
                OperationType.Read,
                OperationType.Upsert,
                OperationType.Replace
            };

            foreach (ResourceType resourceType in resourceTypes)
            {
                foreach (OperationType operationType in operationTypes)
                {
                    Assert.IsTrue(GatewayStoreModel.IsMasterOperation(
                        resourceType,
                        operationType),
                        $"{resourceType}, {operationType}");

                    DocumentServiceRequest dsr = DocumentServiceRequest.CreateFromName(
                        operationType,
                        "Test",
                        resourceType,
                        AuthorizationTokenType.PrimaryMasterKey);

                    dsr.Headers.Add(HttpConstants.HttpHeaders.SessionToken, Guid.NewGuid().ToString());

                    await this.GetGatewayStoreModelForConsistencyTest(async (gatewayStoreModel) =>
                    {
                        await GatewayStoreModel.ApplySessionTokenAsync(
                           dsr,
                           ConsistencyLevel.Session,
                           new Mock<ISessionContainer>().Object,
<<<<<<< HEAD
                           partitionKeyRangeCache: new Mock<PartitionKeyRangeCache>(null, null, null, null).Object,
                           clientCollectionCache: new Mock<ClientCollectionCache>(new SessionContainer("testhost"), gatewayStoreModel, null, null, null).Object,
=======
                           partitionKeyRangeCache: new Mock<PartitionKeyRangeCache>(null, null, null, null, false).Object,
                           clientCollectionCache: new Mock<ClientCollectionCache>(new SessionContainer("testhost"), gatewayStoreModel, null, null, null, false).Object,
>>>>>>> cdd1b1d2
                           globalEndpointManager: Mock.Of<IGlobalEndpointManager>());

                        Assert.IsNull(dsr.Headers[HttpConstants.HttpHeaders.SessionToken]);
                    });
                }
            }

            Assert.IsTrue(GatewayStoreModel.IsMasterOperation(
                    ResourceType.Document,
                    OperationType.QueryPlan));

            DocumentServiceRequest dsrQueryPlan = DocumentServiceRequest.CreateFromName(
                OperationType.QueryPlan,
                "Test",
                ResourceType.Document,
                AuthorizationTokenType.PrimaryMasterKey);

            dsrQueryPlan.Headers.Add(HttpConstants.HttpHeaders.SessionToken, Guid.NewGuid().ToString());

            await this.GetGatewayStoreModelForConsistencyTest(async (gatewayStoreModel) =>
            {
                await GatewayStoreModel.ApplySessionTokenAsync(
                    dsrQueryPlan,
                    ConsistencyLevel.Session,
                    new Mock<ISessionContainer>().Object,
<<<<<<< HEAD
                    partitionKeyRangeCache: new Mock<PartitionKeyRangeCache>(null, null, null, null).Object,
                    clientCollectionCache: new Mock<ClientCollectionCache>(new SessionContainer("testhost"), gatewayStoreModel, null, null, null).Object,
=======
                    partitionKeyRangeCache: new Mock<PartitionKeyRangeCache>(null, null, null, null, false).Object,
                    clientCollectionCache: new Mock<ClientCollectionCache>(new SessionContainer("testhost"), gatewayStoreModel, null, null, null, false).Object,
>>>>>>> cdd1b1d2
                    globalEndpointManager: Mock.Of<IGlobalEndpointManager>());

                Assert.IsNull(dsrQueryPlan.Headers[HttpConstants.HttpHeaders.SessionToken]);
            });
        }

        [DataTestMethod]
        [DataRow(false)]
        [DataRow(true)]
        public async Task TestApplySessionForDataOperation(bool multiMaster)
        {
            List<ResourceType> resourceTypes = new List<ResourceType>()
            {
                ResourceType.Document,
                ResourceType.Conflict
            };

            List<OperationType> operationTypes = new List<OperationType>()
            {
                OperationType.Create,
                OperationType.Delete,
                OperationType.Read,
                OperationType.Upsert,
                OperationType.Replace,
                OperationType.Batch
            };

            foreach (ResourceType resourceType in resourceTypes)
            {
                foreach (OperationType operationType in operationTypes)
                {
                    Assert.IsFalse(GatewayStoreModel.IsMasterOperation(
                        resourceType,
                        operationType),
                        $"{resourceType}, {operationType}");
                    {
                        // Verify when user does set session token
                        DocumentServiceRequest dsr = DocumentServiceRequest.CreateFromName(
                            operationType,
                            "Test",
                            resourceType,
                            AuthorizationTokenType.PrimaryMasterKey);

                        string dsrSessionToken = Guid.NewGuid().ToString();
                        dsr.Headers.Add(HttpConstants.HttpHeaders.SessionToken, dsrSessionToken);

                        await this.GetGatewayStoreModelForConsistencyTest(async (gatewayStoreModel) =>
                        {
                            await GatewayStoreModel.ApplySessionTokenAsync(
                                dsr,
                                ConsistencyLevel.Session,
                                new Mock<ISessionContainer>().Object,
<<<<<<< HEAD
                                partitionKeyRangeCache: new Mock<PartitionKeyRangeCache>(null, null, null, null).Object,
                                clientCollectionCache: new Mock<ClientCollectionCache>(new SessionContainer("testhost"), gatewayStoreModel, null, null, null).Object,
=======
                                partitionKeyRangeCache: new Mock<PartitionKeyRangeCache>(null, null, null, null, false).Object,
                                clientCollectionCache: new Mock<ClientCollectionCache>(new SessionContainer("testhost"), gatewayStoreModel, null, null, null, false).Object,
>>>>>>> cdd1b1d2
                                globalEndpointManager: Mock.Of<IGlobalEndpointManager>());

                            Assert.AreEqual(dsrSessionToken, dsr.Headers[HttpConstants.HttpHeaders.SessionToken]);
                        });
                    }

                    {
                        // Verify when user does not set session token
                        DocumentServiceRequest dsrNoSessionToken = DocumentServiceRequest.Create(operationType,
                                                        resourceType,
                                                        new Uri("https://foo.com/dbs/db1/colls/coll1", UriKind.Absolute),
                                                        AuthorizationTokenType.PrimaryMasterKey);

                        SessionContainer sessionContainer = new SessionContainer(string.Empty);
                        sessionContainer.SetSessionToken(
                                ResourceId.NewDocumentCollectionId(42, 129).DocumentCollectionId.ToString(),
                                "dbs/db1/colls/coll1",
                                new RequestNameValueCollection() { { HttpConstants.HttpHeaders.SessionToken, "range_1:1#9#4=8#5=7" } });

                        Mock<IGlobalEndpointManager> globalEndpointManager = new Mock<IGlobalEndpointManager>();
                        globalEndpointManager.Setup(gem => gem.CanUseMultipleWriteLocations(It.Is<DocumentServiceRequest>(drs => drs == dsrNoSessionToken))).Returns(multiMaster);
                        await this.GetGatewayStoreModelForConsistencyTest(async (gatewayStoreModel) =>
                        {
                            dsrNoSessionToken.RequestContext.ResolvedPartitionKeyRange = new PartitionKeyRange { Id = "range_1" };
                            await GatewayStoreModel.ApplySessionTokenAsync(
                                dsrNoSessionToken,
                                ConsistencyLevel.Session,
                                sessionContainer,
<<<<<<< HEAD
                                partitionKeyRangeCache: new Mock<PartitionKeyRangeCache>(null, null, null, null).Object,
                                clientCollectionCache: new Mock<ClientCollectionCache>(new SessionContainer("testhost"), gatewayStoreModel, null, null, null).Object,
=======
                                partitionKeyRangeCache: new Mock<PartitionKeyRangeCache>(null, null, null, null, false).Object,
                                clientCollectionCache: new Mock<ClientCollectionCache>(new SessionContainer("testhost"), gatewayStoreModel, null, null, null, false).Object,
>>>>>>> cdd1b1d2
                                globalEndpointManager: globalEndpointManager.Object);

                            if (dsrNoSessionToken.IsReadOnlyRequest || dsrNoSessionToken.OperationType == OperationType.Batch || multiMaster)
                            {
                                Assert.AreEqual("range_1:1#9#4=8#5=7", dsrNoSessionToken.Headers[HttpConstants.HttpHeaders.SessionToken]);
                            }
                            else
                            {
                                Assert.IsNull(dsrNoSessionToken.Headers[HttpConstants.HttpHeaders.SessionToken]);
                            }
                        });
                    }

                    {
                        // Verify when partition key range is configured
                        string partitionKeyRangeId = "range_1";
                        DocumentServiceRequest dsr = DocumentServiceRequest.Create(operationType,
                                                        resourceType,
                                                        new Uri("https://foo.com/dbs/db1/colls/coll1", UriKind.Absolute),
                                                        AuthorizationTokenType.PrimaryMasterKey,
                                                        new RequestNameValueCollection() { { WFConstants.BackendHeaders.PartitionKeyRangeId, new PartitionKeyRangeIdentity(partitionKeyRangeId).ToHeader() } });


                        SessionContainer sessionContainer = new SessionContainer(string.Empty);
                        sessionContainer.SetSessionToken(
                                ResourceId.NewDocumentCollectionId(42, 129).DocumentCollectionId.ToString(),
                                "dbs/db1/colls/coll1",
                                new RequestNameValueCollection() { { HttpConstants.HttpHeaders.SessionToken, "range_1:1#9#4=8#5=7" } });

                        ContainerProperties containerProperties = ContainerProperties.CreateWithResourceId("ccZ1ANCszwk=");
                        containerProperties.Id = "TestId";
                        containerProperties.PartitionKeyPath = "/pk";

                        Mock<CollectionCache> mockCollectionCahce = new Mock<CollectionCache>(MockBehavior.Strict, false);
                        mockCollectionCahce.Setup(x => x.ResolveCollectionAsync(
                            dsr,
                            It.IsAny<CancellationToken>(),
                            NoOpTrace.Singleton)).Returns(Task.FromResult(containerProperties));

<<<<<<< HEAD
                        Mock<PartitionKeyRangeCache> mockPartitionKeyRangeCache = new Mock<PartitionKeyRangeCache>(MockBehavior.Strict, null, null, null, null);
=======
                        Mock<PartitionKeyRangeCache> mockPartitionKeyRangeCache = new Mock<PartitionKeyRangeCache>(MockBehavior.Strict, null, null, null, null, false);
>>>>>>> cdd1b1d2
                        mockPartitionKeyRangeCache.Setup(x => x.TryGetPartitionKeyRangeByIdAsync(
                            containerProperties.ResourceId,
                            partitionKeyRangeId,
                            It.IsAny<ITrace>(),
                            false)).Returns(Task.FromResult(new PartitionKeyRange { Id = "range_1" }));

                        await GatewayStoreModel.ApplySessionTokenAsync(
                            dsr,
                            ConsistencyLevel.Session,
                            sessionContainer,
                            partitionKeyRangeCache: mockPartitionKeyRangeCache.Object,
                            clientCollectionCache: mockCollectionCahce.Object,
                            globalEndpointManager: Mock.Of<IGlobalEndpointManager>());

                        if (dsr.IsReadOnlyRequest || dsr.OperationType == OperationType.Batch)
                        {
                            Assert.AreEqual("range_1:1#9#4=8#5=7", dsr.Headers[HttpConstants.HttpHeaders.SessionToken]);
                        }
                        else
                        {
                            Assert.IsNull(dsr.Headers[HttpConstants.HttpHeaders.SessionToken]);
                        }
                    }
                }
            }

            // Verify stored procedure execute
            Assert.IsFalse(GatewayStoreModel.IsMasterOperation(
                ResourceType.StoredProcedure,
                OperationType.ExecuteJavaScript));

            DocumentServiceRequest dsrSprocExecute = DocumentServiceRequest.CreateFromName(
                OperationType.ExecuteJavaScript,
                "Test",
                ResourceType.StoredProcedure,
                AuthorizationTokenType.PrimaryMasterKey);

            string sessionToken = Guid.NewGuid().ToString();
            dsrSprocExecute.Headers.Add(HttpConstants.HttpHeaders.SessionToken, sessionToken);

            await this.GetGatewayStoreModelForConsistencyTest(async (gatewayStoreModel) =>
            {
                await GatewayStoreModel.ApplySessionTokenAsync(
                    dsrSprocExecute,
                    ConsistencyLevel.Session,
                    new Mock<ISessionContainer>().Object,
<<<<<<< HEAD
                    partitionKeyRangeCache: new Mock<PartitionKeyRangeCache>(null, null, null, null).Object,
                    clientCollectionCache: new Mock<ClientCollectionCache>(new SessionContainer("testhost"), gatewayStoreModel, null, null, null).Object,
=======
                    partitionKeyRangeCache: new Mock<PartitionKeyRangeCache>(null, null, null, null, false).Object,
                    clientCollectionCache: new Mock<ClientCollectionCache>(new SessionContainer("testhost"), gatewayStoreModel, null, null, null, false).Object,
>>>>>>> cdd1b1d2
                    globalEndpointManager: Mock.Of<IGlobalEndpointManager>());

                Assert.AreEqual(sessionToken, dsrSprocExecute.Headers[HttpConstants.HttpHeaders.SessionToken]);
            });
        }

        [DataTestMethod]
        [DataRow(false, false, DisplayName = "Single master - Read")]
        [DataRow(true, false, DisplayName = "Multi master - Read")]
        [DataRow(false, true, DisplayName = "Single master - Write")]
        [DataRow(true, true, DisplayName = "Multi master - Write")]
        public async Task TestRequestOverloadRemovesSessionToken(bool multiMaster, bool isWriteRequest)
        {
            INameValueCollection headers = new RequestNameValueCollection();
            headers.Set(HttpConstants.HttpHeaders.ConsistencyLevel, ConsistencyLevel.Eventual.ToString());

            DocumentServiceRequest dsrNoSessionToken = DocumentServiceRequest.Create(isWriteRequest ? OperationType.Create : OperationType.Read,
                                                                    ResourceType.Document,
                                                                    new Uri("https://foo.com/dbs/db1/colls/coll1/docs/doc1", UriKind.Absolute),
                                                                    AuthorizationTokenType.PrimaryMasterKey,
                                                                    headers);

            SessionContainer sessionContainer = new SessionContainer(string.Empty);
            sessionContainer.SetSessionToken(
                    ResourceId.NewDocumentCollectionId(42, 129).DocumentCollectionId.ToString(),
                    "dbs/db1/colls/coll1",
                    new RequestNameValueCollection() { { HttpConstants.HttpHeaders.SessionToken, "range_1:1#9#4=8#5=7" } });

            Mock<IGlobalEndpointManager> globalEndpointManager = new Mock<IGlobalEndpointManager>();
            globalEndpointManager.Setup(gem => gem.CanUseMultipleWriteLocations(It.Is<DocumentServiceRequest>(drs => drs == dsrNoSessionToken))).Returns(multiMaster);
            await this.GetGatewayStoreModelForConsistencyTest(async (gatewayStoreModel) =>
            {
                dsrNoSessionToken.RequestContext.ResolvedPartitionKeyRange = new PartitionKeyRange { Id = "range_1" };
                await GatewayStoreModel.ApplySessionTokenAsync(
                    dsrNoSessionToken,
                    ConsistencyLevel.Session,
                    sessionContainer,
<<<<<<< HEAD
                    partitionKeyRangeCache: new Mock<PartitionKeyRangeCache>(null, null, null, null).Object,
                    clientCollectionCache: new Mock<ClientCollectionCache>(new SessionContainer("testhost"), gatewayStoreModel, null, null, null).Object,
=======
                    partitionKeyRangeCache: new Mock<PartitionKeyRangeCache>(null, null, null, null, false).Object,
                    clientCollectionCache: new Mock<ClientCollectionCache>(new SessionContainer("testhost"), gatewayStoreModel, null, null, null, false).Object,
>>>>>>> cdd1b1d2
                    globalEndpointManager: globalEndpointManager.Object);

                if (isWriteRequest && multiMaster)
                {
                    // Multi master write requests should not lower the consistency and remove the session token
                    Assert.AreEqual("range_1:1#9#4=8#5=7", dsrNoSessionToken.Headers[HttpConstants.HttpHeaders.SessionToken]);
                }
                else
                {
                    Assert.IsNull(dsrNoSessionToken.Headers[HttpConstants.HttpHeaders.SessionToken]);
                }
            });
        }

        [TestMethod]
        public async Task TestErrorResponsesProvideBody()
        {
            string testContent = "Content";
            Func<HttpRequestMessage, Task<HttpResponseMessage>> sendFunc = request => Task.FromResult(new HttpResponseMessage(HttpStatusCode.Conflict) { Content = new StringContent(testContent) });

            Mock<IDocumentClientInternal> mockDocumentClient = new Mock<IDocumentClientInternal>();
            mockDocumentClient.Setup(client => client.ServiceEndpoint).Returns(new Uri("https://foo"));

            using GlobalEndpointManager endpointManager = new GlobalEndpointManager(mockDocumentClient.Object, new ConnectionPolicy());
            ISessionContainer sessionContainer = new SessionContainer(string.Empty);
            DocumentClientEventSource eventSource = DocumentClientEventSource.Instance;
            HttpMessageHandler messageHandler = new MockMessageHandler(sendFunc);
            using GatewayStoreModel storeModel = new GatewayStoreModel(
                endpointManager,
                sessionContainer,
                ConsistencyLevel.Eventual,
                eventSource,
                null,
                MockCosmosUtil.CreateCosmosHttpClient(() => new HttpClient(messageHandler)),
                GlobalPartitionEndpointManagerNoOp.Instance);

            TestUtils.SetupCachesInGatewayStoreModel(storeModel, endpointManager);

            using (new ActivityScope(Guid.NewGuid()))
            {
                using (DocumentServiceRequest request =
                DocumentServiceRequest.Create(
                    Documents.OperationType.Query,
                    Documents.ResourceType.Document,
                    new Uri("https://foo.com/dbs/db1/colls/coll1", UriKind.Absolute),
                    new MemoryStream(Encoding.UTF8.GetBytes("content1")),
                    AuthorizationTokenType.PrimaryMasterKey,
                    null))
                {
                    request.UseStatusCodeForFailures = true;
                    request.UseStatusCodeFor429 = true;

                    DocumentServiceResponse response = await storeModel.ProcessMessageAsync(request);
                    Assert.IsNotNull(response.ResponseBody);
                    using (StreamReader reader = new StreamReader(response.ResponseBody))
                    {
                        Assert.AreEqual(testContent, await reader.ReadToEndAsync());
                    }
                }
            }

        }

        [TestMethod]
        // Verify that for known exceptions, session token is updated
        public async Task GatewayStoreModel_Exception_UpdateSessionTokenOnKnownException()
        {
            INameValueCollection headers = new RequestNameValueCollection();
            headers.Set(HttpConstants.HttpHeaders.SessionToken, "0:1#100#1=20#2=5#3=31");
            headers.Set(WFConstants.BackendHeaders.LocalLSN, "10");
            await this.GatewayStoreModel_Exception_UpdateSessionTokenOnKnownException(new ConflictException("test", headers, new Uri("http://one.com")));
            await this.GatewayStoreModel_Exception_UpdateSessionTokenOnKnownException(new NotFoundException("test", headers, new Uri("http://one.com")));
            await this.GatewayStoreModel_Exception_UpdateSessionTokenOnKnownException(new PreconditionFailedException("test", headers, new Uri("http://one.com")));
        }

        private async Task GatewayStoreModel_Exception_UpdateSessionTokenOnKnownException(Exception ex)
        {
            const string originalSessionToken = "0:1#100#1=20#2=5#3=30";
            const string updatedSessionToken = "0:1#100#1=20#2=5#3=31";

            Func<HttpRequestMessage, Task<HttpResponseMessage>> sendFunc = request => throw ex;

            Mock<IDocumentClientInternal> mockDocumentClient = new Mock<IDocumentClientInternal>();
            mockDocumentClient.Setup(client => client.ServiceEndpoint).Returns(new Uri("https://foo"));

            using GlobalEndpointManager endpointManager = new GlobalEndpointManager(mockDocumentClient.Object, new ConnectionPolicy());
            SessionContainer sessionContainer = new SessionContainer(string.Empty);
            DocumentClientEventSource eventSource = DocumentClientEventSource.Instance;
            HttpMessageHandler messageHandler = new MockMessageHandler(sendFunc);
            using GatewayStoreModel storeModel = new GatewayStoreModel(
                endpointManager,
                sessionContainer,
                ConsistencyLevel.Eventual,
                eventSource,
                null,
                MockCosmosUtil.CreateCosmosHttpClient(() => new HttpClient(messageHandler)),
                GlobalPartitionEndpointManagerNoOp.Instance);

            TestUtils.SetupCachesInGatewayStoreModel(storeModel, endpointManager);

            INameValueCollection headers = new RequestNameValueCollection();
            headers.Set(HttpConstants.HttpHeaders.ConsistencyLevel, ConsistencyLevel.Session.ToString());
            headers.Set(HttpConstants.HttpHeaders.SessionToken, originalSessionToken);
            headers.Set(WFConstants.BackendHeaders.PartitionKeyRangeId, "0");

            using (new ActivityScope(Guid.NewGuid()))
            {
                using (DocumentServiceRequest request = DocumentServiceRequest.Create(
                OperationType.Read,
                ResourceType.Document,
                "dbs/OVJwAA==/colls/OVJwAOcMtA0=/docs/OVJwAOcMtA0BAAAAAAAAAA==/",
                AuthorizationTokenType.PrimaryMasterKey,
                headers))
                {
                    request.UseStatusCodeFor429 = true;
                    request.UseStatusCodeForFailures = true;
                    try
                    {
                        DocumentServiceResponse response = await storeModel.ProcessMessageAsync(request);
                        Assert.Fail("Should had thrown exception");
                    }
                    catch (Exception)
                    {
                        // Expecting exception
                    }
                    Assert.AreEqual(updatedSessionToken, sessionContainer.GetSessionToken("dbs/OVJwAA==/colls/OVJwAOcMtA0="));
                }
            }
        }

        [TestMethod]
        // Verify that for 429 exceptions, session token is not updated
        public async Task GatewayStoreModel_Exception_NotUpdateSessionTokenOnKnownExceptions()
        {
            INameValueCollection headers = new RequestNameValueCollection();
            headers.Set(HttpConstants.HttpHeaders.SessionToken, "0:1#100#1=20#2=5#3=30");
            headers.Set(WFConstants.BackendHeaders.LocalLSN, "10");
            await this.GatewayStoreModel_Exception_NotUpdateSessionTokenOnKnownException(new RequestRateTooLargeException("429", headers, new Uri("http://one.com")));
        }

        private async Task GatewayStoreModel_Exception_NotUpdateSessionTokenOnKnownException(Exception ex)
        {
            const string originalSessionToken = "0:1#100#1=20#2=5#3=30";

            Func<HttpRequestMessage, Task<HttpResponseMessage>> sendFunc = request => throw ex;

            Mock<IDocumentClientInternal> mockDocumentClient = new Mock<IDocumentClientInternal>();
            mockDocumentClient.Setup(client => client.ServiceEndpoint).Returns(new Uri("https://foo"));

            using GlobalEndpointManager endpointManager = new GlobalEndpointManager(mockDocumentClient.Object, new ConnectionPolicy());
            SessionContainer sessionContainer = new SessionContainer(string.Empty);
            DocumentClientEventSource eventSource = DocumentClientEventSource.Instance;
            HttpMessageHandler messageHandler = new MockMessageHandler(sendFunc);
            using GatewayStoreModel storeModel = new GatewayStoreModel(
                endpointManager,
                sessionContainer,
                ConsistencyLevel.Eventual,
                eventSource,
                null,
                MockCosmosUtil.CreateCosmosHttpClient(() => new HttpClient(messageHandler)),
                GlobalPartitionEndpointManagerNoOp.Instance);

            INameValueCollection headers = new RequestNameValueCollection();
            headers.Set(HttpConstants.HttpHeaders.ConsistencyLevel, ConsistencyLevel.Session.ToString());
            headers.Set(HttpConstants.HttpHeaders.SessionToken, originalSessionToken);
            headers.Set(WFConstants.BackendHeaders.PartitionKeyRangeId, "0");

            using (new ActivityScope(Guid.NewGuid()))
            {
                using (DocumentServiceRequest request = DocumentServiceRequest.Create(
                OperationType.Read,
                ResourceType.Document,
                "dbs/OVJwAA==/colls/OVJwAOcMtA0=/docs/OVJwAOcMtA0BAAAAAAAAAA==/",
                AuthorizationTokenType.PrimaryMasterKey,
                headers))
                {
                    request.UseStatusCodeFor429 = true;
                    request.UseStatusCodeForFailures = true;
                    try
                    {
                        DocumentServiceResponse response = await storeModel.ProcessMessageAsync(request);
                        Assert.Fail("Should had thrown exception");
                    }
                    catch (Exception)
                    {
                        // Expecting exception
                    }
                    Assert.AreEqual(string.Empty, sessionContainer.GetSessionToken("dbs/OVJwAA==/colls/OVJwAOcMtA0="));
                }
            }
        }

        /// <summary>
        /// Tests that empty session token is sent for operations on Session Consistent resources like
        /// Databases, Collections, Users, Permissions, PartitionKeyRanges, DatabaseAccounts and Offers
        /// </summary>
        [TestMethod]
        public async Task TestSessionTokenForSessionConsistentResourceType()
        {
            await this.GetGatewayStoreModelForConsistencyTest(async (gatewayStoreModel) =>
            {
                using (DocumentServiceRequest request =
                DocumentServiceRequest.Create(
                    Documents.OperationType.Read,
                    Documents.ResourceType.Collection,
                    new Uri("https://foo.com/dbs/db1/colls/coll1", UriKind.Absolute),
                    new MemoryStream(Encoding.UTF8.GetBytes("collection")),
                    AuthorizationTokenType.PrimaryMasterKey,
                    null))
                {
                    await this.TestGatewayStoreModelProcessMessageAsync(gatewayStoreModel, request);
                }
            });
        }

        /// <summary>
        /// Tests that non-empty session token is sent for operations on Session inconsistent resources like
        /// Documents, Sprocs, UDFs, Triggers
        /// </summary>
        [TestMethod]
        public async Task TestSessionTokenForSessionInconsistentResourceType()
        {
            await this.GetGatewayStoreModelForConsistencyTest(async (gatewayStoreModel) =>
            {
                using (DocumentServiceRequest request =
                DocumentServiceRequest.Create(
                    Documents.OperationType.Query,
                    Documents.ResourceType.Document,
                    new Uri("https://foo.com/dbs/db1/colls/coll1", UriKind.Absolute),
                    new MemoryStream(Encoding.UTF8.GetBytes("document")),
                    AuthorizationTokenType.PrimaryMasterKey,
                    null))
                {
                    await this.TestGatewayStoreModelProcessMessageAsync(gatewayStoreModel, request);
                }
            });
        }

        /// <summary>
        /// Tests that session token is available for document operation after it is stripped out of header
        /// for collection operaion
        /// </summary>
        [TestMethod]
        public async Task TestSessionTokenAvailability()
        {
            await this.GetGatewayStoreModelForConsistencyTest(async (gatewayStoreModel) =>
            {
                using (DocumentServiceRequest request =
                DocumentServiceRequest.Create(
                    Documents.OperationType.Read,
                    Documents.ResourceType.Collection,
                    new Uri("https://foo.com/dbs/db1/colls/coll1", UriKind.Absolute),
                    new MemoryStream(Encoding.UTF8.GetBytes("collection")),
                    AuthorizationTokenType.PrimaryMasterKey,
                    null))
                {
                    await this.TestGatewayStoreModelProcessMessageAsync(gatewayStoreModel, request);
                }

                using (DocumentServiceRequest request =
                    DocumentServiceRequest.Create(
                        Documents.OperationType.Query,
                        Documents.ResourceType.Document,
                        new Uri("https://foo.com/dbs/db1/colls/coll1", UriKind.Absolute),
                        new MemoryStream(Encoding.UTF8.GetBytes("document")),
                        AuthorizationTokenType.PrimaryMasterKey,
                        null))
                {
                    await this.TestGatewayStoreModelProcessMessageAsync(gatewayStoreModel, request);
                }
            });
        }

        [TestMethod]
        // When exceptionless is turned on Session Token should only be updated on known failures
        public async Task GatewayStoreModel_Exceptionless_UpdateSessionTokenOnKnownFailedStoreResponses()
        {
            await this.GatewayStoreModel_Exceptionless_UpdateSessionTokenOnKnownResponses(HttpStatusCode.Conflict);
            await this.GatewayStoreModel_Exceptionless_UpdateSessionTokenOnKnownResponses(HttpStatusCode.NotFound, SubStatusCodes.OwnerResourceNotFound);
            await this.GatewayStoreModel_Exceptionless_UpdateSessionTokenOnKnownResponses(HttpStatusCode.PreconditionFailed);
        }

        private async Task GatewayStoreModel_Exceptionless_UpdateSessionTokenOnKnownResponses(HttpStatusCode httpStatusCode, SubStatusCodes subStatusCode = SubStatusCodes.Unknown)
        {
            const string originalSessionToken = "0:1#100#1=20#2=5#3=30";
            const string updatedSessionToken = "0:1#100#1=20#2=5#3=31";

            Func<HttpRequestMessage, Task<HttpResponseMessage>> sendFunc = request =>
            {
                HttpResponseMessage response = new HttpResponseMessage(httpStatusCode);
                response.Headers.Add(HttpConstants.HttpHeaders.SessionToken, updatedSessionToken);
                response.Headers.Add(WFConstants.BackendHeaders.SubStatus, subStatusCode.ToString());
                return Task.FromResult(response);
            };

            Mock<IDocumentClientInternal> mockDocumentClient = new Mock<IDocumentClientInternal>();
            mockDocumentClient.Setup(client => client.ServiceEndpoint).Returns(new Uri("https://foo"));

            using GlobalEndpointManager endpointManager = new GlobalEndpointManager(mockDocumentClient.Object, new ConnectionPolicy());
            SessionContainer sessionContainer = new SessionContainer(string.Empty);
            DocumentClientEventSource eventSource = DocumentClientEventSource.Instance;
            HttpMessageHandler messageHandler = new MockMessageHandler(sendFunc);
            using GatewayStoreModel storeModel = new GatewayStoreModel(
                endpointManager,
                sessionContainer,
                ConsistencyLevel.Eventual,
                eventSource,
                null,
                MockCosmosUtil.CreateCosmosHttpClient(() => new HttpClient(messageHandler)),
                GlobalPartitionEndpointManagerNoOp.Instance);

            TestUtils.SetupCachesInGatewayStoreModel(storeModel, endpointManager);
            INameValueCollection headers = new RequestNameValueCollection();
            headers.Set(HttpConstants.HttpHeaders.ConsistencyLevel, ConsistencyLevel.Session.ToString());
            headers.Set(HttpConstants.HttpHeaders.SessionToken, originalSessionToken);
            headers.Set(WFConstants.BackendHeaders.PartitionKeyRangeId, "0");

            using (new ActivityScope(Guid.NewGuid()))
            {
                using (DocumentServiceRequest request = DocumentServiceRequest.Create(
                OperationType.Read,
                ResourceType.Document,
                "dbs/OVJwAA==/colls/OVJwAOcMtA0=/docs/OVJwAOcMtA0BAAAAAAAAAA==/",
                AuthorizationTokenType.PrimaryMasterKey,
                headers))
                {
                    request.UseStatusCodeFor429 = true;
                    request.UseStatusCodeForFailures = true;
                    DocumentServiceResponse response = await storeModel.ProcessMessageAsync(request);
                    Assert.AreEqual(updatedSessionToken, sessionContainer.GetSessionToken("dbs/OVJwAA==/colls/OVJwAOcMtA0="));
                }
            }
        }

        [TestMethod]
        public async Task GatewayStatsDurationTest()
        {
            bool failedOnce = false;
            Func<HttpRequestMessage, Task<HttpResponseMessage>> sendFunc = async request =>
            {
                await Task.Delay(1000);
                if (!failedOnce)
                {
                    failedOnce = true;
                    throw new OperationCanceledException();
                }

                return new HttpResponseMessage(HttpStatusCode.OK) { Content = new StringContent("Response") };
            };

            HttpMessageHandler mockMessageHandler = new MockMessageHandler(sendFunc);
            CosmosHttpClient cosmosHttpClient = MockCosmosUtil.CreateCosmosHttpClient(() => new HttpClient(mockMessageHandler),
                                                                                    DocumentClientEventSource.Instance);

            using (ITrace trace = Tracing.Trace.GetRootTrace(nameof(GatewayStatsDurationTest)))
            {

                Tracing.TraceData.ClientSideRequestStatisticsTraceDatum clientSideRequestStatistics = new Tracing.TraceData.ClientSideRequestStatisticsTraceDatum(DateTime.UtcNow, trace);

                await cosmosHttpClient.SendHttpAsync(() => new ValueTask<HttpRequestMessage>(new HttpRequestMessage(HttpMethod.Get, "http://someuri.com")),
                                                      ResourceType.Document,
                                                      HttpTimeoutPolicyDefault.InstanceShouldThrow503OnTimeout,
                                                      clientSideRequestStatistics,
                                                      CancellationToken.None);

                Assert.AreEqual(clientSideRequestStatistics.HttpResponseStatisticsList.Count, 2);
                // The duration is calculated using date times which can cause the duration to be slightly off. This allows for up to 15 Ms of variance.
                // https://stackoverflow.com/questions/2143140/c-sharp-datetime-now-precision#:~:text=The%20precision%20is%20related%20to,35%2D40%20ms%20accuracy
                Assert.IsTrue(clientSideRequestStatistics.HttpResponseStatisticsList[0].Duration.TotalMilliseconds >= 985, $"First request did was not delayed by at least 1 second. {JsonConvert.SerializeObject(clientSideRequestStatistics.HttpResponseStatisticsList[0])}");
                Assert.IsTrue(clientSideRequestStatistics.HttpResponseStatisticsList[1].Duration.TotalMilliseconds >= 985, $"Second request did was not delayed by at least 1 second. {JsonConvert.SerializeObject(clientSideRequestStatistics.HttpResponseStatisticsList[1])}");
                Assert.IsTrue(clientSideRequestStatistics.HttpResponseStatisticsList[0].RequestStartTime <
                              clientSideRequestStatistics.HttpResponseStatisticsList[1].RequestStartTime);
            }
        }

        [TestMethod]
        [Owner("maquaran")]
        // Validates that if its a master resource, we don't update the Session Token, even though the status code would be one of the included ones
        public async Task GatewayStoreModel_Exceptionless_NotUpdateSessionTokenOnKnownFailedMasterResource()
        {
            await this.GatewayStoreModel_Exceptionless_NotUpdateSessionTokenOnKnownResponses(ResourceType.Collection, HttpStatusCode.Conflict);
        }

        [TestMethod]
        [Owner("maquaran")]
        // When exceptionless is turned on Session Token should only be updated on known failures
        public async Task GatewayStoreModel_Exceptionless_NotUpdateSessionTokenOnKnownFailedStoreResponses()
        {
            await this.GatewayStoreModel_Exceptionless_NotUpdateSessionTokenOnKnownResponses(ResourceType.Document, (HttpStatusCode)429);
        }

        private async Task GatewayStoreModel_Exceptionless_NotUpdateSessionTokenOnKnownResponses(ResourceType resourceType, HttpStatusCode httpStatusCode, SubStatusCodes subStatusCode = SubStatusCodes.Unknown)
        {
            const string originalSessionToken = "0:1#100#1=20#2=5#3=30";
            const string updatedSessionToken = "0:1#100#1=20#2=5#3=31";

            Func<HttpRequestMessage, Task<HttpResponseMessage>> sendFunc = request =>
            {
                HttpResponseMessage response = new HttpResponseMessage(httpStatusCode);
                response.Headers.Add(HttpConstants.HttpHeaders.SessionToken, updatedSessionToken);
                response.Headers.Add(WFConstants.BackendHeaders.SubStatus, subStatusCode.ToString());
                return Task.FromResult(response);
            };

            Mock<IDocumentClientInternal> mockDocumentClient = new Mock<IDocumentClientInternal>();
            mockDocumentClient.Setup(client => client.ServiceEndpoint).Returns(new Uri("https://foo"));

            using GlobalEndpointManager endpointManager = new GlobalEndpointManager(mockDocumentClient.Object, new ConnectionPolicy());
            SessionContainer sessionContainer = new SessionContainer(string.Empty);
            DocumentClientEventSource eventSource = DocumentClientEventSource.Instance;
            HttpMessageHandler messageHandler = new MockMessageHandler(sendFunc);
            using GatewayStoreModel storeModel = new GatewayStoreModel(
                endpointManager,
                sessionContainer,
                ConsistencyLevel.Eventual,
                eventSource,
                null,
                MockCosmosUtil.CreateCosmosHttpClient(() => new HttpClient(messageHandler)),
                GlobalPartitionEndpointManagerNoOp.Instance);

            TestUtils.SetupCachesInGatewayStoreModel(storeModel, endpointManager);
            INameValueCollection headers = new RequestNameValueCollection();
            headers.Set(HttpConstants.HttpHeaders.ConsistencyLevel, ConsistencyLevel.Session.ToString());
            headers.Set(HttpConstants.HttpHeaders.SessionToken, originalSessionToken);
            headers.Set(WFConstants.BackendHeaders.PartitionKeyRangeId, "0");

            using (new ActivityScope(Guid.NewGuid()))
            {
                using (DocumentServiceRequest request = DocumentServiceRequest.Create(
                OperationType.Read,
                resourceType,
                "dbs/OVJwAA==/colls/OVJwAOcMtA0=/docs/OVJwAOcMtA0BAAAAAAAAAA==/",
                AuthorizationTokenType.PrimaryMasterKey,
                headers))
                {
                    request.UseStatusCodeFor429 = true;
                    request.UseStatusCodeForFailures = true;
                    DocumentServiceResponse response = await storeModel.ProcessMessageAsync(request);
                    Assert.AreEqual(string.Empty, sessionContainer.GetSessionToken("dbs/OVJwAA==/colls/OVJwAOcMtA0="));
                }
            }
        }

        [TestMethod]
        [Owner("askagarw")]
        public async Task GatewayStoreModel_AvoidGlobalSessionToken()
        {
            Mock<IDocumentClientInternal> mockDocumentClient = new Mock<IDocumentClientInternal>();
            mockDocumentClient.Setup(client => client.ServiceEndpoint).Returns(new Uri("https://foo"));
            using GlobalEndpointManager endpointManager = new GlobalEndpointManager(mockDocumentClient.Object, new ConnectionPolicy());
            SessionContainer sessionContainer = new SessionContainer(string.Empty);
            DocumentClientEventSource eventSource = DocumentClientEventSource.Instance;
            using GatewayStoreModel storeModel = new GatewayStoreModel(
                endpointManager,
                sessionContainer,
                ConsistencyLevel.Session,
                eventSource,
                null,
<<<<<<< HEAD
                MockCosmosUtil.CreateCosmosHttpClient(() => new HttpClient()));
            Mock<ClientCollectionCache> clientCollectionCache = new Mock<ClientCollectionCache>(new SessionContainer("testhost"), storeModel, null, null, null);
            Mock<PartitionKeyRangeCache> partitionKeyRangeCache = new Mock<PartitionKeyRangeCache>(null, storeModel, clientCollectionCache.Object, endpointManager);
=======
                MockCosmosUtil.CreateCosmosHttpClient(() => new HttpClient()),
                GlobalPartitionEndpointManagerNoOp.Instance);
            Mock<ClientCollectionCache> clientCollectionCache = new Mock<ClientCollectionCache>(new SessionContainer("testhost"), storeModel, null, null, null, false);
            Mock<PartitionKeyRangeCache> partitionKeyRangeCache = new Mock<PartitionKeyRangeCache>(null, storeModel, clientCollectionCache.Object, endpointManager, false);
>>>>>>> cdd1b1d2

            sessionContainer.SetSessionToken(
                    ResourceId.NewDocumentCollectionId(42, 129).DocumentCollectionId.ToString(),
                    "dbs/db1/colls/coll1",
                    new RequestNameValueCollection() { { HttpConstants.HttpHeaders.SessionToken, "range_1:1#9#4=8#5=7" } });

            using (DocumentServiceRequest dsr = DocumentServiceRequest.Create(OperationType.Query,
                                                    ResourceType.Document,
                                                    new Uri("https://foo.com/dbs/db1/colls/coll1", UriKind.Absolute),
                                                    AuthorizationTokenType.PrimaryMasterKey))
            {
                // pkrange 1 : which has session token
                dsr.RequestContext.ResolvedPartitionKeyRange = new PartitionKeyRange { Id = "range_1" };
                await GatewayStoreModel.ApplySessionTokenAsync(dsr,
                                                ConsistencyLevel.Session,
                                                sessionContainer,
                                                partitionKeyRangeCache.Object,
                                                clientCollectionCache.Object,
                                                endpointManager);
                Assert.AreEqual(dsr.Headers[HttpConstants.HttpHeaders.SessionToken], "range_1:1#9#4=8#5=7");
            }

            using (DocumentServiceRequest dsr = DocumentServiceRequest.Create(OperationType.Query,
                                                    ResourceType.Document,
                                                    new Uri("https://foo.com/dbs/db1/colls/coll1", UriKind.Absolute),
                                                    AuthorizationTokenType.PrimaryMasterKey))
            {
                // pkrange 2 : which has no session token
                dsr.RequestContext.ResolvedPartitionKeyRange = new PartitionKeyRange { Id = "range_2" };
                await GatewayStoreModel.ApplySessionTokenAsync(dsr,
                                                ConsistencyLevel.Session,
                                                sessionContainer,
                                                partitionKeyRangeCache.Object,
                                                clientCollectionCache.Object,
                                                endpointManager);
                Assert.AreEqual(dsr.Headers[HttpConstants.HttpHeaders.SessionToken], null);

                // There exists global session token, but we do not use it
                Assert.AreEqual(sessionContainer.ResolveGlobalSessionToken(dsr), "range_1:1#9#4=8#5=7");
            }

            using (DocumentServiceRequest dsr = DocumentServiceRequest.Create(OperationType.Query,
                                                    ResourceType.Document,
                                                    new Uri("https://foo.com/dbs/db1/colls/coll1", UriKind.Absolute),
                                                    AuthorizationTokenType.PrimaryMasterKey))
            {
                // pkrange 3 : Split scenario where session token exists for parent of pk range
                Collection<string> parents = new Collection<string> { "range_1" };
                dsr.RequestContext.ResolvedPartitionKeyRange = new PartitionKeyRange { Id = "range_3", Parents = parents };
                await GatewayStoreModel.ApplySessionTokenAsync(dsr,
                                                ConsistencyLevel.Session,
                                                sessionContainer,
                                                partitionKeyRangeCache.Object,
                                                clientCollectionCache.Object,
                                                endpointManager);
                Assert.AreEqual(dsr.Headers[HttpConstants.HttpHeaders.SessionToken], "range_3:1#9#4=8#5=7");
            }
        }

        /// <summary>
        /// When the response contains a PKRangeId header different than the one targeted with the session token, trigger a refresh of the PKRange cache
        /// </summary>
        [DataTestMethod]
        [DataRow("0", "0", false)]
        [DataRow("0", "1", true)]
        public async Task GatewayStoreModel_OnSplitRefreshesPKRanges(string originalPKRangeId, string splitPKRangeId, bool shouldCallRefresh)
        {
            string originalSessionToken = originalPKRangeId + ":1#100#1=20#2=5#3=30";
            string updatedSessionToken = splitPKRangeId + ":1#100#1=20#2=5#3=31";

            Task<HttpResponseMessage> sendFunc(HttpRequestMessage request)
            {
                HttpResponseMessage response = new HttpResponseMessage(HttpStatusCode.OK);
                response.Headers.Add(HttpConstants.HttpHeaders.SessionToken, updatedSessionToken);
                response.Headers.Add(WFConstants.BackendHeaders.PartitionKeyRangeId, splitPKRangeId);
                return Task.FromResult(response);
            }

            Mock<IDocumentClientInternal> mockDocumentClient = new Mock<IDocumentClientInternal>();
            mockDocumentClient.Setup(client => client.ServiceEndpoint).Returns(new Uri("https://foo"));

            using GlobalEndpointManager endpointManager = new GlobalEndpointManager(mockDocumentClient.Object, new ConnectionPolicy());
            SessionContainer sessionContainer = new SessionContainer(string.Empty);
            DocumentClientEventSource eventSource = DocumentClientEventSource.Instance;
            HttpMessageHandler messageHandler = new MockMessageHandler(sendFunc);
            using GatewayStoreModel storeModel = new GatewayStoreModel(
                endpointManager,
                sessionContainer,
                ConsistencyLevel.Session,
                eventSource,
                null,
                MockCosmosUtil.CreateCosmosHttpClient(() => new HttpClient(messageHandler)),
                GlobalPartitionEndpointManagerNoOp.Instance);

            Mock<ClientCollectionCache> clientCollectionCache = new Mock<ClientCollectionCache>(new SessionContainer("testhost"), storeModel, null, null, null, false);

<<<<<<< HEAD
            Mock<PartitionKeyRangeCache> partitionKeyRangeCache = new Mock<PartitionKeyRangeCache>(null, storeModel, clientCollectionCache.Object, endpointManager);
=======
            Mock<PartitionKeyRangeCache> partitionKeyRangeCache = new Mock<PartitionKeyRangeCache>(null, storeModel, clientCollectionCache.Object, endpointManager, false);
>>>>>>> cdd1b1d2
            storeModel.SetCaches(partitionKeyRangeCache.Object, clientCollectionCache.Object);

            INameValueCollection headers = new RequestNameValueCollection();
            headers.Set(HttpConstants.HttpHeaders.SessionToken, originalSessionToken);

            using (new ActivityScope(Guid.NewGuid()))
            {
                using (DocumentServiceRequest request = DocumentServiceRequest.Create(
                OperationType.Read,
                ResourceType.Document,
                "dbs/OVJwAA==/colls/OVJwAOcMtA0=/docs/OVJwAOcMtA0BAAAAAAAAAA==/",
                AuthorizationTokenType.PrimaryMasterKey,
                headers))
                {
                    request.RequestContext.ResolvedCollectionRid = "dbs/OVJwAA==/colls/OVJwAOcMtA0=";
                    request.RequestContext.ResolvedPartitionKeyRange = new PartitionKeyRange() { Id = originalPKRangeId };
                    await storeModel.ProcessMessageAsync(request);
                    Assert.AreEqual(updatedSessionToken, sessionContainer.GetSessionToken("dbs/OVJwAA==/colls/OVJwAOcMtA0="));

                    partitionKeyRangeCache.Verify(pkRangeCache => pkRangeCache.TryGetPartitionKeyRangeByIdAsync(
                         It.Is<string>(str => str == "dbs/OVJwAA==/colls/OVJwAOcMtA0="),
                         It.Is<string>(str => str == splitPKRangeId),
                         It.IsAny<ITrace>(),
                         It.Is<bool>(b => b == true)), shouldCallRefresh ? Times.Once : Times.Never);
                }
            }
        }

        /// <summary>
        /// Simulating partition split and cache having only the parent token
        /// </summary>
        [TestMethod]
        public async Task GatewayStoreModel_ObtainsSessionFromParent_AfterSplit()
        {
            SessionContainer sessionContainer = new SessionContainer("testhost");

            string collectionResourceId = ResourceId.NewDocumentCollectionId(42, 129).DocumentCollectionId.ToString();
            string collectionFullname = "dbs/db1/colls/collName";

            // Set token for the parent
            string parentPKRangeId = "0";
            string parentSession = "1#100#4=90#5=1";
            sessionContainer.SetSessionToken(
                collectionResourceId,
                collectionFullname,
                new RequestNameValueCollection() { { HttpConstants.HttpHeaders.SessionToken, $"{parentPKRangeId}:{parentSession}" } }
            );

            // Create the request for the child
            string childPKRangeId = "1";
            DocumentServiceRequest documentServiceRequestToChild = DocumentServiceRequest.CreateFromName(OperationType.Read, "dbs/db1/colls/collName/docs/42", ResourceType.Document, AuthorizationTokenType.PrimaryMasterKey, null);

            documentServiceRequestToChild.RequestContext.ResolvedPartitionKeyRange = new PartitionKeyRange()
            {
                Id = childPKRangeId,
                MinInclusive = "",
                MaxExclusive = "AA",
                Parents = new Collection<string>() { parentPKRangeId } // PartitionKeyRange says who is the parent
            };

            Mock<IGlobalEndpointManager> globalEndpointManager = new Mock<IGlobalEndpointManager>();
            await this.GetGatewayStoreModelForConsistencyTest(async (gatewayStoreModel) =>
            {
                await GatewayStoreModel.ApplySessionTokenAsync(
                    documentServiceRequestToChild,
                    ConsistencyLevel.Session,
                    sessionContainer,
<<<<<<< HEAD
                    partitionKeyRangeCache: new Mock<PartitionKeyRangeCache>(null, null, null, null).Object,
                    clientCollectionCache: new Mock<ClientCollectionCache>(sessionContainer, gatewayStoreModel, null, null, null).Object,
=======
                    partitionKeyRangeCache: new Mock<PartitionKeyRangeCache>(null, null, null, null, false).Object,
                    clientCollectionCache: new Mock<ClientCollectionCache>(sessionContainer, gatewayStoreModel, null, null, null, false).Object,
>>>>>>> cdd1b1d2
                    globalEndpointManager: globalEndpointManager.Object);

                Assert.AreEqual($"{childPKRangeId}:{parentSession}", documentServiceRequestToChild.Headers[HttpConstants.HttpHeaders.SessionToken]);
            });
        }

        /// <summary>
        /// Simulating partition merge and cache having only the parents tokens
        /// </summary>
        [TestMethod]
        public async Task GatewayStoreModel_ObtainsSessionFromParents_AfterMerge()
        {
            SessionContainer sessionContainer = new SessionContainer("testhost");

            string collectionResourceId = ResourceId.NewDocumentCollectionId(42, 129).DocumentCollectionId.ToString();
            string collectionFullname = "dbs/db1/colls/collName";

            // Set tokens for the parents
            string parentPKRangeId = "0";
            int maxGlobalLsn = 100;
            int maxLsnRegion1 = 200;
            int maxLsnRegion2 = 300;
            int maxLsnRegion3 = 400;

            // Generate 2 tokens, one has max global but lower regional, the other lower global but higher regional
            // Expect the merge to contain all the maxes
            string parentSession = $"1#{maxGlobalLsn}#1={maxLsnRegion1 - 1}#2={maxLsnRegion2}#3={maxLsnRegion3 - 1}";
            sessionContainer.SetSessionToken(
                collectionResourceId,
                collectionFullname,
                new RequestNameValueCollection() { { HttpConstants.HttpHeaders.SessionToken, $"{parentPKRangeId}:{parentSession}" } }
            );

            string parent2PKRangeId = "1";
            string parent2Session = $"1#{maxGlobalLsn - 1}#1={maxLsnRegion1}#2={maxLsnRegion2 - 1}#3={maxLsnRegion3}";
            sessionContainer.SetSessionToken(
                collectionResourceId,
                collectionFullname,
                new RequestNameValueCollection() { { HttpConstants.HttpHeaders.SessionToken, $"{parent2PKRangeId}:{parent2Session}" } }
            );

            string tokenWithAllMax = $"1#{maxGlobalLsn}#1={maxLsnRegion1}#2={maxLsnRegion2}#3={maxLsnRegion3}";

            // Create the request for the child
            // Request for a child from both parents
            string childPKRangeId = "2";

            DocumentServiceRequest documentServiceRequestToChild = DocumentServiceRequest.CreateFromName(OperationType.Read, "dbs/db1/colls/collName/docs/42", ResourceType.Document, AuthorizationTokenType.PrimaryMasterKey, null);

            documentServiceRequestToChild.RequestContext.ResolvedPartitionKeyRange = new PartitionKeyRange()
            {
                Id = childPKRangeId,
                MinInclusive = "",
                MaxExclusive = "FF",
                Parents = new Collection<string>() { parentPKRangeId, parent2PKRangeId } // PartitionKeyRange says who are the parents
            };

            Mock<IGlobalEndpointManager> globalEndpointManager = new Mock<IGlobalEndpointManager>();
            await this.GetGatewayStoreModelForConsistencyTest(async (gatewayStoreModel) =>
            {
                await GatewayStoreModel.ApplySessionTokenAsync(
                    documentServiceRequestToChild,
                    ConsistencyLevel.Session,
                    sessionContainer,
<<<<<<< HEAD
                    partitionKeyRangeCache: new Mock<PartitionKeyRangeCache>(null, null, null, null).Object,
                    clientCollectionCache: new Mock<ClientCollectionCache>(sessionContainer, gatewayStoreModel, null, null, null).Object,
=======
                    partitionKeyRangeCache: new Mock<PartitionKeyRangeCache>(null, null, null, null, false).Object,
                    clientCollectionCache: new Mock<ClientCollectionCache>(sessionContainer, gatewayStoreModel, null, null, null, false).Object,
>>>>>>> cdd1b1d2
                    globalEndpointManager: globalEndpointManager.Object);

                Assert.AreEqual($"{childPKRangeId}:{tokenWithAllMax}", documentServiceRequestToChild.Headers[HttpConstants.HttpHeaders.SessionToken]);
            });
        }

        private class MockMessageHandler : HttpMessageHandler
        {
            private readonly Func<HttpRequestMessage, Task<HttpResponseMessage>> sendFunc;

            public MockMessageHandler(Func<HttpRequestMessage, Task<HttpResponseMessage>> func)
            {
                this.sendFunc = func;
            }

            protected override async Task<HttpResponseMessage> SendAsync(HttpRequestMessage request, CancellationToken cancellationToken)
            {
                return await this.sendFunc(request);
            }
        }

        private async Task GetGatewayStoreModelForConsistencyTest(
            Func<GatewayStoreModel, Task> executeWithGatewayStoreModel)
        {
            static async Task<HttpResponseMessage> messageHandler(HttpRequestMessage request)
            {
                String content = await request.Content.ReadAsStringAsync();
                if (content.Equals("document"))
                {
                    IEnumerable<string> sessionTokens = request.Headers.GetValues("x-ms-session-token");
                    string sessionToken = "";
                    foreach (string singleToken in sessionTokens)
                    {
                        sessionToken = singleToken;
                        break;
                    }
                    Assert.AreEqual(sessionToken, "range_0:1#9#4=8#5=7");
                }
                else
                {
                    Assert.IsFalse(request.Headers.TryGetValues("x-ms-session-token", out IEnumerable<string> enumerable));
                }
                return new HttpResponseMessage(HttpStatusCode.OK) { Content = new StringContent("Response") };
            }

            Mock<IDocumentClientInternal> mockDocumentClient = new Mock<IDocumentClientInternal>();
            mockDocumentClient.Setup(client => client.ServiceEndpoint).Returns(new Uri("https://foo"));
            mockDocumentClient.Setup(client => client.ConsistencyLevel).Returns(Documents.ConsistencyLevel.Session);

            using GlobalEndpointManager endpointManager = new GlobalEndpointManager(mockDocumentClient.Object, new ConnectionPolicy());

            SessionContainer sessionContainer = new SessionContainer(string.Empty);
            sessionContainer.SetSessionToken(
                    ResourceId.NewDocumentCollectionId(42, 129).DocumentCollectionId.ToString(),
                    "dbs/db1/colls/coll1",
                    new RequestNameValueCollection() { { HttpConstants.HttpHeaders.SessionToken, "range_0:1#9#4=8#5=7" } });

            DocumentClientEventSource eventSource = DocumentClientEventSource.Instance;
            HttpMessageHandler httpMessageHandler = new MockMessageHandler(messageHandler);

            using GatewayStoreModel storeModel = new GatewayStoreModel(
                endpointManager,
                sessionContainer,
                ConsistencyLevel.Eventual,
                eventSource,
                null,
                MockCosmosUtil.CreateCosmosHttpClient(() => new HttpClient(httpMessageHandler)),
                GlobalPartitionEndpointManagerNoOp.Instance);

<<<<<<< HEAD
            ClientCollectionCache clientCollectionCache = new Mock<ClientCollectionCache>(new SessionContainer("testhost"), storeModel, null, null, null).Object;
            PartitionKeyRangeCache partitionKeyRangeCache = new Mock<PartitionKeyRangeCache>(null, storeModel, clientCollectionCache, endpointManager).Object;
=======
            ClientCollectionCache clientCollectionCache = new Mock<ClientCollectionCache>(new SessionContainer("testhost"), storeModel, null, null, null, false).Object;
            PartitionKeyRangeCache partitionKeyRangeCache = new Mock<PartitionKeyRangeCache>(null, storeModel, clientCollectionCache, endpointManager, false).Object;
>>>>>>> cdd1b1d2
            storeModel.SetCaches(partitionKeyRangeCache, clientCollectionCache);

            await executeWithGatewayStoreModel(storeModel);
        }

        private async Task TestGatewayStoreModelProcessMessageAsync(GatewayStoreModel storeModel, DocumentServiceRequest request)
        {
            using (new ActivityScope(Guid.NewGuid()))
            {
                request.Headers["x-ms-session-token"] = "range_0:1#9#4=8#5=7";
                await storeModel.ProcessMessageAsync(request);
                request.Headers.Remove("x-ms-session-token");
                request.Headers["x-ms-consistency-level"] = "Session";
                request.RequestContext.ResolvedPartitionKeyRange = new PartitionKeyRange { Id = "range_0" };
                await storeModel.ProcessMessageAsync(request);
            }
        }
    }
}<|MERGE_RESOLUTION|>--- conflicted
+++ resolved
@@ -208,14 +208,10 @@
                 ConsistencyLevel.Eventual,
                 eventSource,
                 null,
-<<<<<<< HEAD
-                MockCosmosUtil.CreateCosmosHttpClient(() => new HttpClient(messageHandler)));
-=======
                 MockCosmosUtil.CreateCosmosHttpClient(() => new HttpClient(messageHandler)),
                 GlobalPartitionEndpointManagerNoOp.Instance);
 
             TestUtils.SetupCachesInGatewayStoreModel(storeModel, endpointManager);
->>>>>>> cdd1b1d2
 
             using (new ActivityScope(Guid.NewGuid()))
             {
@@ -290,13 +286,8 @@
                            dsr,
                            ConsistencyLevel.Session,
                            new Mock<ISessionContainer>().Object,
-<<<<<<< HEAD
-                           partitionKeyRangeCache: new Mock<PartitionKeyRangeCache>(null, null, null, null).Object,
-                           clientCollectionCache: new Mock<ClientCollectionCache>(new SessionContainer("testhost"), gatewayStoreModel, null, null, null).Object,
-=======
                            partitionKeyRangeCache: new Mock<PartitionKeyRangeCache>(null, null, null, null, false).Object,
                            clientCollectionCache: new Mock<ClientCollectionCache>(new SessionContainer("testhost"), gatewayStoreModel, null, null, null, false).Object,
->>>>>>> cdd1b1d2
                            globalEndpointManager: Mock.Of<IGlobalEndpointManager>());
 
                         Assert.IsNull(dsr.Headers[HttpConstants.HttpHeaders.SessionToken]);
@@ -322,13 +313,8 @@
                     dsrQueryPlan,
                     ConsistencyLevel.Session,
                     new Mock<ISessionContainer>().Object,
-<<<<<<< HEAD
-                    partitionKeyRangeCache: new Mock<PartitionKeyRangeCache>(null, null, null, null).Object,
-                    clientCollectionCache: new Mock<ClientCollectionCache>(new SessionContainer("testhost"), gatewayStoreModel, null, null, null).Object,
-=======
                     partitionKeyRangeCache: new Mock<PartitionKeyRangeCache>(null, null, null, null, false).Object,
                     clientCollectionCache: new Mock<ClientCollectionCache>(new SessionContainer("testhost"), gatewayStoreModel, null, null, null, false).Object,
->>>>>>> cdd1b1d2
                     globalEndpointManager: Mock.Of<IGlobalEndpointManager>());
 
                 Assert.IsNull(dsrQueryPlan.Headers[HttpConstants.HttpHeaders.SessionToken]);
@@ -381,13 +367,8 @@
                                 dsr,
                                 ConsistencyLevel.Session,
                                 new Mock<ISessionContainer>().Object,
-<<<<<<< HEAD
-                                partitionKeyRangeCache: new Mock<PartitionKeyRangeCache>(null, null, null, null).Object,
-                                clientCollectionCache: new Mock<ClientCollectionCache>(new SessionContainer("testhost"), gatewayStoreModel, null, null, null).Object,
-=======
                                 partitionKeyRangeCache: new Mock<PartitionKeyRangeCache>(null, null, null, null, false).Object,
                                 clientCollectionCache: new Mock<ClientCollectionCache>(new SessionContainer("testhost"), gatewayStoreModel, null, null, null, false).Object,
->>>>>>> cdd1b1d2
                                 globalEndpointManager: Mock.Of<IGlobalEndpointManager>());
 
                             Assert.AreEqual(dsrSessionToken, dsr.Headers[HttpConstants.HttpHeaders.SessionToken]);
@@ -416,13 +397,8 @@
                                 dsrNoSessionToken,
                                 ConsistencyLevel.Session,
                                 sessionContainer,
-<<<<<<< HEAD
-                                partitionKeyRangeCache: new Mock<PartitionKeyRangeCache>(null, null, null, null).Object,
-                                clientCollectionCache: new Mock<ClientCollectionCache>(new SessionContainer("testhost"), gatewayStoreModel, null, null, null).Object,
-=======
                                 partitionKeyRangeCache: new Mock<PartitionKeyRangeCache>(null, null, null, null, false).Object,
                                 clientCollectionCache: new Mock<ClientCollectionCache>(new SessionContainer("testhost"), gatewayStoreModel, null, null, null, false).Object,
->>>>>>> cdd1b1d2
                                 globalEndpointManager: globalEndpointManager.Object);
 
                             if (dsrNoSessionToken.IsReadOnlyRequest || dsrNoSessionToken.OperationType == OperationType.Batch || multiMaster)
@@ -462,11 +438,7 @@
                             It.IsAny<CancellationToken>(),
                             NoOpTrace.Singleton)).Returns(Task.FromResult(containerProperties));
 
-<<<<<<< HEAD
-                        Mock<PartitionKeyRangeCache> mockPartitionKeyRangeCache = new Mock<PartitionKeyRangeCache>(MockBehavior.Strict, null, null, null, null);
-=======
                         Mock<PartitionKeyRangeCache> mockPartitionKeyRangeCache = new Mock<PartitionKeyRangeCache>(MockBehavior.Strict, null, null, null, null, false);
->>>>>>> cdd1b1d2
                         mockPartitionKeyRangeCache.Setup(x => x.TryGetPartitionKeyRangeByIdAsync(
                             containerProperties.ResourceId,
                             partitionKeyRangeId,
@@ -513,13 +485,8 @@
                     dsrSprocExecute,
                     ConsistencyLevel.Session,
                     new Mock<ISessionContainer>().Object,
-<<<<<<< HEAD
-                    partitionKeyRangeCache: new Mock<PartitionKeyRangeCache>(null, null, null, null).Object,
-                    clientCollectionCache: new Mock<ClientCollectionCache>(new SessionContainer("testhost"), gatewayStoreModel, null, null, null).Object,
-=======
                     partitionKeyRangeCache: new Mock<PartitionKeyRangeCache>(null, null, null, null, false).Object,
                     clientCollectionCache: new Mock<ClientCollectionCache>(new SessionContainer("testhost"), gatewayStoreModel, null, null, null, false).Object,
->>>>>>> cdd1b1d2
                     globalEndpointManager: Mock.Of<IGlobalEndpointManager>());
 
                 Assert.AreEqual(sessionToken, dsrSprocExecute.Headers[HttpConstants.HttpHeaders.SessionToken]);
@@ -557,13 +524,8 @@
                     dsrNoSessionToken,
                     ConsistencyLevel.Session,
                     sessionContainer,
-<<<<<<< HEAD
-                    partitionKeyRangeCache: new Mock<PartitionKeyRangeCache>(null, null, null, null).Object,
-                    clientCollectionCache: new Mock<ClientCollectionCache>(new SessionContainer("testhost"), gatewayStoreModel, null, null, null).Object,
-=======
                     partitionKeyRangeCache: new Mock<PartitionKeyRangeCache>(null, null, null, null, false).Object,
                     clientCollectionCache: new Mock<ClientCollectionCache>(new SessionContainer("testhost"), gatewayStoreModel, null, null, null, false).Object,
->>>>>>> cdd1b1d2
                     globalEndpointManager: globalEndpointManager.Object);
 
                 if (isWriteRequest && multiMaster)
@@ -1022,16 +984,10 @@
                 ConsistencyLevel.Session,
                 eventSource,
                 null,
-<<<<<<< HEAD
-                MockCosmosUtil.CreateCosmosHttpClient(() => new HttpClient()));
-            Mock<ClientCollectionCache> clientCollectionCache = new Mock<ClientCollectionCache>(new SessionContainer("testhost"), storeModel, null, null, null);
-            Mock<PartitionKeyRangeCache> partitionKeyRangeCache = new Mock<PartitionKeyRangeCache>(null, storeModel, clientCollectionCache.Object, endpointManager);
-=======
                 MockCosmosUtil.CreateCosmosHttpClient(() => new HttpClient()),
                 GlobalPartitionEndpointManagerNoOp.Instance);
             Mock<ClientCollectionCache> clientCollectionCache = new Mock<ClientCollectionCache>(new SessionContainer("testhost"), storeModel, null, null, null, false);
             Mock<PartitionKeyRangeCache> partitionKeyRangeCache = new Mock<PartitionKeyRangeCache>(null, storeModel, clientCollectionCache.Object, endpointManager, false);
->>>>>>> cdd1b1d2
 
             sessionContainer.SetSessionToken(
                     ResourceId.NewDocumentCollectionId(42, 129).DocumentCollectionId.ToString(),
@@ -1128,11 +1084,7 @@
 
             Mock<ClientCollectionCache> clientCollectionCache = new Mock<ClientCollectionCache>(new SessionContainer("testhost"), storeModel, null, null, null, false);
 
-<<<<<<< HEAD
-            Mock<PartitionKeyRangeCache> partitionKeyRangeCache = new Mock<PartitionKeyRangeCache>(null, storeModel, clientCollectionCache.Object, endpointManager);
-=======
             Mock<PartitionKeyRangeCache> partitionKeyRangeCache = new Mock<PartitionKeyRangeCache>(null, storeModel, clientCollectionCache.Object, endpointManager, false);
->>>>>>> cdd1b1d2
             storeModel.SetCaches(partitionKeyRangeCache.Object, clientCollectionCache.Object);
 
             INameValueCollection headers = new RequestNameValueCollection();
@@ -1200,13 +1152,8 @@
                     documentServiceRequestToChild,
                     ConsistencyLevel.Session,
                     sessionContainer,
-<<<<<<< HEAD
-                    partitionKeyRangeCache: new Mock<PartitionKeyRangeCache>(null, null, null, null).Object,
-                    clientCollectionCache: new Mock<ClientCollectionCache>(sessionContainer, gatewayStoreModel, null, null, null).Object,
-=======
                     partitionKeyRangeCache: new Mock<PartitionKeyRangeCache>(null, null, null, null, false).Object,
                     clientCollectionCache: new Mock<ClientCollectionCache>(sessionContainer, gatewayStoreModel, null, null, null, false).Object,
->>>>>>> cdd1b1d2
                     globalEndpointManager: globalEndpointManager.Object);
 
                 Assert.AreEqual($"{childPKRangeId}:{parentSession}", documentServiceRequestToChild.Headers[HttpConstants.HttpHeaders.SessionToken]);
@@ -1271,13 +1218,8 @@
                     documentServiceRequestToChild,
                     ConsistencyLevel.Session,
                     sessionContainer,
-<<<<<<< HEAD
-                    partitionKeyRangeCache: new Mock<PartitionKeyRangeCache>(null, null, null, null).Object,
-                    clientCollectionCache: new Mock<ClientCollectionCache>(sessionContainer, gatewayStoreModel, null, null, null).Object,
-=======
                     partitionKeyRangeCache: new Mock<PartitionKeyRangeCache>(null, null, null, null, false).Object,
                     clientCollectionCache: new Mock<ClientCollectionCache>(sessionContainer, gatewayStoreModel, null, null, null, false).Object,
->>>>>>> cdd1b1d2
                     globalEndpointManager: globalEndpointManager.Object);
 
                 Assert.AreEqual($"{childPKRangeId}:{tokenWithAllMax}", documentServiceRequestToChild.Headers[HttpConstants.HttpHeaders.SessionToken]);
@@ -1347,13 +1289,8 @@
                 MockCosmosUtil.CreateCosmosHttpClient(() => new HttpClient(httpMessageHandler)),
                 GlobalPartitionEndpointManagerNoOp.Instance);
 
-<<<<<<< HEAD
-            ClientCollectionCache clientCollectionCache = new Mock<ClientCollectionCache>(new SessionContainer("testhost"), storeModel, null, null, null).Object;
-            PartitionKeyRangeCache partitionKeyRangeCache = new Mock<PartitionKeyRangeCache>(null, storeModel, clientCollectionCache, endpointManager).Object;
-=======
             ClientCollectionCache clientCollectionCache = new Mock<ClientCollectionCache>(new SessionContainer("testhost"), storeModel, null, null, null, false).Object;
             PartitionKeyRangeCache partitionKeyRangeCache = new Mock<PartitionKeyRangeCache>(null, storeModel, clientCollectionCache, endpointManager, false).Object;
->>>>>>> cdd1b1d2
             storeModel.SetCaches(partitionKeyRangeCache, clientCollectionCache);
 
             await executeWithGatewayStoreModel(storeModel);
