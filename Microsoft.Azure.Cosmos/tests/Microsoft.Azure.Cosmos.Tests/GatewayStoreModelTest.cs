--- conflicted
+++ resolved
@@ -175,19 +175,13 @@
 
             Func<HttpRequestMessage, Task<HttpResponseMessage>> sendFunc = request =>
             {
-<<<<<<< HEAD
-=======
 #pragma warning disable CS0618 // Type or member is obsolete
->>>>>>> a0f1c305
                 Assert.AreEqual(properties.Count, request.Properties.Count);
                 foreach (KeyValuePair<string, object> item in properties)
                 {
                     Assert.AreEqual(item.Value, request.Properties[item.Key]);
                 }
-<<<<<<< HEAD
-=======
 #pragma warning restore CS0618 // Type or member is obsolete
->>>>>>> a0f1c305
 
                 return Task.FromResult(new HttpResponseMessage(HttpStatusCode.OK) );
             };
