--- conflicted
+++ resolved
@@ -865,23 +865,6 @@
             HttpMessageHandler mockMessageHandler = new MockMessageHandler(sendFunc);
             CosmosHttpClient cosmosHttpClient = MockCosmosUtil.CreateCosmosHttpClient(() => new HttpClient(mockMessageHandler),
                                                                                     DocumentClientEventSource.Instance);
-<<<<<<< HEAD
-            Tracing.TraceData.ClientSideRequestStatisticsTraceDatum clientSideRequestStatistics = new Tracing.TraceData.ClientSideRequestStatisticsTraceDatum(DateTime.UtcNow, new TraceSummary());
-
-            await cosmosHttpClient.SendHttpAsync(() => new ValueTask<HttpRequestMessage>(new HttpRequestMessage(HttpMethod.Get, "http://someuri.com")),
-                                                  ResourceType.Document,
-                                                  HttpTimeoutPolicyDefault.InstanceShouldThrow503OnTimeout,
-                                                  clientSideRequestStatistics,
-                                                  CancellationToken.None);
-
-            Assert.AreEqual(clientSideRequestStatistics.HttpResponseStatisticsList.Count, 2);
-            // The duration is calculated using date times which can cause the duration to be slightly off. This allows for up to 15 Ms of variance.
-            // https://stackoverflow.com/questions/2143140/c-sharp-datetime-now-precision#:~:text=The%20precision%20is%20related%20to,35%2D40%20ms%20accuracy
-            Assert.IsTrue(clientSideRequestStatistics.HttpResponseStatisticsList[0].Duration.TotalMilliseconds >= 985, $"First request did was not delayed by at least 1 second. {JsonConvert.SerializeObject(clientSideRequestStatistics.HttpResponseStatisticsList[0])}");
-            Assert.IsTrue(clientSideRequestStatistics.HttpResponseStatisticsList[1].Duration.TotalMilliseconds >= 985, $"Second request did was not delayed by at least 1 second. {JsonConvert.SerializeObject(clientSideRequestStatistics.HttpResponseStatisticsList[1])}");
-            Assert.IsTrue(clientSideRequestStatistics.HttpResponseStatisticsList[0].RequestStartTime < 
-                          clientSideRequestStatistics.HttpResponseStatisticsList[1].RequestStartTime);
-=======
             
             using(ITrace trace = Tracing.Trace.GetRootTrace(nameof(GatewayStatsDurationTest)))
             {
@@ -902,7 +885,6 @@
                 Assert.IsTrue(clientSideRequestStatistics.HttpResponseStatisticsList[0].RequestStartTime <
                               clientSideRequestStatistics.HttpResponseStatisticsList[1].RequestStartTime);
             }
->>>>>>> 387ab62d
         }
 
         [TestMethod]
