﻿namespace Microsoft.Azure.Cosmos.Tests.Query
{
    using System;
    using System.Collections.Generic;
    using System.Collections.Immutable;
    using System.Collections.ObjectModel;
    using System.IO;
    using System.Linq;
    using System.Net;
    using System.Threading;
    using System.Threading.Tasks;
    using System.Xml;
    using Microsoft.Azure.Cosmos.CosmosElements;
    using Microsoft.Azure.Cosmos.Pagination;
    using Microsoft.Azure.Cosmos.Query;
    using Microsoft.Azure.Cosmos.Query.Core;
    using Microsoft.Azure.Cosmos.Query.Core.ExecutionContext;
    using Microsoft.Azure.Cosmos.Query.Core.Monads;
    using Microsoft.Azure.Cosmos.Query.Core.Pipeline;
    using Microsoft.Azure.Cosmos.Query.Core.Pipeline.CrossPartition.OrderBy;
    using Microsoft.Azure.Cosmos.Query.Core.Pipeline.CrossPartition.Parallel;
    using Microsoft.Azure.Cosmos.Query.Core.Pipeline.OptimisticDirectExecutionQuery;
    using Microsoft.Azure.Cosmos.Query.Core.Pipeline.Pagination;
    using Microsoft.Azure.Cosmos.Query.Core.QueryClient;
    using Microsoft.Azure.Cosmos.Query.Core.QueryPlan;
    using Microsoft.Azure.Cosmos.Test.BaselineTest;
    using Microsoft.Azure.Cosmos.Tests.Pagination;
    using Microsoft.Azure.Cosmos.Tracing;
    using Microsoft.Azure.Documents;
    using Microsoft.Azure.Documents.Routing;
    using Microsoft.VisualStudio.TestTools.UnitTesting;
    using Moq;
    using Newtonsoft.Json;

    [TestClass]
    public class OptimisticDirectExecutionQueryBaselineTests : BaselineTests<OptimisticDirectExecutionTestInput, OptimisticDirectExecutionTestOutput>
    {
        [TestMethod]
        [Owner("akotalwar")]
        public void PositiveOptimisticDirectExecutionOutput()
        {
            List<OptimisticDirectExecutionTestInput> testVariations = new List<OptimisticDirectExecutionTestInput>
            {
                CreateInput(
                    description: @"Single Partition Key and Distinct",
                    query: "SELECT DISTINCT c.age FROM c",
                    expectedOptimisticDirectExecution: true,
                    partitionKeyPath: @"/pk",
                    partitionKeyValue: @"value"),

                CreateInput(
                    description: @"Single Partition Key and Min Aggregate",
                    query: "SELECT VALUE MIN(c.age) FROM c",
                    expectedOptimisticDirectExecution: true,
                    partitionKeyPath: @"/pk",
                    partitionKeyValue: @"value"),

                CreateInput(
                    description: @"Single Partition Key and Value Field",
                    query: "SELECT c.age FROM c",
                    expectedOptimisticDirectExecution: true,
                    partitionKeyPath: @"/pk",
                    partitionKeyValue: @"value"),

                CreateInput(
                    description: @"Single Partition Key and Value Field",
                    query: "SELECT * FROM c",
                    expectedOptimisticDirectExecution: true,
                    partitionKeyPath: @"/pk",
                    partitionKeyValue: "a",
                    continuationToken: null),

                CreateInput(
                    description: @"Single Partition Key and Ode continuation token",
                    query: "SELECT * FROM c",
                    expectedOptimisticDirectExecution: true,
                    partitionKeyPath: @"/pk",
                    partitionKeyValue: "a",
                    continuationToken: CosmosElement.Parse(
                        "{\"OptimisticDirectExecutionToken\":{\"token\":\"{\\\"resourceId\\\":\\\"AQAAAMmFOw8LAAAAAAAAAA==\\\"," +
                        "\\\"skipCount\\\":1}\", \"range\":{\"min\":\"\",\"max\":\"FF-FF-FF-FF-FF-FF-FF-FF-FF-FF-FF-FF-FF-FF-FF-FF\"}}}")),

                // Below cases are Ode because they have a collection with a single physical partition.
                // Added emulator tests (TestPassingOptimisticDirectExecutionQueries()) to verify the negation of the below cases.
                CreateInput(
                    description: @"Cosmos.PartitionKey.Null Partition Key Value",
                    query: "SELECT * FROM c",
                    expectedOptimisticDirectExecution: true,
                    partitionKeyPath: @"/pk",
                    partitionKeyValue: Cosmos.PartitionKey.Null),

                CreateInput(
                    description: @"C# Null Partition Key Value",
                    query: "SELECT * FROM c",
                    expectedOptimisticDirectExecution: true,
                    partitionKeyPath: @"/pk",
                    partitionKeyValue: null),
            };

            this.ExecuteTestSuite(testVariations);
        }

        [TestMethod]
        [Owner("akotalwar")]
        public void NegativeOptimisticDirectExecutionOutput()
        {
            ParallelContinuationToken parallelContinuationToken = new ParallelContinuationToken(
                    token: Guid.NewGuid().ToString(),
                    range: new Documents.Routing.Range<string>("A", "B", true, false));

            OrderByContinuationToken orderByContinuationToken = new OrderByContinuationToken(
                    parallelContinuationToken,
                    new List<OrderByItem>() { new OrderByItem(CosmosObject.Create(new Dictionary<string, CosmosElement>() { { "item", CosmosString.Create("asdf") } })) },
                    rid: "43223532",
                    skipCount: 42,
                    filter: "filter");

            CosmosElement cosmosElementOrderByContinuationToken = CosmosArray.Create(
                        new List<CosmosElement>()
                        {
                        OrderByContinuationToken.ToCosmosElement(orderByContinuationToken)
                        });

            List<OptimisticDirectExecutionTestInput> testVariations = new List<OptimisticDirectExecutionTestInput>
            {
                CreateInput(
                    description: @"Single Partition Key with Parallel continuation token",
                    query: "SELECT * FROM c",
                    expectedOptimisticDirectExecution: false,
                    partitionKeyPath: @"/pk",
                    partitionKeyValue: "a",
                    continuationToken: CosmosArray.Create(new List<CosmosElement>() { ParallelContinuationToken.ToCosmosElement(parallelContinuationToken) })),

                CreateInput(
                    description: @"Single Partition Key with OrderBy continuation token",
                    query: "SELECT * FROM c ORDER BY c._ts",
                    expectedOptimisticDirectExecution: false,
                    partitionKeyPath: @"/pk",
                    partitionKeyValue: "a",
                    continuationToken: cosmosElementOrderByContinuationToken),
            };
            this.ExecuteTestSuite(testVariations);
        }

        // This test confirms that TestInjection.EnableOptimisticDirectExection is set to false from default. 
        // Check test "TestPipelineForDistributedQueryAsync" to understand why this is done
        [TestMethod]
        public void TestDefaultQueryRequestOptionsSettings()
        {
            QueryRequestOptions requestOptions = new QueryRequestOptions();
            bool odeExpectedValue =
#if PREVIEW
                    true;
#else
                    false;
#endif

            Assert.AreEqual(odeExpectedValue, requestOptions.EnableOptimisticDirectExecution);
        }

        // test checks that the pipeline can take a query to the backend and returns its associated document(s).
        [TestMethod]
        public async Task TestPipelineForBackendDocumentsOnSinglePartitionAsync()
        {
            int numItems = 100;
            int documentCountInSinglePartition = 0;
            OptimisticDirectExecutionTestInput input = CreateInput(
                    description: @"Single Partition Key and Value Field",
                    query: "SELECT VALUE COUNT(1) FROM c",
                    expectedOptimisticDirectExecution: true,
                    partitionKeyPath: @"/pk",
                    partitionKeyValue: "a");

            QueryRequestOptions queryRequestOptions = GetQueryRequestOptions(enableOptimisticDirectExecution: true);
            DocumentContainer inMemoryCollection = await CreateDocumentContainerAsync(numItems, multiPartition: false);
            IQueryPipelineStage queryPipelineStage = await GetOdePipelineAsync(input, inMemoryCollection, queryRequestOptions);

            while (await queryPipelineStage.MoveNextAsync(NoOpTrace.Singleton))
            {
                Assert.AreEqual(TestInjections.PipelineType.OptimisticDirectExecution, queryRequestOptions.TestSettings.Stats.PipelineType.Value);

                TryCatch<QueryPage> tryGetPage = queryPipelineStage.Current;
                tryGetPage.ThrowIfFailed();

                documentCountInSinglePartition += Int32.Parse(tryGetPage.Result.Documents[0].ToString());

                if (tryGetPage.Result.State == null)
                {
                    break;
                }
            }

            Assert.AreEqual(100, documentCountInSinglePartition);
        }

        [TestMethod]
        public async Task TestOdeTokenWithSpecializedPipeline()
        {
            int numItems = 100;
            ParallelContinuationToken parallelContinuationToken = new ParallelContinuationToken(
                    token: Guid.NewGuid().ToString(),
                    range: new Documents.Routing.Range<string>("A", "B", true, false));

            OptimisticDirectExecutionContinuationToken optimisticDirectExecutionContinuationToken = new OptimisticDirectExecutionContinuationToken(parallelContinuationToken);
            CosmosElement cosmosElementContinuationToken = OptimisticDirectExecutionContinuationToken.ToCosmosElement(optimisticDirectExecutionContinuationToken);

            OptimisticDirectExecutionTestInput input = CreateInput(
                    description: @"Single Partition Key and Value Field",
                    query: "SELECT VALUE COUNT(1) FROM c",
                    expectedOptimisticDirectExecution: false,
                    partitionKeyPath: @"/pk",
                    partitionKeyValue: "a",
                    continuationToken: cosmosElementContinuationToken);

            DocumentContainer documentContainer = await CreateDocumentContainerAsync(numItems, multiPartition: false);
            QueryRequestOptions queryRequestOptions = GetQueryRequestOptions(enableOptimisticDirectExecution: input.ExpectedOptimisticDirectExecution);
            (CosmosQueryExecutionContextFactory.InputParameters inputParameters, CosmosQueryContextCore cosmosQueryContextCore) = CreateInputParamsAndQueryContext(input, queryRequestOptions);

            IQueryPipelineStage queryPipelineStage = CosmosQueryExecutionContextFactory.Create(
                      documentContainer,
                      cosmosQueryContextCore,
                      inputParameters,
                      NoOpTrace.Singleton);

            string expectedErrorMessage = "Execution of this query using the supplied continuation token requires EnableOptimisticDirectExecution to be set in QueryRequestOptions. " +
                "If the error persists after that, contact system administrator.";

            while (await queryPipelineStage.MoveNextAsync(NoOpTrace.Singleton))
            {
                if (queryPipelineStage.Current.Failed)
                {
                    Assert.IsTrue(queryPipelineStage.Current.InnerMostException.ToString().Contains(expectedErrorMessage));
                    return;
                }

                Assert.IsFalse(true);
                break;
            }
        }

        [TestMethod]
        public async Task TestQueriesWhichNeverRequireDistribution()
        {
            // requiresDist = false
            int numItems = 100;
            List<RequiresDistributionTestCase> singlePartitionContainerTestCases = new List<RequiresDistributionTestCase>()
            {
                new RequiresDistributionTestCase("SELECT * FROM r", 10, 100),
                new RequiresDistributionTestCase("SELECT VALUE r.id FROM r", 0, 10),
                new RequiresDistributionTestCase("SELECT * FROM r WHERE r.id > 5", 0,  0),
                new RequiresDistributionTestCase("SELECT r.id FROM r JOIN id IN r.id",0, 0),
                new RequiresDistributionTestCase("SELECT TOP 5 r.id FROM r ORDER BY r.id", 0, 5),
                new RequiresDistributionTestCase("SELECT TOP 5 r.id FROM r WHERE r.id > 5 ORDER BY r.id", 0, 0),
                new RequiresDistributionTestCase("SELECT * FROM r OFFSET 5 LIMIT 3", 1, 3),
                new RequiresDistributionTestCase("SELECT * FROM r WHERE r.id > 5 OFFSET 5 LIMIT 3", 0, 0)
            };

            foreach (RequiresDistributionTestCase testCase in singlePartitionContainerTestCases)
            {
                OptimisticDirectExecutionTestInput input = CreateInput(
                    description: @"Queries which will never require distribution",
                    query: testCase.Query,
                    expectedOptimisticDirectExecution: true,
                    partitionKeyPath: @"/pk",
                    partitionKeyValue: "a");

                int result = await this.GetPipelineAndDrainAsync(
                            input,
                            numItems: numItems,
                            isMultiPartition: false,
                            expectedContinuationTokenCount: testCase.ExpectedContinuationTokenCount,
                            requiresDist: false);

                Assert.AreEqual(testCase.ExpectedDocumentCount, result);
            }
        }

        [TestMethod]
        public async Task TestQueriesWhichWillAlwaysRequireDistribution()
        {
            // requiresDist = true
            int numItems = 100;
            List<RequiresDistributionTestCase> singlePartitionContainerTestCases = new List<RequiresDistributionTestCase>()
            {
                new RequiresDistributionTestCase("SELECT Sum(id) as sum_id FROM r JOIN id IN r.id", 0, 1),
                new RequiresDistributionTestCase("SELECT DISTINCT TOP 5 r.id FROM r ORDER BY r.id", 0, 5),
                new RequiresDistributionTestCase("SELECT DISTINCT r.id FROM r GROUP BY r.id", 0,  10),
                new RequiresDistributionTestCase("SELECT DISTINCT r.id, Sum(r.id) as sum_a FROM r GROUP BY r.id",0, 10),
                new RequiresDistributionTestCase("SELECT Count(1) FROM (SELECT DISTINCT r.id FROM root r)", 0, 1),
                new RequiresDistributionTestCase("SELECT DISTINCT id FROM r JOIN id in r.id", 0, 0),
                new RequiresDistributionTestCase("SELECT r.id, Count(1) AS count_a FROM r GROUP BY r.id ORDER BY r.id", 0, 10),
                new RequiresDistributionTestCase("SELECT Count(1) as count FROM root r JOIN b IN r.id", 0, 1),
                new RequiresDistributionTestCase("SELECT Avg(1) AS avg FROM root r", 0, 1),
                new RequiresDistributionTestCase("SELECT r.id, Count(1) as count FROM r WHERE r.id > 0 GROUP BY r.id", 0, 0),
                new RequiresDistributionTestCase("SELECT r.id FROM r WHERE r.id > 0 GROUP BY r.id ORDER BY r.id", 0, 0)
            };

            foreach (RequiresDistributionTestCase testCase in singlePartitionContainerTestCases)
            {
                OptimisticDirectExecutionTestInput input = CreateInput(
                    description: @"Queries which will always require distribution",
                    query: testCase.Query,
                    expectedOptimisticDirectExecution: true,
                    partitionKeyPath: @"/pk",
                    partitionKeyValue: "a");

                int result = await this.GetPipelineAndDrainAsync(
                            input,
                            numItems: numItems,
                            isMultiPartition: false,
                            expectedContinuationTokenCount: testCase.ExpectedContinuationTokenCount,
                            requiresDist: true);

                Assert.AreEqual(testCase.ExpectedDocumentCount, result);
            }
        }

        [TestMethod]
        public async Task TestQueriesWhichCanSwitchDistribution()
        {
            // requiresDist = true/false
            int numItems = 100;
            bool[] requiresDistSet = { true, false };

            List<RequiresDistributionTestCase> singlePartitionContainerTestCases = new List<RequiresDistributionTestCase>()
            {
                new RequiresDistributionTestCase("SELECT Count(r.id) AS count_a FROM r", 0, 1),
                new RequiresDistributionTestCase("SELECT DISTINCT r.id FROM r", 0, 10),
                new RequiresDistributionTestCase("SELECT r.id, Count(1) AS count_a FROM r GROUP BY r.id", 0, 10),
                new RequiresDistributionTestCase("SELECT Count(1) AS count FROM root r WHERE r.id < 2", 0, 1),
                new RequiresDistributionTestCase("SELECT r.id, Count(r.id), Avg(r.id) FROM r WHERE r.id < 2 GROUP BY r.id", 0, 0),
                new RequiresDistributionTestCase("SELECT TOP 5 Count(1) as count FROM r", 0, 1),
                new RequiresDistributionTestCase("SELECT TOP 5 Count(1) as count FROM r ORDER BY r.id", 0, 1),
                new RequiresDistributionTestCase("SELECT r.id FROM r GROUP BY r.id OFFSET 5 LIMIT 3", 0, 3),
                new RequiresDistributionTestCase("SELECT Count(1) as count FROM r", 0, 1),
                new RequiresDistributionTestCase("SELECT Sum(r.id) as sum_a FROM r", 0, 1),
                new RequiresDistributionTestCase("SELECT Min(r.a) as min_a FROM r", 0, 1),
                new RequiresDistributionTestCase("SELECT Max(r.a) as min_a FROM r", 0, 1),
                new RequiresDistributionTestCase("SELECT Avg(r.a) as min_a FROM r", 0, 1),
                new RequiresDistributionTestCase("SELECT Sum(r.a) as sum_a FROM r WHERE r.a > 0", 0, 1),
                new RequiresDistributionTestCase("SELECT Sum(r.a) as sum_a FROM r WHERE r.a > 0 OFFSET 0 LIMIT 5", 0, 1),
                new RequiresDistributionTestCase("SELECT Sum(r.a) as sum_a FROM r WHERE r.a > 0 OFFSET 5 LIMIT 5", 0, 0),
                new RequiresDistributionTestCase("SELECT Sum(r.a) as sum_a FROM r ORDER BY r.a", 0, 1),
                new RequiresDistributionTestCase("SELECT Sum(r.a) as sum_a FROM r ORDER BY r.a OFFSET 5 LIMIT 5", 0, 0),
                new RequiresDistributionTestCase("SELECT Sum(r.a) as sum_a FROM r WHERE r.a > 0 ORDER BY r.a OFFSET 5 LIMIT 5", 0, 0),
                new RequiresDistributionTestCase("SELECT DISTINCT VALUE r.id FROM r", 0, 10),
                new RequiresDistributionTestCase("SELECT DISTINCT TOP 5 r.a FROM r", 0, 1),
                new RequiresDistributionTestCase("SELECT s.id FROM (SELECT DISTINCT r.id FROM root r) as s", 0, 10),
                new RequiresDistributionTestCase("SELECT DISTINCT r.a FROM r OFFSET 3 LIMIT 5", 0, 0),
                new RequiresDistributionTestCase("SELECT Count(r.id) AS count_a FROM r", 0, 1),
                new RequiresDistributionTestCase("SELECT r.id, Count(1) AS count_a FROM r GROUP BY r.id", 0, 10),
                new RequiresDistributionTestCase("SELECT Count(1) AS count FROM root r WHERE r.id < 2", 0, 1),
                new RequiresDistributionTestCase("SELECT TOP 5 Count(1) as count FROM r", 0, 1),
                new RequiresDistributionTestCase("SELECT Count(1) AS count FROM root r WHERE r.id < 2", 0, 1),
            };

            foreach (RequiresDistributionTestCase testCase in singlePartitionContainerTestCases)
            {
                foreach (bool requiresDist in requiresDistSet)
                {
                    OptimisticDirectExecutionTestInput input = CreateInput(
                        description: @"Queries which can require distribution in certain cases",
                        query: testCase.Query,
                        expectedOptimisticDirectExecution: true,
                        partitionKeyPath: @"/pk",
                        partitionKeyValue: "a");

                    int result = await this.GetPipelineAndDrainAsync(
                                input,
                                numItems: numItems,
                                isMultiPartition: false,
                                expectedContinuationTokenCount: testCase.ExpectedContinuationTokenCount,
                                requiresDist: requiresDist);

                    Assert.AreEqual(testCase.ExpectedDocumentCount, result);
                }
            }
        }

        // test checks that the pipeline can take a query to the backend and returns its associated document(s) + continuation token.
        [TestMethod]
        public async Task TestPipelineForContinuationTokenOnSinglePartitionAsync()
        {
            int numItems = 100;
            OptimisticDirectExecutionTestInput input = CreateInput(
                description: @"Single Partition Key and Value Field",
                    query: "SELECT * FROM c",
                expectedOptimisticDirectExecution: true,
                partitionKeyPath: @"/pk",
                partitionKeyValue: "a");

            int result = await this.GetPipelineAndDrainAsync(
                            input,
                            numItems: numItems,
                            isMultiPartition: false,
                            expectedContinuationTokenCount: 10);

            Assert.AreEqual(numItems, result);
        }

        // test checks that the Ode code path ensures that a query is valid before sending it to the backend
        // these queries with previous ODE implementation would have succeeded. However, with the new query validity check, they should all throw an exception
        [TestMethod]
        public async Task TestQueryValidityCheckWithODEAsync()
        {
            const string UnsupportedSelectStarInGroupBy = "'SELECT *' is not allowed with GROUP BY";
            const string UnsupportedCompositeAggregate = "Compositions of aggregates and other expressions are not allowed.";
            const string UnsupportedNestedAggregateExpression = "Cannot perform an aggregate function on an expression containing an aggregate or a subquery.";
            const string UnsupportedSelectLisWithAggregateOrGroupByExpression = "invalid in the select list because it is not contained in either an aggregate function or the GROUP BY clause";

            List<(string Query, string ExpectedMessage)> testVariations = new List<(string Query, string ExpectedMessage)>
            {
                ("SELECT   COUNT     (1)   + 5 FROM c", UnsupportedCompositeAggregate),
                ("SELECT MIN(c.price)   + 10 FROM c", UnsupportedCompositeAggregate),
                ("SELECT      MAX(c.price)       - 4 FROM c", UnsupportedCompositeAggregate),
                ("SELECT SUM    (c.price) + 20     FROM c",UnsupportedCompositeAggregate),
                ("SELECT AVG(c.price) * 50 FROM      c", UnsupportedCompositeAggregate),
                ("SELECT * from c GROUP BY c.name", UnsupportedSelectStarInGroupBy),
                ("SELECT SUM(c.sales) AS totalSales, AVG(SUM(c.salesAmount)) AS averageTotalSales\n\n\nFROM c", UnsupportedNestedAggregateExpression),
                ("SELECT c.category, c.price, COUNT(c) FROM c GROUP BY c.category\r\n", UnsupportedSelectLisWithAggregateOrGroupByExpression)
            };

            List<(string, string)> testVariationsWithCaseSensitivity = new List<(string, string)>();
            foreach ((string Query, string ExpectedMessage) testCase in testVariations)
            {
                testVariationsWithCaseSensitivity.Add((testCase.Query, testCase.ExpectedMessage));
                testVariationsWithCaseSensitivity.Add((testCase.Query.ToLower(), testCase.ExpectedMessage));
                testVariationsWithCaseSensitivity.Add((testCase.Query.ToUpper(), testCase.ExpectedMessage));
            }

            foreach ((string Query, string ExpectedMessage) testCase in testVariationsWithCaseSensitivity)
            {
                OptimisticDirectExecutionTestInput input = CreateInput(
                    description: @"Unsupported queries in CosmosDB that were previously supported by Ode pipeline and returning wrong results",
                    query: testCase.Query,
                    expectedOptimisticDirectExecution: true,
                    partitionKeyPath: @"/pk",
                    partitionKeyValue: "a");

                try
                {
                    int result = await this.GetPipelineAndDrainAsync(
                                    input,
                                    numItems: 100,
                                    isMultiPartition: false,
                                    expectedContinuationTokenCount: 0,
                                    requiresDist: true);
                    Assert.Fail("Invalid query being executed did not result in an exception");
                }
                catch (Exception ex)
                {
                    Assert.IsTrue(ex.InnerException.Message.Contains(testCase.ExpectedMessage));
                    continue;
                }
            }
        }

        // test to check if pipeline handles a 410 exception properly and returns all the documents.
        [TestMethod]
        public async Task TestPipelineForGoneExceptionOnSingleAndMultiplePartitionAsync()
        {
            Assert.IsTrue(await ExecuteGoneExceptionOnODEPipeline(isMultiPartition: false));

            Assert.IsTrue(await ExecuteGoneExceptionOnODEPipeline(isMultiPartition: true));
        }

        // test to check if failing fallback pipeline is handled properly
        [TestMethod]
        public async Task TestHandlingOfFailedFallbackPipelineOnSingleAndMultiplePartitionAsync()
        {
            Assert.IsTrue(await TestHandlingOfFailedFallbackPipeline(isMultiPartition: false));

            Assert.IsTrue(await TestHandlingOfFailedFallbackPipeline(isMultiPartition: true));
        }

        // The reason we have the below test is to show the missing capabilities of the OptimisticDirectExecution pipeline.
        // Currently this pipeline cannot handle distributed queries as it does not have the logic to sum up the values it gets from the backend in partial results.
        // This functionality is available for other pipelines such as the ParallelCrossPartitionQueryPipelineStage.
        [TestMethod]
        public async Task TestPipelineForDistributedQueryAsync()
        {
            int numItems = 100;
            OptimisticDirectExecutionTestInput input = CreateInput(
                    description: @"Single Partition Key and Value Field",
                    query: "SELECT AVG(c) FROM c",
                    expectedOptimisticDirectExecution: false,
                    partitionKeyPath: @"/pk",
                    partitionKeyValue: "a");

            int result = await this.GetPipelineAndDrainAsync(
                            input,
                            numItems: numItems,
                            isMultiPartition: false,
                            expectedContinuationTokenCount: 0);

            //TODO: Add validation for actual value of average
            Assert.AreEqual(1, result);
        }

        [TestMethod]
        public async Task TestClientDisableOdeLogic()
        {
            // GetPipelineAndDrainAsyc() contains asserts to confirm that the Ode pipeline only gets picked if clientDisableOptimisticDirectExecution flag is false
            int numItems = 100;
            OptimisticDirectExecutionTestInput input = CreateInput(
                    description: @"Single Partition Key and Value Field",
                    query: "SELECT * FROM c",
                    expectedOptimisticDirectExecution: true,
                    partitionKeyPath: @"/pk",
                    partitionKeyValue: "a");

            // Test with ClientDisableOde = true
            int result = await this.GetPipelineAndDrainAsync(
                            input,
                            numItems: numItems,
                            isMultiPartition: false,
                            expectedContinuationTokenCount: 10,
                            requiresDist: false,
                            clientDisableOde: true);

            Assert.AreEqual(numItems, result);

            // Test with ClientDisableOde = false
            result = await this.GetPipelineAndDrainAsync(
                            input,
                            numItems: numItems,
                            isMultiPartition: false,
                            expectedContinuationTokenCount: 10,
                            requiresDist: false,
                            clientDisableOde: false);

            Assert.AreEqual(numItems, result);
        }

        [TestMethod]
        public async Task TestOdeFlagsWithContinuationToken()
        {
            ParallelContinuationToken parallelContinuationToken = new ParallelContinuationToken(
                    token: Guid.NewGuid().ToString(),
                    range: new Range<string>("A", "B", true, false));

            OptimisticDirectExecutionContinuationToken optimisticDirectExecutionContinuationToken = new OptimisticDirectExecutionContinuationToken(parallelContinuationToken);
            CosmosElement cosmosElementContinuationToken = OptimisticDirectExecutionContinuationToken.ToCosmosElement(optimisticDirectExecutionContinuationToken);

            OptimisticDirectExecutionTestInput input = CreateInput(
                    description: @"Single Partition Key and Ode continuation token",
                    query: "SELECT * FROM c",
                    expectedOptimisticDirectExecution: true,
                    partitionKeyPath: @"/pk",
                    partitionKeyValue: "a",
                    continuationToken: cosmosElementContinuationToken);

            // All of these cases should throw the same exception message.
            await this.ValidateErrorMessageWithModifiedOdeFlags(input, enableOde: true, clientDisableOde: true);
            await this.ValidateErrorMessageWithModifiedOdeFlags(input, enableOde: false, clientDisableOde: true);
            await this.ValidateErrorMessageWithModifiedOdeFlags(input, enableOde: false, clientDisableOde: false);
        }

        private async Task ValidateErrorMessageWithModifiedOdeFlags(OptimisticDirectExecutionTestInput input, bool enableOde, bool clientDisableOde)
        {
            string expectedErrorMessage = "Execution of this query using the supplied continuation token requires EnableOptimisticDirectExecution to be set in QueryRequestOptions. " +
                "If the error persists after that, contact system administrator.";
            try
            {
                int result = await this.GetPipelineAndDrainAsync(
                                    input,
                                    numItems: 100,
                                    isMultiPartition: false,
                                    expectedContinuationTokenCount: 10,
                                    requiresDist: false,
                                    enableOde,
                                    clientDisableOde);

                Assert.Fail("A MalformedContinuationTokenException was expected in this scenario");
            }
            catch (Exception ex)
            {
                Assert.IsTrue(ex.InnerException.Message.Contains(expectedErrorMessage));
            }
        }

        // Creates a gone exception after the first MoveNexyAsync() call. This allows for the pipeline to return some documents before failing
        private static async Task<bool> ExecuteGoneExceptionOnODEPipeline(bool isMultiPartition)
        {
            int numItems = 100;
            List<CosmosElement> documents = new List<CosmosElement>();
            QueryRequestOptions queryRequestOptions = GetQueryRequestOptions(enableOptimisticDirectExecution: true);
            (MergeTestUtil mergeTest, IQueryPipelineStage queryPipelineStage) = await CreateFallbackPipelineTestInfrastructure(numItems, isFailedFallbackPipelineTest: false, isMultiPartition, queryRequestOptions);

            while (await queryPipelineStage.MoveNextAsync(NoOpTrace.Singleton))
            {
                if (mergeTest.MoveNextCounter == 1)
                {
                    Assert.AreEqual(TestInjections.PipelineType.OptimisticDirectExecution, queryRequestOptions.TestSettings.Stats.PipelineType.Value);
                }
                else
                {
                    Assert.AreNotEqual(TestInjections.PipelineType.OptimisticDirectExecution, queryRequestOptions.TestSettings.Stats.PipelineType.Value);
                }

                TryCatch<QueryPage> tryGetPage = queryPipelineStage.Current;

                if (tryGetPage.Failed)
                {
                    // failure should never come till here. Should be handled before
                    Assert.Fail("Unexpected error. Gone Exception should not reach till here");
                }

                documents.AddRange(tryGetPage.Result.Documents);
            }

            Assert.AreEqual(numItems, documents.Count);
            return true;
        }

        private static async Task<bool> TestHandlingOfFailedFallbackPipeline(bool isMultiPartition)
        {
            int numItems = 100;
            List<CosmosElement> documents = new List<CosmosElement>();
            QueryRequestOptions queryRequestOptions = GetQueryRequestOptions(enableOptimisticDirectExecution: true);
            (MergeTestUtil mergeTest, IQueryPipelineStage queryPipelineStage) = await CreateFallbackPipelineTestInfrastructure(numItems, isFailedFallbackPipelineTest: true, isMultiPartition, queryRequestOptions);

            while (await queryPipelineStage.MoveNextAsync(NoOpTrace.Singleton))
            {
                TryCatch<QueryPage> tryGetPage = queryPipelineStage.Current;
                if (tryGetPage.Failed)
                {
                    if (mergeTest.MoveNextCounter == 3)
                    {
                        Assert.IsTrue(tryGetPage.InnerMostException.Message.Equals("Injected failure"));
                        Assert.AreNotEqual(numItems, documents.Count);
                        return true;
                    }
                    else
                    {
                        Assert.Fail("Fallback pipeline failure not handled correctly");
                        return false;
                    }
                }

                documents.AddRange(tryGetPage.Result.Documents);
            }

            return false;
        }

        private static async Task<(MergeTestUtil, IQueryPipelineStage)> CreateFallbackPipelineTestInfrastructure(int numItems, bool isFailedFallbackPipelineTest, bool isMultiPartition, QueryRequestOptions queryRequestOptions)
        {
            List<CosmosElement> documents = new List<CosmosElement>();
            MergeTestUtil mergeTest = new MergeTestUtil(isFailedFallbackPipelineTest);

            OptimisticDirectExecutionTestInput input = CreateInput(
                    description: @"Single Partition Key and Value Field",
                    query: "SELECT * FROM c",
                    expectedOptimisticDirectExecution: true,
                    partitionKeyPath: @"/pk",
                    partitionKeyValue: "a");

            DocumentContainer inMemoryCollection = await CreateDocumentContainerAsync(
                    numItems,
                    multiPartition: isMultiPartition,
                    failureConfigs: new FlakyDocumentContainer.FailureConfigs(
                        inject429s: false,
                        injectEmptyPages: false,
                        shouldReturnFailure: mergeTest.ShouldReturnFailure));

            IQueryPipelineStage queryPipelineStage = await GetOdePipelineAsync(input, inMemoryCollection, queryRequestOptions);

            return (mergeTest, queryPipelineStage);
        }

        private async Task<int> GetPipelineAndDrainAsync(OptimisticDirectExecutionTestInput input, int numItems, bool isMultiPartition, int expectedContinuationTokenCount, bool requiresDist = false, bool enableOptimisticDirectExecution = true, bool clientDisableOde = false)
        {
            int continuationTokenCount = 0;
            List<CosmosElement> documents = new List<CosmosElement>();
            QueryRequestOptions queryRequestOptions = GetQueryRequestOptions(enableOptimisticDirectExecution);
            DocumentContainer inMemoryCollection = await CreateDocumentContainerAsync(numItems, multiPartition: isMultiPartition, requiresDist: requiresDist);
            IQueryPipelineStage queryPipelineStage = await GetOdePipelineAsync(input, inMemoryCollection, queryRequestOptions, clientDisableOde);

            while (await queryPipelineStage.MoveNextAsync(NoOpTrace.Singleton))
            {
                TryCatch<QueryPage> tryGetPage = queryPipelineStage.Current;
                tryGetPage.ThrowIfFailed();

                if (clientDisableOde || !enableOptimisticDirectExecution)
                {
                    Assert.AreNotEqual(TestInjections.PipelineType.OptimisticDirectExecution, queryRequestOptions.TestSettings.Stats.PipelineType.Value);
                }

                if (!clientDisableOde && enableOptimisticDirectExecution && !requiresDist)
                {
                    Assert.AreEqual(TestInjections.PipelineType.OptimisticDirectExecution, queryRequestOptions.TestSettings.Stats.PipelineType.Value);
                }

                documents.AddRange(tryGetPage.Result.Documents);

                if (tryGetPage.Result.State == null)
                {
                    break;
                }
                else
                {
                    input = CreateInput(
                        description: input.Description,
                        query: input.Query,
                        expectedOptimisticDirectExecution: input.ExpectedOptimisticDirectExecution,
                        partitionKeyPath: @"/pk",
                        partitionKeyValue: input.PartitionKeyValue,
                        continuationToken: tryGetPage.Result.State.Value);

                    queryPipelineStage = await GetOdePipelineAsync(input, inMemoryCollection, queryRequestOptions);
                }

                continuationTokenCount++;
            }

            Assert.AreEqual(expectedContinuationTokenCount, continuationTokenCount);
            return documents.Count;
        }

        internal static Tuple<PartitionedQueryExecutionInfo, QueryPartitionProvider> GetPartitionedQueryExecutionInfoAndPartitionProvider(string querySpecJsonString, PartitionKeyDefinition pkDefinition, bool clientDisableOde = false)
        {
            QueryPartitionProvider queryPartitionProvider = CreateCustomQueryPartitionProvider("clientDisableOptimisticDirectExecution", clientDisableOde.ToString().ToLower());
            TryCatch<PartitionedQueryExecutionInfo> tryGetQueryPlan = queryPartitionProvider.TryGetPartitionedQueryExecutionInfo(
                querySpecJsonString: querySpecJsonString,
                partitionKeyDefinition: pkDefinition,
                requireFormattableOrderByQuery: true,
                isContinuationExpected: true,
                allowNonValueAggregateQuery: true,
                hasLogicalPartitionKey: false,
                allowDCount: true,
                useSystemPrefix: false,
                geospatialType: Cosmos.GeospatialType.Geography);

            return Tuple.Create(tryGetQueryPlan.Result, queryPartitionProvider);
        }

<<<<<<< HEAD
        private static async Task<IQueryPipelineStage> GetOdePipelineAsync(OptimisticDirectExecutionTestInput input, DocumentContainer documentContainer, QueryRequestOptions queryRequestOptions, bool clientDisableOde = false)
=======
        private static Task<IQueryPipelineStage> GetOdePipelineAsync(OptimisticDirectExecutionTestInput input, DocumentContainer documentContainer, QueryRequestOptions queryRequestOptions)
>>>>>>> d07f9cab
        {
            (CosmosQueryExecutionContextFactory.InputParameters inputParameters, CosmosQueryContextCore cosmosQueryContextCore) = CreateInputParamsAndQueryContext(input, queryRequestOptions, clientDisableOde);
            IQueryPipelineStage queryPipelineStage = CosmosQueryExecutionContextFactory.Create(
                      documentContainer,
                      cosmosQueryContextCore,
                      inputParameters,
                      NoOpTrace.Singleton);

            Assert.IsNotNull(queryPipelineStage);
            return Task.FromResult(queryPipelineStage);
        }

        private static async Task<DocumentContainer> CreateDocumentContainerAsync(
            int numItems,
            bool multiPartition,
            bool requiresDist = false,
            FlakyDocumentContainer.FailureConfigs failureConfigs = null)
        {
            PartitionKeyDefinition partitionKeyDefinition = new PartitionKeyDefinition()
            {
                Paths = new System.Collections.ObjectModel.Collection<string>()
                {
                    "/pk"
                },
                Kind = PartitionKind.Hash,
                Version = PartitionKeyDefinitionVersion.V2,
            };

            MockDocumentContainer mockContainer = new MockDocumentContainer(partitionKeyDefinition, requiresDist);
            IMonadicDocumentContainer monadicDocumentContainer = mockContainer;

            if (failureConfigs != null)
            {
                monadicDocumentContainer = new FlakyDocumentContainer(monadicDocumentContainer, failureConfigs);
            }

            DocumentContainer documentContainer = new DocumentContainer(monadicDocumentContainer);

            // a value of 2 would lead to 4 partitions (2 * 2). 4 partitions are used because they're easy to manage + demonstrates multi partition use case
            int exponentPartitionKeyRanges = 2;

            IReadOnlyList<FeedRangeInternal> ranges;

            for (int i = 0; i < exponentPartitionKeyRanges; i++)
            {
                ranges = await documentContainer.GetFeedRangesAsync(
                    trace: NoOpTrace.Singleton,
                    cancellationToken: default);

                if (multiPartition)
                {
                    foreach (FeedRangeInternal range in ranges)
                    {
                        await documentContainer.SplitAsync(range, cancellationToken: default);
                    }
                }

                await documentContainer.RefreshProviderAsync(NoOpTrace.Singleton, cancellationToken: default);
            }

            ranges = await documentContainer.GetFeedRangesAsync(
                    trace: NoOpTrace.Singleton,
                    cancellationToken: default);

            int rangeCount = multiPartition ? 4 : 1;

            Assert.AreEqual(rangeCount, ranges.Count);

            for (int i = 0; i < numItems; i++)
            {
                // Insert an item
                CosmosObject item = CosmosObject.Parse($"{{\"pk\" : \"a\" }}");
                TryCatch<Record> monadicCreateRecord = await documentContainer.MonadicCreateItemAsync(item, cancellationToken: default);
                Assert.IsTrue(monadicCreateRecord.Succeeded);
            }

            return documentContainer;
        }

        private static QueryPartitionProvider CreateCustomQueryPartitionProvider(string key, string value)
        {
            Dictionary<string, object> queryEngineConfiguration = new Dictionary<string, object>()
            {
                {"maxSqlQueryInputLength", 262144},
                {"maxJoinsPerSqlQuery", 5},
                {"maxLogicalAndPerSqlQuery", 2000},
                {"maxLogicalOrPerSqlQuery", 2000},
                {"maxUdfRefPerSqlQuery", 10},
                {"maxInExpressionItemsCount", 16000},
                {"queryMaxGroupByTableCellCount", 500000 },
                {"queryMaxInMemorySortDocumentCount", 500},
                {"maxQueryRequestTimeoutFraction", 0.90},
                {"sqlAllowNonFiniteNumbers", false},
                {"sqlAllowAggregateFunctions", true},
                {"sqlAllowSubQuery", true},
                {"sqlAllowScalarSubQuery", true},
                {"allowNewKeywords", true},
                {"sqlAllowLike", true},
                {"sqlAllowGroupByClause", true},
                {"maxSpatialQueryCells", 12},
                {"spatialMaxGeometryPointCount", 256},
                {"sqlDisableQueryILOptimization", false},
                {"sqlDisableFilterPlanOptimization", false},
                {"clientDisableOptimisticDirectExecution", false}
            };

            queryEngineConfiguration[key] = bool.TryParse(value, out bool boolValue) ? boolValue : value;

            return new QueryPartitionProvider(queryEngineConfiguration);
        }

        private static OptimisticDirectExecutionTestInput CreateInput(
            string description,
            string query,
            bool expectedOptimisticDirectExecution,
            string partitionKeyPath,
            string partitionKeyValue,
            CosmosElement continuationToken = null)
        {
            PartitionKeyBuilder pkBuilder = new PartitionKeyBuilder();
            pkBuilder.Add(partitionKeyValue);

            return CreateInput(description, query, expectedOptimisticDirectExecution, partitionKeyPath, pkBuilder.Build(), continuationToken);
        }

        private static OptimisticDirectExecutionTestInput CreateInput(
            string description,
            string query,
            bool expectedOptimisticDirectExecution,
            string partitionKeyPath,
            Cosmos.PartitionKey partitionKeyValue,
            CosmosElement continuationToken = null)
        {
            return new OptimisticDirectExecutionTestInput(description, query, new SqlQuerySpec(query), expectedOptimisticDirectExecution, partitionKeyPath, partitionKeyValue, continuationToken);
        }

        public override OptimisticDirectExecutionTestOutput ExecuteTest(OptimisticDirectExecutionTestInput input)
        {
            // gets DocumentContainer
            IMonadicDocumentContainer monadicDocumentContainer = new InMemoryContainer(input.PartitionKeyDefinition);
            DocumentContainer documentContainer = new DocumentContainer(monadicDocumentContainer);
            QueryRequestOptions queryRequestOptions = GetQueryRequestOptions(enableOptimisticDirectExecution: true);
            (CosmosQueryExecutionContextFactory.InputParameters inputParameters, CosmosQueryContextCore cosmosQueryContextCore) = CreateInputParamsAndQueryContext(input, queryRequestOptions);
            IQueryPipelineStage queryPipelineStage = CosmosQueryExecutionContextFactory.Create(
                      documentContainer,
                      cosmosQueryContextCore,
                      inputParameters,
                      NoOpTrace.Singleton);

            bool result = queryPipelineStage.MoveNextAsync(NoOpTrace.Singleton).AsTask().GetAwaiter().GetResult();

            if (input.ExpectedOptimisticDirectExecution)
            {
                Assert.AreEqual(TestInjections.PipelineType.OptimisticDirectExecution, queryRequestOptions.TestSettings.Stats.PipelineType.Value);
            }
            else
            {
                Assert.AreNotEqual(TestInjections.PipelineType.OptimisticDirectExecution, queryRequestOptions.TestSettings.Stats.PipelineType.Value);
            }

            Assert.IsNotNull(queryPipelineStage);
            Assert.IsTrue(result);

            return new OptimisticDirectExecutionTestOutput(input.ExpectedOptimisticDirectExecution);
        }

        private static Tuple<CosmosQueryExecutionContextFactory.InputParameters, CosmosQueryContextCore> CreateInputParamsAndQueryContext(OptimisticDirectExecutionTestInput input, QueryRequestOptions queryRequestOptions, bool clientDisableOde = false)
        {
            CosmosSerializerCore serializerCore = new();
            using StreamReader streamReader = new(serializerCore.ToStreamSqlQuerySpec(new SqlQuerySpec(input.Query), Documents.ResourceType.Document));
            string sqlQuerySpecJsonString = streamReader.ReadToEnd();

            (PartitionedQueryExecutionInfo partitionedQueryExecutionInfo, QueryPartitionProvider queryPartitionProvider) = GetPartitionedQueryExecutionInfoAndPartitionProvider(sqlQuerySpecJsonString, input.PartitionKeyDefinition, clientDisableOde);
            CosmosQueryExecutionContextFactory.InputParameters inputParameters = new CosmosQueryExecutionContextFactory.InputParameters(
                sqlQuerySpec: new SqlQuerySpec(input.Query),
                initialUserContinuationToken: input.ContinuationToken,
                initialFeedRange: null,
                maxConcurrency: queryRequestOptions.MaxConcurrency,
                maxItemCount: queryRequestOptions.MaxItemCount,
                maxBufferedItemCount: queryRequestOptions.MaxBufferedItemCount,
                partitionKey: input.PartitionKeyValue,
                properties: new Dictionary<string, object>() { { "x-ms-query-partitionkey-definition", input.PartitionKeyDefinition } },
                partitionedQueryExecutionInfo: null,
                executionEnvironment: null,
                returnResultsInDeterministicOrder: null,
                enableOptimisticDirectExecution: queryRequestOptions.EnableOptimisticDirectExecution,
                testInjections: queryRequestOptions.TestSettings);

            string databaseId = "db1234";
            string resourceLink = $"dbs/{databaseId}/colls";
            CosmosQueryContextCore cosmosQueryContextCore = new CosmosQueryContextCore(
                client: new TestCosmosQueryClient(queryPartitionProvider),
                resourceTypeEnum: Documents.ResourceType.Document,
                operationType: Documents.OperationType.Query,
                resourceType: typeof(QueryResponseCore),
                resourceLink: resourceLink,
                isContinuationExpected: true,
                allowNonValueAggregateQuery: true,
                useSystemPrefix: false,
                correlatedActivityId: Guid.NewGuid());

            return Tuple.Create(inputParameters, cosmosQueryContextCore);
        }

        private static QueryRequestOptions GetQueryRequestOptions(bool enableOptimisticDirectExecution)
        {
            return new QueryRequestOptions
            {
                MaxConcurrency = 0,
                MaxItemCount = 10,
                EnableOptimisticDirectExecution = enableOptimisticDirectExecution,
                TestSettings = new TestInjections(simulate429s: true, simulateEmptyPages: false, new TestInjections.ResponseStats()),
                Properties = new Dictionary<string, object>()
            {
                { HttpConstants.HttpHeaders.EnumerationDirection, ""},
            }
            };
        }

        internal readonly struct RequiresDistributionTestCase
        {
            public string Query { get; }
            public int ExpectedContinuationTokenCount { get; }
            public int ExpectedDocumentCount { get; }

            public RequiresDistributionTestCase(
                string query,
                int expectedContinuationTokenCount,
                int expectedDocumentCount)
            {
                this.Query = query;
                this.ExpectedContinuationTokenCount = expectedContinuationTokenCount;
                this.ExpectedDocumentCount = expectedDocumentCount;
            }
        }

        private sealed class MockDocumentContainer : InMemoryContainer
        {
            private readonly bool requiresDistribution;

            public MockDocumentContainer(
                PartitionKeyDefinition partitionKeyDefinition,
                bool requiresDistribution)
                : base(partitionKeyDefinition)
            {
                this.requiresDistribution = requiresDistribution;
            }

            public override async Task<TryCatch<QueryPage>> MonadicQueryAsync(
                SqlQuerySpec sqlQuerySpec,
                FeedRangeState<QueryState> feedRangeState,
                QueryPaginationOptions queryPaginationOptions,
                ITrace trace,
                CancellationToken cancellationToken)
            {
                Task<TryCatch<QueryPage>> queryPage = base.MonadicQueryAsync(
                sqlQuerySpec,
                feedRangeState,
                queryPaginationOptions,
                trace,
                cancellationToken);

                ImmutableDictionary<string, string>.Builder additionalHeaders = ImmutableDictionary.CreateBuilder<string, string>();
                additionalHeaders.Add("x-ms-documentdb-partitionkeyrangeid", "0");
                additionalHeaders.Add("x-ms-test-header", "true");
                additionalHeaders.Add("x-ms-cosmos-query-requiresdistribution", this.requiresDistribution.ToString());

                return await Task.FromResult(
                    TryCatch<QueryPage>.FromResult(
                        new QueryPage(
                            queryPage.Result.Result.Documents,
                            requestCharge: 42,
                            activityId: Guid.NewGuid().ToString(),
                            responseLengthInBytes: 1337,
                            cosmosQueryExecutionInfo: default,
                            disallowContinuationTokenMessage: default,
                            additionalHeaders: additionalHeaders.ToImmutable(),
                            state: queryPage.Result.Result.State)));
            }
        }

        private class MergeTestUtil
        {
            public int MoveNextCounter { get; private set; }

            public bool GoneExceptionCreated { get; private set; }

            public bool TooManyRequestsFailureCreated { get; private set; }

            public bool IsFailedFallbackPipelineTest { get; }

            public MergeTestUtil(bool isFailedFallbackPipelineTest)
            {
                this.IsFailedFallbackPipelineTest = isFailedFallbackPipelineTest;
            }

#pragma warning disable CS1998 // Async method lacks 'await' operators and will run synchronously
            public async Task<Exception> ShouldReturnFailure()
            {
                this.MoveNextCounter++;
                if (this.MoveNextCounter == 2 && !this.GoneExceptionCreated)
                {
                    this.GoneExceptionCreated = true;
                    return new CosmosException(
                        message: $"Epk Range: Partition does not exist at the given range.",
                        statusCode: System.Net.HttpStatusCode.Gone,
                        subStatusCode: (int)SubStatusCodes.PartitionKeyRangeGone,
                        activityId: "0f8fad5b-d9cb-469f-a165-70867728950e",
                        requestCharge: default);
                }

                if (this.IsFailedFallbackPipelineTest && this.GoneExceptionCreated && !this.TooManyRequestsFailureCreated)
                {
                    this.TooManyRequestsFailureCreated = true;
                    return new CosmosException(
                            message: "Injected failure",
                            statusCode: HttpStatusCode.TooManyRequests,
                            subStatusCode: 3200,
                            activityId: "111fad5b-d9cb-469f-a165-70867728950e",
                            requestCharge: 0);
                }

                return null;
            }
#pragma warning restore CS1998 // Async method lacks 'await' operators and will run synchronously
        }
    }

    public sealed class OptimisticDirectExecutionTestOutput : BaselineTestOutput
    {
        public OptimisticDirectExecutionTestOutput(bool executeAsOptimisticDirectExecution)
        {
            this.ExecuteAsOptimisticDirectExecution = executeAsOptimisticDirectExecution;
        }

        public bool ExecuteAsOptimisticDirectExecution { get; }

        public override void SerializeAsXml(XmlWriter xmlWriter)
        {
            xmlWriter.WriteStartElement(nameof(this.ExecuteAsOptimisticDirectExecution));
            xmlWriter.WriteValue(this.ExecuteAsOptimisticDirectExecution);
            xmlWriter.WriteEndElement();
        }
    }

    public sealed class OptimisticDirectExecutionTestInput : BaselineTestInput
    {
        internal PartitionKeyDefinition PartitionKeyDefinition { get; set; }
        internal SqlQuerySpec SqlQuerySpec { get; set; }
        internal Cosmos.PartitionKey PartitionKeyValue { get; set; }
        internal bool ExpectedOptimisticDirectExecution { get; set; }
        internal PartitionKeyRangeIdentity PartitionKeyRangeId { get; set; }
        internal string Query { get; set; }
        internal CosmosElement ContinuationToken { get; set; }

        internal OptimisticDirectExecutionTestInput(
            string description,
            string query,
            SqlQuerySpec sqlQuerySpec,
            bool expectedOptimisticDirectExecution,
            string partitionKeyPath,
            Cosmos.PartitionKey partitionKeyValue,
            CosmosElement continuationToken)
            : base(description)
        {
            this.PartitionKeyDefinition = new PartitionKeyDefinition()
            {
                Paths = new Collection<string>()
                {
                    partitionKeyPath
                },
                Kind = PartitionKind.Hash,
                Version = PartitionKeyDefinitionVersion.V2,
            };
            this.SqlQuerySpec = sqlQuerySpec;
            this.ExpectedOptimisticDirectExecution = expectedOptimisticDirectExecution;
            this.Query = query;
            this.PartitionKeyValue = partitionKeyValue;
            this.ContinuationToken = continuationToken;
        }

        public override void SerializeAsXml(XmlWriter xmlWriter)
        {
            xmlWriter.WriteElementString("Description", this.Description);
            xmlWriter.WriteElementString("Query", this.SqlQuerySpec.QueryText);
            xmlWriter.WriteStartElement("PartitionKeys");
            if (this.PartitionKeyDefinition != null)
            {
                foreach (string path in this.PartitionKeyDefinition.Paths)
                {
                    xmlWriter.WriteElementString("Key", path);
                }
            }

            xmlWriter.WriteEndElement();
            if (this.PartitionKeyDefinition != null)
            {
                xmlWriter.WriteElementString(
                    "PartitionKeyType",
                    this.PartitionKeyDefinition.Kind == PartitionKind.Hash ? "Hash" : (
                        this.PartitionKeyDefinition.Kind == PartitionKind.MultiHash ? "MultiHash" : "Range"));
            }

            if (this.SqlQuerySpec.ShouldSerializeParameters())
            {
                xmlWriter.WriteStartElement("QueryParameters");
                xmlWriter.WriteCData(JsonConvert.SerializeObject(
                    this.SqlQuerySpec.Parameters,
                    Newtonsoft.Json.Formatting.Indented));
                xmlWriter.WriteEndElement();
            }
        }
    }

    internal class TestCosmosQueryClient : CosmosQueryClient
    {
        private readonly QueryPartitionProvider queryPartitionProvider;

        public TestCosmosQueryClient(QueryPartitionProvider queryPartitionProvider)
        { 
            this.queryPartitionProvider = queryPartitionProvider;
        }

        public override Action<IQueryable> OnExecuteScalarQueryCallback => throw new NotImplementedException();

        public override bool BypassQueryParsing()
        {
            return false;
        }

        public override void ClearSessionTokenCache(string collectionFullName)
        {
            throw new NotImplementedException();
        }

        public override Task<TryCatch<QueryPage>> ExecuteItemQueryAsync(string resourceUri, ResourceType resourceType, OperationType operationType, Cosmos.FeedRange feedRange, QueryRequestOptions requestOptions, AdditionalRequestHeaders additionalRequestHeaders, SqlQuerySpec sqlQuerySpec, string continuationToken, int pageSize, ITrace trace, CancellationToken cancellationToken)
        {
            throw new NotImplementedException();
        }

        public override Task<PartitionedQueryExecutionInfo> ExecuteQueryPlanRequestAsync(string resourceUri, ResourceType resourceType, OperationType operationType, SqlQuerySpec sqlQuerySpec, Cosmos.PartitionKey? partitionKey, string supportedQueryFeatures, Guid clientQueryCorrelationId, ITrace trace, CancellationToken cancellationToken)
        {
            return Task.FromResult(new PartitionedQueryExecutionInfo());
        }

        public override Task ForceRefreshCollectionCacheAsync(string collectionLink, CancellationToken cancellationToken)
        {
            throw new NotImplementedException();
        }

        public override Task<ContainerQueryProperties> GetCachedContainerQueryPropertiesAsync(string containerLink, Cosmos.PartitionKey? partitionKey, ITrace trace, CancellationToken cancellationToken)
        {
           return Task.FromResult(new ContainerQueryProperties(
                "test",
                new List<Range<string>>
                { 
                    new Range<string>(
                        PartitionKeyInternal.MinimumInclusiveEffectivePartitionKey,
                        PartitionKeyInternal.MaximumExclusiveEffectivePartitionKey,
                        true,
                        true)
                },
                new PartitionKeyDefinition(),
                Cosmos.GeospatialType.Geometry));
        }

        public override async Task<bool> GetClientDisableOptimisticDirectExecutionAsync()
        {
            return this.queryPartitionProvider.ClientDisableOptimisticDirectExecution;
        }

        public override Task<List<PartitionKeyRange>> GetTargetPartitionKeyRangeByFeedRangeAsync(string resourceLink, string collectionResourceId, PartitionKeyDefinition partitionKeyDefinition, FeedRangeInternal feedRangeInternal, bool forceRefresh, ITrace trace)
        {
            throw new NotImplementedException();
        }

        public override Task<List<PartitionKeyRange>> GetTargetPartitionKeyRangesAsync(string resourceLink, string collectionResourceId, IReadOnlyList<Range<string>> providedRanges, bool forceRefresh, ITrace trace)
        {
            return Task.FromResult(new List<PartitionKeyRange>{new PartitionKeyRange()
            {
                MinInclusive = PartitionKeyInternal.MinimumInclusiveEffectivePartitionKey,
                MaxExclusive = PartitionKeyInternal.MaximumExclusiveEffectivePartitionKey
            }
            });
        }

        public override Task<IReadOnlyList<PartitionKeyRange>> TryGetOverlappingRangesAsync(string collectionResourceId, Range<string> range, bool forceRefresh = false)
        {
            throw new NotImplementedException();
        }

        public override Task<TryCatch<PartitionedQueryExecutionInfo>> TryGetPartitionedQueryExecutionInfoAsync(SqlQuerySpec sqlQuerySpec, ResourceType resourceType, PartitionKeyDefinition partitionKeyDefinition, bool requireFormattableOrderByQuery, bool isContinuationExpected, bool allowNonValueAggregateQuery, bool hasLogicalPartitionKey, bool allowDCount, bool useSystemPrefix, Cosmos.GeospatialType geospatialType, CancellationToken cancellationToken)
        {
            CosmosSerializerCore serializerCore = new();
            using StreamReader streamReader = new(serializerCore.ToStreamSqlQuerySpec(sqlQuerySpec, Documents.ResourceType.Document));
            string sqlQuerySpecJsonString = streamReader.ReadToEnd();

<<<<<<< HEAD
            (PartitionedQueryExecutionInfo partitionedQueryExecutionInfo, QueryPartitionProvider queryPartitionProvider) = OptimisticDirectExecutionQueryBaselineTests.GetPartitionedQueryExecutionInfoAndPartitionProvider(sqlQuerySpecJsonString, partitionKeyDefinition);
            return TryCatch<PartitionedQueryExecutionInfo>.FromResult(partitionedQueryExecutionInfo);
=======
            TryCatch<PartitionedQueryExecutionInfo> queryPlan = OptimisticDirectExecutionQueryBaselineTests.TryGetPartitionedQueryExecutionInfo(sqlQuerySpecJsonString, partitionKeyDefinition);
            PartitionedQueryExecutionInfo partitionedQueryExecutionInfo = queryPlan.Succeeded ? queryPlan.Result : throw queryPlan.Exception;
            return Task.FromResult(TryCatch<PartitionedQueryExecutionInfo>.FromResult(partitionedQueryExecutionInfo));
>>>>>>> d07f9cab
        }
    }
}<|MERGE_RESOLUTION|>--- conflicted
+++ resolved
@@ -735,11 +735,7 @@
             return Tuple.Create(tryGetQueryPlan.Result, queryPartitionProvider);
         }
 
-<<<<<<< HEAD
         private static async Task<IQueryPipelineStage> GetOdePipelineAsync(OptimisticDirectExecutionTestInput input, DocumentContainer documentContainer, QueryRequestOptions queryRequestOptions, bool clientDisableOde = false)
-=======
-        private static Task<IQueryPipelineStage> GetOdePipelineAsync(OptimisticDirectExecutionTestInput input, DocumentContainer documentContainer, QueryRequestOptions queryRequestOptions)
->>>>>>> d07f9cab
         {
             (CosmosQueryExecutionContextFactory.InputParameters inputParameters, CosmosQueryContextCore cosmosQueryContextCore) = CreateInputParamsAndQueryContext(input, queryRequestOptions, clientDisableOde);
             IQueryPipelineStage queryPipelineStage = CosmosQueryExecutionContextFactory.Create(
@@ -1236,15 +1232,9 @@
             CosmosSerializerCore serializerCore = new();
             using StreamReader streamReader = new(serializerCore.ToStreamSqlQuerySpec(sqlQuerySpec, Documents.ResourceType.Document));
             string sqlQuerySpecJsonString = streamReader.ReadToEnd();
-
-<<<<<<< HEAD
+            
             (PartitionedQueryExecutionInfo partitionedQueryExecutionInfo, QueryPartitionProvider queryPartitionProvider) = OptimisticDirectExecutionQueryBaselineTests.GetPartitionedQueryExecutionInfoAndPartitionProvider(sqlQuerySpecJsonString, partitionKeyDefinition);
             return TryCatch<PartitionedQueryExecutionInfo>.FromResult(partitionedQueryExecutionInfo);
-=======
-            TryCatch<PartitionedQueryExecutionInfo> queryPlan = OptimisticDirectExecutionQueryBaselineTests.TryGetPartitionedQueryExecutionInfo(sqlQuerySpecJsonString, partitionKeyDefinition);
-            PartitionedQueryExecutionInfo partitionedQueryExecutionInfo = queryPlan.Succeeded ? queryPlan.Result : throw queryPlan.Exception;
-            return Task.FromResult(TryCatch<PartitionedQueryExecutionInfo>.FromResult(partitionedQueryExecutionInfo));
->>>>>>> d07f9cab
         }
     }
 }