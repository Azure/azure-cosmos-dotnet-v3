--- conflicted
+++ resolved
@@ -718,11 +718,7 @@
             return documents.Count;
         }
 
-<<<<<<< HEAD
         internal static Tuple<PartitionedQueryExecutionInfo, QueryPartitionProvider> GetPartitionedQueryExecutionInfoAndPartitionProvider(string querySpecJsonString, PartitionKeyDefinition pkDefinition, bool clientDisableOde = false)
-=======
-        internal static TryCatch<PartitionedQueryExecutionInfo> TryGetPartitionedQueryExecutionInfo(string querySpecJsonString, PartitionKeyDefinition pkDefinition)
->>>>>>> 083df87e
         {
             QueryPartitionProvider queryPartitionProvider = CreateCustomQueryPartitionProvider("clientDisableOptimisticDirectExecution", clientDisableOde.ToString().ToLower());
             TryCatch<PartitionedQueryExecutionInfo> tryGetQueryPlan = queryPartitionProvider.TryGetPartitionedQueryExecutionInfo(
@@ -736,11 +732,7 @@
                 useSystemPrefix: false,
                 geospatialType: Cosmos.GeospatialType.Geography);
 
-<<<<<<< HEAD
             return Tuple.Create(tryGetQueryPlan.Result, queryPartitionProvider);
-=======
-            return tryGetQueryPlan;
->>>>>>> 083df87e
         }
 
         private static async Task<IQueryPipelineStage> GetOdePipelineAsync(OptimisticDirectExecutionTestInput input, DocumentContainer documentContainer, QueryRequestOptions queryRequestOptions, bool clientDisableOde = false)
@@ -916,10 +908,7 @@
             using StreamReader streamReader = new(serializerCore.ToStreamSqlQuerySpec(new SqlQuerySpec(input.Query), Documents.ResourceType.Document));
             string sqlQuerySpecJsonString = streamReader.ReadToEnd();
 
-<<<<<<< HEAD
             (PartitionedQueryExecutionInfo partitionedQueryExecutionInfo, QueryPartitionProvider queryPartitionProvider) = GetPartitionedQueryExecutionInfoAndPartitionProvider(sqlQuerySpecJsonString, input.PartitionKeyDefinition, clientDisableOde);
-=======
->>>>>>> 083df87e
             CosmosQueryExecutionContextFactory.InputParameters inputParameters = new CosmosQueryExecutionContextFactory.InputParameters(
                 sqlQuerySpec: new SqlQuerySpec(input.Query),
                 initialUserContinuationToken: input.ContinuationToken,
@@ -1243,12 +1232,7 @@
             using StreamReader streamReader = new(serializerCore.ToStreamSqlQuerySpec(sqlQuerySpec, Documents.ResourceType.Document));
             string sqlQuerySpecJsonString = streamReader.ReadToEnd();
 
-<<<<<<< HEAD
             (PartitionedQueryExecutionInfo partitionedQueryExecutionInfo, QueryPartitionProvider queryPartitionProvider) = OptimisticDirectExecutionQueryBaselineTests.GetPartitionedQueryExecutionInfoAndPartitionProvider(sqlQuerySpecJsonString, partitionKeyDefinition);
-=======
-            TryCatch<PartitionedQueryExecutionInfo> queryPlan = OptimisticDirectExecutionQueryBaselineTests.TryGetPartitionedQueryExecutionInfo(sqlQuerySpecJsonString, partitionKeyDefinition);
-            PartitionedQueryExecutionInfo partitionedQueryExecutionInfo = queryPlan.Succeeded ? queryPlan.Result : throw queryPlan.Exception;
->>>>>>> 083df87e
             return TryCatch<PartitionedQueryExecutionInfo>.FromResult(partitionedQueryExecutionInfo);
         }
     }
