﻿namespace Microsoft.Azure.Cosmos.Tests.Query
{
    using System;
    using System.Collections.Generic;
    using System.Collections.Immutable;
    using System.Collections.ObjectModel;
    using System.IO;
    using System.Linq;
    using System.Net;
    using System.Text;
    using System.Threading;
    using System.Threading.Tasks;
    using System.Xml;
    using Microsoft.Azure.Cosmos.CosmosElements;
    using Microsoft.Azure.Cosmos.Pagination;
    using Microsoft.Azure.Cosmos.Query;
    using Microsoft.Azure.Cosmos.Query.Core;
    using Microsoft.Azure.Cosmos.Query.Core.ExecutionContext;
    using Microsoft.Azure.Cosmos.Query.Core.Monads;
    using Microsoft.Azure.Cosmos.Query.Core.Pipeline;
    using Microsoft.Azure.Cosmos.Query.Core.Pipeline.CrossPartition.OrderBy;
    using Microsoft.Azure.Cosmos.Query.Core.Pipeline.CrossPartition.Parallel;
    using Microsoft.Azure.Cosmos.Query.Core.Pipeline.OptimisticDirectExecutionQuery;
    using Microsoft.Azure.Cosmos.Query.Core.Pipeline.Pagination;
    using Microsoft.Azure.Cosmos.Query.Core.QueryClient;
    using Microsoft.Azure.Cosmos.Query.Core.QueryPlan;
    using Microsoft.Azure.Cosmos.Test.BaselineTest;
    using Microsoft.Azure.Cosmos.Tests.Pagination;
    using Microsoft.Azure.Cosmos.Tracing;
    using Microsoft.Azure.Documents;
    using Microsoft.Azure.Documents.Routing;
    using Microsoft.VisualStudio.TestTools.UnitTesting;
    using Moq;
    using Newtonsoft.Json;
    using Newtonsoft.Json.Linq;

    [TestClass]
    public class OptimisticDirectExecutionQueryBaselineTests : BaselineTests<OptimisticDirectExecutionTestInput, OptimisticDirectExecutionTestOutput>
    {
        [TestMethod]
        [Owner("akotalwar")]
        public void PositiveOptimisticDirectExecutionOutput()
        {
            List<OptimisticDirectExecutionTestInput> testVariations = new List<OptimisticDirectExecutionTestInput>
            {
                CreateInput(
                    description: @"Single Partition Key and Distinct",
                    query: "SELECT DISTINCT c.age FROM c",
                    expectedOptimisticDirectExecution: true,
                    partitionKeyPath: @"/pk",
                    partitionKeyValue: @"value"),

                CreateInput(
                    description: @"Single Partition Key and Min Aggregate",
                    query: "SELECT VALUE MIN(c.age) FROM c",
                    expectedOptimisticDirectExecution: true,
                    partitionKeyPath: @"/pk",
                    partitionKeyValue: @"value"),

                CreateInput(
                    description: @"Single Partition Key and Value Field",
                    query: "SELECT c.age FROM c",
                    expectedOptimisticDirectExecution: true,
                    partitionKeyPath: @"/pk",
                    partitionKeyValue: @"value"),

                CreateInput(
                    description: @"Single Partition Key and Value Field",
                    query: "SELECT * FROM c",
                    expectedOptimisticDirectExecution: true,
                    partitionKeyPath: @"/pk",
                    partitionKeyValue: "a",
                    continuationToken: null),

                CreateInput(
                    description: @"Single Partition Key and Ode continuation token",
                    query: "SELECT * FROM c",
                    expectedOptimisticDirectExecution: true,
                    partitionKeyPath: @"/pk",
                    partitionKeyValue: "a",
                    continuationToken: CosmosElement.Parse(
                        "{\"OptimisticDirectExecutionToken\":{\"token\":\"{\\\"resourceId\\\":\\\"AQAAAMmFOw8LAAAAAAAAAA==\\\"," +
                        "\\\"skipCount\\\":1}\", \"range\":{\"min\":\"\",\"max\":\"FF-FF-FF-FF-FF-FF-FF-FF-FF-FF-FF-FF-FF-FF-FF-FF\"}}}")),

                // Below cases are Ode because they have a collection with a single physical partition.
                // Added emulator tests (TestPassingOptimisticDirectExecutionQueries()) to verify the negation of the below cases.
                CreateInput(
                    description: @"Cosmos.PartitionKey.Null Partition Key Value",
                    query: "SELECT * FROM c",
                    expectedOptimisticDirectExecution: true,
                    partitionKeyPath: @"/pk",
                    partitionKeyValue: Cosmos.PartitionKey.Null),

                CreateInput(
                    description: @"C# Null Partition Key Value",
                    query: "SELECT * FROM c",
                    expectedOptimisticDirectExecution: true,
                    partitionKeyPath: @"/pk",
                    partitionKeyValue: null),
            };

            this.ExecuteTestSuite(testVariations);
        }

        [TestMethod]
        public async Task QueryWithODEContinuationTokenShouldUseODEPipelineRegardlessOfODESettings()
        {
            OptimisticDirectExecutionTestInput input = CreateInput(
                    description: @"Single Partition Key and Ode continuation token",
                    query: "SELECT * FROM c",
                    expectedOptimisticDirectExecution: true,
                    partitionKeyPath: @"/pk",
                    partitionKeyValue: "a",
                    continuationToken: CosmosElement.Parse(
                        "{\"OptimisticDirectExecutionToken\":{\"token\":\"{\\\"resourceId\\\":\\\"AQAAAMmFOw8LAAAAAAAAAA==\\\"," +
                        "\\\"skipCount\\\":1}\", \"range\":{\"min\":\"\",\"max\":\"FF-FF-FF-FF-FF-FF-FF-FF-FF-FF-FF-FF-FF-FF-FF-FF\"}}}"));

            foreach ((bool enableODE, bool clientForceDisableODEFromBackend) in new[] { (true, true), (true, false), (false, true), (false, false) })
            {
                int result = await this.GetPipelineAndDrainAsync(
                    input,
                    numItems: 100,
                    isMultiPartition: false,
                    expectedContinuationTokenCount: 9,
                    requiresDist: false,
                    enableOptimisticDirectExecution: enableODE,
                    clientDisableOde: clientForceDisableODEFromBackend);
                Assert.AreEqual(90, result);
            }

            input.PartitionKeyValue = Cosmos.PartitionKey.None;
            foreach ((bool enableODE, bool clientForceDisableODEFromBackend) in new[] { (true, true), (true, false), (false, true), (false, false) })
            {
                try
                {
                    await this.GetPipelineAndDrainAsync(
                        input,
                        numItems: 100,
                        isMultiPartition: true,
                        expectedContinuationTokenCount: 0,
                        requiresDist: false,
                        enableOptimisticDirectExecution: enableODE,
                        clientDisableOde: clientForceDisableODEFromBackend);
                    Assert.Fail("Expected exception. Received none.");
                }
                catch (InvalidOperationException ex)
                {
                    Assert.IsTrue(ex.ToString().Contains("Execution of this query cannot resume using Optimistic Direct Execution continuation token due to partition split. Please restart the query without the continuation token."));
                }
            }
        }

        [TestMethod]
        public async Task QueryWithoutODEContinuationTokenShouldHonorODESettings()
        {
            foreach ((bool enableODE, bool clientForceDisableODEFromBackend) in new[] { (true, true), (true, false), (false, true), (false, false) })
            {
                int result = await this.GetPipelineAndDrainAsync(
                            CreateInput(
                                description: @"Single Partition Key and Ode continuation token",
                                query: "SELECT * FROM c",
                                expectedOptimisticDirectExecution: enableODE && !clientForceDisableODEFromBackend,
                                partitionKeyPath: @"/pk",
                                partitionKeyValue: "a",
                                continuationToken: null),
                            numItems: 100,
                            isMultiPartition: false,
                            expectedContinuationTokenCount: 10,
                            requiresDist: false,
                            enableOptimisticDirectExecution: enableODE,
                            clientDisableOde: clientForceDisableODEFromBackend);
                Assert.AreEqual(100, result);
            }
        }

        [TestMethod]
        public async Task TestQueriesWhichNeverRequireDistribution4()
        {
            // requiresDist = false
            int numItems = 100;
            List<RequiresDistributionTestCase> singlePartitionContainerTestCases = new List<RequiresDistributionTestCase>()
            {
                new RequiresDistributionTestCase("SELECT * FROM r", 10, 100),
                new RequiresDistributionTestCase("SELECT VALUE r.id FROM r", 0, 10),
                new RequiresDistributionTestCase("SELECT * FROM r WHERE r.id > 5", 0,  0),
                new RequiresDistributionTestCase("SELECT r.id FROM r JOIN id IN r.id",0, 0),
                new RequiresDistributionTestCase("SELECT TOP 5 r.id FROM r ORDER BY r.id", 0, 5),
                new RequiresDistributionTestCase("SELECT TOP 5 r.id FROM r WHERE r.id > 5 ORDER BY r.id", 0, 0),
                new RequiresDistributionTestCase("SELECT * FROM r OFFSET 5 LIMIT 3", 1, 3),
                new RequiresDistributionTestCase("SELECT * FROM r WHERE r.id > 5 OFFSET 5 LIMIT 3", 0, 0)
            };

            foreach (RequiresDistributionTestCase testCase in singlePartitionContainerTestCases)
            {
                OptimisticDirectExecutionTestInput input = CreateInput(
                    description: @"Queries which will never require distribution",
                    query: testCase.Query,
                    expectedOptimisticDirectExecution: true,
                    partitionKeyPath: @"/pk",
                    partitionKeyValue: "a");

                int result = await this.GetPipelineAndDrainAsync(
                            input,
                            numItems: numItems,
                            isMultiPartition: false,
                            expectedContinuationTokenCount: testCase.ExpectedContinuationTokenCount,
                            requiresDist: false);

                Assert.AreEqual(testCase.ExpectedDocumentCount, result);
            }
        }

        [TestMethod]
        [Owner("akotalwar")]
        public void NegativeOptimisticDirectExecutionOutput()
        {
            ParallelContinuationToken parallelContinuationToken = new ParallelContinuationToken(
                    token: Guid.NewGuid().ToString(),
                    range: new Documents.Routing.Range<string>("A", "B", true, false));

            OrderByContinuationToken orderByContinuationToken = new OrderByContinuationToken(
                    parallelContinuationToken,
                    new List<OrderByItem>() { new OrderByItem(CosmosObject.Create(new Dictionary<string, CosmosElement>() { { "item", CosmosString.Create("asdf") } })) },
                    resumeValues: null,
                    rid: "43223532",
                    skipCount: 42,
                    filter: "filter");

            CosmosElement cosmosElementOrderByContinuationToken = CosmosArray.Create(
                        new List<CosmosElement>()
                        {
                        OrderByContinuationToken.ToCosmosElement(orderByContinuationToken)
                        });

            List<OptimisticDirectExecutionTestInput> testVariations = new List<OptimisticDirectExecutionTestInput>
            {
                CreateInput(
                    description: @"Single Partition Key with Parallel continuation token",
                    query: "SELECT * FROM c",
                    expectedOptimisticDirectExecution: false,
                    partitionKeyPath: @"/pk",
                    partitionKeyValue: "a",
                    continuationToken: CosmosArray.Create(new List<CosmosElement>() { ParallelContinuationToken.ToCosmosElement(parallelContinuationToken) })),

                CreateInput(
                    description: @"Single Partition Key with OrderBy continuation token",
                    query: "SELECT * FROM c ORDER BY c._ts",
                    expectedOptimisticDirectExecution: false,
                    partitionKeyPath: @"/pk",
                    partitionKeyValue: "a",
                    continuationToken: cosmosElementOrderByContinuationToken),
            };
            this.ExecuteTestSuite(testVariations);
        }

        // This test confirms that TestInjection.EnableOptimisticDirectExection is set to false from default. 
        // Check test "TestPipelineForDistributedQueryAsync" to understand why this is done
        [TestMethod]
        public void TestDefaultQueryRequestOptionsSettings()
        {
            QueryRequestOptions requestOptions = new QueryRequestOptions();
            Assert.AreEqual(false, requestOptions.EnableOptimisticDirectExecution);
        }

        // test checks that the pipeline can take a query to the backend and returns its associated document(s).
        [TestMethod]
        public async Task TestPipelineForBackendDocumentsOnSinglePartitionAsync()
        {
            int numItems = 100;
            int documentCountInSinglePartition = 0;
            OptimisticDirectExecutionTestInput input = CreateInput(
                    description: @"Single Partition Key and Value Field",
                    query: "SELECT VALUE COUNT(1) FROM c",
                    expectedOptimisticDirectExecution: true,
                    partitionKeyPath: @"/pk",
                    partitionKeyValue: "a");

            QueryRequestOptions queryRequestOptions = GetQueryRequestOptions(enableOptimisticDirectExecution: true);
            DocumentContainer inMemoryCollection = await CreateDocumentContainerAsync(numItems, multiPartition: false);
            IQueryPipelineStage queryPipelineStage = CreateOdePipeline(input, inMemoryCollection, queryRequestOptions);

            while (await queryPipelineStage.MoveNextAsync(NoOpTrace.Singleton, cancellationToken: default))
            {
                Assert.AreEqual(TestInjections.PipelineType.OptimisticDirectExecution, queryRequestOptions.TestSettings.Stats.PipelineType.Value);

                TryCatch<QueryPage> tryGetPage = queryPipelineStage.Current;
                tryGetPage.ThrowIfFailed();

                documentCountInSinglePartition += Int32.Parse(tryGetPage.Result.Documents[0].ToString());

                if (tryGetPage.Result.State == null)
                {
                    break;
                }
            }

            Assert.AreEqual(100, documentCountInSinglePartition);
        }

        [TestMethod]
        public async Task TestQueriesWhichNeverRequireDistribution()
        {
            // requiresDist = false
            int numItems = 100;
            List<RequiresDistributionTestCase> singlePartitionContainerTestCases = new List<RequiresDistributionTestCase>()
            {
                new RequiresDistributionTestCase("SELECT * FROM r", 10, 100),
                new RequiresDistributionTestCase("SELECT VALUE r.id FROM r", 0, 10),
                new RequiresDistributionTestCase("SELECT * FROM r WHERE r.id > 5", 0,  0),
                new RequiresDistributionTestCase("SELECT r.id FROM r JOIN id IN r.id",0, 0),
                new RequiresDistributionTestCase("SELECT TOP 5 r.id FROM r ORDER BY r.id", 0, 5),
                new RequiresDistributionTestCase("SELECT TOP 5 r.id FROM r WHERE r.id > 5 ORDER BY r.id", 0, 0),
                new RequiresDistributionTestCase("SELECT * FROM r OFFSET 5 LIMIT 3", 1, 3),
                new RequiresDistributionTestCase("SELECT * FROM r WHERE r.id > 5 OFFSET 5 LIMIT 3", 0, 0)
            };

            foreach (RequiresDistributionTestCase testCase in singlePartitionContainerTestCases)
            {
                OptimisticDirectExecutionTestInput input = CreateInput(
                    description: @"Queries which will never require distribution",
                    query: testCase.Query,
                    expectedOptimisticDirectExecution: true,
                    partitionKeyPath: @"/pk",
                    partitionKeyValue: "a");

                int result = await this.GetPipelineAndDrainAsync(
                            input,
                            numItems: numItems,
                            isMultiPartition: false,
                            expectedContinuationTokenCount: testCase.ExpectedContinuationTokenCount,
                            requiresDist: false);

                Assert.AreEqual(testCase.ExpectedDocumentCount, result);
            }
        }

        [TestMethod]
        public async Task TestQueriesWhichWillAlwaysRequireDistribution()
        {
            // requiresDist = true
            int numItems = 100;
            List<RequiresDistributionTestCase> singlePartitionContainerTestCases = new List<RequiresDistributionTestCase>()
            {
                new RequiresDistributionTestCase("SELECT Sum(id) as sum_id FROM r JOIN id IN r.id", 0, 1),
                new RequiresDistributionTestCase("SELECT DISTINCT TOP 5 r.id FROM r ORDER BY r.id", 0, 5),
                new RequiresDistributionTestCase("SELECT DISTINCT r.id FROM r GROUP BY r.id", 0,  10),
                new RequiresDistributionTestCase("SELECT DISTINCT r.id, Sum(r.id) as sum_a FROM r GROUP BY r.id",0, 10),
                new RequiresDistributionTestCase("SELECT Count(1) FROM (SELECT DISTINCT r.id FROM root r)", 0, 1),
                new RequiresDistributionTestCase("SELECT DISTINCT id FROM r JOIN id in r.id", 0, 0),
                new RequiresDistributionTestCase("SELECT r.id, Count(1) AS count_a FROM r GROUP BY r.id ORDER BY r.id", 0, 10),
                new RequiresDistributionTestCase("SELECT Count(1) as count FROM root r JOIN b IN r.id", 0, 1),
                new RequiresDistributionTestCase("SELECT Avg(1) AS avg FROM root r", 0, 1),
                new RequiresDistributionTestCase("SELECT r.id, Count(1) as count FROM r WHERE r.id > 0 GROUP BY r.id", 0, 0),
                new RequiresDistributionTestCase("SELECT r.id FROM r WHERE r.id > 0 GROUP BY r.id ORDER BY r.id", 0, 0)
            };

            foreach (RequiresDistributionTestCase testCase in singlePartitionContainerTestCases)
            {
                OptimisticDirectExecutionTestInput input = CreateInput(
                    description: @"Queries which will always require distribution",
                    query: testCase.Query,
                    expectedOptimisticDirectExecution: true,
                    partitionKeyPath: @"/pk",
                    partitionKeyValue: "a");

                int result = await this.GetPipelineAndDrainAsync(
                            input,
                            numItems: numItems,
                            isMultiPartition: false,
                            expectedContinuationTokenCount: testCase.ExpectedContinuationTokenCount,
                            requiresDist: true);

                Assert.AreEqual(testCase.ExpectedDocumentCount, result);
            }
        }

        [TestMethod]
        public async Task TestQueriesWhichCanSwitchDistribution()
        {
            // requiresDist = true/false
            int numItems = 100;
            bool[] requiresDistSet = { true, false };

            List<RequiresDistributionTestCase> singlePartitionContainerTestCases = new List<RequiresDistributionTestCase>()
            {
                new RequiresDistributionTestCase("SELECT Count(r.id) AS count_a FROM r", 0, 1),
                new RequiresDistributionTestCase("SELECT DISTINCT r.id FROM r", 0, 10),
                new RequiresDistributionTestCase("SELECT r.id, Count(1) AS count_a FROM r GROUP BY r.id", 0, 10),
                new RequiresDistributionTestCase("SELECT Count(1) AS count FROM root r WHERE r.id < 2", 0, 1),
                new RequiresDistributionTestCase("SELECT r.id, Count(r.id), Avg(r.id) FROM r WHERE r.id < 2 GROUP BY r.id", 0, 0),
                new RequiresDistributionTestCase("SELECT TOP 5 Count(1) as count FROM r", 0, 1),
                new RequiresDistributionTestCase("SELECT TOP 5 Count(1) as count FROM r ORDER BY r.id", 0, 1),
                new RequiresDistributionTestCase("SELECT r.id FROM r GROUP BY r.id OFFSET 5 LIMIT 3", 0, 3),
                new RequiresDistributionTestCase("SELECT Count(1) as count FROM r", 0, 1),
                new RequiresDistributionTestCase("SELECT Sum(r.id) as sum_a FROM r", 0, 1),
                new RequiresDistributionTestCase("SELECT Min(r.a) as min_a FROM r", 0, 1),
                new RequiresDistributionTestCase("SELECT Max(r.a) as min_a FROM r", 0, 1),
                new RequiresDistributionTestCase("SELECT Avg(r.a) as min_a FROM r", 0, 1),
                new RequiresDistributionTestCase("SELECT Sum(r.a) as sum_a FROM r WHERE r.a > 0", 0, 1),
                new RequiresDistributionTestCase("SELECT Sum(r.a) as sum_a FROM r WHERE r.a > 0 OFFSET 0 LIMIT 5", 0, 1),
                new RequiresDistributionTestCase("SELECT Sum(r.a) as sum_a FROM r WHERE r.a > 0 OFFSET 5 LIMIT 5", 0, 0),
                new RequiresDistributionTestCase("SELECT Sum(r.a) as sum_a FROM r ORDER BY r.a", 0, 1),
                new RequiresDistributionTestCase("SELECT Sum(r.a) as sum_a FROM r ORDER BY r.a OFFSET 5 LIMIT 5", 0, 0),
                new RequiresDistributionTestCase("SELECT Sum(r.a) as sum_a FROM r WHERE r.a > 0 ORDER BY r.a OFFSET 5 LIMIT 5", 0, 0),
                new RequiresDistributionTestCase("SELECT DISTINCT VALUE r.id FROM r", 0, 10),
                new RequiresDistributionTestCase("SELECT DISTINCT TOP 5 r.a FROM r", 0, 1),
                new RequiresDistributionTestCase("SELECT s.id FROM (SELECT DISTINCT r.id FROM root r) as s", 0, 10),
                new RequiresDistributionTestCase("SELECT DISTINCT r.a FROM r OFFSET 3 LIMIT 5", 0, 0),
                new RequiresDistributionTestCase("SELECT Count(r.id) AS count_a FROM r", 0, 1),
                new RequiresDistributionTestCase("SELECT r.id, Count(1) AS count_a FROM r GROUP BY r.id", 0, 10),
                new RequiresDistributionTestCase("SELECT Count(1) AS count FROM root r WHERE r.id < 2", 0, 1),
                new RequiresDistributionTestCase("SELECT TOP 5 Count(1) as count FROM r", 0, 1),
                new RequiresDistributionTestCase("SELECT Count(1) AS count FROM root r WHERE r.id < 2", 0, 1),
            };

            foreach (RequiresDistributionTestCase testCase in singlePartitionContainerTestCases)
            {
                foreach (bool requiresDist in requiresDistSet)
                {
                    OptimisticDirectExecutionTestInput input = CreateInput(
                        description: @"Queries which can require distribution in certain cases",
                        query: testCase.Query,
                        expectedOptimisticDirectExecution: true,
                        partitionKeyPath: @"/pk",
                        partitionKeyValue: "a");

                    int result = await this.GetPipelineAndDrainAsync(
                                input,
                                numItems: numItems,
                                isMultiPartition: false,
                                expectedContinuationTokenCount: testCase.ExpectedContinuationTokenCount,
                                requiresDist: requiresDist);

                    Assert.AreEqual(testCase.ExpectedDocumentCount, result);
                }
            }
        }

        // test checks that the pipeline can take a query to the backend and returns its associated document(s) + continuation token.
        [TestMethod]
        public async Task TestPipelineForContinuationTokenOnSinglePartitionAsync()
        {
            int numItems = 100;
            OptimisticDirectExecutionTestInput input = CreateInput(
                description: @"Single Partition Key and Value Field",
                    query: "SELECT * FROM c",
                expectedOptimisticDirectExecution: true,
                partitionKeyPath: @"/pk",
                partitionKeyValue: "a");

            int result = await this.GetPipelineAndDrainAsync(
                            input,
                            numItems: numItems,
                            isMultiPartition: false,
                            expectedContinuationTokenCount: 10);

            Assert.AreEqual(numItems, result);
        }

        // test checks that the Ode code path ensures that a query is valid before sending it to the backend
        // these queries with previous ODE implementation would have succeeded. However, with the new query validity check, they should all throw an exception
        [TestMethod]
        public async Task TestQueryValidityCheckWithODEAsync()
        {
            const string UnsupportedSelectStarInGroupBy = "'SELECT *' is not allowed with GROUP BY";
            const string UnsupportedCompositeAggregate = "Compositions of aggregates and other expressions are not allowed.";
            const string UnsupportedNestedAggregateExpression = "Cannot perform an aggregate function on an expression containing an aggregate or a subquery.";
            const string UnsupportedSelectLisWithAggregateOrGroupByExpression = "invalid in the select list because it is not contained in either an aggregate function or the GROUP BY clause";

            List<(string Query, string ExpectedMessage)> testVariations = new List<(string Query, string ExpectedMessage)>
            {
                ("SELECT   COUNT     (1)   + 5 FROM c", UnsupportedCompositeAggregate),
                ("SELECT MIN(c.price)   + 10 FROM c", UnsupportedCompositeAggregate),
                ("SELECT      MAX(c.price)       - 4 FROM c", UnsupportedCompositeAggregate),
                ("SELECT SUM    (c.price) + 20     FROM c",UnsupportedCompositeAggregate),
                ("SELECT AVG(c.price) * 50 FROM      c", UnsupportedCompositeAggregate),
                ("SELECT * from c GROUP BY c.name", UnsupportedSelectStarInGroupBy),
                ("SELECT SUM(c.sales) AS totalSales, AVG(SUM(c.salesAmount)) AS averageTotalSales\n\n\nFROM c", UnsupportedNestedAggregateExpression),
                ("SELECT c.category, c.price, COUNT(c) FROM c GROUP BY c.category\r\n", UnsupportedSelectLisWithAggregateOrGroupByExpression)
            };

            List<(string, string)> testVariationsWithCaseSensitivity = new List<(string, string)>();
            foreach ((string Query, string ExpectedMessage) testCase in testVariations)
            {
                testVariationsWithCaseSensitivity.Add((testCase.Query, testCase.ExpectedMessage));
                testVariationsWithCaseSensitivity.Add((testCase.Query.ToLower(), testCase.ExpectedMessage));
                testVariationsWithCaseSensitivity.Add((testCase.Query.ToUpper(), testCase.ExpectedMessage));
            }

            foreach ((string Query, string ExpectedMessage) testCase in testVariationsWithCaseSensitivity)
            {
                OptimisticDirectExecutionTestInput input = CreateInput(
                    description: @"Unsupported queries in CosmosDB that were previously supported by Ode pipeline and returning wrong results",
                    query: testCase.Query,
                    expectedOptimisticDirectExecution: true,
                    partitionKeyPath: @"/pk",
                    partitionKeyValue: "a");

                try
                {
                    int result = await this.GetPipelineAndDrainAsync(
                                    input,
                                    numItems: 100,
                                    isMultiPartition: false,
                                    expectedContinuationTokenCount: 0,
                                    requiresDist: true);
                    Assert.Fail("Invalid query being executed did not result in an exception");
                }
                catch (Exception ex)
                {
                    Assert.IsTrue(ex.InnerException.InnerException.Message.Contains(testCase.ExpectedMessage));
                    continue;
                }
            }
        }

        // test to check if pipeline handles a 410 exception properly and returns all the documents.
        [TestMethod]
        public async Task TestPipelineForGoneExceptionOnSingleAndMultiplePartitionAsync()
        {
            Assert.IsTrue(await ExecuteGoneExceptionOnODEPipeline(isMultiPartition: false));

            // ISSUE-TODO-adityasa-2024/4/22 - Reenable this test.
            // At the time of authoring this test, the TestCosmosQueryClient always simulated a single partition container scenario by returning a single 00-FF range
            //  in the GetTargetPartitionKeyRangesAsync call, regardless of whether test asks a MultiPartition container or not.
            // As a result tests did not really simulate the multi-partition scenario, as far as CosmosQueryClient is concerned.
            // While GetTargetPartitionKeyRangesAsync is now fixed to honor the container properties, GetCachedContainerQueryPropertiesAsync is still not fixed.
            // Specifically it does not honor if the partition key is specified for query (container is multi-partition, but query is single partition).
            // As a result, for following test, it does not use ODE pipeline which breaks the assertion in ExecuteGoneExceptionOnODEPipeline method.
            // Assert.IsTrue(await ExecuteGoneExceptionOnODEPipeline(isMultiPartition: true));
        }

        // test to check if failing fallback pipeline is handled properly
        [TestMethod]
        public async Task TestHandlingOfFailedFallbackPipelineOnSingleAndMultiplePartitionAsync()
        {
            Assert.IsTrue(await TestHandlingOfFailedFallbackPipeline(isMultiPartition: false));

            Assert.IsTrue(await TestHandlingOfFailedFallbackPipeline(isMultiPartition: true));
        }

        // The reason we have the below test is to show the missing capabilities of the OptimisticDirectExecution pipeline.
        // Currently this pipeline cannot handle distributed queries as it does not have the logic to sum up the values it gets from the backend in partial results.
        // This functionality is available for other pipelines such as the ParallelCrossPartitionQueryPipelineStage.
        [TestMethod]
        public async Task TestPipelineForDistributedQueryAsync()
        {
            int numItems = 100;
            OptimisticDirectExecutionTestInput input = CreateInput(
                    description: @"Single Partition Key and Value Field",
                    query: "SELECT AVG(c) FROM c",
                    expectedOptimisticDirectExecution: true,
                    partitionKeyPath: @"/pk",
                    partitionKeyValue: "a");

            int result = await this.GetPipelineAndDrainAsync(
                            input,
                            numItems: numItems,
                            isMultiPartition: false,
                            expectedContinuationTokenCount: 0);

            //TODO: Add validation for actual value of average
            Assert.AreEqual(1, result);
        }

        [TestMethod]
        public async Task TestClientDisableOdeLogic()
        {
            // GetPipelineAndDrainAsyc() contains asserts to confirm that the Ode pipeline only gets picked if clientDisableOptimisticDirectExecution flag is false
            int numItems = 100;
            OptimisticDirectExecutionTestInput input = CreateInput(
                    description: @"Single Partition Key and Value Field",
                    query: "SELECT * FROM c",
                    expectedOptimisticDirectExecution: false,
                    partitionKeyPath: @"/pk",
                    partitionKeyValue: "a");

            // Test with ClientDisableOde = true
            int result = await this.GetPipelineAndDrainAsync(
                            input,
                            numItems: numItems,
                            isMultiPartition: false,
                            expectedContinuationTokenCount: 10,
                            requiresDist: false,
                            clientDisableOde: true);

            Assert.AreEqual(numItems, result);

            input.ExpectedOptimisticDirectExecution = true;
            // Test with ClientDisableOde = false
            result = await this.GetPipelineAndDrainAsync(
                            input,
                            numItems: numItems,
                            isMultiPartition: false,
                            expectedContinuationTokenCount: 10,
                            requiresDist: false,
                            clientDisableOde: false);

            Assert.AreEqual(numItems, result);
        }


        [TestMethod]
        public void TestTextDistributionPlanParsingFromStream()
        {
            string textPath = "../../../Query/DistributionPlans/Text";
            string[] filePaths = Directory.GetFiles(textPath);

            foreach (string filePath in filePaths)
            {
                string testResponse = File.ReadAllText(filePath);
                JObject jsonObject = JObject.Parse(testResponse);

                string expectedBackendPlan = jsonObject["_distributionPlan"]["backendDistributionPlan"].ToString();
                expectedBackendPlan = RemoveWhitespace(expectedBackendPlan);

                string expectedClientPlan = jsonObject["_distributionPlan"]["clientDistributionPlan"].ToString();
                expectedClientPlan = RemoveWhitespace(expectedClientPlan);

                MemoryStream memoryStream = new MemoryStream(Encoding.UTF8.GetBytes(testResponse));
                CosmosQueryClientCore.ParseRestStream(
                    memoryStream,
                    Documents.ResourceType.Document,
<<<<<<< HEAD
                    out CosmosArray documents,
                    out CosmosObject distributionPlan,
                    out bool? ignored);
=======
                    out _,
                    out CosmosObject distributionPlan,
                    out _);
>>>>>>> 4d9da410

                if (distributionPlan.TryGetValue("backendDistributionPlan", out CosmosElement backendDistributionPlan) &&
                    distributionPlan.TryGetValue("clientDistributionPlan", out CosmosElement clientDistributionPlan))
                {
                    Assert.AreEqual(expectedBackendPlan, RemoveWhitespace(backendDistributionPlan.ToString()));
                    Assert.AreEqual(expectedClientPlan, RemoveWhitespace(clientDistributionPlan.ToString()));
                }
                else
                {
                    Assert.Fail();
                }
            }
        }

        [TestMethod]
        public void TestBinaryDistributionPlanParsingFromStream()
        {
            string expectedBackendPlan = "{\"query\":\"\\nSELECT Count(r.a) AS count_a\\nFROM r\",\"obfuscatedQuery\":\"{\\\"query\\\":\\\"SELECT Count(r.a) AS p1\\\\nFROM r\\\",\\\"parameters\\\":[]}\",\"shape\":\"{\\\"Select\\\":{\\\"Type\\\":\\\"List\\\",\\\"AggCount\\\":1},\\\"From\\\":{\\\"Expr\\\":\\\"Aliased\\\"}}\",\"signature\":-4885972563975185329,\"shapeSignature\":-6171928203673877984,\"queryIL\":{\"Expression\":{\"Kind\":\"Aggregate\",\"Type\":{\"Kind\":\"Enum\",\"ItemType\":{\"Kind\":\"Base\",\"BaseTypeKind\":\"Number\",\"ExcludesUndefined\":true}},\"Aggregate\":{\"Kind\":\"Builtin\",\"Signature\":{\"ItemType\":{\"Kind\":\"Base\",\"BaseTypeKind\":\"Variant\",\"ExcludesUndefined\":false},\"ResultType\":{\"Kind\":\"Base\",\"BaseTypeKind\":\"Number\",\"ExcludesUndefined\":true}},\"OperatorKind\":\"Count\"},\"SourceExpression\":{\"Kind\":\"Select\",\"Type\":{\"Kind\":\"Enum\",\"ItemType\":{\"Kind\":\"Base\",\"BaseTypeKind\":\"Variant\",\"ExcludesUndefined\":false}},\"Delegate\":{\"Kind\":\"ScalarExpression\",\"Type\":{\"Kind\":\"Base\",\"BaseTypeKind\":\"Variant\",\"ExcludesUndefined\":false},\"DeclaredVariable\":{\"Name\":\"v0\",\"UniqueId\":0,\"Type\":{\"Kind\":\"Base\",\"BaseTypeKind\":\"Variant\",\"ExcludesUndefined\":true}},\"Expression\":{\"Kind\":\"PropertyRef\",\"Type\":{\"Kind\":\"Base\",\"BaseTypeKind\":\"Variant\",\"ExcludesUndefined\":false},\"Expression\":{\"Kind\":\"VariableRef\",\"Type\":{\"Kind\":\"Base\",\"BaseTypeKind\":\"Variant\",\"ExcludesUndefined\":true},\"Variable\":{\"Name\":\"v0\",\"UniqueId\":0,\"Type\":{\"Kind\":\"Base\",\"BaseTypeKind\":\"Variant\",\"ExcludesUndefined\":true}}},\"PropertyName\":\"a\"}},\"SourceExpression\":{\"Kind\":\"Input\",\"Type\":{\"Kind\":\"Enum\",\"ItemType\":{\"Kind\":\"Base\",\"BaseTypeKind\":\"Variant\",\"ExcludesUndefined\":true}},\"Name\":\"r\"}}}},\"noSpatial\":true,\"language\":\"QueryIL\"}";
            string expectedClientPlan = "{\"clientQL\":{\"Kind\":\"Select\",\"DeclaredVariable\":{\"Name\":\"v0\",\"UniqueId\":2},\"Expression\":{\"Kind\":\"ObjectCreate\",\"ObjectKind\":\"Object\",\"Properties\":[{\"Name\":\"count_a\",\"Expression\":{\"Kind\":\"VariableRef\",\"Variable\":{\"Name\":\"v0\",\"UniqueId\":2}}}]},\"SourceExpression\":{\"Kind\":\"Aggregate\",\"Aggregate\":{\"Kind\":\"Builtin\",\"OperatorKind\":\"Sum\"},\"SourceExpression\":{\"Kind\":\"Input\",\"Name\":\"root\"}}}}";

            string textPath = "../../../Query/DistributionPlans/Binary";
            string[] filePaths = Directory.GetFiles(textPath);
            string testResponse = File.ReadAllText(filePaths[0]);

            MemoryStream memoryStream = new MemoryStream(Encoding.UTF8.GetBytes(testResponse));
            CosmosQueryClientCore.ParseRestStream(
                memoryStream,
                Documents.ResourceType.Document,
<<<<<<< HEAD
                out CosmosArray documents,
                out CosmosObject distributionPlan,
                out bool? streaming);
=======
                out _,
                out CosmosObject distributionPlan,
                out _);
>>>>>>> 4d9da410

            if (distributionPlan.TryGetValue("backendDistributionPlan", out CosmosElement backendDistributionPlan) &&
                distributionPlan.TryGetValue("clientDistributionPlan", out CosmosElement clientDistributionPlan))
            {
                Assert.IsTrue(backendDistributionPlan.ToString().Equals(expectedBackendPlan));
                Assert.IsTrue(clientDistributionPlan.ToString().Equals(expectedClientPlan));
            }
            else
            {
                Assert.Fail();
            }
        }

        // Creates a gone exception after the first MoveNexyAsync() call. This allows for the pipeline to return some documents before failing
        private static async Task<bool> ExecuteGoneExceptionOnODEPipeline(bool isMultiPartition)
        {
            int numItems = 100;
            List<CosmosElement> documents = new List<CosmosElement>();
            QueryRequestOptions queryRequestOptions = GetQueryRequestOptions(enableOptimisticDirectExecution: true);
            (MergeTestUtil mergeTest, IQueryPipelineStage queryPipelineStage) = await CreateFallbackPipelineTestInfrastructure(numItems, isFailedFallbackPipelineTest: false, isMultiPartition, queryRequestOptions);

            while (await queryPipelineStage.MoveNextAsync(NoOpTrace.Singleton, cancellationToken: default))
            {
                if (mergeTest.MoveNextCounter == 1)
                {
                    Assert.AreEqual(TestInjections.PipelineType.OptimisticDirectExecution, queryRequestOptions.TestSettings.Stats.PipelineType.Value);
                }
                else
                {
                    Assert.AreNotEqual(TestInjections.PipelineType.OptimisticDirectExecution, queryRequestOptions.TestSettings.Stats.PipelineType.Value);
                }

                TryCatch<QueryPage> tryGetPage = queryPipelineStage.Current;

                if (tryGetPage.Failed)
                {
                    // failure should never come till here. Should be handled before
                    Assert.Fail("Unexpected error. Gone Exception should not reach till here");
                }

                documents.AddRange(tryGetPage.Result.Documents);
            }

            Assert.AreEqual(numItems, documents.Count);
            return true;
        }

        private static async Task<bool> TestHandlingOfFailedFallbackPipeline(bool isMultiPartition)
        {
            int numItems = 100;
            List<CosmosElement> documents = new List<CosmosElement>();
            QueryRequestOptions queryRequestOptions = GetQueryRequestOptions(enableOptimisticDirectExecution: true);
            (MergeTestUtil mergeTest, IQueryPipelineStage queryPipelineStage) = await CreateFallbackPipelineTestInfrastructure(numItems, isFailedFallbackPipelineTest: true, isMultiPartition, queryRequestOptions);

            while (await queryPipelineStage.MoveNextAsync(NoOpTrace.Singleton, cancellationToken: default))
            {
                TryCatch<QueryPage> tryGetPage = queryPipelineStage.Current;
                if (tryGetPage.Failed)
                {
                    if (mergeTest.MoveNextCounter == 3)
                    {
                        Assert.IsTrue(tryGetPage.InnerMostException.Message.Equals("Injected failure"));
                        Assert.AreNotEqual(numItems, documents.Count);
                        return true;
                    }
                    else
                    {
                        Assert.Fail("Fallback pipeline failure not handled correctly");
                        return false;
                    }
                }

                documents.AddRange(tryGetPage.Result.Documents);
            }

            return false;
        }

        private static string RemoveWhitespace(string jsonString)
        {
            return jsonString.Replace(" ", string.Empty);
        }

        private static async Task<(MergeTestUtil, IQueryPipelineStage)> CreateFallbackPipelineTestInfrastructure(int numItems, bool isFailedFallbackPipelineTest, bool isMultiPartition, QueryRequestOptions queryRequestOptions)
        {
            List<CosmosElement> documents = new List<CosmosElement>();
            MergeTestUtil mergeTest = new MergeTestUtil(isFailedFallbackPipelineTest);

            OptimisticDirectExecutionTestInput input = CreateInput(
                    description: @"Single Partition Key and Value Field",
                    query: "SELECT * FROM c",
                    expectedOptimisticDirectExecution: true,
                    partitionKeyPath: @"/pk",
                    partitionKeyValue: "a");

            DocumentContainer inMemoryCollection = await CreateDocumentContainerAsync(
                    numItems,
                    multiPartition: isMultiPartition,
                    failureConfigs: new FlakyDocumentContainer.FailureConfigs(
                        inject429s: false,
                        injectEmptyPages: false,
                        shouldReturnFailure: () => Task.FromResult(mergeTest.ShouldReturnFailure())));

            IQueryPipelineStage queryPipelineStage = CreateOdePipeline(input, inMemoryCollection, queryRequestOptions);

            return (mergeTest, queryPipelineStage);
        }

        private async Task<int> GetPipelineAndDrainAsync(OptimisticDirectExecutionTestInput input, int numItems, bool isMultiPartition, int expectedContinuationTokenCount, bool requiresDist = false, bool enableOptimisticDirectExecution = true, bool clientDisableOde = false)
        {
            int continuationTokenCount = 0;
            List<CosmosElement> documents = new List<CosmosElement>();
            QueryRequestOptions queryRequestOptions = GetQueryRequestOptions(enableOptimisticDirectExecution);
            DocumentContainer inMemoryCollection = await CreateDocumentContainerAsync(numItems, multiPartition: isMultiPartition, requiresDist: requiresDist);
            IQueryPipelineStage queryPipelineStage = CreateOdePipeline(input, inMemoryCollection, queryRequestOptions, clientDisableOde);

            while (await queryPipelineStage.MoveNextAsync(NoOpTrace.Singleton, cancellationToken: default))
            {
                TryCatch<QueryPage> tryGetPage = queryPipelineStage.Current;
                tryGetPage.ThrowIfFailed();
                bool isODEContinuationToken = input.ContinuationToken != null &&
                    OptimisticDirectExecutionContinuationToken.IsOptimisticDirectExecutionContinuationToken(input.ContinuationToken);

                if (!isODEContinuationToken && (clientDisableOde || !enableOptimisticDirectExecution))
                {
                    Assert.AreNotEqual(TestInjections.PipelineType.OptimisticDirectExecution, queryRequestOptions.TestSettings.Stats.PipelineType.Value);
                }
                else
                {
                    Assert.AreEqual(TestInjections.PipelineType.OptimisticDirectExecution, queryRequestOptions.TestSettings.Stats.PipelineType.Value);
                }

                Assert.AreEqual(input.ExpectedOptimisticDirectExecution, queryRequestOptions.TestSettings.Stats.PipelineType.Value == TestInjections.PipelineType.OptimisticDirectExecution);

                documents.AddRange(tryGetPage.Result.Documents);

                if (tryGetPage.Result.State == null)
                {
                    break;
                }
                else
                {
                    input = CreateInput(
                        description: input.Description,
                        query: input.Query,
                        expectedOptimisticDirectExecution: input.ExpectedOptimisticDirectExecution,
                        partitionKeyPath: @"/pk",
                        partitionKeyValue: input.PartitionKeyValue,
                        continuationToken: tryGetPage.Result.State.Value);

                    queryPipelineStage = CreateOdePipeline(input, inMemoryCollection, queryRequestOptions);
                }

                continuationTokenCount++;
            }

            Assert.AreEqual(expectedContinuationTokenCount, continuationTokenCount);
            return documents.Count;
        }

        internal static Tuple<PartitionedQueryExecutionInfo, QueryPartitionProvider> GetPartitionedQueryExecutionInfoAndPartitionProvider(string querySpecJsonString, PartitionKeyDefinition pkDefinition, bool clientDisableOde = false)
        {
            QueryPartitionProvider queryPartitionProvider = CreateCustomQueryPartitionProvider("clientDisableOptimisticDirectExecution", clientDisableOde.ToString().ToLower());
            TryCatch<PartitionedQueryExecutionInfo> tryGetQueryPlan = queryPartitionProvider.TryGetPartitionedQueryExecutionInfo(
                querySpecJsonString: querySpecJsonString,
                partitionKeyDefinition: pkDefinition,
                vectorEmbeddingPolicy: null,
                requireFormattableOrderByQuery: true,
                isContinuationExpected: true,
                allowNonValueAggregateQuery: true,
                hasLogicalPartitionKey: false,
                allowDCount: true,
                useSystemPrefix: false,
                geospatialType: Cosmos.GeospatialType.Geography);

            PartitionedQueryExecutionInfo partitionedQueryExecutionInfo = tryGetQueryPlan.Succeeded ? tryGetQueryPlan.Result : throw tryGetQueryPlan.Exception;
            return Tuple.Create(partitionedQueryExecutionInfo, queryPartitionProvider);
        }

        private static IQueryPipelineStage CreateOdePipeline(OptimisticDirectExecutionTestInput input, DocumentContainer documentContainer, QueryRequestOptions queryRequestOptions, bool clientDisableOde = false)
        {
            List<FeedRangeEpk> containerRanges = documentContainer.GetFeedRangesAsync(NoOpTrace.Singleton, cancellationToken: default).Result;
            IQueryPipelineStage queryPipelineStage = CreateQueryPipelineStage(
                documentContainer,
                input,
                queryRequestOptions,
                containerRanges,
                clientDisableOde);

            Assert.IsNotNull(queryPipelineStage);
            return queryPipelineStage;
        }

        private static async Task<DocumentContainer> CreateDocumentContainerAsync(
            int numItems,
            bool multiPartition,
            bool requiresDist = false,
            FlakyDocumentContainer.FailureConfigs failureConfigs = null)
        {
            PartitionKeyDefinition partitionKeyDefinition = new PartitionKeyDefinition()
            {
                Paths = new System.Collections.ObjectModel.Collection<string>()
                {
                    "/pk"
                },
                Kind = PartitionKind.Hash,
                Version = PartitionKeyDefinitionVersion.V2,
            };

            MockDocumentContainer mockContainer = new MockDocumentContainer(partitionKeyDefinition, requiresDist);
            IMonadicDocumentContainer monadicDocumentContainer = mockContainer;

            if (failureConfigs != null)
            {
                monadicDocumentContainer = new FlakyDocumentContainer(monadicDocumentContainer, failureConfigs);
            }

            DocumentContainer documentContainer = new DocumentContainer(monadicDocumentContainer);

            // a value of 2 would lead to 4 partitions (2 * 2). 4 partitions are used because they're easy to manage + demonstrates multi partition use case
            int exponentPartitionKeyRanges = 2;

            IReadOnlyList<FeedRangeInternal> ranges;

            for (int i = 0; i < exponentPartitionKeyRanges; i++)
            {
                ranges = await documentContainer.GetFeedRangesAsync(
                    trace: NoOpTrace.Singleton,
                    cancellationToken: default);

                if (multiPartition)
                {
                    foreach (FeedRangeInternal range in ranges)
                    {
                        await documentContainer.SplitAsync(range, cancellationToken: default);
                    }
                }

                await documentContainer.RefreshProviderAsync(NoOpTrace.Singleton, cancellationToken: default);
            }

            ranges = await documentContainer.GetFeedRangesAsync(
                    trace: NoOpTrace.Singleton,
                    cancellationToken: default);

            int rangeCount = multiPartition ? 4 : 1;

            Assert.AreEqual(rangeCount, ranges.Count);

            for (int i = 0; i < numItems; i++)
            {
                // Insert an item
                CosmosObject item = CosmosObject.Parse($"{{\"pk\" : \"a\" }}");
                TryCatch<Record> monadicCreateRecord = await documentContainer.MonadicCreateItemAsync(item, cancellationToken: default);
                Assert.IsTrue(monadicCreateRecord.Succeeded);
            }

            return documentContainer;
        }

        private static QueryPartitionProvider CreateCustomQueryPartitionProvider(string key, string value)
        {
            Dictionary<string, object> queryEngineConfiguration = new Dictionary<string, object>()
            {
                {"maxSqlQueryInputLength", 262144},
                {"maxJoinsPerSqlQuery", 5},
                {"maxLogicalAndPerSqlQuery", 2000},
                {"maxLogicalOrPerSqlQuery", 2000},
                {"maxUdfRefPerSqlQuery", 10},
                {"maxInExpressionItemsCount", 16000},
                {"queryMaxGroupByTableCellCount", 500000 },
                {"queryMaxInMemorySortDocumentCount", 500},
                {"maxQueryRequestTimeoutFraction", 0.90},
                {"sqlAllowNonFiniteNumbers", false},
                {"sqlAllowAggregateFunctions", true},
                {"sqlAllowSubQuery", true},
                {"sqlAllowScalarSubQuery", true},
                {"allowNewKeywords", true},
                {"sqlAllowLike", true},
                {"sqlAllowGroupByClause", true},
                {"maxSpatialQueryCells", 12},
                {"spatialMaxGeometryPointCount", 256},
                {"sqlDisableQueryILOptimization", false},
                {"sqlDisableFilterPlanOptimization", false},
                {"clientDisableOptimisticDirectExecution", false}
            };

            queryEngineConfiguration[key] = bool.TryParse(value, out bool boolValue) ? boolValue : value;

            return new QueryPartitionProvider(queryEngineConfiguration);
        }

        private static OptimisticDirectExecutionTestInput CreateInput(
            string description,
            string query,
            bool expectedOptimisticDirectExecution,
            string partitionKeyPath,
            string partitionKeyValue,
            CosmosElement continuationToken = null)
        {
            PartitionKeyBuilder pkBuilder = new PartitionKeyBuilder();
            pkBuilder.Add(partitionKeyValue);

            return CreateInput(description, query, expectedOptimisticDirectExecution, partitionKeyPath, pkBuilder.Build(), continuationToken);
        }

        private static OptimisticDirectExecutionTestInput CreateInput(
            string description,
            string query,
            bool expectedOptimisticDirectExecution,
            string partitionKeyPath,
            Cosmos.PartitionKey partitionKeyValue,
            CosmosElement continuationToken = null)
        {
            return new OptimisticDirectExecutionTestInput(description, query, new SqlQuerySpec(query), expectedOptimisticDirectExecution, partitionKeyPath, partitionKeyValue, continuationToken);
        }

        public override OptimisticDirectExecutionTestOutput ExecuteTest(OptimisticDirectExecutionTestInput input)
        {
            // gets DocumentContainer
            IMonadicDocumentContainer monadicDocumentContainer = new InMemoryContainer(input.PartitionKeyDefinition);
            DocumentContainer documentContainer = new DocumentContainer(monadicDocumentContainer);
            QueryRequestOptions queryRequestOptions = GetQueryRequestOptions(enableOptimisticDirectExecution: true);
            List<FeedRangeEpk> containerRanges = documentContainer.GetFeedRangesAsync(NoOpTrace.Singleton, cancellationToken: default).Result;
            IQueryPipelineStage queryPipelineStage = CreateQueryPipelineStage(
                      documentContainer,
                      input,
                      queryRequestOptions,
                      containerRanges,
                      clientDisableOde: false);

            bool result = queryPipelineStage.MoveNextAsync(NoOpTrace.Singleton, cancellationToken: default).AsTask().GetAwaiter().GetResult();

            if (input.ExpectedOptimisticDirectExecution)
            {
                Assert.AreEqual(TestInjections.PipelineType.OptimisticDirectExecution, queryRequestOptions.TestSettings.Stats.PipelineType.Value);
            }
            else
            {
                Assert.AreNotEqual(TestInjections.PipelineType.OptimisticDirectExecution, queryRequestOptions.TestSettings.Stats.PipelineType.Value);
            }

            Assert.IsNotNull(queryPipelineStage);
            Assert.IsTrue(result);

            return new OptimisticDirectExecutionTestOutput(input.ExpectedOptimisticDirectExecution);
        }

        private static IQueryPipelineStage CreateQueryPipelineStage(
            DocumentContainer documentContainer,
            OptimisticDirectExecutionTestInput input,
            QueryRequestOptions queryRequestOptions,
            List<FeedRangeEpk> containerRanges,
            bool clientDisableOde)
        {
            CosmosSerializerCore serializerCore = new();
            using StreamReader streamReader = new(serializerCore.ToStreamSqlQuerySpec(new SqlQuerySpec(input.Query), Documents.ResourceType.Document));
            string sqlQuerySpecJsonString = streamReader.ReadToEnd();

            (PartitionedQueryExecutionInfo partitionedQueryExecutionInfo, QueryPartitionProvider queryPartitionProvider) = GetPartitionedQueryExecutionInfoAndPartitionProvider(sqlQuerySpecJsonString, input.PartitionKeyDefinition, clientDisableOde);
            CosmosQueryExecutionContextFactory.InputParameters inputParameters = CosmosQueryExecutionContextFactory.InputParameters.Create(
                sqlQuerySpec: new SqlQuerySpec(input.Query),
                initialUserContinuationToken: input.ContinuationToken,
                initialFeedRange: null,
                maxConcurrency: queryRequestOptions.MaxConcurrency,
                maxItemCount: queryRequestOptions.MaxItemCount,
                maxBufferedItemCount: queryRequestOptions.MaxBufferedItemCount,
                partitionKey: input.PartitionKeyValue,
                properties: new Dictionary<string, object>() { { "x-ms-query-partitionkey-definition", input.PartitionKeyDefinition } },
                partitionedQueryExecutionInfo: null,
                returnResultsInDeterministicOrder: null,
                enableOptimisticDirectExecution: queryRequestOptions.EnableOptimisticDirectExecution,
                isNonStreamingOrderByQueryFeatureDisabled: queryRequestOptions.IsNonStreamingOrderByQueryFeatureDisabled,
                enableDistributedQueryGatewayMode: queryRequestOptions.EnableDistributedQueryGatewayMode,
                testInjections: queryRequestOptions.TestSettings);

            List<PartitionKeyRange> targetPkRanges = new();
            foreach (FeedRangeEpk feedRangeEpk in containerRanges)
            {
                targetPkRanges.Add(new PartitionKeyRange
                {
                    MinInclusive = feedRangeEpk.Range.Min,
                    MaxExclusive = feedRangeEpk.Range.Max,
                });
            }

            string databaseId = "db1234";
            string resourceLink = $"dbs/{databaseId}/colls";
            CosmosQueryContextCore cosmosQueryContextCore = new CosmosQueryContextCore(
                client: new TestCosmosQueryClient(queryPartitionProvider, targetPkRanges),
                resourceTypeEnum: Documents.ResourceType.Document,
                operationType: Documents.OperationType.Query,
                resourceType: typeof(QueryResponseCore),
                resourceLink: resourceLink,
                isContinuationExpected: true,
                allowNonValueAggregateQuery: true,
                useSystemPrefix: false,
                correlatedActivityId: Guid.NewGuid());

            IQueryPipelineStage queryPipelineStage = CosmosQueryExecutionContextFactory.Create(
                documentContainer,
                cosmosQueryContextCore,
                inputParameters,
                NoOpTrace.Singleton);

            return queryPipelineStage;
        }

        private static QueryRequestOptions GetQueryRequestOptions(bool enableOptimisticDirectExecution)
        {
            return new QueryRequestOptions
            {
                MaxConcurrency = 0,
                MaxItemCount = 10,
                EnableOptimisticDirectExecution = enableOptimisticDirectExecution,
                TestSettings = new TestInjections(simulate429s: true, simulateEmptyPages: false, new TestInjections.ResponseStats()),
                Properties = new Dictionary<string, object>()
            {
                { HttpConstants.HttpHeaders.EnumerationDirection, ""},
            }
            };
        }

        internal readonly struct RequiresDistributionTestCase
        {
            public string Query { get; }
            public int ExpectedContinuationTokenCount { get; }
            public int ExpectedDocumentCount { get; }

            public RequiresDistributionTestCase(
                string query,
                int expectedContinuationTokenCount,
                int expectedDocumentCount)
            {
                this.Query = query;
                this.ExpectedContinuationTokenCount = expectedContinuationTokenCount;
                this.ExpectedDocumentCount = expectedDocumentCount;
            }
        }

        private sealed class MockDocumentContainer : InMemoryContainer
        {
            private readonly bool requiresDistribution;

            public MockDocumentContainer(
                PartitionKeyDefinition partitionKeyDefinition,
                bool requiresDistribution)
                : base(partitionKeyDefinition)
            {
                this.requiresDistribution = requiresDistribution;
            }

            public override async Task<TryCatch<QueryPage>> MonadicQueryAsync(
                SqlQuerySpec sqlQuerySpec,
                FeedRangeState<QueryState> feedRangeState,
                QueryExecutionOptions queryPaginationOptions,
                ITrace trace,
                CancellationToken cancellationToken)
            {
                Task<TryCatch<QueryPage>> queryPage = base.MonadicQueryAsync(
                sqlQuerySpec,
                feedRangeState,
                queryPaginationOptions,
                trace,
                cancellationToken);

                ImmutableDictionary<string, string>.Builder additionalHeaders = ImmutableDictionary.CreateBuilder<string, string>();
                additionalHeaders.Add("x-ms-documentdb-partitionkeyrangeid", "0");
                additionalHeaders.Add("x-ms-test-header", "true");
                additionalHeaders.Add("x-ms-cosmos-query-requiresdistribution", this.requiresDistribution.ToString());

                return await Task.FromResult(
                    TryCatch<QueryPage>.FromResult(
                        new QueryPage(
                            queryPage.Result.Result.Documents,
                            requestCharge: 42,
                            activityId: Guid.NewGuid().ToString(),
                            cosmosQueryExecutionInfo: default,
                            distributionPlanSpec: default,
                            disallowContinuationTokenMessage: default,
                            additionalHeaders: additionalHeaders.ToImmutable(),
                            state: queryPage.Result.Result.State,
                            streaming: default)));
            }
        }

        private sealed class MergeTestUtil
        {
            public int MoveNextCounter { get; private set; }

            public bool GoneExceptionCreated { get; private set; }

            public bool TooManyRequestsFailureCreated { get; private set; }

            public bool IsFailedFallbackPipelineTest { get; }

            public MergeTestUtil(bool isFailedFallbackPipelineTest)
            {
                this.IsFailedFallbackPipelineTest = isFailedFallbackPipelineTest;
            }

            public Exception ShouldReturnFailure()
            {
                this.MoveNextCounter++;
                if (this.MoveNextCounter == 2 && !this.GoneExceptionCreated)
                {
                    this.GoneExceptionCreated = true;
                    return new CosmosException(
                        message: $"Epk Range: Partition does not exist at the given range.",
                        statusCode: System.Net.HttpStatusCode.Gone,
                        subStatusCode: (int)SubStatusCodes.PartitionKeyRangeGone,
                        activityId: "0f8fad5b-d9cb-469f-a165-70867728950e",
                        requestCharge: default);
                }

                if (this.IsFailedFallbackPipelineTest && this.GoneExceptionCreated && !this.TooManyRequestsFailureCreated)
                {
                    this.TooManyRequestsFailureCreated = true;
                    return new CosmosException(
                            message: "Injected failure",
                            statusCode: HttpStatusCode.TooManyRequests,
                            subStatusCode: 3200,
                            activityId: "111fad5b-d9cb-469f-a165-70867728950e",
                            requestCharge: 0);
                }

                return null;
            }
        }
    }

    public sealed class OptimisticDirectExecutionTestOutput : BaselineTestOutput
    {
        public OptimisticDirectExecutionTestOutput(bool executeAsOptimisticDirectExecution)
        {
            this.ExecuteAsOptimisticDirectExecution = executeAsOptimisticDirectExecution;
        }

        public bool ExecuteAsOptimisticDirectExecution { get; }

        public override void SerializeAsXml(XmlWriter xmlWriter)
        {
            xmlWriter.WriteStartElement(nameof(this.ExecuteAsOptimisticDirectExecution));
            xmlWriter.WriteValue(this.ExecuteAsOptimisticDirectExecution);
            xmlWriter.WriteEndElement();
        }
    }

    public sealed class OptimisticDirectExecutionTestInput : BaselineTestInput
    {
        internal PartitionKeyDefinition PartitionKeyDefinition { get; set; }
        internal SqlQuerySpec SqlQuerySpec { get; set; }
        internal Cosmos.PartitionKey PartitionKeyValue { get; set; }
        internal bool ExpectedOptimisticDirectExecution { get; set; }
        internal PartitionKeyRangeIdentity PartitionKeyRangeId { get; set; }
        internal string Query { get; set; }
        internal CosmosElement ContinuationToken { get; set; }

        internal OptimisticDirectExecutionTestInput(
            string description,
            string query,
            SqlQuerySpec sqlQuerySpec,
            bool expectedOptimisticDirectExecution,
            string partitionKeyPath,
            Cosmos.PartitionKey partitionKeyValue,
            CosmosElement continuationToken)
            : base(description)
        {
            this.PartitionKeyDefinition = new PartitionKeyDefinition()
            {
                Paths = new Collection<string>()
                {
                    partitionKeyPath
                },
                Kind = PartitionKind.Hash,
                Version = PartitionKeyDefinitionVersion.V2,
            };
            this.SqlQuerySpec = sqlQuerySpec;
            this.ExpectedOptimisticDirectExecution = expectedOptimisticDirectExecution;
            this.Query = query;
            this.PartitionKeyValue = partitionKeyValue;
            this.ContinuationToken = continuationToken;
        }

        public override void SerializeAsXml(XmlWriter xmlWriter)
        {
            xmlWriter.WriteElementString("Description", this.Description);
            xmlWriter.WriteElementString("Query", this.SqlQuerySpec.QueryText);
            xmlWriter.WriteStartElement("PartitionKeys");
            if (this.PartitionKeyDefinition != null)
            {
                foreach (string path in this.PartitionKeyDefinition.Paths)
                {
                    xmlWriter.WriteElementString("Key", path);
                }
            }

            xmlWriter.WriteEndElement();
            if (this.PartitionKeyDefinition != null)
            {
                xmlWriter.WriteElementString(
                    "PartitionKeyType",
                    this.PartitionKeyDefinition.Kind == PartitionKind.Hash ? "Hash" : (
                        this.PartitionKeyDefinition.Kind == PartitionKind.MultiHash ? "MultiHash" : "Range"));
            }

            if (this.SqlQuerySpec.ShouldSerializeParameters())
            {
                xmlWriter.WriteStartElement("QueryParameters");
                xmlWriter.WriteCData(JsonConvert.SerializeObject(
                    this.SqlQuerySpec.Parameters,
                    Newtonsoft.Json.Formatting.Indented));
                xmlWriter.WriteEndElement();
            }
        }
    }

    internal class TestCosmosQueryClient : CosmosQueryClient
    {
        private readonly QueryPartitionProvider queryPartitionProvider;
        private readonly IReadOnlyList<PartitionKeyRange> targetPartitionKeyRanges;

        public TestCosmosQueryClient(QueryPartitionProvider queryPartitionProvider, IEnumerable<PartitionKeyRange> targetPartitionKeyRanges)
        {
            this.queryPartitionProvider = queryPartitionProvider;
            this.targetPartitionKeyRanges = targetPartitionKeyRanges.ToList();
        }

        public override Action<IQueryable> OnExecuteScalarQueryCallback => throw new NotImplementedException();

        public override bool BypassQueryParsing()
        {
            return false;
        }

        public override void ClearSessionTokenCache(string collectionFullName)
        {
            throw new NotImplementedException();
        }

        public override Task<TryCatch<QueryPage>> ExecuteItemQueryAsync(string resourceUri, ResourceType resourceType, OperationType operationType, Cosmos.FeedRange feedRange, QueryRequestOptions requestOptions, AdditionalRequestHeaders additionalRequestHeaders, SqlQuerySpec sqlQuerySpec, string continuationToken, int pageSize, ITrace trace, CancellationToken cancellationToken)
        {
            throw new NotImplementedException();
        }

        public override Task<PartitionedQueryExecutionInfo> ExecuteQueryPlanRequestAsync(string resourceUri, ResourceType resourceType, OperationType operationType, SqlQuerySpec sqlQuerySpec, Cosmos.PartitionKey? partitionKey, string supportedQueryFeatures, Guid clientQueryCorrelationId, ITrace trace, CancellationToken cancellationToken)
        {
            return Task.FromResult(new PartitionedQueryExecutionInfo());
        }

        public override Task ForceRefreshCollectionCacheAsync(string collectionLink, CancellationToken cancellationToken)
        {
            throw new NotImplementedException();
        }

        public override Task<ContainerQueryProperties> GetCachedContainerQueryPropertiesAsync(string containerLink, Cosmos.PartitionKey? partitionKey, ITrace trace, CancellationToken cancellationToken)
        {
            return Task.FromResult(new ContainerQueryProperties(
                 "test",
                 new List<Range<string>>
                 {
                     new Range<string>(
                         PartitionKeyInternal.MinimumInclusiveEffectivePartitionKey,
                         PartitionKeyInternal.MaximumExclusiveEffectivePartitionKey,
                         true,
                         true)
                 },
                 new PartitionKeyDefinition(),
                 vectorEmbeddingPolicy: null,
                 Cosmos.GeospatialType.Geometry));
        }

        public override Task<bool> GetClientDisableOptimisticDirectExecutionAsync()
        {
            return Task.FromResult(this.queryPartitionProvider.ClientDisableOptimisticDirectExecution);
        }

        public override Task<List<PartitionKeyRange>> GetTargetPartitionKeyRangeByFeedRangeAsync(string resourceLink, string collectionResourceId, PartitionKeyDefinition partitionKeyDefinition, FeedRangeInternal feedRangeInternal, bool forceRefresh, ITrace trace)
        {
            throw new NotImplementedException();
        }

        public override Task<List<PartitionKeyRange>> GetTargetPartitionKeyRangesAsync(string resourceLink, string collectionResourceId, IReadOnlyList<Range<string>> providedRanges, bool forceRefresh, ITrace trace)
        {
            return Task.FromResult(this.targetPartitionKeyRanges.ToList());
        }

        public override Task<IReadOnlyList<PartitionKeyRange>> TryGetOverlappingRangesAsync(string collectionResourceId, Range<string> range, bool forceRefresh = false)
        {
            throw new NotImplementedException();
        }

        public override Task<TryCatch<PartitionedQueryExecutionInfo>> TryGetPartitionedQueryExecutionInfoAsync(
            SqlQuerySpec sqlQuerySpec,
            ResourceType resourceType,
            PartitionKeyDefinition partitionKeyDefinition,
            Cosmos.VectorEmbeddingPolicy vectorEmbeddingPolicy,
            bool requireFormattableOrderByQuery,
            bool isContinuationExpected,
            bool allowNonValueAggregateQuery,
            bool hasLogicalPartitionKey,
            bool allowDCount,
            bool useSystemPrefix,
            Cosmos.GeospatialType geospatialType,
            CancellationToken cancellationToken)
        {
            CosmosSerializerCore serializerCore = new CosmosSerializerCore();
            using StreamReader streamReader = new StreamReader(serializerCore.ToStreamSqlQuerySpec(sqlQuerySpec, Documents.ResourceType.Document));
            string sqlQuerySpecJsonString = streamReader.ReadToEnd();

            (PartitionedQueryExecutionInfo partitionedQueryExecutionInfo, QueryPartitionProvider queryPartitionProvider) = OptimisticDirectExecutionQueryBaselineTests.GetPartitionedQueryExecutionInfoAndPartitionProvider(sqlQuerySpecJsonString, partitionKeyDefinition);
            return Task.FromResult(TryCatch<PartitionedQueryExecutionInfo>.FromResult(partitionedQueryExecutionInfo));
        }
    }
}<|MERGE_RESOLUTION|>--- conflicted
+++ resolved
@@ -621,15 +621,9 @@
                 CosmosQueryClientCore.ParseRestStream(
                     memoryStream,
                     Documents.ResourceType.Document,
-<<<<<<< HEAD
-                    out CosmosArray documents,
-                    out CosmosObject distributionPlan,
-                    out bool? ignored);
-=======
                     out _,
                     out CosmosObject distributionPlan,
                     out _);
->>>>>>> 4d9da410
 
                 if (distributionPlan.TryGetValue("backendDistributionPlan", out CosmosElement backendDistributionPlan) &&
                     distributionPlan.TryGetValue("clientDistributionPlan", out CosmosElement clientDistributionPlan))
@@ -658,15 +652,9 @@
             CosmosQueryClientCore.ParseRestStream(
                 memoryStream,
                 Documents.ResourceType.Document,
-<<<<<<< HEAD
-                out CosmosArray documents,
-                out CosmosObject distributionPlan,
-                out bool? streaming);
-=======
                 out _,
                 out CosmosObject distributionPlan,
                 out _);
->>>>>>> 4d9da410
 
             if (distributionPlan.TryGetValue("backendDistributionPlan", out CosmosElement backendDistributionPlan) &&
                 distributionPlan.TryGetValue("clientDistributionPlan", out CosmosElement clientDistributionPlan))
