﻿namespace Microsoft.Azure.Cosmos.Tests.Query
{
    using System;
    using System.Collections.Generic;
    using System.Collections.Immutable;
    using System.Collections.ObjectModel;
    using System.IO;
    using System.Linq;
    using System.Net;
    using System.Threading;
    using System.Threading.Tasks;
    using System.Xml;
    using Microsoft.Azure.Cosmos.CosmosElements;
    using Microsoft.Azure.Cosmos.Pagination;
    using Microsoft.Azure.Cosmos.Query;
    using Microsoft.Azure.Cosmos.Query.Core;
    using Microsoft.Azure.Cosmos.Query.Core.ExecutionContext;
    using Microsoft.Azure.Cosmos.Query.Core.Monads;
    using Microsoft.Azure.Cosmos.Query.Core.Pipeline;
    using Microsoft.Azure.Cosmos.Query.Core.Pipeline.CrossPartition.OrderBy;
    using Microsoft.Azure.Cosmos.Query.Core.Pipeline.CrossPartition.Parallel;
    using Microsoft.Azure.Cosmos.Query.Core.Pipeline.OptimisticDirectExecutionQuery;
    using Microsoft.Azure.Cosmos.Query.Core.Pipeline.Pagination;
    using Microsoft.Azure.Cosmos.Query.Core.QueryClient;
    using Microsoft.Azure.Cosmos.Query.Core.QueryPlan;
    using Microsoft.Azure.Cosmos.Test.BaselineTest;
    using Microsoft.Azure.Cosmos.Tests.Pagination;
    using Microsoft.Azure.Cosmos.Tracing;
    using Microsoft.Azure.Documents;
    using Microsoft.Azure.Documents.Routing;
    using Microsoft.VisualStudio.TestTools.UnitTesting;
    using Moq;
    using Newtonsoft.Json;

    [TestClass]
    public class OptimisticDirectExecutionQueryBaselineTests : BaselineTests<OptimisticDirectExecutionTestInput, OptimisticDirectExecutionTestOutput>
    {
        [TestMethod]
        [Owner("akotalwar")]
        public void PositiveOptimisticDirectExecutionOutput()
        {
            List<OptimisticDirectExecutionTestInput> testVariations = new List<OptimisticDirectExecutionTestInput>
            {
                CreateInput(
                    description: @"Single Partition Key and Distinct",
                    query: "SELECT DISTINCT c.age FROM c",
                    expectedOptimisticDirectExecution: true,
                    partitionKeyPath: @"/pk",
                    partitionKeyValue: @"value"),

                CreateInput(
                    description: @"Single Partition Key and Min Aggregate",
                    query: "SELECT VALUE MIN(c.age) FROM c",
                    expectedOptimisticDirectExecution: true,
                    partitionKeyPath: @"/pk",
                    partitionKeyValue: @"value"),

                CreateInput(
                    description: @"Single Partition Key and Value Field",
                    query: "SELECT c.age FROM c",
                    expectedOptimisticDirectExecution: true,
                    partitionKeyPath: @"/pk",
                    partitionKeyValue: @"value"),

                CreateInput(
                    description: @"Single Partition Key and Value Field",
                    query: "SELECT * FROM c",
                    expectedOptimisticDirectExecution: true,
                    partitionKeyPath: @"/pk",
                    partitionKeyValue: "a",
                    continuationToken: null),

                CreateInput(
                    description: @"Single Partition Key and Ode continuation token",
                    query: "SELECT * FROM c",
                    expectedOptimisticDirectExecution: true,
                    partitionKeyPath: @"/pk",
                    partitionKeyValue: "a",
                    continuationToken: CosmosElement.Parse(
                        "{\"OptimisticDirectExecutionToken\":{\"token\":\"{\\\"resourceId\\\":\\\"AQAAAMmFOw8LAAAAAAAAAA==\\\"," +
                        "\\\"skipCount\\\":1}\", \"range\":{\"min\":\"\",\"max\":\"FF-FF-FF-FF-FF-FF-FF-FF-FF-FF-FF-FF-FF-FF-FF-FF\"}}}")),

                // Below cases are Ode because they have a collection with a single physical partition.
                // Added emulator tests (TestPassingOptimisticDirectExecutionQueries()) to verify the negation of the below cases.
                CreateInput(
                    description: @"Cosmos.PartitionKey.Null Partition Key Value",
                    query: "SELECT * FROM c",
                    expectedOptimisticDirectExecution: true,
                    partitionKeyPath: @"/pk",
                    partitionKeyValue: Cosmos.PartitionKey.Null),

                CreateInput(
                    description: @"C# Null Partition Key Value",
                    query: "SELECT * FROM c",
                    expectedOptimisticDirectExecution: true,
                    partitionKeyPath: @"/pk",
                    partitionKeyValue: null),
            };

            this.ExecuteTestSuite(testVariations);
        }

        [TestMethod]
        [Owner("akotalwar")]
        public void NegativeOptimisticDirectExecutionOutput()
        {
            ParallelContinuationToken parallelContinuationToken = new ParallelContinuationToken(
                    token: Guid.NewGuid().ToString(),
                    range: new Documents.Routing.Range<string>("A", "B", true, false));

            OrderByContinuationToken orderByContinuationToken = new OrderByContinuationToken(
                    parallelContinuationToken,
                    new List<OrderByItem>() { new OrderByItem(CosmosObject.Create(new Dictionary<string, CosmosElement>() { { "item", CosmosString.Create("asdf") } })) },
                    rid: "43223532",
                    skipCount: 42,
                    filter: "filter");

            CosmosElement cosmosElementOrderByContinuationToken = CosmosArray.Create(
                        new List<CosmosElement>()
                        {
                        OrderByContinuationToken.ToCosmosElement(orderByContinuationToken)
                        });

            List<OptimisticDirectExecutionTestInput> testVariations = new List<OptimisticDirectExecutionTestInput>
            {
                CreateInput(
                    description: @"Single Partition Key with Parallel continuation token",
                    query: "SELECT * FROM c",
                    expectedOptimisticDirectExecution: false,
                    partitionKeyPath: @"/pk",
                    partitionKeyValue: "a",
                    continuationToken: CosmosArray.Create(new List<CosmosElement>() { ParallelContinuationToken.ToCosmosElement(parallelContinuationToken) })),

                CreateInput(
                    description: @"Single Partition Key with OrderBy continuation token",
                    query: "SELECT * FROM c ORDER BY c._ts",
                    expectedOptimisticDirectExecution: false,
                    partitionKeyPath: @"/pk",
                    partitionKeyValue: "a",
                    continuationToken: cosmosElementOrderByContinuationToken),
            };
            this.ExecuteTestSuite(testVariations);
        }

        // This test confirms that TestInjection.EnableOptimisticDirectExection is set to false from default. 
        // Check test "TestPipelineForDistributedQueryAsync" to understand why this is done
        [TestMethod]
        public void TestDefaultQueryRequestOptionsSettings()
        {
            QueryRequestOptions requestOptions = new QueryRequestOptions();
            bool odeExpectedValue =
#if PREVIEW
                    true;
#else
                    false;
#endif

            Assert.AreEqual(odeExpectedValue, requestOptions.EnableOptimisticDirectExecution);
        }

        // test checks that the pipeline can take a query to the backend and returns its associated document(s).
        [TestMethod]
        public async Task TestPipelineForBackendDocumentsOnSinglePartitionAsync()
        {
            int numItems = 100;
            int documentCountInSinglePartition = 0;
            OptimisticDirectExecutionTestInput input = CreateInput(
                    description: @"Single Partition Key and Value Field",
                    query: "SELECT VALUE COUNT(1) FROM c",
                    expectedOptimisticDirectExecution: true,
                    partitionKeyPath: @"/pk",
                    partitionKeyValue: "a");

            QueryRequestOptions queryRequestOptions = GetQueryRequestOptions(enableOptimisticDirectExecution: true);
            DocumentContainer inMemoryCollection = await CreateDocumentContainerAsync(numItems, multiPartition: false);
            IQueryPipelineStage queryPipelineStage = await GetOdePipelineAsync(input, inMemoryCollection, queryRequestOptions);

            while (await queryPipelineStage.MoveNextAsync(NoOpTrace.Singleton))
            {
                Assert.AreEqual(TestInjections.PipelineType.OptimisticDirectExecution, queryRequestOptions.TestSettings.Stats.PipelineType.Value);

                TryCatch<QueryPage> tryGetPage = queryPipelineStage.Current;
                tryGetPage.ThrowIfFailed();

                documentCountInSinglePartition += Int32.Parse(tryGetPage.Result.Documents[0].ToString());

                if (tryGetPage.Result.State == null)
                {
                    break;
                }
            }

            Assert.AreEqual(100, documentCountInSinglePartition);
        }

        [TestMethod]
        public async Task TestOdeTokenWithSpecializedPipeline()
        {
            int numItems = 100;
            ParallelContinuationToken parallelContinuationToken = new ParallelContinuationToken(
                    token: Guid.NewGuid().ToString(),
                    range: new Documents.Routing.Range<string>("A", "B", true, false));

            OptimisticDirectExecutionContinuationToken optimisticDirectExecutionContinuationToken = new OptimisticDirectExecutionContinuationToken(parallelContinuationToken);
            CosmosElement cosmosElementContinuationToken = OptimisticDirectExecutionContinuationToken.ToCosmosElement(optimisticDirectExecutionContinuationToken);

            OptimisticDirectExecutionTestInput input = CreateInput(
                    description: @"Single Partition Key and Value Field",
                    query: "SELECT VALUE COUNT(1) FROM c",
                    expectedOptimisticDirectExecution: false,
                    partitionKeyPath: @"/pk",
                    partitionKeyValue: "a",
                    continuationToken: cosmosElementContinuationToken);

            DocumentContainer documentContainer = await CreateDocumentContainerAsync(numItems, multiPartition: false);
            QueryRequestOptions queryRequestOptions = GetQueryRequestOptions(enableOptimisticDirectExecution: input.ExpectedOptimisticDirectExecution);
            (CosmosQueryExecutionContextFactory.InputParameters inputParameters, CosmosQueryContextCore cosmosQueryContextCore) = CreateInputParamsAndQueryContext(input, queryRequestOptions);

            IQueryPipelineStage queryPipelineStage = CosmosQueryExecutionContextFactory.Create(
                      documentContainer,
                      cosmosQueryContextCore,
                      inputParameters,
                      NoOpTrace.Singleton);

            string expectedErrorMessage = "Execution of this query using the supplied continuation token requires EnableOptimisticDirectExecution to be set in QueryRequestOptions. " +
                "If the error persists after that, contact system administrator.";

            while (await queryPipelineStage.MoveNextAsync(NoOpTrace.Singleton))
            {
                if (queryPipelineStage.Current.Failed)
                {
                    Assert.IsTrue(queryPipelineStage.Current.InnerMostException.ToString().Contains(expectedErrorMessage));
                    return;
                }

                Assert.IsFalse(true);
                break;
            }
        }

        [TestMethod]
        public async Task TestQueriesWhichNeverRequireDistribution()
        {
            // requiresDist = false
            int numItems = 100;
            List<RequiresDistributionTestCase> singlePartitionContainerTestCases = new List<RequiresDistributionTestCase>()
            {
                new RequiresDistributionTestCase("SELECT * FROM r", 10, 100),
                new RequiresDistributionTestCase("SELECT VALUE r.id FROM r", 0, 10),
                new RequiresDistributionTestCase("SELECT * FROM r WHERE r.id > 5", 0,  0),
                new RequiresDistributionTestCase("SELECT r.id FROM r JOIN id IN r.id",0, 0),
                new RequiresDistributionTestCase("SELECT TOP 5 r.id FROM r ORDER BY r.id", 0, 5),
                new RequiresDistributionTestCase("SELECT TOP 5 r.id FROM r WHERE r.id > 5 ORDER BY r.id", 0, 0),
                new RequiresDistributionTestCase("SELECT * FROM r OFFSET 5 LIMIT 3", 1, 3),
                new RequiresDistributionTestCase("SELECT * FROM r WHERE r.id > 5 OFFSET 5 LIMIT 3", 0, 0)
            };

            foreach (RequiresDistributionTestCase testCase in singlePartitionContainerTestCases)
            {
                OptimisticDirectExecutionTestInput input = CreateInput(
                    description: @"Queries which will never require distribution",
                    query: testCase.Query,
                    expectedOptimisticDirectExecution: true,
                    partitionKeyPath: @"/pk",
                    partitionKeyValue: "a");

                int result = await this.GetPipelineAndDrainAsync(
                            input,
                            numItems: numItems,
                            isMultiPartition: false,
                            expectedContinuationTokenCount: testCase.ExpectedContinuationTokenCount,
                            requiresDist: false);

                Assert.AreEqual(testCase.ExpectedDocumentCount, result);
            }
        }

        [TestMethod]
        public async Task TestQueriesWhichWillAlwaysRequireDistribution()
        {
            // requiresDist = true
            int numItems = 100;
            List<RequiresDistributionTestCase> singlePartitionContainerTestCases = new List<RequiresDistributionTestCase>()
            {
                new RequiresDistributionTestCase("SELECT Sum(id) as sum_id FROM r JOIN id IN r.id", 0, 1),
                new RequiresDistributionTestCase("SELECT DISTINCT TOP 5 r.id FROM r ORDER BY r.id", 0, 5),
                new RequiresDistributionTestCase("SELECT DISTINCT r.id FROM r GROUP BY r.id", 0,  10),
                new RequiresDistributionTestCase("SELECT DISTINCT r.id, Sum(r.id) as sum_a FROM r GROUP BY r.id",0, 10),
                new RequiresDistributionTestCase("SELECT Count(1) FROM (SELECT DISTINCT r.id FROM root r)", 0, 1),
                new RequiresDistributionTestCase("SELECT DISTINCT id FROM r JOIN id in r.id", 0, 0),
                new RequiresDistributionTestCase("SELECT r.id, Count(1) AS count_a FROM r GROUP BY r.id ORDER BY r.id", 0, 10),
                new RequiresDistributionTestCase("SELECT Count(1) as count FROM root r JOIN b IN r.id", 0, 1),
                new RequiresDistributionTestCase("SELECT Avg(1) AS avg FROM root r", 0, 1),
                new RequiresDistributionTestCase("SELECT r.id, Count(1) as count FROM r WHERE r.id > 0 GROUP BY r.id", 0, 0),
                new RequiresDistributionTestCase("SELECT r.id FROM r WHERE r.id > 0 GROUP BY r.id ORDER BY r.id", 0, 0)
            };

            foreach (RequiresDistributionTestCase testCase in singlePartitionContainerTestCases)
            {
                OptimisticDirectExecutionTestInput input = CreateInput(
                    description: @"Queries which will always require distribution",
                    query: testCase.Query,
                    expectedOptimisticDirectExecution: true,
                    partitionKeyPath: @"/pk",
                    partitionKeyValue: "a");

                int result = await this.GetPipelineAndDrainAsync(
                            input,
                            numItems: numItems,
                            isMultiPartition: false,
                            expectedContinuationTokenCount: testCase.ExpectedContinuationTokenCount,
                            requiresDist: true);

                Assert.AreEqual(testCase.ExpectedDocumentCount, result);
            }
        }

        [TestMethod]
        public async Task TestQueriesWhichCanSwitchDistribution()
        {
            // requiresDist = true/false
            int numItems = 100;
            bool[] requiresDistSet = { true, false };

            List<RequiresDistributionTestCase> singlePartitionContainerTestCases = new List<RequiresDistributionTestCase>()
            {
                new RequiresDistributionTestCase("SELECT Count(r.id) AS count_a FROM r", 0, 1),
                new RequiresDistributionTestCase("SELECT DISTINCT r.id FROM r", 0, 10),
                new RequiresDistributionTestCase("SELECT r.id, Count(1) AS count_a FROM r GROUP BY r.id", 0, 10),
                new RequiresDistributionTestCase("SELECT Count(1) AS count FROM root r WHERE r.id < 2", 0, 1),
                new RequiresDistributionTestCase("SELECT r.id, Count(r.id), Avg(r.id) FROM r WHERE r.id < 2 GROUP BY r.id", 0, 0),
                new RequiresDistributionTestCase("SELECT TOP 5 Count(1) as count FROM r", 0, 1),
                new RequiresDistributionTestCase("SELECT TOP 5 Count(1) as count FROM r ORDER BY r.id", 0, 1),
                new RequiresDistributionTestCase("SELECT r.id FROM r GROUP BY r.id OFFSET 5 LIMIT 3", 0, 3),
                new RequiresDistributionTestCase("SELECT Count(1) as count FROM r", 0, 1),
                new RequiresDistributionTestCase("SELECT Sum(r.id) as sum_a FROM r", 0, 1),
                new RequiresDistributionTestCase("SELECT Min(r.a) as min_a FROM r", 0, 1),
                new RequiresDistributionTestCase("SELECT Max(r.a) as min_a FROM r", 0, 1),
                new RequiresDistributionTestCase("SELECT Avg(r.a) as min_a FROM r", 0, 1),
                new RequiresDistributionTestCase("SELECT Sum(r.a) as sum_a FROM r WHERE r.a > 0", 0, 1),
                new RequiresDistributionTestCase("SELECT Sum(r.a) as sum_a FROM r WHERE r.a > 0 OFFSET 0 LIMIT 5", 0, 1),
                new RequiresDistributionTestCase("SELECT Sum(r.a) as sum_a FROM r WHERE r.a > 0 OFFSET 5 LIMIT 5", 0, 0),
                new RequiresDistributionTestCase("SELECT Sum(r.a) as sum_a FROM r ORDER BY r.a", 0, 1),
                new RequiresDistributionTestCase("SELECT Sum(r.a) as sum_a FROM r ORDER BY r.a OFFSET 5 LIMIT 5", 0, 0),
                new RequiresDistributionTestCase("SELECT Sum(r.a) as sum_a FROM r WHERE r.a > 0 ORDER BY r.a OFFSET 5 LIMIT 5", 0, 0),
                new RequiresDistributionTestCase("SELECT DISTINCT VALUE r.id FROM r", 0, 10),
                new RequiresDistributionTestCase("SELECT DISTINCT TOP 5 r.a FROM r", 0, 1),
                new RequiresDistributionTestCase("SELECT s.id FROM (SELECT DISTINCT r.id FROM root r) as s", 0, 10),
                new RequiresDistributionTestCase("SELECT DISTINCT r.a FROM r OFFSET 3 LIMIT 5", 0, 0),
                new RequiresDistributionTestCase("SELECT Count(r.id) AS count_a FROM r", 0, 1),
                new RequiresDistributionTestCase("SELECT r.id, Count(1) AS count_a FROM r GROUP BY r.id", 0, 10),
                new RequiresDistributionTestCase("SELECT Count(1) AS count FROM root r WHERE r.id < 2", 0, 1),
                new RequiresDistributionTestCase("SELECT TOP 5 Count(1) as count FROM r", 0, 1),
                new RequiresDistributionTestCase("SELECT Count(1) AS count FROM root r WHERE r.id < 2", 0, 1),
            };

            foreach (RequiresDistributionTestCase testCase in singlePartitionContainerTestCases)
            {
                foreach (bool requiresDist in requiresDistSet)
                {
                    OptimisticDirectExecutionTestInput input = CreateInput(
                        description: @"Queries which can require distribution in certain cases",
                        query: testCase.Query,
                        expectedOptimisticDirectExecution: true,
                        partitionKeyPath: @"/pk",
                        partitionKeyValue: "a");

                    int result = await this.GetPipelineAndDrainAsync(
                                input,
                                numItems: numItems,
                                isMultiPartition: false,
                                expectedContinuationTokenCount: testCase.ExpectedContinuationTokenCount,
                                requiresDist: requiresDist);

                    Assert.AreEqual(testCase.ExpectedDocumentCount, result);
                }
            }
        }

        // test checks that the pipeline can take a query to the backend and returns its associated document(s) + continuation token.
        [TestMethod]
        public async Task TestPipelineForContinuationTokenOnSinglePartitionAsync()
        {
            int numItems = 100;
            OptimisticDirectExecutionTestInput input = CreateInput(
                description: @"Single Partition Key and Value Field",
                    query: "SELECT * FROM c",
                expectedOptimisticDirectExecution: true,
                partitionKeyPath: @"/pk",
                partitionKeyValue: "a");

            int result = await this.GetPipelineAndDrainAsync(
                            input,
                            numItems: numItems,
                            isMultiPartition: false,
                            expectedContinuationTokenCount: 10);

            Assert.AreEqual(numItems, result);
        }

        // test checks that the Ode code path ensures that a query is valid before sending it to the backend
        // these queries with previous ODE implementation would have succeeded. However, with the new query validity check, they should all throw an exception
        [TestMethod]
        public async Task TestQueryValidityCheckWithODEAsync()
        {
            const string UnsupportedSelectStarInGroupBy = "'SELECT *' is not allowed with GROUP BY";
            const string UnsupportedCompositeAggregate = "Compositions of aggregates and other expressions are not allowed.";
            const string UnsupportedNestedAggregateExpression = "Cannot perform an aggregate function on an expression containing an aggregate or a subquery.";
            const string UnsupportedSelectLisWithAggregateOrGroupByExpression = "invalid in the select list because it is not contained in either an aggregate function or the GROUP BY clause";

            List<(string Query, string ExpectedMessage)> testVariations = new List<(string Query, string ExpectedMessage)>
            {
                ("SELECT   COUNT     (1)   + 5 FROM c", UnsupportedCompositeAggregate),
                ("SELECT MIN(c.price)   + 10 FROM c", UnsupportedCompositeAggregate),
                ("SELECT      MAX(c.price)       - 4 FROM c", UnsupportedCompositeAggregate),
                ("SELECT SUM    (c.price) + 20     FROM c",UnsupportedCompositeAggregate),
                ("SELECT AVG(c.price) * 50 FROM      c", UnsupportedCompositeAggregate),
                ("SELECT * from c GROUP BY c.name", UnsupportedSelectStarInGroupBy),
                ("SELECT SUM(c.sales) AS totalSales, AVG(SUM(c.salesAmount)) AS averageTotalSales\n\n\nFROM c", UnsupportedNestedAggregateExpression),
                ("SELECT c.category, c.price, COUNT(c) FROM c GROUP BY c.category\r\n", UnsupportedSelectLisWithAggregateOrGroupByExpression)
            };

            List<(string, string)> testVariationsWithCaseSensitivity = new List<(string, string)>();
            foreach ((string Query, string ExpectedMessage) testCase in testVariations)
            {
                testVariationsWithCaseSensitivity.Add((testCase.Query, testCase.ExpectedMessage));
                testVariationsWithCaseSensitivity.Add((testCase.Query.ToLower(), testCase.ExpectedMessage));
                testVariationsWithCaseSensitivity.Add((testCase.Query.ToUpper(), testCase.ExpectedMessage));
            }

            foreach ((string Query, string ExpectedMessage) testCase in testVariationsWithCaseSensitivity)
            {
                OptimisticDirectExecutionTestInput input = CreateInput(
                    description: @"Unsupported queries in CosmosDB that were previously supported by Ode pipeline and returning wrong results",
                    query: testCase.Query,
                    expectedOptimisticDirectExecution: true,
                    partitionKeyPath: @"/pk",
                    partitionKeyValue: "a");

                try
                {
                    int result = await this.GetPipelineAndDrainAsync(
                                    input,
                                    numItems: 100,
                                    isMultiPartition: false,
                                    expectedContinuationTokenCount: 0,
                                    requiresDist: true);
                    Assert.Fail("Invalid query being executed did not result in an exception");
                }
                catch (Exception ex)
                {
                    Assert.IsTrue(ex.InnerException.Message.Contains(testCase.ExpectedMessage));
                    continue;
                }
            }
        }

        // test to check if pipeline handles a 410 exception properly and returns all the documents.
        [TestMethod]
        public async Task TestPipelineForGoneExceptionOnSingleAndMultiplePartitionAsync()
        {
            Assert.IsTrue(await ExecuteGoneExceptionOnODEPipeline(isMultiPartition: false));

            Assert.IsTrue(await ExecuteGoneExceptionOnODEPipeline(isMultiPartition: true));
        }

        // test to check if failing fallback pipeline is handled properly
        [TestMethod]
        public async Task TestHandlingOfFailedFallbackPipelineOnSingleAndMultiplePartitionAsync()
        {
            Assert.IsTrue(await TestHandlingOfFailedFallbackPipeline(isMultiPartition: false));

            Assert.IsTrue(await TestHandlingOfFailedFallbackPipeline(isMultiPartition: true));
        }

        // The reason we have the below test is to show the missing capabilities of the OptimisticDirectExecution pipeline.
        // Currently this pipeline cannot handle distributed queries as it does not have the logic to sum up the values it gets from the backend in partial results.
        // This functionality is available for other pipelines such as the ParallelCrossPartitionQueryPipelineStage.
        [TestMethod]
        public async Task TestPipelineForDistributedQueryAsync()
        {
            int numItems = 100;
            OptimisticDirectExecutionTestInput input = CreateInput(
                    description: @"Single Partition Key and Value Field",
                    query: "SELECT AVG(c) FROM c",
                    expectedOptimisticDirectExecution: false,
                    partitionKeyPath: @"/pk",
                    partitionKeyValue: "a");

            int result = await this.GetPipelineAndDrainAsync(
                            input,
                            numItems: numItems,
                            isMultiPartition: false,
                            expectedContinuationTokenCount: 0);

            //TODO: Add validation for actual value of average
            Assert.AreEqual(1, result);
        }

        [TestMethod]
        public async Task TestClientDisableOdeLogic()
        {
            // GetPipelineAndDrainAsyc() contains asserts to confirm that the Ode pipeline only gets picked if clientDisableOptimisticDirectExecution flag is false
            int numItems = 100;
            OptimisticDirectExecutionTestInput input = CreateInput(
                    description: @"Single Partition Key and Value Field",
                    query: "SELECT * FROM c",
                    expectedOptimisticDirectExecution: true,
                    partitionKeyPath: @"/pk",
                    partitionKeyValue: "a");

            // Test with ClientDisableOde = true
            int result = await this.GetPipelineAndDrainAsync(
                            input,
                            numItems: numItems,
                            isMultiPartition: false,
                            expectedContinuationTokenCount: 10,
                            requiresDist: false,
                            clientDisableOde: true);

            Assert.AreEqual(numItems, result);

            // Test with ClientDisableOde = false
            result = await this.GetPipelineAndDrainAsync(
                            input,
                            numItems: numItems,
                            isMultiPartition: false,
                            expectedContinuationTokenCount: 10,
                            requiresDist: false,
                            clientDisableOde: false);

            Assert.AreEqual(numItems, result);
        }

        [TestMethod]
        public async Task TestOdeFlagsWithContinuationToken()
        {
            ParallelContinuationToken parallelContinuationToken = new ParallelContinuationToken(
                    token: Guid.NewGuid().ToString(),
                    range: new Range<string>("A", "B", true, false));

            OptimisticDirectExecutionContinuationToken optimisticDirectExecutionContinuationToken = new OptimisticDirectExecutionContinuationToken(parallelContinuationToken);
            CosmosElement cosmosElementContinuationToken = OptimisticDirectExecutionContinuationToken.ToCosmosElement(optimisticDirectExecutionContinuationToken);

            OptimisticDirectExecutionTestInput input = CreateInput(
                    description: @"Single Partition Key and Ode continuation token",
                    query: "SELECT * FROM c",
                    expectedOptimisticDirectExecution: true,
                    partitionKeyPath: @"/pk",
                    partitionKeyValue: "a",
                    continuationToken: cosmosElementContinuationToken);

            // All of these cases should throw the same exception message.
            await this.ValidateErrorMessageWithModifiedOdeFlags(input, enableOde: true, clientDisableOde: true);
            await this.ValidateErrorMessageWithModifiedOdeFlags(input, enableOde: false, clientDisableOde: true);
            await this.ValidateErrorMessageWithModifiedOdeFlags(input, enableOde: false, clientDisableOde: false);
        }

        private async Task ValidateErrorMessageWithModifiedOdeFlags(OptimisticDirectExecutionTestInput input, bool enableOde, bool clientDisableOde)
        {
            string expectedErrorMessage = "Execution of this query using the supplied continuation token requires EnableOptimisticDirectExecution to be set in QueryRequestOptions. " +
                "If the error persists after that, contact system administrator.";
            try
            {
                int result = await this.GetPipelineAndDrainAsync(
                                    input,
                                    numItems: 100,
                                    isMultiPartition: false,
                                    expectedContinuationTokenCount: 10,
                                    requiresDist: false,
                                    enableOde,
                                    clientDisableOde);

                Assert.Fail("A MalformedContinuationTokenException was expected in this scenario");
            }
            catch (Exception ex)
            {
                Assert.IsTrue(ex.InnerException.Message.Contains(expectedErrorMessage));
            }
        }

        // Creates a gone exception after the first MoveNexyAsync() call. This allows for the pipeline to return some documents before failing
        private static async Task<bool> ExecuteGoneExceptionOnODEPipeline(bool isMultiPartition)
        {
            int numItems = 100;
            List<CosmosElement> documents = new List<CosmosElement>();
            QueryRequestOptions queryRequestOptions = GetQueryRequestOptions(enableOptimisticDirectExecution: true);
            (MergeTestUtil mergeTest, IQueryPipelineStage queryPipelineStage) = await CreateFallbackPipelineTestInfrastructure(numItems, isFailedFallbackPipelineTest: false, isMultiPartition, queryRequestOptions);

            while (await queryPipelineStage.MoveNextAsync(NoOpTrace.Singleton))
            {
                if (mergeTest.MoveNextCounter == 1)
                {
                    Assert.AreEqual(TestInjections.PipelineType.OptimisticDirectExecution, queryRequestOptions.TestSettings.Stats.PipelineType.Value);
                }
                else
                {
                    Assert.AreNotEqual(TestInjections.PipelineType.OptimisticDirectExecution, queryRequestOptions.TestSettings.Stats.PipelineType.Value);
                }

                TryCatch<QueryPage> tryGetPage = queryPipelineStage.Current;

                if (tryGetPage.Failed)
                {
                    // failure should never come till here. Should be handled before
                    Assert.Fail("Unexpected error. Gone Exception should not reach till here");
                }

                documents.AddRange(tryGetPage.Result.Documents);
            }

            Assert.AreEqual(numItems, documents.Count);
            return true;
        }

        private static async Task<bool> TestHandlingOfFailedFallbackPipeline(bool isMultiPartition)
        {
            int numItems = 100;
            List<CosmosElement> documents = new List<CosmosElement>();
            QueryRequestOptions queryRequestOptions = GetQueryRequestOptions(enableOptimisticDirectExecution: true);
            (MergeTestUtil mergeTest, IQueryPipelineStage queryPipelineStage) = await CreateFallbackPipelineTestInfrastructure(numItems, isFailedFallbackPipelineTest: true, isMultiPartition, queryRequestOptions);

            while (await queryPipelineStage.MoveNextAsync(NoOpTrace.Singleton))
            {
                TryCatch<QueryPage> tryGetPage = queryPipelineStage.Current;
                if (tryGetPage.Failed)
                {
                    if (mergeTest.MoveNextCounter == 3)
                    {
                        Assert.IsTrue(tryGetPage.InnerMostException.Message.Equals("Injected failure"));
                        Assert.AreNotEqual(numItems, documents.Count);
                        return true;
                    }
                    else
                    {
                        Assert.Fail("Fallback pipeline failure not handled correctly");
                        return false;
                    }
                }

                documents.AddRange(tryGetPage.Result.Documents);
            }

            return false;
        }

        private static async Task<(MergeTestUtil, IQueryPipelineStage)> CreateFallbackPipelineTestInfrastructure(int numItems, bool isFailedFallbackPipelineTest, bool isMultiPartition, QueryRequestOptions queryRequestOptions)
        {
            List<CosmosElement> documents = new List<CosmosElement>();
            MergeTestUtil mergeTest = new MergeTestUtil(isFailedFallbackPipelineTest);

            OptimisticDirectExecutionTestInput input = CreateInput(
                    description: @"Single Partition Key and Value Field",
                    query: "SELECT * FROM c",
                    expectedOptimisticDirectExecution: true,
                    partitionKeyPath: @"/pk",
                    partitionKeyValue: "a");

            DocumentContainer inMemoryCollection = await CreateDocumentContainerAsync(
                    numItems,
                    multiPartition: isMultiPartition,
                    failureConfigs: new FlakyDocumentContainer.FailureConfigs(
                        inject429s: false,
                        injectEmptyPages: false,
                        shouldReturnFailure: mergeTest.ShouldReturnFailure));

            IQueryPipelineStage queryPipelineStage = await GetOdePipelineAsync(input, inMemoryCollection, queryRequestOptions);

            return (mergeTest, queryPipelineStage);
        }

        private async Task<int> GetPipelineAndDrainAsync(OptimisticDirectExecutionTestInput input, int numItems, bool isMultiPartition, int expectedContinuationTokenCount, bool requiresDist = false, bool enableOptimisticDirectExecution = true, bool clientDisableOde = false)
        {
            int continuationTokenCount = 0;
            List<CosmosElement> documents = new List<CosmosElement>();
            QueryRequestOptions queryRequestOptions = GetQueryRequestOptions(enableOptimisticDirectExecution);
            DocumentContainer inMemoryCollection = await CreateDocumentContainerAsync(numItems, multiPartition: isMultiPartition, requiresDist: requiresDist);
            IQueryPipelineStage queryPipelineStage = await GetOdePipelineAsync(input, inMemoryCollection, queryRequestOptions, clientDisableOde);

            while (await queryPipelineStage.MoveNextAsync(NoOpTrace.Singleton))
            {
                TryCatch<QueryPage> tryGetPage = queryPipelineStage.Current;
                tryGetPage.ThrowIfFailed();

                if (clientDisableOde || !enableOptimisticDirectExecution)
                {
                    Assert.AreNotEqual(TestInjections.PipelineType.OptimisticDirectExecution, queryRequestOptions.TestSettings.Stats.PipelineType.Value);
                }

                if (!clientDisableOde && enableOptimisticDirectExecution && !requiresDist)
                {
                    Assert.AreEqual(TestInjections.PipelineType.OptimisticDirectExecution, queryRequestOptions.TestSettings.Stats.PipelineType.Value);
                }

                documents.AddRange(tryGetPage.Result.Documents);

                if (tryGetPage.Result.State == null)
                {
                    break;
                }
                else
                {
                    input = CreateInput(
                        description: input.Description,
                        query: input.Query,
                        expectedOptimisticDirectExecution: input.ExpectedOptimisticDirectExecution,
                        partitionKeyPath: @"/pk",
                        partitionKeyValue: input.PartitionKeyValue,
                        continuationToken: tryGetPage.Result.State.Value);

                    queryPipelineStage = await GetOdePipelineAsync(input, inMemoryCollection, queryRequestOptions);
                }

                continuationTokenCount++;
            }

            Assert.AreEqual(expectedContinuationTokenCount, continuationTokenCount);
            return documents.Count;
        }

        internal static Tuple<PartitionedQueryExecutionInfo, QueryPartitionProvider> GetPartitionedQueryExecutionInfoAndPartitionProvider(string querySpecJsonString, PartitionKeyDefinition pkDefinition, bool clientDisableOde = false)
        {
            QueryPartitionProvider queryPartitionProvider = CreateCustomQueryPartitionProvider("clientDisableOptimisticDirectExecution", clientDisableOde.ToString().ToLower());
            TryCatch<PartitionedQueryExecutionInfo> tryGetQueryPlan = queryPartitionProvider.TryGetPartitionedQueryExecutionInfo(
                querySpecJsonString: querySpecJsonString,
                partitionKeyDefinition: pkDefinition,
                requireFormattableOrderByQuery: true,
                isContinuationExpected: true,
                allowNonValueAggregateQuery: true,
                hasLogicalPartitionKey: false,
                allowDCount: true,
                useSystemPrefix: false,
                geospatialType: Cosmos.GeospatialType.Geography);

            return Tuple.Create(tryGetQueryPlan.Result, queryPartitionProvider);
        }

<<<<<<< HEAD
        private static Task<IQueryPipelineStage> GetOdePipelineAsync(OptimisticDirectExecutionTestInput input, DocumentContainer documentContainer, QueryRequestOptions queryRequestOptions)
=======
        private static async Task<IQueryPipelineStage> GetOdePipelineAsync(OptimisticDirectExecutionTestInput input, DocumentContainer documentContainer, QueryRequestOptions queryRequestOptions, bool clientDisableOde = false)
>>>>>>> f8cc146e
        {
            (CosmosQueryExecutionContextFactory.InputParameters inputParameters, CosmosQueryContextCore cosmosQueryContextCore) = CreateInputParamsAndQueryContext(input, queryRequestOptions, clientDisableOde);
            IQueryPipelineStage queryPipelineStage = CosmosQueryExecutionContextFactory.Create(
                      documentContainer,
                      cosmosQueryContextCore,
                      inputParameters,
                      NoOpTrace.Singleton);

            Assert.IsNotNull(queryPipelineStage);
            return Task.FromResult(queryPipelineStage);
        }

        private static async Task<DocumentContainer> CreateDocumentContainerAsync(
            int numItems,
            bool multiPartition,
            bool requiresDist = false,
            FlakyDocumentContainer.FailureConfigs failureConfigs = null)
        {
            PartitionKeyDefinition partitionKeyDefinition = new PartitionKeyDefinition()
            {
                Paths = new System.Collections.ObjectModel.Collection<string>()
                {
                    "/pk"
                },
                Kind = PartitionKind.Hash,
                Version = PartitionKeyDefinitionVersion.V2,
            };

            MockDocumentContainer mockContainer = new MockDocumentContainer(partitionKeyDefinition, requiresDist);
            IMonadicDocumentContainer monadicDocumentContainer = mockContainer;

            if (failureConfigs != null)
            {
                monadicDocumentContainer = new FlakyDocumentContainer(monadicDocumentContainer, failureConfigs);
            }

            DocumentContainer documentContainer = new DocumentContainer(monadicDocumentContainer);

            // a value of 2 would lead to 4 partitions (2 * 2). 4 partitions are used because they're easy to manage + demonstrates multi partition use case
            int exponentPartitionKeyRanges = 2;

            IReadOnlyList<FeedRangeInternal> ranges;

            for (int i = 0; i < exponentPartitionKeyRanges; i++)
            {
                ranges = await documentContainer.GetFeedRangesAsync(
                    trace: NoOpTrace.Singleton,
                    cancellationToken: default);

                if (multiPartition)
                {
                    foreach (FeedRangeInternal range in ranges)
                    {
                        await documentContainer.SplitAsync(range, cancellationToken: default);
                    }
                }

                await documentContainer.RefreshProviderAsync(NoOpTrace.Singleton, cancellationToken: default);
            }

            ranges = await documentContainer.GetFeedRangesAsync(
                    trace: NoOpTrace.Singleton,
                    cancellationToken: default);

            int rangeCount = multiPartition ? 4 : 1;

            Assert.AreEqual(rangeCount, ranges.Count);

            for (int i = 0; i < numItems; i++)
            {
                // Insert an item
                CosmosObject item = CosmosObject.Parse($"{{\"pk\" : \"a\" }}");
                TryCatch<Record> monadicCreateRecord = await documentContainer.MonadicCreateItemAsync(item, cancellationToken: default);
                Assert.IsTrue(monadicCreateRecord.Succeeded);
            }

            return documentContainer;
        }

        private static QueryPartitionProvider CreateCustomQueryPartitionProvider(string key, string value)
        {
            Dictionary<string, object> queryEngineConfiguration = new Dictionary<string, object>()
            {
                {"maxSqlQueryInputLength", 262144},
                {"maxJoinsPerSqlQuery", 5},
                {"maxLogicalAndPerSqlQuery", 2000},
                {"maxLogicalOrPerSqlQuery", 2000},
                {"maxUdfRefPerSqlQuery", 10},
                {"maxInExpressionItemsCount", 16000},
                {"queryMaxGroupByTableCellCount", 500000 },
                {"queryMaxInMemorySortDocumentCount", 500},
                {"maxQueryRequestTimeoutFraction", 0.90},
                {"sqlAllowNonFiniteNumbers", false},
                {"sqlAllowAggregateFunctions", true},
                {"sqlAllowSubQuery", true},
                {"sqlAllowScalarSubQuery", true},
                {"allowNewKeywords", true},
                {"sqlAllowLike", true},
                {"sqlAllowGroupByClause", true},
                {"maxSpatialQueryCells", 12},
                {"spatialMaxGeometryPointCount", 256},
                {"sqlDisableQueryILOptimization", false},
                {"sqlDisableFilterPlanOptimization", false},
                {"clientDisableOptimisticDirectExecution", false}
            };

            queryEngineConfiguration[key] = bool.TryParse(value, out bool boolValue) ? boolValue : value;

            return new QueryPartitionProvider(queryEngineConfiguration);
        }

        private static OptimisticDirectExecutionTestInput CreateInput(
            string description,
            string query,
            bool expectedOptimisticDirectExecution,
            string partitionKeyPath,
            string partitionKeyValue,
            CosmosElement continuationToken = null)
        {
            PartitionKeyBuilder pkBuilder = new PartitionKeyBuilder();
            pkBuilder.Add(partitionKeyValue);

            return CreateInput(description, query, expectedOptimisticDirectExecution, partitionKeyPath, pkBuilder.Build(), continuationToken);
        }

        private static OptimisticDirectExecutionTestInput CreateInput(
            string description,
            string query,
            bool expectedOptimisticDirectExecution,
            string partitionKeyPath,
            Cosmos.PartitionKey partitionKeyValue,
            CosmosElement continuationToken = null)
        {
            return new OptimisticDirectExecutionTestInput(description, query, new SqlQuerySpec(query), expectedOptimisticDirectExecution, partitionKeyPath, partitionKeyValue, continuationToken);
        }

        public override OptimisticDirectExecutionTestOutput ExecuteTest(OptimisticDirectExecutionTestInput input)
        {
            // gets DocumentContainer
            IMonadicDocumentContainer monadicDocumentContainer = new InMemoryContainer(input.PartitionKeyDefinition);
            DocumentContainer documentContainer = new DocumentContainer(monadicDocumentContainer);
            QueryRequestOptions queryRequestOptions = GetQueryRequestOptions(enableOptimisticDirectExecution: true);
            (CosmosQueryExecutionContextFactory.InputParameters inputParameters, CosmosQueryContextCore cosmosQueryContextCore) = CreateInputParamsAndQueryContext(input, queryRequestOptions);
            IQueryPipelineStage queryPipelineStage = CosmosQueryExecutionContextFactory.Create(
                      documentContainer,
                      cosmosQueryContextCore,
                      inputParameters,
                      NoOpTrace.Singleton);

            bool result = queryPipelineStage.MoveNextAsync(NoOpTrace.Singleton).AsTask().GetAwaiter().GetResult();

            if (input.ExpectedOptimisticDirectExecution)
            {
                Assert.AreEqual(TestInjections.PipelineType.OptimisticDirectExecution, queryRequestOptions.TestSettings.Stats.PipelineType.Value);
            }
            else
            {
                Assert.AreNotEqual(TestInjections.PipelineType.OptimisticDirectExecution, queryRequestOptions.TestSettings.Stats.PipelineType.Value);
            }

            Assert.IsNotNull(queryPipelineStage);
            Assert.IsTrue(result);

            return new OptimisticDirectExecutionTestOutput(input.ExpectedOptimisticDirectExecution);
        }

        private static Tuple<CosmosQueryExecutionContextFactory.InputParameters, CosmosQueryContextCore> CreateInputParamsAndQueryContext(OptimisticDirectExecutionTestInput input, QueryRequestOptions queryRequestOptions, bool clientDisableOde = false)
        {
            CosmosSerializerCore serializerCore = new();
            using StreamReader streamReader = new(serializerCore.ToStreamSqlQuerySpec(new SqlQuerySpec(input.Query), Documents.ResourceType.Document));
            string sqlQuerySpecJsonString = streamReader.ReadToEnd();

            (PartitionedQueryExecutionInfo partitionedQueryExecutionInfo, QueryPartitionProvider queryPartitionProvider) = GetPartitionedQueryExecutionInfoAndPartitionProvider(sqlQuerySpecJsonString, input.PartitionKeyDefinition, clientDisableOde);
            CosmosQueryExecutionContextFactory.InputParameters inputParameters = new CosmosQueryExecutionContextFactory.InputParameters(
                sqlQuerySpec: new SqlQuerySpec(input.Query),
                initialUserContinuationToken: input.ContinuationToken,
                initialFeedRange: null,
                maxConcurrency: queryRequestOptions.MaxConcurrency,
                maxItemCount: queryRequestOptions.MaxItemCount,
                maxBufferedItemCount: queryRequestOptions.MaxBufferedItemCount,
                partitionKey: input.PartitionKeyValue,
                properties: new Dictionary<string, object>() { { "x-ms-query-partitionkey-definition", input.PartitionKeyDefinition } },
                partitionedQueryExecutionInfo: null,
                executionEnvironment: null,
                returnResultsInDeterministicOrder: null,
                enableOptimisticDirectExecution: queryRequestOptions.EnableOptimisticDirectExecution,
                testInjections: queryRequestOptions.TestSettings);

            string databaseId = "db1234";
            string resourceLink = $"dbs/{databaseId}/colls";
            CosmosQueryContextCore cosmosQueryContextCore = new CosmosQueryContextCore(
                client: new TestCosmosQueryClient(queryPartitionProvider),
                resourceTypeEnum: Documents.ResourceType.Document,
                operationType: Documents.OperationType.Query,
                resourceType: typeof(QueryResponseCore),
                resourceLink: resourceLink,
                isContinuationExpected: true,
                allowNonValueAggregateQuery: true,
                useSystemPrefix: false,
                correlatedActivityId: Guid.NewGuid());

            return Tuple.Create(inputParameters, cosmosQueryContextCore);
        }

        private static QueryRequestOptions GetQueryRequestOptions(bool enableOptimisticDirectExecution)
        {
            return new QueryRequestOptions
            {
                MaxConcurrency = 0,
                MaxItemCount = 10,
                EnableOptimisticDirectExecution = enableOptimisticDirectExecution,
                TestSettings = new TestInjections(simulate429s: true, simulateEmptyPages: false, new TestInjections.ResponseStats()),
                Properties = new Dictionary<string, object>()
            {
                { HttpConstants.HttpHeaders.EnumerationDirection, ""},
            }
            };
        }

        internal readonly struct RequiresDistributionTestCase
        {
            public string Query { get; }
            public int ExpectedContinuationTokenCount { get; }
            public int ExpectedDocumentCount { get; }

            public RequiresDistributionTestCase(
                string query,
                int expectedContinuationTokenCount,
                int expectedDocumentCount)
            {
                this.Query = query;
                this.ExpectedContinuationTokenCount = expectedContinuationTokenCount;
                this.ExpectedDocumentCount = expectedDocumentCount;
            }
        }

        private sealed class MockDocumentContainer : InMemoryContainer
        {
            private readonly bool requiresDistribution;

            public MockDocumentContainer(
                PartitionKeyDefinition partitionKeyDefinition,
                bool requiresDistribution)
                : base(partitionKeyDefinition)
            {
                this.requiresDistribution = requiresDistribution;
            }

            public override async Task<TryCatch<QueryPage>> MonadicQueryAsync(
                SqlQuerySpec sqlQuerySpec,
                FeedRangeState<QueryState> feedRangeState,
                QueryPaginationOptions queryPaginationOptions,
                ITrace trace,
                CancellationToken cancellationToken)
            {
                Task<TryCatch<QueryPage>> queryPage = base.MonadicQueryAsync(
                sqlQuerySpec,
                feedRangeState,
                queryPaginationOptions,
                trace,
                cancellationToken);

                ImmutableDictionary<string, string>.Builder additionalHeaders = ImmutableDictionary.CreateBuilder<string, string>();
                additionalHeaders.Add("x-ms-documentdb-partitionkeyrangeid", "0");
                additionalHeaders.Add("x-ms-test-header", "true");
                additionalHeaders.Add("x-ms-cosmos-query-requiresdistribution", this.requiresDistribution.ToString());

                return await Task.FromResult(
                    TryCatch<QueryPage>.FromResult(
                        new QueryPage(
                            queryPage.Result.Result.Documents,
                            requestCharge: 42,
                            activityId: Guid.NewGuid().ToString(),
                            responseLengthInBytes: 1337,
                            cosmosQueryExecutionInfo: default,
                            disallowContinuationTokenMessage: default,
                            additionalHeaders: additionalHeaders.ToImmutable(),
                            state: queryPage.Result.Result.State)));
            }
        }

        private class MergeTestUtil
        {
            public int MoveNextCounter { get; private set; }

            public bool GoneExceptionCreated { get; private set; }

            public bool TooManyRequestsFailureCreated { get; private set; }

            public bool IsFailedFallbackPipelineTest { get; }

            public MergeTestUtil(bool isFailedFallbackPipelineTest)
            {
                this.IsFailedFallbackPipelineTest = isFailedFallbackPipelineTest;
            }

#pragma warning disable CS1998 // Async method lacks 'await' operators and will run synchronously
            public async Task<Exception> ShouldReturnFailure()
            {
                this.MoveNextCounter++;
                if (this.MoveNextCounter == 2 && !this.GoneExceptionCreated)
                {
                    this.GoneExceptionCreated = true;
                    return new CosmosException(
                        message: $"Epk Range: Partition does not exist at the given range.",
                        statusCode: System.Net.HttpStatusCode.Gone,
                        subStatusCode: (int)SubStatusCodes.PartitionKeyRangeGone,
                        activityId: "0f8fad5b-d9cb-469f-a165-70867728950e",
                        requestCharge: default);
                }

                if (this.IsFailedFallbackPipelineTest && this.GoneExceptionCreated && !this.TooManyRequestsFailureCreated)
                {
                    this.TooManyRequestsFailureCreated = true;
                    return new CosmosException(
                            message: "Injected failure",
                            statusCode: HttpStatusCode.TooManyRequests,
                            subStatusCode: 3200,
                            activityId: "111fad5b-d9cb-469f-a165-70867728950e",
                            requestCharge: 0);
                }

                return null;
            }
#pragma warning restore CS1998 // Async method lacks 'await' operators and will run synchronously
        }
    }

    public sealed class OptimisticDirectExecutionTestOutput : BaselineTestOutput
    {
        public OptimisticDirectExecutionTestOutput(bool executeAsOptimisticDirectExecution)
        {
            this.ExecuteAsOptimisticDirectExecution = executeAsOptimisticDirectExecution;
        }

        public bool ExecuteAsOptimisticDirectExecution { get; }

        public override void SerializeAsXml(XmlWriter xmlWriter)
        {
            xmlWriter.WriteStartElement(nameof(this.ExecuteAsOptimisticDirectExecution));
            xmlWriter.WriteValue(this.ExecuteAsOptimisticDirectExecution);
            xmlWriter.WriteEndElement();
        }
    }

    public sealed class OptimisticDirectExecutionTestInput : BaselineTestInput
    {
        internal PartitionKeyDefinition PartitionKeyDefinition { get; set; }
        internal SqlQuerySpec SqlQuerySpec { get; set; }
        internal Cosmos.PartitionKey PartitionKeyValue { get; set; }
        internal bool ExpectedOptimisticDirectExecution { get; set; }
        internal PartitionKeyRangeIdentity PartitionKeyRangeId { get; set; }
        internal string Query { get; set; }
        internal CosmosElement ContinuationToken { get; set; }

        internal OptimisticDirectExecutionTestInput(
            string description,
            string query,
            SqlQuerySpec sqlQuerySpec,
            bool expectedOptimisticDirectExecution,
            string partitionKeyPath,
            Cosmos.PartitionKey partitionKeyValue,
            CosmosElement continuationToken)
            : base(description)
        {
            this.PartitionKeyDefinition = new PartitionKeyDefinition()
            {
                Paths = new Collection<string>()
                {
                    partitionKeyPath
                },
                Kind = PartitionKind.Hash,
                Version = PartitionKeyDefinitionVersion.V2,
            };
            this.SqlQuerySpec = sqlQuerySpec;
            this.ExpectedOptimisticDirectExecution = expectedOptimisticDirectExecution;
            this.Query = query;
            this.PartitionKeyValue = partitionKeyValue;
            this.ContinuationToken = continuationToken;
        }

        public override void SerializeAsXml(XmlWriter xmlWriter)
        {
            xmlWriter.WriteElementString("Description", this.Description);
            xmlWriter.WriteElementString("Query", this.SqlQuerySpec.QueryText);
            xmlWriter.WriteStartElement("PartitionKeys");
            if (this.PartitionKeyDefinition != null)
            {
                foreach (string path in this.PartitionKeyDefinition.Paths)
                {
                    xmlWriter.WriteElementString("Key", path);
                }
            }

            xmlWriter.WriteEndElement();
            if (this.PartitionKeyDefinition != null)
            {
                xmlWriter.WriteElementString(
                    "PartitionKeyType",
                    this.PartitionKeyDefinition.Kind == PartitionKind.Hash ? "Hash" : (
                        this.PartitionKeyDefinition.Kind == PartitionKind.MultiHash ? "MultiHash" : "Range"));
            }

            if (this.SqlQuerySpec.ShouldSerializeParameters())
            {
                xmlWriter.WriteStartElement("QueryParameters");
                xmlWriter.WriteCData(JsonConvert.SerializeObject(
                    this.SqlQuerySpec.Parameters,
                    Newtonsoft.Json.Formatting.Indented));
                xmlWriter.WriteEndElement();
            }
        }
    }

    internal class TestCosmosQueryClient : CosmosQueryClient
    {
        private readonly QueryPartitionProvider queryPartitionProvider;

        public TestCosmosQueryClient(QueryPartitionProvider queryPartitionProvider)
        { 
            this.queryPartitionProvider = queryPartitionProvider;
        }

        public override Action<IQueryable> OnExecuteScalarQueryCallback => throw new NotImplementedException();

        public override bool BypassQueryParsing()
        {
            return false;
        }

        public override void ClearSessionTokenCache(string collectionFullName)
        {
            throw new NotImplementedException();
        }

        public override Task<TryCatch<QueryPage>> ExecuteItemQueryAsync(string resourceUri, ResourceType resourceType, OperationType operationType, Cosmos.FeedRange feedRange, QueryRequestOptions requestOptions, AdditionalRequestHeaders additionalRequestHeaders, SqlQuerySpec sqlQuerySpec, string continuationToken, int pageSize, ITrace trace, CancellationToken cancellationToken)
        {
            throw new NotImplementedException();
        }

        public override Task<PartitionedQueryExecutionInfo> ExecuteQueryPlanRequestAsync(string resourceUri, ResourceType resourceType, OperationType operationType, SqlQuerySpec sqlQuerySpec, Cosmos.PartitionKey? partitionKey, string supportedQueryFeatures, Guid clientQueryCorrelationId, ITrace trace, CancellationToken cancellationToken)
        {
            return Task.FromResult(new PartitionedQueryExecutionInfo());
        }

        public override Task ForceRefreshCollectionCacheAsync(string collectionLink, CancellationToken cancellationToken)
        {
            throw new NotImplementedException();
        }

        public override Task<ContainerQueryProperties> GetCachedContainerQueryPropertiesAsync(string containerLink, Cosmos.PartitionKey? partitionKey, ITrace trace, CancellationToken cancellationToken)
        {
           return Task.FromResult(new ContainerQueryProperties(
                "test",
                new List<Range<string>>
                { 
                    new Range<string>(
                        PartitionKeyInternal.MinimumInclusiveEffectivePartitionKey,
                        PartitionKeyInternal.MaximumExclusiveEffectivePartitionKey,
                        true,
                        true)
                },
                new PartitionKeyDefinition(),
                Cosmos.GeospatialType.Geometry));
        }

        public override async Task<bool> GetClientDisableOptimisticDirectExecutionAsync()
        {
            return this.queryPartitionProvider.ClientDisableOptimisticDirectExecution;
        }

        public override Task<List<PartitionKeyRange>> GetTargetPartitionKeyRangeByFeedRangeAsync(string resourceLink, string collectionResourceId, PartitionKeyDefinition partitionKeyDefinition, FeedRangeInternal feedRangeInternal, bool forceRefresh, ITrace trace)
        {
            throw new NotImplementedException();
        }

        public override Task<List<PartitionKeyRange>> GetTargetPartitionKeyRangesAsync(string resourceLink, string collectionResourceId, IReadOnlyList<Range<string>> providedRanges, bool forceRefresh, ITrace trace)
        {
            return Task.FromResult(new List<PartitionKeyRange>{new PartitionKeyRange()
            {
                MinInclusive = PartitionKeyInternal.MinimumInclusiveEffectivePartitionKey,
                MaxExclusive = PartitionKeyInternal.MaximumExclusiveEffectivePartitionKey
            }
            });
        }

        public override Task<IReadOnlyList<PartitionKeyRange>> TryGetOverlappingRangesAsync(string collectionResourceId, Range<string> range, bool forceRefresh = false)
        {
            throw new NotImplementedException();
        }

        public override Task<TryCatch<PartitionedQueryExecutionInfo>> TryGetPartitionedQueryExecutionInfoAsync(SqlQuerySpec sqlQuerySpec, ResourceType resourceType, PartitionKeyDefinition partitionKeyDefinition, bool requireFormattableOrderByQuery, bool isContinuationExpected, bool allowNonValueAggregateQuery, bool hasLogicalPartitionKey, bool allowDCount, bool useSystemPrefix, Cosmos.GeospatialType geospatialType, CancellationToken cancellationToken)
        {
            CosmosSerializerCore serializerCore = new();
            using StreamReader streamReader = new(serializerCore.ToStreamSqlQuerySpec(sqlQuerySpec, Documents.ResourceType.Document));
            string sqlQuerySpecJsonString = streamReader.ReadToEnd();

<<<<<<< HEAD
            TryCatch<PartitionedQueryExecutionInfo> queryPlan = OptimisticDirectExecutionQueryBaselineTests.TryGetPartitionedQueryExecutionInfo(sqlQuerySpecJsonString, partitionKeyDefinition);
            PartitionedQueryExecutionInfo partitionedQueryExecutionInfo = queryPlan.Succeeded ? queryPlan.Result : throw queryPlan.Exception;
            return Task.FromResult(TryCatch<PartitionedQueryExecutionInfo>.FromResult(partitionedQueryExecutionInfo));
=======
            (PartitionedQueryExecutionInfo partitionedQueryExecutionInfo, QueryPartitionProvider queryPartitionProvider) = OptimisticDirectExecutionQueryBaselineTests.GetPartitionedQueryExecutionInfoAndPartitionProvider(sqlQuerySpecJsonString, partitionKeyDefinition);
            return TryCatch<PartitionedQueryExecutionInfo>.FromResult(partitionedQueryExecutionInfo);
>>>>>>> f8cc146e
        }
    }
}<|MERGE_RESOLUTION|>--- conflicted
+++ resolved
@@ -163,7 +163,6 @@
         public async Task TestPipelineForBackendDocumentsOnSinglePartitionAsync()
         {
             int numItems = 100;
-            int documentCountInSinglePartition = 0;
             OptimisticDirectExecutionTestInput input = CreateInput(
                     description: @"Single Partition Key and Value Field",
                     query: "SELECT VALUE COUNT(1) FROM c",
@@ -174,6 +173,7 @@
             QueryRequestOptions queryRequestOptions = GetQueryRequestOptions(enableOptimisticDirectExecution: true);
             DocumentContainer inMemoryCollection = await CreateDocumentContainerAsync(numItems, multiPartition: false);
             IQueryPipelineStage queryPipelineStage = await GetOdePipelineAsync(input, inMemoryCollection, queryRequestOptions);
+            int documentCountInSinglePartition = 0;
 
             while (await queryPipelineStage.MoveNextAsync(NoOpTrace.Singleton))
             {
@@ -735,11 +735,7 @@
             return Tuple.Create(tryGetQueryPlan.Result, queryPartitionProvider);
         }
 
-<<<<<<< HEAD
-        private static Task<IQueryPipelineStage> GetOdePipelineAsync(OptimisticDirectExecutionTestInput input, DocumentContainer documentContainer, QueryRequestOptions queryRequestOptions)
-=======
         private static async Task<IQueryPipelineStage> GetOdePipelineAsync(OptimisticDirectExecutionTestInput input, DocumentContainer documentContainer, QueryRequestOptions queryRequestOptions, bool clientDisableOde = false)
->>>>>>> f8cc146e
         {
             (CosmosQueryExecutionContextFactory.InputParameters inputParameters, CosmosQueryContextCore cosmosQueryContextCore) = CreateInputParamsAndQueryContext(input, queryRequestOptions, clientDisableOde);
             IQueryPipelineStage queryPipelineStage = CosmosQueryExecutionContextFactory.Create(
@@ -1237,14 +1233,9 @@
             using StreamReader streamReader = new(serializerCore.ToStreamSqlQuerySpec(sqlQuerySpec, Documents.ResourceType.Document));
             string sqlQuerySpecJsonString = streamReader.ReadToEnd();
 
-<<<<<<< HEAD
             TryCatch<PartitionedQueryExecutionInfo> queryPlan = OptimisticDirectExecutionQueryBaselineTests.TryGetPartitionedQueryExecutionInfo(sqlQuerySpecJsonString, partitionKeyDefinition);
             PartitionedQueryExecutionInfo partitionedQueryExecutionInfo = queryPlan.Succeeded ? queryPlan.Result : throw queryPlan.Exception;
             return Task.FromResult(TryCatch<PartitionedQueryExecutionInfo>.FromResult(partitionedQueryExecutionInfo));
-=======
-            (PartitionedQueryExecutionInfo partitionedQueryExecutionInfo, QueryPartitionProvider queryPartitionProvider) = OptimisticDirectExecutionQueryBaselineTests.GetPartitionedQueryExecutionInfoAndPartitionProvider(sqlQuerySpecJsonString, partitionKeyDefinition);
-            return TryCatch<PartitionedQueryExecutionInfo>.FromResult(partitionedQueryExecutionInfo);
->>>>>>> f8cc146e
         }
     }
 }