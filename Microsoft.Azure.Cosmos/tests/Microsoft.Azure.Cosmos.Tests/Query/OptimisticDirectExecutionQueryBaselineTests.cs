--- conflicted
+++ resolved
@@ -500,70 +500,6 @@
         }
 
         [TestMethod]
-<<<<<<< HEAD
-        public async Task TestTextDistributionPlanParsingFromStream()
-        {
-            string textPath = "../../../Query/DistributionPlans/Text";
-            string[] filePaths = Directory.GetFiles(textPath);
-            
-            foreach (string filePath in filePaths)
-            {
-                string testResponse = File.ReadAllText(filePath);
-                JObject jsonObject = JObject.Parse(testResponse);
-
-                string expectedBackendPlan = jsonObject["_distributionPlan"]["backendDistributionPlan"].ToString();
-                expectedBackendPlan = RemoveJsonFormattingFromString(expectedBackendPlan);
-
-                string expectedClientPlan = jsonObject["_distributionPlan"]["clientDistributionPlan"].ToString();
-                expectedClientPlan = RemoveJsonFormattingFromString(expectedClientPlan);
-
-                MemoryStream memoryStream = new MemoryStream(Encoding.UTF8.GetBytes(testResponse));
-                CosmosQueryClientCore.ParseRestStream(
-                    memoryStream,
-                    Documents.ResourceType.Document,
-                    out CosmosArray documents,
-                    out CosmosObject distributionPlan);
-
-                if (distributionPlan.TryGetValue("backendDistributionPlan", out CosmosElement backendDistributionPlan) &&
-                    distributionPlan.TryGetValue("clientDistributionPlan", out CosmosElement clientDistributionPlan))
-                {
-                    Assert.AreEqual(expectedBackendPlan, RemoveJsonFormattingFromString(backendDistributionPlan.ToString()));
-                    Assert.AreEqual(expectedClientPlan, RemoveJsonFormattingFromString(clientDistributionPlan.ToString()));
-                }
-                else
-                {
-                    Assert.Fail();
-                }
-            }
-        }
-
-        [TestMethod]
-        public async Task TestBinaryDistributionPlanParsingFromStream()
-        {
-            string expectedBackendPlan = "{\"query\":\"\\nSELECT Count(r.a) AS count_a\\nFROM r\",\"obfuscatedQuery\":\"{\\\"query\\\":\\\"SELECT Count(r.a) AS p1\\\\nFROM r\\\",\\\"parameters\\\":[]}\",\"shape\":\"{\\\"Select\\\":{\\\"Type\\\":\\\"List\\\",\\\"AggCount\\\":1},\\\"From\\\":{\\\"Expr\\\":\\\"Aliased\\\"}}\",\"signature\":-4885972563975185329,\"shapeSignature\":-6171928203673877984,\"queryIL\":{\"Expression\":{\"Kind\":\"Aggregate\",\"Type\":{\"Kind\":\"Enum\",\"ItemType\":{\"Kind\":\"Base\",\"BaseTypeKind\":\"Number\",\"ExcludesUndefined\":true}},\"Aggregate\":{\"Kind\":\"Builtin\",\"Signature\":{\"ItemType\":{\"Kind\":\"Base\",\"BaseTypeKind\":\"Variant\",\"ExcludesUndefined\":false},\"ResultType\":{\"Kind\":\"Base\",\"BaseTypeKind\":\"Number\",\"ExcludesUndefined\":true}},\"OperatorKind\":\"Count\"},\"SourceExpression\":{\"Kind\":\"Select\",\"Type\":{\"Kind\":\"Enum\",\"ItemType\":{\"Kind\":\"Base\",\"BaseTypeKind\":\"Variant\",\"ExcludesUndefined\":false}},\"Delegate\":{\"Kind\":\"ScalarExpression\",\"Type\":{\"Kind\":\"Base\",\"BaseTypeKind\":\"Variant\",\"ExcludesUndefined\":false},\"DeclaredVariable\":{\"Name\":\"v0\",\"UniqueId\":0,\"Type\":{\"Kind\":\"Base\",\"BaseTypeKind\":\"Variant\",\"ExcludesUndefined\":true}},\"Expression\":{\"Kind\":\"PropertyRef\",\"Type\":{\"Kind\":\"Base\",\"BaseTypeKind\":\"Variant\",\"ExcludesUndefined\":false},\"Expression\":{\"Kind\":\"VariableRef\",\"Type\":{\"Kind\":\"Base\",\"BaseTypeKind\":\"Variant\",\"ExcludesUndefined\":true},\"Variable\":{\"Name\":\"v0\",\"UniqueId\":0,\"Type\":{\"Kind\":\"Base\",\"BaseTypeKind\":\"Variant\",\"ExcludesUndefined\":true}}},\"PropertyName\":\"a\"}},\"SourceExpression\":{\"Kind\":\"Input\",\"Type\":{\"Kind\":\"Enum\",\"ItemType\":{\"Kind\":\"Base\",\"BaseTypeKind\":\"Variant\",\"ExcludesUndefined\":true}},\"Name\":\"r\"}}}},\"noSpatial\":true,\"language\":\"QueryIL\"}";
-            string expectedClientPlan = "{\"clientQL\":{\"Kind\":\"Select\",\"DeclaredVariable\":{\"Name\":\"v0\",\"UniqueId\":2},\"Expression\":{\"Kind\":\"ObjectCreate\",\"ObjectKind\":\"Object\",\"Properties\":[{\"Name\":\"count_a\",\"Expression\":{\"Kind\":\"VariableRef\",\"Variable\":{\"Name\":\"v0\",\"UniqueId\":2}}}]},\"SourceExpression\":{\"Kind\":\"Aggregate\",\"Aggregate\":{\"Kind\":\"Builtin\",\"OperatorKind\":\"Sum\"},\"SourceExpression\":{\"Kind\":\"Input\",\"Name\":\"root\"}}}}";
-
-            string textPath = "../../../Query/DistributionPlans/Binary";
-            string[] filePaths = Directory.GetFiles(textPath);
-            string testResponse = File.ReadAllText(filePaths[0]);
-
-            MemoryStream memoryStream = new MemoryStream(Encoding.UTF8.GetBytes(testResponse));
-            CosmosQueryClientCore.ParseRestStream(
-                memoryStream,
-                Documents.ResourceType.Document,
-                out CosmosArray documents,
-                out CosmosObject distributionPlan);
-
-            if (distributionPlan.TryGetValue("backendDistributionPlan", out CosmosElement backendDistributionPlan) &&
-                distributionPlan.TryGetValue("clientDistributionPlan", out CosmosElement clientDistributionPlan))
-            {
-                Assert.IsTrue(backendDistributionPlan.ToString().Equals(expectedBackendPlan));
-                Assert.IsTrue(clientDistributionPlan.ToString().Equals(expectedClientPlan));
-            }
-            else
-            {
-                Assert.Fail();
-=======
         public async Task TestClientDisableOdeLogic()
         {
             // GetPipelineAndDrainAsyc() contains asserts to confirm that the Ode pipeline only gets picked if clientDisableOptimisticDirectExecution flag is false
@@ -642,7 +578,72 @@
             catch (Exception ex)
             {
                 Assert.IsTrue(ex.InnerException.Message.Contains(expectedErrorMessage));
->>>>>>> a8b2cfee
+            }
+        }
+
+        [TestMethod]
+        public async Task TestTextDistributionPlanParsingFromStream()
+        {
+            string textPath = "../../../Query/DistributionPlans/Text";
+            string[] filePaths = Directory.GetFiles(textPath);
+            
+            foreach (string filePath in filePaths)
+            {
+                string testResponse = File.ReadAllText(filePath);
+                JObject jsonObject = JObject.Parse(testResponse);
+
+                string expectedBackendPlan = jsonObject["_distributionPlan"]["backendDistributionPlan"].ToString();
+                expectedBackendPlan = RemoveJsonFormattingFromString(expectedBackendPlan);
+
+                string expectedClientPlan = jsonObject["_distributionPlan"]["clientDistributionPlan"].ToString();
+                expectedClientPlan = RemoveJsonFormattingFromString(expectedClientPlan);
+
+                MemoryStream memoryStream = new MemoryStream(Encoding.UTF8.GetBytes(testResponse));
+                CosmosQueryClientCore.ParseRestStream(
+                    memoryStream,
+                    Documents.ResourceType.Document,
+                    out CosmosArray documents,
+                    out CosmosObject distributionPlan);
+
+                if (distributionPlan.TryGetValue("backendDistributionPlan", out CosmosElement backendDistributionPlan) &&
+                    distributionPlan.TryGetValue("clientDistributionPlan", out CosmosElement clientDistributionPlan))
+                {
+                    Assert.AreEqual(expectedBackendPlan, RemoveJsonFormattingFromString(backendDistributionPlan.ToString()));
+                    Assert.AreEqual(expectedClientPlan, RemoveJsonFormattingFromString(clientDistributionPlan.ToString()));
+                }
+                else
+                {
+                    Assert.Fail();
+                }
+            }
+        }
+
+        [TestMethod]
+        public async Task TestBinaryDistributionPlanParsingFromStream()
+        {
+            string expectedBackendPlan = "{\"query\":\"\\nSELECT Count(r.a) AS count_a\\nFROM r\",\"obfuscatedQuery\":\"{\\\"query\\\":\\\"SELECT Count(r.a) AS p1\\\\nFROM r\\\",\\\"parameters\\\":[]}\",\"shape\":\"{\\\"Select\\\":{\\\"Type\\\":\\\"List\\\",\\\"AggCount\\\":1},\\\"From\\\":{\\\"Expr\\\":\\\"Aliased\\\"}}\",\"signature\":-4885972563975185329,\"shapeSignature\":-6171928203673877984,\"queryIL\":{\"Expression\":{\"Kind\":\"Aggregate\",\"Type\":{\"Kind\":\"Enum\",\"ItemType\":{\"Kind\":\"Base\",\"BaseTypeKind\":\"Number\",\"ExcludesUndefined\":true}},\"Aggregate\":{\"Kind\":\"Builtin\",\"Signature\":{\"ItemType\":{\"Kind\":\"Base\",\"BaseTypeKind\":\"Variant\",\"ExcludesUndefined\":false},\"ResultType\":{\"Kind\":\"Base\",\"BaseTypeKind\":\"Number\",\"ExcludesUndefined\":true}},\"OperatorKind\":\"Count\"},\"SourceExpression\":{\"Kind\":\"Select\",\"Type\":{\"Kind\":\"Enum\",\"ItemType\":{\"Kind\":\"Base\",\"BaseTypeKind\":\"Variant\",\"ExcludesUndefined\":false}},\"Delegate\":{\"Kind\":\"ScalarExpression\",\"Type\":{\"Kind\":\"Base\",\"BaseTypeKind\":\"Variant\",\"ExcludesUndefined\":false},\"DeclaredVariable\":{\"Name\":\"v0\",\"UniqueId\":0,\"Type\":{\"Kind\":\"Base\",\"BaseTypeKind\":\"Variant\",\"ExcludesUndefined\":true}},\"Expression\":{\"Kind\":\"PropertyRef\",\"Type\":{\"Kind\":\"Base\",\"BaseTypeKind\":\"Variant\",\"ExcludesUndefined\":false},\"Expression\":{\"Kind\":\"VariableRef\",\"Type\":{\"Kind\":\"Base\",\"BaseTypeKind\":\"Variant\",\"ExcludesUndefined\":true},\"Variable\":{\"Name\":\"v0\",\"UniqueId\":0,\"Type\":{\"Kind\":\"Base\",\"BaseTypeKind\":\"Variant\",\"ExcludesUndefined\":true}}},\"PropertyName\":\"a\"}},\"SourceExpression\":{\"Kind\":\"Input\",\"Type\":{\"Kind\":\"Enum\",\"ItemType\":{\"Kind\":\"Base\",\"BaseTypeKind\":\"Variant\",\"ExcludesUndefined\":true}},\"Name\":\"r\"}}}},\"noSpatial\":true,\"language\":\"QueryIL\"}";
+            string expectedClientPlan = "{\"clientQL\":{\"Kind\":\"Select\",\"DeclaredVariable\":{\"Name\":\"v0\",\"UniqueId\":2},\"Expression\":{\"Kind\":\"ObjectCreate\",\"ObjectKind\":\"Object\",\"Properties\":[{\"Name\":\"count_a\",\"Expression\":{\"Kind\":\"VariableRef\",\"Variable\":{\"Name\":\"v0\",\"UniqueId\":2}}}]},\"SourceExpression\":{\"Kind\":\"Aggregate\",\"Aggregate\":{\"Kind\":\"Builtin\",\"OperatorKind\":\"Sum\"},\"SourceExpression\":{\"Kind\":\"Input\",\"Name\":\"root\"}}}}";
+
+            string textPath = "../../../Query/DistributionPlans/Binary";
+            string[] filePaths = Directory.GetFiles(textPath);
+            string testResponse = File.ReadAllText(filePaths[0]);
+
+            MemoryStream memoryStream = new MemoryStream(Encoding.UTF8.GetBytes(testResponse));
+            CosmosQueryClientCore.ParseRestStream(
+                memoryStream,
+                Documents.ResourceType.Document,
+                out CosmosArray documents,
+                out CosmosObject distributionPlan);
+
+            if (distributionPlan.TryGetValue("backendDistributionPlan", out CosmosElement backendDistributionPlan) &&
+                distributionPlan.TryGetValue("clientDistributionPlan", out CosmosElement clientDistributionPlan))
+            {
+                Assert.IsTrue(backendDistributionPlan.ToString().Equals(expectedBackendPlan));
+                Assert.IsTrue(clientDistributionPlan.ToString().Equals(expectedClientPlan));
+            }
+            else
+            {
+                Assert.Fail();
             }
         }
 
