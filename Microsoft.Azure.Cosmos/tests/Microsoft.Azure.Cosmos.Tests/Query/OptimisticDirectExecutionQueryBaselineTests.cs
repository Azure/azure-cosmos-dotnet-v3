--- conflicted
+++ resolved
@@ -449,11 +449,7 @@
                 }
                 catch (Exception ex)
                 {
-<<<<<<< HEAD
-                    Assert.IsNotNull(ex);
-=======
                     Assert.IsTrue(ex.InnerException.InnerException.Message.Contains(testCase.ExpectedMessage));
->>>>>>> 6258e246
                     continue;
                 }
             }
@@ -735,14 +731,9 @@
                 allowDCount: true,
                 useSystemPrefix: false,
                 geospatialType: Cosmos.GeospatialType.Geography);
-<<<<<<< HEAD
-
-            return Tuple.Create(tryGetQueryPlan.Result, queryPartitionProvider);
-=======
             
             PartitionedQueryExecutionInfo partitionedQueryExecutionInfo = tryGetQueryPlan.Succeeded ? tryGetQueryPlan.Result : throw tryGetQueryPlan.Exception;
             return Tuple.Create(partitionedQueryExecutionInfo, queryPartitionProvider);
->>>>>>> 6258e246
         }
 
         private static async Task<IQueryPipelineStage> GetOdePipelineAsync(OptimisticDirectExecutionTestInput input, DocumentContainer documentContainer, QueryRequestOptions queryRequestOptions, bool clientDisableOde = false)
@@ -1240,11 +1231,7 @@
             CosmosSerializerCore serializerCore = new();
             using StreamReader streamReader = new(serializerCore.ToStreamSqlQuerySpec(sqlQuerySpec, Documents.ResourceType.Document));
             string sqlQuerySpecJsonString = streamReader.ReadToEnd();
-<<<<<<< HEAD
-
-=======
             
->>>>>>> 6258e246
             (PartitionedQueryExecutionInfo partitionedQueryExecutionInfo, QueryPartitionProvider queryPartitionProvider) = OptimisticDirectExecutionQueryBaselineTests.GetPartitionedQueryExecutionInfoAndPartitionProvider(sqlQuerySpecJsonString, partitionKeyDefinition);
             return TryCatch<PartitionedQueryExecutionInfo>.FromResult(partitionedQueryExecutionInfo);
         }
