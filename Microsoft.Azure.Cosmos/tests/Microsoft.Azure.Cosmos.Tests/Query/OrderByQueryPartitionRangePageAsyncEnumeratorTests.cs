--- conflicted
+++ resolved
@@ -58,23 +58,15 @@
                 
                 IAsyncEnumerator<TryCatch<OrderByQueryPage>> enumerator = new TracingAsyncEnumerator<TryCatch<OrderByQueryPage>>(
                     OrderByQueryPartitionRangePageAsyncEnumerator.Create(
-<<<<<<< HEAD
-                        queryDataSource: documentContainer,
-                        sqlQuerySpec: new Cosmos.Query.Core.SqlQuerySpec("SELECT * FROM c"),
-                        feedRangeState: new FeedRangeState<QueryState>(ranges[0], state),
-                        partitionKey: null,
-                        queryPaginationOptions: new QueryPaginationOptions(pageSizeHint: 10),
-=======
-                        queryDataSource: documentContainer,
+                        queryDataSource: documentContainer,
                         containerQueryProperties: new Cosmos.Query.Core.QueryClient.ContainerQueryProperties(),
                         sqlQuerySpec: new Cosmos.Query.Core.SqlQuerySpec("SELECT * FROM c"),
                         feedRangeState: new FeedRangeState<QueryState>(ranges[0], state),
                         partitionKey: null,
                         queryPaginationOptions: new QueryExecutionOptions(pageSizeHint: 10),
->>>>>>> 1e150b6f
-                        filter: "filter",
+                        filter: "filter",
                         PrefetchPolicy.PrefetchSinglePage),
-                    NoOpTrace.Singleton,
+                    NoOpTrace.Singleton,
                     cancellationToken);
 
                 return Task.FromResult(enumerator);
