--- conflicted
+++ resolved
@@ -1354,21 +1354,13 @@
                         PartitionKeyDefinition pkDefinitions = CreateHashPartitionKey("/key");
                         return new List<QueryPlanBaselineTestInput>
                         {
-<<<<<<< HEAD
-                            new QueryPlanBaselineTestInput($"{variation.Description} Geography", pkDefinitions, new SqlQuerySpec(variation.Query)) { GeospatialType = Cosmos.GeospatialType.Geography },
-                            new QueryPlanBaselineTestInput($"{variation.Description} Geometry", pkDefinitions, new SqlQuerySpec(variation.Query)) { GeospatialType = Cosmos.GeospatialType.Geometry }
-=======
                             new QueryPlanBaselineTestInput($"{variation.Description} Geography", pkDefinitions, vectorEmbeddingPolicy: null, new SqlQuerySpec(variation.Query), Cosmos.GeospatialType.Geography),
                             new QueryPlanBaselineTestInput($"{variation.Description} Geometry", pkDefinitions, vectorEmbeddingPolicy : null, new SqlQuerySpec(variation.Query), Cosmos.GeospatialType.Geometry)
->>>>>>> 1e150b6f
                         };
                     })
                 .ToList();
 
             this.ExecuteTestSuite(testVariations);
-<<<<<<< HEAD
-        }
-=======
         }
 
         [TestMethod]
@@ -1459,7 +1451,6 @@
             0.01579204574227333,
             -0.016796082258224487,
             -0.012471556663513184 };
->>>>>>> 1e150b6f
 
         private static PartitionKeyDefinition CreateHashPartitionKey(
             params string[] partitionKeys) => new PartitionKeyDefinition()
@@ -1570,11 +1561,6 @@
 
     public sealed class QueryPlanBaselineTestInput : BaselineTestInput
     {
-<<<<<<< HEAD
-        internal PartitionKeyDefinition PartitionKeyDefinition { get; set; }
-        internal SqlQuerySpec SqlQuerySpec { get; set; }
-        internal Cosmos.GeospatialType? GeospatialType { get; set; }
-=======
         internal PartitionKeyDefinition PartitionKeyDefinition { get; }
 
         internal Cosmos.VectorEmbeddingPolicy VectorEmbeddingPolicy { get; }
@@ -1582,7 +1568,6 @@
         internal SqlQuerySpec SqlQuerySpec { get; }
 
         internal Cosmos.GeospatialType? GeospatialType { get; }
->>>>>>> 1e150b6f
 
         internal QueryPlanBaselineTestInput(
             string description,
