--- conflicted
+++ resolved
@@ -79,12 +79,8 @@
                 queryPaginationOptions: new QueryExecutionOptions(pageSizeHint: 10),
                 maxConcurrency: 10,
                 nonStreamingOrderBy: false,
-<<<<<<< HEAD
-                continuationToken: null);
-=======
                 continuationToken: null,
                 containerQueryProperties: new Cosmos.Query.Core.QueryClient.ContainerQueryProperties());
->>>>>>> 1e150b6f
             Assert.IsTrue(monadicCreate.Succeeded);
         }
 
@@ -105,12 +101,8 @@
                 queryPaginationOptions: new QueryExecutionOptions(pageSizeHint: 10),
                 maxConcurrency: 10,
                 nonStreamingOrderBy: false,
-<<<<<<< HEAD
-                continuationToken: CosmosObject.Create(new Dictionary<string, CosmosElement>()));
-=======
                 continuationToken: CosmosObject.Create(new Dictionary<string, CosmosElement>()),
                 containerQueryProperties: new Cosmos.Query.Core.QueryClient.ContainerQueryProperties());
->>>>>>> 1e150b6f
             Assert.IsTrue(monadicCreate.Failed);
             Assert.IsTrue(monadicCreate.InnerMostException is MalformedContinuationTokenException);
         }
@@ -132,12 +124,8 @@
                 queryPaginationOptions: new QueryExecutionOptions(pageSizeHint: 10),
                 maxConcurrency: 10,
                 nonStreamingOrderBy: false,
-<<<<<<< HEAD
-                continuationToken: CosmosArray.Create(new List<CosmosElement>()));
-=======
                 continuationToken: CosmosArray.Create(new List<CosmosElement>()),
                 containerQueryProperties: new Cosmos.Query.Core.QueryClient.ContainerQueryProperties());
->>>>>>> 1e150b6f
             Assert.IsTrue(monadicCreate.Failed);
             Assert.IsTrue(monadicCreate.InnerMostException is MalformedContinuationTokenException);
         }
@@ -159,12 +147,8 @@
                 queryPaginationOptions: new QueryExecutionOptions(pageSizeHint: 10),
                 maxConcurrency: 10,
                 nonStreamingOrderBy: false,
-<<<<<<< HEAD
-                continuationToken: CosmosArray.Create(new List<CosmosElement>() { CosmosString.Create("asdf") }));
-=======
                 continuationToken: CosmosArray.Create(new List<CosmosElement>() { CosmosString.Create("asdf") }),
                 containerQueryProperties: new Cosmos.Query.Core.QueryClient.ContainerQueryProperties());
->>>>>>> 1e150b6f
             Assert.IsTrue(monadicCreate.Failed);
             Assert.IsTrue(monadicCreate.InnerMostException is MalformedContinuationTokenException);
         }
@@ -349,23 +333,15 @@
                     {
                         new OrderByColumn("item", SortOrder.Ascending)
                     },
-<<<<<<< HEAD
-                    queryPaginationOptions: new QueryPaginationOptions(pageSizeHint: 10),
-=======
                     queryPaginationOptions: new QueryExecutionOptions(pageSizeHint: 10),
->>>>>>> 1e150b6f
                     maxConcurrency: 10,
                     nonStreamingOrderBy: false,
                     continuationToken: CosmosArray.Create(
                         new List<CosmosElement>()
                         {
                             OrderByContinuationToken.ToCosmosElement(orderByContinuationToken)
-<<<<<<< HEAD
-                        }));
-=======
                         }),
                     containerQueryProperties: new Cosmos.Query.Core.QueryClient.ContainerQueryProperties());
->>>>>>> 1e150b6f
                 Assert.IsTrue(monadicCreate.Succeeded);
             }
 
@@ -400,23 +376,15 @@
                             new OrderByColumn("item1", SortOrder.Ascending),
                             new OrderByColumn("item2", SortOrder.Ascending)
                         },
-<<<<<<< HEAD
-                        queryPaginationOptions: new QueryPaginationOptions(pageSizeHint: 10),
-=======
                         queryPaginationOptions: new QueryExecutionOptions(pageSizeHint: 10),
->>>>>>> 1e150b6f
                         maxConcurrency: 10,
                         nonStreamingOrderBy: false,
                         continuationToken: CosmosArray.Create(
                             new List<CosmosElement>()
                             {
                                 OrderByContinuationToken.ToCosmosElement(orderByContinuationToken)
-<<<<<<< HEAD
-                            }));
-=======
                             }),
                         containerQueryProperties: new Cosmos.Query.Core.QueryClient.ContainerQueryProperties());
->>>>>>> 1e150b6f
                     Assert.IsTrue(monadicCreate.Succeeded);
                 }
             }
@@ -443,11 +411,7 @@
                 c => c.MonadicQueryAsync(
                     It.Is<SqlQuerySpec>(sqlQuerySpec => expectedQuerySpec.Equals(sqlQuerySpec.QueryText) && sqlQuerySpec.ResumeFilter.ResumeValues.Count == 1),
                     It.IsAny<FeedRangeState<QueryState>>(),
-<<<<<<< HEAD
-                    It.IsAny<QueryPaginationOptions>(),
-=======
                     It.IsAny<QueryExecutionOptions>(),
->>>>>>> 1e150b6f
                     NoOpTrace.Singleton,
                     default))
                 .ReturnsAsync(TryCatch<QueryPage>.FromResult(emptyPage));
@@ -469,18 +433,11 @@
                 {
                     new OrderByColumn("c._ts", SortOrder.Ascending)
                 },
-<<<<<<< HEAD
-                queryPaginationOptions: new QueryPaginationOptions(pageSizeHint: 1),
-                maxConcurrency: 0,
-                nonStreamingOrderBy: false,
-                continuationToken: CosmosElement.Parse(continuationToken));
-=======
                 queryPaginationOptions: new QueryExecutionOptions(pageSizeHint: 1),
                 maxConcurrency: 0,
                 nonStreamingOrderBy: false,
                 continuationToken: CosmosElement.Parse(continuationToken),
                 containerQueryProperties: new Cosmos.Query.Core.QueryClient.ContainerQueryProperties());
->>>>>>> 1e150b6f
             Assert.IsTrue(monadicCreate.Succeeded);
 
             IQueryPipelineStage queryPipelineStage = monadicCreate.Result;
@@ -493,13 +450,9 @@
         }
 
         [TestMethod]
-<<<<<<< HEAD
-        public async Task TestDrainFully_StartFromBeginingAsync_NoDocuments()
-=======
         [DataRow(false, DisplayName = "NonStreaming: false")]
         [DataRow(true, DisplayName = "NonStreaming: true")]
         public async Task TestDrainFully_StartFromBeginingAsync_NoDocuments(bool nonStreamingOrderBy)
->>>>>>> 1e150b6f
         {
             int numItems = 0;
             IDocumentContainer documentContainer = await CreateDocumentContainerAsync(numItems);
@@ -521,14 +474,9 @@
                 },
                 queryPaginationOptions: new QueryExecutionOptions(pageSizeHint: 10),
                 maxConcurrency: 10,
-<<<<<<< HEAD
-                nonStreamingOrderBy: false,
-                continuationToken: null);
-=======
                 nonStreamingOrderBy: nonStreamingOrderBy,
                 continuationToken: null,
                 containerQueryProperties: new Cosmos.Query.Core.QueryClient.ContainerQueryProperties());
->>>>>>> 1e150b6f
             Assert.IsTrue(monadicCreate.Succeeded);
             IQueryPipelineStage queryPipelineStage = monadicCreate.Result;
 
@@ -544,14 +492,8 @@
                 QueryPage queryPage = tryGetQueryPage.Result;
                 documents.AddRange(queryPage.Documents);
 
-<<<<<<< HEAD
-                if (queryPage.RequestCharge > 0)
-                {
-                    // some empty pages may be emitted
-=======
                 if (!nonStreamingOrderBy)
                 {
->>>>>>> 1e150b6f
                     Assert.AreEqual(42, queryPage.RequestCharge);
                 }
             }
@@ -583,12 +525,8 @@
                 queryPaginationOptions: new QueryExecutionOptions(pageSizeHint: 10),
                 maxConcurrency: 10,
                 nonStreamingOrderBy: false,
-<<<<<<< HEAD
-                continuationToken: null);
-=======
                 continuationToken: null,
                 containerQueryProperties: new Cosmos.Query.Core.QueryClient.ContainerQueryProperties());
->>>>>>> 1e150b6f
             Assert.IsTrue(monadicCreate.Succeeded);
             IQueryPipelineStage queryPipelineStage = monadicCreate.Result;
 
@@ -649,14 +587,9 @@
                     },
                     queryPaginationOptions: new QueryExecutionOptions(pageSizeHint: 10),
                     maxConcurrency: 10,
-<<<<<<< HEAD
-                    nonStreamingOrderBy: false,
-                    continuationToken: continuationToken);
-=======
                     nonStreamingOrderBy: nonStreamingOrderBy,
                     continuationToken: continuationToken,
                     containerQueryProperties: new Cosmos.Query.Core.QueryClient.ContainerQueryProperties());
->>>>>>> 1e150b6f
                 monadicQueryPipelineStage.ThrowIfFailed();
                 IQueryPipelineStage queryPipelineStage = monadicQueryPipelineStage.Result;
 
