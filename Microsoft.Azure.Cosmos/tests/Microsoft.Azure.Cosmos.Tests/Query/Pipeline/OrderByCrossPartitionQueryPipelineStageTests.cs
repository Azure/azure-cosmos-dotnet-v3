--- conflicted
+++ resolved
@@ -298,8 +298,6 @@
         }
 
         [TestMethod]
-<<<<<<< HEAD
-=======
         public void MonadicCreate_OrderByWithResumeValues()
         {
             Mock<IDocumentContainer> mockDocumentContainer = new Mock<IDocumentContainer>();
@@ -384,22 +382,12 @@
         }
 
         [TestMethod]
->>>>>>> dee9abae
         public async Task TestFormattedFiltersForTargetPartitionWithContinuationTokenAsync()
         {
             QueryPage emptyPage = new QueryPage(
                 documents: new List<CosmosElement>(),
                 requestCharge: 0,
                 activityId: string.Empty,
-<<<<<<< HEAD
-                responseLengthInBytes: 0,
-                cosmosQueryExecutionInfo: default,
-                disallowContinuationTokenMessage: default,
-                additionalHeaders: default,
-                state: default);
-
-            string expectedQuerySpec = "SELECT * FROM c WHERE ( c._ts >= 1665482200 OR IS_STRING(c._ts) OR IS_ARRAY(c._ts) OR IS_OBJECT(c._ts) ) ORDER BY c._ts";
-=======
                 cosmosQueryExecutionInfo: default,
                 distributionPlanSpec: default,
                 disallowContinuationTokenMessage: default,
@@ -408,16 +396,11 @@
                 streaming: default);
 
             string expectedQuerySpec = "SELECT * FROM c WHERE true ORDER BY c._ts";
->>>>>>> dee9abae
             Mock<IDocumentContainer> mockContainer = new Mock<IDocumentContainer>(MockBehavior.Strict);
             mockContainer
                 .Setup(
                 c => c.MonadicQueryAsync(
-<<<<<<< HEAD
-                    It.Is<SqlQuerySpec>(sqlQuerySpec => expectedQuerySpec.Equals(sqlQuerySpec.QueryText)),
-=======
                     It.Is<SqlQuerySpec>(sqlQuerySpec => expectedQuerySpec.Equals(sqlQuerySpec.QueryText) && sqlQuerySpec.ResumeFilter.ResumeValues.Count == 1),
->>>>>>> dee9abae
                     It.IsAny<FeedRangeState<QueryState>>(),
                     It.IsAny<QueryPaginationOptions>(),
                     NoOpTrace.Singleton,
@@ -442,30 +425,18 @@
                     new OrderByColumn("c._ts", SortOrder.Ascending)
                 },
                 queryPaginationOptions: new QueryPaginationOptions(pageSizeHint: 1),
-<<<<<<< HEAD
-                maxConcurrency: 0,
-                cancellationToken: default,
-=======
                 maxConcurrency: 0,
                 nonStreamingOrderBy: false,
->>>>>>> dee9abae
                 continuationToken: CosmosElement.Parse(continuationToken));
             Assert.IsTrue(monadicCreate.Succeeded);
 
             IQueryPipelineStage queryPipelineStage = monadicCreate.Result;
             for (int i = 0; i < targetRanges.Count; ++i)
             {
-<<<<<<< HEAD
-                Assert.IsTrue(await queryPipelineStage.MoveNextAsync(NoOpTrace.Singleton));
-            }
-
-            Assert.IsFalse(await queryPipelineStage.MoveNextAsync(NoOpTrace.Singleton));
-=======
                 Assert.IsTrue(await queryPipelineStage.MoveNextAsync(NoOpTrace.Singleton, cancellationToken: default));
             }
 
             Assert.IsFalse(await queryPipelineStage.MoveNextAsync(NoOpTrace.Singleton, cancellationToken: default));
->>>>>>> dee9abae
         }
 
         [TestMethod]
