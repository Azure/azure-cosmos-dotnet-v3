﻿//------------------------------------------------------------
// Copyright (c) Microsoft Corporation.  All rights reserved.
//------------------------------------------------------------

namespace Microsoft.Azure.Cosmos.Tests.Query.Pipeline
{
    using System;
    using System.Collections.Generic;
    using System.Threading;
    using System.Threading.Tasks;
    using Microsoft.Azure.Cosmos.CosmosElements;
    using Microsoft.Azure.Cosmos.Query.Core.ExecutionContext;
    using Microsoft.Azure.Cosmos.Query.Core.Monads;
    using Microsoft.Azure.Cosmos.Query.Core.Pipeline;
    using Microsoft.Azure.Cosmos.Query.Core.Pipeline.Aggregate;
    using Microsoft.Azure.Cosmos.Query.Core.Pipeline.GroupBy;
    using Microsoft.Azure.Cosmos.Query.Core.Pipeline.Pagination;
    using Microsoft.Azure.Cosmos.Tracing;
    using Microsoft.VisualStudio.TestTools.UnitTesting;

    [TestClass]
    public class GroupByQueryPipelineStageTests
    {
        [TestMethod]
        public async Task SinglePageAsync()
        {
            IReadOnlyList<IReadOnlyList<CosmosElement>> pages = new List<List<CosmosElement>>()
            {
                new List<CosmosElement>()
                {
                    CosmosElement.Parse("{\"groupByItems\": [{\"item\" : \"John\"}], \"payload\" : {\"name\": \"John\", \"count\": {\"item\": 42}}}")
                }
            };

            List<CosmosElement> elements = await GroupByQueryPipelineStageTests.CreateAndDrainAsync(
                pages: pages,
                continuationToken: null,
                groupByAliasToAggregateType: new Dictionary<string, AggregateOperator?>() { { "name", null }, { "count", AggregateOperator.Sum } },
                orderedAliases: new List<string>() { "name", "count" },
                hasSelectValue: false);

            Assert.AreEqual(1, elements.Count);
            Assert.AreEqual(42, Number64.ToLong(((elements[0] as CosmosObject)["count"] as CosmosNumber).Value));
            Assert.AreEqual("John", ((elements[0] as CosmosObject)["name"] as CosmosString).Value.ToString());
        }

        private static async Task<List<CosmosElement>> CreateAndDrainAsync(
            IReadOnlyList<IReadOnlyList<CosmosElement>> pages,
            CosmosElement continuationToken,
            IReadOnlyDictionary<string, AggregateOperator?> groupByAliasToAggregateType,
            IReadOnlyList<string> orderedAliases,
            bool hasSelectValue)
        {
            IQueryPipelineStage source = new MockQueryPipelineStage(pages);

            TryCatch<IQueryPipelineStage> tryCreateGroupByStage = GroupByQueryPipelineStage.MonadicCreate(
<<<<<<< HEAD
                executionEnvironment: executionEnvironment,
                continuationToken: continuationToken,
=======
                requestContinuation: continuationToken,
>>>>>>> 43c14a31
                monadicCreatePipelineStage: (CosmosElement continuationToken) => TryCatch<IQueryPipelineStage>.FromResult(source),
                aggregates: new AggregateOperator[] { },
                groupByAliasToAggregateType: groupByAliasToAggregateType,
                orderedAliases: orderedAliases,
                hasSelectValue: hasSelectValue,
                pageSize: int.MaxValue);
            Assert.IsTrue(tryCreateGroupByStage.Succeeded);

            IQueryPipelineStage groupByQueryPipelineStage = tryCreateGroupByStage.Result;

            List<CosmosElement> elements = new List<CosmosElement>();
            await foreach (TryCatch<QueryPage> page in new EnumerableStage(groupByQueryPipelineStage, NoOpTrace.Singleton))
            {
                page.ThrowIfFailed();

                elements.AddRange(page.Result.Documents);
            }

            return elements;
        }
    }
}<|MERGE_RESOLUTION|>--- conflicted
+++ resolved
@@ -54,12 +54,7 @@
             IQueryPipelineStage source = new MockQueryPipelineStage(pages);
 
             TryCatch<IQueryPipelineStage> tryCreateGroupByStage = GroupByQueryPipelineStage.MonadicCreate(
-<<<<<<< HEAD
-                executionEnvironment: executionEnvironment,
-                continuationToken: continuationToken,
-=======
                 requestContinuation: continuationToken,
->>>>>>> 43c14a31
                 monadicCreatePipelineStage: (CosmosElement continuationToken) => TryCatch<IQueryPipelineStage>.FromResult(source),
                 aggregates: new AggregateOperator[] { },
                 groupByAliasToAggregateType: groupByAliasToAggregateType,
