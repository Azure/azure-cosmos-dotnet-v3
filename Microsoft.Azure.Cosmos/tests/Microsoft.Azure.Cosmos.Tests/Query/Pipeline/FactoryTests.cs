--- conflicted
+++ resolved
@@ -27,18 +27,12 @@
                 sqlQuerySpec: new SqlQuerySpec("SELECT * FROM c"),
                 targetRanges: new List<FeedRangeEpk>() { FeedRangeEpk.FullRange },
                 partitionKey: null,
-<<<<<<< HEAD
-                containerQueryProperties: new Cosmos.Query.Core.QueryClient.ContainerQueryProperties(),
-                queryInfo: new QueryInfo() { },
-                queryPaginationOptions: new QueryExecutionOptions(pageSizeHint: 10),
-=======
                 containerQueryProperties: new Cosmos.Query.Core.QueryClient.ContainerQueryProperties(),
                 allRanges: new List<FeedRangeEpk>() { FeedRangeEpk.FullRange },
                 queryInfo: new QueryInfo() { },
                 hybridSearchQueryInfo: null,
                 maxItemCount: 10,
                 isContinuationExpected: true,
->>>>>>> 11e2c347
                 maxConcurrency: 10,
                 requestContinuationToken: default); ;
             Assert.IsTrue(monadicCreatePipeline.Succeeded);
