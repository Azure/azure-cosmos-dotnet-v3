﻿//------------------------------------------------------------
// Copyright (c) Microsoft Corporation.  All rights reserved.
//------------------------------------------------------------

namespace Microsoft.Azure.Cosmos.Tests.Query.Pipeline
{
    using System;
    using System.Collections.Generic;
    using System.Collections.ObjectModel;
    using System.IO;
    using System.Linq;
    using System.Threading;
    using System.Threading.Tasks;
    using Microsoft.Azure.Cosmos.ChangeFeed.Pagination;
    using Microsoft.Azure.Cosmos.CosmosElements;
    using Microsoft.Azure.Cosmos.Pagination;
    using Microsoft.Azure.Cosmos.Query;
    using Microsoft.Azure.Cosmos.Query.Core;
    using Microsoft.Azure.Cosmos.Query.Core.ExecutionContext;
    using Microsoft.Azure.Cosmos.Query.Core.Monads;
    using Microsoft.Azure.Cosmos.Query.Core.Pipeline;
    using Microsoft.Azure.Cosmos.Query.Core.Pipeline.Pagination;
    using Microsoft.Azure.Cosmos.Query.Core.QueryClient;
    using Microsoft.Azure.Cosmos.Query.Core.QueryPlan;
    using Microsoft.Azure.Cosmos.ReadFeed.Pagination;
    using Microsoft.Azure.Cosmos.Tests.Pagination;
    using Microsoft.Azure.Cosmos.Tracing;
    using Microsoft.Azure.Documents;
    using Microsoft.VisualStudio.TestTools.UnitTesting;
    using Moq;
    using Newtonsoft.Json;

    [TestClass]
    public class FullPipelineTests
    {
        internal static readonly PartitionKeyDefinition partitionKeyDefinition = new PartitionKeyDefinition()
        {
            Paths = new Collection<string>()
            {
                "/pk"
            },
            Kind = PartitionKind.Hash,
            Version = PartitionKeyDefinitionVersion.V2,
        };

        [TestMethod]
        public async Task TestMerge()
        {
            List<CosmosObject> documents = Enumerable
                .Range(0, 100)
                .Select(x => CosmosObject.Parse($"{{\"pk\" : {x} }}"))
                .ToList();

            MergeTestUtil mergeTest = new MergeTestUtil();
            mergeTest.DocumentContainer = await CreateDocumentContainerAsync(
                documents: documents,
                numSplits: 2,
                failureConfigs: new FlakyDocumentContainer.FailureConfigs(
                    inject429s: false,
                    injectEmptyPages: false,
                    shouldReturnFailure: mergeTest.ShouldReturnFailure));

            string query = "SELECT * FROM c ORDER BY c._ts";
            int pageSize = 10;
            IQueryPipelineStage pipelineStage = await CreatePipelineAsync(mergeTest.DocumentContainer, query, pageSize);

            List<CosmosElement> elements = new List<CosmosElement>();
            int iteration = 0;
            while (await pipelineStage.MoveNextAsync(NoOpTrace.Singleton, cancellationToken: default))
            {
                TryCatch<QueryPage> tryGetQueryPage = pipelineStage.Current;
                tryGetQueryPage.ThrowIfFailed();

                elements.AddRange(tryGetQueryPage.Result.Documents);
                ++iteration;

                if (iteration == 1)
                {
                    mergeTest.ShouldMerge = MergeTestUtil.TriState.Ready;
                }
            }

            Assert.AreEqual(expected: documents.Count, actual: elements.Count);
        }

        [TestMethod]
        public async Task SelectStar()
        {
            List<CosmosObject> documents = new List<CosmosObject>();
            for (int i = 0; i < 250; i++)
            {
                documents.Add(CosmosObject.Parse($"{{\"pk\" : {i} }}"));
            }

            List<CosmosElement> documentsQueried = await ExecuteQueryAsync(
                query: "SELECT * FROM c",
                documents: documents);

            Assert.AreEqual(expected: documents.Count, actual: documentsQueried.Count);
        }

        [TestMethod]
        public async Task OrderBy()
        {
            List<CosmosObject> documents = new List<CosmosObject>();
            for (int i = 0; i < 250; i++)
            {
                documents.Add(CosmosObject.Parse($"{{\"pk\" : {i} }}"));
            }

            List<CosmosElement> documentsQueried = await ExecuteQueryAsync(
                query: "SELECT * FROM c ORDER BY c._ts",
                documents: documents);

            Assert.AreEqual(expected: documents.Count, actual: documentsQueried.Count);
        }

        [TestMethod]
        [Ignore] // Continuation token for in memory container needs to be updated to suppport this query
        public async Task OrderByWithJoins()
        {
            List<CosmosObject> documents = new List<CosmosObject>()
            {
                CosmosObject.Parse($"{{\"pk\" : {1}, \"children\" : [\"Alice\", \"Bob\", \"Charlie\"]}}"),
                CosmosObject.Parse($"{{\"pk\" : {2}, \"children\" : [\"Dave\", \"Eve\", \"Fancy\"]}}"),
                CosmosObject.Parse($"{{\"pk\" : {3}, \"children\" : [\"George\", \"Henry\", \"Igor\"]}}"),
                CosmosObject.Parse($"{{\"pk\" : {4}, \"children\" : [\"Jack\", \"Kim\", \"Levin\"]}}"),
            };

            List<CosmosElement> documentsQueried = await ExecuteQueryAsync(
                query: "SELECT d FROM c JOIN d in c.children ORDER BY c.pk",
                documents: documents,
                pageSize: 2);

            Assert.AreEqual(expected: documents.Count * 3, actual: documentsQueried.Count);
        }

        [TestMethod]
        public async Task Top()
        {
            List<CosmosObject> documents = new List<CosmosObject>();
            for (int i = 0; i < 250; i++)
            {
                documents.Add(CosmosObject.Parse($"{{\"pk\" : {i} }}"));
            }

            List<CosmosElement> documentsQueried = await ExecuteQueryAsync(
                query: "SELECT TOP 10 * FROM c",
                documents: documents);

            Assert.AreEqual(expected: 10, actual: documentsQueried.Count);
        }

        [TestMethod]
        public async Task OffsetLimit()
        {
            List<CosmosObject> documents = new List<CosmosObject>();
            for (int i = 0; i < 250; i++)
            {
                documents.Add(CosmosObject.Parse($"{{\"pk\" : {i} }}"));
            }

            List<CosmosElement> documentsQueried = await ExecuteQueryAsync(
                query: "SELECT * FROM c OFFSET 10 LIMIT 103",
                documents: documents);

            Assert.AreEqual(expected: 103, actual: documentsQueried.Count);
        }

        [TestMethod]
        public async Task Aggregates()
        {
            const int DocumentCount = 250;
            List<CosmosObject> documents = new List<CosmosObject>();
            for (int i = 0; i < DocumentCount; i++)
            {
                documents.Add(CosmosObject.Parse($"{{\"pk\" : {i} }}"));
            }

            List<CosmosElement> documentsQueried = await ExecuteQueryAsync(
                query: "SELECT VALUE COUNT(1) FROM c",
                documents: documents);

            Assert.AreEqual(expected: 1, actual: documentsQueried.Count);
            if (documentsQueried[0] is CosmosNumber number)
            {
                Assert.AreEqual(expected: DocumentCount, actual: Number64.ToLong(number.Value));
            }
            else
            {
                Assert.Fail();
            }
        }

        [TestMethod]
        public async Task DCount()
        {
            List<CosmosObject> documents = new List<CosmosObject>();
            for (int i = 0; i < 250; i++)
            {
                documents.Add(CosmosObject.Parse($"{{\"pk\" : {i}, \"val\": {i % 49} }}"));
            }

            List<CosmosElement> documentsQueried = await ExecuteQueryAsync(
                query: "SELECT VALUE COUNT(1) FROM (SELECT DISTINCT VALUE c.val FROM c)",
                documents: documents);

            Assert.AreEqual(expected: 1, actual: documentsQueried.Count);
            Assert.IsTrue(documentsQueried[0] is CosmosNumber);
            CosmosNumber result = documentsQueried[0] as CosmosNumber;
            Assert.AreEqual(expected: 49, actual: Number64.ToLong(result.Value));
        }

        [TestMethod]
        [Ignore]
        // Need to implement group by continuation token on the in memory collection.
        public async Task GroupBy()
        {
            List<CosmosObject> documents = new List<CosmosObject>();
            for (int i = 0; i < 250; i++)
            {
                documents.Add(CosmosObject.Parse($"{{\"pk\" : {i} }}"));
            }

            List<CosmosElement> documentsQueried = await ExecuteQueryAsync(
                query: "SELECT VALUE COUNT(1) FROM c GROUP BY c.pk",
                documents: documents);

            Assert.AreEqual(expected: documents.Count, actual: documentsQueried.Count);
        }

        [TestMethod]
        public async Task Tracing()
        {
            List<CosmosObject> documents = new List<CosmosObject>();
            for (int i = 0; i < 250; i++)
            {
                documents.Add(CosmosObject.Parse($"{{\"pk\" : {i} }}"));
            }

            IDocumentContainer documentContainer = await CreateDocumentContainerAsync(documents);
            IQueryPipelineStage pipelineStage = await CreatePipelineAsync(documentContainer, "SELECT * FROM c", pageSize: 10);

            Trace rootTrace;
            int numTraces = (await documentContainer.GetFeedRangesAsync(NoOpTrace.Singleton, default)).Count;
            using (rootTrace = Trace.GetRootTrace("Cross Partition Query"))
            {
                while (await pipelineStage.MoveNextAsync(rootTrace, cancellationToken: default))
                {
                    TryCatch<QueryPage> tryGetQueryPage = pipelineStage.Current;
                    tryGetQueryPage.ThrowIfFailed();

                    numTraces++;
                }
            }

            Assert.AreEqual(numTraces, rootTrace.Children.Count);
        }

        [TestMethod]
        public async Task OffsetLimitPageSize()
        {
            List<CosmosObject> documents = new List<CosmosObject>();
            for (int i = 0; i < 1100; i++)
            {
                documents.Add(CosmosObject.Parse($"{{\"pk\" : {i} }}"));
            }

            MockInMemoryContainer mockInMemoryContainer = new MockInMemoryContainer(new InMemoryContainer(partitionKeyDefinition));
            DocumentContainer documentContainer = await CreateDocumentContainerAsync(documents, mockInMemoryContainer, numSplits: 4);

            // OFFSET/LIMIT with ORDER BY
            await this.TestPageSizeAsync("SELECT c.pk FROM c ORDER BY c.pk OFFSET 0 LIMIT 500", expectedPageSize: 500, expectedResults: 500, mockInMemoryContainer, documentContainer);
            await this.TestPageSizeAsync("SELECT c.pk FROM c ORDER BY c.pk OFFSET 10000 LIMIT 5000", expectedPageSize: 1000, expectedResults: 0, mockInMemoryContainer, documentContainer);
            await this.TestPageSizeAsync("SELECT c.pk FROM c ORDER BY c.pk OFFSET 10 LIMIT 100", expectedPageSize: 110, expectedResults: 100, mockInMemoryContainer, documentContainer);
            await this.TestPageSizeAsync("SELECT c.pk FROM c ORDER BY c.pk OFFSET 0 LIMIT 100", expectedPageSize: 100, expectedResults: 100, mockInMemoryContainer, documentContainer);
            await this.TestPageSizeAsync("SELECT c.pk FROM c ORDER BY c.pk OFFSET 100 LIMIT 0", expectedPageSize: 100, expectedResults: 0, mockInMemoryContainer, documentContainer);

            // OFFSET/LIMIT without ORDER BY
            await this.TestPageSizeAsync("SELECT c.pk FROM c OFFSET 10 LIMIT 100", expectedPageSize: 1000, expectedResults: 100, mockInMemoryContainer, documentContainer);
            await this.TestPageSizeAsync("SELECT c.pk FROM c OFFSET 0 LIMIT 100", expectedPageSize: 1000, expectedResults: 100, mockInMemoryContainer, documentContainer);
            await this.TestPageSizeAsync("SELECT c.pk FROM c OFFSET 100 LIMIT 0", expectedPageSize: 1000, expectedResults: 0, mockInMemoryContainer, documentContainer);

            // TOP with ORDER BY
            await this.TestPageSizeAsync("SELECT TOP 5 c.pk FROM c ORDER BY c.pk", expectedPageSize: 5, expectedResults: 5, mockInMemoryContainer, documentContainer);
            await this.TestPageSizeAsync("SELECT TOP 100 c.pk FROM c ORDER BY c.pk", expectedPageSize: 100, expectedResults: 100, mockInMemoryContainer, documentContainer);
            await this.TestPageSizeAsync("SELECT TOP 5000 c.pk FROM c ORDER BY c.pk", expectedPageSize: 1000, expectedResults: 1100, mockInMemoryContainer, documentContainer);
            await this.TestPageSizeAsync("SELECT TOP 15000 c.pk FROM c ORDER BY c.pk", expectedPageSize: 1000, expectedResults: 1100, mockInMemoryContainer, documentContainer);

            // TOP without ORDER BY
            await this.TestPageSizeAsync("SELECT TOP 5 c.pk FROM c", expectedPageSize: 1000, expectedResults: 5, mockInMemoryContainer, documentContainer);
            await this.TestPageSizeAsync("SELECT TOP 5000 c.pk FROM c", expectedPageSize: 1000, expectedResults: 1100, mockInMemoryContainer, documentContainer);
            await this.TestPageSizeAsync("SELECT TOP 15000 c.pk FROM c", expectedPageSize: 1000, expectedResults: 1100, mockInMemoryContainer, documentContainer);
        }

        private async Task TestPageSizeAsync(string query, int expectedPageSize, int expectedResults, MockInMemoryContainer inMemoryContainer, DocumentContainer documentContainer)
        {
            IQueryPipelineStage queryPipelineStage = CreateQueryPipelineStage(
                documentContainer,
                query,
                partitionKeyDefinition,
                null,
                new QueryRequestOptions());

            List<CosmosElement> elements = new List<CosmosElement>();
            while (await queryPipelineStage.MoveNextAsync(NoOpTrace.Singleton, cancellationToken: default))
            {
                TryCatch<QueryPage> tryGetQueryPage = queryPipelineStage.Current;
                tryGetQueryPage.ThrowIfFailed();

                elements.AddRange(tryGetQueryPage.Result.Documents);
            }

            Assert.AreEqual(expected: expectedPageSize, actual: inMemoryContainer.PageSizeSpecified);
            Assert.AreEqual(expected: expectedResults, actual: elements.Count);
        }

        private static IQueryPipelineStage CreateQueryPipelineStage(
            DocumentContainer documentContainer,
            string query,
            PartitionKeyDefinition partitionKeyDefinition,
            Cosmos.PartitionKey? partitionKeyValue,
            QueryRequestOptions queryRequestOptions)
        {
            CosmosSerializerCore serializerCore = new();
            using StreamReader streamReader = new(serializerCore.ToStreamSqlQuerySpec(new SqlQuerySpec(query), Documents.ResourceType.Document));
            string sqlQuerySpecJsonString = streamReader.ReadToEnd();

            CosmosQueryExecutionContextFactory.InputParameters inputParameters = CosmosQueryExecutionContextFactory.InputParameters.Create(
                sqlQuerySpec: new SqlQuerySpec(query),
                initialUserContinuationToken: null,
                initialFeedRange: null,
                maxConcurrency: queryRequestOptions.MaxConcurrency,
                maxItemCount: queryRequestOptions.MaxItemCount,
                maxBufferedItemCount: queryRequestOptions.MaxBufferedItemCount,
                partitionKey: partitionKeyValue,
                properties: new Dictionary<string, object>() { { "x-ms-query-partitionkey-definition", partitionKeyDefinition } },
                partitionedQueryExecutionInfo: null,
                returnResultsInDeterministicOrder: null,
                enableOptimisticDirectExecution: queryRequestOptions.EnableOptimisticDirectExecution,
                isNonStreamingOrderByQueryFeatureDisabled: queryRequestOptions.IsNonStreamingOrderByQueryFeatureDisabled,
                enableDistributedQueryGatewayMode: queryRequestOptions.EnableDistributedQueryGatewayMode,
                testInjections: queryRequestOptions.TestSettings);

            string databaseId = "db1234";
            string resourceLink = $"dbs/{databaseId}/colls";
            const string suffix = "-FF-FF-FF-FF-FF-FF-FF-FF-FF-FF-FF-FF-FF-FF-FF";

            List<PartitionKeyRange> partitionKeyRanges = new List<PartitionKeyRange>
            {
                new PartitionKeyRange() { MinInclusive = Documents.Routing.PartitionKeyInternal.MinimumInclusiveEffectivePartitionKey, MaxExclusive = "1F" + suffix },
                new PartitionKeyRange() { MinInclusive = "1F" + suffix, MaxExclusive = "3F" + suffix },
                new PartitionKeyRange() { MinInclusive = "3F" + suffix, MaxExclusive = "5F" + suffix },
                new PartitionKeyRange() { MinInclusive = "5F" + suffix, MaxExclusive = "7F" + suffix },
                new PartitionKeyRange() { MinInclusive = "7F" + suffix, MaxExclusive = "9F" + suffix },
                new PartitionKeyRange() { MinInclusive = "9F" + suffix, MaxExclusive = "BF" + suffix },
                new PartitionKeyRange() { MinInclusive = "BF" + suffix, MaxExclusive = "DF" + suffix },
                new PartitionKeyRange() { MinInclusive = "DF" + suffix, MaxExclusive = Documents.Routing.PartitionKeyInternal.MaximumExclusiveEffectivePartitionKey },
            };

            Mock<CosmosQueryClient> mockClient = new Mock<CosmosQueryClient>();

            mockClient.Setup(x => x.GetTargetPartitionKeyRangesAsync(
                It.IsAny<string>(),
                "HelloWorld",
                It.IsAny<IReadOnlyList<Documents.Routing.Range<string>>>(),
                It.IsAny<bool>(),
                It.IsAny<ITrace>()))
                .Returns((string resourceLink, string collectionResourceId, IReadOnlyList<Documents.Routing.Range<string>> providedRanges, bool forceRefresh, ITrace trace) => Task.FromResult(partitionKeyRanges));

            mockClient.Setup(x => x.TryGetPartitionedQueryExecutionInfoAsync(
                It.IsAny<SqlQuerySpec>(),
                It.IsAny<ResourceType>(),
                It.IsAny<PartitionKeyDefinition>(),
                It.IsAny<Cosmos.VectorEmbeddingPolicy>(),
                It.IsAny<bool>(),
                It.IsAny<bool>(),
                It.IsAny<bool>(),
                It.IsAny<bool>(),
                It.IsAny<bool>(),
                It.IsAny<bool>(),
                It.IsAny<Cosmos.GeospatialType>(),
                It.IsAny<CancellationToken>()))
                .Returns((
                SqlQuerySpec sqlQuerySpec,
                ResourceType resourceType,
                PartitionKeyDefinition partitionKeyDefinition,
                VectorEmbeddingPolicy vectorEmbeddingPolicy,
                bool requireFormattableOrderByQuery,
                bool isContinuationExpected,
                bool allowNonValueAggregateQuery,
                bool hasLogicalPartitionKey,
                bool allowDCount,
                bool useSystemPrefix,
                Cosmos.GeospatialType geospatialType,
                CancellationToken cancellationToken) =>
                {
                    CosmosSerializerCore serializerCore = new();
                    using StreamReader streamReader = new(serializerCore.ToStreamSqlQuerySpec(sqlQuerySpec, Documents.ResourceType.Document));
                    string sqlQuerySpecJsonString = streamReader.ReadToEnd();

                    (PartitionedQueryExecutionInfo partitionedQueryExecutionInfo, QueryPartitionProvider queryPartitionProvider) = OptimisticDirectExecutionQueryBaselineTests.GetPartitionedQueryExecutionInfoAndPartitionProvider(sqlQuerySpecJsonString, partitionKeyDefinition);
                    return Task.FromResult(TryCatch<PartitionedQueryExecutionInfo>.FromResult(partitionedQueryExecutionInfo));
                }
                );

            List<PartitionKeyRange> targetPartitionKeyRanges = new (){
                new PartitionKeyRange()
                {
                    MinInclusive = "",
                    MaxExclusive = "FF"
                }
            };
            CosmosQueryContextCore cosmosQueryContextCore = new CosmosQueryContextCore(
                 client: new TestCosmosQueryClient(GetQueryPartitionProvider(), targetPartitionKeyRanges),
                 resourceTypeEnum: Documents.ResourceType.Document,
                 operationType: Documents.OperationType.Query,
                 resourceType: typeof(QueryResponseCore),
                 resourceLink: resourceLink,
                 isContinuationExpected: true,
                 allowNonValueAggregateQuery: true,
                 useSystemPrefix: false,
                 correlatedActivityId: Guid.NewGuid());

            IQueryPipelineStage queryPipelineStage = CosmosQueryExecutionContextFactory.Create(
                documentContainer,
                cosmosQueryContextCore,
                inputParameters,
                NoOpTrace.Singleton);

            return queryPipelineStage;
        }

        internal static QueryPartitionProvider GetQueryPartitionProvider()
        {
            IDictionary<string, object> DefaultQueryengineConfiguration = new Dictionary<string, object>()
            {
                {"maxSqlQueryInputLength", 30720},
                {"maxJoinsPerSqlQuery", 5},
                {"maxLogicalAndPerSqlQuery", 200},
                {"maxLogicalOrPerSqlQuery", 200},
                {"maxUdfRefPerSqlQuery", 2},
                {"maxInExpressionItemsCount", 8000},
                {"queryMaxInMemorySortDocumentCount", 500},
                {"maxQueryRequestTimeoutFraction", 0.90},
                {"sqlAllowNonFiniteNumbers", false},
                {"sqlAllowAggregateFunctions", true},
                {"sqlAllowSubQuery", true},
                {"sqlAllowScalarSubQuery", false},
                {"allowNewKeywords", true},
                {"sqlAllowLike", true},
                {"sqlAllowGroupByClause", false},
                {"queryEnableMongoNativeRegex", true},
                {"maxSpatialQueryCells", 12},
                {"spatialMaxGeometryPointCount", 256},
                {"sqlDisableOptimizationFlags", 0},
                {"sqlEnableParameterExpansionCheck", true}
            };

            return new QueryPartitionProvider(DefaultQueryengineConfiguration);
        }

        internal static async Task<List<CosmosElement>> ExecuteQueryAsync(
            string query,
            IReadOnlyList<CosmosObject> documents,
            int pageSize = 10)
        {
            IDocumentContainer documentContainer = await CreateDocumentContainerAsync(documents);
            return await ExecuteQueryAsync(query, documentContainer, pageSize);
        }

        internal static async Task<List<CosmosElement>> ExecuteQueryAsync(
            string query,
            IDocumentContainer documentContainer,
            int pageSize)
        {
            List<CosmosElement> resultsFromDrainWithoutState = await DrainWithoutStateAsync(query, documentContainer, pageSize);
            List<CosmosElement> resultsFromDrainWithState = await DrainWithStateAsync(query, documentContainer, pageSize);

            Assert.IsTrue(resultsFromDrainWithoutState.SequenceEqual(resultsFromDrainWithState));

            return resultsFromDrainWithoutState;
        }

        [TestMethod]
        public async Task Fuzz()
        {
            List<CosmosObject> documents = new List<CosmosObject>();
            for (int i = 0; i < 250; i++)
            {
                documents.Add(CosmosObject.Parse($"{{\"pk\" : {i} }}"));
            }

            List<CosmosElement> documentsQueried = await ExecuteQueryAsync(
                query: "SELECT * FROM c ORDER BY c._ts OFFSET 1 LIMIT 500",
                documents: documents);

            Assert.AreEqual(expected: 249, actual: documentsQueried.Count);
        }

        internal static async Task<List<CosmosElement>> DrainWithoutStateAsync(string query, IDocumentContainer documentContainer, int pageSize)
        {
            IQueryPipelineStage pipelineStage = await CreatePipelineAsync(documentContainer, query, pageSize);

            List<CosmosElement> elements = new List<CosmosElement>();
            while (await pipelineStage.MoveNextAsync(NoOpTrace.Singleton, cancellationToken: default))
            {
                TryCatch<QueryPage> tryGetQueryPage = pipelineStage.Current;
                tryGetQueryPage.ThrowIfFailed();

                elements.AddRange(tryGetQueryPage.Result.Documents);
            }

            return elements;
        }

        private static async Task<List<CosmosElement>> DrainWithStateAsync(string query, IDocumentContainer documentContainer, int pageSize)
        {
            IQueryPipelineStage pipelineStage;
            CosmosElement state = null;

            List<CosmosElement> elements = new List<CosmosElement>();
            do
            {
                pipelineStage = await CreatePipelineAsync(documentContainer, query, pageSize, state);

                if (!await pipelineStage.MoveNextAsync(NoOpTrace.Singleton, cancellationToken: default))
                {
                    break;
                }

                TryCatch<QueryPage> tryGetQueryPage = pipelineStage.Current;
                tryGetQueryPage.ThrowIfFailed();

                elements.AddRange(tryGetQueryPage.Result.Documents);
                state = tryGetQueryPage.Result.State?.Value;
            }
            while (state != null);

            return elements;
        }

        internal static Task<DocumentContainer> CreateDocumentContainerAsync(
            IReadOnlyList<CosmosObject> documents,
            int numSplits = 3,
            FlakyDocumentContainer.FailureConfigs failureConfigs = null)
        {
            IMonadicDocumentContainer monadicDocumentContainer = CreateMonadicDocumentContainerAsync(failureConfigs);
            return CreateDocumentContainerAsync(documents, monadicDocumentContainer, numSplits);
        }

        internal static IMonadicDocumentContainer CreateMonadicDocumentContainerAsync(FlakyDocumentContainer.FailureConfigs failureConfigs)
        {
            IMonadicDocumentContainer monadicDocumentContainer = new InMemoryContainer(partitionKeyDefinition);
            if (failureConfigs != null)
            {
                monadicDocumentContainer = new FlakyDocumentContainer(monadicDocumentContainer, failureConfigs);
            }

            return monadicDocumentContainer;
        }

        internal static async Task<DocumentContainer> CreateDocumentContainerAsync(
            IReadOnlyList<CosmosObject> documents,
            IMonadicDocumentContainer monadicDocumentContainer,
            int numSplits)
        {
            DocumentContainer documentContainer = new DocumentContainer(monadicDocumentContainer);

            for (int i = 0; i < numSplits; i++)
            {
                IReadOnlyList<FeedRangeInternal> ranges = await documentContainer.GetFeedRangesAsync(
                    trace: NoOpTrace.Singleton,
                    cancellationToken: default);
                foreach (FeedRangeInternal range in ranges)
                {
                    await documentContainer.SplitAsync(range, cancellationToken: default);
                }

                await documentContainer.RefreshProviderAsync(NoOpTrace.Singleton, cancellationToken: default);
            }

            foreach (CosmosObject document in documents)
            {
                while (true)
                {
                    TryCatch<Record> monadicCreateRecord = await documentContainer.MonadicCreateItemAsync(
                        document,
                        cancellationToken: default);
                    if (monadicCreateRecord.Succeeded)
                    {
                        break;
                    }
                }
            }

            return documentContainer;
        }

        private static async Task<IQueryPipelineStage> CreatePipelineAsync(
            IDocumentContainer documentContainer,
            string query,
            int pageSize,
            CosmosElement state = null)
        {
            IReadOnlyList<FeedRangeEpk> feedRanges = await documentContainer.GetFeedRangesAsync(NoOpTrace.Singleton, cancellationToken: default);

            TryCatch<IQueryPipelineStage> tryCreatePipeline = PipelineFactory.MonadicCreate(
                documentContainer,
                new SqlQuerySpec(query),
                feedRanges,
                partitionKey: null,
<<<<<<< HEAD
                GetQueryPlan(query),
                queryPaginationOptions: new QueryExecutionOptions(pageSizeHint: pageSize),
                containerQueryProperties: new ContainerQueryProperties(),
=======
                GetQueryPlan(query),
                hybridSearchQueryInfo: null,
                allRanges: feedRanges,
                maxItemCount: pageSize,
                containerQueryProperties: new ContainerQueryProperties(),
                isContinuationExpected: true,
>>>>>>> 11e2c347
                maxConcurrency: 10,
                requestContinuationToken: state);

            tryCreatePipeline.ThrowIfFailed();

            return tryCreatePipeline.Result;
        }

        private static QueryInfo GetQueryPlan(string query)
        {
            TryCatch<PartitionedQueryExecutionInfoInternal> info = QueryPartitionProviderTestInstance.Object.TryGetPartitionedQueryExecutionInfoInternal(
                JsonConvert.SerializeObject(new SqlQuerySpec(query)),
                partitionKeyDefinition,
                vectorEmbeddingPolicy: null,
                requireFormattableOrderByQuery: true,
                isContinuationExpected: false,
                allowNonValueAggregateQuery: true,
                allowDCount: true,
                hasLogicalPartitionKey: false,
                useSystemPrefix: false,
                geospatialType: Cosmos.GeospatialType.Geography);

            info.ThrowIfFailed();
            return info.Result.QueryInfo;
        }

        private class MergeTestUtil
        {
            public enum TriState { NotReady, Ready, Done };

            public IDocumentContainer DocumentContainer { get; set; }

            public TriState ShouldMerge { get; set; }

            public async Task<Exception> ShouldReturnFailure()
            {
                if (this.ShouldMerge == TriState.Ready)
                {
                    await this.DocumentContainer.RefreshProviderAsync(NoOpTrace.Singleton, cancellationToken: default);
                    List<FeedRangeEpk> ranges = await this.DocumentContainer.GetFeedRangesAsync(
                        trace: NoOpTrace.Singleton,
                        cancellationToken: default);

                    await this.DocumentContainer.MergeAsync(ranges[0], ranges[1], default);
                    this.ShouldMerge = TriState.Done;

                    return new CosmosException(
                        message: "PKRange was split/merged",
                        statusCode: System.Net.HttpStatusCode.Gone,
                        subStatusCode: (int)Documents.SubStatusCodes.PartitionKeyRangeGone,
                        activityId: "BC0CCDA5-D378-4922-B8B0-D51D745B9139",
                        requestCharge: 0.0);
                }
                else
                {
                    return null;
                }
            }
        }

        private class MockInMemoryContainer : IMonadicDocumentContainer
        {
            public int? PageSizeSpecified { get; private set; }
            public IMonadicDocumentContainer MonadicDocumentContainer { get; }

            public MockInMemoryContainer(IMonadicDocumentContainer documentContainer)
            {
                this.MonadicDocumentContainer = documentContainer;
                this.PageSizeSpecified = null;
            }

            public void Reset()
            {
                this.PageSizeSpecified = null;
            }

            public Task<TryCatch<ChangeFeedPage>> MonadicChangeFeedAsync(FeedRangeState<ChangeFeedState> feedRangeState, ChangeFeedExecutionOptions changeFeedPaginationOptions, ITrace trace, CancellationToken cancellationToken)
            {
                return this.MonadicDocumentContainer.MonadicChangeFeedAsync(feedRangeState, changeFeedPaginationOptions, trace, cancellationToken);
            }

            public Task<TryCatch<Record>> MonadicCreateItemAsync(CosmosObject payload, CancellationToken cancellationToken)
            {
                return this.MonadicDocumentContainer.MonadicCreateItemAsync(payload, cancellationToken);
            }

            public Task<TryCatch<List<FeedRangeEpk>>> MonadicGetChildRangeAsync(FeedRangeInternal feedRange, ITrace trace, CancellationToken cancellationToken)
            {
                return this.MonadicDocumentContainer.MonadicGetChildRangeAsync(feedRange, trace, cancellationToken);
            }

            public Task<TryCatch<List<FeedRangeEpk>>> MonadicGetFeedRangesAsync(ITrace trace, CancellationToken cancellationToken)
            {
                return this.MonadicDocumentContainer.MonadicGetFeedRangesAsync(trace, cancellationToken);
            }

            public Task<TryCatch<string>> MonadicGetResourceIdentifierAsync(ITrace trace, CancellationToken cancellationToken)
            {
                return this.MonadicDocumentContainer.MonadicGetResourceIdentifierAsync(trace, cancellationToken);
            }

            public Task<TryCatch> MonadicMergeAsync(FeedRangeInternal feedRange1, FeedRangeInternal feedRange2, CancellationToken cancellationToken)
            {
                return this.MonadicDocumentContainer.MonadicMergeAsync(feedRange1, feedRange2, cancellationToken);
            }

            public Task<TryCatch<QueryPage>> MonadicQueryAsync(SqlQuerySpec sqlQuerySpec, FeedRangeState<QueryState> feedRangeState, QueryExecutionOptions queryPaginationOptions, ITrace trace, CancellationToken cancellationToken)
            {
                this.PageSizeSpecified = queryPaginationOptions.PageSizeLimit;
                
                return this.MonadicDocumentContainer.MonadicQueryAsync(sqlQuerySpec, feedRangeState, queryPaginationOptions, trace, cancellationToken);
            }

            public Task<TryCatch<ReadFeedPage>> MonadicReadFeedAsync(FeedRangeState<ReadFeedState> feedRangeState, ReadFeedExecutionOptions readFeedPaginationOptions, ITrace trace, CancellationToken cancellationToken)
            {
                return this.MonadicDocumentContainer.MonadicReadFeedAsync(feedRangeState, readFeedPaginationOptions, trace, cancellationToken);
            }

            public Task<TryCatch<Record>> MonadicReadItemAsync(CosmosElement partitionKey, string identifier, CancellationToken cancellationToken)
            {
                return this.MonadicDocumentContainer.MonadicReadItemAsync(partitionKey, identifier, cancellationToken);
            }

            public Task<TryCatch> MonadicRefreshProviderAsync(ITrace trace, CancellationToken cancellationToken)
            {
                return this.MonadicDocumentContainer.MonadicRefreshProviderAsync(trace, cancellationToken);
            }

            public Task<TryCatch> MonadicSplitAsync(FeedRangeInternal feedRange, CancellationToken cancellationToken)
            {
                return this.MonadicDocumentContainer.MonadicSplitAsync(feedRange, cancellationToken);
            }
        }
    }
}<|MERGE_RESOLUTION|>--- conflicted
+++ resolved
@@ -295,12 +295,12 @@
 
         private async Task TestPageSizeAsync(string query, int expectedPageSize, int expectedResults, MockInMemoryContainer inMemoryContainer, DocumentContainer documentContainer)
         {
-            IQueryPipelineStage queryPipelineStage = CreateQueryPipelineStage(
+            IQueryPipelineStage queryPipelineStage = CreateQueryPipelineStage(
                 documentContainer,
                 query,
                 partitionKeyDefinition,
                 null,
-                new QueryRequestOptions());
+                new QueryRequestOptions());
 
             List<CosmosElement> elements = new List<CosmosElement>();
             while (await queryPipelineStage.MoveNextAsync(NoOpTrace.Singleton, cancellationToken: default))
@@ -315,7 +315,7 @@
             Assert.AreEqual(expected: expectedResults, actual: elements.Count);
         }
 
-        private static IQueryPipelineStage CreateQueryPipelineStage(
+        private static IQueryPipelineStage CreateQueryPipelineStage(
             DocumentContainer documentContainer,
             string query,
             PartitionKeyDefinition partitionKeyDefinition,
@@ -337,8 +337,8 @@
                 properties: new Dictionary<string, object>() { { "x-ms-query-partitionkey-definition", partitionKeyDefinition } },
                 partitionedQueryExecutionInfo: null,
                 returnResultsInDeterministicOrder: null,
-                enableOptimisticDirectExecution: queryRequestOptions.EnableOptimisticDirectExecution,
-                isNonStreamingOrderByQueryFeatureDisabled: queryRequestOptions.IsNonStreamingOrderByQueryFeatureDisabled,
+                enableOptimisticDirectExecution: queryRequestOptions.EnableOptimisticDirectExecution,
+                isNonStreamingOrderByQueryFeatureDisabled: queryRequestOptions.IsNonStreamingOrderByQueryFeatureDisabled,
                 enableDistributedQueryGatewayMode: queryRequestOptions.EnableDistributedQueryGatewayMode,
                 testInjections: queryRequestOptions.TestSettings);
 
@@ -371,7 +371,7 @@
             mockClient.Setup(x => x.TryGetPartitionedQueryExecutionInfoAsync(
                 It.IsAny<SqlQuerySpec>(),
                 It.IsAny<ResourceType>(),
-                It.IsAny<PartitionKeyDefinition>(),
+                It.IsAny<PartitionKeyDefinition>(),
                 It.IsAny<Cosmos.VectorEmbeddingPolicy>(),
                 It.IsAny<bool>(),
                 It.IsAny<bool>(),
@@ -381,18 +381,18 @@
                 It.IsAny<bool>(),
                 It.IsAny<Cosmos.GeospatialType>(),
                 It.IsAny<CancellationToken>()))
-                .Returns((
-                SqlQuerySpec sqlQuerySpec,
-                ResourceType resourceType,
-                PartitionKeyDefinition partitionKeyDefinition,
-                VectorEmbeddingPolicy vectorEmbeddingPolicy,
-                bool requireFormattableOrderByQuery,
-                bool isContinuationExpected,
-                bool allowNonValueAggregateQuery,
-                bool hasLogicalPartitionKey,
-                bool allowDCount,
-                bool useSystemPrefix,
-                Cosmos.GeospatialType geospatialType,
+                .Returns((
+                SqlQuerySpec sqlQuerySpec,
+                ResourceType resourceType,
+                PartitionKeyDefinition partitionKeyDefinition,
+                VectorEmbeddingPolicy vectorEmbeddingPolicy,
+                bool requireFormattableOrderByQuery,
+                bool isContinuationExpected,
+                bool allowNonValueAggregateQuery,
+                bool hasLogicalPartitionKey,
+                bool allowDCount,
+                bool useSystemPrefix,
+                Cosmos.GeospatialType geospatialType,
                 CancellationToken cancellationToken) =>
                 {
                     CosmosSerializerCore serializerCore = new();
@@ -420,11 +420,11 @@
                  isContinuationExpected: true,
                  allowNonValueAggregateQuery: true,
                  useSystemPrefix: false,
-                 correlatedActivityId: Guid.NewGuid());
-
+                 correlatedActivityId: Guid.NewGuid());
+
             IQueryPipelineStage queryPipelineStage = CosmosQueryExecutionContextFactory.Create(
                 documentContainer,
-                cosmosQueryContextCore,
+                cosmosQueryContextCore,
                 inputParameters,
                 NoOpTrace.Singleton);
 
@@ -610,18 +610,12 @@
                 new SqlQuerySpec(query),
                 feedRanges,
                 partitionKey: null,
-<<<<<<< HEAD
-                GetQueryPlan(query),
-                queryPaginationOptions: new QueryExecutionOptions(pageSizeHint: pageSize),
-                containerQueryProperties: new ContainerQueryProperties(),
-=======
-                GetQueryPlan(query),
-                hybridSearchQueryInfo: null,
+                GetQueryPlan(query),
+                hybridSearchQueryInfo: null,
                 allRanges: feedRanges,
                 maxItemCount: pageSize,
-                containerQueryProperties: new ContainerQueryProperties(),
+                containerQueryProperties: new ContainerQueryProperties(),
                 isContinuationExpected: true,
->>>>>>> 11e2c347
                 maxConcurrency: 10,
                 requestContinuationToken: state);
 
@@ -634,7 +628,7 @@
         {
             TryCatch<PartitionedQueryExecutionInfoInternal> info = QueryPartitionProviderTestInstance.Object.TryGetPartitionedQueryExecutionInfoInternal(
                 JsonConvert.SerializeObject(new SqlQuerySpec(query)),
-                partitionKeyDefinition,
+                partitionKeyDefinition,
                 vectorEmbeddingPolicy: null,
                 requireFormattableOrderByQuery: true,
                 isContinuationExpected: false,
