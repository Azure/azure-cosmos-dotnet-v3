﻿//------------------------------------------------------------
// Copyright (c) Microsoft Corporation.  All rights reserved.
//------------------------------------------------------------

namespace Microsoft.Azure.Cosmos.Tests.Query.Pipeline
{
    using System;
    using System.Collections.Generic;
    using System.Collections.ObjectModel;
    using System.IO;
    using System.Linq;
    using System.Threading;
    using System.Threading.Tasks;
    using Microsoft.Azure.Cosmos.ChangeFeed.Pagination;
    using Microsoft.Azure.Cosmos.CosmosElements;
    using Microsoft.Azure.Cosmos.Pagination;
    using Microsoft.Azure.Cosmos.Query;
    using Microsoft.Azure.Cosmos.Query.Core;
    using Microsoft.Azure.Cosmos.Query.Core.ExecutionContext;
    using Microsoft.Azure.Cosmos.Query.Core.Monads;
    using Microsoft.Azure.Cosmos.Query.Core.Pipeline;
    using Microsoft.Azure.Cosmos.Query.Core.Pipeline.Pagination;
    using Microsoft.Azure.Cosmos.Query.Core.QueryClient;
    using Microsoft.Azure.Cosmos.Query.Core.QueryPlan;
    using Microsoft.Azure.Cosmos.ReadFeed.Pagination;
    using Microsoft.Azure.Cosmos.Tests.Pagination;
    using Microsoft.Azure.Cosmos.Tracing;
    using Microsoft.Azure.Documents;
    using Microsoft.VisualStudio.TestTools.UnitTesting;
    using Moq;
    using Newtonsoft.Json;

    [TestClass]
    public class FullPipelineTests
    {
        internal static readonly PartitionKeyDefinition partitionKeyDefinition = new PartitionKeyDefinition()
        {
            Paths = new Collection<string>()
            {
                "/pk"
            },
            Kind = PartitionKind.Hash,
            Version = PartitionKeyDefinitionVersion.V2,
        };

        [TestMethod]
        public async Task TestMerge()
        {
            List<CosmosObject> documents = Enumerable
                .Range(0, 100)
                .Select(x => CosmosObject.Parse($"{{\"pk\" : {x} }}"))
                .ToList();

            MergeTestUtil mergeTest = new MergeTestUtil();
            mergeTest.DocumentContainer = await CreateDocumentContainerAsync(
                documents: documents,
                numSplits: 2,
                failureConfigs: new FlakyDocumentContainer.FailureConfigs(
                    inject429s: false,
                    injectEmptyPages: false,
                    shouldReturnFailure: mergeTest.ShouldReturnFailure));

            string query = "SELECT * FROM c ORDER BY c._ts";
            int pageSize = 10;
            IQueryPipelineStage pipelineStage = await CreatePipelineAsync(mergeTest.DocumentContainer, query, pageSize);

            List<CosmosElement> elements = new List<CosmosElement>();
            int iteration = 0;
            while (await pipelineStage.MoveNextAsync(NoOpTrace.Singleton, cancellationToken: default))
            {
                TryCatch<QueryPage> tryGetQueryPage = pipelineStage.Current;
                tryGetQueryPage.ThrowIfFailed();

                elements.AddRange(tryGetQueryPage.Result.Documents);
                ++iteration;

                if (iteration == 1)
                {
                    mergeTest.ShouldMerge = MergeTestUtil.TriState.Ready;
                }
            }

            Assert.AreEqual(expected: documents.Count, actual: elements.Count);
        }

        [TestMethod]
        public async Task SelectStar()
        {
            List<CosmosObject> documents = new List<CosmosObject>();
            for (int i = 0; i < 250; i++)
            {
                documents.Add(CosmosObject.Parse($"{{\"pk\" : {i} }}"));
            }

            List<CosmosElement> documentsQueried = await ExecuteQueryAsync(
                query: "SELECT * FROM c",
                documents: documents);

            Assert.AreEqual(expected: documents.Count, actual: documentsQueried.Count);
        }

        [TestMethod]
        public async Task OrderBy()
        {
            List<CosmosObject> documents = new List<CosmosObject>();
            for (int i = 0; i < 250; i++)
            {
                documents.Add(CosmosObject.Parse($"{{\"pk\" : {i} }}"));
            }

            List<CosmosElement> documentsQueried = await ExecuteQueryAsync(
                query: "SELECT * FROM c ORDER BY c._ts",
                documents: documents);

            Assert.AreEqual(expected: documents.Count, actual: documentsQueried.Count);
        }

        [TestMethod]
        [Ignore] // Continuation token for in memory container needs to be updated to suppport this query
        public async Task OrderByWithJoins()
        {
            List<CosmosObject> documents = new List<CosmosObject>()
            {
                CosmosObject.Parse($"{{\"pk\" : {1}, \"children\" : [\"Alice\", \"Bob\", \"Charlie\"]}}"),
                CosmosObject.Parse($"{{\"pk\" : {2}, \"children\" : [\"Dave\", \"Eve\", \"Fancy\"]}}"),
                CosmosObject.Parse($"{{\"pk\" : {3}, \"children\" : [\"George\", \"Henry\", \"Igor\"]}}"),
                CosmosObject.Parse($"{{\"pk\" : {4}, \"children\" : [\"Jack\", \"Kim\", \"Levin\"]}}"),
            };

            List<CosmosElement> documentsQueried = await ExecuteQueryAsync(
                query: "SELECT d FROM c JOIN d in c.children ORDER BY c.pk",
                documents: documents,
                pageSize: 2);

            Assert.AreEqual(expected: documents.Count * 3, actual: documentsQueried.Count);
        }

        [TestMethod]
        public async Task Top()
        {
            List<CosmosObject> documents = new List<CosmosObject>();
            for (int i = 0; i < 250; i++)
            {
                documents.Add(CosmosObject.Parse($"{{\"pk\" : {i} }}"));
            }

            List<CosmosElement> documentsQueried = await ExecuteQueryAsync(
                query: "SELECT TOP 10 * FROM c",
                documents: documents);

            Assert.AreEqual(expected: 10, actual: documentsQueried.Count);
        }

        [TestMethod]
        public async Task OffsetLimit()
        {
            List<CosmosObject> documents = new List<CosmosObject>();
            for (int i = 0; i < 250; i++)
            {
                documents.Add(CosmosObject.Parse($"{{\"pk\" : {i} }}"));
            }

            List<CosmosElement> documentsQueried = await ExecuteQueryAsync(
                query: "SELECT * FROM c OFFSET 10 LIMIT 103",
                documents: documents);

            Assert.AreEqual(expected: 103, actual: documentsQueried.Count);
        }

        [TestMethod]
        public async Task Aggregates()
        {
            const int DocumentCount = 250;
            List<CosmosObject> documents = new List<CosmosObject>();
            for (int i = 0; i < DocumentCount; i++)
            {
                documents.Add(CosmosObject.Parse($"{{\"pk\" : {i} }}"));
            }

            List<CosmosElement> documentsQueried = await ExecuteQueryAsync(
                query: "SELECT VALUE COUNT(1) FROM c",
                documents: documents);

            Assert.AreEqual(expected: 1, actual: documentsQueried.Count);
            if (documentsQueried[0] is CosmosNumber number)
            {
                Assert.AreEqual(expected: DocumentCount, actual: Number64.ToLong(number.Value));
            }
            else
            {
                Assert.Fail();
            }
        }

        [TestMethod]
        public async Task DCount()
        {
            List<CosmosObject> documents = new List<CosmosObject>();
            for (int i = 0; i < 250; i++)
            {
                documents.Add(CosmosObject.Parse($"{{\"pk\" : {i}, \"val\": {i % 49} }}"));
            }

            List<CosmosElement> documentsQueried = await ExecuteQueryAsync(
                query: "SELECT VALUE COUNT(1) FROM (SELECT DISTINCT VALUE c.val FROM c)",
                documents: documents);

            Assert.AreEqual(expected: 1, actual: documentsQueried.Count);
            Assert.IsTrue(documentsQueried[0] is CosmosNumber);
            CosmosNumber result = documentsQueried[0] as CosmosNumber;
            Assert.AreEqual(expected: 49, actual: Number64.ToLong(result.Value));
        }

        [TestMethod]
        [Ignore]
        // Need to implement group by continuation token on the in memory collection.
        public async Task GroupBy()
        {
            List<CosmosObject> documents = new List<CosmosObject>();
            for (int i = 0; i < 250; i++)
            {
                documents.Add(CosmosObject.Parse($"{{\"pk\" : {i} }}"));
            }

            List<CosmosElement> documentsQueried = await ExecuteQueryAsync(
                query: "SELECT VALUE COUNT(1) FROM c GROUP BY c.pk",
                documents: documents);

            Assert.AreEqual(expected: documents.Count, actual: documentsQueried.Count);
        }

        [TestMethod]
        public async Task Tracing()
        {
            List<CosmosObject> documents = new List<CosmosObject>();
            for (int i = 0; i < 250; i++)
            {
                documents.Add(CosmosObject.Parse($"{{\"pk\" : {i} }}"));
            }

            IDocumentContainer documentContainer = await CreateDocumentContainerAsync(documents);
            IQueryPipelineStage pipelineStage = await CreatePipelineAsync(documentContainer, "SELECT * FROM c", pageSize: 10);

            Trace rootTrace;
            int numTraces = (await documentContainer.GetFeedRangesAsync(NoOpTrace.Singleton, default)).Count;
            using (rootTrace = Trace.GetRootTrace("Cross Partition Query"))
            {
                while (await pipelineStage.MoveNextAsync(rootTrace, cancellationToken: default))
                {
                    TryCatch<QueryPage> tryGetQueryPage = pipelineStage.Current;
                    tryGetQueryPage.ThrowIfFailed();

                    numTraces++;
                }
            }

            Assert.AreEqual(numTraces, rootTrace.Children.Count);
        }

        [TestMethod]
        public async Task OffsetLimitPageSize()
        {
            List<CosmosObject> documents = new List<CosmosObject>();
            for (int i = 0; i < 1100; i++)
            {
                documents.Add(CosmosObject.Parse($"{{\"pk\" : {i} }}"));
            }

            MockInMemoryContainer mockInMemoryContainer = new MockInMemoryContainer(new InMemoryContainer(partitionKeyDefinition));
            DocumentContainer documentContainer = await CreateDocumentContainerAsync(documents, mockInMemoryContainer, numSplits: 4);

            // OFFSET/LIMIT with ORDER BY
            await this.TestPageSizeAsync("SELECT c.pk FROM c ORDER BY c.pk OFFSET 0 LIMIT 500", expectedPageSize: 500, expectedResults: 500, mockInMemoryContainer, documentContainer);
            await this.TestPageSizeAsync("SELECT c.pk FROM c ORDER BY c.pk OFFSET 10000 LIMIT 5000", expectedPageSize: 1000, expectedResults: 0, mockInMemoryContainer, documentContainer);
            await this.TestPageSizeAsync("SELECT c.pk FROM c ORDER BY c.pk OFFSET 10 LIMIT 100", expectedPageSize: 110, expectedResults: 100, mockInMemoryContainer, documentContainer);
            await this.TestPageSizeAsync("SELECT c.pk FROM c ORDER BY c.pk OFFSET 0 LIMIT 100", expectedPageSize: 100, expectedResults: 100, mockInMemoryContainer, documentContainer);
            await this.TestPageSizeAsync("SELECT c.pk FROM c ORDER BY c.pk OFFSET 100 LIMIT 0", expectedPageSize: 100, expectedResults: 0, mockInMemoryContainer, documentContainer);

            // OFFSET/LIMIT without ORDER BY
            await this.TestPageSizeAsync("SELECT c.pk FROM c OFFSET 10 LIMIT 100", expectedPageSize: 1000, expectedResults: 100, mockInMemoryContainer, documentContainer);
            await this.TestPageSizeAsync("SELECT c.pk FROM c OFFSET 0 LIMIT 100", expectedPageSize: 1000, expectedResults: 100, mockInMemoryContainer, documentContainer);
            await this.TestPageSizeAsync("SELECT c.pk FROM c OFFSET 100 LIMIT 0", expectedPageSize: 1000, expectedResults: 0, mockInMemoryContainer, documentContainer);

            // TOP with ORDER BY
            await this.TestPageSizeAsync("SELECT TOP 5 c.pk FROM c ORDER BY c.pk", expectedPageSize: 5, expectedResults: 5, mockInMemoryContainer, documentContainer);
            await this.TestPageSizeAsync("SELECT TOP 100 c.pk FROM c ORDER BY c.pk", expectedPageSize: 100, expectedResults: 100, mockInMemoryContainer, documentContainer);
            await this.TestPageSizeAsync("SELECT TOP 5000 c.pk FROM c ORDER BY c.pk", expectedPageSize: 1000, expectedResults: 1100, mockInMemoryContainer, documentContainer);
            await this.TestPageSizeAsync("SELECT TOP 15000 c.pk FROM c ORDER BY c.pk", expectedPageSize: 1000, expectedResults: 1100, mockInMemoryContainer, documentContainer);

            // TOP without ORDER BY
            await this.TestPageSizeAsync("SELECT TOP 5 c.pk FROM c", expectedPageSize: 1000, expectedResults: 5, mockInMemoryContainer, documentContainer);
            await this.TestPageSizeAsync("SELECT TOP 5000 c.pk FROM c", expectedPageSize: 1000, expectedResults: 1100, mockInMemoryContainer, documentContainer);
            await this.TestPageSizeAsync("SELECT TOP 15000 c.pk FROM c", expectedPageSize: 1000, expectedResults: 1100, mockInMemoryContainer, documentContainer);
        }

        private async Task TestPageSizeAsync(string query, int expectedPageSize, int expectedResults, MockInMemoryContainer inMemoryContainer, DocumentContainer documentContainer)
        {
            IQueryPipelineStage queryPipelineStage = CreateQueryPipelineStage(
                documentContainer,
                query,
                partitionKeyDefinition,
                null,
                new QueryRequestOptions());

            List<CosmosElement> elements = new List<CosmosElement>();
            while (await queryPipelineStage.MoveNextAsync(NoOpTrace.Singleton, cancellationToken: default))
            {
                TryCatch<QueryPage> tryGetQueryPage = queryPipelineStage.Current;
                tryGetQueryPage.ThrowIfFailed();

                elements.AddRange(tryGetQueryPage.Result.Documents);
            }

            Assert.AreEqual(expected: expectedPageSize, actual: inMemoryContainer.PageSizeSpecified);
            Assert.AreEqual(expected: expectedResults, actual: elements.Count);
        }

        private static IQueryPipelineStage CreateQueryPipelineStage(
            DocumentContainer documentContainer,
            string query,
            PartitionKeyDefinition partitionKeyDefinition,
            Cosmos.PartitionKey? partitionKeyValue,
            QueryRequestOptions queryRequestOptions)
        {
            CosmosSerializerCore serializerCore = new();
            using StreamReader streamReader = new(serializerCore.ToStreamSqlQuerySpec(new SqlQuerySpec(query), Documents.ResourceType.Document));
            string sqlQuerySpecJsonString = streamReader.ReadToEnd();

            CosmosQueryExecutionContextFactory.InputParameters inputParameters = CosmosQueryExecutionContextFactory.InputParameters.Create(
                sqlQuerySpec: new SqlQuerySpec(query),
                initialUserContinuationToken: null,
                initialFeedRange: null,
                maxConcurrency: queryRequestOptions.MaxConcurrency,
                maxItemCount: queryRequestOptions.MaxItemCount,
                maxBufferedItemCount: queryRequestOptions.MaxBufferedItemCount,
                partitionKey: partitionKeyValue,
                properties: new Dictionary<string, object>() { { "x-ms-query-partitionkey-definition", partitionKeyDefinition } },
                partitionedQueryExecutionInfo: null,
                returnResultsInDeterministicOrder: null,
                enableOptimisticDirectExecution: queryRequestOptions.EnableOptimisticDirectExecution,
<<<<<<< HEAD
                isNonStreamingOrderByQueryFeatureDisabled: queryRequestOptions.IsNonStreamingOrderByQueryFeatureDisabled,
=======
                isHybridSearchQueryPlanOptimizationDisabled: queryRequestOptions.IsHybridSearchQueryPlanOptimizationDisabled,
>>>>>>> f20c685e
                enableDistributedQueryGatewayMode: queryRequestOptions.EnableDistributedQueryGatewayMode,
                testInjections: queryRequestOptions.TestSettings);

            string databaseId = "db1234";
            string resourceLink = $"dbs/{databaseId}/colls";
            const string suffix = "-FF-FF-FF-FF-FF-FF-FF-FF-FF-FF-FF-FF-FF-FF-FF";

            List<PartitionKeyRange> partitionKeyRanges = new List<PartitionKeyRange>
            {
                new PartitionKeyRange() { MinInclusive = Documents.Routing.PartitionKeyInternal.MinimumInclusiveEffectivePartitionKey, MaxExclusive = "1F" + suffix },
                new PartitionKeyRange() { MinInclusive = "1F" + suffix, MaxExclusive = "3F" + suffix },
                new PartitionKeyRange() { MinInclusive = "3F" + suffix, MaxExclusive = "5F" + suffix },
                new PartitionKeyRange() { MinInclusive = "5F" + suffix, MaxExclusive = "7F" + suffix },
                new PartitionKeyRange() { MinInclusive = "7F" + suffix, MaxExclusive = "9F" + suffix },
                new PartitionKeyRange() { MinInclusive = "9F" + suffix, MaxExclusive = "BF" + suffix },
                new PartitionKeyRange() { MinInclusive = "BF" + suffix, MaxExclusive = "DF" + suffix },
                new PartitionKeyRange() { MinInclusive = "DF" + suffix, MaxExclusive = Documents.Routing.PartitionKeyInternal.MaximumExclusiveEffectivePartitionKey },
            };

            Mock<CosmosQueryClient> mockClient = new Mock<CosmosQueryClient>();

            mockClient.Setup(x => x.GetTargetPartitionKeyRangesAsync(
                It.IsAny<string>(),
                "HelloWorld",
                It.IsAny<IReadOnlyList<Documents.Routing.Range<string>>>(),
                It.IsAny<bool>(),
                It.IsAny<ITrace>()))
                .Returns((string resourceLink, string collectionResourceId, IReadOnlyList<Documents.Routing.Range<string>> providedRanges, bool forceRefresh, ITrace trace) => Task.FromResult(partitionKeyRanges));

            mockClient.Setup(x => x.TryGetPartitionedQueryExecutionInfoAsync(
                It.IsAny<SqlQuerySpec>(),
                It.IsAny<ResourceType>(),
                It.IsAny<PartitionKeyDefinition>(),
                It.IsAny<Cosmos.VectorEmbeddingPolicy>(),
                It.IsAny<bool>(),
                It.IsAny<bool>(),
                It.IsAny<bool>(),
                It.IsAny<bool>(),
                It.IsAny<bool>(),
<<<<<<< HEAD
=======
                It.IsAny<bool>(),
>>>>>>> f20c685e
                It.IsAny<bool>(),
                It.IsAny<Cosmos.GeospatialType>(),
                It.IsAny<CancellationToken>()))
                .Returns((
                SqlQuerySpec sqlQuerySpec,
                ResourceType resourceType,
                PartitionKeyDefinition partitionKeyDefinition,
                VectorEmbeddingPolicy vectorEmbeddingPolicy,
                bool requireFormattableOrderByQuery,
                bool isContinuationExpected,
                bool allowNonValueAggregateQuery,
                bool hasLogicalPartitionKey,
                bool allowDCount,
                bool useSystemPrefix,
<<<<<<< HEAD
=======
                bool isHybridSearchQueryPlanOptimizationDisabled,
>>>>>>> f20c685e
                Cosmos.GeospatialType geospatialType,
                CancellationToken cancellationToken) =>
                {
                    CosmosSerializerCore serializerCore = new();
                    using StreamReader streamReader = new(serializerCore.ToStreamSqlQuerySpec(sqlQuerySpec, Documents.ResourceType.Document));
                    string sqlQuerySpecJsonString = streamReader.ReadToEnd();

                    (PartitionedQueryExecutionInfo partitionedQueryExecutionInfo, QueryPartitionProvider queryPartitionProvider) = OptimisticDirectExecutionQueryBaselineTests.GetPartitionedQueryExecutionInfoAndPartitionProvider(sqlQuerySpecJsonString, partitionKeyDefinition);
                    return Task.FromResult(TryCatch<PartitionedQueryExecutionInfo>.FromResult(partitionedQueryExecutionInfo));
                }
                );

            List<PartitionKeyRange> targetPartitionKeyRanges = new (){
                new PartitionKeyRange()
                {
                    MinInclusive = "",
                    MaxExclusive = "FF"
                }
            };
            CosmosQueryContextCore cosmosQueryContextCore = new CosmosQueryContextCore(
                 client: new TestCosmosQueryClient(GetQueryPartitionProvider(), targetPartitionKeyRanges),
                 resourceTypeEnum: Documents.ResourceType.Document,
                 operationType: Documents.OperationType.Query,
                 resourceType: typeof(QueryResponseCore),
                 resourceLink: resourceLink,
                 isContinuationExpected: true,
                 allowNonValueAggregateQuery: true,
                 useSystemPrefix: false,
                 correlatedActivityId: Guid.NewGuid());

            IQueryPipelineStage queryPipelineStage = CosmosQueryExecutionContextFactory.Create(
                documentContainer,
                cosmosQueryContextCore,
                inputParameters,
                NoOpTrace.Singleton);

            return queryPipelineStage;
        }

        internal static QueryPartitionProvider GetQueryPartitionProvider()
        {
            IDictionary<string, object> DefaultQueryengineConfiguration = new Dictionary<string, object>()
            {
                {"maxSqlQueryInputLength", 30720},
                {"maxJoinsPerSqlQuery", 5},
                {"maxLogicalAndPerSqlQuery", 200},
                {"maxLogicalOrPerSqlQuery", 200},
                {"maxUdfRefPerSqlQuery", 2},
                {"maxInExpressionItemsCount", 8000},
                {"queryMaxInMemorySortDocumentCount", 500},
                {"maxQueryRequestTimeoutFraction", 0.90},
                {"sqlAllowNonFiniteNumbers", false},
                {"sqlAllowAggregateFunctions", true},
                {"sqlAllowSubQuery", true},
                {"sqlAllowScalarSubQuery", false},
                {"allowNewKeywords", true},
                {"sqlAllowLike", true},
                {"sqlAllowGroupByClause", false},
                {"queryEnableMongoNativeRegex", true},
                {"maxSpatialQueryCells", 12},
                {"spatialMaxGeometryPointCount", 256},
                {"sqlDisableOptimizationFlags", 0},
                {"sqlEnableParameterExpansionCheck", true}
            };

            return new QueryPartitionProvider(DefaultQueryengineConfiguration);
        }

        internal static async Task<List<CosmosElement>> ExecuteQueryAsync(
            string query,
            IReadOnlyList<CosmosObject> documents,
            int pageSize = 10)
        {
            IDocumentContainer documentContainer = await CreateDocumentContainerAsync(documents);
            return await ExecuteQueryAsync(query, documentContainer, pageSize);
        }

        internal static async Task<List<CosmosElement>> ExecuteQueryAsync(
            string query,
            IDocumentContainer documentContainer,
            int pageSize)
        {
            List<CosmosElement> resultsFromDrainWithoutState = await DrainWithoutStateAsync(query, documentContainer, pageSize);
            List<CosmosElement> resultsFromDrainWithState = await DrainWithStateAsync(query, documentContainer, pageSize);

            Assert.IsTrue(resultsFromDrainWithoutState.SequenceEqual(resultsFromDrainWithState));

            return resultsFromDrainWithoutState;
        }

        [TestMethod]
        public async Task Fuzz()
        {
            List<CosmosObject> documents = new List<CosmosObject>();
            for (int i = 0; i < 250; i++)
            {
                documents.Add(CosmosObject.Parse($"{{\"pk\" : {i} }}"));
            }

            List<CosmosElement> documentsQueried = await ExecuteQueryAsync(
                query: "SELECT * FROM c ORDER BY c._ts OFFSET 1 LIMIT 500",
                documents: documents);

            Assert.AreEqual(expected: 249, actual: documentsQueried.Count);
        }

        internal static async Task<List<CosmosElement>> DrainWithoutStateAsync(string query, IDocumentContainer documentContainer, int pageSize)
        {
            IQueryPipelineStage pipelineStage = await CreatePipelineAsync(documentContainer, query, pageSize);

            List<CosmosElement> elements = new List<CosmosElement>();
            while (await pipelineStage.MoveNextAsync(NoOpTrace.Singleton, cancellationToken: default))
            {
                TryCatch<QueryPage> tryGetQueryPage = pipelineStage.Current;
                tryGetQueryPage.ThrowIfFailed();

                elements.AddRange(tryGetQueryPage.Result.Documents);
            }

            return elements;
        }

        private static async Task<List<CosmosElement>> DrainWithStateAsync(string query, IDocumentContainer documentContainer, int pageSize)
        {
            IQueryPipelineStage pipelineStage;
            CosmosElement state = null;

            List<CosmosElement> elements = new List<CosmosElement>();
            do
            {
                pipelineStage = await CreatePipelineAsync(documentContainer, query, pageSize, state);

                if (!await pipelineStage.MoveNextAsync(NoOpTrace.Singleton, cancellationToken: default))
                {
                    break;
                }

                TryCatch<QueryPage> tryGetQueryPage = pipelineStage.Current;
                tryGetQueryPage.ThrowIfFailed();

                elements.AddRange(tryGetQueryPage.Result.Documents);
                state = tryGetQueryPage.Result.State?.Value;
            }
            while (state != null);

            return elements;
        }

        internal static Task<DocumentContainer> CreateDocumentContainerAsync(
            IReadOnlyList<CosmosObject> documents,
            int numSplits = 3,
            FlakyDocumentContainer.FailureConfigs failureConfigs = null)
        {
            IMonadicDocumentContainer monadicDocumentContainer = CreateMonadicDocumentContainerAsync(failureConfigs);
            return CreateDocumentContainerAsync(documents, monadicDocumentContainer, numSplits);
        }

        internal static IMonadicDocumentContainer CreateMonadicDocumentContainerAsync(FlakyDocumentContainer.FailureConfigs failureConfigs)
        {
            IMonadicDocumentContainer monadicDocumentContainer = new InMemoryContainer(partitionKeyDefinition);
            if (failureConfigs != null)
            {
                monadicDocumentContainer = new FlakyDocumentContainer(monadicDocumentContainer, failureConfigs);
            }

            return monadicDocumentContainer;
        }

        internal static async Task<DocumentContainer> CreateDocumentContainerAsync(
            IReadOnlyList<CosmosObject> documents,
            IMonadicDocumentContainer monadicDocumentContainer,
            int numSplits)
        {
            DocumentContainer documentContainer = new DocumentContainer(monadicDocumentContainer);

            for (int i = 0; i < numSplits; i++)
            {
                IReadOnlyList<FeedRangeInternal> ranges = await documentContainer.GetFeedRangesAsync(
                    trace: NoOpTrace.Singleton,
                    cancellationToken: default);
                foreach (FeedRangeInternal range in ranges)
                {
                    await documentContainer.SplitAsync(range, cancellationToken: default);
                }

                await documentContainer.RefreshProviderAsync(NoOpTrace.Singleton, cancellationToken: default);
            }

            foreach (CosmosObject document in documents)
            {
                while (true)
                {
                    TryCatch<Record> monadicCreateRecord = await documentContainer.MonadicCreateItemAsync(
                        document,
                        cancellationToken: default);
                    if (monadicCreateRecord.Succeeded)
                    {
                        break;
                    }
                }
            }

            return documentContainer;
        }

        private static async Task<IQueryPipelineStage> CreatePipelineAsync(
            IDocumentContainer documentContainer,
            string query,
            int pageSize,
            CosmosElement state = null)
        {
            IReadOnlyList<FeedRangeEpk> feedRanges = await documentContainer.GetFeedRangesAsync(NoOpTrace.Singleton, cancellationToken: default);

            TryCatch<IQueryPipelineStage> tryCreatePipeline = PipelineFactory.MonadicCreate(
                documentContainer,
                new SqlQuerySpec(query),
                feedRanges,
                partitionKey: null,
                GetQueryPlan(query),
                hybridSearchQueryInfo: null,
                allRanges: feedRanges,
                maxItemCount: pageSize,
                containerQueryProperties: new ContainerQueryProperties(),
                isContinuationExpected: true,
                maxConcurrency: 10,
                requestContinuationToken: state);

            tryCreatePipeline.ThrowIfFailed();

            return tryCreatePipeline.Result;
        }

        private static QueryInfo GetQueryPlan(string query)
        {
            TryCatch<PartitionedQueryExecutionInfoInternal> info = QueryPartitionProviderTestInstance.Object.TryGetPartitionedQueryExecutionInfoInternal(
                JsonConvert.SerializeObject(new SqlQuerySpec(query)),
                partitionKeyDefinition,
                vectorEmbeddingPolicy: null,
                requireFormattableOrderByQuery: true,
                isContinuationExpected: false,
                allowNonValueAggregateQuery: true,
                allowDCount: true,
<<<<<<< HEAD
                hasLogicalPartitionKey: false,
=======
                hasLogicalPartitionKey: false,
                hybridSearchSkipOrderByRewrite: false,
>>>>>>> f20c685e
                useSystemPrefix: false,
                geospatialType: Cosmos.GeospatialType.Geography);

            info.ThrowIfFailed();
            return info.Result.QueryInfo;
        }

        private class MergeTestUtil
        {
            public enum TriState { NotReady, Ready, Done };

            public IDocumentContainer DocumentContainer { get; set; }

            public TriState ShouldMerge { get; set; }

            public async Task<Exception> ShouldReturnFailure()
            {
                if (this.ShouldMerge == TriState.Ready)
                {
                    await this.DocumentContainer.RefreshProviderAsync(NoOpTrace.Singleton, cancellationToken: default);
                    List<FeedRangeEpk> ranges = await this.DocumentContainer.GetFeedRangesAsync(
                        trace: NoOpTrace.Singleton,
                        cancellationToken: default);

                    await this.DocumentContainer.MergeAsync(ranges[0], ranges[1], default);
                    this.ShouldMerge = TriState.Done;

                    return new CosmosException(
                        message: "PKRange was split/merged",
                        statusCode: System.Net.HttpStatusCode.Gone,
                        subStatusCode: (int)Documents.SubStatusCodes.PartitionKeyRangeGone,
                        activityId: "BC0CCDA5-D378-4922-B8B0-D51D745B9139",
                        requestCharge: 0.0);
                }
                else
                {
                    return null;
                }
            }
        }

        private class MockInMemoryContainer : IMonadicDocumentContainer
        {
            public int? PageSizeSpecified { get; private set; }
            public IMonadicDocumentContainer MonadicDocumentContainer { get; }

            public MockInMemoryContainer(IMonadicDocumentContainer documentContainer)
            {
                this.MonadicDocumentContainer = documentContainer;
                this.PageSizeSpecified = null;
            }

            public void Reset()
            {
                this.PageSizeSpecified = null;
            }

            public Task<TryCatch<ChangeFeedPage>> MonadicChangeFeedAsync(FeedRangeState<ChangeFeedState> feedRangeState, ChangeFeedExecutionOptions changeFeedPaginationOptions, ITrace trace, CancellationToken cancellationToken)
            {
                return this.MonadicDocumentContainer.MonadicChangeFeedAsync(feedRangeState, changeFeedPaginationOptions, trace, cancellationToken);
            }

            public Task<TryCatch<Record>> MonadicCreateItemAsync(CosmosObject payload, CancellationToken cancellationToken)
            {
                return this.MonadicDocumentContainer.MonadicCreateItemAsync(payload, cancellationToken);
            }

            public Task<TryCatch<List<FeedRangeEpk>>> MonadicGetChildRangeAsync(FeedRangeInternal feedRange, ITrace trace, CancellationToken cancellationToken)
            {
                return this.MonadicDocumentContainer.MonadicGetChildRangeAsync(feedRange, trace, cancellationToken);
            }

            public Task<TryCatch<List<FeedRangeEpk>>> MonadicGetFeedRangesAsync(ITrace trace, CancellationToken cancellationToken)
            {
                return this.MonadicDocumentContainer.MonadicGetFeedRangesAsync(trace, cancellationToken);
            }

            public Task<TryCatch<string>> MonadicGetResourceIdentifierAsync(ITrace trace, CancellationToken cancellationToken)
            {
                return this.MonadicDocumentContainer.MonadicGetResourceIdentifierAsync(trace, cancellationToken);
            }

            public Task<TryCatch> MonadicMergeAsync(FeedRangeInternal feedRange1, FeedRangeInternal feedRange2, CancellationToken cancellationToken)
            {
                return this.MonadicDocumentContainer.MonadicMergeAsync(feedRange1, feedRange2, cancellationToken);
            }

            public Task<TryCatch<QueryPage>> MonadicQueryAsync(SqlQuerySpec sqlQuerySpec, FeedRangeState<QueryState> feedRangeState, QueryExecutionOptions queryPaginationOptions, ITrace trace, CancellationToken cancellationToken)
            {
                this.PageSizeSpecified = queryPaginationOptions.PageSizeLimit;
                
                return this.MonadicDocumentContainer.MonadicQueryAsync(sqlQuerySpec, feedRangeState, queryPaginationOptions, trace, cancellationToken);
            }

            public Task<TryCatch<ReadFeedPage>> MonadicReadFeedAsync(FeedRangeState<ReadFeedState> feedRangeState, ReadFeedExecutionOptions readFeedPaginationOptions, ITrace trace, CancellationToken cancellationToken)
            {
                return this.MonadicDocumentContainer.MonadicReadFeedAsync(feedRangeState, readFeedPaginationOptions, trace, cancellationToken);
            }

            public Task<TryCatch<Record>> MonadicReadItemAsync(CosmosElement partitionKey, string identifier, CancellationToken cancellationToken)
            {
                return this.MonadicDocumentContainer.MonadicReadItemAsync(partitionKey, identifier, cancellationToken);
            }

            public Task<TryCatch> MonadicRefreshProviderAsync(ITrace trace, CancellationToken cancellationToken)
            {
                return this.MonadicDocumentContainer.MonadicRefreshProviderAsync(trace, cancellationToken);
            }

            public Task<TryCatch> MonadicSplitAsync(FeedRangeInternal feedRange, CancellationToken cancellationToken)
            {
                return this.MonadicDocumentContainer.MonadicSplitAsync(feedRange, cancellationToken);
            }
        }
    }
}<|MERGE_RESOLUTION|>--- conflicted
+++ resolved
@@ -338,11 +338,7 @@
                 partitionedQueryExecutionInfo: null,
                 returnResultsInDeterministicOrder: null,
                 enableOptimisticDirectExecution: queryRequestOptions.EnableOptimisticDirectExecution,
-<<<<<<< HEAD
-                isNonStreamingOrderByQueryFeatureDisabled: queryRequestOptions.IsNonStreamingOrderByQueryFeatureDisabled,
-=======
                 isHybridSearchQueryPlanOptimizationDisabled: queryRequestOptions.IsHybridSearchQueryPlanOptimizationDisabled,
->>>>>>> f20c685e
                 enableDistributedQueryGatewayMode: queryRequestOptions.EnableDistributedQueryGatewayMode,
                 testInjections: queryRequestOptions.TestSettings);
 
@@ -382,10 +378,7 @@
                 It.IsAny<bool>(),
                 It.IsAny<bool>(),
                 It.IsAny<bool>(),
-<<<<<<< HEAD
-=======
                 It.IsAny<bool>(),
->>>>>>> f20c685e
                 It.IsAny<bool>(),
                 It.IsAny<Cosmos.GeospatialType>(),
                 It.IsAny<CancellationToken>()))
@@ -400,10 +393,7 @@
                 bool hasLogicalPartitionKey,
                 bool allowDCount,
                 bool useSystemPrefix,
-<<<<<<< HEAD
-=======
                 bool isHybridSearchQueryPlanOptimizationDisabled,
->>>>>>> f20c685e
                 Cosmos.GeospatialType geospatialType,
                 CancellationToken cancellationToken) =>
                 {
@@ -646,12 +636,8 @@
                 isContinuationExpected: false,
                 allowNonValueAggregateQuery: true,
                 allowDCount: true,
-<<<<<<< HEAD
-                hasLogicalPartitionKey: false,
-=======
                 hasLogicalPartitionKey: false,
                 hybridSearchSkipOrderByRewrite: false,
->>>>>>> f20c685e
                 useSystemPrefix: false,
                 geospatialType: Cosmos.GeospatialType.Geography);
 
