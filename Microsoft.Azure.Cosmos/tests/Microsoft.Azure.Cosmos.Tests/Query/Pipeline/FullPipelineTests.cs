﻿//------------------------------------------------------------
// Copyright (c) Microsoft Corporation.  All rights reserved.
//------------------------------------------------------------

namespace Microsoft.Azure.Cosmos.Tests.Query.Pipeline
{
    using System;
    using System.Collections.Generic;
    using System.Collections.ObjectModel;
    using System.IO;
    using System.Linq;
    using System.Threading;
    using System.Threading.Tasks;
    using Microsoft.Azure.Cosmos.ChangeFeed.Pagination;
    using Microsoft.Azure.Cosmos.CosmosElements;
    using Microsoft.Azure.Cosmos.Pagination;
    using Microsoft.Azure.Cosmos.Query;
    using Microsoft.Azure.Cosmos.Query.Core;
    using Microsoft.Azure.Cosmos.Query.Core.ExecutionContext;
    using Microsoft.Azure.Cosmos.Query.Core.Monads;
    using Microsoft.Azure.Cosmos.Query.Core.Pipeline;
    using Microsoft.Azure.Cosmos.Query.Core.Pipeline.Pagination;
    using Microsoft.Azure.Cosmos.Query.Core.QueryClient;
    using Microsoft.Azure.Cosmos.Query.Core.QueryPlan;
    using Microsoft.Azure.Cosmos.ReadFeed.Pagination;
    using Microsoft.Azure.Cosmos.Tests.Pagination;
    using Microsoft.Azure.Cosmos.Tracing;
    using Microsoft.Azure.Documents;
    using Microsoft.VisualStudio.TestTools.UnitTesting;
    using Moq;
    using Newtonsoft.Json;

    [TestClass]
    public class FullPipelineTests
    {
        internal static readonly PartitionKeyDefinition partitionKeyDefinition = new PartitionKeyDefinition()
        {
            Paths = new Collection<string>()
            {
                "/pk"
            },
            Kind = PartitionKind.Hash,
            Version = PartitionKeyDefinitionVersion.V2,
        };

        [TestMethod]
        public async Task TestMerge()
        {
            List<CosmosObject> documents = Enumerable
                .Range(0, 100)
                .Select(x => CosmosObject.Parse($"{{\"pk\" : {x} }}"))
                .ToList();

            MergeTestUtil mergeTest = new MergeTestUtil();
            mergeTest.DocumentContainer = await CreateDocumentContainerAsync(
                documents: documents,
                numSplits: 2,
                failureConfigs: new FlakyDocumentContainer.FailureConfigs(
                    inject429s: false,
                    injectEmptyPages: false,
                    shouldReturnFailure: mergeTest.ShouldReturnFailure));

            string query = "SELECT * FROM c ORDER BY c._ts";
            int pageSize = 10;
            IQueryPipelineStage pipelineStage = await CreatePipelineAsync(mergeTest.DocumentContainer, query, pageSize);

            List<CosmosElement> elements = new List<CosmosElement>();
            int iteration = 0;
            while (await pipelineStage.MoveNextAsync(NoOpTrace.Singleton, cancellationToken: default))
            {
                TryCatch<QueryPage> tryGetQueryPage = pipelineStage.Current;
                tryGetQueryPage.ThrowIfFailed();

                elements.AddRange(tryGetQueryPage.Result.Documents);
                ++iteration;

                if (iteration == 1)
                {
                    mergeTest.ShouldMerge = MergeTestUtil.TriState.Ready;
                }
            }

            Assert.AreEqual(expected: documents.Count, actual: elements.Count);
        }

        [TestMethod]
        public async Task SelectStar()
        {
            List<CosmosObject> documents = new List<CosmosObject>();
            for (int i = 0; i < 250; i++)
            {
                documents.Add(CosmosObject.Parse($"{{\"pk\" : {i} }}"));
            }

            List<CosmosElement> documentsQueried = await ExecuteQueryAsync(
                query: "SELECT * FROM c",
                documents: documents);

            Assert.AreEqual(expected: documents.Count, actual: documentsQueried.Count);
        }

        [TestMethod]
        public async Task OrderBy()
        {
            List<CosmosObject> documents = new List<CosmosObject>();
            for (int i = 0; i < 250; i++)
            {
                documents.Add(CosmosObject.Parse($"{{\"pk\" : {i} }}"));
            }

            List<CosmosElement> documentsQueried = await ExecuteQueryAsync(
                query: "SELECT * FROM c ORDER BY c._ts",
                documents: documents);

            Assert.AreEqual(expected: documents.Count, actual: documentsQueried.Count);
        }

        [TestMethod]
        [Ignore] // Continuation token for in memory container needs to be updated to suppport this query
        public async Task OrderByWithJoins()
        {
            List<CosmosObject> documents = new List<CosmosObject>()
            {
                CosmosObject.Parse($"{{\"pk\" : {1}, \"children\" : [\"Alice\", \"Bob\", \"Charlie\"]}}"),
                CosmosObject.Parse($"{{\"pk\" : {2}, \"children\" : [\"Dave\", \"Eve\", \"Fancy\"]}}"),
                CosmosObject.Parse($"{{\"pk\" : {3}, \"children\" : [\"George\", \"Henry\", \"Igor\"]}}"),
                CosmosObject.Parse($"{{\"pk\" : {4}, \"children\" : [\"Jack\", \"Kim\", \"Levin\"]}}"),
            };

            List<CosmosElement> documentsQueried = await ExecuteQueryAsync(
                query: "SELECT d FROM c JOIN d in c.children ORDER BY c.pk",
                documents: documents,
                pageSize: 2);

            Assert.AreEqual(expected: documents.Count * 3, actual: documentsQueried.Count);
        }

        [TestMethod]
        public async Task Top()
        {
            List<CosmosObject> documents = new List<CosmosObject>();
            for (int i = 0; i < 250; i++)
            {
                documents.Add(CosmosObject.Parse($"{{\"pk\" : {i} }}"));
            }

            List<CosmosElement> documentsQueried = await ExecuteQueryAsync(
                query: "SELECT TOP 10 * FROM c",
                documents: documents);

            Assert.AreEqual(expected: 10, actual: documentsQueried.Count);
        }

        [TestMethod]
        public async Task OffsetLimit()
        {
            List<CosmosObject> documents = new List<CosmosObject>();
            for (int i = 0; i < 250; i++)
            {
                documents.Add(CosmosObject.Parse($"{{\"pk\" : {i} }}"));
            }

            List<CosmosElement> documentsQueried = await ExecuteQueryAsync(
                query: "SELECT * FROM c OFFSET 10 LIMIT 103",
                documents: documents);

            Assert.AreEqual(expected: 103, actual: documentsQueried.Count);
        }

        [TestMethod]
        public async Task Aggregates()
        {
            const int DocumentCount = 250;
            List<CosmosObject> documents = new List<CosmosObject>();
            for (int i = 0; i < DocumentCount; i++)
            {
                documents.Add(CosmosObject.Parse($"{{\"pk\" : {i} }}"));
            }

            List<CosmosElement> documentsQueried = await ExecuteQueryAsync(
                query: "SELECT VALUE COUNT(1) FROM c",
                documents: documents);

            Assert.AreEqual(expected: 1, actual: documentsQueried.Count);
            if (documentsQueried[0] is CosmosNumber number)
            {
                Assert.AreEqual(expected: DocumentCount, actual: Number64.ToLong(number.Value));
            }
            else
            {
                Assert.Fail();
            }
        }

        [TestMethod]
        public async Task DCount()
        {
            List<CosmosObject> documents = new List<CosmosObject>();
            for (int i = 0; i < 250; i++)
            {
                documents.Add(CosmosObject.Parse($"{{\"pk\" : {i}, \"val\": {i % 49} }}"));
            }

            List<CosmosElement> documentsQueried = await ExecuteQueryAsync(
                query: "SELECT VALUE COUNT(1) FROM (SELECT DISTINCT VALUE c.val FROM c)",
                documents: documents);

            Assert.AreEqual(expected: 1, actual: documentsQueried.Count);
            Assert.IsTrue(documentsQueried[0] is CosmosNumber);
            CosmosNumber result = documentsQueried[0] as CosmosNumber;
            Assert.AreEqual(expected: 49, actual: Number64.ToLong(result.Value));
        }

        [TestMethod]
        [Ignore]
        // Need to implement group by continuation token on the in memory collection.
        public async Task GroupBy()
        {
            List<CosmosObject> documents = new List<CosmosObject>();
            for (int i = 0; i < 250; i++)
            {
                documents.Add(CosmosObject.Parse($"{{\"pk\" : {i} }}"));
            }

            List<CosmosElement> documentsQueried = await ExecuteQueryAsync(
                query: "SELECT VALUE COUNT(1) FROM c GROUP BY c.pk",
                documents: documents);

            Assert.AreEqual(expected: documents.Count, actual: documentsQueried.Count);
        }

        [TestMethod]
        public async Task Tracing()
        {
            List<CosmosObject> documents = new List<CosmosObject>();
            for (int i = 0; i < 250; i++)
            {
                documents.Add(CosmosObject.Parse($"{{\"pk\" : {i} }}"));
            }

            IDocumentContainer documentContainer = await CreateDocumentContainerAsync(documents);
            IQueryPipelineStage pipelineStage = await CreatePipelineAsync(documentContainer, "SELECT * FROM c", pageSize: 10);

            Trace rootTrace;
            int numTraces = (await documentContainer.GetFeedRangesAsync(NoOpTrace.Singleton, default)).Count;
            using (rootTrace = Trace.GetRootTrace("Cross Partition Query"))
            {
                while (await pipelineStage.MoveNextAsync(rootTrace, cancellationToken: default))
                {
                    TryCatch<QueryPage> tryGetQueryPage = pipelineStage.Current;
                    tryGetQueryPage.ThrowIfFailed();

                    numTraces++;
                }
            }

            Assert.AreEqual(numTraces, rootTrace.Children.Count);
        }

        [TestMethod]
        public async Task OffsetLimitPageSize()
        {
            List<CosmosObject> documents = new List<CosmosObject>();
            for (int i = 0; i < 1100; i++)
            {
                documents.Add(CosmosObject.Parse($"{{\"pk\" : {i} }}"));
            }

            MockInMemoryContainer mockInMemoryContainer = new MockInMemoryContainer(new InMemoryContainer(partitionKeyDefinition));
            DocumentContainer documentContainer = await CreateDocumentContainerAsync(documents, mockInMemoryContainer, numSplits: 4);

            // OFFSET/LIMIT with ORDER BY
<<<<<<< HEAD
            await this.TestPageSizeAsync("SELECT c.pk FROM c ORDER BY c.pk OFFSET 0 LIMIT 500", expectedPageSize: 315, expectedResults: 500, mockInMemoryContainer, documentContainer);
            await this.TestPageSizeAsync("SELECT c.pk FROM c ORDER BY c.pk OFFSET 10000 LIMIT 5000", expectedPageSize: 1000, expectedResults: 0, mockInMemoryContainer, documentContainer);
            await this.TestPageSizeAsync("SELECT c.pk FROM c ORDER BY c.pk OFFSET 10 LIMIT 100", expectedPageSize: 70, expectedResults: 100, mockInMemoryContainer, documentContainer);
            await this.TestPageSizeAsync("SELECT c.pk FROM c ORDER BY c.pk OFFSET 0 LIMIT 100", expectedPageSize: 65, expectedResults: 100, mockInMemoryContainer, documentContainer);
            await this.TestPageSizeAsync("SELECT c.pk FROM c ORDER BY c.pk OFFSET 100 LIMIT 0", expectedPageSize: 65, expectedResults: 0, mockInMemoryContainer, documentContainer);
=======
            await this.TestPageSizeAsync("SELECT c.pk FROM c ORDER BY c.pk OFFSET 0 LIMIT 500", expectedPageSize: 500, expectedResults: 500, mockInMemoryContainer, documentContainer);
            await this.TestPageSizeAsync("SELECT c.pk FROM c ORDER BY c.pk OFFSET 10000 LIMIT 5000", expectedPageSize: 1000, expectedResults: 0, mockInMemoryContainer, documentContainer);
            await this.TestPageSizeAsync("SELECT c.pk FROM c ORDER BY c.pk OFFSET 10 LIMIT 100", expectedPageSize: 110, expectedResults: 100, mockInMemoryContainer, documentContainer);
            await this.TestPageSizeAsync("SELECT c.pk FROM c ORDER BY c.pk OFFSET 0 LIMIT 100", expectedPageSize: 100, expectedResults: 100, mockInMemoryContainer, documentContainer);
            await this.TestPageSizeAsync("SELECT c.pk FROM c ORDER BY c.pk OFFSET 100 LIMIT 0", expectedPageSize: 100, expectedResults: 0, mockInMemoryContainer, documentContainer);
>>>>>>> dee9abae

            // OFFSET/LIMIT without ORDER BY
            await this.TestPageSizeAsync("SELECT c.pk FROM c OFFSET 10 LIMIT 100", expectedPageSize: 1000, expectedResults: 100, mockInMemoryContainer, documentContainer);
            await this.TestPageSizeAsync("SELECT c.pk FROM c OFFSET 0 LIMIT 100", expectedPageSize: 1000, expectedResults: 100, mockInMemoryContainer, documentContainer);
            await this.TestPageSizeAsync("SELECT c.pk FROM c OFFSET 100 LIMIT 0", expectedPageSize: 1000, expectedResults: 0, mockInMemoryContainer, documentContainer);

            // TOP with ORDER BY
            await this.TestPageSizeAsync("SELECT TOP 5 c.pk FROM c ORDER BY c.pk", expectedPageSize: 5, expectedResults: 5, mockInMemoryContainer, documentContainer);
<<<<<<< HEAD
            await this.TestPageSizeAsync("SELECT TOP 100 c.pk FROM c ORDER BY c.pk", expectedPageSize: 65, expectedResults: 100, mockInMemoryContainer, documentContainer);
=======
            await this.TestPageSizeAsync("SELECT TOP 100 c.pk FROM c ORDER BY c.pk", expectedPageSize: 100, expectedResults: 100, mockInMemoryContainer, documentContainer);
>>>>>>> dee9abae
            await this.TestPageSizeAsync("SELECT TOP 5000 c.pk FROM c ORDER BY c.pk", expectedPageSize: 1000, expectedResults: 1100, mockInMemoryContainer, documentContainer);
            await this.TestPageSizeAsync("SELECT TOP 15000 c.pk FROM c ORDER BY c.pk", expectedPageSize: 1000, expectedResults: 1100, mockInMemoryContainer, documentContainer);

            // TOP without ORDER BY
            await this.TestPageSizeAsync("SELECT TOP 5 c.pk FROM c", expectedPageSize: 1000, expectedResults: 5, mockInMemoryContainer, documentContainer);
            await this.TestPageSizeAsync("SELECT TOP 5000 c.pk FROM c", expectedPageSize: 1000, expectedResults: 1100, mockInMemoryContainer, documentContainer);
            await this.TestPageSizeAsync("SELECT TOP 15000 c.pk FROM c", expectedPageSize: 1000, expectedResults: 1100, mockInMemoryContainer, documentContainer);
        }

        private async Task TestPageSizeAsync(string query, int expectedPageSize, int expectedResults, MockInMemoryContainer inMemoryContainer, DocumentContainer documentContainer)
        {
            (CosmosQueryExecutionContextFactory.InputParameters inputParameters, CosmosQueryContextCore cosmosQueryContextCore) = CreateInputParamsAndQueryContext(
                query,
                partitionKeyDefinition,
                null,
                new QueryRequestOptions());

            IQueryPipelineStage queryPipelineStage = CosmosQueryExecutionContextFactory.Create(
                documentContainer,
                cosmosQueryContextCore,
                inputParameters,
                NoOpTrace.Singleton);

            List<CosmosElement> elements = new List<CosmosElement>();
<<<<<<< HEAD
            while (await queryPipelineStage.MoveNextAsync(NoOpTrace.Singleton))
=======
            while (await queryPipelineStage.MoveNextAsync(NoOpTrace.Singleton, cancellationToken: default))
>>>>>>> dee9abae
            {
                TryCatch<QueryPage> tryGetQueryPage = queryPipelineStage.Current;
                tryGetQueryPage.ThrowIfFailed();

                elements.AddRange(tryGetQueryPage.Result.Documents);
            }

            Assert.AreEqual(expected: expectedPageSize, actual: inMemoryContainer.PageSizeSpecified);
            Assert.AreEqual(expected: expectedResults, actual: elements.Count);
        }

        private static Tuple<CosmosQueryExecutionContextFactory.InputParameters, CosmosQueryContextCore> CreateInputParamsAndQueryContext(
            string query,
            PartitionKeyDefinition partitionKeyDefinition,
            Cosmos.PartitionKey? partitionKeyValue,
            QueryRequestOptions queryRequestOptions)
        {
            CosmosSerializerCore serializerCore = new();
            using StreamReader streamReader = new(serializerCore.ToStreamSqlQuerySpec(new SqlQuerySpec(query), Documents.ResourceType.Document));
            string sqlQuerySpecJsonString = streamReader.ReadToEnd();

            CosmosQueryExecutionContextFactory.InputParameters inputParameters = new CosmosQueryExecutionContextFactory.InputParameters(
                sqlQuerySpec: new SqlQuerySpec(query),
                initialUserContinuationToken: null,
                initialFeedRange: null,
                maxConcurrency: queryRequestOptions.MaxConcurrency,
                maxItemCount: queryRequestOptions.MaxItemCount,
                maxBufferedItemCount: queryRequestOptions.MaxBufferedItemCount,
                partitionKey: partitionKeyValue,
                properties: new Dictionary<string, object>() { { "x-ms-query-partitionkey-definition", partitionKeyDefinition } },
                partitionedQueryExecutionInfo: null,
                executionEnvironment: null,
                returnResultsInDeterministicOrder: null,
                enableOptimisticDirectExecution: queryRequestOptions.EnableOptimisticDirectExecution,
                testInjections: queryRequestOptions.TestSettings);

            string databaseId = "db1234";
            string resourceLink = $"dbs/{databaseId}/colls";
<<<<<<< HEAD

=======
>>>>>>> dee9abae
            const string suffix = "-FF-FF-FF-FF-FF-FF-FF-FF-FF-FF-FF-FF-FF-FF-FF";

            List<PartitionKeyRange> partitionKeyRanges = new List<PartitionKeyRange>
            {
                new PartitionKeyRange() { MinInclusive = Documents.Routing.PartitionKeyInternal.MinimumInclusiveEffectivePartitionKey, MaxExclusive = "1F" + suffix },
                new PartitionKeyRange() { MinInclusive = "1F" + suffix, MaxExclusive = "3F" + suffix },
                new PartitionKeyRange() { MinInclusive = "3F" + suffix, MaxExclusive = "5F" + suffix },
                new PartitionKeyRange() { MinInclusive = "5F" + suffix, MaxExclusive = "7F" + suffix },
                new PartitionKeyRange() { MinInclusive = "7F" + suffix, MaxExclusive = "9F" + suffix },
                new PartitionKeyRange() { MinInclusive = "9F" + suffix, MaxExclusive = "BF" + suffix },
                new PartitionKeyRange() { MinInclusive = "BF" + suffix, MaxExclusive = "DF" + suffix },
                new PartitionKeyRange() { MinInclusive = "DF" + suffix, MaxExclusive = Documents.Routing.PartitionKeyInternal.MaximumExclusiveEffectivePartitionKey },
            };

            Mock<CosmosQueryClient> mockClient = new Mock<CosmosQueryClient>();

            mockClient.Setup(x => x.GetTargetPartitionKeyRangesAsync(
                It.IsAny<string>(),
<<<<<<< HEAD
                It.IsAny<string>(),
=======
                "HelloWorld",
>>>>>>> dee9abae
                It.IsAny<IReadOnlyList<Documents.Routing.Range<string>>>(),
                It.IsAny<bool>(),
                It.IsAny<ITrace>()))
                .Returns((string resourceLink, string collectionResourceId, IReadOnlyList<Documents.Routing.Range<string>> providedRanges, bool forceRefresh, ITrace trace) => Task.FromResult(partitionKeyRanges));

            mockClient.Setup(x => x.TryGetPartitionedQueryExecutionInfoAsync(
                It.IsAny<SqlQuerySpec>(),
                It.IsAny<ResourceType>(),
                It.IsAny<PartitionKeyDefinition>(),
                It.IsAny<bool>(),
                It.IsAny<bool>(),
                It.IsAny<bool>(),
                It.IsAny<bool>(),
                It.IsAny<bool>(),
                It.IsAny<bool>(),
                It.IsAny<Cosmos.GeospatialType>(),
                It.IsAny<CancellationToken>()))
                .Returns((SqlQuerySpec sqlQuerySpec, ResourceType resourceType, PartitionKeyDefinition partitionKeyDefinition, bool requireFormattableOrderByQuery, bool isContinuationExpected, bool allowNonValueAggregateQuery, bool hasLogicalPartitionKey, bool allowDCount, bool useSystemPrefix, Cosmos.GeospatialType geospatialType, CancellationToken cancellationToken) =>
                {
                    CosmosSerializerCore serializerCore = new();
                    using StreamReader streamReader = new(serializerCore.ToStreamSqlQuerySpec(sqlQuerySpec, Documents.ResourceType.Document));
                    string sqlQuerySpecJsonString = streamReader.ReadToEnd();

<<<<<<< HEAD
                    TryCatch<PartitionedQueryExecutionInfo> queryPlan = OptimisticDirectExecutionQueryBaselineTests.TryGetPartitionedQueryExecutionInfo(sqlQuerySpecJsonString, partitionKeyDefinition);
                    PartitionedQueryExecutionInfo partitionedQueryExecutionInfo = queryPlan.Succeeded ? queryPlan.Result : throw queryPlan.Exception;
=======
                    (PartitionedQueryExecutionInfo partitionedQueryExecutionInfo, QueryPartitionProvider queryPartitionProvider) = OptimisticDirectExecutionQueryBaselineTests.GetPartitionedQueryExecutionInfoAndPartitionProvider(sqlQuerySpecJsonString, partitionKeyDefinition);
>>>>>>> dee9abae
                    return Task.FromResult(TryCatch<PartitionedQueryExecutionInfo>.FromResult(partitionedQueryExecutionInfo));
                }
                );

<<<<<<< HEAD
            CosmosQueryContextCore cosmosQueryContextCore = new CosmosQueryContextCore(
                client: mockClient.Object,
                resourceTypeEnum: Documents.ResourceType.Document,
                operationType: Documents.OperationType.Query,
                resourceType: typeof(QueryResponseCore),
                resourceLink: resourceLink,
                isContinuationExpected: true,
                allowNonValueAggregateQuery: true,
                useSystemPrefix: false,
                correlatedActivityId: Guid.NewGuid());
=======
            List<PartitionKeyRange> targetPartitionKeyRanges = new (){
                new PartitionKeyRange()
                {
                    MinInclusive = "",
                    MaxExclusive = "FF"
                }
            };
            CosmosQueryContextCore cosmosQueryContextCore = new CosmosQueryContextCore(
                 client: new TestCosmosQueryClient(GetQueryPartitionProvider(), targetPartitionKeyRanges),
                 resourceTypeEnum: Documents.ResourceType.Document,
                 operationType: Documents.OperationType.Query,
                 resourceType: typeof(QueryResponseCore),
                 resourceLink: resourceLink,
                 isContinuationExpected: true,
                 allowNonValueAggregateQuery: true,
                 useSystemPrefix: false,
                 correlatedActivityId: Guid.NewGuid());
>>>>>>> dee9abae

            return Tuple.Create(inputParameters, cosmosQueryContextCore);
        }

<<<<<<< HEAD
=======
        internal static QueryPartitionProvider GetQueryPartitionProvider()
        {
            IDictionary<string, object> DefaultQueryengineConfiguration = new Dictionary<string, object>()
            {
                {"maxSqlQueryInputLength", 30720},
                {"maxJoinsPerSqlQuery", 5},
                {"maxLogicalAndPerSqlQuery", 200},
                {"maxLogicalOrPerSqlQuery", 200},
                {"maxUdfRefPerSqlQuery", 2},
                {"maxInExpressionItemsCount", 8000},
                {"queryMaxInMemorySortDocumentCount", 500},
                {"maxQueryRequestTimeoutFraction", 0.90},
                {"sqlAllowNonFiniteNumbers", false},
                {"sqlAllowAggregateFunctions", true},
                {"sqlAllowSubQuery", true},
                {"sqlAllowScalarSubQuery", false},
                {"allowNewKeywords", true},
                {"sqlAllowLike", true},
                {"sqlAllowGroupByClause", false},
                {"queryEnableMongoNativeRegex", true},
                {"maxSpatialQueryCells", 12},
                {"spatialMaxGeometryPointCount", 256},
                {"sqlDisableOptimizationFlags", 0},
                {"sqlEnableParameterExpansionCheck", true}
            };

            return new QueryPartitionProvider(DefaultQueryengineConfiguration);
        }

>>>>>>> dee9abae
        internal static async Task<List<CosmosElement>> ExecuteQueryAsync(
            string query,
            IReadOnlyList<CosmosObject> documents,
            int pageSize = 10)
        {
            IDocumentContainer documentContainer = await CreateDocumentContainerAsync(documents);
            return await ExecuteQueryAsync(query, documentContainer, pageSize);
        }

        internal static async Task<List<CosmosElement>> ExecuteQueryAsync(
            string query,
            IDocumentContainer documentContainer,
            int pageSize)
        {
            List<CosmosElement> resultsFromDrainWithoutState = await DrainWithoutStateAsync(query, documentContainer, pageSize);
            List<CosmosElement> resultsFromDrainWithState = await DrainWithStateAsync(query, documentContainer, pageSize);

            Assert.IsTrue(resultsFromDrainWithoutState.SequenceEqual(resultsFromDrainWithState));

            return resultsFromDrainWithoutState;
        }

        [TestMethod]
        public async Task Fuzz()
        {
            List<CosmosObject> documents = new List<CosmosObject>();
            for (int i = 0; i < 250; i++)
            {
                documents.Add(CosmosObject.Parse($"{{\"pk\" : {i} }}"));
            }

            List<CosmosElement> documentsQueried = await ExecuteQueryAsync(
                query: "SELECT * FROM c ORDER BY c._ts OFFSET 1 LIMIT 500",
                documents: documents);

            Assert.AreEqual(expected: 249, actual: documentsQueried.Count);
        }

        internal static async Task<List<CosmosElement>> DrainWithoutStateAsync(string query, IDocumentContainer documentContainer, int pageSize)
        {
            IQueryPipelineStage pipelineStage = await CreatePipelineAsync(documentContainer, query, pageSize);

            List<CosmosElement> elements = new List<CosmosElement>();
            while (await pipelineStage.MoveNextAsync(NoOpTrace.Singleton, cancellationToken: default))
            {
                TryCatch<QueryPage> tryGetQueryPage = pipelineStage.Current;
                tryGetQueryPage.ThrowIfFailed();

                elements.AddRange(tryGetQueryPage.Result.Documents);
            }

            return elements;
        }

        private static async Task<List<CosmosElement>> DrainWithStateAsync(string query, IDocumentContainer documentContainer, int pageSize)
        {
            IQueryPipelineStage pipelineStage;
            CosmosElement state = null;

            List<CosmosElement> elements = new List<CosmosElement>();
            do
            {
                pipelineStage = await CreatePipelineAsync(documentContainer, query, pageSize, state);

                if (!await pipelineStage.MoveNextAsync(NoOpTrace.Singleton, cancellationToken: default))
                {
                    break;
                }

                TryCatch<QueryPage> tryGetQueryPage = pipelineStage.Current;
                tryGetQueryPage.ThrowIfFailed();

                elements.AddRange(tryGetQueryPage.Result.Documents);
                state = tryGetQueryPage.Result.State?.Value;
            }
            while (state != null);

            return elements;
        }

        internal static Task<DocumentContainer> CreateDocumentContainerAsync(
            IReadOnlyList<CosmosObject> documents,
            int numSplits = 3,
            FlakyDocumentContainer.FailureConfigs failureConfigs = null)
        {
            IMonadicDocumentContainer monadicDocumentContainer = CreateMonadicDocumentContainerAsync(failureConfigs);
            return CreateDocumentContainerAsync(documents, monadicDocumentContainer, numSplits);
        }

        internal static IMonadicDocumentContainer CreateMonadicDocumentContainerAsync(FlakyDocumentContainer.FailureConfigs failureConfigs)
        {
            IMonadicDocumentContainer monadicDocumentContainer = new InMemoryContainer(partitionKeyDefinition);
            if (failureConfigs != null)
            {
                monadicDocumentContainer = new FlakyDocumentContainer(monadicDocumentContainer, failureConfigs);
            }

            return monadicDocumentContainer;
        }

        internal static async Task<DocumentContainer> CreateDocumentContainerAsync(
            IReadOnlyList<CosmosObject> documents,
            IMonadicDocumentContainer monadicDocumentContainer,
            int numSplits)
        {
            DocumentContainer documentContainer = new DocumentContainer(monadicDocumentContainer);

            for (int i = 0; i < numSplits; i++)
            {
                IReadOnlyList<FeedRangeInternal> ranges = await documentContainer.GetFeedRangesAsync(
                    trace: NoOpTrace.Singleton,
                    cancellationToken: default);
                foreach (FeedRangeInternal range in ranges)
                {
                    await documentContainer.SplitAsync(range, cancellationToken: default);
                }

                await documentContainer.RefreshProviderAsync(NoOpTrace.Singleton, cancellationToken: default);
            }

            foreach (CosmosObject document in documents)
            {
                while (true)
                {
                    TryCatch<Record> monadicCreateRecord = await documentContainer.MonadicCreateItemAsync(
                        document,
                        cancellationToken: default);
                    if (monadicCreateRecord.Succeeded)
                    {
                        break;
                    }
                }
            }

            return documentContainer;
        }

        private static async Task<IQueryPipelineStage> CreatePipelineAsync(
            IDocumentContainer documentContainer,
            string query,
            int pageSize,
            CosmosElement state = null)
        {
            IReadOnlyList<FeedRangeEpk> feedRanges = await documentContainer.GetFeedRangesAsync(NoOpTrace.Singleton, cancellationToken: default);

            TryCatch<IQueryPipelineStage> tryCreatePipeline = PipelineFactory.MonadicCreate(
                ExecutionEnvironment.Client,
                documentContainer,
                new SqlQuerySpec(query),
                feedRanges,
                partitionKey: null,
                GetQueryPlan(query),
                queryPaginationOptions: new QueryPaginationOptions(pageSizeHint: pageSize),
                containerQueryProperties: new ContainerQueryProperties(),
                maxConcurrency: 10,
                requestContinuationToken: state);

            tryCreatePipeline.ThrowIfFailed();

            return tryCreatePipeline.Result;
        }

        private static QueryInfo GetQueryPlan(string query)
        {
            TryCatch<PartitionedQueryExecutionInfoInternal> info = QueryPartitionProviderTestInstance.Object.TryGetPartitionedQueryExecutionInfoInternal(
                JsonConvert.SerializeObject(new SqlQuerySpec(query)),
                partitionKeyDefinition,
                requireFormattableOrderByQuery: true,
                isContinuationExpected: false,
                allowNonValueAggregateQuery: true,
                allowDCount: true,
                hasLogicalPartitionKey: false,
                useSystemPrefix: false,
                geospatialType: Cosmos.GeospatialType.Geography);

            info.ThrowIfFailed();
            return info.Result.QueryInfo;
        }

        private class MergeTestUtil
        {
            public enum TriState { NotReady, Ready, Done };

            public IDocumentContainer DocumentContainer { get; set; }

            public TriState ShouldMerge { get; set; }

            public async Task<Exception> ShouldReturnFailure()
            {
                if (this.ShouldMerge == TriState.Ready)
                {
                    await this.DocumentContainer.RefreshProviderAsync(NoOpTrace.Singleton, cancellationToken: default);
                    List<FeedRangeEpk> ranges = await this.DocumentContainer.GetFeedRangesAsync(
                        trace: NoOpTrace.Singleton,
                        cancellationToken: default);

                    await this.DocumentContainer.MergeAsync(ranges[0], ranges[1], default);
                    this.ShouldMerge = TriState.Done;

                    return new CosmosException(
                        message: "PKRange was split/merged",
                        statusCode: System.Net.HttpStatusCode.Gone,
                        subStatusCode: (int)Documents.SubStatusCodes.PartitionKeyRangeGone,
                        activityId: "BC0CCDA5-D378-4922-B8B0-D51D745B9139",
                        requestCharge: 0.0);
                }
                else
                {
                    return null;
                }
            }
        }

        private class MockInMemoryContainer : IMonadicDocumentContainer
        {
            public int? PageSizeSpecified { get; private set; }
            public IMonadicDocumentContainer MonadicDocumentContainer { get; }

            public MockInMemoryContainer(IMonadicDocumentContainer documentContainer)
            {
                this.MonadicDocumentContainer = documentContainer;
                this.PageSizeSpecified = null;
            }

            public void Reset()
            {
                this.PageSizeSpecified = null;
            }

            public Task<TryCatch<ChangeFeedPage>> MonadicChangeFeedAsync(FeedRangeState<ChangeFeedState> feedRangeState, ChangeFeedPaginationOptions changeFeedPaginationOptions, ITrace trace, CancellationToken cancellationToken)
            {
                return this.MonadicDocumentContainer.MonadicChangeFeedAsync(feedRangeState, changeFeedPaginationOptions, trace, cancellationToken);
            }

            public Task<TryCatch<Record>> MonadicCreateItemAsync(CosmosObject payload, CancellationToken cancellationToken)
            {
                return this.MonadicDocumentContainer.MonadicCreateItemAsync(payload, cancellationToken);
            }

            public Task<TryCatch<List<FeedRangeEpk>>> MonadicGetChildRangeAsync(FeedRangeInternal feedRange, ITrace trace, CancellationToken cancellationToken)
            {
                return this.MonadicDocumentContainer.MonadicGetChildRangeAsync(feedRange, trace, cancellationToken);
            }

            public Task<TryCatch<List<FeedRangeEpk>>> MonadicGetFeedRangesAsync(ITrace trace, CancellationToken cancellationToken)
            {
                return this.MonadicDocumentContainer.MonadicGetFeedRangesAsync(trace, cancellationToken);
            }

            public Task<TryCatch<string>> MonadicGetResourceIdentifierAsync(ITrace trace, CancellationToken cancellationToken)
            {
                return this.MonadicDocumentContainer.MonadicGetResourceIdentifierAsync(trace, cancellationToken);
            }

            public Task<TryCatch> MonadicMergeAsync(FeedRangeInternal feedRange1, FeedRangeInternal feedRange2, CancellationToken cancellationToken)
            {
                return this.MonadicDocumentContainer.MonadicMergeAsync(feedRange1, feedRange2, cancellationToken);
            }

            public Task<TryCatch<QueryPage>> MonadicQueryAsync(SqlQuerySpec sqlQuerySpec, FeedRangeState<QueryState> feedRangeState, QueryPaginationOptions queryPaginationOptions, ITrace trace, CancellationToken cancellationToken)
            {
                this.PageSizeSpecified = queryPaginationOptions.PageSizeLimit;
                
                return this.MonadicDocumentContainer.MonadicQueryAsync(sqlQuerySpec, feedRangeState, queryPaginationOptions, trace, cancellationToken);
            }

            public Task<TryCatch<ReadFeedPage>> MonadicReadFeedAsync(FeedRangeState<ReadFeedState> feedRangeState, ReadFeedPaginationOptions readFeedPaginationOptions, ITrace trace, CancellationToken cancellationToken)
            {
                return this.MonadicDocumentContainer.MonadicReadFeedAsync(feedRangeState, readFeedPaginationOptions, trace, cancellationToken);
            }

            public Task<TryCatch<Record>> MonadicReadItemAsync(CosmosElement partitionKey, string identifier, CancellationToken cancellationToken)
            {
                return this.MonadicDocumentContainer.MonadicReadItemAsync(partitionKey, identifier, cancellationToken);
            }

            public Task<TryCatch> MonadicRefreshProviderAsync(ITrace trace, CancellationToken cancellationToken)
            {
                return this.MonadicDocumentContainer.MonadicRefreshProviderAsync(trace, cancellationToken);
            }

            public Task<TryCatch> MonadicSplitAsync(FeedRangeInternal feedRange, CancellationToken cancellationToken)
            {
                return this.MonadicDocumentContainer.MonadicSplitAsync(feedRange, cancellationToken);
            }
        }
    }
}<|MERGE_RESOLUTION|>--- conflicted
+++ resolved
@@ -270,19 +270,11 @@
             DocumentContainer documentContainer = await CreateDocumentContainerAsync(documents, mockInMemoryContainer, numSplits: 4);
 
             // OFFSET/LIMIT with ORDER BY
-<<<<<<< HEAD
-            await this.TestPageSizeAsync("SELECT c.pk FROM c ORDER BY c.pk OFFSET 0 LIMIT 500", expectedPageSize: 315, expectedResults: 500, mockInMemoryContainer, documentContainer);
-            await this.TestPageSizeAsync("SELECT c.pk FROM c ORDER BY c.pk OFFSET 10000 LIMIT 5000", expectedPageSize: 1000, expectedResults: 0, mockInMemoryContainer, documentContainer);
-            await this.TestPageSizeAsync("SELECT c.pk FROM c ORDER BY c.pk OFFSET 10 LIMIT 100", expectedPageSize: 70, expectedResults: 100, mockInMemoryContainer, documentContainer);
-            await this.TestPageSizeAsync("SELECT c.pk FROM c ORDER BY c.pk OFFSET 0 LIMIT 100", expectedPageSize: 65, expectedResults: 100, mockInMemoryContainer, documentContainer);
-            await this.TestPageSizeAsync("SELECT c.pk FROM c ORDER BY c.pk OFFSET 100 LIMIT 0", expectedPageSize: 65, expectedResults: 0, mockInMemoryContainer, documentContainer);
-=======
             await this.TestPageSizeAsync("SELECT c.pk FROM c ORDER BY c.pk OFFSET 0 LIMIT 500", expectedPageSize: 500, expectedResults: 500, mockInMemoryContainer, documentContainer);
             await this.TestPageSizeAsync("SELECT c.pk FROM c ORDER BY c.pk OFFSET 10000 LIMIT 5000", expectedPageSize: 1000, expectedResults: 0, mockInMemoryContainer, documentContainer);
             await this.TestPageSizeAsync("SELECT c.pk FROM c ORDER BY c.pk OFFSET 10 LIMIT 100", expectedPageSize: 110, expectedResults: 100, mockInMemoryContainer, documentContainer);
             await this.TestPageSizeAsync("SELECT c.pk FROM c ORDER BY c.pk OFFSET 0 LIMIT 100", expectedPageSize: 100, expectedResults: 100, mockInMemoryContainer, documentContainer);
             await this.TestPageSizeAsync("SELECT c.pk FROM c ORDER BY c.pk OFFSET 100 LIMIT 0", expectedPageSize: 100, expectedResults: 0, mockInMemoryContainer, documentContainer);
->>>>>>> dee9abae
 
             // OFFSET/LIMIT without ORDER BY
             await this.TestPageSizeAsync("SELECT c.pk FROM c OFFSET 10 LIMIT 100", expectedPageSize: 1000, expectedResults: 100, mockInMemoryContainer, documentContainer);
@@ -291,11 +283,7 @@
 
             // TOP with ORDER BY
             await this.TestPageSizeAsync("SELECT TOP 5 c.pk FROM c ORDER BY c.pk", expectedPageSize: 5, expectedResults: 5, mockInMemoryContainer, documentContainer);
-<<<<<<< HEAD
-            await this.TestPageSizeAsync("SELECT TOP 100 c.pk FROM c ORDER BY c.pk", expectedPageSize: 65, expectedResults: 100, mockInMemoryContainer, documentContainer);
-=======
             await this.TestPageSizeAsync("SELECT TOP 100 c.pk FROM c ORDER BY c.pk", expectedPageSize: 100, expectedResults: 100, mockInMemoryContainer, documentContainer);
->>>>>>> dee9abae
             await this.TestPageSizeAsync("SELECT TOP 5000 c.pk FROM c ORDER BY c.pk", expectedPageSize: 1000, expectedResults: 1100, mockInMemoryContainer, documentContainer);
             await this.TestPageSizeAsync("SELECT TOP 15000 c.pk FROM c ORDER BY c.pk", expectedPageSize: 1000, expectedResults: 1100, mockInMemoryContainer, documentContainer);
 
@@ -320,11 +308,7 @@
                 NoOpTrace.Singleton);
 
             List<CosmosElement> elements = new List<CosmosElement>();
-<<<<<<< HEAD
-            while (await queryPipelineStage.MoveNextAsync(NoOpTrace.Singleton))
-=======
             while (await queryPipelineStage.MoveNextAsync(NoOpTrace.Singleton, cancellationToken: default))
->>>>>>> dee9abae
             {
                 TryCatch<QueryPage> tryGetQueryPage = queryPipelineStage.Current;
                 tryGetQueryPage.ThrowIfFailed();
@@ -363,10 +347,6 @@
 
             string databaseId = "db1234";
             string resourceLink = $"dbs/{databaseId}/colls";
-<<<<<<< HEAD
-
-=======
->>>>>>> dee9abae
             const string suffix = "-FF-FF-FF-FF-FF-FF-FF-FF-FF-FF-FF-FF-FF-FF-FF";
 
             List<PartitionKeyRange> partitionKeyRanges = new List<PartitionKeyRange>
@@ -385,11 +365,7 @@
 
             mockClient.Setup(x => x.GetTargetPartitionKeyRangesAsync(
                 It.IsAny<string>(),
-<<<<<<< HEAD
-                It.IsAny<string>(),
-=======
                 "HelloWorld",
->>>>>>> dee9abae
                 It.IsAny<IReadOnlyList<Documents.Routing.Range<string>>>(),
                 It.IsAny<bool>(),
                 It.IsAny<ITrace>()))
@@ -413,28 +389,11 @@
                     using StreamReader streamReader = new(serializerCore.ToStreamSqlQuerySpec(sqlQuerySpec, Documents.ResourceType.Document));
                     string sqlQuerySpecJsonString = streamReader.ReadToEnd();
 
-<<<<<<< HEAD
-                    TryCatch<PartitionedQueryExecutionInfo> queryPlan = OptimisticDirectExecutionQueryBaselineTests.TryGetPartitionedQueryExecutionInfo(sqlQuerySpecJsonString, partitionKeyDefinition);
-                    PartitionedQueryExecutionInfo partitionedQueryExecutionInfo = queryPlan.Succeeded ? queryPlan.Result : throw queryPlan.Exception;
-=======
                     (PartitionedQueryExecutionInfo partitionedQueryExecutionInfo, QueryPartitionProvider queryPartitionProvider) = OptimisticDirectExecutionQueryBaselineTests.GetPartitionedQueryExecutionInfoAndPartitionProvider(sqlQuerySpecJsonString, partitionKeyDefinition);
->>>>>>> dee9abae
                     return Task.FromResult(TryCatch<PartitionedQueryExecutionInfo>.FromResult(partitionedQueryExecutionInfo));
                 }
                 );
 
-<<<<<<< HEAD
-            CosmosQueryContextCore cosmosQueryContextCore = new CosmosQueryContextCore(
-                client: mockClient.Object,
-                resourceTypeEnum: Documents.ResourceType.Document,
-                operationType: Documents.OperationType.Query,
-                resourceType: typeof(QueryResponseCore),
-                resourceLink: resourceLink,
-                isContinuationExpected: true,
-                allowNonValueAggregateQuery: true,
-                useSystemPrefix: false,
-                correlatedActivityId: Guid.NewGuid());
-=======
             List<PartitionKeyRange> targetPartitionKeyRanges = new (){
                 new PartitionKeyRange()
                 {
@@ -452,13 +411,10 @@
                  allowNonValueAggregateQuery: true,
                  useSystemPrefix: false,
                  correlatedActivityId: Guid.NewGuid());
->>>>>>> dee9abae
 
             return Tuple.Create(inputParameters, cosmosQueryContextCore);
         }
 
-<<<<<<< HEAD
-=======
         internal static QueryPartitionProvider GetQueryPartitionProvider()
         {
             IDictionary<string, object> DefaultQueryengineConfiguration = new Dictionary<string, object>()
@@ -488,7 +444,6 @@
             return new QueryPartitionProvider(DefaultQueryengineConfiguration);
         }
 
->>>>>>> dee9abae
         internal static async Task<List<CosmosElement>> ExecuteQueryAsync(
             string query,
             IReadOnlyList<CosmosObject> documents,
