﻿namespace Microsoft.Azure.Cosmos.Tests.Query
{
    using System;
    using System.Collections.Generic;
    using System.Threading.Tasks;
    using Microsoft.Azure.Cosmos.CosmosElements;
    using Microsoft.Azure.Cosmos.Pagination;
    using Microsoft.Azure.Cosmos.Query.Core.Monads;
    using Microsoft.Azure.Cosmos.Query.Core.Pipeline;
    using Microsoft.Azure.Cosmos.Query.Core.Pipeline.CrossPartition;
    using Microsoft.Azure.Cosmos.Query.Core.Pipeline.CrossPartition.Parallel;
    using Microsoft.Azure.Cosmos.Tests.Pagination;
    using Microsoft.Azure.Cosmos.Tracing;
    using Microsoft.Azure.Documents;
    using Microsoft.VisualStudio.TestTools.UnitTesting;

    [TestClass]
    public class QueryPartitionRangePageAsyncEnumeratorTests
    {
        [TestMethod]
        public async Task Test429sAsync()
        {
            Implementation implementation = new Implementation();
            await implementation.Test429sAsync();
        }

        [TestMethod]
        public async Task Test429sWithContinuationsAsync()
        {
            Implementation implementation = new Implementation();
            await implementation.Test429sWithContinuationsAsync();
        }

        [TestMethod]
        public async Task TestDrainFullyAsync()
        {
            Implementation implementation = new Implementation();
            await implementation.TestDrainFullyAsync();
        }

        [TestMethod]
        public async Task TestEmptyPages()
        {
            Implementation implementation = new Implementation();
            await implementation.TestEmptyPages();
        }

        [TestMethod]
        public async Task TestResumingFromStateAsync()
        {
            Implementation implementation = new Implementation();
            await implementation.TestResumingFromStateAsync();
        }

        [TestMethod]
        public async Task TestSplitAsync()
        {
            Implementation implementation = new Implementation();
            await implementation.TestSplitAsync();
        }

        [TestClass]
        private sealed class Implementation : PartitionRangeEnumeratorTests<QueryPage, QueryState>
        {
            public Implementation()
                : base(singlePartition: true)
            {
            }

            [TestMethod]
            public async Task TestSplitAsync()
            {
                int numItems = 100;
                IDocumentContainer documentContainer = await this.CreateDocumentContainerAsync(numItems);
                IAsyncEnumerator<TryCatch<QueryPage>> enumerator = this.CreateEnumerator(documentContainer);

                (HashSet<string> parentIdentifiers, QueryState state) = await this.PartialDrainAsync(enumerator, numIterations: 3);

                // Split the partition
                await documentContainer.SplitAsync(new FeedRangePartitionKeyRange("0"), cancellationToken: default);

                // Try To read from the partition that is gone.
                await enumerator.MoveNextAsync();
                Assert.IsTrue(enumerator.Current.Failed);

                // Resume on the children using the parent continuaiton token
                HashSet<string> childIdentifiers = new HashSet<string>();

<<<<<<< HEAD
                await documentContainer.RefreshProviderAsync(cancellationToken: default);
                List<FeedRangeEpk> ranges = await documentContainer.GetFeedRangesAsync(cancellationToken: default);
=======
                List<FeedRangeEpk> ranges = await documentContainer.GetFeedRangesAsync(
                    trace: NoOpTrace.Singleton, 
                    cancellationToken: default);
>>>>>>> 8b174b2e
                foreach (FeedRangeEpk range in ranges)
                {
                    IAsyncEnumerable<TryCatch<QueryPage>> enumerable = new PartitionRangePageAsyncEnumerable<QueryPage, QueryState>(
                        range: range,
                        state: state,
                        (range, state) => new QueryPartitionRangePageAsyncEnumerator(
                            queryDataSource: documentContainer,
                            sqlQuerySpec: new Cosmos.Query.Core.SqlQuerySpec("SELECT * FROM c"),
                            feedRange: range,
                            partitionKey: null,
                            pageSize: 10,
                            state: state,
                            cancellationToken: default));
                    HashSet<string> resourceIdentifiers = await this.DrainFullyAsync(enumerable);

                    childIdentifiers.UnionWith(resourceIdentifiers);
                }

                Assert.AreEqual(numItems, parentIdentifiers.Count + childIdentifiers.Count);
            }

            public override IReadOnlyList<Record> GetRecordsFromPage(QueryPage page)
            {
                List<Record> records = new List<Record>(page.Documents.Count);
                foreach (CosmosElement element in page.Documents)
                {
                    CosmosObject document = (CosmosObject)element;
                    ResourceId resourceIdentifier = ResourceId.Parse(((CosmosString)document["_rid"]).Value);
                    long timestamp = Number64.ToLong(((CosmosNumber)document["_ts"]).Value);
                    string identifer = ((CosmosString)document["id"]).Value;

                    records.Add(new Record(resourceIdentifier, timestamp, identifer, document));
                }

                return records;
            }

            public override IAsyncEnumerable<TryCatch<QueryPage>> CreateEnumerable(
                IDocumentContainer documentContainer,
                QueryState state = null)
            {
                List<FeedRangeEpk> ranges = documentContainer.GetFeedRangesAsync(
                    trace: NoOpTrace.Singleton, 
                    cancellationToken: default).Result;
                Assert.AreEqual(1, ranges.Count);
                return new PartitionRangePageAsyncEnumerable<QueryPage, QueryState>(
                    range: ranges[0],
                    state: state,
                    (range, state) => new QueryPartitionRangePageAsyncEnumerator(
                        queryDataSource: documentContainer,
                        sqlQuerySpec: new Cosmos.Query.Core.SqlQuerySpec("SELECT * FROM c"),
                        feedRange: range,
                        partitionKey: null,
                        pageSize: 10,
                        state: state,
                        cancellationToken: default));
            }

            public override IAsyncEnumerator<TryCatch<QueryPage>> CreateEnumerator(
                IDocumentContainer documentContainer,
                QueryState state = default)
            {
                List<FeedRangeEpk> ranges = documentContainer.GetFeedRangesAsync(
                    trace: NoOpTrace.Singleton, 
                    cancellationToken: default).Result;
                Assert.AreEqual(1, ranges.Count);
                return new QueryPartitionRangePageAsyncEnumerator(
                    queryDataSource: documentContainer,
                    sqlQuerySpec: new Cosmos.Query.Core.SqlQuerySpec("SELECT * FROM c"),
                    feedRange: ranges[0],
                    pageSize: 10,
                    partitionKey: null,
                    state: state,
                    cancellationToken: default);
            }
        }
    }
}<|MERGE_RESOLUTION|>--- conflicted
+++ resolved
@@ -86,14 +86,10 @@
                 // Resume on the children using the parent continuaiton token
                 HashSet<string> childIdentifiers = new HashSet<string>();
 
-<<<<<<< HEAD
-                await documentContainer.RefreshProviderAsync(cancellationToken: default);
-                List<FeedRangeEpk> ranges = await documentContainer.GetFeedRangesAsync(cancellationToken: default);
-=======
+                await documentContainer.RefreshProviderAsync(NoOpTrace.Singleton, cancellationToken: default);
                 List<FeedRangeEpk> ranges = await documentContainer.GetFeedRangesAsync(
                     trace: NoOpTrace.Singleton, 
                     cancellationToken: default);
->>>>>>> 8b174b2e
                 foreach (FeedRangeEpk range in ranges)
                 {
                     IAsyncEnumerable<TryCatch<QueryPage>> enumerable = new PartitionRangePageAsyncEnumerable<QueryPage, QueryState>(
