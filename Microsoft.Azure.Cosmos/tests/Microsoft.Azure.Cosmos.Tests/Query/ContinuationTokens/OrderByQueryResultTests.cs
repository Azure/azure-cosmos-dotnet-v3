//------------------------------------------------------------
// Copyright (c) Microsoft Corporation.  All rights reserved.
//------------------------------------------------------------

namespace Microsoft.Azure.Cosmos.Query
{
    using System;
    using System.Collections.Generic;
    using System.IO;
    using System.Linq;
    using System.Text;
    using Microsoft.Azure.Cosmos.CosmosElements;
    using Microsoft.Azure.Cosmos.CosmosElements.Numbers;
    using Microsoft.Azure.Cosmos.Json;
    using Microsoft.Azure.Cosmos.Query.Core.Monads;
    using Microsoft.Azure.Cosmos.Query.Core.Pipeline.CrossPartition.OrderBy;
    using Microsoft.Azure.Cosmos.Query.Core.Pipeline.CrossPartition.Parallel;
    using Microsoft.Azure.Documents.Routing;
    using VisualStudio.TestTools.UnitTesting;

    [TestClass]
    public class OrderByQueryResultTests
    {
        [TestMethod]
        [Owner("ndeshpan")]
        public void TestOrderByUndefined()
        {
            string testResponse = @"{""_rid"":""CuECAN5Z6bM="",""Documents"":[{""_rid"":""CuECAN5Z6bMOAAAAAAAAAA=="",""orderByItems"":[{}]},{""_rid"":""CuECAN5Z6bMNAAAAAAAAAA=="",""orderByItems"":[{}]},{""_rid"":""CuECAN5Z6bMMAAAAAAAAAA=="",""orderByItems"":[{}]},{""_rid"":""CuECAN5Z6bMLAAAAAAAAAA=="",""orderByItems"":[{}]},{""_rid"":""CuECAN5Z6bMKAAAAAAAAAA=="",""orderByItems"":[{}]},{""_rid"":""CuECAN5Z6bMJAAAAAAAAAA=="",""orderByItems"":[{}]},{""_rid"":""CuECAN5Z6bMIAAAAAAAAAA=="",""orderByItems"":[{}]},{""_rid"":""CuECAN5Z6bMHAAAAAAAAAA=="",""orderByItems"":[{}]},{""_rid"":""CuECAN5Z6bMGAAAAAAAAAA=="",""orderByItems"":[{}]},{""_rid"":""CuECAN5Z6bMFAAAAAAAAAA=="",""orderByItems"":[{}]},{""_rid"":""CuECAN5Z6bMEAAAAAAAAAA=="",""orderByItems"":[{}]},{""_rid"":""CuECAN5Z6bMDAAAAAAAAAA=="",""orderByItems"":[{}]},{""_rid"":""CuECAN5Z6bMCAAAAAAAAAA=="",""orderByItems"":[{}]},{""_rid"":""CuECAN5Z6bMBAAAAAAAAAA=="",""orderByItems"":[{}]}],""_count"":14}";

            MemoryStream memoryStream = new MemoryStream(Encoding.UTF8.GetBytes(testResponse));

            CosmosQueryClientCore.ParseRestStream(
                memoryStream,
<<<<<<< HEAD
                Documents.ResourceType.Document);
=======
                Documents.ResourceType.Document,
                out CosmosArray documents,
                out CosmosObject distributionPlan,
                out bool? streaming);
>>>>>>> dee9abae

            List<OrderByQueryResult> orderByQueryResults = documents.Select(x => new OrderByQueryResult(x)).ToList();
            Assert.AreEqual(14, orderByQueryResults.Count);

            foreach (OrderByQueryResult orderByQueryResult in orderByQueryResults)
            {
                Assert.IsTrue(orderByQueryResult.Payload.Equals(CosmosUndefined.Create()));
                Assert.AreEqual(1, orderByQueryResult.OrderByItems.Count());
                Assert.IsTrue(orderByQueryResult.OrderByItems.First().Item.Equals(CosmosUndefined.Create()));
            }
        }
    }
}<|MERGE_RESOLUTION|>--- conflicted
+++ resolved
@@ -31,14 +31,10 @@
 
             CosmosQueryClientCore.ParseRestStream(
                 memoryStream,
-<<<<<<< HEAD
-                Documents.ResourceType.Document);
-=======
                 Documents.ResourceType.Document,
                 out CosmosArray documents,
                 out CosmosObject distributionPlan,
                 out bool? streaming);
->>>>>>> dee9abae
 
             List<OrderByQueryResult> orderByQueryResults = documents.Select(x => new OrderByQueryResult(x)).ToList();
             Assert.AreEqual(14, orderByQueryResults.Count);
