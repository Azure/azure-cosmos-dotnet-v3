--- conflicted
+++ resolved
@@ -33,11 +33,7 @@
                 memoryStream,
                 Documents.ResourceType.Document,
                 out CosmosArray documents,
-<<<<<<< HEAD
-                out CosmosObject distributionPlan,
-=======
-                out CosmosObject distributionPlan,
->>>>>>> 43c14a31
+                out CosmosObject distributionPlan,
                 out bool? streaming);
 
             List<OrderByQueryResult> orderByQueryResults = documents.Select(x => new OrderByQueryResult(x)).ToList();
