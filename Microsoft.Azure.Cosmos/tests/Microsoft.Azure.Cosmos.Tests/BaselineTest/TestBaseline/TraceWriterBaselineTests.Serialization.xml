﻿<Results>
  <Result>
    <Input>
      <Description>Root Trace</Description>
      <Setup><![CDATA[
    TraceForBaselineTesting rootTrace;
    using (rootTrace = TraceForBaselineTesting.GetRootTrace())
    {
    }
]]></Setup>
    </Input>
    <Output>
      <Text><![CDATA[.
└── Trace For Baseline Testing(00000000-0000-0000-0000-000000000000)  Unknown-Component  00:00:00:000  0.00 milliseconds  
]]></Text>
      <Json><![CDATA[{
  "Summary": {},
  "name": "Trace For Baseline Testing",
<<<<<<< HEAD
  "start time": "00:00:00:000",
=======
  "start datetime": "0544-01-01T00:00:00Z",
>>>>>>> 4ab62933
  "duration in milliseconds": 0
}]]></Json>
    </Output>
  </Result>
  <Result>
    <Input>
      <Description>Root Trace With Datum</Description>
      <Setup><![CDATA[
    TraceForBaselineTesting rootTraceWithDatum;
    using (rootTraceWithDatum = TraceForBaselineTesting.GetRootTrace())
    {
        rootTraceWithDatum.AddDatum("QueryMetrics", new QueryMetricsTraceDatum(MockQueryMetrics));
    }
]]></Setup>
    </Input>
    <Output>
      <Text><![CDATA[.
└── Trace For Baseline Testing(00000000-0000-0000-0000-000000000000)  Unknown-Component  00:00:00:000  0.00 milliseconds  
        (
            [QueryMetrics]
            Retrieved Document Count                 :           2,000             
            Retrieved Document Size                  :       1,125,600 bytes       
            Output Document Count                    :           2,000             
            Output Document Size                     :       1,125,600 bytes       
            Index Utilization                        :          100.00 %           
            Total Query Execution Time               :           33.67 milliseconds
              Query Preparation Time                 :            0.19 milliseconds
              Index Lookup Time                      :            0.36 milliseconds
              Document Load Time                     :            9.58 milliseconds
              Runtime Execution Times                :            0.12 milliseconds
              Document Write Time                    :           18.10 milliseconds
            
            Index Utilization Information
              Utilized Single Indexes
                Index Spec: IndexDocumentExpression
                Index Impact Score: IndexImpactScore
                ---
              Potential Single Indexes
                Index Spec: IndexDocumentExpression
                Index Impact Score: IndexImpactScore
                ---
              Utilized Composite Indexes
                Index Spec: 
                Index Impact Score: IndexImpactScore
                ---
              Potential Composite Indexes
                Index Spec: 
                Index Impact Score: IndexImpactScore
                ---
        )
]]></Text>
      <Json><![CDATA[{
  "Summary": {},
  "name": "Trace For Baseline Testing",
<<<<<<< HEAD
  "start time": "00:00:00:000",
=======
  "start datetime": "0544-01-01T00:00:00Z",
>>>>>>> 4ab62933
  "duration in milliseconds": 0,
  "data": {
    "QueryMetrics": "Retrieved Document Count                 :           2,000             \r\nRetrieved Document Size                  :       1,125,600 bytes       \r\nOutput Document Count                    :           2,000             \r\nOutput Document Size                     :       1,125,600 bytes       \r\nIndex Utilization                        :          100.00 %           \r\nTotal Query Execution Time               :           33.67 milliseconds\r\n  Query Preparation Time                 :            0.19 milliseconds\r\n  Index Lookup Time                      :            0.36 milliseconds\r\n  Document Load Time                     :            9.58 milliseconds\r\n  Runtime Execution Times                :            0.12 milliseconds\r\n  Document Write Time                    :           18.10 milliseconds\r\n\r\nIndex Utilization Information\r\n  Utilized Single Indexes\r\n    Index Spec: IndexDocumentExpression\r\n    Index Impact Score: IndexImpactScore\r\n    ---\r\n  Potential Single Indexes\r\n    Index Spec: IndexDocumentExpression\r\n    Index Impact Score: IndexImpactScore\r\n    ---\r\n  Utilized Composite Indexes\r\n    Index Spec: \r\n    Index Impact Score: IndexImpactScore\r\n    ---\r\n  Potential Composite Indexes\r\n    Index Spec: \r\n    Index Impact Score: IndexImpactScore\r\n    ---\r\n"
  }
}]]></Json>
    </Output>
  </Result>
  <Result>
    <Input>
      <Description>Root Trace With One Child</Description>
      <Setup><![CDATA[
    TraceForBaselineTesting rootTrace;
    using (rootTrace = TraceForBaselineTesting.GetRootTrace())
    {
        using (ITrace childTrace1 = rootTrace.StartChild("Child1"))
        {
        }
    }
]]></Setup>
    </Input>
    <Output>
      <Text><![CDATA[.
└── Trace For Baseline Testing(00000000-0000-0000-0000-000000000000)  Unknown-Component  00:00:00:000  0.00 milliseconds  
    └── Child1(00000000-0000-0000-0000-000000000000)  Unknown-Component  00:00:00:000  0.00 milliseconds  
]]></Text>
      <Json><![CDATA[{
  "Summary": {},
  "name": "Trace For Baseline Testing",
<<<<<<< HEAD
  "start time": "00:00:00:000",
=======
  "start datetime": "0544-01-01T00:00:00Z",
>>>>>>> 4ab62933
  "duration in milliseconds": 0,
  "children": [
    {
      "name": "Child1",
      "duration in milliseconds": 0
    }
  ]
}]]></Json>
    </Output>
  </Result>
  <Result>
    <Input>
      <Description>Root Trace With One Child With Datum</Description>
      <Setup><![CDATA[
    TraceForBaselineTesting rootTrace;
    using (rootTrace = TraceForBaselineTesting.GetRootTrace())
    {
        using (ITrace childTrace1 = rootTrace.StartChild("Child1"))
        {
            childTrace1.AddDatum("QueryMetrics", new QueryMetricsTraceDatum(MockQueryMetrics));
        }
    }
]]></Setup>
    </Input>
    <Output>
      <Text><![CDATA[.
└── Trace For Baseline Testing(00000000-0000-0000-0000-000000000000)  Unknown-Component  00:00:00:000  0.00 milliseconds  
    └── Child1(00000000-0000-0000-0000-000000000000)  Unknown-Component  00:00:00:000  0.00 milliseconds  
            (
                [QueryMetrics]
                Retrieved Document Count                 :           2,000             
                Retrieved Document Size                  :       1,125,600 bytes       
                Output Document Count                    :           2,000             
                Output Document Size                     :       1,125,600 bytes       
                Index Utilization                        :          100.00 %           
                Total Query Execution Time               :           33.67 milliseconds
                  Query Preparation Time                 :            0.19 milliseconds
                  Index Lookup Time                      :            0.36 milliseconds
                  Document Load Time                     :            9.58 milliseconds
                  Runtime Execution Times                :            0.12 milliseconds
                  Document Write Time                    :           18.10 milliseconds
                
                Index Utilization Information
                  Utilized Single Indexes
                    Index Spec: IndexDocumentExpression
                    Index Impact Score: IndexImpactScore
                    ---
                  Potential Single Indexes
                    Index Spec: IndexDocumentExpression
                    Index Impact Score: IndexImpactScore
                    ---
                  Utilized Composite Indexes
                    Index Spec: 
                    Index Impact Score: IndexImpactScore
                    ---
                  Potential Composite Indexes
                    Index Spec: 
                    Index Impact Score: IndexImpactScore
                    ---
            )
]]></Text>
      <Json><![CDATA[{
  "Summary": {},
  "name": "Trace For Baseline Testing",
<<<<<<< HEAD
  "start time": "00:00:00:000",
=======
  "start datetime": "0544-01-01T00:00:00Z",
>>>>>>> 4ab62933
  "duration in milliseconds": 0,
  "children": [
    {
      "name": "Child1",
      "duration in milliseconds": 0,
      "data": {
        "QueryMetrics": "Retrieved Document Count                 :           2,000             \r\nRetrieved Document Size                  :       1,125,600 bytes       \r\nOutput Document Count                    :           2,000             \r\nOutput Document Size                     :       1,125,600 bytes       \r\nIndex Utilization                        :          100.00 %           \r\nTotal Query Execution Time               :           33.67 milliseconds\r\n  Query Preparation Time                 :            0.19 milliseconds\r\n  Index Lookup Time                      :            0.36 milliseconds\r\n  Document Load Time                     :            9.58 milliseconds\r\n  Runtime Execution Times                :            0.12 milliseconds\r\n  Document Write Time                    :           18.10 milliseconds\r\n\r\nIndex Utilization Information\r\n  Utilized Single Indexes\r\n    Index Spec: IndexDocumentExpression\r\n    Index Impact Score: IndexImpactScore\r\n    ---\r\n  Potential Single Indexes\r\n    Index Spec: IndexDocumentExpression\r\n    Index Impact Score: IndexImpactScore\r\n    ---\r\n  Utilized Composite Indexes\r\n    Index Spec: \r\n    Index Impact Score: IndexImpactScore\r\n    ---\r\n  Potential Composite Indexes\r\n    Index Spec: \r\n    Index Impact Score: IndexImpactScore\r\n    ---\r\n"
      }
    }
  ]
}]]></Json>
    </Output>
  </Result>
  <Result>
    <Input>
      <Description>Root Trace With Two Children</Description>
      <Setup><![CDATA[
    TraceForBaselineTesting rootTrace;
    using (rootTrace = TraceForBaselineTesting.GetRootTrace())
    {
        using (ITrace childTrace1 = rootTrace.StartChild("Child1"))
        {
        }

        using (ITrace childTrace2 = rootTrace.StartChild("Child2"))
        {
        }
    }
]]></Setup>
    </Input>
    <Output>
      <Text><![CDATA[.
└── Trace For Baseline Testing(00000000-0000-0000-0000-000000000000)  Unknown-Component  00:00:00:000  0.00 milliseconds  
    ├── Child1(00000000-0000-0000-0000-000000000000)  Unknown-Component  00:00:00:000  0.00 milliseconds  
    └── Child2(00000000-0000-0000-0000-000000000000)  Unknown-Component  00:00:00:000  0.00 milliseconds  
]]></Text>
      <Json><![CDATA[{
  "Summary": {},
  "name": "Trace For Baseline Testing",
<<<<<<< HEAD
  "start time": "00:00:00:000",
=======
  "start datetime": "0544-01-01T00:00:00Z",
>>>>>>> 4ab62933
  "duration in milliseconds": 0,
  "children": [
    {
      "name": "Child1",
      "duration in milliseconds": 0
    },
    {
      "name": "Child2",
      "duration in milliseconds": 0
    }
  ]
}]]></Json>
    </Output>
  </Result>
  <Result>
    <Input>
      <Description>Root Trace With Two Children With Info</Description>
      <Setup><![CDATA[
    TraceForBaselineTesting rootTrace;
    using (rootTrace = TraceForBaselineTesting.GetRootTrace())
    {
        using (ITrace childTrace1 = rootTrace.StartChild("Child1"))
        {
            childTrace1.AddDatum("QueryMetrics", new QueryMetricsTraceDatum(MockQueryMetrics));
        }

        using (ITrace childTrace2 = rootTrace.StartChild("Child2"))
        {
            childTrace2.AddDatum("QueryMetrics", new QueryMetricsTraceDatum(MockQueryMetrics));
        }
    }
]]></Setup>
    </Input>
    <Output>
      <Text><![CDATA[.
└── Trace For Baseline Testing(00000000-0000-0000-0000-000000000000)  Unknown-Component  00:00:00:000  0.00 milliseconds  
    ├── Child1(00000000-0000-0000-0000-000000000000)  Unknown-Component  00:00:00:000  0.00 milliseconds  
    │       (
    │           [QueryMetrics]
    │           Retrieved Document Count                 :           2,000             
    │           Retrieved Document Size                  :       1,125,600 bytes       
    │           Output Document Count                    :           2,000             
    │           Output Document Size                     :       1,125,600 bytes       
    │           Index Utilization                        :          100.00 %           
    │           Total Query Execution Time               :           33.67 milliseconds
    │             Query Preparation Time                 :            0.19 milliseconds
    │             Index Lookup Time                      :            0.36 milliseconds
    │             Document Load Time                     :            9.58 milliseconds
    │             Runtime Execution Times                :            0.12 milliseconds
    │             Document Write Time                    :           18.10 milliseconds
    │           
    │           Index Utilization Information
    │             Utilized Single Indexes
    │               Index Spec: IndexDocumentExpression
    │               Index Impact Score: IndexImpactScore
    │               ---
    │             Potential Single Indexes
    │               Index Spec: IndexDocumentExpression
    │               Index Impact Score: IndexImpactScore
    │               ---
    │             Utilized Composite Indexes
    │               Index Spec: 
    │               Index Impact Score: IndexImpactScore
    │               ---
    │             Potential Composite Indexes
    │               Index Spec: 
    │               Index Impact Score: IndexImpactScore
    │               ---
    │       )
    └── Child2(00000000-0000-0000-0000-000000000000)  Unknown-Component  00:00:00:000  0.00 milliseconds  
            (
                [QueryMetrics]
                Retrieved Document Count                 :           2,000             
                Retrieved Document Size                  :       1,125,600 bytes       
                Output Document Count                    :           2,000             
                Output Document Size                     :       1,125,600 bytes       
                Index Utilization                        :          100.00 %           
                Total Query Execution Time               :           33.67 milliseconds
                  Query Preparation Time                 :            0.19 milliseconds
                  Index Lookup Time                      :            0.36 milliseconds
                  Document Load Time                     :            9.58 milliseconds
                  Runtime Execution Times                :            0.12 milliseconds
                  Document Write Time                    :           18.10 milliseconds
                
                Index Utilization Information
                  Utilized Single Indexes
                    Index Spec: IndexDocumentExpression
                    Index Impact Score: IndexImpactScore
                    ---
                  Potential Single Indexes
                    Index Spec: IndexDocumentExpression
                    Index Impact Score: IndexImpactScore
                    ---
                  Utilized Composite Indexes
                    Index Spec: 
                    Index Impact Score: IndexImpactScore
                    ---
                  Potential Composite Indexes
                    Index Spec: 
                    Index Impact Score: IndexImpactScore
                    ---
            )
]]></Text>
      <Json><![CDATA[{
  "Summary": {},
  "name": "Trace For Baseline Testing",
<<<<<<< HEAD
  "start time": "00:00:00:000",
=======
  "start datetime": "0544-01-01T00:00:00Z",
>>>>>>> 4ab62933
  "duration in milliseconds": 0,
  "children": [
    {
      "name": "Child1",
      "duration in milliseconds": 0,
      "data": {
        "QueryMetrics": "Retrieved Document Count                 :           2,000             \r\nRetrieved Document Size                  :       1,125,600 bytes       \r\nOutput Document Count                    :           2,000             \r\nOutput Document Size                     :       1,125,600 bytes       \r\nIndex Utilization                        :          100.00 %           \r\nTotal Query Execution Time               :           33.67 milliseconds\r\n  Query Preparation Time                 :            0.19 milliseconds\r\n  Index Lookup Time                      :            0.36 milliseconds\r\n  Document Load Time                     :            9.58 milliseconds\r\n  Runtime Execution Times                :            0.12 milliseconds\r\n  Document Write Time                    :           18.10 milliseconds\r\n\r\nIndex Utilization Information\r\n  Utilized Single Indexes\r\n    Index Spec: IndexDocumentExpression\r\n    Index Impact Score: IndexImpactScore\r\n    ---\r\n  Potential Single Indexes\r\n    Index Spec: IndexDocumentExpression\r\n    Index Impact Score: IndexImpactScore\r\n    ---\r\n  Utilized Composite Indexes\r\n    Index Spec: \r\n    Index Impact Score: IndexImpactScore\r\n    ---\r\n  Potential Composite Indexes\r\n    Index Spec: \r\n    Index Impact Score: IndexImpactScore\r\n    ---\r\n"
      }
    },
    {
      "name": "Child2",
      "duration in milliseconds": 0,
      "data": {
        "QueryMetrics": "Retrieved Document Count                 :           2,000             \r\nRetrieved Document Size                  :       1,125,600 bytes       \r\nOutput Document Count                    :           2,000             \r\nOutput Document Size                     :       1,125,600 bytes       \r\nIndex Utilization                        :          100.00 %           \r\nTotal Query Execution Time               :           33.67 milliseconds\r\n  Query Preparation Time                 :            0.19 milliseconds\r\n  Index Lookup Time                      :            0.36 milliseconds\r\n  Document Load Time                     :            9.58 milliseconds\r\n  Runtime Execution Times                :            0.12 milliseconds\r\n  Document Write Time                    :           18.10 milliseconds\r\n\r\nIndex Utilization Information\r\n  Utilized Single Indexes\r\n    Index Spec: IndexDocumentExpression\r\n    Index Impact Score: IndexImpactScore\r\n    ---\r\n  Potential Single Indexes\r\n    Index Spec: IndexDocumentExpression\r\n    Index Impact Score: IndexImpactScore\r\n    ---\r\n  Utilized Composite Indexes\r\n    Index Spec: \r\n    Index Impact Score: IndexImpactScore\r\n    ---\r\n  Potential Composite Indexes\r\n    Index Spec: \r\n    Index Impact Score: IndexImpactScore\r\n    ---\r\n"
      }
    }
  ]
}]]></Json>
    </Output>
  </Result>
  <Result>
    <Input>
      <Description>Trace With Grandchildren</Description>
      <Setup><![CDATA[
    TraceForBaselineTesting rootTrace;
    using (rootTrace = TraceForBaselineTesting.GetRootTrace())
    {
        using (ITrace childTrace1 = rootTrace.StartChild(
            name: "Child1",
            component: TraceComponent.Unknown,
            level: TraceLevel.Info))
        {
            using (ITrace child1Child1 = childTrace1.StartChild(
                name: "Child1Child1",
                component: TraceComponent.Unknown,
                level: TraceLevel.Info))
            {
            }

            using (ITrace child1Child2 = childTrace1.StartChild(
                name: "Child1Child2",
                component: TraceComponent.Unknown,
                level: TraceLevel.Info))
            {
            }
        }

        using (ITrace childTrace2 = rootTrace.StartChild(
            name: "Child2",
            component: TraceComponent.Unknown,
            level: TraceLevel.Info))
        {
            using (ITrace child2Child1 = childTrace2.StartChild(
                name: "Child2Child1",
                component: TraceComponent.Unknown,
                level: TraceLevel.Info))
            {
            }

            using (ITrace child2Child2 = childTrace2.StartChild(
                name: "Child2Child2",
                component: TraceComponent.Unknown,
                level: TraceLevel.Info))
            {
            }

            using (ITrace child2Child3 = childTrace2.StartChild(
                name: "Child2Child3",
                component: TraceComponent.Unknown,
                level: TraceLevel.Info))
            {
            }
        }
    }

]]></Setup>
    </Input>
    <Output>
      <Text><![CDATA[.
└── Trace For Baseline Testing(00000000-0000-0000-0000-000000000000)  Unknown-Component  00:00:00:000  0.00 milliseconds  
    ├── Child1(00000000-0000-0000-0000-000000000000)  Unknown-Component  00:00:00:000  0.00 milliseconds  
    │   ├── Child1Child1(00000000-0000-0000-0000-000000000000)  Unknown-Component  00:00:00:000  0.00 milliseconds  
    │   └── Child1Child2(00000000-0000-0000-0000-000000000000)  Unknown-Component  00:00:00:000  0.00 milliseconds  
    └── Child2(00000000-0000-0000-0000-000000000000)  Unknown-Component  00:00:00:000  0.00 milliseconds  
        ├── Child2Child1(00000000-0000-0000-0000-000000000000)  Unknown-Component  00:00:00:000  0.00 milliseconds  
        ├── Child2Child2(00000000-0000-0000-0000-000000000000)  Unknown-Component  00:00:00:000  0.00 milliseconds  
        └── Child2Child3(00000000-0000-0000-0000-000000000000)  Unknown-Component  00:00:00:000  0.00 milliseconds  
]]></Text>
      <Json><![CDATA[{
  "Summary": {},
  "name": "Trace For Baseline Testing",
<<<<<<< HEAD
  "start time": "00:00:00:000",
=======
  "start datetime": "0544-01-01T00:00:00Z",
>>>>>>> 4ab62933
  "duration in milliseconds": 0,
  "children": [
    {
      "name": "Child1",
      "duration in milliseconds": 0,
      "children": [
        {
          "name": "Child1Child1",
          "duration in milliseconds": 0
        },
        {
          "name": "Child1Child2",
          "duration in milliseconds": 0
        }
      ]
    },
    {
      "name": "Child2",
      "duration in milliseconds": 0,
      "children": [
        {
          "name": "Child2Child1",
          "duration in milliseconds": 0
        },
        {
          "name": "Child2Child2",
          "duration in milliseconds": 0
        },
        {
          "name": "Child2Child3",
          "duration in milliseconds": 0
        }
      ]
    }
  ]
}]]></Json>
    </Output>
  </Result>
</Results><|MERGE_RESOLUTION|>--- conflicted
+++ resolved
@@ -16,11 +16,7 @@
       <Json><![CDATA[{
   "Summary": {},
   "name": "Trace For Baseline Testing",
-<<<<<<< HEAD
-  "start time": "00:00:00:000",
-=======
-  "start datetime": "0544-01-01T00:00:00Z",
->>>>>>> 4ab62933
+  "start datetime": "0544-01-01T00:00:00Z",
   "duration in milliseconds": 0
 }]]></Json>
     </Output>
@@ -75,11 +71,7 @@
       <Json><![CDATA[{
   "Summary": {},
   "name": "Trace For Baseline Testing",
-<<<<<<< HEAD
-  "start time": "00:00:00:000",
-=======
-  "start datetime": "0544-01-01T00:00:00Z",
->>>>>>> 4ab62933
+  "start datetime": "0544-01-01T00:00:00Z",
   "duration in milliseconds": 0,
   "data": {
     "QueryMetrics": "Retrieved Document Count                 :           2,000             \r\nRetrieved Document Size                  :       1,125,600 bytes       \r\nOutput Document Count                    :           2,000             \r\nOutput Document Size                     :       1,125,600 bytes       \r\nIndex Utilization                        :          100.00 %           \r\nTotal Query Execution Time               :           33.67 milliseconds\r\n  Query Preparation Time                 :            0.19 milliseconds\r\n  Index Lookup Time                      :            0.36 milliseconds\r\n  Document Load Time                     :            9.58 milliseconds\r\n  Runtime Execution Times                :            0.12 milliseconds\r\n  Document Write Time                    :           18.10 milliseconds\r\n\r\nIndex Utilization Information\r\n  Utilized Single Indexes\r\n    Index Spec: IndexDocumentExpression\r\n    Index Impact Score: IndexImpactScore\r\n    ---\r\n  Potential Single Indexes\r\n    Index Spec: IndexDocumentExpression\r\n    Index Impact Score: IndexImpactScore\r\n    ---\r\n  Utilized Composite Indexes\r\n    Index Spec: \r\n    Index Impact Score: IndexImpactScore\r\n    ---\r\n  Potential Composite Indexes\r\n    Index Spec: \r\n    Index Impact Score: IndexImpactScore\r\n    ---\r\n"
@@ -108,11 +100,7 @@
       <Json><![CDATA[{
   "Summary": {},
   "name": "Trace For Baseline Testing",
-<<<<<<< HEAD
-  "start time": "00:00:00:000",
-=======
-  "start datetime": "0544-01-01T00:00:00Z",
->>>>>>> 4ab62933
+  "start datetime": "0544-01-01T00:00:00Z",
   "duration in milliseconds": 0,
   "children": [
     {
@@ -177,11 +165,7 @@
       <Json><![CDATA[{
   "Summary": {},
   "name": "Trace For Baseline Testing",
-<<<<<<< HEAD
-  "start time": "00:00:00:000",
-=======
-  "start datetime": "0544-01-01T00:00:00Z",
->>>>>>> 4ab62933
+  "start datetime": "0544-01-01T00:00:00Z",
   "duration in milliseconds": 0,
   "children": [
     {
@@ -221,11 +205,7 @@
       <Json><![CDATA[{
   "Summary": {},
   "name": "Trace For Baseline Testing",
-<<<<<<< HEAD
-  "start time": "00:00:00:000",
-=======
-  "start datetime": "0544-01-01T00:00:00Z",
->>>>>>> 4ab62933
+  "start datetime": "0544-01-01T00:00:00Z",
   "duration in milliseconds": 0,
   "children": [
     {
@@ -332,11 +312,7 @@
       <Json><![CDATA[{
   "Summary": {},
   "name": "Trace For Baseline Testing",
-<<<<<<< HEAD
-  "start time": "00:00:00:000",
-=======
-  "start datetime": "0544-01-01T00:00:00Z",
->>>>>>> 4ab62933
+  "start datetime": "0544-01-01T00:00:00Z",
   "duration in milliseconds": 0,
   "children": [
     {
@@ -428,11 +404,7 @@
       <Json><![CDATA[{
   "Summary": {},
   "name": "Trace For Baseline Testing",
-<<<<<<< HEAD
-  "start time": "00:00:00:000",
-=======
-  "start datetime": "0544-01-01T00:00:00Z",
->>>>>>> 4ab62933
+  "start datetime": "0544-01-01T00:00:00Z",
   "duration in milliseconds": 0,
   "children": [
     {
