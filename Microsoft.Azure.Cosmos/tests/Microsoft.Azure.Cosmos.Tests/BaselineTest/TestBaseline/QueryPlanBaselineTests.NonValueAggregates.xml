﻿<Results>
  <Result>
    <Input>
      <Description>Single Aggregate (SUM) Without 'VALUE' and Without alias.</Description>
      <Query>SELECT SUM(c.blah) FROM c</Query>
      <PartitionKeys />
      <PartitionKeyType>Hash</PartitionKeyType>
    </Input>
    <Output>
      <PartitionedQueryExecutionInfoInternal>
        <QueryInfo>
          <DistinctType>None</DistinctType>
          <Top />
          <Offset />
          <Limit />
          <GroupByExpressions />
          <OrderBy />
          <OrderByExpressions />
          <Aggregates />
          <GroupByAliasToAggregateType>
            <AliasToAggregateType>
              <Alias>$1</Alias>
              <AggregateOperator>Sum</AggregateOperator>
            </AliasToAggregateType>
          </GroupByAliasToAggregateType>
          <GroupByAliases>
            <Alias>$1</Alias>
          </GroupByAliases>
          <HasSelectValue>False</HasSelectValue>
        </QueryInfo>
        <QueryRanges>
          <Range>
            <Range>[[],"Infinity")</Range>
          </Range>
        </QueryRanges>
        <RewrittenQuery><![CDATA[SELECT {"$1": {"item": SUM(c.blah)}} AS payload
FROM c]]></RewrittenQuery>
      </PartitionedQueryExecutionInfoInternal>
    </Output>
  </Result>
  <Result>
    <Input>
      <Description>Single Aggregate (COUNT) Without 'VALUE' and Without alias.</Description>
      <Query>SELECT COUNT(c.blah) FROM c</Query>
      <PartitionKeys />
      <PartitionKeyType>Hash</PartitionKeyType>
    </Input>
    <Output>
      <PartitionedQueryExecutionInfoInternal>
        <QueryInfo>
          <DistinctType>None</DistinctType>
          <Top />
          <Offset />
          <Limit />
          <GroupByExpressions />
          <OrderBy />
          <OrderByExpressions />
          <Aggregates />
          <GroupByAliasToAggregateType>
            <AliasToAggregateType>
              <Alias>$1</Alias>
              <AggregateOperator>Count</AggregateOperator>
            </AliasToAggregateType>
          </GroupByAliasToAggregateType>
          <GroupByAliases>
            <Alias>$1</Alias>
          </GroupByAliases>
          <HasSelectValue>False</HasSelectValue>
        </QueryInfo>
        <QueryRanges>
          <Range>
            <Range>[[],"Infinity")</Range>
          </Range>
        </QueryRanges>
        <RewrittenQuery><![CDATA[SELECT {"$1": {"item": COUNT(c.blah)}} AS payload
FROM c]]></RewrittenQuery>
      </PartitionedQueryExecutionInfoInternal>
    </Output>
  </Result>
  <Result>
    <Input>
      <Description>Single Aggregate (MIN) Without 'VALUE' and Without alias.</Description>
      <Query>SELECT MIN(c.blah) FROM c</Query>
      <PartitionKeys />
      <PartitionKeyType>Hash</PartitionKeyType>
    </Input>
    <Output>
      <PartitionedQueryExecutionInfoInternal>
        <QueryInfo>
          <DistinctType>None</DistinctType>
          <Top />
          <Offset />
          <Limit />
          <GroupByExpressions />
          <OrderBy />
          <OrderByExpressions />
          <Aggregates />
          <GroupByAliasToAggregateType>
            <AliasToAggregateType>
              <Alias>$1</Alias>
              <AggregateOperator>Min</AggregateOperator>
            </AliasToAggregateType>
          </GroupByAliasToAggregateType>
          <GroupByAliases>
            <Alias>$1</Alias>
          </GroupByAliases>
          <HasSelectValue>False</HasSelectValue>
        </QueryInfo>
        <QueryRanges>
          <Range>
            <Range>[[],"Infinity")</Range>
          </Range>
        </QueryRanges>
        <RewrittenQuery><![CDATA[SELECT {"$1": {"item": MIN(c.blah), "item2": {"min": MIN(c.blah), "count": COUNT(c.blah)}}} AS payload
FROM c]]></RewrittenQuery>
      </PartitionedQueryExecutionInfoInternal>
    </Output>
  </Result>
  <Result>
    <Input>
      <Description>Single Aggregate (MAX) Without 'VALUE' and Without alias.</Description>
      <Query>SELECT MAX(c.blah) FROM c</Query>
      <PartitionKeys />
      <PartitionKeyType>Hash</PartitionKeyType>
    </Input>
    <Output>
      <PartitionedQueryExecutionInfoInternal>
        <QueryInfo>
          <DistinctType>None</DistinctType>
          <Top />
          <Offset />
          <Limit />
          <GroupByExpressions />
          <OrderBy />
          <OrderByExpressions />
          <Aggregates />
          <GroupByAliasToAggregateType>
            <AliasToAggregateType>
              <Alias>$1</Alias>
              <AggregateOperator>Max</AggregateOperator>
            </AliasToAggregateType>
          </GroupByAliasToAggregateType>
          <GroupByAliases>
            <Alias>$1</Alias>
          </GroupByAliases>
          <HasSelectValue>False</HasSelectValue>
        </QueryInfo>
        <QueryRanges>
          <Range>
            <Range>[[],"Infinity")</Range>
          </Range>
        </QueryRanges>
        <RewrittenQuery><![CDATA[SELECT {"$1": {"item": MAX(c.blah), "item2": {"max": MAX(c.blah), "count": COUNT(c.blah)}}} AS payload
FROM c]]></RewrittenQuery>
      </PartitionedQueryExecutionInfoInternal>
    </Output>
  </Result>
  <Result>
    <Input>
      <Description>Single Aggregate (AVG) Without 'VALUE' and Without alias.</Description>
      <Query>SELECT AVG(c.blah) FROM c</Query>
      <PartitionKeys />
      <PartitionKeyType>Hash</PartitionKeyType>
    </Input>
    <Output>
      <PartitionedQueryExecutionInfoInternal>
        <QueryInfo>
          <DistinctType>None</DistinctType>
          <Top />
          <Offset />
          <Limit />
          <GroupByExpressions />
          <OrderBy />
          <OrderByExpressions />
          <Aggregates />
          <GroupByAliasToAggregateType>
            <AliasToAggregateType>
              <Alias>$1</Alias>
              <AggregateOperator>Average</AggregateOperator>
            </AliasToAggregateType>
          </GroupByAliasToAggregateType>
          <GroupByAliases>
            <Alias>$1</Alias>
          </GroupByAliases>
          <HasSelectValue>False</HasSelectValue>
        </QueryInfo>
        <QueryRanges>
          <Range>
            <Range>[[],"Infinity")</Range>
          </Range>
        </QueryRanges>
        <RewrittenQuery><![CDATA[SELECT {"$1": {"item": {"sum": SUM(c.blah), "count": COUNT(c.blah)}}} AS payload
FROM c]]></RewrittenQuery>
      </PartitionedQueryExecutionInfoInternal>
    </Output>
  </Result>
  <Result>
    <Input>
      <Description>Single Aggregate (MAKELIST) Without 'VALUE' and Without alias.</Description>
      <Query>SELECT MAKELIST(c.blah) FROM c</Query>
      <PartitionKeys />
      <PartitionKeyType>Hash</PartitionKeyType>
    </Input>
    <Output>
      <PartitionedQueryExecutionInfoInternal>
        <QueryInfo>
          <DistinctType>None</DistinctType>
          <Top />
          <Offset />
          <Limit />
          <GroupByExpressions />
          <OrderBy />
          <OrderByExpressions />
          <Aggregates />
          <GroupByAliasToAggregateType>
            <AliasToAggregateType>
              <Alias>$1</Alias>
              <AggregateOperator>MakeList</AggregateOperator>
            </AliasToAggregateType>
          </GroupByAliasToAggregateType>
          <GroupByAliases>
            <Alias>$1</Alias>
          </GroupByAliases>
          <HasSelectValue>False</HasSelectValue>
        </QueryInfo>
        <QueryRanges>
          <Range>
            <Range>[[],"Infinity")</Range>
          </Range>
        </QueryRanges>
        <RewrittenQuery><![CDATA[SELECT {"$1": {"item": MAKELIST(c.blah)}} AS payload
FROM c]]></RewrittenQuery>
      </PartitionedQueryExecutionInfoInternal>
    </Output>
  </Result>
  <Result>
    <Input>
      <Description>Single Aggregate (MAKESET) Without 'VALUE' and Without alias.</Description>
      <Query>SELECT MAKESET(c.blah) FROM c</Query>
      <PartitionKeys />
      <PartitionKeyType>Hash</PartitionKeyType>
    </Input>
    <Output>
      <PartitionedQueryExecutionInfoInternal>
        <QueryInfo>
          <DistinctType>None</DistinctType>
          <Top />
          <Offset />
          <Limit />
          <GroupByExpressions />
          <OrderBy />
          <OrderByExpressions />
          <Aggregates />
          <GroupByAliasToAggregateType>
            <AliasToAggregateType>
              <Alias>$1</Alias>
              <AggregateOperator>MakeSet</AggregateOperator>
            </AliasToAggregateType>
          </GroupByAliasToAggregateType>
          <GroupByAliases>
            <Alias>$1</Alias>
          </GroupByAliases>
          <HasSelectValue>False</HasSelectValue>
        </QueryInfo>
        <QueryRanges>
          <Range>
            <Range>[[],"Infinity")</Range>
          </Range>
        </QueryRanges>
        <RewrittenQuery><![CDATA[SELECT {"$1": {"item": MAKESET(c.blah)}} AS payload
FROM c]]></RewrittenQuery>
      </PartitionedQueryExecutionInfoInternal>
    </Output>
  </Result>
  <Result>
    <Input>
      <Description>Single Aggregate (SUM) Without 'VALUE' and With alias.</Description>
      <Query>SELECT SUM(c.blah) as sum_blah FROM c</Query>
      <PartitionKeys />
      <PartitionKeyType>Hash</PartitionKeyType>
    </Input>
    <Output>
      <PartitionedQueryExecutionInfoInternal>
        <QueryInfo>
          <DistinctType>None</DistinctType>
          <Top />
          <Offset />
          <Limit />
          <GroupByExpressions />
          <OrderBy />
          <OrderByExpressions />
          <Aggregates />
          <GroupByAliasToAggregateType>
            <AliasToAggregateType>
              <Alias>sum_blah</Alias>
              <AggregateOperator>Sum</AggregateOperator>
            </AliasToAggregateType>
          </GroupByAliasToAggregateType>
          <GroupByAliases>
            <Alias>sum_blah</Alias>
          </GroupByAliases>
          <HasSelectValue>False</HasSelectValue>
        </QueryInfo>
        <QueryRanges>
          <Range>
            <Range>[[],"Infinity")</Range>
          </Range>
        </QueryRanges>
        <RewrittenQuery><![CDATA[SELECT {"sum_blah": {"item": SUM(c.blah)}} AS payload
FROM c]]></RewrittenQuery>
      </PartitionedQueryExecutionInfoInternal>
    </Output>
  </Result>
  <Result>
    <Input>
      <Description>Single Aggregate (COUNT) Without 'VALUE' and With alias.</Description>
      <Query>SELECT COUNT(c.blah) as count_blah FROM c</Query>
      <PartitionKeys />
      <PartitionKeyType>Hash</PartitionKeyType>
    </Input>
    <Output>
      <PartitionedQueryExecutionInfoInternal>
        <QueryInfo>
          <DistinctType>None</DistinctType>
          <Top />
          <Offset />
          <Limit />
          <GroupByExpressions />
          <OrderBy />
          <OrderByExpressions />
          <Aggregates />
          <GroupByAliasToAggregateType>
            <AliasToAggregateType>
              <Alias>count_blah</Alias>
              <AggregateOperator>Count</AggregateOperator>
            </AliasToAggregateType>
          </GroupByAliasToAggregateType>
          <GroupByAliases>
            <Alias>count_blah</Alias>
          </GroupByAliases>
          <HasSelectValue>False</HasSelectValue>
        </QueryInfo>
        <QueryRanges>
          <Range>
            <Range>[[],"Infinity")</Range>
          </Range>
        </QueryRanges>
        <RewrittenQuery><![CDATA[SELECT {"count_blah": {"item": COUNT(c.blah)}} AS payload
FROM c]]></RewrittenQuery>
      </PartitionedQueryExecutionInfoInternal>
    </Output>
  </Result>
  <Result>
    <Input>
      <Description>Single Aggregate (MIN) Without 'VALUE' and With alias.</Description>
      <Query>SELECT MIN(c.blah) as min_blah FROM c</Query>
      <PartitionKeys />
      <PartitionKeyType>Hash</PartitionKeyType>
    </Input>
    <Output>
      <PartitionedQueryExecutionInfoInternal>
        <QueryInfo>
          <DistinctType>None</DistinctType>
          <Top />
          <Offset />
          <Limit />
          <GroupByExpressions />
          <OrderBy />
          <OrderByExpressions />
          <Aggregates />
          <GroupByAliasToAggregateType>
            <AliasToAggregateType>
              <Alias>min_blah</Alias>
              <AggregateOperator>Min</AggregateOperator>
            </AliasToAggregateType>
          </GroupByAliasToAggregateType>
          <GroupByAliases>
            <Alias>min_blah</Alias>
          </GroupByAliases>
          <HasSelectValue>False</HasSelectValue>
        </QueryInfo>
        <QueryRanges>
          <Range>
            <Range>[[],"Infinity")</Range>
          </Range>
        </QueryRanges>
        <RewrittenQuery><![CDATA[SELECT {"min_blah": {"item": MIN(c.blah), "item2": {"min": MIN(c.blah), "count": COUNT(c.blah)}}} AS payload
FROM c]]></RewrittenQuery>
      </PartitionedQueryExecutionInfoInternal>
    </Output>
  </Result>
  <Result>
    <Input>
      <Description>Single Aggregate (MAX) Without 'VALUE' and With alias.</Description>
      <Query>SELECT MAX(c.blah) as max_blah FROM c</Query>
      <PartitionKeys />
      <PartitionKeyType>Hash</PartitionKeyType>
    </Input>
    <Output>
      <PartitionedQueryExecutionInfoInternal>
        <QueryInfo>
          <DistinctType>None</DistinctType>
          <Top />
          <Offset />
          <Limit />
          <GroupByExpressions />
          <OrderBy />
          <OrderByExpressions />
          <Aggregates />
          <GroupByAliasToAggregateType>
            <AliasToAggregateType>
              <Alias>max_blah</Alias>
              <AggregateOperator>Max</AggregateOperator>
            </AliasToAggregateType>
          </GroupByAliasToAggregateType>
          <GroupByAliases>
            <Alias>max_blah</Alias>
          </GroupByAliases>
          <HasSelectValue>False</HasSelectValue>
        </QueryInfo>
        <QueryRanges>
          <Range>
            <Range>[[],"Infinity")</Range>
          </Range>
        </QueryRanges>
        <RewrittenQuery><![CDATA[SELECT {"max_blah": {"item": MAX(c.blah), "item2": {"max": MAX(c.blah), "count": COUNT(c.blah)}}} AS payload
FROM c]]></RewrittenQuery>
      </PartitionedQueryExecutionInfoInternal>
    </Output>
  </Result>
  <Result>
    <Input>
      <Description>Single Aggregate (AVG) Without 'VALUE' and With alias.</Description>
      <Query>SELECT AVG(c.blah) as avg_blah FROM c</Query>
      <PartitionKeys />
      <PartitionKeyType>Hash</PartitionKeyType>
    </Input>
    <Output>
      <PartitionedQueryExecutionInfoInternal>
        <QueryInfo>
          <DistinctType>None</DistinctType>
          <Top />
          <Offset />
          <Limit />
          <GroupByExpressions />
          <OrderBy />
          <OrderByExpressions />
          <Aggregates />
          <GroupByAliasToAggregateType>
            <AliasToAggregateType>
              <Alias>avg_blah</Alias>
              <AggregateOperator>Average</AggregateOperator>
            </AliasToAggregateType>
          </GroupByAliasToAggregateType>
          <GroupByAliases>
            <Alias>avg_blah</Alias>
          </GroupByAliases>
          <HasSelectValue>False</HasSelectValue>
        </QueryInfo>
        <QueryRanges>
          <Range>
            <Range>[[],"Infinity")</Range>
          </Range>
        </QueryRanges>
        <RewrittenQuery><![CDATA[SELECT {"avg_blah": {"item": {"sum": SUM(c.blah), "count": COUNT(c.blah)}}} AS payload
FROM c]]></RewrittenQuery>
      </PartitionedQueryExecutionInfoInternal>
    </Output>
  </Result>
  <Result>
    <Input>
      <Description>Single Aggregate (MAKELIST) Without 'VALUE' and With alias.</Description>
      <Query>SELECT MAKELIST(c.blah) as makelist_blah FROM c</Query>
      <PartitionKeys />
      <PartitionKeyType>Hash</PartitionKeyType>
    </Input>
    <Output>
      <PartitionedQueryExecutionInfoInternal>
        <QueryInfo>
          <DistinctType>None</DistinctType>
          <Top />
          <Offset />
          <Limit />
          <GroupByExpressions />
          <OrderBy />
          <OrderByExpressions />
          <Aggregates />
          <GroupByAliasToAggregateType>
            <AliasToAggregateType>
              <Alias>makelist_blah</Alias>
              <AggregateOperator>MakeList</AggregateOperator>
            </AliasToAggregateType>
          </GroupByAliasToAggregateType>
          <GroupByAliases>
            <Alias>makelist_blah</Alias>
          </GroupByAliases>
          <HasSelectValue>False</HasSelectValue>
        </QueryInfo>
        <QueryRanges>
          <Range>
            <Range>[[],"Infinity")</Range>
          </Range>
        </QueryRanges>
        <RewrittenQuery><![CDATA[SELECT {"makelist_blah": {"item": MAKELIST(c.blah)}} AS payload
FROM c]]></RewrittenQuery>
      </PartitionedQueryExecutionInfoInternal>
    </Output>
  </Result>
  <Result>
    <Input>
      <Description>Single Aggregate (MAKESET) Without 'VALUE' and With alias.</Description>
      <Query>SELECT MAKESET(c.blah) as makeset_blah FROM c</Query>
      <PartitionKeys />
      <PartitionKeyType>Hash</PartitionKeyType>
    </Input>
    <Output>
      <PartitionedQueryExecutionInfoInternal>
        <QueryInfo>
          <DistinctType>None</DistinctType>
          <Top />
          <Offset />
          <Limit />
          <GroupByExpressions />
          <OrderBy />
          <OrderByExpressions />
          <Aggregates />
          <GroupByAliasToAggregateType>
            <AliasToAggregateType>
              <Alias>makeset_blah</Alias>
              <AggregateOperator>MakeSet</AggregateOperator>
            </AliasToAggregateType>
          </GroupByAliasToAggregateType>
          <GroupByAliases>
            <Alias>makeset_blah</Alias>
          </GroupByAliases>
          <HasSelectValue>False</HasSelectValue>
        </QueryInfo>
        <QueryRanges>
          <Range>
            <Range>[[],"Infinity")</Range>
          </Range>
        </QueryRanges>
        <RewrittenQuery><![CDATA[SELECT {"makeset_blah": {"item": MAKESET(c.blah)}} AS payload
FROM c]]></RewrittenQuery>
      </PartitionedQueryExecutionInfoInternal>
    </Output>
  </Result>
  <Result>
    <Input>
      <Description>Multiple Aggregates (SUM) With alias.</Description>
      <Query>
                    SELECT 
                        SUM(c.blah) as sum_blah, 
                        SUM(c.blah) as sum_blah2 
                    FROM c</Query>
      <PartitionKeys />
      <PartitionKeyType>Hash</PartitionKeyType>
    </Input>
    <Output>
      <PartitionedQueryExecutionInfoInternal>
        <QueryInfo>
          <DistinctType>None</DistinctType>
          <Top />
          <Offset />
          <Limit />
          <GroupByExpressions />
          <OrderBy />
          <OrderByExpressions />
          <Aggregates />
          <GroupByAliasToAggregateType>
            <AliasToAggregateType>
              <Alias>sum_blah</Alias>
              <AggregateOperator>Sum</AggregateOperator>
            </AliasToAggregateType>
            <AliasToAggregateType>
              <Alias>sum_blah2</Alias>
              <AggregateOperator>Sum</AggregateOperator>
            </AliasToAggregateType>
          </GroupByAliasToAggregateType>
          <GroupByAliases>
            <Alias>sum_blah</Alias>
            <Alias>sum_blah2</Alias>
          </GroupByAliases>
          <HasSelectValue>False</HasSelectValue>
        </QueryInfo>
        <QueryRanges>
          <Range>
            <Range>[[],"Infinity")</Range>
          </Range>
        </QueryRanges>
        <RewrittenQuery><![CDATA[SELECT {"sum_blah": {"item": SUM(c.blah)}, "sum_blah2": {"item": SUM(c.blah)}} AS payload
FROM c]]></RewrittenQuery>
      </PartitionedQueryExecutionInfoInternal>
    </Output>
  </Result>
  <Result>
    <Input>
      <Description>Multiple Aggregates (COUNT) With alias.</Description>
      <Query>
                    SELECT 
                        COUNT(c.blah) as count_blah, 
                        COUNT(c.blah) as count_blah2 
                    FROM c</Query>
      <PartitionKeys />
      <PartitionKeyType>Hash</PartitionKeyType>
    </Input>
    <Output>
      <PartitionedQueryExecutionInfoInternal>
        <QueryInfo>
          <DistinctType>None</DistinctType>
          <Top />
          <Offset />
          <Limit />
          <GroupByExpressions />
          <OrderBy />
          <OrderByExpressions />
          <Aggregates />
          <GroupByAliasToAggregateType>
            <AliasToAggregateType>
              <Alias>count_blah</Alias>
              <AggregateOperator>Count</AggregateOperator>
            </AliasToAggregateType>
            <AliasToAggregateType>
              <Alias>count_blah2</Alias>
              <AggregateOperator>Count</AggregateOperator>
            </AliasToAggregateType>
          </GroupByAliasToAggregateType>
          <GroupByAliases>
            <Alias>count_blah</Alias>
            <Alias>count_blah2</Alias>
          </GroupByAliases>
          <HasSelectValue>False</HasSelectValue>
        </QueryInfo>
        <QueryRanges>
          <Range>
            <Range>[[],"Infinity")</Range>
          </Range>
        </QueryRanges>
        <RewrittenQuery><![CDATA[SELECT {"count_blah": {"item": COUNT(c.blah)}, "count_blah2": {"item": COUNT(c.blah)}} AS payload
FROM c]]></RewrittenQuery>
      </PartitionedQueryExecutionInfoInternal>
    </Output>
  </Result>
  <Result>
    <Input>
      <Description>Multiple Aggregates (MIN) With alias.</Description>
      <Query>
                    SELECT 
                        MIN(c.blah) as min_blah, 
                        MIN(c.blah) as min_blah2 
                    FROM c</Query>
      <PartitionKeys />
      <PartitionKeyType>Hash</PartitionKeyType>
    </Input>
    <Output>
      <PartitionedQueryExecutionInfoInternal>
        <QueryInfo>
          <DistinctType>None</DistinctType>
          <Top />
          <Offset />
          <Limit />
          <GroupByExpressions />
          <OrderBy />
          <OrderByExpressions />
          <Aggregates />
          <GroupByAliasToAggregateType>
            <AliasToAggregateType>
              <Alias>min_blah</Alias>
              <AggregateOperator>Min</AggregateOperator>
            </AliasToAggregateType>
            <AliasToAggregateType>
              <Alias>min_blah2</Alias>
              <AggregateOperator>Min</AggregateOperator>
            </AliasToAggregateType>
          </GroupByAliasToAggregateType>
          <GroupByAliases>
            <Alias>min_blah</Alias>
            <Alias>min_blah2</Alias>
          </GroupByAliases>
          <HasSelectValue>False</HasSelectValue>
        </QueryInfo>
        <QueryRanges>
          <Range>
            <Range>[[],"Infinity")</Range>
          </Range>
        </QueryRanges>
        <RewrittenQuery><![CDATA[SELECT {"min_blah": {"item": MIN(c.blah), "item2": {"min": MIN(c.blah), "count": COUNT(c.blah)}}, "min_blah2": {"item": MIN(c.blah), "item2": {"min": MIN(c.blah), "count": COUNT(c.blah)}}} AS payload
FROM c]]></RewrittenQuery>
      </PartitionedQueryExecutionInfoInternal>
    </Output>
  </Result>
  <Result>
    <Input>
      <Description>Multiple Aggregates (MAX) With alias.</Description>
      <Query>
                    SELECT 
                        MAX(c.blah) as max_blah, 
                        MAX(c.blah) as max_blah2 
                    FROM c</Query>
      <PartitionKeys />
      <PartitionKeyType>Hash</PartitionKeyType>
    </Input>
    <Output>
      <PartitionedQueryExecutionInfoInternal>
        <QueryInfo>
          <DistinctType>None</DistinctType>
          <Top />
          <Offset />
          <Limit />
          <GroupByExpressions />
          <OrderBy />
          <OrderByExpressions />
          <Aggregates />
          <GroupByAliasToAggregateType>
            <AliasToAggregateType>
              <Alias>max_blah2</Alias>
              <AggregateOperator>Max</AggregateOperator>
            </AliasToAggregateType>
            <AliasToAggregateType>
              <Alias>max_blah</Alias>
              <AggregateOperator>Max</AggregateOperator>
            </AliasToAggregateType>
          </GroupByAliasToAggregateType>
          <GroupByAliases>
            <Alias>max_blah</Alias>
            <Alias>max_blah2</Alias>
          </GroupByAliases>
          <HasSelectValue>False</HasSelectValue>
        </QueryInfo>
        <QueryRanges>
          <Range>
            <Range>[[],"Infinity")</Range>
          </Range>
        </QueryRanges>
        <RewrittenQuery><![CDATA[SELECT {"max_blah": {"item": MAX(c.blah), "item2": {"max": MAX(c.blah), "count": COUNT(c.blah)}}, "max_blah2": {"item": MAX(c.blah), "item2": {"max": MAX(c.blah), "count": COUNT(c.blah)}}} AS payload
FROM c]]></RewrittenQuery>
      </PartitionedQueryExecutionInfoInternal>
    </Output>
  </Result>
  <Result>
    <Input>
      <Description>Multiple Aggregates (AVG) With alias.</Description>
      <Query>
                    SELECT 
                        AVG(c.blah) as avg_blah, 
                        AVG(c.blah) as avg_blah2 
                    FROM c</Query>
      <PartitionKeys />
      <PartitionKeyType>Hash</PartitionKeyType>
    </Input>
    <Output>
      <PartitionedQueryExecutionInfoInternal>
        <QueryInfo>
          <DistinctType>None</DistinctType>
          <Top />
          <Offset />
          <Limit />
          <GroupByExpressions />
          <OrderBy />
          <OrderByExpressions />
          <Aggregates />
          <GroupByAliasToAggregateType>
            <AliasToAggregateType>
              <Alias>avg_blah</Alias>
              <AggregateOperator>Average</AggregateOperator>
            </AliasToAggregateType>
            <AliasToAggregateType>
              <Alias>avg_blah2</Alias>
              <AggregateOperator>Average</AggregateOperator>
            </AliasToAggregateType>
          </GroupByAliasToAggregateType>
          <GroupByAliases>
            <Alias>avg_blah</Alias>
            <Alias>avg_blah2</Alias>
          </GroupByAliases>
          <HasSelectValue>False</HasSelectValue>
        </QueryInfo>
        <QueryRanges>
          <Range>
            <Range>[[],"Infinity")</Range>
          </Range>
        </QueryRanges>
        <RewrittenQuery><![CDATA[SELECT {"avg_blah": {"item": {"sum": SUM(c.blah), "count": COUNT(c.blah)}}, "avg_blah2": {"item": {"sum": SUM(c.blah), "count": COUNT(c.blah)}}} AS payload
FROM c]]></RewrittenQuery>
      </PartitionedQueryExecutionInfoInternal>
    </Output>
  </Result>
  <Result>
    <Input>
      <Description>Multiple Aggregates (MAKELIST) With alias.</Description>
      <Query>
                    SELECT 
                        MAKELIST(c.blah) as makelist_blah, 
                        MAKELIST(c.blah) as makelist_blah2 
                    FROM c</Query>
      <PartitionKeys />
      <PartitionKeyType>Hash</PartitionKeyType>
    </Input>
    <Output>
      <PartitionedQueryExecutionInfoInternal>
        <QueryInfo>
          <DistinctType>None</DistinctType>
          <Top />
          <Offset />
          <Limit />
          <GroupByExpressions />
          <OrderBy />
          <OrderByExpressions />
          <Aggregates />
          <GroupByAliasToAggregateType>
            <AliasToAggregateType>
              <Alias>makelist_blah</Alias>
              <AggregateOperator>MakeList</AggregateOperator>
            </AliasToAggregateType>
            <AliasToAggregateType>
              <Alias>makelist_blah2</Alias>
              <AggregateOperator>MakeList</AggregateOperator>
            </AliasToAggregateType>
          </GroupByAliasToAggregateType>
          <GroupByAliases>
            <Alias>makelist_blah</Alias>
            <Alias>makelist_blah2</Alias>
          </GroupByAliases>
          <HasSelectValue>False</HasSelectValue>
        </QueryInfo>
        <QueryRanges>
          <Range>
            <Range>[[],"Infinity")</Range>
          </Range>
        </QueryRanges>
        <RewrittenQuery><![CDATA[SELECT {"makelist_blah": {"item": MAKELIST(c.blah)}, "makelist_blah2": {"item": MAKELIST(c.blah)}} AS payload
FROM c]]></RewrittenQuery>
      </PartitionedQueryExecutionInfoInternal>
    </Output>
  </Result>
  <Result>
    <Input>
      <Description>Multiple Aggregates (MAKESET) With alias.</Description>
      <Query>
                    SELECT 
                        MAKESET(c.blah) as makeset_blah, 
                        MAKESET(c.blah) as makeset_blah2 
                    FROM c</Query>
      <PartitionKeys />
      <PartitionKeyType>Hash</PartitionKeyType>
    </Input>
    <Output>
      <PartitionedQueryExecutionInfoInternal>
        <QueryInfo>
          <DistinctType>None</DistinctType>
          <Top />
          <Offset />
          <Limit />
          <GroupByExpressions />
          <OrderBy />
          <OrderByExpressions />
          <Aggregates />
          <GroupByAliasToAggregateType>
            <AliasToAggregateType>
              <Alias>makeset_blah</Alias>
              <AggregateOperator>MakeSet</AggregateOperator>
            </AliasToAggregateType>
            <AliasToAggregateType>
              <Alias>makeset_blah2</Alias>
              <AggregateOperator>MakeSet</AggregateOperator>
            </AliasToAggregateType>
          </GroupByAliasToAggregateType>
          <GroupByAliases>
            <Alias>makeset_blah</Alias>
            <Alias>makeset_blah2</Alias>
          </GroupByAliases>
          <HasSelectValue>False</HasSelectValue>
        </QueryInfo>
        <QueryRanges>
          <Range>
            <Range>[[],"Infinity")</Range>
          </Range>
        </QueryRanges>
        <RewrittenQuery><![CDATA[SELECT {"makeset_blah": {"item": MAKESET(c.blah)}, "makeset_blah2": {"item": MAKESET(c.blah)}} AS payload
FROM c]]></RewrittenQuery>
      </PartitionedQueryExecutionInfoInternal>
    </Output>
  </Result>
  <Result>
    <Input>
      <Description>Multiple Aggregates (SUM) Without alias.</Description>
      <Query>
                    SELECT 
                        SUM(c.blah), 
                        SUM(c.blah)
                    FROM c</Query>
      <PartitionKeys />
      <PartitionKeyType>Hash</PartitionKeyType>
    </Input>
    <Output>
      <PartitionedQueryExecutionInfoInternal>
        <QueryInfo>
          <DistinctType>None</DistinctType>
          <Top />
          <Offset />
          <Limit />
          <GroupByExpressions />
          <OrderBy />
          <OrderByExpressions />
          <Aggregates />
          <GroupByAliasToAggregateType>
            <AliasToAggregateType>
              <Alias>$1</Alias>
              <AggregateOperator>Sum</AggregateOperator>
            </AliasToAggregateType>
            <AliasToAggregateType>
              <Alias>$2</Alias>
              <AggregateOperator>Sum</AggregateOperator>
            </AliasToAggregateType>
          </GroupByAliasToAggregateType>
          <GroupByAliases>
            <Alias>$1</Alias>
            <Alias>$2</Alias>
          </GroupByAliases>
          <HasSelectValue>False</HasSelectValue>
        </QueryInfo>
        <QueryRanges>
          <Range>
            <Range>[[],"Infinity")</Range>
          </Range>
        </QueryRanges>
        <RewrittenQuery><![CDATA[SELECT {"$1": {"item": SUM(c.blah)}, "$2": {"item": SUM(c.blah)}} AS payload
FROM c]]></RewrittenQuery>
      </PartitionedQueryExecutionInfoInternal>
    </Output>
  </Result>
  <Result>
    <Input>
      <Description>Multiple Aggregates (COUNT) Without alias.</Description>
      <Query>
                    SELECT 
                        COUNT(c.blah), 
                        COUNT(c.blah)
                    FROM c</Query>
      <PartitionKeys />
      <PartitionKeyType>Hash</PartitionKeyType>
    </Input>
    <Output>
      <PartitionedQueryExecutionInfoInternal>
        <QueryInfo>
          <DistinctType>None</DistinctType>
          <Top />
          <Offset />
          <Limit />
          <GroupByExpressions />
          <OrderBy />
          <OrderByExpressions />
          <Aggregates />
          <GroupByAliasToAggregateType>
            <AliasToAggregateType>
              <Alias>$1</Alias>
              <AggregateOperator>Count</AggregateOperator>
            </AliasToAggregateType>
            <AliasToAggregateType>
              <Alias>$2</Alias>
              <AggregateOperator>Count</AggregateOperator>
            </AliasToAggregateType>
          </GroupByAliasToAggregateType>
          <GroupByAliases>
            <Alias>$1</Alias>
            <Alias>$2</Alias>
          </GroupByAliases>
          <HasSelectValue>False</HasSelectValue>
        </QueryInfo>
        <QueryRanges>
          <Range>
            <Range>[[],"Infinity")</Range>
          </Range>
        </QueryRanges>
        <RewrittenQuery><![CDATA[SELECT {"$1": {"item": COUNT(c.blah)}, "$2": {"item": COUNT(c.blah)}} AS payload
FROM c]]></RewrittenQuery>
      </PartitionedQueryExecutionInfoInternal>
    </Output>
  </Result>
  <Result>
    <Input>
      <Description>Multiple Aggregates (MIN) Without alias.</Description>
      <Query>
                    SELECT 
                        MIN(c.blah), 
                        MIN(c.blah)
                    FROM c</Query>
      <PartitionKeys />
      <PartitionKeyType>Hash</PartitionKeyType>
    </Input>
    <Output>
      <PartitionedQueryExecutionInfoInternal>
        <QueryInfo>
          <DistinctType>None</DistinctType>
          <Top />
          <Offset />
          <Limit />
          <GroupByExpressions />
          <OrderBy />
          <OrderByExpressions />
          <Aggregates />
          <GroupByAliasToAggregateType>
            <AliasToAggregateType>
              <Alias>$1</Alias>
              <AggregateOperator>Min</AggregateOperator>
            </AliasToAggregateType>
            <AliasToAggregateType>
              <Alias>$2</Alias>
              <AggregateOperator>Min</AggregateOperator>
            </AliasToAggregateType>
          </GroupByAliasToAggregateType>
          <GroupByAliases>
            <Alias>$1</Alias>
            <Alias>$2</Alias>
          </GroupByAliases>
          <HasSelectValue>False</HasSelectValue>
        </QueryInfo>
        <QueryRanges>
          <Range>
            <Range>[[],"Infinity")</Range>
          </Range>
        </QueryRanges>
        <RewrittenQuery><![CDATA[SELECT {"$1": {"item": MIN(c.blah), "item2": {"min": MIN(c.blah), "count": COUNT(c.blah)}}, "$2": {"item": MIN(c.blah), "item2": {"min": MIN(c.blah), "count": COUNT(c.blah)}}} AS payload
FROM c]]></RewrittenQuery>
      </PartitionedQueryExecutionInfoInternal>
    </Output>
  </Result>
  <Result>
    <Input>
      <Description>Multiple Aggregates (MAX) Without alias.</Description>
      <Query>
                    SELECT 
                        MAX(c.blah), 
                        MAX(c.blah)
                    FROM c</Query>
      <PartitionKeys />
      <PartitionKeyType>Hash</PartitionKeyType>
    </Input>
    <Output>
      <PartitionedQueryExecutionInfoInternal>
        <QueryInfo>
          <DistinctType>None</DistinctType>
          <Top />
          <Offset />
          <Limit />
          <GroupByExpressions />
          <OrderBy />
          <OrderByExpressions />
          <Aggregates />
          <GroupByAliasToAggregateType>
            <AliasToAggregateType>
              <Alias>$1</Alias>
              <AggregateOperator>Max</AggregateOperator>
            </AliasToAggregateType>
            <AliasToAggregateType>
              <Alias>$2</Alias>
              <AggregateOperator>Max</AggregateOperator>
            </AliasToAggregateType>
          </GroupByAliasToAggregateType>
          <GroupByAliases>
            <Alias>$1</Alias>
            <Alias>$2</Alias>
          </GroupByAliases>
          <HasSelectValue>False</HasSelectValue>
        </QueryInfo>
        <QueryRanges>
          <Range>
            <Range>[[],"Infinity")</Range>
          </Range>
        </QueryRanges>
        <RewrittenQuery><![CDATA[SELECT {"$1": {"item": MAX(c.blah), "item2": {"max": MAX(c.blah), "count": COUNT(c.blah)}}, "$2": {"item": MAX(c.blah), "item2": {"max": MAX(c.blah), "count": COUNT(c.blah)}}} AS payload
FROM c]]></RewrittenQuery>
      </PartitionedQueryExecutionInfoInternal>
    </Output>
  </Result>
  <Result>
    <Input>
      <Description>Multiple Aggregates (AVG) Without alias.</Description>
      <Query>
                    SELECT 
                        AVG(c.blah), 
                        AVG(c.blah)
                    FROM c</Query>
      <PartitionKeys />
      <PartitionKeyType>Hash</PartitionKeyType>
    </Input>
    <Output>
      <PartitionedQueryExecutionInfoInternal>
        <QueryInfo>
          <DistinctType>None</DistinctType>
          <Top />
          <Offset />
          <Limit />
          <GroupByExpressions />
          <OrderBy />
          <OrderByExpressions />
          <Aggregates />
          <GroupByAliasToAggregateType>
            <AliasToAggregateType>
              <Alias>$1</Alias>
              <AggregateOperator>Average</AggregateOperator>
            </AliasToAggregateType>
            <AliasToAggregateType>
              <Alias>$2</Alias>
              <AggregateOperator>Average</AggregateOperator>
            </AliasToAggregateType>
          </GroupByAliasToAggregateType>
          <GroupByAliases>
            <Alias>$1</Alias>
            <Alias>$2</Alias>
          </GroupByAliases>
          <HasSelectValue>False</HasSelectValue>
        </QueryInfo>
        <QueryRanges>
          <Range>
            <Range>[[],"Infinity")</Range>
          </Range>
        </QueryRanges>
        <RewrittenQuery><![CDATA[SELECT {"$1": {"item": {"sum": SUM(c.blah), "count": COUNT(c.blah)}}, "$2": {"item": {"sum": SUM(c.blah), "count": COUNT(c.blah)}}} AS payload
FROM c]]></RewrittenQuery>
      </PartitionedQueryExecutionInfoInternal>
    </Output>
  </Result>
  <Result>
    <Input>
      <Description>Multiple Aggregates (MAKELIST) Without alias.</Description>
      <Query>
                    SELECT 
                        MAKELIST(c.blah), 
                        MAKELIST(c.blah)
                    FROM c</Query>
      <PartitionKeys />
      <PartitionKeyType>Hash</PartitionKeyType>
    </Input>
    <Output>
      <PartitionedQueryExecutionInfoInternal>
        <QueryInfo>
          <DistinctType>None</DistinctType>
          <Top />
          <Offset />
          <Limit />
          <GroupByExpressions />
          <OrderBy />
          <OrderByExpressions />
          <Aggregates />
          <GroupByAliasToAggregateType>
            <AliasToAggregateType>
<<<<<<< HEAD
              <Alias>count_blah</Alias>
              <AggregateOperator>Count</AggregateOperator>
            </AliasToAggregateType>
            <AliasToAggregateType>
              <Alias>$1</Alias>
              <AggregateOperator>Count</AggregateOperator>
=======
              <Alias>$1</Alias>
              <AggregateOperator>MakeList</AggregateOperator>
            </AliasToAggregateType>
            <AliasToAggregateType>
              <Alias>$2</Alias>
              <AggregateOperator>MakeList</AggregateOperator>
>>>>>>> 43c14a31
            </AliasToAggregateType>
          </GroupByAliasToAggregateType>
          <GroupByAliases>
            <Alias>$1</Alias>
            <Alias>$2</Alias>
          </GroupByAliases>
          <HasSelectValue>False</HasSelectValue>
        </QueryInfo>
        <QueryRanges>
          <Range>
            <Range>[[],"Infinity")</Range>
          </Range>
        </QueryRanges>
        <RewrittenQuery><![CDATA[SELECT {"$1": {"item": MAKELIST(c.blah)}, "$2": {"item": MAKELIST(c.blah)}} AS payload
FROM c]]></RewrittenQuery>
      </PartitionedQueryExecutionInfoInternal>
    </Output>
  </Result>
  <Result>
    <Input>
      <Description>Multiple Aggregates (MAKESET) Without alias.</Description>
      <Query>
                    SELECT 
                        MAKESET(c.blah), 
                        MAKESET(c.blah)
                    FROM c</Query>
      <PartitionKeys />
      <PartitionKeyType>Hash</PartitionKeyType>
    </Input>
    <Output>
      <PartitionedQueryExecutionInfoInternal>
        <QueryInfo>
          <DistinctType>None</DistinctType>
          <Top />
          <Offset />
          <Limit />
          <GroupByExpressions />
          <OrderBy />
          <OrderByExpressions />
          <Aggregates />
          <GroupByAliasToAggregateType>
            <AliasToAggregateType>
              <Alias>$1</Alias>
              <AggregateOperator>MakeSet</AggregateOperator>
            </AliasToAggregateType>
            <AliasToAggregateType>
              <Alias>$2</Alias>
              <AggregateOperator>MakeSet</AggregateOperator>
            </AliasToAggregateType>
          </GroupByAliasToAggregateType>
          <GroupByAliases>
            <Alias>$1</Alias>
            <Alias>$2</Alias>
          </GroupByAliases>
          <HasSelectValue>False</HasSelectValue>
        </QueryInfo>
        <QueryRanges>
          <Range>
            <Range>[[],"Infinity")</Range>
          </Range>
        </QueryRanges>
        <RewrittenQuery><![CDATA[SELECT {"$1": {"item": MAKESET(c.blah)}, "$2": {"item": MAKESET(c.blah)}} AS payload
FROM c]]></RewrittenQuery>
      </PartitionedQueryExecutionInfoInternal>
    </Output>
  </Result>
  <Result>
    <Input>
      <Description>Multiple Aggregates (SUM) mixed alias.</Description>
      <Query>
                    SELECT 
                        SUM(c.blah) as sum_blah, 
                        SUM(c.blah)
                    FROM c</Query>
      <PartitionKeys />
      <PartitionKeyType>Hash</PartitionKeyType>
    </Input>
    <Output>
      <PartitionedQueryExecutionInfoInternal>
        <QueryInfo>
          <DistinctType>None</DistinctType>
          <Top />
          <Offset />
          <Limit />
          <GroupByExpressions />
          <OrderBy />
          <OrderByExpressions />
          <Aggregates />
          <GroupByAliasToAggregateType>
            <AliasToAggregateType>
              <Alias>$1</Alias>
              <AggregateOperator>Sum</AggregateOperator>
            </AliasToAggregateType>
            <AliasToAggregateType>
              <Alias>sum_blah</Alias>
              <AggregateOperator>Sum</AggregateOperator>
            </AliasToAggregateType>
          </GroupByAliasToAggregateType>
          <GroupByAliases>
            <Alias>sum_blah</Alias>
            <Alias>$1</Alias>
          </GroupByAliases>
          <HasSelectValue>False</HasSelectValue>
        </QueryInfo>
        <QueryRanges>
          <Range>
            <Range>[[],"Infinity")</Range>
          </Range>
        </QueryRanges>
        <RewrittenQuery><![CDATA[SELECT {"sum_blah": {"item": SUM(c.blah)}, "$1": {"item": SUM(c.blah)}} AS payload
FROM c]]></RewrittenQuery>
      </PartitionedQueryExecutionInfoInternal>
    </Output>
  </Result>
  <Result>
    <Input>
      <Description>Multiple Aggregates (SUM) mixed alias.</Description>
      <Query>
                    SELECT 
                        SUM(c.blah),
                        SUM(c.blah) as sum_blah
                    FROM c</Query>
      <PartitionKeys />
      <PartitionKeyType>Hash</PartitionKeyType>
    </Input>
    <Output>
      <PartitionedQueryExecutionInfoInternal>
        <QueryInfo>
          <DistinctType>None</DistinctType>
          <Top />
          <Offset />
          <Limit />
          <GroupByExpressions />
          <OrderBy />
          <OrderByExpressions />
          <Aggregates />
          <GroupByAliasToAggregateType>
            <AliasToAggregateType>
              <Alias>$1</Alias>
              <AggregateOperator>Sum</AggregateOperator>
            </AliasToAggregateType>
            <AliasToAggregateType>
              <Alias>sum_blah</Alias>
              <AggregateOperator>Sum</AggregateOperator>
            </AliasToAggregateType>
          </GroupByAliasToAggregateType>
          <GroupByAliases>
            <Alias>$1</Alias>
            <Alias>sum_blah</Alias>
          </GroupByAliases>
          <HasSelectValue>False</HasSelectValue>
        </QueryInfo>
        <QueryRanges>
          <Range>
            <Range>[[],"Infinity")</Range>
          </Range>
        </QueryRanges>
        <RewrittenQuery><![CDATA[SELECT {"$1": {"item": SUM(c.blah)}, "sum_blah": {"item": SUM(c.blah)}} AS payload
FROM c]]></RewrittenQuery>
      </PartitionedQueryExecutionInfoInternal>
    </Output>
  </Result>
  <Result>
    <Input>
      <Description>Multiple Aggregates (COUNT) mixed alias.</Description>
      <Query>
                    SELECT 
                        COUNT(c.blah) as count_blah, 
                        COUNT(c.blah)
                    FROM c</Query>
      <PartitionKeys />
      <PartitionKeyType>Hash</PartitionKeyType>
    </Input>
    <Output>
      <PartitionedQueryExecutionInfoInternal>
        <QueryInfo>
          <DistinctType>None</DistinctType>
          <Top />
          <Offset />
          <Limit />
          <GroupByExpressions />
          <OrderBy />
          <OrderByExpressions />
          <Aggregates />
          <GroupByAliasToAggregateType>
            <AliasToAggregateType>
              <Alias>count_blah</Alias>
              <AggregateOperator>Count</AggregateOperator>
            </AliasToAggregateType>
            <AliasToAggregateType>
              <Alias>$1</Alias>
              <AggregateOperator>Count</AggregateOperator>
            </AliasToAggregateType>
          </GroupByAliasToAggregateType>
          <GroupByAliases>
            <Alias>count_blah</Alias>
            <Alias>$1</Alias>
          </GroupByAliases>
          <HasSelectValue>False</HasSelectValue>
        </QueryInfo>
        <QueryRanges>
          <Range>
            <Range>[[],"Infinity")</Range>
          </Range>
        </QueryRanges>
        <RewrittenQuery><![CDATA[SELECT {"count_blah": {"item": COUNT(c.blah)}, "$1": {"item": COUNT(c.blah)}} AS payload
FROM c]]></RewrittenQuery>
      </PartitionedQueryExecutionInfoInternal>
    </Output>
  </Result>
  <Result>
    <Input>
      <Description>Multiple Aggregates (COUNT) mixed alias.</Description>
      <Query>
                    SELECT 
                        COUNT(c.blah),
                        COUNT(c.blah) as count_blah
                    FROM c</Query>
      <PartitionKeys />
      <PartitionKeyType>Hash</PartitionKeyType>
    </Input>
    <Output>
      <PartitionedQueryExecutionInfoInternal>
        <QueryInfo>
          <DistinctType>None</DistinctType>
          <Top />
          <Offset />
          <Limit />
          <GroupByExpressions />
          <OrderBy />
          <OrderByExpressions />
          <Aggregates />
          <GroupByAliasToAggregateType>
            <AliasToAggregateType>
              <Alias>count_blah</Alias>
              <AggregateOperator>Count</AggregateOperator>
            </AliasToAggregateType>
            <AliasToAggregateType>
              <Alias>$1</Alias>
              <AggregateOperator>Count</AggregateOperator>
            </AliasToAggregateType>
          </GroupByAliasToAggregateType>
          <GroupByAliases>
            <Alias>$1</Alias>
            <Alias>count_blah</Alias>
          </GroupByAliases>
          <HasSelectValue>False</HasSelectValue>
        </QueryInfo>
        <QueryRanges>
          <Range>
            <Range>[[],"Infinity")</Range>
          </Range>
        </QueryRanges>
        <RewrittenQuery><![CDATA[SELECT {"$1": {"item": COUNT(c.blah)}, "count_blah": {"item": COUNT(c.blah)}} AS payload
FROM c]]></RewrittenQuery>
      </PartitionedQueryExecutionInfoInternal>
    </Output>
  </Result>
  <Result>
    <Input>
      <Description>Multiple Aggregates (MIN) mixed alias.</Description>
      <Query>
                    SELECT 
                        MIN(c.blah) as min_blah, 
                        MIN(c.blah)
                    FROM c</Query>
      <PartitionKeys />
      <PartitionKeyType>Hash</PartitionKeyType>
    </Input>
    <Output>
      <PartitionedQueryExecutionInfoInternal>
        <QueryInfo>
          <DistinctType>None</DistinctType>
          <Top />
          <Offset />
          <Limit />
          <GroupByExpressions />
          <OrderBy />
          <OrderByExpressions />
          <Aggregates />
          <GroupByAliasToAggregateType>
            <AliasToAggregateType>
              <Alias>$1</Alias>
              <AggregateOperator>Min</AggregateOperator>
            </AliasToAggregateType>
            <AliasToAggregateType>
              <Alias>min_blah</Alias>
              <AggregateOperator>Min</AggregateOperator>
            </AliasToAggregateType>
          </GroupByAliasToAggregateType>
          <GroupByAliases>
            <Alias>min_blah</Alias>
            <Alias>$1</Alias>
          </GroupByAliases>
          <HasSelectValue>False</HasSelectValue>
        </QueryInfo>
        <QueryRanges>
          <Range>
            <Range>[[],"Infinity")</Range>
          </Range>
        </QueryRanges>
        <RewrittenQuery><![CDATA[SELECT {"min_blah": {"item": MIN(c.blah), "item2": {"min": MIN(c.blah), "count": COUNT(c.blah)}}, "$1": {"item": MIN(c.blah), "item2": {"min": MIN(c.blah), "count": COUNT(c.blah)}}} AS payload
FROM c]]></RewrittenQuery>
      </PartitionedQueryExecutionInfoInternal>
    </Output>
  </Result>
  <Result>
    <Input>
      <Description>Multiple Aggregates (MIN) mixed alias.</Description>
      <Query>
                    SELECT 
                        MIN(c.blah),
                        MIN(c.blah) as min_blah
                    FROM c</Query>
      <PartitionKeys />
      <PartitionKeyType>Hash</PartitionKeyType>
    </Input>
    <Output>
      <PartitionedQueryExecutionInfoInternal>
        <QueryInfo>
          <DistinctType>None</DistinctType>
          <Top />
          <Offset />
          <Limit />
          <GroupByExpressions />
          <OrderBy />
          <OrderByExpressions />
          <Aggregates />
          <GroupByAliasToAggregateType>
            <AliasToAggregateType>
              <Alias>$1</Alias>
              <AggregateOperator>Min</AggregateOperator>
            </AliasToAggregateType>
            <AliasToAggregateType>
              <Alias>min_blah</Alias>
              <AggregateOperator>Min</AggregateOperator>
            </AliasToAggregateType>
          </GroupByAliasToAggregateType>
          <GroupByAliases>
            <Alias>$1</Alias>
            <Alias>min_blah</Alias>
          </GroupByAliases>
          <HasSelectValue>False</HasSelectValue>
        </QueryInfo>
        <QueryRanges>
          <Range>
            <Range>[[],"Infinity")</Range>
          </Range>
        </QueryRanges>
        <RewrittenQuery><![CDATA[SELECT {"$1": {"item": MIN(c.blah), "item2": {"min": MIN(c.blah), "count": COUNT(c.blah)}}, "min_blah": {"item": MIN(c.blah), "item2": {"min": MIN(c.blah), "count": COUNT(c.blah)}}} AS payload
FROM c]]></RewrittenQuery>
      </PartitionedQueryExecutionInfoInternal>
    </Output>
  </Result>
  <Result>
    <Input>
      <Description>Multiple Aggregates (MAX) mixed alias.</Description>
      <Query>
                    SELECT 
                        MAX(c.blah) as max_blah, 
                        MAX(c.blah)
                    FROM c</Query>
      <PartitionKeys />
      <PartitionKeyType>Hash</PartitionKeyType>
    </Input>
    <Output>
      <PartitionedQueryExecutionInfoInternal>
        <QueryInfo>
          <DistinctType>None</DistinctType>
          <Top />
          <Offset />
          <Limit />
          <GroupByExpressions />
          <OrderBy />
          <OrderByExpressions />
          <Aggregates />
          <GroupByAliasToAggregateType>
            <AliasToAggregateType>
              <Alias>$1</Alias>
              <AggregateOperator>Max</AggregateOperator>
            </AliasToAggregateType>
            <AliasToAggregateType>
              <Alias>max_blah</Alias>
              <AggregateOperator>Max</AggregateOperator>
            </AliasToAggregateType>
          </GroupByAliasToAggregateType>
          <GroupByAliases>
            <Alias>max_blah</Alias>
            <Alias>$1</Alias>
          </GroupByAliases>
          <HasSelectValue>False</HasSelectValue>
        </QueryInfo>
        <QueryRanges>
          <Range>
            <Range>[[],"Infinity")</Range>
          </Range>
        </QueryRanges>
        <RewrittenQuery><![CDATA[SELECT {"max_blah": {"item": MAX(c.blah), "item2": {"max": MAX(c.blah), "count": COUNT(c.blah)}}, "$1": {"item": MAX(c.blah), "item2": {"max": MAX(c.blah), "count": COUNT(c.blah)}}} AS payload
FROM c]]></RewrittenQuery>
      </PartitionedQueryExecutionInfoInternal>
    </Output>
  </Result>
  <Result>
    <Input>
      <Description>Multiple Aggregates (MAX) mixed alias.</Description>
      <Query>
                    SELECT 
                        MAX(c.blah),
                        MAX(c.blah) as max_blah
                    FROM c</Query>
      <PartitionKeys />
      <PartitionKeyType>Hash</PartitionKeyType>
    </Input>
    <Output>
      <PartitionedQueryExecutionInfoInternal>
        <QueryInfo>
          <DistinctType>None</DistinctType>
          <Top />
          <Offset />
          <Limit />
          <GroupByExpressions />
          <OrderBy />
          <OrderByExpressions />
          <Aggregates />
          <GroupByAliasToAggregateType>
            <AliasToAggregateType>
              <Alias>$1</Alias>
              <AggregateOperator>Max</AggregateOperator>
            </AliasToAggregateType>
            <AliasToAggregateType>
              <Alias>max_blah</Alias>
              <AggregateOperator>Max</AggregateOperator>
            </AliasToAggregateType>
          </GroupByAliasToAggregateType>
          <GroupByAliases>
            <Alias>$1</Alias>
            <Alias>max_blah</Alias>
          </GroupByAliases>
          <HasSelectValue>False</HasSelectValue>
        </QueryInfo>
        <QueryRanges>
          <Range>
            <Range>[[],"Infinity")</Range>
          </Range>
        </QueryRanges>
        <RewrittenQuery><![CDATA[SELECT {"$1": {"item": MAX(c.blah), "item2": {"max": MAX(c.blah), "count": COUNT(c.blah)}}, "max_blah": {"item": MAX(c.blah), "item2": {"max": MAX(c.blah), "count": COUNT(c.blah)}}} AS payload
FROM c]]></RewrittenQuery>
      </PartitionedQueryExecutionInfoInternal>
    </Output>
  </Result>
  <Result>
    <Input>
      <Description>Multiple Aggregates (AVG) mixed alias.</Description>
      <Query>
                    SELECT 
                        AVG(c.blah) as avg_blah, 
                        AVG(c.blah)
                    FROM c</Query>
      <PartitionKeys />
      <PartitionKeyType>Hash</PartitionKeyType>
    </Input>
    <Output>
      <PartitionedQueryExecutionInfoInternal>
        <QueryInfo>
          <DistinctType>None</DistinctType>
          <Top />
          <Offset />
          <Limit />
          <GroupByExpressions />
          <OrderBy />
          <OrderByExpressions />
          <Aggregates />
          <GroupByAliasToAggregateType>
            <AliasToAggregateType>
              <Alias>$1</Alias>
              <AggregateOperator>Average</AggregateOperator>
            </AliasToAggregateType>
            <AliasToAggregateType>
              <Alias>avg_blah</Alias>
              <AggregateOperator>Average</AggregateOperator>
            </AliasToAggregateType>
          </GroupByAliasToAggregateType>
          <GroupByAliases>
            <Alias>avg_blah</Alias>
            <Alias>$1</Alias>
          </GroupByAliases>
          <HasSelectValue>False</HasSelectValue>
        </QueryInfo>
        <QueryRanges>
          <Range>
            <Range>[[],"Infinity")</Range>
          </Range>
        </QueryRanges>
        <RewrittenQuery><![CDATA[SELECT {"avg_blah": {"item": {"sum": SUM(c.blah), "count": COUNT(c.blah)}}, "$1": {"item": {"sum": SUM(c.blah), "count": COUNT(c.blah)}}} AS payload
FROM c]]></RewrittenQuery>
      </PartitionedQueryExecutionInfoInternal>
    </Output>
  </Result>
  <Result>
    <Input>
      <Description>Multiple Aggregates (AVG) mixed alias.</Description>
      <Query>
                    SELECT 
                        AVG(c.blah),
                        AVG(c.blah) as avg_blah
                    FROM c</Query>
      <PartitionKeys />
      <PartitionKeyType>Hash</PartitionKeyType>
    </Input>
    <Output>
      <PartitionedQueryExecutionInfoInternal>
        <QueryInfo>
          <DistinctType>None</DistinctType>
          <Top />
          <Offset />
          <Limit />
          <GroupByExpressions />
          <OrderBy />
          <OrderByExpressions />
          <Aggregates />
          <GroupByAliasToAggregateType>
            <AliasToAggregateType>
              <Alias>$1</Alias>
              <AggregateOperator>Average</AggregateOperator>
            </AliasToAggregateType>
            <AliasToAggregateType>
              <Alias>avg_blah</Alias>
              <AggregateOperator>Average</AggregateOperator>
            </AliasToAggregateType>
          </GroupByAliasToAggregateType>
          <GroupByAliases>
            <Alias>$1</Alias>
            <Alias>avg_blah</Alias>
          </GroupByAliases>
          <HasSelectValue>False</HasSelectValue>
        </QueryInfo>
        <QueryRanges>
          <Range>
            <Range>[[],"Infinity")</Range>
          </Range>
        </QueryRanges>
        <RewrittenQuery><![CDATA[SELECT {"$1": {"item": {"sum": SUM(c.blah), "count": COUNT(c.blah)}}, "avg_blah": {"item": {"sum": SUM(c.blah), "count": COUNT(c.blah)}}} AS payload
FROM c]]></RewrittenQuery>
      </PartitionedQueryExecutionInfoInternal>
    </Output>
  </Result>
  <Result>
    <Input>
      <Description>Multiple Aggregates (MAKELIST) mixed alias.</Description>
      <Query>
                    SELECT 
                        MAKELIST(c.blah) as makelist_blah, 
                        MAKELIST(c.blah)
                    FROM c</Query>
      <PartitionKeys />
      <PartitionKeyType>Hash</PartitionKeyType>
    </Input>
    <Output>
      <PartitionedQueryExecutionInfoInternal>
        <QueryInfo>
          <DistinctType>None</DistinctType>
          <Top />
          <Offset />
          <Limit />
          <GroupByExpressions />
          <OrderBy />
          <OrderByExpressions />
          <Aggregates />
          <GroupByAliasToAggregateType>
            <AliasToAggregateType>
              <Alias>makelist_blah</Alias>
              <AggregateOperator>MakeList</AggregateOperator>
            </AliasToAggregateType>
            <AliasToAggregateType>
              <Alias>$1</Alias>
              <AggregateOperator>MakeList</AggregateOperator>
            </AliasToAggregateType>
          </GroupByAliasToAggregateType>
          <GroupByAliases>
            <Alias>makelist_blah</Alias>
            <Alias>$1</Alias>
          </GroupByAliases>
          <HasSelectValue>False</HasSelectValue>
        </QueryInfo>
        <QueryRanges>
          <Range>
            <Range>[[],"Infinity")</Range>
          </Range>
        </QueryRanges>
        <RewrittenQuery><![CDATA[SELECT {"makelist_blah": {"item": MAKELIST(c.blah)}, "$1": {"item": MAKELIST(c.blah)}} AS payload
FROM c]]></RewrittenQuery>
      </PartitionedQueryExecutionInfoInternal>
    </Output>
  </Result>
  <Result>
    <Input>
      <Description>Multiple Aggregates (MAKELIST) mixed alias.</Description>
      <Query>
                    SELECT 
                        MAKELIST(c.blah),
                        MAKELIST(c.blah) as makelist_blah
                    FROM c</Query>
      <PartitionKeys />
      <PartitionKeyType>Hash</PartitionKeyType>
    </Input>
    <Output>
      <PartitionedQueryExecutionInfoInternal>
        <QueryInfo>
          <DistinctType>None</DistinctType>
          <Top />
          <Offset />
          <Limit />
          <GroupByExpressions />
          <OrderBy />
          <OrderByExpressions />
          <Aggregates />
          <GroupByAliasToAggregateType>
            <AliasToAggregateType>
              <Alias>makelist_blah</Alias>
              <AggregateOperator>MakeList</AggregateOperator>
            </AliasToAggregateType>
            <AliasToAggregateType>
              <Alias>$1</Alias>
              <AggregateOperator>MakeList</AggregateOperator>
            </AliasToAggregateType>
          </GroupByAliasToAggregateType>
          <GroupByAliases>
            <Alias>$1</Alias>
            <Alias>makelist_blah</Alias>
          </GroupByAliases>
          <HasSelectValue>False</HasSelectValue>
        </QueryInfo>
        <QueryRanges>
          <Range>
            <Range>[[],"Infinity")</Range>
          </Range>
        </QueryRanges>
        <RewrittenQuery><![CDATA[SELECT {"$1": {"item": MAKELIST(c.blah)}, "makelist_blah": {"item": MAKELIST(c.blah)}} AS payload
FROM c]]></RewrittenQuery>
      </PartitionedQueryExecutionInfoInternal>
    </Output>
  </Result>
  <Result>
    <Input>
      <Description>Multiple Aggregates (MAKESET) mixed alias.</Description>
      <Query>
                    SELECT 
                        MAKESET(c.blah) as makeset_blah, 
                        MAKESET(c.blah)
                    FROM c</Query>
      <PartitionKeys />
      <PartitionKeyType>Hash</PartitionKeyType>
    </Input>
    <Output>
      <PartitionedQueryExecutionInfoInternal>
        <QueryInfo>
          <DistinctType>None</DistinctType>
          <Top />
          <Offset />
          <Limit />
          <GroupByExpressions />
          <OrderBy />
          <OrderByExpressions />
          <Aggregates />
          <GroupByAliasToAggregateType>
            <AliasToAggregateType>
              <Alias>makeset_blah</Alias>
              <AggregateOperator>MakeSet</AggregateOperator>
            </AliasToAggregateType>
            <AliasToAggregateType>
              <Alias>$1</Alias>
              <AggregateOperator>MakeSet</AggregateOperator>
            </AliasToAggregateType>
          </GroupByAliasToAggregateType>
          <GroupByAliases>
            <Alias>makeset_blah</Alias>
            <Alias>$1</Alias>
          </GroupByAliases>
          <HasSelectValue>False</HasSelectValue>
        </QueryInfo>
        <QueryRanges>
          <Range>
            <Range>[[],"Infinity")</Range>
          </Range>
        </QueryRanges>
        <RewrittenQuery><![CDATA[SELECT {"makeset_blah": {"item": MAKESET(c.blah)}, "$1": {"item": MAKESET(c.blah)}} AS payload
FROM c]]></RewrittenQuery>
      </PartitionedQueryExecutionInfoInternal>
    </Output>
  </Result>
  <Result>
    <Input>
      <Description>Multiple Aggregates (MAKESET) mixed alias.</Description>
      <Query>
                    SELECT 
                        MAKESET(c.blah),
                        MAKESET(c.blah) as makeset_blah
                    FROM c</Query>
      <PartitionKeys />
      <PartitionKeyType>Hash</PartitionKeyType>
    </Input>
    <Output>
      <PartitionedQueryExecutionInfoInternal>
        <QueryInfo>
          <DistinctType>None</DistinctType>
          <Top />
          <Offset />
          <Limit />
          <GroupByExpressions />
          <OrderBy />
          <OrderByExpressions />
          <Aggregates />
          <GroupByAliasToAggregateType>
            <AliasToAggregateType>
              <Alias>makeset_blah</Alias>
              <AggregateOperator>MakeSet</AggregateOperator>
            </AliasToAggregateType>
            <AliasToAggregateType>
              <Alias>$1</Alias>
              <AggregateOperator>MakeSet</AggregateOperator>
            </AliasToAggregateType>
          </GroupByAliasToAggregateType>
          <GroupByAliases>
            <Alias>$1</Alias>
            <Alias>makeset_blah</Alias>
          </GroupByAliases>
          <HasSelectValue>False</HasSelectValue>
        </QueryInfo>
        <QueryRanges>
          <Range>
            <Range>[[],"Infinity")</Range>
          </Range>
        </QueryRanges>
        <RewrittenQuery><![CDATA[SELECT {"$1": {"item": MAKESET(c.blah)}, "makeset_blah": {"item": MAKESET(c.blah)}} AS payload
FROM c]]></RewrittenQuery>
      </PartitionedQueryExecutionInfoInternal>
    </Output>
  </Result>
  <Result>
    <Input>
      <Description>Multiple Aggregates (SUM) interleaved aliases.</Description>
      <Query>
                    SELECT 
                        SUM(c.blah) as sum_blah, 
                        SUM(c.blah),
                        SUM(c.blah) as sum_blah2
                    FROM c</Query>
      <PartitionKeys />
      <PartitionKeyType>Hash</PartitionKeyType>
    </Input>
    <Output>
      <PartitionedQueryExecutionInfoInternal>
        <QueryInfo>
          <DistinctType>None</DistinctType>
          <Top />
          <Offset />
          <Limit />
          <GroupByExpressions />
          <OrderBy />
          <OrderByExpressions />
          <Aggregates />
          <GroupByAliasToAggregateType>
            <AliasToAggregateType>
              <Alias>$1</Alias>
              <AggregateOperator>Sum</AggregateOperator>
            </AliasToAggregateType>
            <AliasToAggregateType>
              <Alias>sum_blah</Alias>
              <AggregateOperator>Sum</AggregateOperator>
            </AliasToAggregateType>
            <AliasToAggregateType>
              <Alias>sum_blah2</Alias>
              <AggregateOperator>Sum</AggregateOperator>
            </AliasToAggregateType>
          </GroupByAliasToAggregateType>
          <GroupByAliases>
            <Alias>sum_blah</Alias>
            <Alias>$1</Alias>
            <Alias>sum_blah2</Alias>
          </GroupByAliases>
          <HasSelectValue>False</HasSelectValue>
        </QueryInfo>
        <QueryRanges>
          <Range>
            <Range>[[],"Infinity")</Range>
          </Range>
        </QueryRanges>
        <RewrittenQuery><![CDATA[SELECT {"sum_blah": {"item": SUM(c.blah)}, "$1": {"item": SUM(c.blah)}, "sum_blah2": {"item": SUM(c.blah)}} AS payload
FROM c]]></RewrittenQuery>
      </PartitionedQueryExecutionInfoInternal>
    </Output>
  </Result>
  <Result>
    <Input>
      <Description>Multiple Aggregates (COUNT) interleaved aliases.</Description>
      <Query>
                    SELECT 
                        COUNT(c.blah) as count_blah, 
                        COUNT(c.blah),
                        COUNT(c.blah) as count_blah2
                    FROM c</Query>
      <PartitionKeys />
      <PartitionKeyType>Hash</PartitionKeyType>
    </Input>
    <Output>
      <PartitionedQueryExecutionInfoInternal>
        <QueryInfo>
          <DistinctType>None</DistinctType>
          <Top />
          <Offset />
          <Limit />
          <GroupByExpressions />
          <OrderBy />
          <OrderByExpressions />
          <Aggregates />
          <GroupByAliasToAggregateType>
            <AliasToAggregateType>
              <Alias>count_blah</Alias>
              <AggregateOperator>Count</AggregateOperator>
            </AliasToAggregateType>
            <AliasToAggregateType>
              <Alias>count_blah2</Alias>
              <AggregateOperator>Count</AggregateOperator>
            </AliasToAggregateType>
            <AliasToAggregateType>
              <Alias>$1</Alias>
              <AggregateOperator>Count</AggregateOperator>
            </AliasToAggregateType>
          </GroupByAliasToAggregateType>
          <GroupByAliases>
            <Alias>count_blah</Alias>
            <Alias>$1</Alias>
            <Alias>count_blah2</Alias>
          </GroupByAliases>
          <HasSelectValue>False</HasSelectValue>
        </QueryInfo>
        <QueryRanges>
          <Range>
            <Range>[[],"Infinity")</Range>
          </Range>
        </QueryRanges>
        <RewrittenQuery><![CDATA[SELECT {"count_blah": {"item": COUNT(c.blah)}, "$1": {"item": COUNT(c.blah)}, "count_blah2": {"item": COUNT(c.blah)}} AS payload
FROM c]]></RewrittenQuery>
      </PartitionedQueryExecutionInfoInternal>
    </Output>
  </Result>
  <Result>
    <Input>
      <Description>Multiple Aggregates (MIN) interleaved aliases.</Description>
      <Query>
                    SELECT 
                        MIN(c.blah) as min_blah, 
                        MIN(c.blah),
                        MIN(c.blah) as min_blah2
                    FROM c</Query>
      <PartitionKeys />
      <PartitionKeyType>Hash</PartitionKeyType>
    </Input>
    <Output>
      <PartitionedQueryExecutionInfoInternal>
        <QueryInfo>
          <DistinctType>None</DistinctType>
          <Top />
          <Offset />
          <Limit />
          <GroupByExpressions />
          <OrderBy />
          <OrderByExpressions />
          <Aggregates />
          <GroupByAliasToAggregateType>
            <AliasToAggregateType>
              <Alias>$1</Alias>
              <AggregateOperator>Min</AggregateOperator>
            </AliasToAggregateType>
            <AliasToAggregateType>
              <Alias>min_blah</Alias>
              <AggregateOperator>Min</AggregateOperator>
            </AliasToAggregateType>
            <AliasToAggregateType>
              <Alias>min_blah2</Alias>
              <AggregateOperator>Min</AggregateOperator>
            </AliasToAggregateType>
          </GroupByAliasToAggregateType>
          <GroupByAliases>
            <Alias>min_blah</Alias>
            <Alias>$1</Alias>
            <Alias>min_blah2</Alias>
          </GroupByAliases>
          <HasSelectValue>False</HasSelectValue>
        </QueryInfo>
        <QueryRanges>
          <Range>
            <Range>[[],"Infinity")</Range>
          </Range>
        </QueryRanges>
        <RewrittenQuery><![CDATA[SELECT {"min_blah": {"item": MIN(c.blah), "item2": {"min": MIN(c.blah), "count": COUNT(c.blah)}}, "$1": {"item": MIN(c.blah), "item2": {"min": MIN(c.blah), "count": COUNT(c.blah)}}, "min_blah2": {"item": MIN(c.blah), "item2": {"min": MIN(c.blah), "count": COUNT(c.blah)}}} AS payload
FROM c]]></RewrittenQuery>
      </PartitionedQueryExecutionInfoInternal>
    </Output>
  </Result>
  <Result>
    <Input>
      <Description>Multiple Aggregates (MAX) interleaved aliases.</Description>
      <Query>
                    SELECT 
                        MAX(c.blah) as max_blah, 
                        MAX(c.blah),
                        MAX(c.blah) as max_blah2
                    FROM c</Query>
      <PartitionKeys />
      <PartitionKeyType>Hash</PartitionKeyType>
    </Input>
    <Output>
      <PartitionedQueryExecutionInfoInternal>
        <QueryInfo>
          <DistinctType>None</DistinctType>
          <Top />
          <Offset />
          <Limit />
          <GroupByExpressions />
          <OrderBy />
          <OrderByExpressions />
          <Aggregates />
          <GroupByAliasToAggregateType>
            <AliasToAggregateType>
              <Alias>$1</Alias>
              <AggregateOperator>Max</AggregateOperator>
            </AliasToAggregateType>
            <AliasToAggregateType>
              <Alias>max_blah2</Alias>
              <AggregateOperator>Max</AggregateOperator>
            </AliasToAggregateType>
            <AliasToAggregateType>
              <Alias>max_blah</Alias>
              <AggregateOperator>Max</AggregateOperator>
            </AliasToAggregateType>
          </GroupByAliasToAggregateType>
          <GroupByAliases>
            <Alias>max_blah</Alias>
            <Alias>$1</Alias>
            <Alias>max_blah2</Alias>
          </GroupByAliases>
          <HasSelectValue>False</HasSelectValue>
        </QueryInfo>
        <QueryRanges>
          <Range>
            <Range>[[],"Infinity")</Range>
          </Range>
        </QueryRanges>
        <RewrittenQuery><![CDATA[SELECT {"max_blah": {"item": MAX(c.blah), "item2": {"max": MAX(c.blah), "count": COUNT(c.blah)}}, "$1": {"item": MAX(c.blah), "item2": {"max": MAX(c.blah), "count": COUNT(c.blah)}}, "max_blah2": {"item": MAX(c.blah), "item2": {"max": MAX(c.blah), "count": COUNT(c.blah)}}} AS payload
FROM c]]></RewrittenQuery>
      </PartitionedQueryExecutionInfoInternal>
    </Output>
  </Result>
  <Result>
    <Input>
      <Description>Multiple Aggregates (AVG) interleaved aliases.</Description>
      <Query>
                    SELECT 
                        AVG(c.blah) as avg_blah, 
                        AVG(c.blah),
                        AVG(c.blah) as avg_blah2
                    FROM c</Query>
      <PartitionKeys />
      <PartitionKeyType>Hash</PartitionKeyType>
    </Input>
    <Output>
      <PartitionedQueryExecutionInfoInternal>
        <QueryInfo>
          <DistinctType>None</DistinctType>
          <Top />
          <Offset />
          <Limit />
          <GroupByExpressions />
          <OrderBy />
          <OrderByExpressions />
          <Aggregates />
          <GroupByAliasToAggregateType>
            <AliasToAggregateType>
              <Alias>$1</Alias>
              <AggregateOperator>Average</AggregateOperator>
            </AliasToAggregateType>
            <AliasToAggregateType>
              <Alias>avg_blah</Alias>
              <AggregateOperator>Average</AggregateOperator>
            </AliasToAggregateType>
            <AliasToAggregateType>
              <Alias>avg_blah2</Alias>
              <AggregateOperator>Average</AggregateOperator>
            </AliasToAggregateType>
          </GroupByAliasToAggregateType>
          <GroupByAliases>
            <Alias>avg_blah</Alias>
            <Alias>$1</Alias>
            <Alias>avg_blah2</Alias>
          </GroupByAliases>
          <HasSelectValue>False</HasSelectValue>
        </QueryInfo>
        <QueryRanges>
          <Range>
            <Range>[[],"Infinity")</Range>
          </Range>
        </QueryRanges>
        <RewrittenQuery><![CDATA[SELECT {"avg_blah": {"item": {"sum": SUM(c.blah), "count": COUNT(c.blah)}}, "$1": {"item": {"sum": SUM(c.blah), "count": COUNT(c.blah)}}, "avg_blah2": {"item": {"sum": SUM(c.blah), "count": COUNT(c.blah)}}} AS payload
FROM c]]></RewrittenQuery>
      </PartitionedQueryExecutionInfoInternal>
    </Output>
  </Result>
  <Result>
    <Input>
      <Description>Multiple Aggregates (MAKELIST) interleaved aliases.</Description>
      <Query>
                    SELECT 
                        MAKELIST(c.blah) as makelist_blah, 
                        MAKELIST(c.blah),
                        MAKELIST(c.blah) as makelist_blah2
                    FROM c</Query>
      <PartitionKeys />
      <PartitionKeyType>Hash</PartitionKeyType>
    </Input>
    <Output>
      <PartitionedQueryExecutionInfoInternal>
        <QueryInfo>
          <DistinctType>None</DistinctType>
          <Top />
          <Offset />
          <Limit />
          <GroupByExpressions />
          <OrderBy />
          <OrderByExpressions />
          <Aggregates />
          <GroupByAliasToAggregateType>
            <AliasToAggregateType>
              <Alias>makelist_blah</Alias>
              <AggregateOperator>MakeList</AggregateOperator>
            </AliasToAggregateType>
            <AliasToAggregateType>
              <Alias>makelist_blah2</Alias>
              <AggregateOperator>MakeList</AggregateOperator>
            </AliasToAggregateType>
            <AliasToAggregateType>
              <Alias>$1</Alias>
              <AggregateOperator>MakeList</AggregateOperator>
            </AliasToAggregateType>
          </GroupByAliasToAggregateType>
          <GroupByAliases>
            <Alias>makelist_blah</Alias>
            <Alias>$1</Alias>
            <Alias>makelist_blah2</Alias>
          </GroupByAliases>
          <HasSelectValue>False</HasSelectValue>
        </QueryInfo>
        <QueryRanges>
          <Range>
            <Range>[[],"Infinity")</Range>
          </Range>
        </QueryRanges>
        <RewrittenQuery><![CDATA[SELECT {"makelist_blah": {"item": MAKELIST(c.blah)}, "$1": {"item": MAKELIST(c.blah)}, "makelist_blah2": {"item": MAKELIST(c.blah)}} AS payload
FROM c]]></RewrittenQuery>
      </PartitionedQueryExecutionInfoInternal>
    </Output>
  </Result>
  <Result>
    <Input>
      <Description>Multiple Aggregates (MAKESET) interleaved aliases.</Description>
      <Query>
                    SELECT 
                        MAKESET(c.blah) as makeset_blah, 
                        MAKESET(c.blah),
                        MAKESET(c.blah) as makeset_blah2
                    FROM c</Query>
      <PartitionKeys />
      <PartitionKeyType>Hash</PartitionKeyType>
    </Input>
    <Output>
      <PartitionedQueryExecutionInfoInternal>
        <QueryInfo>
          <DistinctType>None</DistinctType>
          <Top />
          <Offset />
          <Limit />
          <GroupByExpressions />
          <OrderBy />
          <OrderByExpressions />
          <Aggregates />
          <GroupByAliasToAggregateType>
            <AliasToAggregateType>
              <Alias>makeset_blah</Alias>
              <AggregateOperator>MakeSet</AggregateOperator>
            </AliasToAggregateType>
            <AliasToAggregateType>
              <Alias>$1</Alias>
              <AggregateOperator>MakeSet</AggregateOperator>
            </AliasToAggregateType>
            <AliasToAggregateType>
              <Alias>makeset_blah2</Alias>
              <AggregateOperator>MakeSet</AggregateOperator>
            </AliasToAggregateType>
          </GroupByAliasToAggregateType>
          <GroupByAliases>
            <Alias>makeset_blah</Alias>
            <Alias>$1</Alias>
            <Alias>makeset_blah2</Alias>
          </GroupByAliases>
          <HasSelectValue>False</HasSelectValue>
        </QueryInfo>
        <QueryRanges>
          <Range>
            <Range>[[],"Infinity")</Range>
          </Range>
        </QueryRanges>
        <RewrittenQuery><![CDATA[SELECT {"makeset_blah": {"item": MAKESET(c.blah)}, "$1": {"item": MAKESET(c.blah)}, "makeset_blah2": {"item": MAKESET(c.blah)}} AS payload
FROM c]]></RewrittenQuery>
      </PartitionedQueryExecutionInfoInternal>
    </Output>
  </Result>
  <Result>
    <Input>
      <Description>Single Aggregate with partition key</Description>
      <Query>SELECT MIN(c.blah) FROM c WHERE c.pk = 1</Query>
      <PartitionKeys>
        <Key>/pk</Key>
      </PartitionKeys>
      <PartitionKeyType>Hash</PartitionKeyType>
    </Input>
    <Output>
      <PartitionedQueryExecutionInfoInternal>
        <QueryInfo>
          <DistinctType>None</DistinctType>
          <Top />
          <Offset />
          <Limit />
          <GroupByExpressions />
          <OrderBy />
          <OrderByExpressions />
          <Aggregates />
          <GroupByAliasToAggregateType>
            <AliasToAggregateType>
              <Alias>$1</Alias>
              <AggregateOperator>Min</AggregateOperator>
            </AliasToAggregateType>
          </GroupByAliasToAggregateType>
          <GroupByAliases>
            <Alias>$1</Alias>
          </GroupByAliases>
          <HasSelectValue>False</HasSelectValue>
        </QueryInfo>
        <QueryRanges>
          <Range>
            <Range>[[1.0],[1.0]]</Range>
          </Range>
        </QueryRanges>
        <RewrittenQuery><![CDATA[SELECT {"$1": {"item": MIN(c.blah), "item2": {"min": MIN(c.blah), "count": COUNT(c.blah)}}} AS payload
FROM c
WHERE (c.pk = 1)]]></RewrittenQuery>
      </PartitionedQueryExecutionInfoInternal>
    </Output>
  </Result>
  <Result>
    <Input>
      <Description>Multiple Aggregate with partition key</Description>
      <Query>SELECT MIN(c.blah), MAX(c.blah) FROM c WHERE c.pk = 1</Query>
      <PartitionKeys>
        <Key>/pk</Key>
      </PartitionKeys>
      <PartitionKeyType>Hash</PartitionKeyType>
    </Input>
    <Output>
      <PartitionedQueryExecutionInfoInternal>
        <QueryInfo>
          <DistinctType>None</DistinctType>
          <Top />
          <Offset />
          <Limit />
          <GroupByExpressions />
          <OrderBy />
          <OrderByExpressions />
          <Aggregates />
          <GroupByAliasToAggregateType>
            <AliasToAggregateType>
              <Alias>$1</Alias>
              <AggregateOperator>Min</AggregateOperator>
            </AliasToAggregateType>
            <AliasToAggregateType>
              <Alias>$2</Alias>
              <AggregateOperator>Max</AggregateOperator>
            </AliasToAggregateType>
          </GroupByAliasToAggregateType>
          <GroupByAliases>
            <Alias>$1</Alias>
            <Alias>$2</Alias>
          </GroupByAliases>
          <HasSelectValue>False</HasSelectValue>
        </QueryInfo>
        <QueryRanges>
          <Range>
            <Range>[[1.0],[1.0]]</Range>
          </Range>
        </QueryRanges>
        <RewrittenQuery><![CDATA[SELECT {"$1": {"item": MIN(c.blah), "item2": {"min": MIN(c.blah), "count": COUNT(c.blah)}}, "$2": {"item": MAX(c.blah), "item2": {"max": MAX(c.blah), "count": COUNT(c.blah)}}} AS payload
FROM c
WHERE (c.pk = 1)]]></RewrittenQuery>
      </PartitionedQueryExecutionInfoInternal>
    </Output>
  </Result>
  <Result>
    <Input>
      <Description>Composite Single Aggregate Outer</Description>
      <Query>SELECT MIN(c.blah) / 2 FROM c</Query>
      <PartitionKeys />
      <PartitionKeyType>Hash</PartitionKeyType>
    </Input>
    <Output>
      <Exception>TryCatch resulted in an exception.</Exception>
    </Output>
  </Result>
  <Result>
    <Input>
      <Description>Composite Single Aggregate Inner</Description>
      <Query>SELECT MIN(c.blah / 2) FROM c</Query>
      <PartitionKeys />
      <PartitionKeyType>Hash</PartitionKeyType>
    </Input>
    <Output>
      <PartitionedQueryExecutionInfoInternal>
        <QueryInfo>
          <DistinctType>None</DistinctType>
          <Top />
          <Offset />
          <Limit />
          <GroupByExpressions />
          <OrderBy />
          <OrderByExpressions />
          <Aggregates />
          <GroupByAliasToAggregateType>
            <AliasToAggregateType>
              <Alias>$1</Alias>
              <AggregateOperator>Min</AggregateOperator>
            </AliasToAggregateType>
          </GroupByAliasToAggregateType>
          <GroupByAliases>
            <Alias>$1</Alias>
          </GroupByAliases>
          <HasSelectValue>False</HasSelectValue>
        </QueryInfo>
        <QueryRanges>
          <Range>
            <Range>[[],"Infinity")</Range>
          </Range>
        </QueryRanges>
        <RewrittenQuery><![CDATA[SELECT {"$1": {"item": MIN((c.blah / 2)), "item2": {"min": MIN((c.blah / 2)), "count": COUNT((c.blah / 2))}}} AS payload
FROM c]]></RewrittenQuery>
      </PartitionedQueryExecutionInfoInternal>
    </Output>
  </Result>
  <Result>
    <Input>
      <Description>Composite Multiple Aggregates</Description>
      <Query>SELECT MIN(c.blah) + MAX(c.blah) FROM c</Query>
      <PartitionKeys />
      <PartitionKeyType>Hash</PartitionKeyType>
    </Input>
    <Output>
      <Exception>TryCatch resulted in an exception.</Exception>
    </Output>
  </Result>
  <Result>
    <Input>
      <Description>Multiple Composite Aggregate Outer</Description>
      <Query>SELECT MIN(c.blah) / 2, MAX(c.blah) / 2 FROM c</Query>
      <PartitionKeys />
      <PartitionKeyType>Hash</PartitionKeyType>
    </Input>
    <Output>
      <Exception>TryCatch resulted in an exception.</Exception>
    </Output>
  </Result>
  <Result>
    <Input>
      <Description>Multiple Composite Aggregate Inner</Description>
      <Query>SELECT MIN(c.blah / 2), MAX(c.blah / 2) FROM c</Query>
      <PartitionKeys />
      <PartitionKeyType>Hash</PartitionKeyType>
    </Input>
    <Output>
      <PartitionedQueryExecutionInfoInternal>
        <QueryInfo>
          <DistinctType>None</DistinctType>
          <Top />
          <Offset />
          <Limit />
          <GroupByExpressions />
          <OrderBy />
          <OrderByExpressions />
          <Aggregates />
          <GroupByAliasToAggregateType>
            <AliasToAggregateType>
              <Alias>$1</Alias>
              <AggregateOperator>Min</AggregateOperator>
            </AliasToAggregateType>
            <AliasToAggregateType>
              <Alias>$2</Alias>
              <AggregateOperator>Max</AggregateOperator>
            </AliasToAggregateType>
          </GroupByAliasToAggregateType>
          <GroupByAliases>
            <Alias>$1</Alias>
            <Alias>$2</Alias>
          </GroupByAliases>
          <HasSelectValue>False</HasSelectValue>
        </QueryInfo>
        <QueryRanges>
          <Range>
            <Range>[[],"Infinity")</Range>
          </Range>
        </QueryRanges>
        <RewrittenQuery><![CDATA[SELECT {"$1": {"item": MIN((c.blah / 2)), "item2": {"min": MIN((c.blah / 2)), "count": COUNT((c.blah / 2))}}, "$2": {"item": MAX((c.blah / 2)), "item2": {"max": MAX((c.blah / 2)), "count": COUNT((c.blah / 2))}}} AS payload
FROM c]]></RewrittenQuery>
      </PartitionedQueryExecutionInfoInternal>
    </Output>
  </Result>
  <Result>
    <Input>
      <Description>Mixed Composite Aggregate</Description>
      <Query>SELECT MIN(c.blah), MAX(c.blah) / 2 FROM c</Query>
      <PartitionKeys />
      <PartitionKeyType>Hash</PartitionKeyType>
    </Input>
    <Output>
      <Exception>TryCatch resulted in an exception.</Exception>
    </Output>
  </Result>
</Results><|MERGE_RESOLUTION|>--- conflicted
+++ resolved
@@ -1145,21 +1145,12 @@
           <Aggregates />
           <GroupByAliasToAggregateType>
             <AliasToAggregateType>
-<<<<<<< HEAD
-              <Alias>count_blah</Alias>
-              <AggregateOperator>Count</AggregateOperator>
-            </AliasToAggregateType>
-            <AliasToAggregateType>
-              <Alias>$1</Alias>
-              <AggregateOperator>Count</AggregateOperator>
-=======
               <Alias>$1</Alias>
               <AggregateOperator>MakeList</AggregateOperator>
             </AliasToAggregateType>
             <AliasToAggregateType>
               <Alias>$2</Alias>
               <AggregateOperator>MakeList</AggregateOperator>
->>>>>>> 43c14a31
             </AliasToAggregateType>
           </GroupByAliasToAggregateType>
           <GroupByAliases>
