--- conflicted
+++ resolved
@@ -127,11 +127,7 @@
       <Json><![CDATA[{
   "Summary": {},
   "name": "Trace For Baseline Testing",
-<<<<<<< HEAD
-  "start time": "00:00:00:000",
-=======
   "start datetime": "0544-01-01T00:00:00Z",
->>>>>>> 4ab62933
   "duration in milliseconds": 0,
   "children": [
     {
@@ -768,11 +764,7 @@
       <Json><![CDATA[{
   "Summary": {},
   "name": "Trace For Baseline Testing",
-<<<<<<< HEAD
-  "start time": "00:00:00:000",
-=======
   "start datetime": "0544-01-01T00:00:00Z",
->>>>>>> 4ab62933
   "duration in milliseconds": 0,
   "children": [
     {
@@ -1230,11 +1222,7 @@
       <Json><![CDATA[{
   "Summary": {},
   "name": "Trace For Baseline Testing",
-<<<<<<< HEAD
-  "start time": "00:00:00:000",
-=======
   "start datetime": "0544-01-01T00:00:00Z",
->>>>>>> 4ab62933
   "duration in milliseconds": 0,
   "children": [
     {
