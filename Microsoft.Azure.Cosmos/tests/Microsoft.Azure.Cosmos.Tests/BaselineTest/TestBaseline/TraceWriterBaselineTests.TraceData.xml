--- conflicted
+++ resolved
@@ -190,11 +190,7 @@
         TraceForBaselineTesting rootTrace;
         using (rootTrace = TraceForBaselineTesting.GetRootTrace())
         {
-<<<<<<< HEAD
-            ClientSideRequestStatisticsTraceDatum datum = new ClientSideRequestStatisticsTraceDatum(DateTime.MinValue,new TraceSummary());
-=======
             ClientSideRequestStatisticsTraceDatum datum = new ClientSideRequestStatisticsTraceDatum(DateTime.MinValue, new TraceSummary());
->>>>>>> ca8d48f8
 
             TransportAddressUri uri1 = new TransportAddressUri(new Uri("http://someUri1.com"));
             TransportAddressUri uri2 = new TransportAddressUri(new Uri("http://someUri2.com"));
@@ -432,11 +428,7 @@
         TraceForBaselineTesting rootTrace;
         using (rootTrace = TraceForBaselineTesting.GetRootTrace())
         {
-<<<<<<< HEAD
-            ClientSideRequestStatisticsTraceDatum datum = new ClientSideRequestStatisticsTraceDatum(DateTime.MinValue,new TraceSummary());
-=======
             ClientSideRequestStatisticsTraceDatum datum = new ClientSideRequestStatisticsTraceDatum(DateTime.MinValue, new TraceSummary());
->>>>>>> ca8d48f8
             datum.ContactedReplicas.Add(default);
 
             TraceWriterBaselineTests.GetPrivateField<Dictionary<string, AddressResolutionStatistics>>(datum, "endpointToAddressResolutionStats").Add("asdf", default);
