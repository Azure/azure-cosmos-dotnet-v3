<<<<<<< HEAD
﻿<Results>
  <Result>
    <Input>
      <Description>Just OFFSET LIMIT</Description>
      <Query>SELECT * FROM c OFFSET 1 LIMIT 2</Query>
      <PartitionKeys>
        <Key>/key</Key>
      </PartitionKeys>
      <PartitionKeyType>Hash</PartitionKeyType>
    </Input>
    <Output>
      <PartitionedQueryExecutionInfoInternal>
        <QueryInfo>
          <DistinctType>None</DistinctType>
          <Top />
          <Offset>1</Offset>
          <Limit>2</Limit>
          <GroupByExpressions />
          <OrderBy />
          <OrderByExpressions />
          <Aggregates />
          <GroupByAliasToAggregateType />
          <GroupByAliases />
          <HasSelectValue>False</HasSelectValue>
        </QueryInfo>
        <QueryRanges>
          <Range>
            <Range>[[],"Infinity")</Range>
          </Range>
        </QueryRanges>
        <RewrittenQuery><![CDATA[SELECT *
FROM c
OFFSET 0 LIMIT 3]]></RewrittenQuery>
      </PartitionedQueryExecutionInfoInternal>
    </Output>
  </Result>
  <Result>
    <Input>
      <Description>Parameterized OFFSET and LIMIT</Description>
      <Query>SELECT * FROM c OFFSET @OFFSETCOUNT LIMIT @LIMITCOUNT</Query>
      <PartitionKeys>
        <Key>/key</Key>
      </PartitionKeys>
      <PartitionKeyType>Hash</PartitionKeyType>
      <QueryParameters><![CDATA[[
  {
    "name": "@OFFSETCOUNT",
    "value": 42
  },
  {
    "name": "@LIMITCOUNT",
    "value": 1337
  }
]]]></QueryParameters>
    </Input>
    <Output>
      <PartitionedQueryExecutionInfoInternal>
        <QueryInfo>
          <DistinctType>None</DistinctType>
          <Top />
          <Offset>42</Offset>
          <Limit>1337</Limit>
          <GroupByExpressions />
          <OrderBy />
          <OrderByExpressions />
          <Aggregates />
          <GroupByAliasToAggregateType />
          <GroupByAliases />
          <HasSelectValue>False</HasSelectValue>
        </QueryInfo>
        <QueryRanges>
          <Range>
            <Range>[[],"Infinity")</Range>
          </Range>
        </QueryRanges>
        <RewrittenQuery><![CDATA[SELECT *
FROM c
OFFSET 0 LIMIT 1379]]></RewrittenQuery>
      </PartitionedQueryExecutionInfoInternal>
    </Output>
  </Result>
  <Result>
    <Input>
      <Description>OFFSET LIMIT and non partition filter</Description>
      <Query>SELECT * FROM c WHERE c.blah = 5 OFFSET 1 LIMIT 2</Query>
      <PartitionKeys>
        <Key>/key</Key>
      </PartitionKeys>
      <PartitionKeyType>Hash</PartitionKeyType>
    </Input>
    <Output>
      <PartitionedQueryExecutionInfoInternal>
        <QueryInfo>
          <DistinctType>None</DistinctType>
          <Top />
          <Offset>1</Offset>
          <Limit>2</Limit>
          <GroupByExpressions />
          <OrderBy />
          <OrderByExpressions />
          <Aggregates />
          <GroupByAliasToAggregateType />
          <GroupByAliases />
          <HasSelectValue>False</HasSelectValue>
        </QueryInfo>
        <QueryRanges>
          <Range>
            <Range>[[],"Infinity")</Range>
          </Range>
        </QueryRanges>
        <RewrittenQuery><![CDATA[SELECT *
FROM c
WHERE (c.blah = 5)
OFFSET 0 LIMIT 3]]></RewrittenQuery>
      </PartitionedQueryExecutionInfoInternal>
    </Output>
  </Result>
  <Result>
    <Input>
      <Description>OFFSET LIMIT and partition filter</Description>
      <Query>SELECT * FROM c WHERE c.key = 5 OFFSET 1 LIMIT 2</Query>
      <PartitionKeys>
        <Key>/key</Key>
      </PartitionKeys>
      <PartitionKeyType>Hash</PartitionKeyType>
    </Input>
    <Output>
      <PartitionedQueryExecutionInfoInternal>
        <QueryInfo>
          <DistinctType>None</DistinctType>
          <Top />
          <Offset />
          <Limit />
          <GroupByExpressions />
          <OrderBy />
          <OrderByExpressions />
          <Aggregates />
          <GroupByAliasToAggregateType />
          <GroupByAliases />
          <HasSelectValue>False</HasSelectValue>
        </QueryInfo>
        <QueryRanges>
          <Range>
            <Range>[[5.0],[5.0]]</Range>
          </Range>
        </QueryRanges>
        <RewrittenQuery><![CDATA[]]></RewrittenQuery>
      </PartitionedQueryExecutionInfoInternal>
    </Output>
  </Result>
  <Result>
    <Input>
      <Description>OFFSET LIMIT 0</Description>
      <Query>SELECT * FROM c OFFSET 0 LIMIT 0</Query>
      <PartitionKeys>
        <Key>/key</Key>
      </PartitionKeys>
      <PartitionKeyType>Hash</PartitionKeyType>
    </Input>
    <Output>
      <PartitionedQueryExecutionInfoInternal>
        <QueryInfo>
          <DistinctType>None</DistinctType>
          <Top />
          <Offset>0</Offset>
          <Limit>0</Limit>
          <GroupByExpressions />
          <OrderBy />
          <OrderByExpressions />
          <Aggregates />
          <GroupByAliasToAggregateType />
          <GroupByAliases />
          <HasSelectValue>False</HasSelectValue>
        </QueryInfo>
        <QueryRanges>
          <Range>
            <Range>[[],"Infinity")</Range>
          </Range>
        </QueryRanges>
        <RewrittenQuery><![CDATA[SELECT *
FROM c
OFFSET 0 LIMIT 0]]></RewrittenQuery>
      </PartitionedQueryExecutionInfoInternal>
    </Output>
  </Result>
  <Result>
    <Input>
      <Description>OFFSET LIMIT 0 with partition key filter</Description>
      <Query>SELECT * FROM c WHERE c.key = 5 OFFSET 0 LIMIT 0</Query>
      <PartitionKeys>
        <Key>/key</Key>
      </PartitionKeys>
      <PartitionKeyType>Hash</PartitionKeyType>
    </Input>
    <Output>
      <PartitionedQueryExecutionInfoInternal>
        <QueryInfo>
          <DistinctType>None</DistinctType>
          <Top />
          <Offset />
          <Limit />
          <GroupByExpressions />
          <OrderBy />
          <OrderByExpressions />
          <Aggregates />
          <GroupByAliasToAggregateType />
          <GroupByAliases />
          <HasSelectValue>False</HasSelectValue>
        </QueryInfo>
        <QueryRanges>
          <Range>
            <Range>[[5.0],[5.0]]</Range>
          </Range>
        </QueryRanges>
        <RewrittenQuery><![CDATA[]]></RewrittenQuery>
      </PartitionedQueryExecutionInfoInternal>
    </Output>
  </Result>
  <Result>
    <Input>
      <Description>OFFSET LIMIT and partition filter but aggregates</Description>
      <Query>SELECT VALUE COUNT(1) FROM c WHERE c.key = 5 OFFSET 1 LIMIT 2</Query>
      <PartitionKeys>
        <Key>/key</Key>
      </PartitionKeys>
      <PartitionKeyType>Hash</PartitionKeyType>
    </Input>
    <Output>
      <PartitionedQueryExecutionInfoInternal>
        <QueryInfo>
          <DistinctType>None</DistinctType>
          <Top />
          <Offset>1</Offset>
          <Limit>2</Limit>
          <GroupByExpressions />
          <OrderBy />
          <OrderByExpressions />
          <Aggregates>
            <AggregateOperator>Count</AggregateOperator>
          </Aggregates>
          <GroupByAliasToAggregateType />
          <GroupByAliases />
          <HasSelectValue>True</HasSelectValue>
        </QueryInfo>
        <QueryRanges>
          <Range>
            <Range>[[5.0],[5.0]]</Range>
          </Range>
        </QueryRanges>
        <RewrittenQuery><![CDATA[SELECT VALUE [{"item": COUNT(1)}]
FROM c
WHERE (c.key = 5)]]></RewrittenQuery>
      </PartitionedQueryExecutionInfoInternal>
    </Output>
  </Result>
  <Result>
    <Input>
      <Description>OFFSET LIMIT and partition filter but distinct</Description>
      <Query>SELECT DISTINCT *  FROM c WHERE c.key = 5 OFFSET 1 LIMIT 2</Query>
      <PartitionKeys>
        <Key>/key</Key>
      </PartitionKeys>
      <PartitionKeyType>Hash</PartitionKeyType>
    </Input>
    <Output>
      <PartitionedQueryExecutionInfoInternal>
        <QueryInfo>
          <DistinctType>Unordered</DistinctType>
          <Top />
          <Offset>1</Offset>
          <Limit>2</Limit>
          <GroupByExpressions />
          <OrderBy />
          <OrderByExpressions />
          <Aggregates />
          <GroupByAliasToAggregateType />
          <GroupByAliases />
          <HasSelectValue>False</HasSelectValue>
        </QueryInfo>
        <QueryRanges>
          <Range>
            <Range>[[5.0],[5.0]]</Range>
          </Range>
        </QueryRanges>
        <RewrittenQuery><![CDATA[SELECT DISTINCT *
FROM c
WHERE (c.key = 5)]]></RewrittenQuery>
      </PartitionedQueryExecutionInfoInternal>
    </Output>
  </Result>
  <Result>
    <Input>
      <Description>OFFSET LIMIT and partition filter but group by</Description>
      <Query>SELECT c.name FROM c WHERE c.key = 5 GROUP BY c.name OFFSET 1 LIMIT 2</Query>
      <PartitionKeys>
        <Key>/key</Key>
      </PartitionKeys>
      <PartitionKeyType>Hash</PartitionKeyType>
    </Input>
    <Output>
      <PartitionedQueryExecutionInfoInternal>
        <QueryInfo>
          <DistinctType>None</DistinctType>
          <Top />
          <Offset>1</Offset>
          <Limit>2</Limit>
          <GroupByExpressions>
            <GroupByExpression>c.name</GroupByExpression>
          </GroupByExpressions>
          <OrderBy />
          <OrderByExpressions />
          <Aggregates />
          <GroupByAliasToAggregateType>
            <AliasToAggregateType>
              <Alias>name</Alias>
              <AggregateOperator>null</AggregateOperator>
            </AliasToAggregateType>
          </GroupByAliasToAggregateType>
          <GroupByAliases>
            <Alias>name</Alias>
          </GroupByAliases>
          <HasSelectValue>False</HasSelectValue>
        </QueryInfo>
        <QueryRanges>
          <Range>
            <Range>[[5.0],[5.0]]</Range>
          </Range>
        </QueryRanges>
        <RewrittenQuery><![CDATA[SELECT [{"item": c.name}] AS groupByItems, {"name": c.name} AS payload
FROM c
WHERE (c.key = 5)
GROUP BY c.name]]></RewrittenQuery>
      </PartitionedQueryExecutionInfoInternal>
    </Output>
  </Result>
  <Result>
    <Input>
      <Description>OFFSET value beyond lower range</Description>
      <Query>SELECT c.name FROM c OFFSET -1 LIMIT 10</Query>
      <PartitionKeys>
        <Key>/key</Key>
      </PartitionKeys>
      <PartitionKeyType>Hash</PartitionKeyType>
    </Input>
    <Output>
      <Exception>Microsoft.Azure.Cosmos.Query.Core.Monads.ExceptionWithStackTraceException : TryCatch resulted in an exception.
Microsoft.Azure.Cosmos.Query.Core.Exceptions.ExpectedQueryPartitionProviderException : {"errors":[{"severity":"Error","location":{"start":28,"end":29},"code":"SC1001","message":"Syntax error, incorrect syntax near '-'."}]}
System.Runtime.InteropServices.COMException : 0x800A0B00
</Exception>
    </Output>
  </Result>
  <Result>
    <Input>
      <Description>OFFSET value at lower range</Description>
      <Query>SELECT c.name FROM c OFFSET 0 LIMIT 10</Query>
      <PartitionKeys>
        <Key>/key</Key>
      </PartitionKeys>
      <PartitionKeyType>Hash</PartitionKeyType>
    </Input>
    <Output>
      <PartitionedQueryExecutionInfoInternal>
        <QueryInfo>
          <DistinctType>None</DistinctType>
          <Top />
          <Offset>0</Offset>
          <Limit>10</Limit>
          <GroupByExpressions />
          <OrderBy />
          <OrderByExpressions />
          <Aggregates />
          <GroupByAliasToAggregateType />
          <GroupByAliases />
          <HasSelectValue>False</HasSelectValue>
        </QueryInfo>
        <QueryRanges>
          <Range>
            <Range>[[],"Infinity")</Range>
          </Range>
        </QueryRanges>
        <RewrittenQuery><![CDATA[SELECT c.name
FROM c
OFFSET 0 LIMIT 10]]></RewrittenQuery>
      </PartitionedQueryExecutionInfoInternal>
    </Output>
  </Result>
  <Result>
    <Input>
      <Description>OFFSET value at upper range (client)</Description>
      <Query>SELECT c.name FROM c OFFSET 2147483647 LIMIT 10</Query>
      <PartitionKeys>
        <Key>/key</Key>
      </PartitionKeys>
      <PartitionKeyType>Hash</PartitionKeyType>
    </Input>
    <Output>
      <PartitionedQueryExecutionInfoInternal>
        <QueryInfo>
          <DistinctType>None</DistinctType>
          <Top />
          <Offset>2147483647</Offset>
          <Limit>10</Limit>
          <GroupByExpressions />
          <OrderBy />
          <OrderByExpressions />
          <Aggregates />
          <GroupByAliasToAggregateType />
          <GroupByAliases />
          <HasSelectValue>False</HasSelectValue>
        </QueryInfo>
        <QueryRanges>
          <Range>
            <Range>[[],"Infinity")</Range>
          </Range>
        </QueryRanges>
        <RewrittenQuery><![CDATA[SELECT c.name
FROM c
OFFSET 0 LIMIT 2147483657]]></RewrittenQuery>
      </PartitionedQueryExecutionInfoInternal>
    </Output>
  </Result>
  <Result>
    <Input>
      <Description>OFFSET value beyond upper range (client)</Description>
      <Query>SELECT c.name FROM c OFFSET 2147483648 LIMIT 10</Query>
      <PartitionKeys>
        <Key>/key</Key>
      </PartitionKeys>
      <PartitionKeyType>Hash</PartitionKeyType>
    </Input>
    <Output>
      <Exception>Microsoft.Azure.Cosmos.Query.Core.Monads.ExceptionWithStackTraceException : TryCatch resulted in an exception.
Microsoft.Azure.Cosmos.Query.Core.Exceptions.ExpectedQueryPartitionProviderException : {"queryInfo":{"distinctType":"None","offset":2147483648,"limit":10,"groupByExpressions":[],"groupByAliases":[],"orderBy":[],"orderByExpressions":[],"aggregates":[],"hasSelectValue":0,"rewrittenQuery":"SELECT c.name\nFROM c\nOFFSET 0 LIMIT 2147483658","groupByAliasToAggregateType":{},"hasNonStreamingOrderBy":0},"queryRanges":[{"min":[],"max":"Infinity","isMinInclusive":true,"isMaxInclusive":false}]}
System.ArgumentOutOfRangeException : Specified argument was out of the range of valid values. (Parameter 'QueryInfo.Offset')
</Exception>
    </Output>
  </Result>
  <Result>
    <Input>
      <Description>OFFSET value beyond upper range (Interop)</Description>
      <Query>SELECT c.name FROM c OFFSET 4294967296 LIMIT 10</Query>
      <PartitionKeys>
        <Key>/key</Key>
      </PartitionKeys>
      <PartitionKeyType>Hash</PartitionKeyType>
    </Input>
    <Output>
      <Exception>Microsoft.Azure.Cosmos.Query.Core.Monads.ExceptionWithStackTraceException : TryCatch resulted in an exception.
Microsoft.Azure.Cosmos.Query.Core.Exceptions.ExpectedQueryPartitionProviderException : {"errors":[{"severity":"Error","location":{"start":28,"end":38},"code":"SC2062","message":"The OFFSET count value exceeds the maximum allowed value."}]}
System.Runtime.InteropServices.COMException : 0x800A0B00
</Exception>
    </Output>
  </Result>
  <Result>
    <Input>
      <Description>OFFSET value beyond lower range - hybrid search</Description>
      <Query>SELECT c.name FROM c ORDER BY RANK FullTextScore(c.text, ['swim']) OFFSET -1 LIMIT 10</Query>
      <PartitionKeys>
        <Key>/key</Key>
      </PartitionKeys>
      <PartitionKeyType>Hash</PartitionKeyType>
    </Input>
    <Output>
      <Exception>Microsoft.Azure.Cosmos.Query.Core.Monads.ExceptionWithStackTraceException : TryCatch resulted in an exception.
Microsoft.Azure.Cosmos.Query.Core.Exceptions.ExpectedQueryPartitionProviderException : {"errors":[{"severity":"Error","location":{"start":74,"end":75},"code":"SC1001","message":"Syntax error, incorrect syntax near '-'."}]}
System.Runtime.InteropServices.COMException : 0x800A0B00
</Exception>
    </Output>
  </Result>
  <Result>
    <Input>
      <Description>OFFSET value at lower range - hybrid search</Description>
      <Query>SELECT c.name FROM c ORDER BY RANK FullTextScore(c.text, ['swim']) OFFSET 0 LIMIT 10</Query>
      <PartitionKeys>
        <Key>/key</Key>
      </PartitionKeys>
      <PartitionKeyType>Hash</PartitionKeyType>
    </Input>
    <Output>
      <PartitionedQueryExecutionInfoInternal>
        <QueryRanges>
          <Range>
            <Range>[[],"Infinity")</Range>
          </Range>
        </QueryRanges>
        <HybridSearchQueryInfo>
          <GlobalStatisticsQuery>SELECT COUNT(1) AS documentCount, [{"totalWordCount": SUM(_FullTextWordCount(c.text)), "hitCounts": [COUNTIF(FullTextContains(c.text, "swim"))]}] AS fullTextStatistics
FROM c</GlobalStatisticsQuery>
          <componentQueryInfo>
            <DistinctType>None</DistinctType>
            <Top />
            <Offset>0</Offset>
            <Limit>120</Limit>
            <GroupByExpressions />
            <OrderBy>
              <SortOrder>Descending</SortOrder>
            </OrderBy>
            <OrderByExpressions>
              <OrderByExpression>_FullTextScore(c.text, ["swim"], {documentdb-formattablehybridsearchquery-totaldocumentcount}, {documentdb-formattablehybridsearchquery-totalwordcount-0}, {documentdb-formattablehybridsearchquery-hitcountsarray-0})</OrderByExpression>
            </OrderByExpressions>
            <Aggregates />
            <GroupByAliasToAggregateType />
            <GroupByAliases />
            <HasSelectValue>False</HasSelectValue>
            <RewrittenQuery><![CDATA[SELECT c._rid, [{"item": _FullTextScore(c.text, ["swim"], {documentdb-formattablehybridsearchquery-totaldocumentcount}, {documentdb-formattablehybridsearchquery-totalwordcount-0}, {documentdb-formattablehybridsearchquery-hitcountsarray-0})}] AS orderByItems, {"payload": {"name": c.name}, "componentScores": [_FullTextScore(c.text, ["swim"], {documentdb-formattablehybridsearchquery-totaldocumentcount}, {documentdb-formattablehybridsearchquery-totalwordcount-0}, {documentdb-formattablehybridsearchquery-hitcountsarray-0})]} AS payload
FROM c
WHERE ({documentdb-formattableorderbyquery-filter})
ORDER BY _FullTextScore(c.text, ["swim"], {documentdb-formattablehybridsearchquery-totaldocumentcount}, {documentdb-formattablehybridsearchquery-totalwordcount-0}, {documentdb-formattablehybridsearchquery-hitcountsarray-0}) DESC
OFFSET 0 LIMIT 120]]></RewrittenQuery>
          </componentQueryInfo>
          <Skip>0</Skip>
          <Take>10</Take>
          <RequiresGlobalStatistics>True</RequiresGlobalStatistics>
        </HybridSearchQueryInfo>
      </PartitionedQueryExecutionInfoInternal>
    </Output>
  </Result>
  <Result>
    <Input>
      <Description>OFFSET value at upper range (client) - hybrid search</Description>
      <Query>SELECT c.name FROM c ORDER BY RANK FullTextScore(c.text, ['swim']) OFFSET 2147483647 LIMIT 10</Query>
      <PartitionKeys>
        <Key>/key</Key>
      </PartitionKeys>
      <PartitionKeyType>Hash</PartitionKeyType>
    </Input>
    <Output>
      <PartitionedQueryExecutionInfoInternal>
        <QueryRanges>
          <Range>
            <Range>[[],"Infinity")</Range>
          </Range>
        </QueryRanges>
        <HybridSearchQueryInfo>
          <GlobalStatisticsQuery>SELECT COUNT(1) AS documentCount, [{"totalWordCount": SUM(_FullTextWordCount(c.text)), "hitCounts": [COUNTIF(FullTextContains(c.text, "swim"))]}] AS fullTextStatistics
FROM c</GlobalStatisticsQuery>
          <componentQueryInfo>
            <DistinctType>None</DistinctType>
            <Top />
            <Offset>0</Offset>
            <Limit>18</Limit>
            <GroupByExpressions />
            <OrderBy>
              <SortOrder>Descending</SortOrder>
            </OrderBy>
            <OrderByExpressions>
              <OrderByExpression>_FullTextScore(c.text, ["swim"], {documentdb-formattablehybridsearchquery-totaldocumentcount}, {documentdb-formattablehybridsearchquery-totalwordcount-0}, {documentdb-formattablehybridsearchquery-hitcountsarray-0})</OrderByExpression>
            </OrderByExpressions>
            <Aggregates />
            <GroupByAliasToAggregateType />
            <GroupByAliases />
            <HasSelectValue>False</HasSelectValue>
            <RewrittenQuery><![CDATA[SELECT c._rid, [{"item": _FullTextScore(c.text, ["swim"], {documentdb-formattablehybridsearchquery-totaldocumentcount}, {documentdb-formattablehybridsearchquery-totalwordcount-0}, {documentdb-formattablehybridsearchquery-hitcountsarray-0})}] AS orderByItems, {"payload": {"name": c.name}, "componentScores": [_FullTextScore(c.text, ["swim"], {documentdb-formattablehybridsearchquery-totaldocumentcount}, {documentdb-formattablehybridsearchquery-totalwordcount-0}, {documentdb-formattablehybridsearchquery-hitcountsarray-0})]} AS payload
FROM c
WHERE ({documentdb-formattableorderbyquery-filter})
ORDER BY _FullTextScore(c.text, ["swim"], {documentdb-formattablehybridsearchquery-totaldocumentcount}, {documentdb-formattablehybridsearchquery-totalwordcount-0}, {documentdb-formattablehybridsearchquery-hitcountsarray-0}) DESC
OFFSET 0 LIMIT 18]]></RewrittenQuery>
          </componentQueryInfo>
          <Skip>2147483647</Skip>
          <Take>10</Take>
          <RequiresGlobalStatistics>True</RequiresGlobalStatistics>
        </HybridSearchQueryInfo>
      </PartitionedQueryExecutionInfoInternal>
    </Output>
  </Result>
  <Result>
    <Input>
      <Description>OFFSET value beyond upper range (client) - hybrid search</Description>
      <Query>SELECT c.name FROM c ORDER BY RANK FullTextScore(c.text, ['swim']) OFFSET 2147483648 LIMIT 10</Query>
      <PartitionKeys>
        <Key>/key</Key>
      </PartitionKeys>
      <PartitionKeyType>Hash</PartitionKeyType>
    </Input>
    <Output>
      <Exception>Microsoft.Azure.Cosmos.Query.Core.Monads.ExceptionWithStackTraceException : TryCatch resulted in an exception.
Microsoft.Azure.Cosmos.Query.Core.Exceptions.ExpectedQueryPartitionProviderException : {"queryRanges":[{"min":[],"max":"Infinity","isMinInclusive":true,"isMaxInclusive":false}],"hybridSearchQueryInfo":{"globalStatisticsQuery":"SELECT COUNT(1) AS documentCount, [{\"totalWordCount\": SUM(_FullTextWordCount(c.text)), \"hitCounts\": [COUNTIF(FullTextContains(c.text, \"swim\"))]}] AS fullTextStatistics\nFROM c","componentQueryInfos":[{"distinctType":"None","offset":0,"limit":20,"groupByExpressions":[],"groupByAliases":[],"orderBy":["Descending"],"orderByExpressions":["_FullTextScore(c.text, [\"swim\"], {documentdb-formattablehybridsearchquery-totaldocumentcount}, {documentdb-formattablehybridsearchquery-totalwordcount-0}, {documentdb-formattablehybridsearchquery-hitcountsarray-0})"],"aggregates":[],"hasSelectValue":0,"rewrittenQuery":"SELECT c._rid, [{\"item\": _FullTextScore(c.text, [\"swim\"], {documentdb-formattablehybridsearchquery-totaldocumentcount}, {documentdb-formattablehybridsearchquery-totalwordcount-0}, {documentdb-formattablehybridsearchquery-hitcountsarray-0})}] AS orderByItems, {\"payload\": {\"name\": c.name}, \"componentScores\": [_FullTextScore(c.text, [\"swim\"], {documentdb-formattablehybridsearchquery-totaldocumentcount}, {documentdb-formattablehybridsearchquery-totalwordcount-0}, {documentdb-formattablehybridsearchquery-hitcountsarray-0})]} AS payload\nFROM c\nWHERE ({documentdb-formattableorderbyquery-filter})\nORDER BY _FullTextScore(c.text, [\"swim\"], {documentdb-formattablehybridsearchquery-totaldocumentcount}, {documentdb-formattablehybridsearchquery-totalwordcount-0}, {documentdb-formattablehybridsearchquery-hitcountsarray-0}) DESC\nOFFSET 0 LIMIT 20","groupByAliasToAggregateType":{},"hasNonStreamingOrderBy":1}],"componentWithoutPayloadQueryInfos":[],"skip":2147483648,"take":10,"requiresGlobalStatistics":true}}
System.ArgumentOutOfRangeException : Specified argument was out of the range of valid values. (Parameter 'HybridSearchQueryInfo.Skip')
</Exception>
    </Output>
  </Result>
  <Result>
    <Input>
      <Description>OFFSET value beyond upper range (Interop) - hybrid search</Description>
      <Query>SELECT c.name FROM c ORDER BY RANK FullTextScore(c.text, ['swim']) OFFSET 4294967296 LIMIT 10</Query>
      <PartitionKeys>
        <Key>/key</Key>
      </PartitionKeys>
      <PartitionKeyType>Hash</PartitionKeyType>
    </Input>
    <Output>
      <Exception>Microsoft.Azure.Cosmos.Query.Core.Monads.ExceptionWithStackTraceException : TryCatch resulted in an exception.
Microsoft.Azure.Cosmos.Query.Core.Exceptions.ExpectedQueryPartitionProviderException : {"errors":[{"severity":"Error","location":{"start":74,"end":84},"code":"SC2062","message":"The OFFSET count value exceeds the maximum allowed value."}]}
System.Runtime.InteropServices.COMException : 0x800A0B00
</Exception>
    </Output>
  </Result>
  <Result>
    <Input>
      <Description>LIMIT value beyond lower range</Description>
      <Query>SELECT c.name FROM c OFFSET 10 LIMIT -1</Query>
      <PartitionKeys>
        <Key>/key</Key>
      </PartitionKeys>
      <PartitionKeyType>Hash</PartitionKeyType>
    </Input>
    <Output>
      <Exception>Microsoft.Azure.Cosmos.Query.Core.Monads.ExceptionWithStackTraceException : TryCatch resulted in an exception.
Microsoft.Azure.Cosmos.Query.Core.Exceptions.ExpectedQueryPartitionProviderException : {"errors":[{"severity":"Error","location":{"start":37,"end":38},"code":"SC1001","message":"Syntax error, incorrect syntax near '-'."}]}
System.Runtime.InteropServices.COMException : 0x800A0B00
</Exception>
    </Output>
  </Result>
  <Result>
    <Input>
      <Description>LIMIT value at lower range</Description>
      <Query>SELECT c.name FROM c OFFSET 10 LIMIT 0</Query>
      <PartitionKeys>
        <Key>/key</Key>
      </PartitionKeys>
      <PartitionKeyType>Hash</PartitionKeyType>
    </Input>
    <Output>
      <PartitionedQueryExecutionInfoInternal>
        <QueryInfo>
          <DistinctType>None</DistinctType>
          <Top />
          <Offset>10</Offset>
          <Limit>0</Limit>
          <GroupByExpressions />
          <OrderBy />
          <OrderByExpressions />
          <Aggregates />
          <GroupByAliasToAggregateType />
          <GroupByAliases />
          <HasSelectValue>False</HasSelectValue>
        </QueryInfo>
        <QueryRanges>
          <Range>
            <Range>[[],"Infinity")</Range>
          </Range>
        </QueryRanges>
        <RewrittenQuery><![CDATA[SELECT c.name
FROM c
OFFSET 0 LIMIT 10]]></RewrittenQuery>
      </PartitionedQueryExecutionInfoInternal>
    </Output>
  </Result>
  <Result>
    <Input>
      <Description>LIMIT value at upper range (client)</Description>
      <Query>SELECT c.name FROM c OFFSET 10 LIMIT 2147483647</Query>
      <PartitionKeys>
        <Key>/key</Key>
      </PartitionKeys>
      <PartitionKeyType>Hash</PartitionKeyType>
    </Input>
    <Output>
      <PartitionedQueryExecutionInfoInternal>
        <QueryInfo>
          <DistinctType>None</DistinctType>
          <Top />
          <Offset>10</Offset>
          <Limit>2147483647</Limit>
          <GroupByExpressions />
          <OrderBy />
          <OrderByExpressions />
          <Aggregates />
          <GroupByAliasToAggregateType />
          <GroupByAliases />
          <HasSelectValue>False</HasSelectValue>
        </QueryInfo>
        <QueryRanges>
          <Range>
            <Range>[[],"Infinity")</Range>
          </Range>
        </QueryRanges>
        <RewrittenQuery><![CDATA[SELECT c.name
FROM c
OFFSET 0 LIMIT 2147483657]]></RewrittenQuery>
      </PartitionedQueryExecutionInfoInternal>
    </Output>
  </Result>
  <Result>
    <Input>
      <Description>LIMIT value beyond upper range (client)</Description>
      <Query>SELECT c.name FROM c OFFSET 10 LIMIT 2147483648</Query>
      <PartitionKeys>
        <Key>/key</Key>
      </PartitionKeys>
      <PartitionKeyType>Hash</PartitionKeyType>
    </Input>
    <Output>
      <Exception>Microsoft.Azure.Cosmos.Query.Core.Monads.ExceptionWithStackTraceException : TryCatch resulted in an exception.
Microsoft.Azure.Cosmos.Query.Core.Exceptions.ExpectedQueryPartitionProviderException : {"queryInfo":{"distinctType":"None","offset":10,"limit":2147483648,"groupByExpressions":[],"groupByAliases":[],"orderBy":[],"orderByExpressions":[],"aggregates":[],"hasSelectValue":0,"rewrittenQuery":"SELECT c.name\nFROM c\nOFFSET 0 LIMIT 2147483658","groupByAliasToAggregateType":{},"hasNonStreamingOrderBy":0},"queryRanges":[{"min":[],"max":"Infinity","isMinInclusive":true,"isMaxInclusive":false}]}
System.ArgumentOutOfRangeException : Specified argument was out of the range of valid values. (Parameter 'QueryInfo.Limit')
</Exception>
    </Output>
  </Result>
  <Result>
    <Input>
      <Description>LIMIT value beyond upper range (Interop)</Description>
      <Query>SELECT c.name FROM c OFFSET 10 LIMIT 4294967296</Query>
      <PartitionKeys>
        <Key>/key</Key>
      </PartitionKeys>
      <PartitionKeyType>Hash</PartitionKeyType>
    </Input>
    <Output>
      <Exception>Microsoft.Azure.Cosmos.Query.Core.Monads.ExceptionWithStackTraceException : TryCatch resulted in an exception.
Microsoft.Azure.Cosmos.Query.Core.Exceptions.ExpectedQueryPartitionProviderException : {"errors":[{"severity":"Error","location":{"start":37,"end":47},"code":"SC2061","message":"The LIMIT count value exceeds the maximum allowed value."}]}
System.Runtime.InteropServices.COMException : 0x800A0B00
</Exception>
    </Output>
  </Result>
  <Result>
    <Input>
      <Description>LIMIT value beyond lower range - hybrid search</Description>
      <Query>SELECT c.name FROM c ORDER BY RANK FullTextScore(c.text, ['swim']) OFFSET 10 LIMIT -1</Query>
      <PartitionKeys>
        <Key>/key</Key>
      </PartitionKeys>
      <PartitionKeyType>Hash</PartitionKeyType>
    </Input>
    <Output>
      <Exception>Microsoft.Azure.Cosmos.Query.Core.Monads.ExceptionWithStackTraceException : TryCatch resulted in an exception.
Microsoft.Azure.Cosmos.Query.Core.Exceptions.ExpectedQueryPartitionProviderException : {"errors":[{"severity":"Error","location":{"start":83,"end":84},"code":"SC1001","message":"Syntax error, incorrect syntax near '-'."}]}
System.Runtime.InteropServices.COMException : 0x800A0B00
</Exception>
    </Output>
  </Result>
  <Result>
    <Input>
      <Description>LIMIT value at lower range - hybrid search</Description>
      <Query>SELECT c.name FROM c ORDER BY RANK FullTextScore(c.text, ['swim']) OFFSET 10 LIMIT 0</Query>
      <PartitionKeys>
        <Key>/key</Key>
      </PartitionKeys>
      <PartitionKeyType>Hash</PartitionKeyType>
    </Input>
    <Output>
      <PartitionedQueryExecutionInfoInternal>
        <QueryRanges>
          <Range>
            <Range>[[],"Infinity")</Range>
          </Range>
        </QueryRanges>
        <HybridSearchQueryInfo>
          <GlobalStatisticsQuery>SELECT COUNT(1) AS documentCount, [{"totalWordCount": SUM(_FullTextWordCount(c.text)), "hitCounts": [COUNTIF(FullTextContains(c.text, "swim"))]}] AS fullTextStatistics
FROM c</GlobalStatisticsQuery>
          <componentQueryInfo>
            <DistinctType>None</DistinctType>
            <Top />
            <Offset>0</Offset>
            <Limit>120</Limit>
            <GroupByExpressions />
            <OrderBy>
              <SortOrder>Descending</SortOrder>
            </OrderBy>
            <OrderByExpressions>
              <OrderByExpression>_FullTextScore(c.text, ["swim"], {documentdb-formattablehybridsearchquery-totaldocumentcount}, {documentdb-formattablehybridsearchquery-totalwordcount-0}, {documentdb-formattablehybridsearchquery-hitcountsarray-0})</OrderByExpression>
            </OrderByExpressions>
            <Aggregates />
            <GroupByAliasToAggregateType />
            <GroupByAliases />
            <HasSelectValue>False</HasSelectValue>
            <RewrittenQuery><![CDATA[SELECT c._rid, [{"item": _FullTextScore(c.text, ["swim"], {documentdb-formattablehybridsearchquery-totaldocumentcount}, {documentdb-formattablehybridsearchquery-totalwordcount-0}, {documentdb-formattablehybridsearchquery-hitcountsarray-0})}] AS orderByItems, {"payload": {"name": c.name}, "componentScores": [_FullTextScore(c.text, ["swim"], {documentdb-formattablehybridsearchquery-totaldocumentcount}, {documentdb-formattablehybridsearchquery-totalwordcount-0}, {documentdb-formattablehybridsearchquery-hitcountsarray-0})]} AS payload
FROM c
WHERE ({documentdb-formattableorderbyquery-filter})
ORDER BY _FullTextScore(c.text, ["swim"], {documentdb-formattablehybridsearchquery-totaldocumentcount}, {documentdb-formattablehybridsearchquery-totalwordcount-0}, {documentdb-formattablehybridsearchquery-hitcountsarray-0}) DESC
OFFSET 0 LIMIT 120]]></RewrittenQuery>
          </componentQueryInfo>
          <Skip>10</Skip>
          <Take>0</Take>
          <RequiresGlobalStatistics>True</RequiresGlobalStatistics>
        </HybridSearchQueryInfo>
      </PartitionedQueryExecutionInfoInternal>
    </Output>
  </Result>
  <Result>
    <Input>
      <Description>LIMIT value at upper range (client) - hybrid search</Description>
      <Query>SELECT c.name FROM c ORDER BY RANK FullTextScore(c.text, ['swim']) OFFSET 10 LIMIT 2147483647</Query>
      <PartitionKeys>
        <Key>/key</Key>
      </PartitionKeys>
      <PartitionKeyType>Hash</PartitionKeyType>
    </Input>
    <Output>
      <PartitionedQueryExecutionInfoInternal>
        <QueryRanges>
          <Range>
            <Range>[[],"Infinity")</Range>
          </Range>
        </QueryRanges>
        <HybridSearchQueryInfo>
          <GlobalStatisticsQuery>SELECT COUNT(1) AS documentCount, [{"totalWordCount": SUM(_FullTextWordCount(c.text)), "hitCounts": [COUNTIF(FullTextContains(c.text, "swim"))]}] AS fullTextStatistics
FROM c</GlobalStatisticsQuery>
          <componentQueryInfo>
            <DistinctType>None</DistinctType>
            <Top />
            <Offset>0</Offset>
            <Limit>18</Limit>
            <GroupByExpressions />
            <OrderBy>
              <SortOrder>Descending</SortOrder>
            </OrderBy>
            <OrderByExpressions>
              <OrderByExpression>_FullTextScore(c.text, ["swim"], {documentdb-formattablehybridsearchquery-totaldocumentcount}, {documentdb-formattablehybridsearchquery-totalwordcount-0}, {documentdb-formattablehybridsearchquery-hitcountsarray-0})</OrderByExpression>
            </OrderByExpressions>
            <Aggregates />
            <GroupByAliasToAggregateType />
            <GroupByAliases />
            <HasSelectValue>False</HasSelectValue>
            <RewrittenQuery><![CDATA[SELECT c._rid, [{"item": _FullTextScore(c.text, ["swim"], {documentdb-formattablehybridsearchquery-totaldocumentcount}, {documentdb-formattablehybridsearchquery-totalwordcount-0}, {documentdb-formattablehybridsearchquery-hitcountsarray-0})}] AS orderByItems, {"payload": {"name": c.name}, "componentScores": [_FullTextScore(c.text, ["swim"], {documentdb-formattablehybridsearchquery-totaldocumentcount}, {documentdb-formattablehybridsearchquery-totalwordcount-0}, {documentdb-formattablehybridsearchquery-hitcountsarray-0})]} AS payload
FROM c
WHERE ({documentdb-formattableorderbyquery-filter})
ORDER BY _FullTextScore(c.text, ["swim"], {documentdb-formattablehybridsearchquery-totaldocumentcount}, {documentdb-formattablehybridsearchquery-totalwordcount-0}, {documentdb-formattablehybridsearchquery-hitcountsarray-0}) DESC
OFFSET 0 LIMIT 18]]></RewrittenQuery>
          </componentQueryInfo>
          <Skip>10</Skip>
          <Take>2147483647</Take>
          <RequiresGlobalStatistics>True</RequiresGlobalStatistics>
        </HybridSearchQueryInfo>
      </PartitionedQueryExecutionInfoInternal>
    </Output>
  </Result>
  <Result>
    <Input>
      <Description>LIMIT value beyond upper range (client) - hybrid search</Description>
      <Query>SELECT c.name FROM c ORDER BY RANK FullTextScore(c.text, ['swim']) OFFSET 10 LIMIT 2147483648</Query>
      <PartitionKeys>
        <Key>/key</Key>
      </PartitionKeys>
      <PartitionKeyType>Hash</PartitionKeyType>
    </Input>
    <Output>
      <Exception>Microsoft.Azure.Cosmos.Query.Core.Monads.ExceptionWithStackTraceException : TryCatch resulted in an exception.
Microsoft.Azure.Cosmos.Query.Core.Exceptions.ExpectedQueryPartitionProviderException : {"queryRanges":[{"min":[],"max":"Infinity","isMinInclusive":true,"isMaxInclusive":false}],"hybridSearchQueryInfo":{"globalStatisticsQuery":"SELECT COUNT(1) AS documentCount, [{\"totalWordCount\": SUM(_FullTextWordCount(c.text)), \"hitCounts\": [COUNTIF(FullTextContains(c.text, \"swim\"))]}] AS fullTextStatistics\nFROM c","componentQueryInfos":[{"distinctType":"None","offset":0,"limit":20,"groupByExpressions":[],"groupByAliases":[],"orderBy":["Descending"],"orderByExpressions":["_FullTextScore(c.text, [\"swim\"], {documentdb-formattablehybridsearchquery-totaldocumentcount}, {documentdb-formattablehybridsearchquery-totalwordcount-0}, {documentdb-formattablehybridsearchquery-hitcountsarray-0})"],"aggregates":[],"hasSelectValue":0,"rewrittenQuery":"SELECT c._rid, [{\"item\": _FullTextScore(c.text, [\"swim\"], {documentdb-formattablehybridsearchquery-totaldocumentcount}, {documentdb-formattablehybridsearchquery-totalwordcount-0}, {documentdb-formattablehybridsearchquery-hitcountsarray-0})}] AS orderByItems, {\"payload\": {\"name\": c.name}, \"componentScores\": [_FullTextScore(c.text, [\"swim\"], {documentdb-formattablehybridsearchquery-totaldocumentcount}, {documentdb-formattablehybridsearchquery-totalwordcount-0}, {documentdb-formattablehybridsearchquery-hitcountsarray-0})]} AS payload\nFROM c\nWHERE ({documentdb-formattableorderbyquery-filter})\nORDER BY _FullTextScore(c.text, [\"swim\"], {documentdb-formattablehybridsearchquery-totaldocumentcount}, {documentdb-formattablehybridsearchquery-totalwordcount-0}, {documentdb-formattablehybridsearchquery-hitcountsarray-0}) DESC\nOFFSET 0 LIMIT 20","groupByAliasToAggregateType":{},"hasNonStreamingOrderBy":1}],"componentWithoutPayloadQueryInfos":[],"skip":10,"take":2147483648,"requiresGlobalStatistics":true}}
System.ArgumentOutOfRangeException : Specified argument was out of the range of valid values. (Parameter 'HybridSearchQueryInfo.Take')
</Exception>
    </Output>
  </Result>
  <Result>
    <Input>
      <Description>LIMIT value beyond upper range (Interop) - hybrid search</Description>
      <Query>SELECT c.name FROM c ORDER BY RANK FullTextScore(c.text, ['swim']) OFFSET 10 LIMIT 4294967296</Query>
      <PartitionKeys>
        <Key>/key</Key>
      </PartitionKeys>
      <PartitionKeyType>Hash</PartitionKeyType>
    </Input>
    <Output>
      <Exception>Microsoft.Azure.Cosmos.Query.Core.Monads.ExceptionWithStackTraceException : TryCatch resulted in an exception.
Microsoft.Azure.Cosmos.Query.Core.Exceptions.ExpectedQueryPartitionProviderException : {"errors":[{"severity":"Error","location":{"start":83,"end":93},"code":"SC2061","message":"The LIMIT count value exceeds the maximum allowed value."}]}
System.Runtime.InteropServices.COMException : 0x800A0B00
</Exception>
    </Output>
  </Result>
=======
﻿<Results>
  <Result>
    <Input>
      <Description>Just OFFSET LIMIT</Description>
      <Query>SELECT * FROM c OFFSET 1 LIMIT 2</Query>
      <PartitionKeys>
        <Key>/key</Key>
      </PartitionKeys>
      <PartitionKeyType>Hash</PartitionKeyType>
    </Input>
    <Output>
      <PartitionedQueryExecutionInfoInternal>
        <QueryInfo>
          <DistinctType>None</DistinctType>
          <Top />
          <Offset>1</Offset>
          <Limit>2</Limit>
          <GroupByExpressions />
          <OrderBy />
          <OrderByExpressions />
          <Aggregates />
          <GroupByAliasToAggregateType />
          <GroupByAliases />
          <HasSelectValue>False</HasSelectValue>
        </QueryInfo>
        <QueryRanges>
          <Range>
            <Range>[[],"Infinity")</Range>
          </Range>
        </QueryRanges>
        <RewrittenQuery><![CDATA[SELECT *
FROM c
OFFSET 0 LIMIT 3]]></RewrittenQuery>
      </PartitionedQueryExecutionInfoInternal>
    </Output>
  </Result>
  <Result>
    <Input>
      <Description>Parameterized OFFSET and LIMIT</Description>
      <Query>SELECT * FROM c OFFSET @OFFSETCOUNT LIMIT @LIMITCOUNT</Query>
      <PartitionKeys>
        <Key>/key</Key>
      </PartitionKeys>
      <PartitionKeyType>Hash</PartitionKeyType>
      <QueryParameters><![CDATA[[
  {
    "name": "@OFFSETCOUNT",
    "value": 42
  },
  {
    "name": "@LIMITCOUNT",
    "value": 1337
  }
]]]></QueryParameters>
    </Input>
    <Output>
      <PartitionedQueryExecutionInfoInternal>
        <QueryInfo>
          <DistinctType>None</DistinctType>
          <Top />
          <Offset>42</Offset>
          <Limit>1337</Limit>
          <GroupByExpressions />
          <OrderBy />
          <OrderByExpressions />
          <Aggregates />
          <GroupByAliasToAggregateType />
          <GroupByAliases />
          <HasSelectValue>False</HasSelectValue>
        </QueryInfo>
        <QueryRanges>
          <Range>
            <Range>[[],"Infinity")</Range>
          </Range>
        </QueryRanges>
        <RewrittenQuery><![CDATA[SELECT *
FROM c
OFFSET 0 LIMIT 1379]]></RewrittenQuery>
      </PartitionedQueryExecutionInfoInternal>
    </Output>
  </Result>
  <Result>
    <Input>
      <Description>OFFSET LIMIT and non partition filter</Description>
      <Query>SELECT * FROM c WHERE c.blah = 5 OFFSET 1 LIMIT 2</Query>
      <PartitionKeys>
        <Key>/key</Key>
      </PartitionKeys>
      <PartitionKeyType>Hash</PartitionKeyType>
    </Input>
    <Output>
      <PartitionedQueryExecutionInfoInternal>
        <QueryInfo>
          <DistinctType>None</DistinctType>
          <Top />
          <Offset>1</Offset>
          <Limit>2</Limit>
          <GroupByExpressions />
          <OrderBy />
          <OrderByExpressions />
          <Aggregates />
          <GroupByAliasToAggregateType />
          <GroupByAliases />
          <HasSelectValue>False</HasSelectValue>
        </QueryInfo>
        <QueryRanges>
          <Range>
            <Range>[[],"Infinity")</Range>
          </Range>
        </QueryRanges>
        <RewrittenQuery><![CDATA[SELECT *
FROM c
WHERE (c.blah = 5)
OFFSET 0 LIMIT 3]]></RewrittenQuery>
      </PartitionedQueryExecutionInfoInternal>
    </Output>
  </Result>
  <Result>
    <Input>
      <Description>OFFSET LIMIT and partition filter</Description>
      <Query>SELECT * FROM c WHERE c.key = 5 OFFSET 1 LIMIT 2</Query>
      <PartitionKeys>
        <Key>/key</Key>
      </PartitionKeys>
      <PartitionKeyType>Hash</PartitionKeyType>
    </Input>
    <Output>
      <PartitionedQueryExecutionInfoInternal>
        <QueryInfo>
          <DistinctType>None</DistinctType>
          <Top />
          <Offset />
          <Limit />
          <GroupByExpressions />
          <OrderBy />
          <OrderByExpressions />
          <Aggregates />
          <GroupByAliasToAggregateType />
          <GroupByAliases />
          <HasSelectValue>False</HasSelectValue>
        </QueryInfo>
        <QueryRanges>
          <Range>
            <Range>[[5.0],[5.0]]</Range>
          </Range>
        </QueryRanges>
        <RewrittenQuery><![CDATA[]]></RewrittenQuery>
      </PartitionedQueryExecutionInfoInternal>
    </Output>
  </Result>
  <Result>
    <Input>
      <Description>OFFSET LIMIT 0</Description>
      <Query>SELECT * FROM c OFFSET 0 LIMIT 0</Query>
      <PartitionKeys>
        <Key>/key</Key>
      </PartitionKeys>
      <PartitionKeyType>Hash</PartitionKeyType>
    </Input>
    <Output>
      <PartitionedQueryExecutionInfoInternal>
        <QueryInfo>
          <DistinctType>None</DistinctType>
          <Top />
          <Offset>0</Offset>
          <Limit>0</Limit>
          <GroupByExpressions />
          <OrderBy />
          <OrderByExpressions />
          <Aggregates />
          <GroupByAliasToAggregateType />
          <GroupByAliases />
          <HasSelectValue>False</HasSelectValue>
        </QueryInfo>
        <QueryRanges>
          <Range>
            <Range>[[],"Infinity")</Range>
          </Range>
        </QueryRanges>
        <RewrittenQuery><![CDATA[SELECT *
FROM c
OFFSET 0 LIMIT 0]]></RewrittenQuery>
      </PartitionedQueryExecutionInfoInternal>
    </Output>
  </Result>
  <Result>
    <Input>
      <Description>OFFSET LIMIT 0 with partition key filter</Description>
      <Query>SELECT * FROM c WHERE c.key = 5 OFFSET 0 LIMIT 0</Query>
      <PartitionKeys>
        <Key>/key</Key>
      </PartitionKeys>
      <PartitionKeyType>Hash</PartitionKeyType>
    </Input>
    <Output>
      <PartitionedQueryExecutionInfoInternal>
        <QueryInfo>
          <DistinctType>None</DistinctType>
          <Top />
          <Offset />
          <Limit />
          <GroupByExpressions />
          <OrderBy />
          <OrderByExpressions />
          <Aggregates />
          <GroupByAliasToAggregateType />
          <GroupByAliases />
          <HasSelectValue>False</HasSelectValue>
        </QueryInfo>
        <QueryRanges>
          <Range>
            <Range>[[5.0],[5.0]]</Range>
          </Range>
        </QueryRanges>
        <RewrittenQuery><![CDATA[]]></RewrittenQuery>
      </PartitionedQueryExecutionInfoInternal>
    </Output>
  </Result>
  <Result>
    <Input>
      <Description>OFFSET LIMIT and partition filter but aggregates</Description>
      <Query>SELECT VALUE COUNT(1) FROM c WHERE c.key = 5 OFFSET 1 LIMIT 2</Query>
      <PartitionKeys>
        <Key>/key</Key>
      </PartitionKeys>
      <PartitionKeyType>Hash</PartitionKeyType>
    </Input>
    <Output>
      <PartitionedQueryExecutionInfoInternal>
        <QueryInfo>
          <DistinctType>None</DistinctType>
          <Top />
          <Offset>1</Offset>
          <Limit>2</Limit>
          <GroupByExpressions />
          <OrderBy />
          <OrderByExpressions />
          <Aggregates>
            <AggregateOperator>Count</AggregateOperator>
          </Aggregates>
          <GroupByAliasToAggregateType />
          <GroupByAliases />
          <HasSelectValue>True</HasSelectValue>
        </QueryInfo>
        <QueryRanges>
          <Range>
            <Range>[[5.0],[5.0]]</Range>
          </Range>
        </QueryRanges>
        <RewrittenQuery><![CDATA[SELECT VALUE [{"item": COUNT(1)}]
FROM c
WHERE (c.key = 5)]]></RewrittenQuery>
      </PartitionedQueryExecutionInfoInternal>
    </Output>
  </Result>
  <Result>
    <Input>
      <Description>OFFSET LIMIT and partition filter but distinct</Description>
      <Query>SELECT DISTINCT *  FROM c WHERE c.key = 5 OFFSET 1 LIMIT 2</Query>
      <PartitionKeys>
        <Key>/key</Key>
      </PartitionKeys>
      <PartitionKeyType>Hash</PartitionKeyType>
    </Input>
    <Output>
      <PartitionedQueryExecutionInfoInternal>
        <QueryInfo>
          <DistinctType>Unordered</DistinctType>
          <Top />
          <Offset>1</Offset>
          <Limit>2</Limit>
          <GroupByExpressions />
          <OrderBy />
          <OrderByExpressions />
          <Aggregates />
          <GroupByAliasToAggregateType />
          <GroupByAliases />
          <HasSelectValue>False</HasSelectValue>
        </QueryInfo>
        <QueryRanges>
          <Range>
            <Range>[[5.0],[5.0]]</Range>
          </Range>
        </QueryRanges>
        <RewrittenQuery><![CDATA[SELECT DISTINCT *
FROM c
WHERE (c.key = 5)]]></RewrittenQuery>
      </PartitionedQueryExecutionInfoInternal>
    </Output>
  </Result>
  <Result>
    <Input>
      <Description>OFFSET LIMIT and partition filter but group by</Description>
      <Query>SELECT c.name FROM c WHERE c.key = 5 GROUP BY c.name OFFSET 1 LIMIT 2</Query>
      <PartitionKeys>
        <Key>/key</Key>
      </PartitionKeys>
      <PartitionKeyType>Hash</PartitionKeyType>
    </Input>
    <Output>
      <PartitionedQueryExecutionInfoInternal>
        <QueryInfo>
          <DistinctType>None</DistinctType>
          <Top />
          <Offset>1</Offset>
          <Limit>2</Limit>
          <GroupByExpressions>
            <GroupByExpression>c.name</GroupByExpression>
          </GroupByExpressions>
          <OrderBy />
          <OrderByExpressions />
          <Aggregates />
          <GroupByAliasToAggregateType>
            <AliasToAggregateType>
              <Alias>name</Alias>
              <AggregateOperator>null</AggregateOperator>
            </AliasToAggregateType>
          </GroupByAliasToAggregateType>
          <GroupByAliases>
            <Alias>name</Alias>
          </GroupByAliases>
          <HasSelectValue>False</HasSelectValue>
        </QueryInfo>
        <QueryRanges>
          <Range>
            <Range>[[5.0],[5.0]]</Range>
          </Range>
        </QueryRanges>
        <RewrittenQuery><![CDATA[SELECT [{"item": c.name}] AS groupByItems, {"name": c.name} AS payload
FROM c
WHERE (c.key = 5)
GROUP BY c.name]]></RewrittenQuery>
      </PartitionedQueryExecutionInfoInternal>
    </Output>
  </Result>
  <Result>
    <Input>
      <Description>OFFSET value beyond lower range</Description>
      <Query>SELECT c.name FROM c OFFSET -1 LIMIT 10</Query>
      <PartitionKeys>
        <Key>/key</Key>
      </PartitionKeys>
      <PartitionKeyType>Hash</PartitionKeyType>
    </Input>
    <Output>
      <Exception>Microsoft.Azure.Cosmos.Query.Core.Monads.ExceptionWithStackTraceException : TryCatch resulted in an exception.
Microsoft.Azure.Cosmos.Query.Core.Exceptions.ExpectedQueryPartitionProviderException : {"errors":[{"severity":"Error","location":{"start":28,"end":29},"code":"SC1001","message":"Syntax error, incorrect syntax near '-'."}]}
System.Runtime.InteropServices.COMException : 0x800A0B00
</Exception>
    </Output>
  </Result>
  <Result>
    <Input>
      <Description>OFFSET value at lower range</Description>
      <Query>SELECT c.name FROM c OFFSET 0 LIMIT 10</Query>
      <PartitionKeys>
        <Key>/key</Key>
      </PartitionKeys>
      <PartitionKeyType>Hash</PartitionKeyType>
    </Input>
    <Output>
      <PartitionedQueryExecutionInfoInternal>
        <QueryInfo>
          <DistinctType>None</DistinctType>
          <Top />
          <Offset>0</Offset>
          <Limit>10</Limit>
          <GroupByExpressions />
          <OrderBy />
          <OrderByExpressions />
          <Aggregates />
          <GroupByAliasToAggregateType />
          <GroupByAliases />
          <HasSelectValue>False</HasSelectValue>
        </QueryInfo>
        <QueryRanges>
          <Range>
            <Range>[[],"Infinity")</Range>
          </Range>
        </QueryRanges>
        <RewrittenQuery><![CDATA[SELECT c.name
FROM c
OFFSET 0 LIMIT 10]]></RewrittenQuery>
      </PartitionedQueryExecutionInfoInternal>
    </Output>
  </Result>
  <Result>
    <Input>
      <Description>OFFSET value at upper range (client)</Description>
      <Query>SELECT c.name FROM c OFFSET 2147483647 LIMIT 10</Query>
      <PartitionKeys>
        <Key>/key</Key>
      </PartitionKeys>
      <PartitionKeyType>Hash</PartitionKeyType>
    </Input>
    <Output>
      <PartitionedQueryExecutionInfoInternal>
        <QueryInfo>
          <DistinctType>None</DistinctType>
          <Top />
          <Offset>2147483647</Offset>
          <Limit>10</Limit>
          <GroupByExpressions />
          <OrderBy />
          <OrderByExpressions />
          <Aggregates />
          <GroupByAliasToAggregateType />
          <GroupByAliases />
          <HasSelectValue>False</HasSelectValue>
        </QueryInfo>
        <QueryRanges>
          <Range>
            <Range>[[],"Infinity")</Range>
          </Range>
        </QueryRanges>
        <RewrittenQuery><![CDATA[SELECT c.name
FROM c
OFFSET 0 LIMIT 2147483657]]></RewrittenQuery>
      </PartitionedQueryExecutionInfoInternal>
    </Output>
  </Result>
  <Result>
    <Input>
      <Description>OFFSET value beyond upper range (client)</Description>
      <Query>SELECT c.name FROM c OFFSET 2147483648 LIMIT 10</Query>
      <PartitionKeys>
        <Key>/key</Key>
      </PartitionKeys>
      <PartitionKeyType>Hash</PartitionKeyType>
    </Input>
    <Output>
      <Exception>Microsoft.Azure.Cosmos.Query.Core.Monads.ExceptionWithStackTraceException : TryCatch resulted in an exception.
Microsoft.Azure.Cosmos.Query.Core.Exceptions.ExpectedQueryPartitionProviderException : {"queryInfo":{"distinctType":"None","offset":2147483648,"limit":10,"groupByExpressions":[],"groupByAliases":[],"orderBy":[],"orderByExpressions":[],"aggregates":[],"hasSelectValue":0,"rewrittenQuery":"SELECT c.name\nFROM c\nOFFSET 0 LIMIT 2147483658","groupByAliasToAggregateType":{},"hasNonStreamingOrderBy":0},"queryRanges":[{"min":[],"max":"Infinity","isMinInclusive":true,"isMaxInclusive":false}]}
System.ArgumentOutOfRangeException : Specified argument was out of the range of valid values. (Parameter 'QueryInfo.Offset')
</Exception>
    </Output>
  </Result>
  <Result>
    <Input>
      <Description>OFFSET value beyond upper range (Interop)</Description>
      <Query>SELECT c.name FROM c OFFSET 4294967296 LIMIT 10</Query>
      <PartitionKeys>
        <Key>/key</Key>
      </PartitionKeys>
      <PartitionKeyType>Hash</PartitionKeyType>
    </Input>
    <Output>
      <Exception>Microsoft.Azure.Cosmos.Query.Core.Monads.ExceptionWithStackTraceException : TryCatch resulted in an exception.
Microsoft.Azure.Cosmos.Query.Core.Exceptions.ExpectedQueryPartitionProviderException : {"errors":[{"severity":"Error","location":{"start":28,"end":38},"code":"SC2062","message":"The OFFSET count value exceeds the maximum allowed value."}]}
System.Runtime.InteropServices.COMException : 0x800A0B00
</Exception>
    </Output>
  </Result>
  <Result>
    <Input>
      <Description>OFFSET value beyond lower range - hybrid search</Description>
      <Query>SELECT c.name FROM c ORDER BY RANK FullTextScore(c.text, ['swim']) OFFSET -1 LIMIT 10</Query>
      <PartitionKeys>
        <Key>/key</Key>
      </PartitionKeys>
      <PartitionKeyType>Hash</PartitionKeyType>
    </Input>
    <Output>
      <Exception>Microsoft.Azure.Cosmos.Query.Core.Monads.ExceptionWithStackTraceException : TryCatch resulted in an exception.
Microsoft.Azure.Cosmos.Query.Core.Exceptions.ExpectedQueryPartitionProviderException : {"errors":[{"severity":"Error","location":{"start":74,"end":75},"code":"SC1001","message":"Syntax error, incorrect syntax near '-'."}]}
System.Runtime.InteropServices.COMException : 0x800A0B00
</Exception>
    </Output>
  </Result>
  <Result>
    <Input>
      <Description>OFFSET value at lower range - hybrid search</Description>
      <Query>SELECT c.name FROM c ORDER BY RANK FullTextScore(c.text, ['swim']) OFFSET 0 LIMIT 10</Query>
      <PartitionKeys>
        <Key>/key</Key>
      </PartitionKeys>
      <PartitionKeyType>Hash</PartitionKeyType>
    </Input>
    <Output>
      <PartitionedQueryExecutionInfoInternal>
        <QueryRanges>
          <Range>
            <Range>[[],"Infinity")</Range>
          </Range>
        </QueryRanges>
        <HybridSearchQueryInfo>
          <GlobalStatisticsQuery>SELECT COUNT(1) AS documentCount, [{"totalWordCount": SUM(_FullTextWordCount(c.text)), "hitCounts": [COUNTIF(FullTextContains(c.text, "swim"))]}] AS fullTextStatistics
FROM c</GlobalStatisticsQuery>
          <componentQueryInfo>
            <DistinctType>None</DistinctType>
            <Top />
            <Offset>0</Offset>
            <Limit>120</Limit>
            <GroupByExpressions />
            <OrderBy>
              <SortOrder>Descending</SortOrder>
            </OrderBy>
            <OrderByExpressions>
              <OrderByExpression>_FullTextScore(c.text, ["swim"], {documentdb-formattablehybridsearchquery-totaldocumentcount}, {documentdb-formattablehybridsearchquery-totalwordcount-0}, {documentdb-formattablehybridsearchquery-hitcountsarray-0})</OrderByExpression>
            </OrderByExpressions>
            <Aggregates />
            <GroupByAliasToAggregateType />
            <GroupByAliases />
            <HasSelectValue>False</HasSelectValue>
            <RewrittenQuery><![CDATA[SELECT c._rid, [{"item": _FullTextScore(c.text, ["swim"], {documentdb-formattablehybridsearchquery-totaldocumentcount}, {documentdb-formattablehybridsearchquery-totalwordcount-0}, {documentdb-formattablehybridsearchquery-hitcountsarray-0})}] AS orderByItems, {"payload": {"name": c.name}, "componentScores": [(_FullTextScore(c.text, ["swim"], {documentdb-formattablehybridsearchquery-totaldocumentcount}, {documentdb-formattablehybridsearchquery-totalwordcount-0}, {documentdb-formattablehybridsearchquery-hitcountsarray-0}) ?? -1)]} AS payload
FROM c
WHERE ({documentdb-formattableorderbyquery-filter})
ORDER BY _FullTextScore(c.text, ["swim"], {documentdb-formattablehybridsearchquery-totaldocumentcount}, {documentdb-formattablehybridsearchquery-totalwordcount-0}, {documentdb-formattablehybridsearchquery-hitcountsarray-0}) DESC
OFFSET 0 LIMIT 120]]></RewrittenQuery>
          </componentQueryInfo>
          <Skip>0</Skip>
          <Take>10</Take>
          <RequiresGlobalStatistics>True</RequiresGlobalStatistics>
        </HybridSearchQueryInfo>
      </PartitionedQueryExecutionInfoInternal>
    </Output>
  </Result>
  <Result>
    <Input>
      <Description>OFFSET value at upper range (client) - hybrid search</Description>
      <Query>SELECT c.name FROM c ORDER BY RANK FullTextScore(c.text, ['swim']) OFFSET 2147483647 LIMIT 10</Query>
      <PartitionKeys>
        <Key>/key</Key>
      </PartitionKeys>
      <PartitionKeyType>Hash</PartitionKeyType>
    </Input>
    <Output>
      <PartitionedQueryExecutionInfoInternal>
        <QueryRanges>
          <Range>
            <Range>[[],"Infinity")</Range>
          </Range>
        </QueryRanges>
        <HybridSearchQueryInfo>
          <GlobalStatisticsQuery>SELECT COUNT(1) AS documentCount, [{"totalWordCount": SUM(_FullTextWordCount(c.text)), "hitCounts": [COUNTIF(FullTextContains(c.text, "swim"))]}] AS fullTextStatistics
FROM c</GlobalStatisticsQuery>
          <componentQueryInfo>
            <DistinctType>None</DistinctType>
            <Top />
            <Offset>0</Offset>
            <Limit>18</Limit>
            <GroupByExpressions />
            <OrderBy>
              <SortOrder>Descending</SortOrder>
            </OrderBy>
            <OrderByExpressions>
              <OrderByExpression>_FullTextScore(c.text, ["swim"], {documentdb-formattablehybridsearchquery-totaldocumentcount}, {documentdb-formattablehybridsearchquery-totalwordcount-0}, {documentdb-formattablehybridsearchquery-hitcountsarray-0})</OrderByExpression>
            </OrderByExpressions>
            <Aggregates />
            <GroupByAliasToAggregateType />
            <GroupByAliases />
            <HasSelectValue>False</HasSelectValue>
            <RewrittenQuery><![CDATA[SELECT c._rid, [{"item": _FullTextScore(c.text, ["swim"], {documentdb-formattablehybridsearchquery-totaldocumentcount}, {documentdb-formattablehybridsearchquery-totalwordcount-0}, {documentdb-formattablehybridsearchquery-hitcountsarray-0})}] AS orderByItems, {"payload": {"name": c.name}, "componentScores": [(_FullTextScore(c.text, ["swim"], {documentdb-formattablehybridsearchquery-totaldocumentcount}, {documentdb-formattablehybridsearchquery-totalwordcount-0}, {documentdb-formattablehybridsearchquery-hitcountsarray-0}) ?? -1)]} AS payload
FROM c
WHERE ({documentdb-formattableorderbyquery-filter})
ORDER BY _FullTextScore(c.text, ["swim"], {documentdb-formattablehybridsearchquery-totaldocumentcount}, {documentdb-formattablehybridsearchquery-totalwordcount-0}, {documentdb-formattablehybridsearchquery-hitcountsarray-0}) DESC
OFFSET 0 LIMIT 18]]></RewrittenQuery>
          </componentQueryInfo>
          <Skip>2147483647</Skip>
          <Take>10</Take>
          <RequiresGlobalStatistics>True</RequiresGlobalStatistics>
        </HybridSearchQueryInfo>
      </PartitionedQueryExecutionInfoInternal>
    </Output>
  </Result>
  <Result>
    <Input>
      <Description>OFFSET value beyond upper range (client) - hybrid search</Description>
      <Query>SELECT c.name FROM c ORDER BY RANK FullTextScore(c.text, ['swim']) OFFSET 2147483648 LIMIT 10</Query>
      <PartitionKeys>
        <Key>/key</Key>
      </PartitionKeys>
      <PartitionKeyType>Hash</PartitionKeyType>
    </Input>
    <Output>
      <Exception>Microsoft.Azure.Cosmos.Query.Core.Monads.ExceptionWithStackTraceException : TryCatch resulted in an exception.
Microsoft.Azure.Cosmos.Query.Core.Exceptions.ExpectedQueryPartitionProviderException : {"queryRanges":[{"min":[],"max":"Infinity","isMinInclusive":true,"isMaxInclusive":false}],"hybridSearchQueryInfo":{"globalStatisticsQuery":"SELECT COUNT(1) AS documentCount, [{\"totalWordCount\": SUM(_FullTextWordCount(c.text)), \"hitCounts\": [COUNTIF(FullTextContains(c.text, \"swim\"))]}] AS fullTextStatistics\nFROM c","componentQueryInfos":[{"distinctType":"None","offset":0,"limit":20,"groupByExpressions":[],"groupByAliases":[],"orderBy":["Descending"],"orderByExpressions":["_FullTextScore(c.text, [\"swim\"], {documentdb-formattablehybridsearchquery-totaldocumentcount}, {documentdb-formattablehybridsearchquery-totalwordcount-0}, {documentdb-formattablehybridsearchquery-hitcountsarray-0})"],"aggregates":[],"hasSelectValue":0,"rewrittenQuery":"SELECT c._rid, [{\"item\": _FullTextScore(c.text, [\"swim\"], {documentdb-formattablehybridsearchquery-totaldocumentcount}, {documentdb-formattablehybridsearchquery-totalwordcount-0}, {documentdb-formattablehybridsearchquery-hitcountsarray-0})}] AS orderByItems, {\"payload\": {\"name\": c.name}, \"componentScores\": [(_FullTextScore(c.text, [\"swim\"], {documentdb-formattablehybridsearchquery-totaldocumentcount}, {documentdb-formattablehybridsearchquery-totalwordcount-0}, {documentdb-formattablehybridsearchquery-hitcountsarray-0}) ?? -1)]} AS payload\nFROM c\nWHERE ({documentdb-formattableorderbyquery-filter})\nORDER BY _FullTextScore(c.text, [\"swim\"], {documentdb-formattablehybridsearchquery-totaldocumentcount}, {documentdb-formattablehybridsearchquery-totalwordcount-0}, {documentdb-formattablehybridsearchquery-hitcountsarray-0}) DESC\nOFFSET 0 LIMIT 20","groupByAliasToAggregateType":{},"hasNonStreamingOrderBy":1}],"componentWithoutPayloadQueryInfos":[],"componentWeights":[],"skip":2147483648,"take":10,"requiresGlobalStatistics":true}}
System.ArgumentOutOfRangeException : Specified argument was out of the range of valid values. (Parameter 'HybridSearchQueryInfo.Skip')
</Exception>
    </Output>
  </Result>
  <Result>
    <Input>
      <Description>OFFSET value beyond upper range (Interop) - hybrid search</Description>
      <Query>SELECT c.name FROM c ORDER BY RANK FullTextScore(c.text, ['swim']) OFFSET 4294967296 LIMIT 10</Query>
      <PartitionKeys>
        <Key>/key</Key>
      </PartitionKeys>
      <PartitionKeyType>Hash</PartitionKeyType>
    </Input>
    <Output>
      <Exception>Microsoft.Azure.Cosmos.Query.Core.Monads.ExceptionWithStackTraceException : TryCatch resulted in an exception.
Microsoft.Azure.Cosmos.Query.Core.Exceptions.ExpectedQueryPartitionProviderException : {"errors":[{"severity":"Error","location":{"start":74,"end":84},"code":"SC2062","message":"The OFFSET count value exceeds the maximum allowed value."}]}
System.Runtime.InteropServices.COMException : 0x800A0B00
</Exception>
    </Output>
  </Result>
  <Result>
    <Input>
      <Description>LIMIT value beyond lower range</Description>
      <Query>SELECT c.name FROM c OFFSET 10 LIMIT -1</Query>
      <PartitionKeys>
        <Key>/key</Key>
      </PartitionKeys>
      <PartitionKeyType>Hash</PartitionKeyType>
    </Input>
    <Output>
      <Exception>Microsoft.Azure.Cosmos.Query.Core.Monads.ExceptionWithStackTraceException : TryCatch resulted in an exception.
Microsoft.Azure.Cosmos.Query.Core.Exceptions.ExpectedQueryPartitionProviderException : {"errors":[{"severity":"Error","location":{"start":37,"end":38},"code":"SC1001","message":"Syntax error, incorrect syntax near '-'."}]}
System.Runtime.InteropServices.COMException : 0x800A0B00
</Exception>
    </Output>
  </Result>
  <Result>
    <Input>
      <Description>LIMIT value at lower range</Description>
      <Query>SELECT c.name FROM c OFFSET 10 LIMIT 0</Query>
      <PartitionKeys>
        <Key>/key</Key>
      </PartitionKeys>
      <PartitionKeyType>Hash</PartitionKeyType>
    </Input>
    <Output>
      <PartitionedQueryExecutionInfoInternal>
        <QueryInfo>
          <DistinctType>None</DistinctType>
          <Top />
          <Offset>10</Offset>
          <Limit>0</Limit>
          <GroupByExpressions />
          <OrderBy />
          <OrderByExpressions />
          <Aggregates />
          <GroupByAliasToAggregateType />
          <GroupByAliases />
          <HasSelectValue>False</HasSelectValue>
        </QueryInfo>
        <QueryRanges>
          <Range>
            <Range>[[],"Infinity")</Range>
          </Range>
        </QueryRanges>
        <RewrittenQuery><![CDATA[SELECT c.name
FROM c
OFFSET 0 LIMIT 10]]></RewrittenQuery>
      </PartitionedQueryExecutionInfoInternal>
    </Output>
  </Result>
  <Result>
    <Input>
      <Description>LIMIT value at upper range (client)</Description>
      <Query>SELECT c.name FROM c OFFSET 10 LIMIT 2147483647</Query>
      <PartitionKeys>
        <Key>/key</Key>
      </PartitionKeys>
      <PartitionKeyType>Hash</PartitionKeyType>
    </Input>
    <Output>
      <PartitionedQueryExecutionInfoInternal>
        <QueryInfo>
          <DistinctType>None</DistinctType>
          <Top />
          <Offset>10</Offset>
          <Limit>2147483647</Limit>
          <GroupByExpressions />
          <OrderBy />
          <OrderByExpressions />
          <Aggregates />
          <GroupByAliasToAggregateType />
          <GroupByAliases />
          <HasSelectValue>False</HasSelectValue>
        </QueryInfo>
        <QueryRanges>
          <Range>
            <Range>[[],"Infinity")</Range>
          </Range>
        </QueryRanges>
        <RewrittenQuery><![CDATA[SELECT c.name
FROM c
OFFSET 0 LIMIT 2147483657]]></RewrittenQuery>
      </PartitionedQueryExecutionInfoInternal>
    </Output>
  </Result>
  <Result>
    <Input>
      <Description>LIMIT value beyond upper range (client)</Description>
      <Query>SELECT c.name FROM c OFFSET 10 LIMIT 2147483648</Query>
      <PartitionKeys>
        <Key>/key</Key>
      </PartitionKeys>
      <PartitionKeyType>Hash</PartitionKeyType>
    </Input>
    <Output>
      <Exception>Microsoft.Azure.Cosmos.Query.Core.Monads.ExceptionWithStackTraceException : TryCatch resulted in an exception.
Microsoft.Azure.Cosmos.Query.Core.Exceptions.ExpectedQueryPartitionProviderException : {"queryInfo":{"distinctType":"None","offset":10,"limit":2147483648,"groupByExpressions":[],"groupByAliases":[],"orderBy":[],"orderByExpressions":[],"aggregates":[],"hasSelectValue":0,"rewrittenQuery":"SELECT c.name\nFROM c\nOFFSET 0 LIMIT 2147483658","groupByAliasToAggregateType":{},"hasNonStreamingOrderBy":0},"queryRanges":[{"min":[],"max":"Infinity","isMinInclusive":true,"isMaxInclusive":false}]}
System.ArgumentOutOfRangeException : Specified argument was out of the range of valid values. (Parameter 'QueryInfo.Limit')
</Exception>
    </Output>
  </Result>
  <Result>
    <Input>
      <Description>LIMIT value beyond upper range (Interop)</Description>
      <Query>SELECT c.name FROM c OFFSET 10 LIMIT 4294967296</Query>
      <PartitionKeys>
        <Key>/key</Key>
      </PartitionKeys>
      <PartitionKeyType>Hash</PartitionKeyType>
    </Input>
    <Output>
      <Exception>Microsoft.Azure.Cosmos.Query.Core.Monads.ExceptionWithStackTraceException : TryCatch resulted in an exception.
Microsoft.Azure.Cosmos.Query.Core.Exceptions.ExpectedQueryPartitionProviderException : {"errors":[{"severity":"Error","location":{"start":37,"end":47},"code":"SC2061","message":"The LIMIT count value exceeds the maximum allowed value."}]}
System.Runtime.InteropServices.COMException : 0x800A0B00
</Exception>
    </Output>
  </Result>
  <Result>
    <Input>
      <Description>LIMIT value beyond lower range - hybrid search</Description>
      <Query>SELECT c.name FROM c ORDER BY RANK FullTextScore(c.text, ['swim']) OFFSET 10 LIMIT -1</Query>
      <PartitionKeys>
        <Key>/key</Key>
      </PartitionKeys>
      <PartitionKeyType>Hash</PartitionKeyType>
    </Input>
    <Output>
      <Exception>Microsoft.Azure.Cosmos.Query.Core.Monads.ExceptionWithStackTraceException : TryCatch resulted in an exception.
Microsoft.Azure.Cosmos.Query.Core.Exceptions.ExpectedQueryPartitionProviderException : {"errors":[{"severity":"Error","location":{"start":83,"end":84},"code":"SC1001","message":"Syntax error, incorrect syntax near '-'."}]}
System.Runtime.InteropServices.COMException : 0x800A0B00
</Exception>
    </Output>
  </Result>
  <Result>
    <Input>
      <Description>LIMIT value at lower range - hybrid search</Description>
      <Query>SELECT c.name FROM c ORDER BY RANK FullTextScore(c.text, ['swim']) OFFSET 10 LIMIT 0</Query>
      <PartitionKeys>
        <Key>/key</Key>
      </PartitionKeys>
      <PartitionKeyType>Hash</PartitionKeyType>
    </Input>
    <Output>
      <PartitionedQueryExecutionInfoInternal>
        <QueryRanges>
          <Range>
            <Range>[[],"Infinity")</Range>
          </Range>
        </QueryRanges>
        <HybridSearchQueryInfo>
          <GlobalStatisticsQuery>SELECT COUNT(1) AS documentCount, [{"totalWordCount": SUM(_FullTextWordCount(c.text)), "hitCounts": [COUNTIF(FullTextContains(c.text, "swim"))]}] AS fullTextStatistics
FROM c</GlobalStatisticsQuery>
          <componentQueryInfo>
            <DistinctType>None</DistinctType>
            <Top />
            <Offset>0</Offset>
            <Limit>120</Limit>
            <GroupByExpressions />
            <OrderBy>
              <SortOrder>Descending</SortOrder>
            </OrderBy>
            <OrderByExpressions>
              <OrderByExpression>_FullTextScore(c.text, ["swim"], {documentdb-formattablehybridsearchquery-totaldocumentcount}, {documentdb-formattablehybridsearchquery-totalwordcount-0}, {documentdb-formattablehybridsearchquery-hitcountsarray-0})</OrderByExpression>
            </OrderByExpressions>
            <Aggregates />
            <GroupByAliasToAggregateType />
            <GroupByAliases />
            <HasSelectValue>False</HasSelectValue>
            <RewrittenQuery><![CDATA[SELECT c._rid, [{"item": _FullTextScore(c.text, ["swim"], {documentdb-formattablehybridsearchquery-totaldocumentcount}, {documentdb-formattablehybridsearchquery-totalwordcount-0}, {documentdb-formattablehybridsearchquery-hitcountsarray-0})}] AS orderByItems, {"payload": {"name": c.name}, "componentScores": [(_FullTextScore(c.text, ["swim"], {documentdb-formattablehybridsearchquery-totaldocumentcount}, {documentdb-formattablehybridsearchquery-totalwordcount-0}, {documentdb-formattablehybridsearchquery-hitcountsarray-0}) ?? -1)]} AS payload
FROM c
WHERE ({documentdb-formattableorderbyquery-filter})
ORDER BY _FullTextScore(c.text, ["swim"], {documentdb-formattablehybridsearchquery-totaldocumentcount}, {documentdb-formattablehybridsearchquery-totalwordcount-0}, {documentdb-formattablehybridsearchquery-hitcountsarray-0}) DESC
OFFSET 0 LIMIT 120]]></RewrittenQuery>
          </componentQueryInfo>
          <Skip>10</Skip>
          <Take>0</Take>
          <RequiresGlobalStatistics>True</RequiresGlobalStatistics>
        </HybridSearchQueryInfo>
      </PartitionedQueryExecutionInfoInternal>
    </Output>
  </Result>
  <Result>
    <Input>
      <Description>LIMIT value at upper range (client) - hybrid search</Description>
      <Query>SELECT c.name FROM c ORDER BY RANK FullTextScore(c.text, ['swim']) OFFSET 10 LIMIT 2147483647</Query>
      <PartitionKeys>
        <Key>/key</Key>
      </PartitionKeys>
      <PartitionKeyType>Hash</PartitionKeyType>
    </Input>
    <Output>
      <PartitionedQueryExecutionInfoInternal>
        <QueryRanges>
          <Range>
            <Range>[[],"Infinity")</Range>
          </Range>
        </QueryRanges>
        <HybridSearchQueryInfo>
          <GlobalStatisticsQuery>SELECT COUNT(1) AS documentCount, [{"totalWordCount": SUM(_FullTextWordCount(c.text)), "hitCounts": [COUNTIF(FullTextContains(c.text, "swim"))]}] AS fullTextStatistics
FROM c</GlobalStatisticsQuery>
          <componentQueryInfo>
            <DistinctType>None</DistinctType>
            <Top />
            <Offset>0</Offset>
            <Limit>18</Limit>
            <GroupByExpressions />
            <OrderBy>
              <SortOrder>Descending</SortOrder>
            </OrderBy>
            <OrderByExpressions>
              <OrderByExpression>_FullTextScore(c.text, ["swim"], {documentdb-formattablehybridsearchquery-totaldocumentcount}, {documentdb-formattablehybridsearchquery-totalwordcount-0}, {documentdb-formattablehybridsearchquery-hitcountsarray-0})</OrderByExpression>
            </OrderByExpressions>
            <Aggregates />
            <GroupByAliasToAggregateType />
            <GroupByAliases />
            <HasSelectValue>False</HasSelectValue>
            <RewrittenQuery><![CDATA[SELECT c._rid, [{"item": _FullTextScore(c.text, ["swim"], {documentdb-formattablehybridsearchquery-totaldocumentcount}, {documentdb-formattablehybridsearchquery-totalwordcount-0}, {documentdb-formattablehybridsearchquery-hitcountsarray-0})}] AS orderByItems, {"payload": {"name": c.name}, "componentScores": [(_FullTextScore(c.text, ["swim"], {documentdb-formattablehybridsearchquery-totaldocumentcount}, {documentdb-formattablehybridsearchquery-totalwordcount-0}, {documentdb-formattablehybridsearchquery-hitcountsarray-0}) ?? -1)]} AS payload
FROM c
WHERE ({documentdb-formattableorderbyquery-filter})
ORDER BY _FullTextScore(c.text, ["swim"], {documentdb-formattablehybridsearchquery-totaldocumentcount}, {documentdb-formattablehybridsearchquery-totalwordcount-0}, {documentdb-formattablehybridsearchquery-hitcountsarray-0}) DESC
OFFSET 0 LIMIT 18]]></RewrittenQuery>
          </componentQueryInfo>
          <Skip>10</Skip>
          <Take>2147483647</Take>
          <RequiresGlobalStatistics>True</RequiresGlobalStatistics>
        </HybridSearchQueryInfo>
      </PartitionedQueryExecutionInfoInternal>
    </Output>
  </Result>
  <Result>
    <Input>
      <Description>LIMIT value beyond upper range (client) - hybrid search</Description>
      <Query>SELECT c.name FROM c ORDER BY RANK FullTextScore(c.text, ['swim']) OFFSET 10 LIMIT 2147483648</Query>
      <PartitionKeys>
        <Key>/key</Key>
      </PartitionKeys>
      <PartitionKeyType>Hash</PartitionKeyType>
    </Input>
    <Output>
      <Exception>Microsoft.Azure.Cosmos.Query.Core.Monads.ExceptionWithStackTraceException : TryCatch resulted in an exception.
Microsoft.Azure.Cosmos.Query.Core.Exceptions.ExpectedQueryPartitionProviderException : {"queryRanges":[{"min":[],"max":"Infinity","isMinInclusive":true,"isMaxInclusive":false}],"hybridSearchQueryInfo":{"globalStatisticsQuery":"SELECT COUNT(1) AS documentCount, [{\"totalWordCount\": SUM(_FullTextWordCount(c.text)), \"hitCounts\": [COUNTIF(FullTextContains(c.text, \"swim\"))]}] AS fullTextStatistics\nFROM c","componentQueryInfos":[{"distinctType":"None","offset":0,"limit":20,"groupByExpressions":[],"groupByAliases":[],"orderBy":["Descending"],"orderByExpressions":["_FullTextScore(c.text, [\"swim\"], {documentdb-formattablehybridsearchquery-totaldocumentcount}, {documentdb-formattablehybridsearchquery-totalwordcount-0}, {documentdb-formattablehybridsearchquery-hitcountsarray-0})"],"aggregates":[],"hasSelectValue":0,"rewrittenQuery":"SELECT c._rid, [{\"item\": _FullTextScore(c.text, [\"swim\"], {documentdb-formattablehybridsearchquery-totaldocumentcount}, {documentdb-formattablehybridsearchquery-totalwordcount-0}, {documentdb-formattablehybridsearchquery-hitcountsarray-0})}] AS orderByItems, {\"payload\": {\"name\": c.name}, \"componentScores\": [(_FullTextScore(c.text, [\"swim\"], {documentdb-formattablehybridsearchquery-totaldocumentcount}, {documentdb-formattablehybridsearchquery-totalwordcount-0}, {documentdb-formattablehybridsearchquery-hitcountsarray-0}) ?? -1)]} AS payload\nFROM c\nWHERE ({documentdb-formattableorderbyquery-filter})\nORDER BY _FullTextScore(c.text, [\"swim\"], {documentdb-formattablehybridsearchquery-totaldocumentcount}, {documentdb-formattablehybridsearchquery-totalwordcount-0}, {documentdb-formattablehybridsearchquery-hitcountsarray-0}) DESC\nOFFSET 0 LIMIT 20","groupByAliasToAggregateType":{},"hasNonStreamingOrderBy":1}],"componentWithoutPayloadQueryInfos":[],"componentWeights":[],"skip":10,"take":2147483648,"requiresGlobalStatistics":true}}
System.ArgumentOutOfRangeException : Specified argument was out of the range of valid values. (Parameter 'HybridSearchQueryInfo.Take')
</Exception>
    </Output>
  </Result>
  <Result>
    <Input>
      <Description>LIMIT value beyond upper range (Interop) - hybrid search</Description>
      <Query>SELECT c.name FROM c ORDER BY RANK FullTextScore(c.text, ['swim']) OFFSET 10 LIMIT 4294967296</Query>
      <PartitionKeys>
        <Key>/key</Key>
      </PartitionKeys>
      <PartitionKeyType>Hash</PartitionKeyType>
    </Input>
    <Output>
      <Exception>Microsoft.Azure.Cosmos.Query.Core.Monads.ExceptionWithStackTraceException : TryCatch resulted in an exception.
Microsoft.Azure.Cosmos.Query.Core.Exceptions.ExpectedQueryPartitionProviderException : {"errors":[{"severity":"Error","location":{"start":83,"end":93},"code":"SC2061","message":"The LIMIT count value exceeds the maximum allowed value."}]}
System.Runtime.InteropServices.COMException : 0x800A0B00
</Exception>
    </Output>
  </Result>
>>>>>>> faaa3a73
</Results><|MERGE_RESOLUTION|>--- conflicted
+++ resolved
@@ -1,864 +1,3 @@
-<<<<<<< HEAD
-﻿<Results>
-  <Result>
-    <Input>
-      <Description>Just OFFSET LIMIT</Description>
-      <Query>SELECT * FROM c OFFSET 1 LIMIT 2</Query>
-      <PartitionKeys>
-        <Key>/key</Key>
-      </PartitionKeys>
-      <PartitionKeyType>Hash</PartitionKeyType>
-    </Input>
-    <Output>
-      <PartitionedQueryExecutionInfoInternal>
-        <QueryInfo>
-          <DistinctType>None</DistinctType>
-          <Top />
-          <Offset>1</Offset>
-          <Limit>2</Limit>
-          <GroupByExpressions />
-          <OrderBy />
-          <OrderByExpressions />
-          <Aggregates />
-          <GroupByAliasToAggregateType />
-          <GroupByAliases />
-          <HasSelectValue>False</HasSelectValue>
-        </QueryInfo>
-        <QueryRanges>
-          <Range>
-            <Range>[[],"Infinity")</Range>
-          </Range>
-        </QueryRanges>
-        <RewrittenQuery><![CDATA[SELECT *
-FROM c
-OFFSET 0 LIMIT 3]]></RewrittenQuery>
-      </PartitionedQueryExecutionInfoInternal>
-    </Output>
-  </Result>
-  <Result>
-    <Input>
-      <Description>Parameterized OFFSET and LIMIT</Description>
-      <Query>SELECT * FROM c OFFSET @OFFSETCOUNT LIMIT @LIMITCOUNT</Query>
-      <PartitionKeys>
-        <Key>/key</Key>
-      </PartitionKeys>
-      <PartitionKeyType>Hash</PartitionKeyType>
-      <QueryParameters><![CDATA[[
-  {
-    "name": "@OFFSETCOUNT",
-    "value": 42
-  },
-  {
-    "name": "@LIMITCOUNT",
-    "value": 1337
-  }
-]]]></QueryParameters>
-    </Input>
-    <Output>
-      <PartitionedQueryExecutionInfoInternal>
-        <QueryInfo>
-          <DistinctType>None</DistinctType>
-          <Top />
-          <Offset>42</Offset>
-          <Limit>1337</Limit>
-          <GroupByExpressions />
-          <OrderBy />
-          <OrderByExpressions />
-          <Aggregates />
-          <GroupByAliasToAggregateType />
-          <GroupByAliases />
-          <HasSelectValue>False</HasSelectValue>
-        </QueryInfo>
-        <QueryRanges>
-          <Range>
-            <Range>[[],"Infinity")</Range>
-          </Range>
-        </QueryRanges>
-        <RewrittenQuery><![CDATA[SELECT *
-FROM c
-OFFSET 0 LIMIT 1379]]></RewrittenQuery>
-      </PartitionedQueryExecutionInfoInternal>
-    </Output>
-  </Result>
-  <Result>
-    <Input>
-      <Description>OFFSET LIMIT and non partition filter</Description>
-      <Query>SELECT * FROM c WHERE c.blah = 5 OFFSET 1 LIMIT 2</Query>
-      <PartitionKeys>
-        <Key>/key</Key>
-      </PartitionKeys>
-      <PartitionKeyType>Hash</PartitionKeyType>
-    </Input>
-    <Output>
-      <PartitionedQueryExecutionInfoInternal>
-        <QueryInfo>
-          <DistinctType>None</DistinctType>
-          <Top />
-          <Offset>1</Offset>
-          <Limit>2</Limit>
-          <GroupByExpressions />
-          <OrderBy />
-          <OrderByExpressions />
-          <Aggregates />
-          <GroupByAliasToAggregateType />
-          <GroupByAliases />
-          <HasSelectValue>False</HasSelectValue>
-        </QueryInfo>
-        <QueryRanges>
-          <Range>
-            <Range>[[],"Infinity")</Range>
-          </Range>
-        </QueryRanges>
-        <RewrittenQuery><![CDATA[SELECT *
-FROM c
-WHERE (c.blah = 5)
-OFFSET 0 LIMIT 3]]></RewrittenQuery>
-      </PartitionedQueryExecutionInfoInternal>
-    </Output>
-  </Result>
-  <Result>
-    <Input>
-      <Description>OFFSET LIMIT and partition filter</Description>
-      <Query>SELECT * FROM c WHERE c.key = 5 OFFSET 1 LIMIT 2</Query>
-      <PartitionKeys>
-        <Key>/key</Key>
-      </PartitionKeys>
-      <PartitionKeyType>Hash</PartitionKeyType>
-    </Input>
-    <Output>
-      <PartitionedQueryExecutionInfoInternal>
-        <QueryInfo>
-          <DistinctType>None</DistinctType>
-          <Top />
-          <Offset />
-          <Limit />
-          <GroupByExpressions />
-          <OrderBy />
-          <OrderByExpressions />
-          <Aggregates />
-          <GroupByAliasToAggregateType />
-          <GroupByAliases />
-          <HasSelectValue>False</HasSelectValue>
-        </QueryInfo>
-        <QueryRanges>
-          <Range>
-            <Range>[[5.0],[5.0]]</Range>
-          </Range>
-        </QueryRanges>
-        <RewrittenQuery><![CDATA[]]></RewrittenQuery>
-      </PartitionedQueryExecutionInfoInternal>
-    </Output>
-  </Result>
-  <Result>
-    <Input>
-      <Description>OFFSET LIMIT 0</Description>
-      <Query>SELECT * FROM c OFFSET 0 LIMIT 0</Query>
-      <PartitionKeys>
-        <Key>/key</Key>
-      </PartitionKeys>
-      <PartitionKeyType>Hash</PartitionKeyType>
-    </Input>
-    <Output>
-      <PartitionedQueryExecutionInfoInternal>
-        <QueryInfo>
-          <DistinctType>None</DistinctType>
-          <Top />
-          <Offset>0</Offset>
-          <Limit>0</Limit>
-          <GroupByExpressions />
-          <OrderBy />
-          <OrderByExpressions />
-          <Aggregates />
-          <GroupByAliasToAggregateType />
-          <GroupByAliases />
-          <HasSelectValue>False</HasSelectValue>
-        </QueryInfo>
-        <QueryRanges>
-          <Range>
-            <Range>[[],"Infinity")</Range>
-          </Range>
-        </QueryRanges>
-        <RewrittenQuery><![CDATA[SELECT *
-FROM c
-OFFSET 0 LIMIT 0]]></RewrittenQuery>
-      </PartitionedQueryExecutionInfoInternal>
-    </Output>
-  </Result>
-  <Result>
-    <Input>
-      <Description>OFFSET LIMIT 0 with partition key filter</Description>
-      <Query>SELECT * FROM c WHERE c.key = 5 OFFSET 0 LIMIT 0</Query>
-      <PartitionKeys>
-        <Key>/key</Key>
-      </PartitionKeys>
-      <PartitionKeyType>Hash</PartitionKeyType>
-    </Input>
-    <Output>
-      <PartitionedQueryExecutionInfoInternal>
-        <QueryInfo>
-          <DistinctType>None</DistinctType>
-          <Top />
-          <Offset />
-          <Limit />
-          <GroupByExpressions />
-          <OrderBy />
-          <OrderByExpressions />
-          <Aggregates />
-          <GroupByAliasToAggregateType />
-          <GroupByAliases />
-          <HasSelectValue>False</HasSelectValue>
-        </QueryInfo>
-        <QueryRanges>
-          <Range>
-            <Range>[[5.0],[5.0]]</Range>
-          </Range>
-        </QueryRanges>
-        <RewrittenQuery><![CDATA[]]></RewrittenQuery>
-      </PartitionedQueryExecutionInfoInternal>
-    </Output>
-  </Result>
-  <Result>
-    <Input>
-      <Description>OFFSET LIMIT and partition filter but aggregates</Description>
-      <Query>SELECT VALUE COUNT(1) FROM c WHERE c.key = 5 OFFSET 1 LIMIT 2</Query>
-      <PartitionKeys>
-        <Key>/key</Key>
-      </PartitionKeys>
-      <PartitionKeyType>Hash</PartitionKeyType>
-    </Input>
-    <Output>
-      <PartitionedQueryExecutionInfoInternal>
-        <QueryInfo>
-          <DistinctType>None</DistinctType>
-          <Top />
-          <Offset>1</Offset>
-          <Limit>2</Limit>
-          <GroupByExpressions />
-          <OrderBy />
-          <OrderByExpressions />
-          <Aggregates>
-            <AggregateOperator>Count</AggregateOperator>
-          </Aggregates>
-          <GroupByAliasToAggregateType />
-          <GroupByAliases />
-          <HasSelectValue>True</HasSelectValue>
-        </QueryInfo>
-        <QueryRanges>
-          <Range>
-            <Range>[[5.0],[5.0]]</Range>
-          </Range>
-        </QueryRanges>
-        <RewrittenQuery><![CDATA[SELECT VALUE [{"item": COUNT(1)}]
-FROM c
-WHERE (c.key = 5)]]></RewrittenQuery>
-      </PartitionedQueryExecutionInfoInternal>
-    </Output>
-  </Result>
-  <Result>
-    <Input>
-      <Description>OFFSET LIMIT and partition filter but distinct</Description>
-      <Query>SELECT DISTINCT *  FROM c WHERE c.key = 5 OFFSET 1 LIMIT 2</Query>
-      <PartitionKeys>
-        <Key>/key</Key>
-      </PartitionKeys>
-      <PartitionKeyType>Hash</PartitionKeyType>
-    </Input>
-    <Output>
-      <PartitionedQueryExecutionInfoInternal>
-        <QueryInfo>
-          <DistinctType>Unordered</DistinctType>
-          <Top />
-          <Offset>1</Offset>
-          <Limit>2</Limit>
-          <GroupByExpressions />
-          <OrderBy />
-          <OrderByExpressions />
-          <Aggregates />
-          <GroupByAliasToAggregateType />
-          <GroupByAliases />
-          <HasSelectValue>False</HasSelectValue>
-        </QueryInfo>
-        <QueryRanges>
-          <Range>
-            <Range>[[5.0],[5.0]]</Range>
-          </Range>
-        </QueryRanges>
-        <RewrittenQuery><![CDATA[SELECT DISTINCT *
-FROM c
-WHERE (c.key = 5)]]></RewrittenQuery>
-      </PartitionedQueryExecutionInfoInternal>
-    </Output>
-  </Result>
-  <Result>
-    <Input>
-      <Description>OFFSET LIMIT and partition filter but group by</Description>
-      <Query>SELECT c.name FROM c WHERE c.key = 5 GROUP BY c.name OFFSET 1 LIMIT 2</Query>
-      <PartitionKeys>
-        <Key>/key</Key>
-      </PartitionKeys>
-      <PartitionKeyType>Hash</PartitionKeyType>
-    </Input>
-    <Output>
-      <PartitionedQueryExecutionInfoInternal>
-        <QueryInfo>
-          <DistinctType>None</DistinctType>
-          <Top />
-          <Offset>1</Offset>
-          <Limit>2</Limit>
-          <GroupByExpressions>
-            <GroupByExpression>c.name</GroupByExpression>
-          </GroupByExpressions>
-          <OrderBy />
-          <OrderByExpressions />
-          <Aggregates />
-          <GroupByAliasToAggregateType>
-            <AliasToAggregateType>
-              <Alias>name</Alias>
-              <AggregateOperator>null</AggregateOperator>
-            </AliasToAggregateType>
-          </GroupByAliasToAggregateType>
-          <GroupByAliases>
-            <Alias>name</Alias>
-          </GroupByAliases>
-          <HasSelectValue>False</HasSelectValue>
-        </QueryInfo>
-        <QueryRanges>
-          <Range>
-            <Range>[[5.0],[5.0]]</Range>
-          </Range>
-        </QueryRanges>
-        <RewrittenQuery><![CDATA[SELECT [{"item": c.name}] AS groupByItems, {"name": c.name} AS payload
-FROM c
-WHERE (c.key = 5)
-GROUP BY c.name]]></RewrittenQuery>
-      </PartitionedQueryExecutionInfoInternal>
-    </Output>
-  </Result>
-  <Result>
-    <Input>
-      <Description>OFFSET value beyond lower range</Description>
-      <Query>SELECT c.name FROM c OFFSET -1 LIMIT 10</Query>
-      <PartitionKeys>
-        <Key>/key</Key>
-      </PartitionKeys>
-      <PartitionKeyType>Hash</PartitionKeyType>
-    </Input>
-    <Output>
-      <Exception>Microsoft.Azure.Cosmos.Query.Core.Monads.ExceptionWithStackTraceException : TryCatch resulted in an exception.
-Microsoft.Azure.Cosmos.Query.Core.Exceptions.ExpectedQueryPartitionProviderException : {"errors":[{"severity":"Error","location":{"start":28,"end":29},"code":"SC1001","message":"Syntax error, incorrect syntax near '-'."}]}
-System.Runtime.InteropServices.COMException : 0x800A0B00
-</Exception>
-    </Output>
-  </Result>
-  <Result>
-    <Input>
-      <Description>OFFSET value at lower range</Description>
-      <Query>SELECT c.name FROM c OFFSET 0 LIMIT 10</Query>
-      <PartitionKeys>
-        <Key>/key</Key>
-      </PartitionKeys>
-      <PartitionKeyType>Hash</PartitionKeyType>
-    </Input>
-    <Output>
-      <PartitionedQueryExecutionInfoInternal>
-        <QueryInfo>
-          <DistinctType>None</DistinctType>
-          <Top />
-          <Offset>0</Offset>
-          <Limit>10</Limit>
-          <GroupByExpressions />
-          <OrderBy />
-          <OrderByExpressions />
-          <Aggregates />
-          <GroupByAliasToAggregateType />
-          <GroupByAliases />
-          <HasSelectValue>False</HasSelectValue>
-        </QueryInfo>
-        <QueryRanges>
-          <Range>
-            <Range>[[],"Infinity")</Range>
-          </Range>
-        </QueryRanges>
-        <RewrittenQuery><![CDATA[SELECT c.name
-FROM c
-OFFSET 0 LIMIT 10]]></RewrittenQuery>
-      </PartitionedQueryExecutionInfoInternal>
-    </Output>
-  </Result>
-  <Result>
-    <Input>
-      <Description>OFFSET value at upper range (client)</Description>
-      <Query>SELECT c.name FROM c OFFSET 2147483647 LIMIT 10</Query>
-      <PartitionKeys>
-        <Key>/key</Key>
-      </PartitionKeys>
-      <PartitionKeyType>Hash</PartitionKeyType>
-    </Input>
-    <Output>
-      <PartitionedQueryExecutionInfoInternal>
-        <QueryInfo>
-          <DistinctType>None</DistinctType>
-          <Top />
-          <Offset>2147483647</Offset>
-          <Limit>10</Limit>
-          <GroupByExpressions />
-          <OrderBy />
-          <OrderByExpressions />
-          <Aggregates />
-          <GroupByAliasToAggregateType />
-          <GroupByAliases />
-          <HasSelectValue>False</HasSelectValue>
-        </QueryInfo>
-        <QueryRanges>
-          <Range>
-            <Range>[[],"Infinity")</Range>
-          </Range>
-        </QueryRanges>
-        <RewrittenQuery><![CDATA[SELECT c.name
-FROM c
-OFFSET 0 LIMIT 2147483657]]></RewrittenQuery>
-      </PartitionedQueryExecutionInfoInternal>
-    </Output>
-  </Result>
-  <Result>
-    <Input>
-      <Description>OFFSET value beyond upper range (client)</Description>
-      <Query>SELECT c.name FROM c OFFSET 2147483648 LIMIT 10</Query>
-      <PartitionKeys>
-        <Key>/key</Key>
-      </PartitionKeys>
-      <PartitionKeyType>Hash</PartitionKeyType>
-    </Input>
-    <Output>
-      <Exception>Microsoft.Azure.Cosmos.Query.Core.Monads.ExceptionWithStackTraceException : TryCatch resulted in an exception.
-Microsoft.Azure.Cosmos.Query.Core.Exceptions.ExpectedQueryPartitionProviderException : {"queryInfo":{"distinctType":"None","offset":2147483648,"limit":10,"groupByExpressions":[],"groupByAliases":[],"orderBy":[],"orderByExpressions":[],"aggregates":[],"hasSelectValue":0,"rewrittenQuery":"SELECT c.name\nFROM c\nOFFSET 0 LIMIT 2147483658","groupByAliasToAggregateType":{},"hasNonStreamingOrderBy":0},"queryRanges":[{"min":[],"max":"Infinity","isMinInclusive":true,"isMaxInclusive":false}]}
-System.ArgumentOutOfRangeException : Specified argument was out of the range of valid values. (Parameter 'QueryInfo.Offset')
-</Exception>
-    </Output>
-  </Result>
-  <Result>
-    <Input>
-      <Description>OFFSET value beyond upper range (Interop)</Description>
-      <Query>SELECT c.name FROM c OFFSET 4294967296 LIMIT 10</Query>
-      <PartitionKeys>
-        <Key>/key</Key>
-      </PartitionKeys>
-      <PartitionKeyType>Hash</PartitionKeyType>
-    </Input>
-    <Output>
-      <Exception>Microsoft.Azure.Cosmos.Query.Core.Monads.ExceptionWithStackTraceException : TryCatch resulted in an exception.
-Microsoft.Azure.Cosmos.Query.Core.Exceptions.ExpectedQueryPartitionProviderException : {"errors":[{"severity":"Error","location":{"start":28,"end":38},"code":"SC2062","message":"The OFFSET count value exceeds the maximum allowed value."}]}
-System.Runtime.InteropServices.COMException : 0x800A0B00
-</Exception>
-    </Output>
-  </Result>
-  <Result>
-    <Input>
-      <Description>OFFSET value beyond lower range - hybrid search</Description>
-      <Query>SELECT c.name FROM c ORDER BY RANK FullTextScore(c.text, ['swim']) OFFSET -1 LIMIT 10</Query>
-      <PartitionKeys>
-        <Key>/key</Key>
-      </PartitionKeys>
-      <PartitionKeyType>Hash</PartitionKeyType>
-    </Input>
-    <Output>
-      <Exception>Microsoft.Azure.Cosmos.Query.Core.Monads.ExceptionWithStackTraceException : TryCatch resulted in an exception.
-Microsoft.Azure.Cosmos.Query.Core.Exceptions.ExpectedQueryPartitionProviderException : {"errors":[{"severity":"Error","location":{"start":74,"end":75},"code":"SC1001","message":"Syntax error, incorrect syntax near '-'."}]}
-System.Runtime.InteropServices.COMException : 0x800A0B00
-</Exception>
-    </Output>
-  </Result>
-  <Result>
-    <Input>
-      <Description>OFFSET value at lower range - hybrid search</Description>
-      <Query>SELECT c.name FROM c ORDER BY RANK FullTextScore(c.text, ['swim']) OFFSET 0 LIMIT 10</Query>
-      <PartitionKeys>
-        <Key>/key</Key>
-      </PartitionKeys>
-      <PartitionKeyType>Hash</PartitionKeyType>
-    </Input>
-    <Output>
-      <PartitionedQueryExecutionInfoInternal>
-        <QueryRanges>
-          <Range>
-            <Range>[[],"Infinity")</Range>
-          </Range>
-        </QueryRanges>
-        <HybridSearchQueryInfo>
-          <GlobalStatisticsQuery>SELECT COUNT(1) AS documentCount, [{"totalWordCount": SUM(_FullTextWordCount(c.text)), "hitCounts": [COUNTIF(FullTextContains(c.text, "swim"))]}] AS fullTextStatistics
-FROM c</GlobalStatisticsQuery>
-          <componentQueryInfo>
-            <DistinctType>None</DistinctType>
-            <Top />
-            <Offset>0</Offset>
-            <Limit>120</Limit>
-            <GroupByExpressions />
-            <OrderBy>
-              <SortOrder>Descending</SortOrder>
-            </OrderBy>
-            <OrderByExpressions>
-              <OrderByExpression>_FullTextScore(c.text, ["swim"], {documentdb-formattablehybridsearchquery-totaldocumentcount}, {documentdb-formattablehybridsearchquery-totalwordcount-0}, {documentdb-formattablehybridsearchquery-hitcountsarray-0})</OrderByExpression>
-            </OrderByExpressions>
-            <Aggregates />
-            <GroupByAliasToAggregateType />
-            <GroupByAliases />
-            <HasSelectValue>False</HasSelectValue>
-            <RewrittenQuery><![CDATA[SELECT c._rid, [{"item": _FullTextScore(c.text, ["swim"], {documentdb-formattablehybridsearchquery-totaldocumentcount}, {documentdb-formattablehybridsearchquery-totalwordcount-0}, {documentdb-formattablehybridsearchquery-hitcountsarray-0})}] AS orderByItems, {"payload": {"name": c.name}, "componentScores": [_FullTextScore(c.text, ["swim"], {documentdb-formattablehybridsearchquery-totaldocumentcount}, {documentdb-formattablehybridsearchquery-totalwordcount-0}, {documentdb-formattablehybridsearchquery-hitcountsarray-0})]} AS payload
-FROM c
-WHERE ({documentdb-formattableorderbyquery-filter})
-ORDER BY _FullTextScore(c.text, ["swim"], {documentdb-formattablehybridsearchquery-totaldocumentcount}, {documentdb-formattablehybridsearchquery-totalwordcount-0}, {documentdb-formattablehybridsearchquery-hitcountsarray-0}) DESC
-OFFSET 0 LIMIT 120]]></RewrittenQuery>
-          </componentQueryInfo>
-          <Skip>0</Skip>
-          <Take>10</Take>
-          <RequiresGlobalStatistics>True</RequiresGlobalStatistics>
-        </HybridSearchQueryInfo>
-      </PartitionedQueryExecutionInfoInternal>
-    </Output>
-  </Result>
-  <Result>
-    <Input>
-      <Description>OFFSET value at upper range (client) - hybrid search</Description>
-      <Query>SELECT c.name FROM c ORDER BY RANK FullTextScore(c.text, ['swim']) OFFSET 2147483647 LIMIT 10</Query>
-      <PartitionKeys>
-        <Key>/key</Key>
-      </PartitionKeys>
-      <PartitionKeyType>Hash</PartitionKeyType>
-    </Input>
-    <Output>
-      <PartitionedQueryExecutionInfoInternal>
-        <QueryRanges>
-          <Range>
-            <Range>[[],"Infinity")</Range>
-          </Range>
-        </QueryRanges>
-        <HybridSearchQueryInfo>
-          <GlobalStatisticsQuery>SELECT COUNT(1) AS documentCount, [{"totalWordCount": SUM(_FullTextWordCount(c.text)), "hitCounts": [COUNTIF(FullTextContains(c.text, "swim"))]}] AS fullTextStatistics
-FROM c</GlobalStatisticsQuery>
-          <componentQueryInfo>
-            <DistinctType>None</DistinctType>
-            <Top />
-            <Offset>0</Offset>
-            <Limit>18</Limit>
-            <GroupByExpressions />
-            <OrderBy>
-              <SortOrder>Descending</SortOrder>
-            </OrderBy>
-            <OrderByExpressions>
-              <OrderByExpression>_FullTextScore(c.text, ["swim"], {documentdb-formattablehybridsearchquery-totaldocumentcount}, {documentdb-formattablehybridsearchquery-totalwordcount-0}, {documentdb-formattablehybridsearchquery-hitcountsarray-0})</OrderByExpression>
-            </OrderByExpressions>
-            <Aggregates />
-            <GroupByAliasToAggregateType />
-            <GroupByAliases />
-            <HasSelectValue>False</HasSelectValue>
-            <RewrittenQuery><![CDATA[SELECT c._rid, [{"item": _FullTextScore(c.text, ["swim"], {documentdb-formattablehybridsearchquery-totaldocumentcount}, {documentdb-formattablehybridsearchquery-totalwordcount-0}, {documentdb-formattablehybridsearchquery-hitcountsarray-0})}] AS orderByItems, {"payload": {"name": c.name}, "componentScores": [_FullTextScore(c.text, ["swim"], {documentdb-formattablehybridsearchquery-totaldocumentcount}, {documentdb-formattablehybridsearchquery-totalwordcount-0}, {documentdb-formattablehybridsearchquery-hitcountsarray-0})]} AS payload
-FROM c
-WHERE ({documentdb-formattableorderbyquery-filter})
-ORDER BY _FullTextScore(c.text, ["swim"], {documentdb-formattablehybridsearchquery-totaldocumentcount}, {documentdb-formattablehybridsearchquery-totalwordcount-0}, {documentdb-formattablehybridsearchquery-hitcountsarray-0}) DESC
-OFFSET 0 LIMIT 18]]></RewrittenQuery>
-          </componentQueryInfo>
-          <Skip>2147483647</Skip>
-          <Take>10</Take>
-          <RequiresGlobalStatistics>True</RequiresGlobalStatistics>
-        </HybridSearchQueryInfo>
-      </PartitionedQueryExecutionInfoInternal>
-    </Output>
-  </Result>
-  <Result>
-    <Input>
-      <Description>OFFSET value beyond upper range (client) - hybrid search</Description>
-      <Query>SELECT c.name FROM c ORDER BY RANK FullTextScore(c.text, ['swim']) OFFSET 2147483648 LIMIT 10</Query>
-      <PartitionKeys>
-        <Key>/key</Key>
-      </PartitionKeys>
-      <PartitionKeyType>Hash</PartitionKeyType>
-    </Input>
-    <Output>
-      <Exception>Microsoft.Azure.Cosmos.Query.Core.Monads.ExceptionWithStackTraceException : TryCatch resulted in an exception.
-Microsoft.Azure.Cosmos.Query.Core.Exceptions.ExpectedQueryPartitionProviderException : {"queryRanges":[{"min":[],"max":"Infinity","isMinInclusive":true,"isMaxInclusive":false}],"hybridSearchQueryInfo":{"globalStatisticsQuery":"SELECT COUNT(1) AS documentCount, [{\"totalWordCount\": SUM(_FullTextWordCount(c.text)), \"hitCounts\": [COUNTIF(FullTextContains(c.text, \"swim\"))]}] AS fullTextStatistics\nFROM c","componentQueryInfos":[{"distinctType":"None","offset":0,"limit":20,"groupByExpressions":[],"groupByAliases":[],"orderBy":["Descending"],"orderByExpressions":["_FullTextScore(c.text, [\"swim\"], {documentdb-formattablehybridsearchquery-totaldocumentcount}, {documentdb-formattablehybridsearchquery-totalwordcount-0}, {documentdb-formattablehybridsearchquery-hitcountsarray-0})"],"aggregates":[],"hasSelectValue":0,"rewrittenQuery":"SELECT c._rid, [{\"item\": _FullTextScore(c.text, [\"swim\"], {documentdb-formattablehybridsearchquery-totaldocumentcount}, {documentdb-formattablehybridsearchquery-totalwordcount-0}, {documentdb-formattablehybridsearchquery-hitcountsarray-0})}] AS orderByItems, {\"payload\": {\"name\": c.name}, \"componentScores\": [_FullTextScore(c.text, [\"swim\"], {documentdb-formattablehybridsearchquery-totaldocumentcount}, {documentdb-formattablehybridsearchquery-totalwordcount-0}, {documentdb-formattablehybridsearchquery-hitcountsarray-0})]} AS payload\nFROM c\nWHERE ({documentdb-formattableorderbyquery-filter})\nORDER BY _FullTextScore(c.text, [\"swim\"], {documentdb-formattablehybridsearchquery-totaldocumentcount}, {documentdb-formattablehybridsearchquery-totalwordcount-0}, {documentdb-formattablehybridsearchquery-hitcountsarray-0}) DESC\nOFFSET 0 LIMIT 20","groupByAliasToAggregateType":{},"hasNonStreamingOrderBy":1}],"componentWithoutPayloadQueryInfos":[],"skip":2147483648,"take":10,"requiresGlobalStatistics":true}}
-System.ArgumentOutOfRangeException : Specified argument was out of the range of valid values. (Parameter 'HybridSearchQueryInfo.Skip')
-</Exception>
-    </Output>
-  </Result>
-  <Result>
-    <Input>
-      <Description>OFFSET value beyond upper range (Interop) - hybrid search</Description>
-      <Query>SELECT c.name FROM c ORDER BY RANK FullTextScore(c.text, ['swim']) OFFSET 4294967296 LIMIT 10</Query>
-      <PartitionKeys>
-        <Key>/key</Key>
-      </PartitionKeys>
-      <PartitionKeyType>Hash</PartitionKeyType>
-    </Input>
-    <Output>
-      <Exception>Microsoft.Azure.Cosmos.Query.Core.Monads.ExceptionWithStackTraceException : TryCatch resulted in an exception.
-Microsoft.Azure.Cosmos.Query.Core.Exceptions.ExpectedQueryPartitionProviderException : {"errors":[{"severity":"Error","location":{"start":74,"end":84},"code":"SC2062","message":"The OFFSET count value exceeds the maximum allowed value."}]}
-System.Runtime.InteropServices.COMException : 0x800A0B00
-</Exception>
-    </Output>
-  </Result>
-  <Result>
-    <Input>
-      <Description>LIMIT value beyond lower range</Description>
-      <Query>SELECT c.name FROM c OFFSET 10 LIMIT -1</Query>
-      <PartitionKeys>
-        <Key>/key</Key>
-      </PartitionKeys>
-      <PartitionKeyType>Hash</PartitionKeyType>
-    </Input>
-    <Output>
-      <Exception>Microsoft.Azure.Cosmos.Query.Core.Monads.ExceptionWithStackTraceException : TryCatch resulted in an exception.
-Microsoft.Azure.Cosmos.Query.Core.Exceptions.ExpectedQueryPartitionProviderException : {"errors":[{"severity":"Error","location":{"start":37,"end":38},"code":"SC1001","message":"Syntax error, incorrect syntax near '-'."}]}
-System.Runtime.InteropServices.COMException : 0x800A0B00
-</Exception>
-    </Output>
-  </Result>
-  <Result>
-    <Input>
-      <Description>LIMIT value at lower range</Description>
-      <Query>SELECT c.name FROM c OFFSET 10 LIMIT 0</Query>
-      <PartitionKeys>
-        <Key>/key</Key>
-      </PartitionKeys>
-      <PartitionKeyType>Hash</PartitionKeyType>
-    </Input>
-    <Output>
-      <PartitionedQueryExecutionInfoInternal>
-        <QueryInfo>
-          <DistinctType>None</DistinctType>
-          <Top />
-          <Offset>10</Offset>
-          <Limit>0</Limit>
-          <GroupByExpressions />
-          <OrderBy />
-          <OrderByExpressions />
-          <Aggregates />
-          <GroupByAliasToAggregateType />
-          <GroupByAliases />
-          <HasSelectValue>False</HasSelectValue>
-        </QueryInfo>
-        <QueryRanges>
-          <Range>
-            <Range>[[],"Infinity")</Range>
-          </Range>
-        </QueryRanges>
-        <RewrittenQuery><![CDATA[SELECT c.name
-FROM c
-OFFSET 0 LIMIT 10]]></RewrittenQuery>
-      </PartitionedQueryExecutionInfoInternal>
-    </Output>
-  </Result>
-  <Result>
-    <Input>
-      <Description>LIMIT value at upper range (client)</Description>
-      <Query>SELECT c.name FROM c OFFSET 10 LIMIT 2147483647</Query>
-      <PartitionKeys>
-        <Key>/key</Key>
-      </PartitionKeys>
-      <PartitionKeyType>Hash</PartitionKeyType>
-    </Input>
-    <Output>
-      <PartitionedQueryExecutionInfoInternal>
-        <QueryInfo>
-          <DistinctType>None</DistinctType>
-          <Top />
-          <Offset>10</Offset>
-          <Limit>2147483647</Limit>
-          <GroupByExpressions />
-          <OrderBy />
-          <OrderByExpressions />
-          <Aggregates />
-          <GroupByAliasToAggregateType />
-          <GroupByAliases />
-          <HasSelectValue>False</HasSelectValue>
-        </QueryInfo>
-        <QueryRanges>
-          <Range>
-            <Range>[[],"Infinity")</Range>
-          </Range>
-        </QueryRanges>
-        <RewrittenQuery><![CDATA[SELECT c.name
-FROM c
-OFFSET 0 LIMIT 2147483657]]></RewrittenQuery>
-      </PartitionedQueryExecutionInfoInternal>
-    </Output>
-  </Result>
-  <Result>
-    <Input>
-      <Description>LIMIT value beyond upper range (client)</Description>
-      <Query>SELECT c.name FROM c OFFSET 10 LIMIT 2147483648</Query>
-      <PartitionKeys>
-        <Key>/key</Key>
-      </PartitionKeys>
-      <PartitionKeyType>Hash</PartitionKeyType>
-    </Input>
-    <Output>
-      <Exception>Microsoft.Azure.Cosmos.Query.Core.Monads.ExceptionWithStackTraceException : TryCatch resulted in an exception.
-Microsoft.Azure.Cosmos.Query.Core.Exceptions.ExpectedQueryPartitionProviderException : {"queryInfo":{"distinctType":"None","offset":10,"limit":2147483648,"groupByExpressions":[],"groupByAliases":[],"orderBy":[],"orderByExpressions":[],"aggregates":[],"hasSelectValue":0,"rewrittenQuery":"SELECT c.name\nFROM c\nOFFSET 0 LIMIT 2147483658","groupByAliasToAggregateType":{},"hasNonStreamingOrderBy":0},"queryRanges":[{"min":[],"max":"Infinity","isMinInclusive":true,"isMaxInclusive":false}]}
-System.ArgumentOutOfRangeException : Specified argument was out of the range of valid values. (Parameter 'QueryInfo.Limit')
-</Exception>
-    </Output>
-  </Result>
-  <Result>
-    <Input>
-      <Description>LIMIT value beyond upper range (Interop)</Description>
-      <Query>SELECT c.name FROM c OFFSET 10 LIMIT 4294967296</Query>
-      <PartitionKeys>
-        <Key>/key</Key>
-      </PartitionKeys>
-      <PartitionKeyType>Hash</PartitionKeyType>
-    </Input>
-    <Output>
-      <Exception>Microsoft.Azure.Cosmos.Query.Core.Monads.ExceptionWithStackTraceException : TryCatch resulted in an exception.
-Microsoft.Azure.Cosmos.Query.Core.Exceptions.ExpectedQueryPartitionProviderException : {"errors":[{"severity":"Error","location":{"start":37,"end":47},"code":"SC2061","message":"The LIMIT count value exceeds the maximum allowed value."}]}
-System.Runtime.InteropServices.COMException : 0x800A0B00
-</Exception>
-    </Output>
-  </Result>
-  <Result>
-    <Input>
-      <Description>LIMIT value beyond lower range - hybrid search</Description>
-      <Query>SELECT c.name FROM c ORDER BY RANK FullTextScore(c.text, ['swim']) OFFSET 10 LIMIT -1</Query>
-      <PartitionKeys>
-        <Key>/key</Key>
-      </PartitionKeys>
-      <PartitionKeyType>Hash</PartitionKeyType>
-    </Input>
-    <Output>
-      <Exception>Microsoft.Azure.Cosmos.Query.Core.Monads.ExceptionWithStackTraceException : TryCatch resulted in an exception.
-Microsoft.Azure.Cosmos.Query.Core.Exceptions.ExpectedQueryPartitionProviderException : {"errors":[{"severity":"Error","location":{"start":83,"end":84},"code":"SC1001","message":"Syntax error, incorrect syntax near '-'."}]}
-System.Runtime.InteropServices.COMException : 0x800A0B00
-</Exception>
-    </Output>
-  </Result>
-  <Result>
-    <Input>
-      <Description>LIMIT value at lower range - hybrid search</Description>
-      <Query>SELECT c.name FROM c ORDER BY RANK FullTextScore(c.text, ['swim']) OFFSET 10 LIMIT 0</Query>
-      <PartitionKeys>
-        <Key>/key</Key>
-      </PartitionKeys>
-      <PartitionKeyType>Hash</PartitionKeyType>
-    </Input>
-    <Output>
-      <PartitionedQueryExecutionInfoInternal>
-        <QueryRanges>
-          <Range>
-            <Range>[[],"Infinity")</Range>
-          </Range>
-        </QueryRanges>
-        <HybridSearchQueryInfo>
-          <GlobalStatisticsQuery>SELECT COUNT(1) AS documentCount, [{"totalWordCount": SUM(_FullTextWordCount(c.text)), "hitCounts": [COUNTIF(FullTextContains(c.text, "swim"))]}] AS fullTextStatistics
-FROM c</GlobalStatisticsQuery>
-          <componentQueryInfo>
-            <DistinctType>None</DistinctType>
-            <Top />
-            <Offset>0</Offset>
-            <Limit>120</Limit>
-            <GroupByExpressions />
-            <OrderBy>
-              <SortOrder>Descending</SortOrder>
-            </OrderBy>
-            <OrderByExpressions>
-              <OrderByExpression>_FullTextScore(c.text, ["swim"], {documentdb-formattablehybridsearchquery-totaldocumentcount}, {documentdb-formattablehybridsearchquery-totalwordcount-0}, {documentdb-formattablehybridsearchquery-hitcountsarray-0})</OrderByExpression>
-            </OrderByExpressions>
-            <Aggregates />
-            <GroupByAliasToAggregateType />
-            <GroupByAliases />
-            <HasSelectValue>False</HasSelectValue>
-            <RewrittenQuery><![CDATA[SELECT c._rid, [{"item": _FullTextScore(c.text, ["swim"], {documentdb-formattablehybridsearchquery-totaldocumentcount}, {documentdb-formattablehybridsearchquery-totalwordcount-0}, {documentdb-formattablehybridsearchquery-hitcountsarray-0})}] AS orderByItems, {"payload": {"name": c.name}, "componentScores": [_FullTextScore(c.text, ["swim"], {documentdb-formattablehybridsearchquery-totaldocumentcount}, {documentdb-formattablehybridsearchquery-totalwordcount-0}, {documentdb-formattablehybridsearchquery-hitcountsarray-0})]} AS payload
-FROM c
-WHERE ({documentdb-formattableorderbyquery-filter})
-ORDER BY _FullTextScore(c.text, ["swim"], {documentdb-formattablehybridsearchquery-totaldocumentcount}, {documentdb-formattablehybridsearchquery-totalwordcount-0}, {documentdb-formattablehybridsearchquery-hitcountsarray-0}) DESC
-OFFSET 0 LIMIT 120]]></RewrittenQuery>
-          </componentQueryInfo>
-          <Skip>10</Skip>
-          <Take>0</Take>
-          <RequiresGlobalStatistics>True</RequiresGlobalStatistics>
-        </HybridSearchQueryInfo>
-      </PartitionedQueryExecutionInfoInternal>
-    </Output>
-  </Result>
-  <Result>
-    <Input>
-      <Description>LIMIT value at upper range (client) - hybrid search</Description>
-      <Query>SELECT c.name FROM c ORDER BY RANK FullTextScore(c.text, ['swim']) OFFSET 10 LIMIT 2147483647</Query>
-      <PartitionKeys>
-        <Key>/key</Key>
-      </PartitionKeys>
-      <PartitionKeyType>Hash</PartitionKeyType>
-    </Input>
-    <Output>
-      <PartitionedQueryExecutionInfoInternal>
-        <QueryRanges>
-          <Range>
-            <Range>[[],"Infinity")</Range>
-          </Range>
-        </QueryRanges>
-        <HybridSearchQueryInfo>
-          <GlobalStatisticsQuery>SELECT COUNT(1) AS documentCount, [{"totalWordCount": SUM(_FullTextWordCount(c.text)), "hitCounts": [COUNTIF(FullTextContains(c.text, "swim"))]}] AS fullTextStatistics
-FROM c</GlobalStatisticsQuery>
-          <componentQueryInfo>
-            <DistinctType>None</DistinctType>
-            <Top />
-            <Offset>0</Offset>
-            <Limit>18</Limit>
-            <GroupByExpressions />
-            <OrderBy>
-              <SortOrder>Descending</SortOrder>
-            </OrderBy>
-            <OrderByExpressions>
-              <OrderByExpression>_FullTextScore(c.text, ["swim"], {documentdb-formattablehybridsearchquery-totaldocumentcount}, {documentdb-formattablehybridsearchquery-totalwordcount-0}, {documentdb-formattablehybridsearchquery-hitcountsarray-0})</OrderByExpression>
-            </OrderByExpressions>
-            <Aggregates />
-            <GroupByAliasToAggregateType />
-            <GroupByAliases />
-            <HasSelectValue>False</HasSelectValue>
-            <RewrittenQuery><![CDATA[SELECT c._rid, [{"item": _FullTextScore(c.text, ["swim"], {documentdb-formattablehybridsearchquery-totaldocumentcount}, {documentdb-formattablehybridsearchquery-totalwordcount-0}, {documentdb-formattablehybridsearchquery-hitcountsarray-0})}] AS orderByItems, {"payload": {"name": c.name}, "componentScores": [_FullTextScore(c.text, ["swim"], {documentdb-formattablehybridsearchquery-totaldocumentcount}, {documentdb-formattablehybridsearchquery-totalwordcount-0}, {documentdb-formattablehybridsearchquery-hitcountsarray-0})]} AS payload
-FROM c
-WHERE ({documentdb-formattableorderbyquery-filter})
-ORDER BY _FullTextScore(c.text, ["swim"], {documentdb-formattablehybridsearchquery-totaldocumentcount}, {documentdb-formattablehybridsearchquery-totalwordcount-0}, {documentdb-formattablehybridsearchquery-hitcountsarray-0}) DESC
-OFFSET 0 LIMIT 18]]></RewrittenQuery>
-          </componentQueryInfo>
-          <Skip>10</Skip>
-          <Take>2147483647</Take>
-          <RequiresGlobalStatistics>True</RequiresGlobalStatistics>
-        </HybridSearchQueryInfo>
-      </PartitionedQueryExecutionInfoInternal>
-    </Output>
-  </Result>
-  <Result>
-    <Input>
-      <Description>LIMIT value beyond upper range (client) - hybrid search</Description>
-      <Query>SELECT c.name FROM c ORDER BY RANK FullTextScore(c.text, ['swim']) OFFSET 10 LIMIT 2147483648</Query>
-      <PartitionKeys>
-        <Key>/key</Key>
-      </PartitionKeys>
-      <PartitionKeyType>Hash</PartitionKeyType>
-    </Input>
-    <Output>
-      <Exception>Microsoft.Azure.Cosmos.Query.Core.Monads.ExceptionWithStackTraceException : TryCatch resulted in an exception.
-Microsoft.Azure.Cosmos.Query.Core.Exceptions.ExpectedQueryPartitionProviderException : {"queryRanges":[{"min":[],"max":"Infinity","isMinInclusive":true,"isMaxInclusive":false}],"hybridSearchQueryInfo":{"globalStatisticsQuery":"SELECT COUNT(1) AS documentCount, [{\"totalWordCount\": SUM(_FullTextWordCount(c.text)), \"hitCounts\": [COUNTIF(FullTextContains(c.text, \"swim\"))]}] AS fullTextStatistics\nFROM c","componentQueryInfos":[{"distinctType":"None","offset":0,"limit":20,"groupByExpressions":[],"groupByAliases":[],"orderBy":["Descending"],"orderByExpressions":["_FullTextScore(c.text, [\"swim\"], {documentdb-formattablehybridsearchquery-totaldocumentcount}, {documentdb-formattablehybridsearchquery-totalwordcount-0}, {documentdb-formattablehybridsearchquery-hitcountsarray-0})"],"aggregates":[],"hasSelectValue":0,"rewrittenQuery":"SELECT c._rid, [{\"item\": _FullTextScore(c.text, [\"swim\"], {documentdb-formattablehybridsearchquery-totaldocumentcount}, {documentdb-formattablehybridsearchquery-totalwordcount-0}, {documentdb-formattablehybridsearchquery-hitcountsarray-0})}] AS orderByItems, {\"payload\": {\"name\": c.name}, \"componentScores\": [_FullTextScore(c.text, [\"swim\"], {documentdb-formattablehybridsearchquery-totaldocumentcount}, {documentdb-formattablehybridsearchquery-totalwordcount-0}, {documentdb-formattablehybridsearchquery-hitcountsarray-0})]} AS payload\nFROM c\nWHERE ({documentdb-formattableorderbyquery-filter})\nORDER BY _FullTextScore(c.text, [\"swim\"], {documentdb-formattablehybridsearchquery-totaldocumentcount}, {documentdb-formattablehybridsearchquery-totalwordcount-0}, {documentdb-formattablehybridsearchquery-hitcountsarray-0}) DESC\nOFFSET 0 LIMIT 20","groupByAliasToAggregateType":{},"hasNonStreamingOrderBy":1}],"componentWithoutPayloadQueryInfos":[],"skip":10,"take":2147483648,"requiresGlobalStatistics":true}}
-System.ArgumentOutOfRangeException : Specified argument was out of the range of valid values. (Parameter 'HybridSearchQueryInfo.Take')
-</Exception>
-    </Output>
-  </Result>
-  <Result>
-    <Input>
-      <Description>LIMIT value beyond upper range (Interop) - hybrid search</Description>
-      <Query>SELECT c.name FROM c ORDER BY RANK FullTextScore(c.text, ['swim']) OFFSET 10 LIMIT 4294967296</Query>
-      <PartitionKeys>
-        <Key>/key</Key>
-      </PartitionKeys>
-      <PartitionKeyType>Hash</PartitionKeyType>
-    </Input>
-    <Output>
-      <Exception>Microsoft.Azure.Cosmos.Query.Core.Monads.ExceptionWithStackTraceException : TryCatch resulted in an exception.
-Microsoft.Azure.Cosmos.Query.Core.Exceptions.ExpectedQueryPartitionProviderException : {"errors":[{"severity":"Error","location":{"start":83,"end":93},"code":"SC2061","message":"The LIMIT count value exceeds the maximum allowed value."}]}
-System.Runtime.InteropServices.COMException : 0x800A0B00
-</Exception>
-    </Output>
-  </Result>
-=======
 ﻿<Results>
   <Result>
     <Input>
@@ -1718,5 +857,4 @@
 </Exception>
     </Output>
   </Result>
->>>>>>> faaa3a73
 </Results>