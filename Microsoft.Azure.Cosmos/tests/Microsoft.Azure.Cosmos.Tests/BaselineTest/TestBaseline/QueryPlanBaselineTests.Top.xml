<<<<<<< HEAD
﻿<Results>
  <Result>
    <Input>
      <Description>Just TOP</Description>
      <Query>SELECT TOP 5 * FROM c</Query>
      <PartitionKeys>
        <Key>/key</Key>
      </PartitionKeys>
      <PartitionKeyType>Hash</PartitionKeyType>
    </Input>
    <Output>
      <PartitionedQueryExecutionInfoInternal>
        <QueryInfo>
          <DistinctType>None</DistinctType>
          <Top>5</Top>
          <Offset />
          <Limit />
          <GroupByExpressions />
          <OrderBy />
          <OrderByExpressions />
          <Aggregates />
          <GroupByAliasToAggregateType />
          <GroupByAliases />
          <HasSelectValue>False</HasSelectValue>
        </QueryInfo>
        <QueryRanges>
          <Range>
            <Range>[[],"Infinity")</Range>
          </Range>
        </QueryRanges>
        <RewrittenQuery><![CDATA[]]></RewrittenQuery>
      </PartitionedQueryExecutionInfoInternal>
    </Output>
  </Result>
  <Result>
    <Input>
      <Description>Parameterized TOP</Description>
      <Query>SELECT TOP @TOPCOUNT * FROM c</Query>
      <PartitionKeys>
        <Key>/key</Key>
      </PartitionKeys>
      <PartitionKeyType>Hash</PartitionKeyType>
      <QueryParameters><![CDATA[[
  {
    "name": "@TOPCOUNT",
    "value": 42
  }
]]]></QueryParameters>
    </Input>
    <Output>
      <PartitionedQueryExecutionInfoInternal>
        <QueryInfo>
          <DistinctType>None</DistinctType>
          <Top>42</Top>
          <Offset />
          <Limit />
          <GroupByExpressions />
          <OrderBy />
          <OrderByExpressions />
          <Aggregates />
          <GroupByAliasToAggregateType />
          <GroupByAliases />
          <HasSelectValue>False</HasSelectValue>
        </QueryInfo>
        <QueryRanges>
          <Range>
            <Range>[[],"Infinity")</Range>
          </Range>
        </QueryRanges>
        <RewrittenQuery><![CDATA[]]></RewrittenQuery>
      </PartitionedQueryExecutionInfoInternal>
    </Output>
  </Result>
  <Result>
    <Input>
      <Description>TOP and non partition filter</Description>
      <Query>SELECT TOP 5 * FROM c WHERE c.blah = 5</Query>
      <PartitionKeys>
        <Key>/key</Key>
      </PartitionKeys>
      <PartitionKeyType>Hash</PartitionKeyType>
    </Input>
    <Output>
      <PartitionedQueryExecutionInfoInternal>
        <QueryInfo>
          <DistinctType>None</DistinctType>
          <Top>5</Top>
          <Offset />
          <Limit />
          <GroupByExpressions />
          <OrderBy />
          <OrderByExpressions />
          <Aggregates />
          <GroupByAliasToAggregateType />
          <GroupByAliases />
          <HasSelectValue>False</HasSelectValue>
        </QueryInfo>
        <QueryRanges>
          <Range>
            <Range>[[],"Infinity")</Range>
          </Range>
        </QueryRanges>
        <RewrittenQuery><![CDATA[]]></RewrittenQuery>
      </PartitionedQueryExecutionInfoInternal>
    </Output>
  </Result>
  <Result>
    <Input>
      <Description>TOP and partition filter</Description>
      <Query>SELECT TOP 5 * FROM c WHERE c.key = 5</Query>
      <PartitionKeys>
        <Key>/key</Key>
      </PartitionKeys>
      <PartitionKeyType>Hash</PartitionKeyType>
    </Input>
    <Output>
      <PartitionedQueryExecutionInfoInternal>
        <QueryInfo>
          <DistinctType>None</DistinctType>
          <Top>5</Top>
          <Offset />
          <Limit />
          <GroupByExpressions />
          <OrderBy />
          <OrderByExpressions />
          <Aggregates />
          <GroupByAliasToAggregateType />
          <GroupByAliases />
          <HasSelectValue>False</HasSelectValue>
        </QueryInfo>
        <QueryRanges>
          <Range>
            <Range>[[5.0],[5.0]]</Range>
          </Range>
        </QueryRanges>
        <RewrittenQuery><![CDATA[]]></RewrittenQuery>
      </PartitionedQueryExecutionInfoInternal>
    </Output>
  </Result>
  <Result>
    <Input>
      <Description>TOP and partition filter</Description>
      <Query>SELECT TOP 5 * FROM c WHERE c.key = 5</Query>
      <PartitionKeys>
        <Key>/key</Key>
      </PartitionKeys>
      <PartitionKeyType>Hash</PartitionKeyType>
    </Input>
    <Output>
      <PartitionedQueryExecutionInfoInternal>
        <QueryInfo>
          <DistinctType>None</DistinctType>
          <Top>5</Top>
          <Offset />
          <Limit />
          <GroupByExpressions />
          <OrderBy />
          <OrderByExpressions />
          <Aggregates />
          <GroupByAliasToAggregateType />
          <GroupByAliases />
          <HasSelectValue>False</HasSelectValue>
        </QueryInfo>
        <QueryRanges>
          <Range>
            <Range>[[5.0],[5.0]]</Range>
          </Range>
        </QueryRanges>
        <RewrittenQuery><![CDATA[]]></RewrittenQuery>
      </PartitionedQueryExecutionInfoInternal>
    </Output>
  </Result>
  <Result>
    <Input>
      <Description>TOP 0</Description>
      <Query>SELECT TOP 0 * FROM c</Query>
      <PartitionKeys>
        <Key>/key</Key>
      </PartitionKeys>
      <PartitionKeyType>Hash</PartitionKeyType>
    </Input>
    <Output>
      <PartitionedQueryExecutionInfoInternal>
        <QueryInfo>
          <DistinctType>None</DistinctType>
          <Top>0</Top>
          <Offset />
          <Limit />
          <GroupByExpressions />
          <OrderBy />
          <OrderByExpressions />
          <Aggregates />
          <GroupByAliasToAggregateType />
          <GroupByAliases />
          <HasSelectValue>False</HasSelectValue>
        </QueryInfo>
        <QueryRanges>
          <Range>
            <Range>[[],"Infinity")</Range>
          </Range>
        </QueryRanges>
        <RewrittenQuery><![CDATA[]]></RewrittenQuery>
      </PartitionedQueryExecutionInfoInternal>
    </Output>
  </Result>
  <Result>
    <Input>
      <Description>TOP 0 with partition key filter</Description>
      <Query>SELECT TOP 0 * FROM c WHERE c.key = 5</Query>
      <PartitionKeys>
        <Key>/key</Key>
      </PartitionKeys>
      <PartitionKeyType>Hash</PartitionKeyType>
    </Input>
    <Output>
      <PartitionedQueryExecutionInfoInternal>
        <QueryInfo>
          <DistinctType>None</DistinctType>
          <Top>0</Top>
          <Offset />
          <Limit />
          <GroupByExpressions />
          <OrderBy />
          <OrderByExpressions />
          <Aggregates />
          <GroupByAliasToAggregateType />
          <GroupByAliases />
          <HasSelectValue>False</HasSelectValue>
        </QueryInfo>
        <QueryRanges>
          <Range>
            <Range>[[5.0],[5.0]]</Range>
          </Range>
        </QueryRanges>
        <RewrittenQuery><![CDATA[]]></RewrittenQuery>
      </PartitionedQueryExecutionInfoInternal>
    </Output>
  </Result>
  <Result>
    <Input>
      <Description>TOP with Aggregate</Description>
      <Query>SELECT TOP 5 VALUE AVG(c.name) FROM c</Query>
      <PartitionKeys>
        <Key>/key</Key>
      </PartitionKeys>
      <PartitionKeyType>Hash</PartitionKeyType>
    </Input>
    <Output>
      <PartitionedQueryExecutionInfoInternal>
        <QueryInfo>
          <DistinctType>None</DistinctType>
          <Top>5</Top>
          <Offset />
          <Limit />
          <GroupByExpressions />
          <OrderBy />
          <OrderByExpressions />
          <Aggregates>
            <AggregateOperator>Average</AggregateOperator>
          </Aggregates>
          <GroupByAliasToAggregateType />
          <GroupByAliases />
          <HasSelectValue>True</HasSelectValue>
        </QueryInfo>
        <QueryRanges>
          <Range>
            <Range>[[],"Infinity")</Range>
          </Range>
        </QueryRanges>
        <RewrittenQuery><![CDATA[SELECT VALUE [{"item": {"sum": SUM(c.name), "count": COUNT(c.name)}}]
FROM c]]></RewrittenQuery>
      </PartitionedQueryExecutionInfoInternal>
    </Output>
  </Result>
  <Result>
    <Input>
      <Description>TOP with DISTINCT</Description>
      <Query>SELECT DISTINCT TOP 5 VALUE c.name FROM c</Query>
      <PartitionKeys>
        <Key>/key</Key>
      </PartitionKeys>
      <PartitionKeyType>Hash</PartitionKeyType>
    </Input>
    <Output>
      <PartitionedQueryExecutionInfoInternal>
        <QueryInfo>
          <DistinctType>Unordered</DistinctType>
          <Top>5</Top>
          <Offset />
          <Limit />
          <GroupByExpressions />
          <OrderBy />
          <OrderByExpressions />
          <Aggregates />
          <GroupByAliasToAggregateType />
          <GroupByAliases />
          <HasSelectValue>True</HasSelectValue>
        </QueryInfo>
        <QueryRanges>
          <Range>
            <Range>[[],"Infinity")</Range>
          </Range>
        </QueryRanges>
        <RewrittenQuery><![CDATA[SELECT DISTINCT VALUE c.name
FROM c]]></RewrittenQuery>
      </PartitionedQueryExecutionInfoInternal>
    </Output>
  </Result>
  <Result>
    <Input>
      <Description>TOP with GROUP BY</Description>
      <Query>SELECT TOP 5 VALUE c.name FROM c GROUP BY c.name</Query>
      <PartitionKeys>
        <Key>/key</Key>
      </PartitionKeys>
      <PartitionKeyType>Hash</PartitionKeyType>
    </Input>
    <Output>
      <PartitionedQueryExecutionInfoInternal>
        <QueryInfo>
          <DistinctType>None</DistinctType>
          <Top>5</Top>
          <Offset />
          <Limit />
          <GroupByExpressions>
            <GroupByExpression>c.name</GroupByExpression>
          </GroupByExpressions>
          <OrderBy />
          <OrderByExpressions />
          <Aggregates />
          <GroupByAliasToAggregateType />
          <GroupByAliases />
          <HasSelectValue>True</HasSelectValue>
        </QueryInfo>
        <QueryRanges>
          <Range>
            <Range>[[],"Infinity")</Range>
          </Range>
        </QueryRanges>
        <RewrittenQuery><![CDATA[SELECT [{"item": c.name}] AS groupByItems, c.name AS payload
FROM c
GROUP BY c.name]]></RewrittenQuery>
      </PartitionedQueryExecutionInfoInternal>
    </Output>
  </Result>
  <Result>
    <Input>
      <Description>TOP value beyond lower range</Description>
      <Query>SELECT TOP -1 c.name FROM c</Query>
      <PartitionKeys>
        <Key>/key</Key>
      </PartitionKeys>
      <PartitionKeyType>Hash</PartitionKeyType>
    </Input>
    <Output>
      <Exception>Microsoft.Azure.Cosmos.Query.Core.Monads.ExceptionWithStackTraceException : TryCatch resulted in an exception.
Microsoft.Azure.Cosmos.Query.Core.Exceptions.ExpectedQueryPartitionProviderException : {"errors":[{"severity":"Error","location":{"start":11,"end":12},"code":"SC1001","message":"Syntax error, incorrect syntax near '-'."}]}
System.Runtime.InteropServices.COMException : 0x800A0B00
</Exception>
    </Output>
  </Result>
  <Result>
    <Input>
      <Description>TOP value at lower range</Description>
      <Query>SELECT TOP 0 c.name FROM c</Query>
      <PartitionKeys>
        <Key>/key</Key>
      </PartitionKeys>
      <PartitionKeyType>Hash</PartitionKeyType>
    </Input>
    <Output>
      <PartitionedQueryExecutionInfoInternal>
        <QueryInfo>
          <DistinctType>None</DistinctType>
          <Top>0</Top>
          <Offset />
          <Limit />
          <GroupByExpressions />
          <OrderBy />
          <OrderByExpressions />
          <Aggregates />
          <GroupByAliasToAggregateType />
          <GroupByAliases />
          <HasSelectValue>False</HasSelectValue>
        </QueryInfo>
        <QueryRanges>
          <Range>
            <Range>[[],"Infinity")</Range>
          </Range>
        </QueryRanges>
        <RewrittenQuery><![CDATA[]]></RewrittenQuery>
      </PartitionedQueryExecutionInfoInternal>
    </Output>
  </Result>
  <Result>
    <Input>
      <Description>TOP value at upper range (client)</Description>
      <Query>SELECT TOP 2147483647 c.name FROM c</Query>
      <PartitionKeys>
        <Key>/key</Key>
      </PartitionKeys>
      <PartitionKeyType>Hash</PartitionKeyType>
    </Input>
    <Output>
      <PartitionedQueryExecutionInfoInternal>
        <QueryInfo>
          <DistinctType>None</DistinctType>
          <Top>2147483647</Top>
          <Offset />
          <Limit />
          <GroupByExpressions />
          <OrderBy />
          <OrderByExpressions />
          <Aggregates />
          <GroupByAliasToAggregateType />
          <GroupByAliases />
          <HasSelectValue>False</HasSelectValue>
        </QueryInfo>
        <QueryRanges>
          <Range>
            <Range>[[],"Infinity")</Range>
          </Range>
        </QueryRanges>
        <RewrittenQuery><![CDATA[]]></RewrittenQuery>
      </PartitionedQueryExecutionInfoInternal>
    </Output>
  </Result>
  <Result>
    <Input>
      <Description>TOP value beyond upper range (client)</Description>
      <Query>SELECT TOP 2147483648 c.name FROM c</Query>
      <PartitionKeys>
        <Key>/key</Key>
      </PartitionKeys>
      <PartitionKeyType>Hash</PartitionKeyType>
    </Input>
    <Output>
      <Exception>Microsoft.Azure.Cosmos.Query.Core.Monads.ExceptionWithStackTraceException : TryCatch resulted in an exception.
Microsoft.Azure.Cosmos.Query.Core.Exceptions.ExpectedQueryPartitionProviderException : {"queryInfo":{"distinctType":"None","top":2147483648,"groupByExpressions":[],"groupByAliases":[],"orderBy":[],"orderByExpressions":[],"aggregates":[],"hasSelectValue":0,"rewrittenQuery":"","groupByAliasToAggregateType":{},"hasNonStreamingOrderBy":0},"queryRanges":[{"min":[],"max":"Infinity","isMinInclusive":true,"isMaxInclusive":false}]}
System.ArgumentOutOfRangeException : Specified argument was out of the range of valid values. (Parameter 'QueryInfo.Top')
</Exception>
    </Output>
  </Result>
  <Result>
    <Input>
      <Description>TOP value beyond upper range (Interop)</Description>
      <Query>SELECT TOP 4294967296 c.name FROM c</Query>
      <PartitionKeys>
        <Key>/key</Key>
      </PartitionKeys>
      <PartitionKeyType>Hash</PartitionKeyType>
    </Input>
    <Output>
      <Exception>Microsoft.Azure.Cosmos.Query.Core.Monads.ExceptionWithStackTraceException : TryCatch resulted in an exception.
Microsoft.Azure.Cosmos.Query.Core.Exceptions.ExpectedQueryPartitionProviderException : {"errors":[{"severity":"Error","location":{"start":11,"end":21},"code":"SC2060","message":"The count value provided for a TOP clause must be an integer."}]}
System.Runtime.InteropServices.COMException : 0x800A0B00
</Exception>
    </Output>
  </Result>
  <Result>
    <Input>
      <Description>TOP value beyond lower range - hybrid search</Description>
      <Query>SELECT TOP -1 c.name FROM c ORDER BY RANK FullTextScore(c.text, ['swim']) </Query>
      <PartitionKeys>
        <Key>/key</Key>
      </PartitionKeys>
      <PartitionKeyType>Hash</PartitionKeyType>
    </Input>
    <Output>
      <Exception>Microsoft.Azure.Cosmos.Query.Core.Monads.ExceptionWithStackTraceException : TryCatch resulted in an exception.
Microsoft.Azure.Cosmos.Query.Core.Exceptions.ExpectedQueryPartitionProviderException : {"errors":[{"severity":"Error","location":{"start":11,"end":12},"code":"SC1001","message":"Syntax error, incorrect syntax near '-'."}]}
System.Runtime.InteropServices.COMException : 0x800A0B00
</Exception>
    </Output>
  </Result>
  <Result>
    <Input>
      <Description>TOP value at lower range - hybrid search</Description>
      <Query>SELECT TOP 0 c.name FROM c ORDER BY RANK FullTextScore(c.text, ['swim']) </Query>
      <PartitionKeys>
        <Key>/key</Key>
      </PartitionKeys>
      <PartitionKeyType>Hash</PartitionKeyType>
    </Input>
    <Output>
      <PartitionedQueryExecutionInfoInternal>
        <QueryRanges>
          <Range>
            <Range>[[],"Infinity")</Range>
          </Range>
        </QueryRanges>
        <HybridSearchQueryInfo>
          <GlobalStatisticsQuery>SELECT COUNT(1) AS documentCount, [{"totalWordCount": SUM(_FullTextWordCount(c.text)), "hitCounts": [COUNTIF(FullTextContains(c.text, "swim"))]}] AS fullTextStatistics
FROM c</GlobalStatisticsQuery>
          <componentQueryInfo>
            <DistinctType>None</DistinctType>
            <Top>120</Top>
            <Offset />
            <Limit />
            <GroupByExpressions />
            <OrderBy>
              <SortOrder>Descending</SortOrder>
            </OrderBy>
            <OrderByExpressions>
              <OrderByExpression>_FullTextScore(c.text, ["swim"], {documentdb-formattablehybridsearchquery-totaldocumentcount}, {documentdb-formattablehybridsearchquery-totalwordcount-0}, {documentdb-formattablehybridsearchquery-hitcountsarray-0})</OrderByExpression>
            </OrderByExpressions>
            <Aggregates />
            <GroupByAliasToAggregateType />
            <GroupByAliases />
            <HasSelectValue>False</HasSelectValue>
            <RewrittenQuery><![CDATA[SELECT TOP 120 c._rid, [{"item": _FullTextScore(c.text, ["swim"], {documentdb-formattablehybridsearchquery-totaldocumentcount}, {documentdb-formattablehybridsearchquery-totalwordcount-0}, {documentdb-formattablehybridsearchquery-hitcountsarray-0})}] AS orderByItems, {"payload": {"name": c.name}, "componentScores": [_FullTextScore(c.text, ["swim"], {documentdb-formattablehybridsearchquery-totaldocumentcount}, {documentdb-formattablehybridsearchquery-totalwordcount-0}, {documentdb-formattablehybridsearchquery-hitcountsarray-0})]} AS payload
FROM c
WHERE ({documentdb-formattableorderbyquery-filter})
ORDER BY _FullTextScore(c.text, ["swim"], {documentdb-formattablehybridsearchquery-totaldocumentcount}, {documentdb-formattablehybridsearchquery-totalwordcount-0}, {documentdb-formattablehybridsearchquery-hitcountsarray-0}) DESC]]></RewrittenQuery>
          </componentQueryInfo>
          <Take>0</Take>
          <RequiresGlobalStatistics>True</RequiresGlobalStatistics>
        </HybridSearchQueryInfo>
      </PartitionedQueryExecutionInfoInternal>
    </Output>
  </Result>
  <Result>
    <Input>
      <Description>TOP value at upper range (client) - hybrid search</Description>
      <Query>SELECT TOP 2147483647 c.name FROM c ORDER BY RANK FullTextScore(c.text, ['swim']) </Query>
      <PartitionKeys>
        <Key>/key</Key>
      </PartitionKeys>
      <PartitionKeyType>Hash</PartitionKeyType>
    </Input>
    <Output>
      <PartitionedQueryExecutionInfoInternal>
        <QueryRanges>
          <Range>
            <Range>[[],"Infinity")</Range>
          </Range>
        </QueryRanges>
        <HybridSearchQueryInfo>
          <GlobalStatisticsQuery>SELECT COUNT(1) AS documentCount, [{"totalWordCount": SUM(_FullTextWordCount(c.text)), "hitCounts": [COUNTIF(FullTextContains(c.text, "swim"))]}] AS fullTextStatistics
FROM c</GlobalStatisticsQuery>
          <componentQueryInfo>
            <DistinctType>None</DistinctType>
            <Top>4294967294</Top>
            <Offset />
            <Limit />
            <GroupByExpressions />
            <OrderBy>
              <SortOrder>Descending</SortOrder>
            </OrderBy>
            <OrderByExpressions>
              <OrderByExpression>_FullTextScore(c.text, ["swim"], {documentdb-formattablehybridsearchquery-totaldocumentcount}, {documentdb-formattablehybridsearchquery-totalwordcount-0}, {documentdb-formattablehybridsearchquery-hitcountsarray-0})</OrderByExpression>
            </OrderByExpressions>
            <Aggregates />
            <GroupByAliasToAggregateType />
            <GroupByAliases />
            <HasSelectValue>False</HasSelectValue>
            <RewrittenQuery><![CDATA[SELECT TOP 4294967294 c._rid, [{"item": _FullTextScore(c.text, ["swim"], {documentdb-formattablehybridsearchquery-totaldocumentcount}, {documentdb-formattablehybridsearchquery-totalwordcount-0}, {documentdb-formattablehybridsearchquery-hitcountsarray-0})}] AS orderByItems, {"payload": {"name": c.name}, "componentScores": [_FullTextScore(c.text, ["swim"], {documentdb-formattablehybridsearchquery-totaldocumentcount}, {documentdb-formattablehybridsearchquery-totalwordcount-0}, {documentdb-formattablehybridsearchquery-hitcountsarray-0})]} AS payload
FROM c
WHERE ({documentdb-formattableorderbyquery-filter})
ORDER BY _FullTextScore(c.text, ["swim"], {documentdb-formattablehybridsearchquery-totaldocumentcount}, {documentdb-formattablehybridsearchquery-totalwordcount-0}, {documentdb-formattablehybridsearchquery-hitcountsarray-0}) DESC]]></RewrittenQuery>
          </componentQueryInfo>
          <Take>2147483647</Take>
          <RequiresGlobalStatistics>True</RequiresGlobalStatistics>
        </HybridSearchQueryInfo>
      </PartitionedQueryExecutionInfoInternal>
    </Output>
  </Result>
  <Result>
    <Input>
      <Description>TOP value beyond upper range (client) - hybrid search</Description>
      <Query>SELECT TOP 2147483648 c.name FROM c ORDER BY RANK FullTextScore(c.text, ['swim']) </Query>
      <PartitionKeys>
        <Key>/key</Key>
      </PartitionKeys>
      <PartitionKeyType>Hash</PartitionKeyType>
    </Input>
    <Output>
      <Exception>Microsoft.Azure.Cosmos.Query.Core.Monads.ExceptionWithStackTraceException : TryCatch resulted in an exception.
Microsoft.Azure.Cosmos.Query.Core.Exceptions.ExpectedQueryPartitionProviderException : {"queryRanges":[{"min":[],"max":"Infinity","isMinInclusive":true,"isMaxInclusive":false}],"hybridSearchQueryInfo":{"globalStatisticsQuery":"SELECT COUNT(1) AS documentCount, [{\"totalWordCount\": SUM(_FullTextWordCount(c.text)), \"hitCounts\": [COUNTIF(FullTextContains(c.text, \"swim\"))]}] AS fullTextStatistics\nFROM c","componentQueryInfos":[{"distinctType":"None","top":0,"groupByExpressions":[],"groupByAliases":[],"orderBy":["Descending"],"orderByExpressions":["_FullTextScore(c.text, [\"swim\"], {documentdb-formattablehybridsearchquery-totaldocumentcount}, {documentdb-formattablehybridsearchquery-totalwordcount-0}, {documentdb-formattablehybridsearchquery-hitcountsarray-0})"],"aggregates":[],"hasSelectValue":0,"rewrittenQuery":"SELECT TOP 4294967296 c._rid, [{\"item\": _FullTextScore(c.text, [\"swim\"], {documentdb-formattablehybridsearchquery-totaldocumentcount}, {documentdb-formattablehybridsearchquery-totalwordcount-0}, {documentdb-formattablehybridsearchquery-hitcountsarray-0})}] AS orderByItems, {\"payload\": {\"name\": c.name}, \"componentScores\": [_FullTextScore(c.text, [\"swim\"], {documentdb-formattablehybridsearchquery-totaldocumentcount}, {documentdb-formattablehybridsearchquery-totalwordcount-0}, {documentdb-formattablehybridsearchquery-hitcountsarray-0})]} AS payload\nFROM c\nWHERE ({documentdb-formattableorderbyquery-filter})\nORDER BY _FullTextScore(c.text, [\"swim\"], {documentdb-formattablehybridsearchquery-totaldocumentcount}, {documentdb-formattablehybridsearchquery-totalwordcount-0}, {documentdb-formattablehybridsearchquery-hitcountsarray-0}) DESC","groupByAliasToAggregateType":{},"hasNonStreamingOrderBy":1}],"componentWithoutPayloadQueryInfos":[],"take":2147483648,"requiresGlobalStatistics":true}}
System.ArgumentOutOfRangeException : Specified argument was out of the range of valid values. (Parameter 'HybridSearchQueryInfo.Take')
</Exception>
    </Output>
  </Result>
  <Result>
    <Input>
      <Description>TOP value beyond upper range (Interop) - hybrid search</Description>
      <Query>SELECT TOP 4294967296 c.name FROM c ORDER BY RANK FullTextScore(c.text, ['swim']) </Query>
      <PartitionKeys>
        <Key>/key</Key>
      </PartitionKeys>
      <PartitionKeyType>Hash</PartitionKeyType>
    </Input>
    <Output>
      <Exception>Microsoft.Azure.Cosmos.Query.Core.Monads.ExceptionWithStackTraceException : TryCatch resulted in an exception.
Microsoft.Azure.Cosmos.Query.Core.Exceptions.ExpectedQueryPartitionProviderException : {"errors":[{"severity":"Error","location":{"start":11,"end":21},"code":"SC2060","message":"The count value provided for a TOP clause must be an integer."}]}
System.Runtime.InteropServices.COMException : 0x800A0B00
</Exception>
    </Output>
  </Result>
=======
﻿<Results>
  <Result>
    <Input>
      <Description>Just TOP</Description>
      <Query>SELECT TOP 5 * FROM c</Query>
      <PartitionKeys>
        <Key>/key</Key>
      </PartitionKeys>
      <PartitionKeyType>Hash</PartitionKeyType>
    </Input>
    <Output>
      <PartitionedQueryExecutionInfoInternal>
        <QueryInfo>
          <DistinctType>None</DistinctType>
          <Top>5</Top>
          <Offset />
          <Limit />
          <GroupByExpressions />
          <OrderBy />
          <OrderByExpressions />
          <Aggregates />
          <GroupByAliasToAggregateType />
          <GroupByAliases />
          <HasSelectValue>False</HasSelectValue>
        </QueryInfo>
        <QueryRanges>
          <Range>
            <Range>[[],"Infinity")</Range>
          </Range>
        </QueryRanges>
        <RewrittenQuery><![CDATA[]]></RewrittenQuery>
      </PartitionedQueryExecutionInfoInternal>
    </Output>
  </Result>
  <Result>
    <Input>
      <Description>Parameterized TOP</Description>
      <Query>SELECT TOP @TOPCOUNT * FROM c</Query>
      <PartitionKeys>
        <Key>/key</Key>
      </PartitionKeys>
      <PartitionKeyType>Hash</PartitionKeyType>
      <QueryParameters><![CDATA[[
  {
    "name": "@TOPCOUNT",
    "value": 42
  }
]]]></QueryParameters>
    </Input>
    <Output>
      <PartitionedQueryExecutionInfoInternal>
        <QueryInfo>
          <DistinctType>None</DistinctType>
          <Top>42</Top>
          <Offset />
          <Limit />
          <GroupByExpressions />
          <OrderBy />
          <OrderByExpressions />
          <Aggregates />
          <GroupByAliasToAggregateType />
          <GroupByAliases />
          <HasSelectValue>False</HasSelectValue>
        </QueryInfo>
        <QueryRanges>
          <Range>
            <Range>[[],"Infinity")</Range>
          </Range>
        </QueryRanges>
        <RewrittenQuery><![CDATA[]]></RewrittenQuery>
      </PartitionedQueryExecutionInfoInternal>
    </Output>
  </Result>
  <Result>
    <Input>
      <Description>TOP and non partition filter</Description>
      <Query>SELECT TOP 5 * FROM c WHERE c.blah = 5</Query>
      <PartitionKeys>
        <Key>/key</Key>
      </PartitionKeys>
      <PartitionKeyType>Hash</PartitionKeyType>
    </Input>
    <Output>
      <PartitionedQueryExecutionInfoInternal>
        <QueryInfo>
          <DistinctType>None</DistinctType>
          <Top>5</Top>
          <Offset />
          <Limit />
          <GroupByExpressions />
          <OrderBy />
          <OrderByExpressions />
          <Aggregates />
          <GroupByAliasToAggregateType />
          <GroupByAliases />
          <HasSelectValue>False</HasSelectValue>
        </QueryInfo>
        <QueryRanges>
          <Range>
            <Range>[[],"Infinity")</Range>
          </Range>
        </QueryRanges>
        <RewrittenQuery><![CDATA[]]></RewrittenQuery>
      </PartitionedQueryExecutionInfoInternal>
    </Output>
  </Result>
  <Result>
    <Input>
      <Description>TOP and partition filter</Description>
      <Query>SELECT TOP 5 * FROM c WHERE c.key = 5</Query>
      <PartitionKeys>
        <Key>/key</Key>
      </PartitionKeys>
      <PartitionKeyType>Hash</PartitionKeyType>
    </Input>
    <Output>
      <PartitionedQueryExecutionInfoInternal>
        <QueryInfo>
          <DistinctType>None</DistinctType>
          <Top>5</Top>
          <Offset />
          <Limit />
          <GroupByExpressions />
          <OrderBy />
          <OrderByExpressions />
          <Aggregates />
          <GroupByAliasToAggregateType />
          <GroupByAliases />
          <HasSelectValue>False</HasSelectValue>
        </QueryInfo>
        <QueryRanges>
          <Range>
            <Range>[[5.0],[5.0]]</Range>
          </Range>
        </QueryRanges>
        <RewrittenQuery><![CDATA[]]></RewrittenQuery>
      </PartitionedQueryExecutionInfoInternal>
    </Output>
  </Result>
  <Result>
    <Input>
      <Description>TOP and partition filter</Description>
      <Query>SELECT TOP 5 * FROM c WHERE c.key = 5</Query>
      <PartitionKeys>
        <Key>/key</Key>
      </PartitionKeys>
      <PartitionKeyType>Hash</PartitionKeyType>
    </Input>
    <Output>
      <PartitionedQueryExecutionInfoInternal>
        <QueryInfo>
          <DistinctType>None</DistinctType>
          <Top>5</Top>
          <Offset />
          <Limit />
          <GroupByExpressions />
          <OrderBy />
          <OrderByExpressions />
          <Aggregates />
          <GroupByAliasToAggregateType />
          <GroupByAliases />
          <HasSelectValue>False</HasSelectValue>
        </QueryInfo>
        <QueryRanges>
          <Range>
            <Range>[[5.0],[5.0]]</Range>
          </Range>
        </QueryRanges>
        <RewrittenQuery><![CDATA[]]></RewrittenQuery>
      </PartitionedQueryExecutionInfoInternal>
    </Output>
  </Result>
  <Result>
    <Input>
      <Description>TOP 0</Description>
      <Query>SELECT TOP 0 * FROM c</Query>
      <PartitionKeys>
        <Key>/key</Key>
      </PartitionKeys>
      <PartitionKeyType>Hash</PartitionKeyType>
    </Input>
    <Output>
      <PartitionedQueryExecutionInfoInternal>
        <QueryInfo>
          <DistinctType>None</DistinctType>
          <Top>0</Top>
          <Offset />
          <Limit />
          <GroupByExpressions />
          <OrderBy />
          <OrderByExpressions />
          <Aggregates />
          <GroupByAliasToAggregateType />
          <GroupByAliases />
          <HasSelectValue>False</HasSelectValue>
        </QueryInfo>
        <QueryRanges>
          <Range>
            <Range>[[],"Infinity")</Range>
          </Range>
        </QueryRanges>
        <RewrittenQuery><![CDATA[]]></RewrittenQuery>
      </PartitionedQueryExecutionInfoInternal>
    </Output>
  </Result>
  <Result>
    <Input>
      <Description>TOP 0 with partition key filter</Description>
      <Query>SELECT TOP 0 * FROM c WHERE c.key = 5</Query>
      <PartitionKeys>
        <Key>/key</Key>
      </PartitionKeys>
      <PartitionKeyType>Hash</PartitionKeyType>
    </Input>
    <Output>
      <PartitionedQueryExecutionInfoInternal>
        <QueryInfo>
          <DistinctType>None</DistinctType>
          <Top>0</Top>
          <Offset />
          <Limit />
          <GroupByExpressions />
          <OrderBy />
          <OrderByExpressions />
          <Aggregates />
          <GroupByAliasToAggregateType />
          <GroupByAliases />
          <HasSelectValue>False</HasSelectValue>
        </QueryInfo>
        <QueryRanges>
          <Range>
            <Range>[[5.0],[5.0]]</Range>
          </Range>
        </QueryRanges>
        <RewrittenQuery><![CDATA[]]></RewrittenQuery>
      </PartitionedQueryExecutionInfoInternal>
    </Output>
  </Result>
  <Result>
    <Input>
      <Description>TOP with Aggregate</Description>
      <Query>SELECT TOP 5 VALUE AVG(c.name) FROM c</Query>
      <PartitionKeys>
        <Key>/key</Key>
      </PartitionKeys>
      <PartitionKeyType>Hash</PartitionKeyType>
    </Input>
    <Output>
      <PartitionedQueryExecutionInfoInternal>
        <QueryInfo>
          <DistinctType>None</DistinctType>
          <Top>5</Top>
          <Offset />
          <Limit />
          <GroupByExpressions />
          <OrderBy />
          <OrderByExpressions />
          <Aggregates>
            <AggregateOperator>Average</AggregateOperator>
          </Aggregates>
          <GroupByAliasToAggregateType />
          <GroupByAliases />
          <HasSelectValue>True</HasSelectValue>
        </QueryInfo>
        <QueryRanges>
          <Range>
            <Range>[[],"Infinity")</Range>
          </Range>
        </QueryRanges>
        <RewrittenQuery><![CDATA[SELECT VALUE [{"item": {"sum": SUM(c.name), "count": COUNT(c.name)}}]
FROM c]]></RewrittenQuery>
      </PartitionedQueryExecutionInfoInternal>
    </Output>
  </Result>
  <Result>
    <Input>
      <Description>TOP with DISTINCT</Description>
      <Query>SELECT DISTINCT TOP 5 VALUE c.name FROM c</Query>
      <PartitionKeys>
        <Key>/key</Key>
      </PartitionKeys>
      <PartitionKeyType>Hash</PartitionKeyType>
    </Input>
    <Output>
      <PartitionedQueryExecutionInfoInternal>
        <QueryInfo>
          <DistinctType>Unordered</DistinctType>
          <Top>5</Top>
          <Offset />
          <Limit />
          <GroupByExpressions />
          <OrderBy />
          <OrderByExpressions />
          <Aggregates />
          <GroupByAliasToAggregateType />
          <GroupByAliases />
          <HasSelectValue>True</HasSelectValue>
        </QueryInfo>
        <QueryRanges>
          <Range>
            <Range>[[],"Infinity")</Range>
          </Range>
        </QueryRanges>
        <RewrittenQuery><![CDATA[SELECT DISTINCT VALUE c.name
FROM c]]></RewrittenQuery>
      </PartitionedQueryExecutionInfoInternal>
    </Output>
  </Result>
  <Result>
    <Input>
      <Description>TOP with GROUP BY</Description>
      <Query>SELECT TOP 5 VALUE c.name FROM c GROUP BY c.name</Query>
      <PartitionKeys>
        <Key>/key</Key>
      </PartitionKeys>
      <PartitionKeyType>Hash</PartitionKeyType>
    </Input>
    <Output>
      <PartitionedQueryExecutionInfoInternal>
        <QueryInfo>
          <DistinctType>None</DistinctType>
          <Top>5</Top>
          <Offset />
          <Limit />
          <GroupByExpressions>
            <GroupByExpression>c.name</GroupByExpression>
          </GroupByExpressions>
          <OrderBy />
          <OrderByExpressions />
          <Aggregates />
          <GroupByAliasToAggregateType />
          <GroupByAliases />
          <HasSelectValue>True</HasSelectValue>
        </QueryInfo>
        <QueryRanges>
          <Range>
            <Range>[[],"Infinity")</Range>
          </Range>
        </QueryRanges>
        <RewrittenQuery><![CDATA[SELECT [{"item": c.name}] AS groupByItems, c.name AS payload
FROM c
GROUP BY c.name]]></RewrittenQuery>
      </PartitionedQueryExecutionInfoInternal>
    </Output>
  </Result>
  <Result>
    <Input>
      <Description>TOP value beyond lower range</Description>
      <Query>SELECT TOP -1 c.name FROM c</Query>
      <PartitionKeys>
        <Key>/key</Key>
      </PartitionKeys>
      <PartitionKeyType>Hash</PartitionKeyType>
    </Input>
    <Output>
      <Exception>Microsoft.Azure.Cosmos.Query.Core.Monads.ExceptionWithStackTraceException : TryCatch resulted in an exception.
Microsoft.Azure.Cosmos.Query.Core.Exceptions.ExpectedQueryPartitionProviderException : {"errors":[{"severity":"Error","location":{"start":11,"end":12},"code":"SC1001","message":"Syntax error, incorrect syntax near '-'."}]}
System.Runtime.InteropServices.COMException : 0x800A0B00
</Exception>
    </Output>
  </Result>
  <Result>
    <Input>
      <Description>TOP value at lower range</Description>
      <Query>SELECT TOP 0 c.name FROM c</Query>
      <PartitionKeys>
        <Key>/key</Key>
      </PartitionKeys>
      <PartitionKeyType>Hash</PartitionKeyType>
    </Input>
    <Output>
      <PartitionedQueryExecutionInfoInternal>
        <QueryInfo>
          <DistinctType>None</DistinctType>
          <Top>0</Top>
          <Offset />
          <Limit />
          <GroupByExpressions />
          <OrderBy />
          <OrderByExpressions />
          <Aggregates />
          <GroupByAliasToAggregateType />
          <GroupByAliases />
          <HasSelectValue>False</HasSelectValue>
        </QueryInfo>
        <QueryRanges>
          <Range>
            <Range>[[],"Infinity")</Range>
          </Range>
        </QueryRanges>
        <RewrittenQuery><![CDATA[]]></RewrittenQuery>
      </PartitionedQueryExecutionInfoInternal>
    </Output>
  </Result>
  <Result>
    <Input>
      <Description>TOP value at upper range (client)</Description>
      <Query>SELECT TOP 2147483647 c.name FROM c</Query>
      <PartitionKeys>
        <Key>/key</Key>
      </PartitionKeys>
      <PartitionKeyType>Hash</PartitionKeyType>
    </Input>
    <Output>
      <PartitionedQueryExecutionInfoInternal>
        <QueryInfo>
          <DistinctType>None</DistinctType>
          <Top>2147483647</Top>
          <Offset />
          <Limit />
          <GroupByExpressions />
          <OrderBy />
          <OrderByExpressions />
          <Aggregates />
          <GroupByAliasToAggregateType />
          <GroupByAliases />
          <HasSelectValue>False</HasSelectValue>
        </QueryInfo>
        <QueryRanges>
          <Range>
            <Range>[[],"Infinity")</Range>
          </Range>
        </QueryRanges>
        <RewrittenQuery><![CDATA[]]></RewrittenQuery>
      </PartitionedQueryExecutionInfoInternal>
    </Output>
  </Result>
  <Result>
    <Input>
      <Description>TOP value beyond upper range (client)</Description>
      <Query>SELECT TOP 2147483648 c.name FROM c</Query>
      <PartitionKeys>
        <Key>/key</Key>
      </PartitionKeys>
      <PartitionKeyType>Hash</PartitionKeyType>
    </Input>
    <Output>
      <Exception>Microsoft.Azure.Cosmos.Query.Core.Monads.ExceptionWithStackTraceException : TryCatch resulted in an exception.
Microsoft.Azure.Cosmos.Query.Core.Exceptions.ExpectedQueryPartitionProviderException : {"queryInfo":{"distinctType":"None","top":2147483648,"groupByExpressions":[],"groupByAliases":[],"orderBy":[],"orderByExpressions":[],"aggregates":[],"hasSelectValue":0,"rewrittenQuery":"","groupByAliasToAggregateType":{},"hasNonStreamingOrderBy":0},"queryRanges":[{"min":[],"max":"Infinity","isMinInclusive":true,"isMaxInclusive":false}]}
System.ArgumentOutOfRangeException : Specified argument was out of the range of valid values. (Parameter 'QueryInfo.Top')
</Exception>
    </Output>
  </Result>
  <Result>
    <Input>
      <Description>TOP value beyond upper range (Interop)</Description>
      <Query>SELECT TOP 4294967296 c.name FROM c</Query>
      <PartitionKeys>
        <Key>/key</Key>
      </PartitionKeys>
      <PartitionKeyType>Hash</PartitionKeyType>
    </Input>
    <Output>
      <Exception>Microsoft.Azure.Cosmos.Query.Core.Monads.ExceptionWithStackTraceException : TryCatch resulted in an exception.
Microsoft.Azure.Cosmos.Query.Core.Exceptions.ExpectedQueryPartitionProviderException : {"errors":[{"severity":"Error","location":{"start":11,"end":21},"code":"SC2060","message":"The count value provided for a TOP clause must be an integer."}]}
System.Runtime.InteropServices.COMException : 0x800A0B00
</Exception>
    </Output>
  </Result>
  <Result>
    <Input>
      <Description>TOP value beyond lower range - hybrid search</Description>
      <Query>SELECT TOP -1 c.name FROM c ORDER BY RANK FullTextScore(c.text, ['swim']) </Query>
      <PartitionKeys>
        <Key>/key</Key>
      </PartitionKeys>
      <PartitionKeyType>Hash</PartitionKeyType>
    </Input>
    <Output>
      <Exception>Microsoft.Azure.Cosmos.Query.Core.Monads.ExceptionWithStackTraceException : TryCatch resulted in an exception.
Microsoft.Azure.Cosmos.Query.Core.Exceptions.ExpectedQueryPartitionProviderException : {"errors":[{"severity":"Error","location":{"start":11,"end":12},"code":"SC1001","message":"Syntax error, incorrect syntax near '-'."}]}
System.Runtime.InteropServices.COMException : 0x800A0B00
</Exception>
    </Output>
  </Result>
  <Result>
    <Input>
      <Description>TOP value at lower range - hybrid search</Description>
      <Query>SELECT TOP 0 c.name FROM c ORDER BY RANK FullTextScore(c.text, ['swim']) </Query>
      <PartitionKeys>
        <Key>/key</Key>
      </PartitionKeys>
      <PartitionKeyType>Hash</PartitionKeyType>
    </Input>
    <Output>
      <PartitionedQueryExecutionInfoInternal>
        <QueryRanges>
          <Range>
            <Range>[[],"Infinity")</Range>
          </Range>
        </QueryRanges>
        <HybridSearchQueryInfo>
          <GlobalStatisticsQuery>SELECT COUNT(1) AS documentCount, [{"totalWordCount": SUM(_FullTextWordCount(c.text)), "hitCounts": [COUNTIF(FullTextContains(c.text, "swim"))]}] AS fullTextStatistics
FROM c</GlobalStatisticsQuery>
          <componentQueryInfo>
            <DistinctType>None</DistinctType>
            <Top>120</Top>
            <Offset />
            <Limit />
            <GroupByExpressions />
            <OrderBy>
              <SortOrder>Descending</SortOrder>
            </OrderBy>
            <OrderByExpressions>
              <OrderByExpression>_FullTextScore(c.text, ["swim"], {documentdb-formattablehybridsearchquery-totaldocumentcount}, {documentdb-formattablehybridsearchquery-totalwordcount-0}, {documentdb-formattablehybridsearchquery-hitcountsarray-0})</OrderByExpression>
            </OrderByExpressions>
            <Aggregates />
            <GroupByAliasToAggregateType />
            <GroupByAliases />
            <HasSelectValue>False</HasSelectValue>
            <RewrittenQuery><![CDATA[SELECT TOP 120 c._rid, [{"item": _FullTextScore(c.text, ["swim"], {documentdb-formattablehybridsearchquery-totaldocumentcount}, {documentdb-formattablehybridsearchquery-totalwordcount-0}, {documentdb-formattablehybridsearchquery-hitcountsarray-0})}] AS orderByItems, {"payload": {"name": c.name}, "componentScores": [(_FullTextScore(c.text, ["swim"], {documentdb-formattablehybridsearchquery-totaldocumentcount}, {documentdb-formattablehybridsearchquery-totalwordcount-0}, {documentdb-formattablehybridsearchquery-hitcountsarray-0}) ?? -1)]} AS payload
FROM c
WHERE ({documentdb-formattableorderbyquery-filter})
ORDER BY _FullTextScore(c.text, ["swim"], {documentdb-formattablehybridsearchquery-totaldocumentcount}, {documentdb-formattablehybridsearchquery-totalwordcount-0}, {documentdb-formattablehybridsearchquery-hitcountsarray-0}) DESC]]></RewrittenQuery>
          </componentQueryInfo>
          <Take>0</Take>
          <RequiresGlobalStatistics>True</RequiresGlobalStatistics>
        </HybridSearchQueryInfo>
      </PartitionedQueryExecutionInfoInternal>
    </Output>
  </Result>
  <Result>
    <Input>
      <Description>TOP value at upper range (client) - hybrid search</Description>
      <Query>SELECT TOP 2147483647 c.name FROM c ORDER BY RANK FullTextScore(c.text, ['swim']) </Query>
      <PartitionKeys>
        <Key>/key</Key>
      </PartitionKeys>
      <PartitionKeyType>Hash</PartitionKeyType>
    </Input>
    <Output>
      <PartitionedQueryExecutionInfoInternal>
        <QueryRanges>
          <Range>
            <Range>[[],"Infinity")</Range>
          </Range>
        </QueryRanges>
        <HybridSearchQueryInfo>
          <GlobalStatisticsQuery>SELECT COUNT(1) AS documentCount, [{"totalWordCount": SUM(_FullTextWordCount(c.text)), "hitCounts": [COUNTIF(FullTextContains(c.text, "swim"))]}] AS fullTextStatistics
FROM c</GlobalStatisticsQuery>
          <componentQueryInfo>
            <DistinctType>None</DistinctType>
            <Top>4294967294</Top>
            <Offset />
            <Limit />
            <GroupByExpressions />
            <OrderBy>
              <SortOrder>Descending</SortOrder>
            </OrderBy>
            <OrderByExpressions>
              <OrderByExpression>_FullTextScore(c.text, ["swim"], {documentdb-formattablehybridsearchquery-totaldocumentcount}, {documentdb-formattablehybridsearchquery-totalwordcount-0}, {documentdb-formattablehybridsearchquery-hitcountsarray-0})</OrderByExpression>
            </OrderByExpressions>
            <Aggregates />
            <GroupByAliasToAggregateType />
            <GroupByAliases />
            <HasSelectValue>False</HasSelectValue>
            <RewrittenQuery><![CDATA[SELECT TOP 4294967294 c._rid, [{"item": _FullTextScore(c.text, ["swim"], {documentdb-formattablehybridsearchquery-totaldocumentcount}, {documentdb-formattablehybridsearchquery-totalwordcount-0}, {documentdb-formattablehybridsearchquery-hitcountsarray-0})}] AS orderByItems, {"payload": {"name": c.name}, "componentScores": [(_FullTextScore(c.text, ["swim"], {documentdb-formattablehybridsearchquery-totaldocumentcount}, {documentdb-formattablehybridsearchquery-totalwordcount-0}, {documentdb-formattablehybridsearchquery-hitcountsarray-0}) ?? -1)]} AS payload
FROM c
WHERE ({documentdb-formattableorderbyquery-filter})
ORDER BY _FullTextScore(c.text, ["swim"], {documentdb-formattablehybridsearchquery-totaldocumentcount}, {documentdb-formattablehybridsearchquery-totalwordcount-0}, {documentdb-formattablehybridsearchquery-hitcountsarray-0}) DESC]]></RewrittenQuery>
          </componentQueryInfo>
          <Take>2147483647</Take>
          <RequiresGlobalStatistics>True</RequiresGlobalStatistics>
        </HybridSearchQueryInfo>
      </PartitionedQueryExecutionInfoInternal>
    </Output>
  </Result>
  <Result>
    <Input>
      <Description>TOP value beyond upper range (client) - hybrid search</Description>
      <Query>SELECT TOP 2147483648 c.name FROM c ORDER BY RANK FullTextScore(c.text, ['swim']) </Query>
      <PartitionKeys>
        <Key>/key</Key>
      </PartitionKeys>
      <PartitionKeyType>Hash</PartitionKeyType>
    </Input>
    <Output>
      <Exception>Microsoft.Azure.Cosmos.Query.Core.Monads.ExceptionWithStackTraceException : TryCatch resulted in an exception.
Microsoft.Azure.Cosmos.Query.Core.Exceptions.ExpectedQueryPartitionProviderException : {"queryRanges":[{"min":[],"max":"Infinity","isMinInclusive":true,"isMaxInclusive":false}],"hybridSearchQueryInfo":{"globalStatisticsQuery":"SELECT COUNT(1) AS documentCount, [{\"totalWordCount\": SUM(_FullTextWordCount(c.text)), \"hitCounts\": [COUNTIF(FullTextContains(c.text, \"swim\"))]}] AS fullTextStatistics\nFROM c","componentQueryInfos":[{"distinctType":"None","top":0,"groupByExpressions":[],"groupByAliases":[],"orderBy":["Descending"],"orderByExpressions":["_FullTextScore(c.text, [\"swim\"], {documentdb-formattablehybridsearchquery-totaldocumentcount}, {documentdb-formattablehybridsearchquery-totalwordcount-0}, {documentdb-formattablehybridsearchquery-hitcountsarray-0})"],"aggregates":[],"hasSelectValue":0,"rewrittenQuery":"SELECT TOP 4294967296 c._rid, [{\"item\": _FullTextScore(c.text, [\"swim\"], {documentdb-formattablehybridsearchquery-totaldocumentcount}, {documentdb-formattablehybridsearchquery-totalwordcount-0}, {documentdb-formattablehybridsearchquery-hitcountsarray-0})}] AS orderByItems, {\"payload\": {\"name\": c.name}, \"componentScores\": [(_FullTextScore(c.text, [\"swim\"], {documentdb-formattablehybridsearchquery-totaldocumentcount}, {documentdb-formattablehybridsearchquery-totalwordcount-0}, {documentdb-formattablehybridsearchquery-hitcountsarray-0}) ?? -1)]} AS payload\nFROM c\nWHERE ({documentdb-formattableorderbyquery-filter})\nORDER BY _FullTextScore(c.text, [\"swim\"], {documentdb-formattablehybridsearchquery-totaldocumentcount}, {documentdb-formattablehybridsearchquery-totalwordcount-0}, {documentdb-formattablehybridsearchquery-hitcountsarray-0}) DESC","groupByAliasToAggregateType":{},"hasNonStreamingOrderBy":1}],"componentWithoutPayloadQueryInfos":[],"componentWeights":[],"take":2147483648,"requiresGlobalStatistics":true}}
System.ArgumentOutOfRangeException : Specified argument was out of the range of valid values. (Parameter 'HybridSearchQueryInfo.Take')
</Exception>
    </Output>
  </Result>
  <Result>
    <Input>
      <Description>TOP value beyond upper range (Interop) - hybrid search</Description>
      <Query>SELECT TOP 4294967296 c.name FROM c ORDER BY RANK FullTextScore(c.text, ['swim']) </Query>
      <PartitionKeys>
        <Key>/key</Key>
      </PartitionKeys>
      <PartitionKeyType>Hash</PartitionKeyType>
    </Input>
    <Output>
      <Exception>Microsoft.Azure.Cosmos.Query.Core.Monads.ExceptionWithStackTraceException : TryCatch resulted in an exception.
Microsoft.Azure.Cosmos.Query.Core.Exceptions.ExpectedQueryPartitionProviderException : {"errors":[{"severity":"Error","location":{"start":11,"end":21},"code":"SC2060","message":"The count value provided for a TOP clause must be an integer."}]}
System.Runtime.InteropServices.COMException : 0x800A0B00
</Exception>
    </Output>
  </Result>
>>>>>>> faaa3a73
</Results><|MERGE_RESOLUTION|>--- conflicted
+++ resolved
@@ -1,604 +1,3 @@
-<<<<<<< HEAD
-﻿<Results>
-  <Result>
-    <Input>
-      <Description>Just TOP</Description>
-      <Query>SELECT TOP 5 * FROM c</Query>
-      <PartitionKeys>
-        <Key>/key</Key>
-      </PartitionKeys>
-      <PartitionKeyType>Hash</PartitionKeyType>
-    </Input>
-    <Output>
-      <PartitionedQueryExecutionInfoInternal>
-        <QueryInfo>
-          <DistinctType>None</DistinctType>
-          <Top>5</Top>
-          <Offset />
-          <Limit />
-          <GroupByExpressions />
-          <OrderBy />
-          <OrderByExpressions />
-          <Aggregates />
-          <GroupByAliasToAggregateType />
-          <GroupByAliases />
-          <HasSelectValue>False</HasSelectValue>
-        </QueryInfo>
-        <QueryRanges>
-          <Range>
-            <Range>[[],"Infinity")</Range>
-          </Range>
-        </QueryRanges>
-        <RewrittenQuery><![CDATA[]]></RewrittenQuery>
-      </PartitionedQueryExecutionInfoInternal>
-    </Output>
-  </Result>
-  <Result>
-    <Input>
-      <Description>Parameterized TOP</Description>
-      <Query>SELECT TOP @TOPCOUNT * FROM c</Query>
-      <PartitionKeys>
-        <Key>/key</Key>
-      </PartitionKeys>
-      <PartitionKeyType>Hash</PartitionKeyType>
-      <QueryParameters><![CDATA[[
-  {
-    "name": "@TOPCOUNT",
-    "value": 42
-  }
-]]]></QueryParameters>
-    </Input>
-    <Output>
-      <PartitionedQueryExecutionInfoInternal>
-        <QueryInfo>
-          <DistinctType>None</DistinctType>
-          <Top>42</Top>
-          <Offset />
-          <Limit />
-          <GroupByExpressions />
-          <OrderBy />
-          <OrderByExpressions />
-          <Aggregates />
-          <GroupByAliasToAggregateType />
-          <GroupByAliases />
-          <HasSelectValue>False</HasSelectValue>
-        </QueryInfo>
-        <QueryRanges>
-          <Range>
-            <Range>[[],"Infinity")</Range>
-          </Range>
-        </QueryRanges>
-        <RewrittenQuery><![CDATA[]]></RewrittenQuery>
-      </PartitionedQueryExecutionInfoInternal>
-    </Output>
-  </Result>
-  <Result>
-    <Input>
-      <Description>TOP and non partition filter</Description>
-      <Query>SELECT TOP 5 * FROM c WHERE c.blah = 5</Query>
-      <PartitionKeys>
-        <Key>/key</Key>
-      </PartitionKeys>
-      <PartitionKeyType>Hash</PartitionKeyType>
-    </Input>
-    <Output>
-      <PartitionedQueryExecutionInfoInternal>
-        <QueryInfo>
-          <DistinctType>None</DistinctType>
-          <Top>5</Top>
-          <Offset />
-          <Limit />
-          <GroupByExpressions />
-          <OrderBy />
-          <OrderByExpressions />
-          <Aggregates />
-          <GroupByAliasToAggregateType />
-          <GroupByAliases />
-          <HasSelectValue>False</HasSelectValue>
-        </QueryInfo>
-        <QueryRanges>
-          <Range>
-            <Range>[[],"Infinity")</Range>
-          </Range>
-        </QueryRanges>
-        <RewrittenQuery><![CDATA[]]></RewrittenQuery>
-      </PartitionedQueryExecutionInfoInternal>
-    </Output>
-  </Result>
-  <Result>
-    <Input>
-      <Description>TOP and partition filter</Description>
-      <Query>SELECT TOP 5 * FROM c WHERE c.key = 5</Query>
-      <PartitionKeys>
-        <Key>/key</Key>
-      </PartitionKeys>
-      <PartitionKeyType>Hash</PartitionKeyType>
-    </Input>
-    <Output>
-      <PartitionedQueryExecutionInfoInternal>
-        <QueryInfo>
-          <DistinctType>None</DistinctType>
-          <Top>5</Top>
-          <Offset />
-          <Limit />
-          <GroupByExpressions />
-          <OrderBy />
-          <OrderByExpressions />
-          <Aggregates />
-          <GroupByAliasToAggregateType />
-          <GroupByAliases />
-          <HasSelectValue>False</HasSelectValue>
-        </QueryInfo>
-        <QueryRanges>
-          <Range>
-            <Range>[[5.0],[5.0]]</Range>
-          </Range>
-        </QueryRanges>
-        <RewrittenQuery><![CDATA[]]></RewrittenQuery>
-      </PartitionedQueryExecutionInfoInternal>
-    </Output>
-  </Result>
-  <Result>
-    <Input>
-      <Description>TOP and partition filter</Description>
-      <Query>SELECT TOP 5 * FROM c WHERE c.key = 5</Query>
-      <PartitionKeys>
-        <Key>/key</Key>
-      </PartitionKeys>
-      <PartitionKeyType>Hash</PartitionKeyType>
-    </Input>
-    <Output>
-      <PartitionedQueryExecutionInfoInternal>
-        <QueryInfo>
-          <DistinctType>None</DistinctType>
-          <Top>5</Top>
-          <Offset />
-          <Limit />
-          <GroupByExpressions />
-          <OrderBy />
-          <OrderByExpressions />
-          <Aggregates />
-          <GroupByAliasToAggregateType />
-          <GroupByAliases />
-          <HasSelectValue>False</HasSelectValue>
-        </QueryInfo>
-        <QueryRanges>
-          <Range>
-            <Range>[[5.0],[5.0]]</Range>
-          </Range>
-        </QueryRanges>
-        <RewrittenQuery><![CDATA[]]></RewrittenQuery>
-      </PartitionedQueryExecutionInfoInternal>
-    </Output>
-  </Result>
-  <Result>
-    <Input>
-      <Description>TOP 0</Description>
-      <Query>SELECT TOP 0 * FROM c</Query>
-      <PartitionKeys>
-        <Key>/key</Key>
-      </PartitionKeys>
-      <PartitionKeyType>Hash</PartitionKeyType>
-    </Input>
-    <Output>
-      <PartitionedQueryExecutionInfoInternal>
-        <QueryInfo>
-          <DistinctType>None</DistinctType>
-          <Top>0</Top>
-          <Offset />
-          <Limit />
-          <GroupByExpressions />
-          <OrderBy />
-          <OrderByExpressions />
-          <Aggregates />
-          <GroupByAliasToAggregateType />
-          <GroupByAliases />
-          <HasSelectValue>False</HasSelectValue>
-        </QueryInfo>
-        <QueryRanges>
-          <Range>
-            <Range>[[],"Infinity")</Range>
-          </Range>
-        </QueryRanges>
-        <RewrittenQuery><![CDATA[]]></RewrittenQuery>
-      </PartitionedQueryExecutionInfoInternal>
-    </Output>
-  </Result>
-  <Result>
-    <Input>
-      <Description>TOP 0 with partition key filter</Description>
-      <Query>SELECT TOP 0 * FROM c WHERE c.key = 5</Query>
-      <PartitionKeys>
-        <Key>/key</Key>
-      </PartitionKeys>
-      <PartitionKeyType>Hash</PartitionKeyType>
-    </Input>
-    <Output>
-      <PartitionedQueryExecutionInfoInternal>
-        <QueryInfo>
-          <DistinctType>None</DistinctType>
-          <Top>0</Top>
-          <Offset />
-          <Limit />
-          <GroupByExpressions />
-          <OrderBy />
-          <OrderByExpressions />
-          <Aggregates />
-          <GroupByAliasToAggregateType />
-          <GroupByAliases />
-          <HasSelectValue>False</HasSelectValue>
-        </QueryInfo>
-        <QueryRanges>
-          <Range>
-            <Range>[[5.0],[5.0]]</Range>
-          </Range>
-        </QueryRanges>
-        <RewrittenQuery><![CDATA[]]></RewrittenQuery>
-      </PartitionedQueryExecutionInfoInternal>
-    </Output>
-  </Result>
-  <Result>
-    <Input>
-      <Description>TOP with Aggregate</Description>
-      <Query>SELECT TOP 5 VALUE AVG(c.name) FROM c</Query>
-      <PartitionKeys>
-        <Key>/key</Key>
-      </PartitionKeys>
-      <PartitionKeyType>Hash</PartitionKeyType>
-    </Input>
-    <Output>
-      <PartitionedQueryExecutionInfoInternal>
-        <QueryInfo>
-          <DistinctType>None</DistinctType>
-          <Top>5</Top>
-          <Offset />
-          <Limit />
-          <GroupByExpressions />
-          <OrderBy />
-          <OrderByExpressions />
-          <Aggregates>
-            <AggregateOperator>Average</AggregateOperator>
-          </Aggregates>
-          <GroupByAliasToAggregateType />
-          <GroupByAliases />
-          <HasSelectValue>True</HasSelectValue>
-        </QueryInfo>
-        <QueryRanges>
-          <Range>
-            <Range>[[],"Infinity")</Range>
-          </Range>
-        </QueryRanges>
-        <RewrittenQuery><![CDATA[SELECT VALUE [{"item": {"sum": SUM(c.name), "count": COUNT(c.name)}}]
-FROM c]]></RewrittenQuery>
-      </PartitionedQueryExecutionInfoInternal>
-    </Output>
-  </Result>
-  <Result>
-    <Input>
-      <Description>TOP with DISTINCT</Description>
-      <Query>SELECT DISTINCT TOP 5 VALUE c.name FROM c</Query>
-      <PartitionKeys>
-        <Key>/key</Key>
-      </PartitionKeys>
-      <PartitionKeyType>Hash</PartitionKeyType>
-    </Input>
-    <Output>
-      <PartitionedQueryExecutionInfoInternal>
-        <QueryInfo>
-          <DistinctType>Unordered</DistinctType>
-          <Top>5</Top>
-          <Offset />
-          <Limit />
-          <GroupByExpressions />
-          <OrderBy />
-          <OrderByExpressions />
-          <Aggregates />
-          <GroupByAliasToAggregateType />
-          <GroupByAliases />
-          <HasSelectValue>True</HasSelectValue>
-        </QueryInfo>
-        <QueryRanges>
-          <Range>
-            <Range>[[],"Infinity")</Range>
-          </Range>
-        </QueryRanges>
-        <RewrittenQuery><![CDATA[SELECT DISTINCT VALUE c.name
-FROM c]]></RewrittenQuery>
-      </PartitionedQueryExecutionInfoInternal>
-    </Output>
-  </Result>
-  <Result>
-    <Input>
-      <Description>TOP with GROUP BY</Description>
-      <Query>SELECT TOP 5 VALUE c.name FROM c GROUP BY c.name</Query>
-      <PartitionKeys>
-        <Key>/key</Key>
-      </PartitionKeys>
-      <PartitionKeyType>Hash</PartitionKeyType>
-    </Input>
-    <Output>
-      <PartitionedQueryExecutionInfoInternal>
-        <QueryInfo>
-          <DistinctType>None</DistinctType>
-          <Top>5</Top>
-          <Offset />
-          <Limit />
-          <GroupByExpressions>
-            <GroupByExpression>c.name</GroupByExpression>
-          </GroupByExpressions>
-          <OrderBy />
-          <OrderByExpressions />
-          <Aggregates />
-          <GroupByAliasToAggregateType />
-          <GroupByAliases />
-          <HasSelectValue>True</HasSelectValue>
-        </QueryInfo>
-        <QueryRanges>
-          <Range>
-            <Range>[[],"Infinity")</Range>
-          </Range>
-        </QueryRanges>
-        <RewrittenQuery><![CDATA[SELECT [{"item": c.name}] AS groupByItems, c.name AS payload
-FROM c
-GROUP BY c.name]]></RewrittenQuery>
-      </PartitionedQueryExecutionInfoInternal>
-    </Output>
-  </Result>
-  <Result>
-    <Input>
-      <Description>TOP value beyond lower range</Description>
-      <Query>SELECT TOP -1 c.name FROM c</Query>
-      <PartitionKeys>
-        <Key>/key</Key>
-      </PartitionKeys>
-      <PartitionKeyType>Hash</PartitionKeyType>
-    </Input>
-    <Output>
-      <Exception>Microsoft.Azure.Cosmos.Query.Core.Monads.ExceptionWithStackTraceException : TryCatch resulted in an exception.
-Microsoft.Azure.Cosmos.Query.Core.Exceptions.ExpectedQueryPartitionProviderException : {"errors":[{"severity":"Error","location":{"start":11,"end":12},"code":"SC1001","message":"Syntax error, incorrect syntax near '-'."}]}
-System.Runtime.InteropServices.COMException : 0x800A0B00
-</Exception>
-    </Output>
-  </Result>
-  <Result>
-    <Input>
-      <Description>TOP value at lower range</Description>
-      <Query>SELECT TOP 0 c.name FROM c</Query>
-      <PartitionKeys>
-        <Key>/key</Key>
-      </PartitionKeys>
-      <PartitionKeyType>Hash</PartitionKeyType>
-    </Input>
-    <Output>
-      <PartitionedQueryExecutionInfoInternal>
-        <QueryInfo>
-          <DistinctType>None</DistinctType>
-          <Top>0</Top>
-          <Offset />
-          <Limit />
-          <GroupByExpressions />
-          <OrderBy />
-          <OrderByExpressions />
-          <Aggregates />
-          <GroupByAliasToAggregateType />
-          <GroupByAliases />
-          <HasSelectValue>False</HasSelectValue>
-        </QueryInfo>
-        <QueryRanges>
-          <Range>
-            <Range>[[],"Infinity")</Range>
-          </Range>
-        </QueryRanges>
-        <RewrittenQuery><![CDATA[]]></RewrittenQuery>
-      </PartitionedQueryExecutionInfoInternal>
-    </Output>
-  </Result>
-  <Result>
-    <Input>
-      <Description>TOP value at upper range (client)</Description>
-      <Query>SELECT TOP 2147483647 c.name FROM c</Query>
-      <PartitionKeys>
-        <Key>/key</Key>
-      </PartitionKeys>
-      <PartitionKeyType>Hash</PartitionKeyType>
-    </Input>
-    <Output>
-      <PartitionedQueryExecutionInfoInternal>
-        <QueryInfo>
-          <DistinctType>None</DistinctType>
-          <Top>2147483647</Top>
-          <Offset />
-          <Limit />
-          <GroupByExpressions />
-          <OrderBy />
-          <OrderByExpressions />
-          <Aggregates />
-          <GroupByAliasToAggregateType />
-          <GroupByAliases />
-          <HasSelectValue>False</HasSelectValue>
-        </QueryInfo>
-        <QueryRanges>
-          <Range>
-            <Range>[[],"Infinity")</Range>
-          </Range>
-        </QueryRanges>
-        <RewrittenQuery><![CDATA[]]></RewrittenQuery>
-      </PartitionedQueryExecutionInfoInternal>
-    </Output>
-  </Result>
-  <Result>
-    <Input>
-      <Description>TOP value beyond upper range (client)</Description>
-      <Query>SELECT TOP 2147483648 c.name FROM c</Query>
-      <PartitionKeys>
-        <Key>/key</Key>
-      </PartitionKeys>
-      <PartitionKeyType>Hash</PartitionKeyType>
-    </Input>
-    <Output>
-      <Exception>Microsoft.Azure.Cosmos.Query.Core.Monads.ExceptionWithStackTraceException : TryCatch resulted in an exception.
-Microsoft.Azure.Cosmos.Query.Core.Exceptions.ExpectedQueryPartitionProviderException : {"queryInfo":{"distinctType":"None","top":2147483648,"groupByExpressions":[],"groupByAliases":[],"orderBy":[],"orderByExpressions":[],"aggregates":[],"hasSelectValue":0,"rewrittenQuery":"","groupByAliasToAggregateType":{},"hasNonStreamingOrderBy":0},"queryRanges":[{"min":[],"max":"Infinity","isMinInclusive":true,"isMaxInclusive":false}]}
-System.ArgumentOutOfRangeException : Specified argument was out of the range of valid values. (Parameter 'QueryInfo.Top')
-</Exception>
-    </Output>
-  </Result>
-  <Result>
-    <Input>
-      <Description>TOP value beyond upper range (Interop)</Description>
-      <Query>SELECT TOP 4294967296 c.name FROM c</Query>
-      <PartitionKeys>
-        <Key>/key</Key>
-      </PartitionKeys>
-      <PartitionKeyType>Hash</PartitionKeyType>
-    </Input>
-    <Output>
-      <Exception>Microsoft.Azure.Cosmos.Query.Core.Monads.ExceptionWithStackTraceException : TryCatch resulted in an exception.
-Microsoft.Azure.Cosmos.Query.Core.Exceptions.ExpectedQueryPartitionProviderException : {"errors":[{"severity":"Error","location":{"start":11,"end":21},"code":"SC2060","message":"The count value provided for a TOP clause must be an integer."}]}
-System.Runtime.InteropServices.COMException : 0x800A0B00
-</Exception>
-    </Output>
-  </Result>
-  <Result>
-    <Input>
-      <Description>TOP value beyond lower range - hybrid search</Description>
-      <Query>SELECT TOP -1 c.name FROM c ORDER BY RANK FullTextScore(c.text, ['swim']) </Query>
-      <PartitionKeys>
-        <Key>/key</Key>
-      </PartitionKeys>
-      <PartitionKeyType>Hash</PartitionKeyType>
-    </Input>
-    <Output>
-      <Exception>Microsoft.Azure.Cosmos.Query.Core.Monads.ExceptionWithStackTraceException : TryCatch resulted in an exception.
-Microsoft.Azure.Cosmos.Query.Core.Exceptions.ExpectedQueryPartitionProviderException : {"errors":[{"severity":"Error","location":{"start":11,"end":12},"code":"SC1001","message":"Syntax error, incorrect syntax near '-'."}]}
-System.Runtime.InteropServices.COMException : 0x800A0B00
-</Exception>
-    </Output>
-  </Result>
-  <Result>
-    <Input>
-      <Description>TOP value at lower range - hybrid search</Description>
-      <Query>SELECT TOP 0 c.name FROM c ORDER BY RANK FullTextScore(c.text, ['swim']) </Query>
-      <PartitionKeys>
-        <Key>/key</Key>
-      </PartitionKeys>
-      <PartitionKeyType>Hash</PartitionKeyType>
-    </Input>
-    <Output>
-      <PartitionedQueryExecutionInfoInternal>
-        <QueryRanges>
-          <Range>
-            <Range>[[],"Infinity")</Range>
-          </Range>
-        </QueryRanges>
-        <HybridSearchQueryInfo>
-          <GlobalStatisticsQuery>SELECT COUNT(1) AS documentCount, [{"totalWordCount": SUM(_FullTextWordCount(c.text)), "hitCounts": [COUNTIF(FullTextContains(c.text, "swim"))]}] AS fullTextStatistics
-FROM c</GlobalStatisticsQuery>
-          <componentQueryInfo>
-            <DistinctType>None</DistinctType>
-            <Top>120</Top>
-            <Offset />
-            <Limit />
-            <GroupByExpressions />
-            <OrderBy>
-              <SortOrder>Descending</SortOrder>
-            </OrderBy>
-            <OrderByExpressions>
-              <OrderByExpression>_FullTextScore(c.text, ["swim"], {documentdb-formattablehybridsearchquery-totaldocumentcount}, {documentdb-formattablehybridsearchquery-totalwordcount-0}, {documentdb-formattablehybridsearchquery-hitcountsarray-0})</OrderByExpression>
-            </OrderByExpressions>
-            <Aggregates />
-            <GroupByAliasToAggregateType />
-            <GroupByAliases />
-            <HasSelectValue>False</HasSelectValue>
-            <RewrittenQuery><![CDATA[SELECT TOP 120 c._rid, [{"item": _FullTextScore(c.text, ["swim"], {documentdb-formattablehybridsearchquery-totaldocumentcount}, {documentdb-formattablehybridsearchquery-totalwordcount-0}, {documentdb-formattablehybridsearchquery-hitcountsarray-0})}] AS orderByItems, {"payload": {"name": c.name}, "componentScores": [_FullTextScore(c.text, ["swim"], {documentdb-formattablehybridsearchquery-totaldocumentcount}, {documentdb-formattablehybridsearchquery-totalwordcount-0}, {documentdb-formattablehybridsearchquery-hitcountsarray-0})]} AS payload
-FROM c
-WHERE ({documentdb-formattableorderbyquery-filter})
-ORDER BY _FullTextScore(c.text, ["swim"], {documentdb-formattablehybridsearchquery-totaldocumentcount}, {documentdb-formattablehybridsearchquery-totalwordcount-0}, {documentdb-formattablehybridsearchquery-hitcountsarray-0}) DESC]]></RewrittenQuery>
-          </componentQueryInfo>
-          <Take>0</Take>
-          <RequiresGlobalStatistics>True</RequiresGlobalStatistics>
-        </HybridSearchQueryInfo>
-      </PartitionedQueryExecutionInfoInternal>
-    </Output>
-  </Result>
-  <Result>
-    <Input>
-      <Description>TOP value at upper range (client) - hybrid search</Description>
-      <Query>SELECT TOP 2147483647 c.name FROM c ORDER BY RANK FullTextScore(c.text, ['swim']) </Query>
-      <PartitionKeys>
-        <Key>/key</Key>
-      </PartitionKeys>
-      <PartitionKeyType>Hash</PartitionKeyType>
-    </Input>
-    <Output>
-      <PartitionedQueryExecutionInfoInternal>
-        <QueryRanges>
-          <Range>
-            <Range>[[],"Infinity")</Range>
-          </Range>
-        </QueryRanges>
-        <HybridSearchQueryInfo>
-          <GlobalStatisticsQuery>SELECT COUNT(1) AS documentCount, [{"totalWordCount": SUM(_FullTextWordCount(c.text)), "hitCounts": [COUNTIF(FullTextContains(c.text, "swim"))]}] AS fullTextStatistics
-FROM c</GlobalStatisticsQuery>
-          <componentQueryInfo>
-            <DistinctType>None</DistinctType>
-            <Top>4294967294</Top>
-            <Offset />
-            <Limit />
-            <GroupByExpressions />
-            <OrderBy>
-              <SortOrder>Descending</SortOrder>
-            </OrderBy>
-            <OrderByExpressions>
-              <OrderByExpression>_FullTextScore(c.text, ["swim"], {documentdb-formattablehybridsearchquery-totaldocumentcount}, {documentdb-formattablehybridsearchquery-totalwordcount-0}, {documentdb-formattablehybridsearchquery-hitcountsarray-0})</OrderByExpression>
-            </OrderByExpressions>
-            <Aggregates />
-            <GroupByAliasToAggregateType />
-            <GroupByAliases />
-            <HasSelectValue>False</HasSelectValue>
-            <RewrittenQuery><![CDATA[SELECT TOP 4294967294 c._rid, [{"item": _FullTextScore(c.text, ["swim"], {documentdb-formattablehybridsearchquery-totaldocumentcount}, {documentdb-formattablehybridsearchquery-totalwordcount-0}, {documentdb-formattablehybridsearchquery-hitcountsarray-0})}] AS orderByItems, {"payload": {"name": c.name}, "componentScores": [_FullTextScore(c.text, ["swim"], {documentdb-formattablehybridsearchquery-totaldocumentcount}, {documentdb-formattablehybridsearchquery-totalwordcount-0}, {documentdb-formattablehybridsearchquery-hitcountsarray-0})]} AS payload
-FROM c
-WHERE ({documentdb-formattableorderbyquery-filter})
-ORDER BY _FullTextScore(c.text, ["swim"], {documentdb-formattablehybridsearchquery-totaldocumentcount}, {documentdb-formattablehybridsearchquery-totalwordcount-0}, {documentdb-formattablehybridsearchquery-hitcountsarray-0}) DESC]]></RewrittenQuery>
-          </componentQueryInfo>
-          <Take>2147483647</Take>
-          <RequiresGlobalStatistics>True</RequiresGlobalStatistics>
-        </HybridSearchQueryInfo>
-      </PartitionedQueryExecutionInfoInternal>
-    </Output>
-  </Result>
-  <Result>
-    <Input>
-      <Description>TOP value beyond upper range (client) - hybrid search</Description>
-      <Query>SELECT TOP 2147483648 c.name FROM c ORDER BY RANK FullTextScore(c.text, ['swim']) </Query>
-      <PartitionKeys>
-        <Key>/key</Key>
-      </PartitionKeys>
-      <PartitionKeyType>Hash</PartitionKeyType>
-    </Input>
-    <Output>
-      <Exception>Microsoft.Azure.Cosmos.Query.Core.Monads.ExceptionWithStackTraceException : TryCatch resulted in an exception.
-Microsoft.Azure.Cosmos.Query.Core.Exceptions.ExpectedQueryPartitionProviderException : {"queryRanges":[{"min":[],"max":"Infinity","isMinInclusive":true,"isMaxInclusive":false}],"hybridSearchQueryInfo":{"globalStatisticsQuery":"SELECT COUNT(1) AS documentCount, [{\"totalWordCount\": SUM(_FullTextWordCount(c.text)), \"hitCounts\": [COUNTIF(FullTextContains(c.text, \"swim\"))]}] AS fullTextStatistics\nFROM c","componentQueryInfos":[{"distinctType":"None","top":0,"groupByExpressions":[],"groupByAliases":[],"orderBy":["Descending"],"orderByExpressions":["_FullTextScore(c.text, [\"swim\"], {documentdb-formattablehybridsearchquery-totaldocumentcount}, {documentdb-formattablehybridsearchquery-totalwordcount-0}, {documentdb-formattablehybridsearchquery-hitcountsarray-0})"],"aggregates":[],"hasSelectValue":0,"rewrittenQuery":"SELECT TOP 4294967296 c._rid, [{\"item\": _FullTextScore(c.text, [\"swim\"], {documentdb-formattablehybridsearchquery-totaldocumentcount}, {documentdb-formattablehybridsearchquery-totalwordcount-0}, {documentdb-formattablehybridsearchquery-hitcountsarray-0})}] AS orderByItems, {\"payload\": {\"name\": c.name}, \"componentScores\": [_FullTextScore(c.text, [\"swim\"], {documentdb-formattablehybridsearchquery-totaldocumentcount}, {documentdb-formattablehybridsearchquery-totalwordcount-0}, {documentdb-formattablehybridsearchquery-hitcountsarray-0})]} AS payload\nFROM c\nWHERE ({documentdb-formattableorderbyquery-filter})\nORDER BY _FullTextScore(c.text, [\"swim\"], {documentdb-formattablehybridsearchquery-totaldocumentcount}, {documentdb-formattablehybridsearchquery-totalwordcount-0}, {documentdb-formattablehybridsearchquery-hitcountsarray-0}) DESC","groupByAliasToAggregateType":{},"hasNonStreamingOrderBy":1}],"componentWithoutPayloadQueryInfos":[],"take":2147483648,"requiresGlobalStatistics":true}}
-System.ArgumentOutOfRangeException : Specified argument was out of the range of valid values. (Parameter 'HybridSearchQueryInfo.Take')
-</Exception>
-    </Output>
-  </Result>
-  <Result>
-    <Input>
-      <Description>TOP value beyond upper range (Interop) - hybrid search</Description>
-      <Query>SELECT TOP 4294967296 c.name FROM c ORDER BY RANK FullTextScore(c.text, ['swim']) </Query>
-      <PartitionKeys>
-        <Key>/key</Key>
-      </PartitionKeys>
-      <PartitionKeyType>Hash</PartitionKeyType>
-    </Input>
-    <Output>
-      <Exception>Microsoft.Azure.Cosmos.Query.Core.Monads.ExceptionWithStackTraceException : TryCatch resulted in an exception.
-Microsoft.Azure.Cosmos.Query.Core.Exceptions.ExpectedQueryPartitionProviderException : {"errors":[{"severity":"Error","location":{"start":11,"end":21},"code":"SC2060","message":"The count value provided for a TOP clause must be an integer."}]}
-System.Runtime.InteropServices.COMException : 0x800A0B00
-</Exception>
-    </Output>
-  </Result>
-=======
 ﻿<Results>
   <Result>
     <Input>
@@ -1198,5 +597,4 @@
 </Exception>
     </Output>
   </Result>
->>>>>>> faaa3a73
 </Results>