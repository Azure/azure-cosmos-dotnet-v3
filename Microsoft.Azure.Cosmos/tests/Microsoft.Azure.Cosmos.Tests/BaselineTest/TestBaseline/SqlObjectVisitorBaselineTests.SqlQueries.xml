<<<<<<< HEAD
﻿<Results>
  <Result>
    <Input>
      <Description>SqlSelectClause useStar: True, useTop: True, hasDistinct: True</Description>
      <SqlObject><![CDATA[{
  "SelectSpec": {},
  "TopSpec": {
    "TopExpresion": {
      "Literal": {
        "Value": 42
      }
    }
  },
  "HasDistinct": true
}]]></SqlObject>
    </Input>
    <Output>
      <TextOutput><![CDATA[SELECT DISTINCT TOP 42 *]]></TextOutput>
      <PrettyPrint><![CDATA[
SELECT DISTINCT TOP 42 *
]]></PrettyPrint>
      <HashCode>372798874</HashCode>
      <ObfusctedQuery><![CDATA[SELECT DISTINCT TOP 0 *]]></ObfusctedQuery>
    </Output>
  </Result>
  <Result>
    <Input>
      <Description>SqlSelectClause useStar: True, useTop: True, hasDistinct: False</Description>
      <SqlObject><![CDATA[{
  "SelectSpec": {},
  "TopSpec": {
    "TopExpresion": {
      "Literal": {
        "Value": 42
      }
    }
  },
  "HasDistinct": false
}]]></SqlObject>
    </Input>
    <Output>
      <TextOutput><![CDATA[SELECT TOP 42 *]]></TextOutput>
      <PrettyPrint><![CDATA[
SELECT TOP 42 *
]]></PrettyPrint>
      <HashCode>580462256</HashCode>
      <ObfusctedQuery><![CDATA[SELECT TOP 0 *]]></ObfusctedQuery>
    </Output>
  </Result>
  <Result>
    <Input>
      <Description>SqlSelectClause useStar: True, useTop: False, hasDistinct: True</Description>
      <SqlObject><![CDATA[{
  "SelectSpec": {},
  "TopSpec": null,
  "HasDistinct": true
}]]></SqlObject>
    </Input>
    <Output>
      <TextOutput><![CDATA[SELECT DISTINCT *]]></TextOutput>
      <PrettyPrint><![CDATA[
SELECT DISTINCT *
]]></PrettyPrint>
      <HashCode>-963590009</HashCode>
      <ObfusctedQuery><![CDATA[SELECT DISTINCT *]]></ObfusctedQuery>
    </Output>
  </Result>
  <Result>
    <Input>
      <Description>SqlSelectClause useStar: True, useTop: False, hasDistinct: False</Description>
      <SqlObject><![CDATA[{
  "SelectSpec": {},
  "TopSpec": null,
  "HasDistinct": false
}]]></SqlObject>
    </Input>
    <Output>
      <TextOutput><![CDATA[SELECT *]]></TextOutput>
      <PrettyPrint><![CDATA[
SELECT *
]]></PrettyPrint>
      <HashCode>-1484669806</HashCode>
      <ObfusctedQuery><![CDATA[SELECT *]]></ObfusctedQuery>
    </Output>
  </Result>
  <Result>
    <Input>
      <Description>SqlSelectClause useStar: False, useTop: True, hasDistinct: True</Description>
      <SqlObject><![CDATA[{
  "SelectSpec": {
    "Items": [
      {
        "Expression": {
          "Member": {
            "Member": {
              "Member": {
                "Literal": {
                  "Value": "some"
                }
              },
              "Indexer": {
                "Literal": {
                  "Value": "random"
                }
              }
            },
            "Indexer": {
              "Literal": {
                "Value": "path"
              }
            }
          },
          "Indexer": {
            "Literal": {
              "Value": 42
            }
          }
        },
        "Alias": {
          "Value": "some alias"
        }
      }
    ]
  },
  "TopSpec": {
    "TopExpresion": {
      "Literal": {
        "Value": 42
      }
    }
  },
  "HasDistinct": true
}]]></SqlObject>
    </Input>
    <Output>
      <TextOutput><![CDATA[SELECT DISTINCT TOP 42 "some"["random"]["path"][42] AS some alias]]></TextOutput>
      <PrettyPrint><![CDATA[
SELECT DISTINCT TOP 42 "some"["random"]["path"][42] AS some alias
]]></PrettyPrint>
      <HashCode>12611449</HashCode>
      <ObfusctedQuery><![CDATA[SELECT DISTINCT TOP 0 "str1"["str2"]["str3"][42] AS ident1__10]]></ObfusctedQuery>
    </Output>
  </Result>
  <Result>
    <Input>
      <Description>SqlSelectClause useStar: False, useTop: True, hasDistinct: False</Description>
      <SqlObject><![CDATA[{
  "SelectSpec": {
    "Items": [
      {
        "Expression": {
          "Member": {
            "Member": {
              "Member": {
                "Literal": {
                  "Value": "some"
                }
              },
              "Indexer": {
                "Literal": {
                  "Value": "random"
                }
              }
            },
            "Indexer": {
              "Literal": {
                "Value": "path"
              }
            }
          },
          "Indexer": {
            "Literal": {
              "Value": 42
            }
          }
        },
        "Alias": {
          "Value": "some alias"
        }
      }
    ]
  },
  "TopSpec": {
    "TopExpresion": {
      "Literal": {
        "Value": 42
      }
    }
  },
  "HasDistinct": false
}]]></SqlObject>
    </Input>
    <Output>
      <TextOutput><![CDATA[SELECT TOP 42 "some"["random"]["path"][42] AS some alias]]></TextOutput>
      <PrettyPrint><![CDATA[
SELECT TOP 42 "some"["random"]["path"][42] AS some alias
]]></PrettyPrint>
      <HashCode>221367697</HashCode>
      <ObfusctedQuery><![CDATA[SELECT TOP 0 "str1"["str2"]["str3"][42] AS ident1__10]]></ObfusctedQuery>
    </Output>
  </Result>
  <Result>
    <Input>
      <Description>SqlSelectClause useStar: False, useTop: False, hasDistinct: True</Description>
      <SqlObject><![CDATA[{
  "SelectSpec": {
    "Items": [
      {
        "Expression": {
          "Member": {
            "Member": {
              "Member": {
                "Literal": {
                  "Value": "some"
                }
              },
              "Indexer": {
                "Literal": {
                  "Value": "random"
                }
              }
            },
            "Indexer": {
              "Literal": {
                "Value": "path"
              }
            }
          },
          "Indexer": {
            "Literal": {
              "Value": 42
            }
          }
        },
        "Alias": {
          "Value": "some alias"
        }
      }
    ]
  },
  "TopSpec": null,
  "HasDistinct": true
}]]></SqlObject>
    </Input>
    <Output>
      <TextOutput><![CDATA[SELECT DISTINCT "some"["random"]["path"][42] AS some alias]]></TextOutput>
      <PrettyPrint><![CDATA[
SELECT DISTINCT "some"["random"]["path"][42] AS some alias
]]></PrettyPrint>
      <HashCode>-590815832</HashCode>
      <ObfusctedQuery><![CDATA[SELECT DISTINCT "str1"["str2"]["str3"][42] AS ident1__10]]></ObfusctedQuery>
    </Output>
  </Result>
  <Result>
    <Input>
      <Description>SqlSelectClause useStar: False, useTop: False, hasDistinct: False</Description>
      <SqlObject><![CDATA[{
  "SelectSpec": {
    "Items": [
      {
        "Expression": {
          "Member": {
            "Member": {
              "Member": {
                "Literal": {
                  "Value": "some"
                }
              },
              "Indexer": {
                "Literal": {
                  "Value": "random"
                }
              }
            },
            "Indexer": {
              "Literal": {
                "Value": "path"
              }
            }
          },
          "Indexer": {
            "Literal": {
              "Value": 42
            }
          }
        },
        "Alias": {
          "Value": "some alias"
        }
      }
    ]
  },
  "TopSpec": null,
  "HasDistinct": false
}]]></SqlObject>
    </Input>
    <Output>
      <TextOutput><![CDATA[SELECT "some"["random"]["path"][42] AS some alias]]></TextOutput>
      <PrettyPrint><![CDATA[
SELECT "some"["random"]["path"][42] AS some alias
]]></PrettyPrint>
      <HashCode>-1116099659</HashCode>
      <ObfusctedQuery><![CDATA[SELECT "str1"["str2"]["str3"][42] AS ident1__10]]></ObfusctedQuery>
    </Output>
  </Result>
  <Result>
    <Input>
      <Description>SqlAliasedCollectionExpression collectionType: SqlInputPathCollection</Description>
      <SqlObject><![CDATA[{
  "Collection": {
    "Input": {
      "Value": "inputPathCollection"
    },
    "RelativePath": {
      "Value": {
        "Value": "somePath"
      },
      "ParentPath": null
    }
  },
  "Alias": {
    "Value": "some alias"
  }
}]]></SqlObject>
    </Input>
    <Output>
      <TextOutput><![CDATA[inputPathCollection["somePath"] AS some alias]]></TextOutput>
      <PrettyPrint><![CDATA[
inputPathCollection["somePath"] AS some alias
]]></PrettyPrint>
      <HashCode>731060836</HashCode>
      <ObfusctedQuery><![CDATA[ident1__19["str1"] AS ident2__10]]></ObfusctedQuery>
    </Output>
  </Result>
  <Result>
    <Input>
      <Description>SqlArrayIteratorCollectionExpression collectionType: SqlInputPathCollection</Description>
      <SqlObject><![CDATA[{
  "Identifier": {
    "Value": "some alias"
  },
  "Collection": {
    "Input": {
      "Value": "inputPathCollection"
    },
    "RelativePath": {
      "Value": {
        "Value": "somePath"
      },
      "ParentPath": null
    }
  }
}]]></SqlObject>
    </Input>
    <Output>
      <TextOutput><![CDATA[some alias IN inputPathCollection["somePath"]]]></TextOutput>
      <PrettyPrint><![CDATA[
some alias IN inputPathCollection["somePath"]
]]></PrettyPrint>
      <HashCode>-1837737795</HashCode>
      <ObfusctedQuery><![CDATA[ident1__10 IN ident2__19["str1"]]]></ObfusctedQuery>
    </Output>
  </Result>
  <Result>
    <Input>
      <Description>SqlJoinCollectionExpression collectionType: SqlInputPathCollection</Description>
      <SqlObject><![CDATA[{
  "Left": {
    "Collection": {
      "Input": {
        "Value": "inputPathCollection"
      },
      "RelativePath": {
        "Value": {
          "Value": "somePath"
        },
        "ParentPath": null
      }
    },
    "Alias": {
      "Value": "some alias"
    }
  },
  "Right": {
    "Identifier": {
      "Value": "some alias"
    },
    "Collection": {
      "Input": {
        "Value": "inputPathCollection"
      },
      "RelativePath": {
        "Value": {
          "Value": "somePath"
        },
        "ParentPath": null
      }
    }
  }
}]]></SqlObject>
    </Input>
    <Output>
      <TextOutput><![CDATA[inputPathCollection["somePath"] AS some alias JOIN some alias IN inputPathCollection["somePath"]]]></TextOutput>
      <PrettyPrint><![CDATA[
inputPathCollection["somePath"] AS some alias
 JOIN some alias IN inputPathCollection["somePath"]
]]></PrettyPrint>
      <HashCode>-177330079</HashCode>
      <ObfusctedQuery><![CDATA[ident1__19["str1"] AS ident2__10 JOIN ident2__10 IN ident1__19["str1"]]]></ObfusctedQuery>
    </Output>
  </Result>
  <Result>
    <Input>
      <Description>SqlAliasedCollectionExpression collectionType: SqlSubqueryCollection</Description>
      <SqlObject><![CDATA[{
  "Collection": {
    "Query": {
      "SelectClause": {
        "SelectSpec": {},
        "TopSpec": null,
        "HasDistinct": false
      },
      "FromClause": null,
      "WhereClause": null,
      "GroupByClause": null,
      "OrderByClause": null,
      "OffsetLimitClause": null
    }
  },
  "Alias": {
    "Value": "some alias"
  }
}]]></SqlObject>
    </Input>
    <Output>
      <TextOutput><![CDATA[(SELECT *) AS some alias]]></TextOutput>
      <PrettyPrint><![CDATA[
(
    SELECT *
) AS some alias
]]></PrettyPrint>
      <HashCode>-1405666129</HashCode>
      <ObfusctedQuery><![CDATA[(SELECT *) AS ident1__10]]></ObfusctedQuery>
    </Output>
  </Result>
  <Result>
    <Input>
      <Description>SqlArrayIteratorCollectionExpression collectionType: SqlSubqueryCollection</Description>
      <SqlObject><![CDATA[{
  "Identifier": {
    "Value": "some alias"
  },
  "Collection": {
    "Query": {
      "SelectClause": {
        "SelectSpec": {},
        "TopSpec": null,
        "HasDistinct": false
      },
      "FromClause": null,
      "WhereClause": null,
      "GroupByClause": null,
      "OrderByClause": null,
      "OffsetLimitClause": null
    }
  }
}]]></SqlObject>
    </Input>
    <Output>
      <TextOutput><![CDATA[some alias IN (SELECT *)]]></TextOutput>
      <PrettyPrint><![CDATA[
some alias IN (
    SELECT *
)
]]></PrettyPrint>
      <HashCode>1487656476</HashCode>
      <ObfusctedQuery><![CDATA[ident1__10 IN (SELECT *)]]></ObfusctedQuery>
    </Output>
  </Result>
  <Result>
    <Input>
      <Description>SqlJoinCollectionExpression collectionType: SqlSubqueryCollection</Description>
      <SqlObject><![CDATA[{
  "Left": {
    "Collection": {
      "Query": {
        "SelectClause": {
          "SelectSpec": {},
          "TopSpec": null,
          "HasDistinct": false
        },
        "FromClause": null,
        "WhereClause": null,
        "GroupByClause": null,
        "OrderByClause": null,
        "OffsetLimitClause": null
      }
    },
    "Alias": {
      "Value": "some alias"
    }
  },
  "Right": {
    "Identifier": {
      "Value": "some alias"
    },
    "Collection": {
      "Query": {
        "SelectClause": {
          "SelectSpec": {},
          "TopSpec": null,
          "HasDistinct": false
        },
        "FromClause": null,
        "WhereClause": null,
        "GroupByClause": null,
        "OrderByClause": null,
        "OffsetLimitClause": null
      }
    }
  }
}]]></SqlObject>
    </Input>
    <Output>
      <TextOutput><![CDATA[(SELECT *) AS some alias JOIN some alias IN (SELECT *)]]></TextOutput>
      <PrettyPrint><![CDATA[
(
    SELECT *
) AS some alias
 JOIN some alias IN (
    SELECT *
)
]]></PrettyPrint>
      <HashCode>-1208716422</HashCode>
      <ObfusctedQuery><![CDATA[(SELECT *) AS ident1__10 JOIN ident1__10 IN (SELECT *)]]></ObfusctedQuery>
    </Output>
  </Result>
  <Result>
    <Input>
      <Description>SqlWhereClause</Description>
      <SqlObject><![CDATA[{
  "FilterExpression": {
    "LeftExpression": {
      "Literal": {
        "Value": "this path"
      }
    },
    "OperatorKind": "LessThan",
    "RightExpression": {
      "Literal": {
        "Value": 42
      }
    }
  }
}]]></SqlObject>
    </Input>
    <Output>
      <TextOutput><![CDATA[WHERE ("this path" < 42)]]></TextOutput>
      <PrettyPrint><![CDATA[
WHERE ("this path" < 42)
]]></PrettyPrint>
      <HashCode>620327797</HashCode>
      <ObfusctedQuery><![CDATA[WHERE ("str1" < 42)]]></ObfusctedQuery>
    </Output>
  </Result>
  <Result>
    <Input>
      <Description>SqlGroupByClause Single</Description>
      <SqlObject><![CDATA[{
  "Expressions": [
    {
      "Member": {
        "Member": {
          "Member": {
            "Literal": {
              "Value": "some"
            }
          },
          "Indexer": {
            "Literal": {
              "Value": "random"
            }
          }
        },
        "Indexer": {
          "Literal": {
            "Value": "path"
          }
        }
      },
      "Indexer": {
        "Literal": {
          "Value": 42
        }
      }
    }
  ]
}]]></SqlObject>
    </Input>
    <Output>
      <TextOutput><![CDATA[GROUP BY "some"["random"]["path"][42]]]></TextOutput>
      <PrettyPrint><![CDATA[
GROUP BY "some"["random"]["path"][42]
]]></PrettyPrint>
      <HashCode>230037773</HashCode>
      <ObfusctedQuery><![CDATA[GROUP BY "str1"["str2"]["str3"][42]]]></ObfusctedQuery>
    </Output>
  </Result>
  <Result>
    <Input>
      <Description>SqlGroupByClause Multi</Description>
      <SqlObject><![CDATA[{
  "Expressions": [
    {
      "Member": {
        "Member": {
          "Member": {
            "Literal": {
              "Value": "some"
            }
          },
          "Indexer": {
            "Literal": {
              "Value": "random"
            }
          }
        },
        "Indexer": {
          "Literal": {
            "Value": "path"
          }
        }
      },
      "Indexer": {
        "Literal": {
          "Value": 42
        }
      }
    },
    {
      "Member": {
        "Member": {
          "Member": {
            "Literal": {
              "Value": "some"
            }
          },
          "Indexer": {
            "Literal": {
              "Value": "random"
            }
          }
        },
        "Indexer": {
          "Literal": {
            "Value": "path"
          }
        }
      },
      "Indexer": {
        "Literal": {
          "Value": 42
        }
      }
    }
  ]
}]]></SqlObject>
    </Input>
    <Output>
      <TextOutput><![CDATA[GROUP BY "some"["random"]["path"][42], "some"["random"]["path"][42]]]></TextOutput>
      <PrettyPrint><![CDATA[
GROUP BY "some"["random"]["path"][42], "some"["random"]["path"][42]
]]></PrettyPrint>
      <HashCode>-2051019965</HashCode>
      <ObfusctedQuery><![CDATA[GROUP BY "str1"["str2"]["str3"][42], "str1"["str2"]["str3"][42]]]></ObfusctedQuery>
    </Output>
  </Result>
  <Result>
    <Input>
      <Description>SqlOrderByClause Single</Description>
      <SqlObject><![CDATA[{
  "OrderByItems": [
    {
      "Expression": {
        "Member": {
          "Member": {
            "Member": {
              "Literal": {
                "Value": "some"
              }
            },
            "Indexer": {
              "Literal": {
                "Value": "random"
              }
            }
          },
          "Indexer": {
            "Literal": {
              "Value": "path"
            }
          }
        },
        "Indexer": {
          "Literal": {
            "Value": 42
          }
        }
      },
      "IsDescending": false
    }
  ]
}]]></SqlObject>
    </Input>
    <Output>
      <TextOutput><![CDATA[ORDER BY "some"["random"]["path"][42] ASC]]></TextOutput>
      <PrettyPrint><![CDATA[
ORDER BY "some"["random"]["path"][42] ASC
]]></PrettyPrint>
      <HashCode>-322931644</HashCode>
      <ObfusctedQuery><![CDATA[ORDER BY "str1"["str2"]["str3"][42] ASC]]></ObfusctedQuery>
    </Output>
  </Result>
  <Result>
    <Input>
      <Description>SqlOrderByClause Multi</Description>
      <SqlObject><![CDATA[{
  "OrderByItems": [
    {
      "Expression": {
        "Member": {
          "Member": {
            "Member": {
              "Literal": {
                "Value": "some"
              }
            },
            "Indexer": {
              "Literal": {
                "Value": "random"
              }
            }
          },
          "Indexer": {
            "Literal": {
              "Value": "path"
            }
          }
        },
        "Indexer": {
          "Literal": {
            "Value": 42
          }
        }
      },
      "IsDescending": false
    },
    {
      "Expression": {
        "Member": {
          "Member": {
            "Member": {
              "Literal": {
                "Value": "some"
              }
            },
            "Indexer": {
              "Literal": {
                "Value": "random"
              }
            }
          },
          "Indexer": {
            "Literal": {
              "Value": "path"
            }
          }
        },
        "Indexer": {
          "Literal": {
            "Value": 42
          }
        }
      },
      "IsDescending": true
    }
  ]
}]]></SqlObject>
    </Input>
    <Output>
      <TextOutput><![CDATA[ORDER BY "some"["random"]["path"][42] ASC, "some"["random"]["path"][42] DESC]]></TextOutput>
      <PrettyPrint><![CDATA[
ORDER BY "some"["random"]["path"][42] ASC, "some"["random"]["path"][42] DESC
]]></PrettyPrint>
      <HashCode>1705766684</HashCode>
      <ObfusctedQuery><![CDATA[ORDER BY "str1"["str2"]["str3"][42] ASC, "str1"["str2"]["str3"][42] DESC]]></ObfusctedQuery>
    </Output>
  </Result>
  <Result>
    <Input>
      <Description>SqlOffsetSpec</Description>
      <SqlObject><![CDATA[{
  "OffsetExpression": {
    "Literal": {
      "Value": 0
    }
  }
}]]></SqlObject>
    </Input>
    <Output>
      <TextOutput><![CDATA[OFFSET 0]]></TextOutput>
      <PrettyPrint><![CDATA[
OFFSET 0
]]></PrettyPrint>
      <HashCode>-75208571</HashCode>
      <ObfusctedQuery><![CDATA[OFFSET 0]]></ObfusctedQuery>
    </Output>
  </Result>
  <Result>
    <Input>
      <Description>SqlLimitSpec</Description>
      <SqlObject><![CDATA[{
  "LimitExpression": {
    "Literal": {
      "Value": 0
    }
  }
}]]></SqlObject>
    </Input>
    <Output>
      <TextOutput><![CDATA[LIMIT 0]]></TextOutput>
      <PrettyPrint><![CDATA[
LIMIT 0
]]></PrettyPrint>
      <HashCode>-1199678923</HashCode>
      <ObfusctedQuery><![CDATA[LIMIT 0]]></ObfusctedQuery>
    </Output>
  </Result>
  <Result>
    <Input>
      <Description>SqlOffsetLimitClause</Description>
      <SqlObject><![CDATA[{
  "OffsetSpec": {
    "OffsetExpression": {
      "Literal": {
        "Value": 0
      }
    }
  },
  "LimitSpec": {
    "LimitExpression": {
      "Literal": {
        "Value": 0
      }
    }
  }
}]]></SqlObject>
    </Input>
    <Output>
      <TextOutput><![CDATA[OFFSET 0 LIMIT 0]]></TextOutput>
      <PrettyPrint><![CDATA[
OFFSET 0 LIMIT 0
]]></PrettyPrint>
      <HashCode>-2001423568</HashCode>
      <ObfusctedQuery><![CDATA[OFFSET 0 LIMIT 0]]></ObfusctedQuery>
    </Output>
  </Result>
  <Result>
    <Input>
      <Description>SqlQuery</Description>
      <SqlObject><![CDATA[{
  "SelectClause": {
    "SelectSpec": {},
    "TopSpec": null,
    "HasDistinct": false
  },
  "FromClause": {
    "Expression": {
      "Collection": {
        "Input": {
          "Value": "inputPathCollection"
        },
        "RelativePath": {
          "Value": {
            "Value": "somePath"
          },
          "ParentPath": null
        }
      },
      "Alias": {
        "Value": "some alias"
      }
    }
  },
  "WhereClause": {
    "FilterExpression": {
      "LeftExpression": {
        "Literal": {
          "Value": "this path"
        }
      },
      "OperatorKind": "LessThan",
      "RightExpression": {
        "Literal": {
          "Value": 42
        }
      }
    }
  },
  "GroupByClause": {
    "Expressions": [
      {
        "Member": {
          "Member": {
            "Member": {
              "Literal": {
                "Value": "some"
              }
            },
            "Indexer": {
              "Literal": {
                "Value": "random"
              }
            }
          },
          "Indexer": {
            "Literal": {
              "Value": "path"
            }
          }
        },
        "Indexer": {
          "Literal": {
            "Value": 42
          }
        }
      }
    ]
  },
  "OrderByClause": {
    "OrderByItems": [
      {
        "Expression": {
          "Member": {
            "Member": {
              "Member": {
                "Literal": {
                  "Value": "some"
                }
              },
              "Indexer": {
                "Literal": {
                  "Value": "random"
                }
              }
            },
            "Indexer": {
              "Literal": {
                "Value": "path"
              }
            }
          },
          "Indexer": {
            "Literal": {
              "Value": 42
            }
          }
        },
        "IsDescending": false
      }
    ]
  },
  "OffsetLimitClause": {
    "OffsetSpec": {
      "OffsetExpression": {
        "Literal": {
          "Value": 0
        }
      }
    },
    "LimitSpec": {
      "LimitExpression": {
        "Literal": {
          "Value": 0
        }
      }
    }
  }
}]]></SqlObject>
    </Input>
    <Output>
      <TextOutput><![CDATA[SELECT * FROM inputPathCollection["somePath"] AS some alias WHERE ("this path" < 42) GROUP BY "some"["random"]["path"][42]  ORDER BY "some"["random"]["path"][42] ASC OFFSET 0 LIMIT 0]]></TextOutput>
      <PrettyPrint><![CDATA[
SELECT * 
FROM inputPathCollection["somePath"] AS some alias 
WHERE ("this path" < 42) 
GROUP BY "some"["random"]["path"][42]  
ORDER BY "some"["random"]["path"][42] ASC 
OFFSET 0 LIMIT 0
]]></PrettyPrint>
      <HashCode>-245344741</HashCode>
      <ObfusctedQuery><![CDATA[SELECT * FROM ident1__19["str1"] AS ident2__10 WHERE ("str2" < 42) GROUP BY "str3"["str4"]["str5"][42]  ORDER BY "str3"["str4"]["str5"][42] ASC OFFSET 0 LIMIT 0]]></ObfusctedQuery>
    </Output>
  </Result>
  <Result>
    <Input>
      <Description>SqlSubqueryScalarExpression</Description>
      <SqlObject><![CDATA[{
  "Query": {
    "SelectClause": {
      "SelectSpec": {},
      "TopSpec": null,
      "HasDistinct": false
    },
    "FromClause": {
      "Expression": {
        "Collection": {
          "Input": {
            "Value": "inputPathCollection"
          },
          "RelativePath": {
            "Value": {
              "Value": "somePath"
            },
            "ParentPath": null
          }
        },
        "Alias": {
          "Value": "some alias"
        }
      }
    },
    "WhereClause": {
      "FilterExpression": {
        "LeftExpression": {
          "Literal": {
            "Value": "this path"
          }
        },
        "OperatorKind": "LessThan",
        "RightExpression": {
          "Literal": {
            "Value": 42
          }
        }
      }
    },
    "GroupByClause": {
      "Expressions": [
        {
          "Member": {
            "Member": {
              "Member": {
                "Literal": {
                  "Value": "some"
                }
              },
              "Indexer": {
                "Literal": {
                  "Value": "random"
                }
              }
            },
            "Indexer": {
              "Literal": {
                "Value": "path"
              }
            }
          },
          "Indexer": {
            "Literal": {
              "Value": 42
            }
          }
        }
      ]
    },
    "OrderByClause": {
      "OrderByItems": [
        {
          "Expression": {
            "Member": {
              "Member": {
                "Member": {
                  "Literal": {
                    "Value": "some"
                  }
                },
                "Indexer": {
                  "Literal": {
                    "Value": "random"
                  }
                }
              },
              "Indexer": {
                "Literal": {
                  "Value": "path"
                }
              }
            },
            "Indexer": {
              "Literal": {
                "Value": 42
              }
            }
          },
          "IsDescending": false
        }
      ]
    },
    "OffsetLimitClause": {
      "OffsetSpec": {
        "OffsetExpression": {
          "Literal": {
            "Value": 0
          }
        }
      },
      "LimitSpec": {
        "LimitExpression": {
          "Literal": {
            "Value": 0
          }
        }
      }
    }
  }
}]]></SqlObject>
    </Input>
    <Output>
      <TextOutput><![CDATA[(SELECT * FROM inputPathCollection["somePath"] AS some alias WHERE ("this path" < 42) GROUP BY "some"["random"]["path"][42]  ORDER BY "some"["random"]["path"][42] ASC OFFSET 0 LIMIT 0)]]></TextOutput>
      <PrettyPrint><![CDATA[
(
    SELECT * 
    FROM inputPathCollection["somePath"] AS some alias 
    WHERE ("this path" < 42) 
    GROUP BY "some"["random"]["path"][42]  
    ORDER BY "some"["random"]["path"][42] ASC 
    OFFSET 0 LIMIT 0
)
]]></PrettyPrint>
      <HashCode>51808704</HashCode>
      <ObfusctedQuery><![CDATA[(SELECT * FROM ident1__19["str1"] AS ident2__10 WHERE ("str2" < 42) GROUP BY "str3"["str4"]["str5"][42]  ORDER BY "str3"["str4"]["str5"][42] ASC OFFSET 0 LIMIT 0)]]></ObfusctedQuery>
    </Output>
  </Result>
  <Result>
    <Input>
      <Description>SqlArrayScalarExpression</Description>
      <SqlObject><![CDATA[{
  "SqlQuery": {
    "SelectClause": {
      "SelectSpec": {},
      "TopSpec": null,
      "HasDistinct": false
    },
    "FromClause": {
      "Expression": {
        "Collection": {
          "Input": {
            "Value": "inputPathCollection"
          },
          "RelativePath": {
            "Value": {
              "Value": "somePath"
            },
            "ParentPath": null
          }
        },
        "Alias": {
          "Value": "some alias"
        }
      }
    },
    "WhereClause": {
      "FilterExpression": {
        "LeftExpression": {
          "Literal": {
            "Value": "this path"
          }
        },
        "OperatorKind": "LessThan",
        "RightExpression": {
          "Literal": {
            "Value": 42
          }
        }
      }
    },
    "GroupByClause": {
      "Expressions": [
        {
          "Member": {
            "Member": {
              "Member": {
                "Literal": {
                  "Value": "some"
                }
              },
              "Indexer": {
                "Literal": {
                  "Value": "random"
                }
              }
            },
            "Indexer": {
              "Literal": {
                "Value": "path"
              }
            }
          },
          "Indexer": {
            "Literal": {
              "Value": 42
            }
          }
        }
      ]
    },
    "OrderByClause": {
      "OrderByItems": [
        {
          "Expression": {
            "Member": {
              "Member": {
                "Member": {
                  "Literal": {
                    "Value": "some"
                  }
                },
                "Indexer": {
                  "Literal": {
                    "Value": "random"
                  }
                }
              },
              "Indexer": {
                "Literal": {
                  "Value": "path"
                }
              }
            },
            "Indexer": {
              "Literal": {
                "Value": 42
              }
            }
          },
          "IsDescending": false
        }
      ]
    },
    "OffsetLimitClause": {
      "OffsetSpec": {
        "OffsetExpression": {
          "Literal": {
            "Value": 0
          }
        }
      },
      "LimitSpec": {
        "LimitExpression": {
          "Literal": {
            "Value": 0
          }
        }
      }
    }
  }
}]]></SqlObject>
    </Input>
    <Output>
      <TextOutput><![CDATA[ARRAY(SELECT * FROM inputPathCollection["somePath"] AS some alias WHERE ("this path" < 42) GROUP BY "some"["random"]["path"][42]  ORDER BY "some"["random"]["path"][42] ASC OFFSET 0 LIMIT 0)]]></TextOutput>
      <PrettyPrint><![CDATA[
ARRAY(
    SELECT * 
    FROM inputPathCollection["somePath"] AS some alias 
    WHERE ("this path" < 42) 
    GROUP BY "some"["random"]["path"][42]  
    ORDER BY "some"["random"]["path"][42] ASC 
    OFFSET 0 LIMIT 0
)
]]></PrettyPrint>
      <HashCode>-1922520573</HashCode>
      <ObfusctedQuery><![CDATA[ARRAY(SELECT * FROM ident1__19["str1"] AS ident2__10 WHERE ("str2" < 42) GROUP BY "str3"["str4"]["str5"][42]  ORDER BY "str3"["str4"]["str5"][42] ASC OFFSET 0 LIMIT 0)]]></ObfusctedQuery>
    </Output>
  </Result>
  <Result>
    <Input>
      <Description>SqlExistsScalarExpression</Description>
      <SqlObject><![CDATA[{
  "Subquery": {
    "SelectClause": {
      "SelectSpec": {},
      "TopSpec": null,
      "HasDistinct": false
    },
    "FromClause": {
      "Expression": {
        "Collection": {
          "Input": {
            "Value": "inputPathCollection"
          },
          "RelativePath": {
            "Value": {
              "Value": "somePath"
            },
            "ParentPath": null
          }
        },
        "Alias": {
          "Value": "some alias"
        }
      }
    },
    "WhereClause": {
      "FilterExpression": {
        "LeftExpression": {
          "Literal": {
            "Value": "this path"
          }
        },
        "OperatorKind": "LessThan",
        "RightExpression": {
          "Literal": {
            "Value": 42
          }
        }
      }
    },
    "GroupByClause": {
      "Expressions": [
        {
          "Member": {
            "Member": {
              "Member": {
                "Literal": {
                  "Value": "some"
                }
              },
              "Indexer": {
                "Literal": {
                  "Value": "random"
                }
              }
            },
            "Indexer": {
              "Literal": {
                "Value": "path"
              }
            }
          },
          "Indexer": {
            "Literal": {
              "Value": 42
            }
          }
        }
      ]
    },
    "OrderByClause": {
      "OrderByItems": [
        {
          "Expression": {
            "Member": {
              "Member": {
                "Member": {
                  "Literal": {
                    "Value": "some"
                  }
                },
                "Indexer": {
                  "Literal": {
                    "Value": "random"
                  }
                }
              },
              "Indexer": {
                "Literal": {
                  "Value": "path"
                }
              }
            },
            "Indexer": {
              "Literal": {
                "Value": 42
              }
            }
          },
          "IsDescending": false
        }
      ]
    },
    "OffsetLimitClause": {
      "OffsetSpec": {
        "OffsetExpression": {
          "Literal": {
            "Value": 0
          }
        }
      },
      "LimitSpec": {
        "LimitExpression": {
          "Literal": {
            "Value": 0
          }
        }
      }
    }
  }
}]]></SqlObject>
    </Input>
    <Output>
      <TextOutput><![CDATA[EXISTS(SELECT * FROM inputPathCollection["somePath"] AS some alias WHERE ("this path" < 42) GROUP BY "some"["random"]["path"][42]  ORDER BY "some"["random"]["path"][42] ASC OFFSET 0 LIMIT 0)]]></TextOutput>
      <PrettyPrint><![CDATA[
EXISTS(
    SELECT * 
    FROM inputPathCollection["somePath"] AS some alias 
    WHERE ("this path" < 42) 
    GROUP BY "some"["random"]["path"][42]  
    ORDER BY "some"["random"]["path"][42] ASC 
    OFFSET 0 LIMIT 0
)
]]></PrettyPrint>
      <HashCode>1317938775</HashCode>
      <ObfusctedQuery><![CDATA[EXISTS(SELECT * FROM ident1__19["str1"] AS ident2__10 WHERE ("str2" < 42) GROUP BY "str3"["str4"]["str5"][42]  ORDER BY "str3"["str4"]["str5"][42] ASC OFFSET 0 LIMIT 0)]]></ObfusctedQuery>
    </Output>
  </Result>
=======
﻿<Results>
  <Result>
    <Input>
      <Description>SqlSelectClause useStar: True, useTop: True, hasDistinct: True</Description>
      <SqlObject><![CDATA[{
  "SelectSpec": {},
  "TopSpec": {
    "TopExpresion": {
      "Literal": {
        "Value": 42
      }
    }
  },
  "HasDistinct": true
}]]></SqlObject>
    </Input>
    <Output>
      <TextOutput><![CDATA[SELECT DISTINCT TOP 42 *]]></TextOutput>
      <PrettyPrint><![CDATA[
SELECT DISTINCT TOP 42 *
]]></PrettyPrint>
      <HashCode>372798874</HashCode>
      <ObfusctedQuery><![CDATA[SELECT DISTINCT TOP 0 *]]></ObfusctedQuery>
    </Output>
  </Result>
  <Result>
    <Input>
      <Description>SqlSelectClause useStar: True, useTop: True, hasDistinct: False</Description>
      <SqlObject><![CDATA[{
  "SelectSpec": {},
  "TopSpec": {
    "TopExpresion": {
      "Literal": {
        "Value": 42
      }
    }
  },
  "HasDistinct": false
}]]></SqlObject>
    </Input>
    <Output>
      <TextOutput><![CDATA[SELECT TOP 42 *]]></TextOutput>
      <PrettyPrint><![CDATA[
SELECT TOP 42 *
]]></PrettyPrint>
      <HashCode>580462256</HashCode>
      <ObfusctedQuery><![CDATA[SELECT TOP 0 *]]></ObfusctedQuery>
    </Output>
  </Result>
  <Result>
    <Input>
      <Description>SqlSelectClause useStar: True, useTop: False, hasDistinct: True</Description>
      <SqlObject><![CDATA[{
  "SelectSpec": {},
  "TopSpec": null,
  "HasDistinct": true
}]]></SqlObject>
    </Input>
    <Output>
      <TextOutput><![CDATA[SELECT DISTINCT *]]></TextOutput>
      <PrettyPrint><![CDATA[
SELECT DISTINCT *
]]></PrettyPrint>
      <HashCode>-963590009</HashCode>
      <ObfusctedQuery><![CDATA[SELECT DISTINCT *]]></ObfusctedQuery>
    </Output>
  </Result>
  <Result>
    <Input>
      <Description>SqlSelectClause useStar: True, useTop: False, hasDistinct: False</Description>
      <SqlObject><![CDATA[{
  "SelectSpec": {},
  "TopSpec": null,
  "HasDistinct": false
}]]></SqlObject>
    </Input>
    <Output>
      <TextOutput><![CDATA[SELECT *]]></TextOutput>
      <PrettyPrint><![CDATA[
SELECT *
]]></PrettyPrint>
      <HashCode>-1484669806</HashCode>
      <ObfusctedQuery><![CDATA[SELECT *]]></ObfusctedQuery>
    </Output>
  </Result>
  <Result>
    <Input>
      <Description>SqlSelectClause useStar: False, useTop: True, hasDistinct: True</Description>
      <SqlObject><![CDATA[{
  "SelectSpec": {
    "Items": [
      {
        "Expression": {
          "Member": {
            "Member": {
              "Member": {
                "Literal": {
                  "Value": "some"
                }
              },
              "Indexer": {
                "Literal": {
                  "Value": "random"
                }
              }
            },
            "Indexer": {
              "Literal": {
                "Value": "path"
              }
            }
          },
          "Indexer": {
            "Literal": {
              "Value": 42
            }
          }
        },
        "Alias": {
          "Value": "some alias"
        }
      }
    ]
  },
  "TopSpec": {
    "TopExpresion": {
      "Literal": {
        "Value": 42
      }
    }
  },
  "HasDistinct": true
}]]></SqlObject>
    </Input>
    <Output>
      <TextOutput><![CDATA[SELECT DISTINCT TOP 42 "some"["random"]["path"][42] AS some alias]]></TextOutput>
      <PrettyPrint><![CDATA[
SELECT DISTINCT TOP 42 "some"["random"]["path"][42] AS some alias
]]></PrettyPrint>
      <HashCode>12611449</HashCode>
      <ObfusctedQuery><![CDATA[SELECT DISTINCT TOP 0 "str1"["str2"]["str3"][42] AS ident1__10]]></ObfusctedQuery>
    </Output>
  </Result>
  <Result>
    <Input>
      <Description>SqlSelectClause useStar: False, useTop: True, hasDistinct: False</Description>
      <SqlObject><![CDATA[{
  "SelectSpec": {
    "Items": [
      {
        "Expression": {
          "Member": {
            "Member": {
              "Member": {
                "Literal": {
                  "Value": "some"
                }
              },
              "Indexer": {
                "Literal": {
                  "Value": "random"
                }
              }
            },
            "Indexer": {
              "Literal": {
                "Value": "path"
              }
            }
          },
          "Indexer": {
            "Literal": {
              "Value": 42
            }
          }
        },
        "Alias": {
          "Value": "some alias"
        }
      }
    ]
  },
  "TopSpec": {
    "TopExpresion": {
      "Literal": {
        "Value": 42
      }
    }
  },
  "HasDistinct": false
}]]></SqlObject>
    </Input>
    <Output>
      <TextOutput><![CDATA[SELECT TOP 42 "some"["random"]["path"][42] AS some alias]]></TextOutput>
      <PrettyPrint><![CDATA[
SELECT TOP 42 "some"["random"]["path"][42] AS some alias
]]></PrettyPrint>
      <HashCode>221367697</HashCode>
      <ObfusctedQuery><![CDATA[SELECT TOP 0 "str1"["str2"]["str3"][42] AS ident1__10]]></ObfusctedQuery>
    </Output>
  </Result>
  <Result>
    <Input>
      <Description>SqlSelectClause useStar: False, useTop: False, hasDistinct: True</Description>
      <SqlObject><![CDATA[{
  "SelectSpec": {
    "Items": [
      {
        "Expression": {
          "Member": {
            "Member": {
              "Member": {
                "Literal": {
                  "Value": "some"
                }
              },
              "Indexer": {
                "Literal": {
                  "Value": "random"
                }
              }
            },
            "Indexer": {
              "Literal": {
                "Value": "path"
              }
            }
          },
          "Indexer": {
            "Literal": {
              "Value": 42
            }
          }
        },
        "Alias": {
          "Value": "some alias"
        }
      }
    ]
  },
  "TopSpec": null,
  "HasDistinct": true
}]]></SqlObject>
    </Input>
    <Output>
      <TextOutput><![CDATA[SELECT DISTINCT "some"["random"]["path"][42] AS some alias]]></TextOutput>
      <PrettyPrint><![CDATA[
SELECT DISTINCT "some"["random"]["path"][42] AS some alias
]]></PrettyPrint>
      <HashCode>-590815832</HashCode>
      <ObfusctedQuery><![CDATA[SELECT DISTINCT "str1"["str2"]["str3"][42] AS ident1__10]]></ObfusctedQuery>
    </Output>
  </Result>
  <Result>
    <Input>
      <Description>SqlSelectClause useStar: False, useTop: False, hasDistinct: False</Description>
      <SqlObject><![CDATA[{
  "SelectSpec": {
    "Items": [
      {
        "Expression": {
          "Member": {
            "Member": {
              "Member": {
                "Literal": {
                  "Value": "some"
                }
              },
              "Indexer": {
                "Literal": {
                  "Value": "random"
                }
              }
            },
            "Indexer": {
              "Literal": {
                "Value": "path"
              }
            }
          },
          "Indexer": {
            "Literal": {
              "Value": 42
            }
          }
        },
        "Alias": {
          "Value": "some alias"
        }
      }
    ]
  },
  "TopSpec": null,
  "HasDistinct": false
}]]></SqlObject>
    </Input>
    <Output>
      <TextOutput><![CDATA[SELECT "some"["random"]["path"][42] AS some alias]]></TextOutput>
      <PrettyPrint><![CDATA[
SELECT "some"["random"]["path"][42] AS some alias
]]></PrettyPrint>
      <HashCode>-1116099659</HashCode>
      <ObfusctedQuery><![CDATA[SELECT "str1"["str2"]["str3"][42] AS ident1__10]]></ObfusctedQuery>
    </Output>
  </Result>
  <Result>
    <Input>
      <Description>SqlAliasedCollectionExpression collectionType: SqlInputPathCollection</Description>
      <SqlObject><![CDATA[{
  "Collection": {
    "Input": {
      "Value": "inputPathCollection"
    },
    "RelativePath": {
      "Value": {
        "Value": "somePath"
      },
      "ParentPath": null
    }
  },
  "Alias": {
    "Value": "some alias"
  }
}]]></SqlObject>
    </Input>
    <Output>
      <TextOutput><![CDATA[inputPathCollection["somePath"] AS some alias]]></TextOutput>
      <PrettyPrint><![CDATA[
inputPathCollection["somePath"] AS some alias
]]></PrettyPrint>
      <HashCode>731060836</HashCode>
      <ObfusctedQuery><![CDATA[ident1__19["str1"] AS ident2__10]]></ObfusctedQuery>
    </Output>
  </Result>
  <Result>
    <Input>
      <Description>SqlArrayIteratorCollectionExpression collectionType: SqlInputPathCollection</Description>
      <SqlObject><![CDATA[{
  "Identifier": {
    "Value": "some alias"
  },
  "Collection": {
    "Input": {
      "Value": "inputPathCollection"
    },
    "RelativePath": {
      "Value": {
        "Value": "somePath"
      },
      "ParentPath": null
    }
  }
}]]></SqlObject>
    </Input>
    <Output>
      <TextOutput><![CDATA[some alias IN inputPathCollection["somePath"]]]></TextOutput>
      <PrettyPrint><![CDATA[
some alias IN inputPathCollection["somePath"]
]]></PrettyPrint>
      <HashCode>-1837737795</HashCode>
      <ObfusctedQuery><![CDATA[ident1__10 IN ident2__19["str1"]]]></ObfusctedQuery>
    </Output>
  </Result>
  <Result>
    <Input>
      <Description>SqlJoinCollectionExpression collectionType: SqlInputPathCollection</Description>
      <SqlObject><![CDATA[{
  "Left": {
    "Collection": {
      "Input": {
        "Value": "inputPathCollection"
      },
      "RelativePath": {
        "Value": {
          "Value": "somePath"
        },
        "ParentPath": null
      }
    },
    "Alias": {
      "Value": "some alias"
    }
  },
  "Right": {
    "Identifier": {
      "Value": "some alias"
    },
    "Collection": {
      "Input": {
        "Value": "inputPathCollection"
      },
      "RelativePath": {
        "Value": {
          "Value": "somePath"
        },
        "ParentPath": null
      }
    }
  }
}]]></SqlObject>
    </Input>
    <Output>
      <TextOutput><![CDATA[inputPathCollection["somePath"] AS some alias JOIN some alias IN inputPathCollection["somePath"]]]></TextOutput>
      <PrettyPrint><![CDATA[
inputPathCollection["somePath"] AS some alias
 JOIN some alias IN inputPathCollection["somePath"]
]]></PrettyPrint>
      <HashCode>-177330079</HashCode>
      <ObfusctedQuery><![CDATA[ident1__19["str1"] AS ident2__10 JOIN ident2__10 IN ident1__19["str1"]]]></ObfusctedQuery>
    </Output>
  </Result>
  <Result>
    <Input>
      <Description>SqlAliasedCollectionExpression collectionType: SqlSubqueryCollection</Description>
      <SqlObject><![CDATA[{
  "Collection": {
    "Query": {
      "SelectClause": {
        "SelectSpec": {},
        "TopSpec": null,
        "HasDistinct": false
      },
      "FromClause": null,
      "WhereClause": null,
      "GroupByClause": null,
      "OrderByClause": null,
      "OffsetLimitClause": null
    }
  },
  "Alias": {
    "Value": "some alias"
  }
}]]></SqlObject>
    </Input>
    <Output>
      <TextOutput><![CDATA[(SELECT *) AS some alias]]></TextOutput>
      <PrettyPrint><![CDATA[
(
    SELECT *
) AS some alias
]]></PrettyPrint>
      <HashCode>-1405666129</HashCode>
      <ObfusctedQuery><![CDATA[(SELECT *) AS ident1__10]]></ObfusctedQuery>
    </Output>
  </Result>
  <Result>
    <Input>
      <Description>SqlArrayIteratorCollectionExpression collectionType: SqlSubqueryCollection</Description>
      <SqlObject><![CDATA[{
  "Identifier": {
    "Value": "some alias"
  },
  "Collection": {
    "Query": {
      "SelectClause": {
        "SelectSpec": {},
        "TopSpec": null,
        "HasDistinct": false
      },
      "FromClause": null,
      "WhereClause": null,
      "GroupByClause": null,
      "OrderByClause": null,
      "OffsetLimitClause": null
    }
  }
}]]></SqlObject>
    </Input>
    <Output>
      <TextOutput><![CDATA[some alias IN (SELECT *)]]></TextOutput>
      <PrettyPrint><![CDATA[
some alias IN (
    SELECT *
)
]]></PrettyPrint>
      <HashCode>1487656476</HashCode>
      <ObfusctedQuery><![CDATA[ident1__10 IN (SELECT *)]]></ObfusctedQuery>
    </Output>
  </Result>
  <Result>
    <Input>
      <Description>SqlJoinCollectionExpression collectionType: SqlSubqueryCollection</Description>
      <SqlObject><![CDATA[{
  "Left": {
    "Collection": {
      "Query": {
        "SelectClause": {
          "SelectSpec": {},
          "TopSpec": null,
          "HasDistinct": false
        },
        "FromClause": null,
        "WhereClause": null,
        "GroupByClause": null,
        "OrderByClause": null,
        "OffsetLimitClause": null
      }
    },
    "Alias": {
      "Value": "some alias"
    }
  },
  "Right": {
    "Identifier": {
      "Value": "some alias"
    },
    "Collection": {
      "Query": {
        "SelectClause": {
          "SelectSpec": {},
          "TopSpec": null,
          "HasDistinct": false
        },
        "FromClause": null,
        "WhereClause": null,
        "GroupByClause": null,
        "OrderByClause": null,
        "OffsetLimitClause": null
      }
    }
  }
}]]></SqlObject>
    </Input>
    <Output>
      <TextOutput><![CDATA[(SELECT *) AS some alias JOIN some alias IN (SELECT *)]]></TextOutput>
      <PrettyPrint><![CDATA[
(
    SELECT *
) AS some alias
 JOIN some alias IN (
    SELECT *
)
]]></PrettyPrint>
      <HashCode>-1208716422</HashCode>
      <ObfusctedQuery><![CDATA[(SELECT *) AS ident1__10 JOIN ident1__10 IN (SELECT *)]]></ObfusctedQuery>
    </Output>
  </Result>
  <Result>
    <Input>
      <Description>SqlWhereClause</Description>
      <SqlObject><![CDATA[{
  "FilterExpression": {
    "LeftExpression": {
      "Literal": {
        "Value": "this path"
      }
    },
    "OperatorKind": "LessThan",
    "RightExpression": {
      "Literal": {
        "Value": 42
      }
    }
  }
}]]></SqlObject>
    </Input>
    <Output>
      <TextOutput><![CDATA[WHERE ("this path" < 42)]]></TextOutput>
      <PrettyPrint><![CDATA[
WHERE ("this path" < 42)
]]></PrettyPrint>
      <HashCode>620327797</HashCode>
      <ObfusctedQuery><![CDATA[WHERE ("str1" < 42)]]></ObfusctedQuery>
    </Output>
  </Result>
  <Result>
    <Input>
      <Description>SqlGroupByClause Single</Description>
      <SqlObject><![CDATA[{
  "Expressions": [
    {
      "Member": {
        "Member": {
          "Member": {
            "Literal": {
              "Value": "some"
            }
          },
          "Indexer": {
            "Literal": {
              "Value": "random"
            }
          }
        },
        "Indexer": {
          "Literal": {
            "Value": "path"
          }
        }
      },
      "Indexer": {
        "Literal": {
          "Value": 42
        }
      }
    }
  ]
}]]></SqlObject>
    </Input>
    <Output>
      <TextOutput><![CDATA[GROUP BY "some"["random"]["path"][42]]]></TextOutput>
      <PrettyPrint><![CDATA[
GROUP BY "some"["random"]["path"][42]
]]></PrettyPrint>
      <HashCode>230037773</HashCode>
      <ObfusctedQuery><![CDATA[GROUP BY "str1"["str2"]["str3"][42]]]></ObfusctedQuery>
    </Output>
  </Result>
  <Result>
    <Input>
      <Description>SqlGroupByClause Multi</Description>
      <SqlObject><![CDATA[{
  "Expressions": [
    {
      "Member": {
        "Member": {
          "Member": {
            "Literal": {
              "Value": "some"
            }
          },
          "Indexer": {
            "Literal": {
              "Value": "random"
            }
          }
        },
        "Indexer": {
          "Literal": {
            "Value": "path"
          }
        }
      },
      "Indexer": {
        "Literal": {
          "Value": 42
        }
      }
    },
    {
      "Member": {
        "Member": {
          "Member": {
            "Literal": {
              "Value": "some"
            }
          },
          "Indexer": {
            "Literal": {
              "Value": "random"
            }
          }
        },
        "Indexer": {
          "Literal": {
            "Value": "path"
          }
        }
      },
      "Indexer": {
        "Literal": {
          "Value": 42
        }
      }
    }
  ]
}]]></SqlObject>
    </Input>
    <Output>
      <TextOutput><![CDATA[GROUP BY "some"["random"]["path"][42], "some"["random"]["path"][42]]]></TextOutput>
      <PrettyPrint><![CDATA[
GROUP BY "some"["random"]["path"][42], "some"["random"]["path"][42]
]]></PrettyPrint>
      <HashCode>-2051019965</HashCode>
      <ObfusctedQuery><![CDATA[GROUP BY "str1"["str2"]["str3"][42], "str1"["str2"]["str3"][42]]]></ObfusctedQuery>
    </Output>
  </Result>
  <Result>
    <Input>
      <Description>SqlOrderByClause Single</Description>
      <SqlObject><![CDATA[{
  "OrderByItems": [
    {
      "Expression": {
        "Member": {
          "Member": {
            "Member": {
              "Literal": {
                "Value": "some"
              }
            },
            "Indexer": {
              "Literal": {
                "Value": "random"
              }
            }
          },
          "Indexer": {
            "Literal": {
              "Value": "path"
            }
          }
        },
        "Indexer": {
          "Literal": {
            "Value": 42
          }
        }
      },
      "IsDescending": false
    }
  ],
  "Rank": false
}]]></SqlObject>
    </Input>
    <Output>
      <TextOutput><![CDATA[ORDER BY "some"["random"]["path"][42] ASC]]></TextOutput>
      <PrettyPrint><![CDATA[
ORDER BY "some"["random"]["path"][42] ASC
]]></PrettyPrint>
      <HashCode>-322931644</HashCode>
      <ObfusctedQuery><![CDATA[ORDER BY "str1"["str2"]["str3"][42] ASC]]></ObfusctedQuery>
    </Output>
  </Result>
  <Result>
    <Input>
      <Description>SqlOrderByClause Multi</Description>
      <SqlObject><![CDATA[{
  "OrderByItems": [
    {
      "Expression": {
        "Member": {
          "Member": {
            "Member": {
              "Literal": {
                "Value": "some"
              }
            },
            "Indexer": {
              "Literal": {
                "Value": "random"
              }
            }
          },
          "Indexer": {
            "Literal": {
              "Value": "path"
            }
          }
        },
        "Indexer": {
          "Literal": {
            "Value": 42
          }
        }
      },
      "IsDescending": false
    },
    {
      "Expression": {
        "Member": {
          "Member": {
            "Member": {
              "Literal": {
                "Value": "some"
              }
            },
            "Indexer": {
              "Literal": {
                "Value": "random"
              }
            }
          },
          "Indexer": {
            "Literal": {
              "Value": "path"
            }
          }
        },
        "Indexer": {
          "Literal": {
            "Value": 42
          }
        }
      },
      "IsDescending": true
    }
  ],
  "Rank": false
}]]></SqlObject>
    </Input>
    <Output>
      <TextOutput><![CDATA[ORDER BY "some"["random"]["path"][42] ASC, "some"["random"]["path"][42] DESC]]></TextOutput>
      <PrettyPrint><![CDATA[
ORDER BY "some"["random"]["path"][42] ASC, "some"["random"]["path"][42] DESC
]]></PrettyPrint>
      <HashCode>1705766684</HashCode>
      <ObfusctedQuery><![CDATA[ORDER BY "str1"["str2"]["str3"][42] ASC, "str1"["str2"]["str3"][42] DESC]]></ObfusctedQuery>
    </Output>
  </Result>
  <Result>
    <Input>
      <Description>SqlOffsetSpec</Description>
      <SqlObject><![CDATA[{
  "OffsetExpression": {
    "Literal": {
      "Value": 0
    }
  }
}]]></SqlObject>
    </Input>
    <Output>
      <TextOutput><![CDATA[OFFSET 0]]></TextOutput>
      <PrettyPrint><![CDATA[
OFFSET 0
]]></PrettyPrint>
      <HashCode>-75208571</HashCode>
      <ObfusctedQuery><![CDATA[OFFSET 0]]></ObfusctedQuery>
    </Output>
  </Result>
  <Result>
    <Input>
      <Description>SqlLimitSpec</Description>
      <SqlObject><![CDATA[{
  "LimitExpression": {
    "Literal": {
      "Value": 0
    }
  }
}]]></SqlObject>
    </Input>
    <Output>
      <TextOutput><![CDATA[LIMIT 0]]></TextOutput>
      <PrettyPrint><![CDATA[
LIMIT 0
]]></PrettyPrint>
      <HashCode>-1199678923</HashCode>
      <ObfusctedQuery><![CDATA[LIMIT 0]]></ObfusctedQuery>
    </Output>
  </Result>
  <Result>
    <Input>
      <Description>SqlOffsetLimitClause</Description>
      <SqlObject><![CDATA[{
  "OffsetSpec": {
    "OffsetExpression": {
      "Literal": {
        "Value": 0
      }
    }
  },
  "LimitSpec": {
    "LimitExpression": {
      "Literal": {
        "Value": 0
      }
    }
  }
}]]></SqlObject>
    </Input>
    <Output>
      <TextOutput><![CDATA[OFFSET 0 LIMIT 0]]></TextOutput>
      <PrettyPrint><![CDATA[
OFFSET 0 LIMIT 0
]]></PrettyPrint>
      <HashCode>-2001423568</HashCode>
      <ObfusctedQuery><![CDATA[OFFSET 0 LIMIT 0]]></ObfusctedQuery>
    </Output>
  </Result>
  <Result>
    <Input>
      <Description>SqlQuery</Description>
      <SqlObject><![CDATA[{
  "SelectClause": {
    "SelectSpec": {},
    "TopSpec": null,
    "HasDistinct": false
  },
  "FromClause": {
    "Expression": {
      "Collection": {
        "Input": {
          "Value": "inputPathCollection"
        },
        "RelativePath": {
          "Value": {
            "Value": "somePath"
          },
          "ParentPath": null
        }
      },
      "Alias": {
        "Value": "some alias"
      }
    }
  },
  "WhereClause": {
    "FilterExpression": {
      "LeftExpression": {
        "Literal": {
          "Value": "this path"
        }
      },
      "OperatorKind": "LessThan",
      "RightExpression": {
        "Literal": {
          "Value": 42
        }
      }
    }
  },
  "GroupByClause": {
    "Expressions": [
      {
        "Member": {
          "Member": {
            "Member": {
              "Literal": {
                "Value": "some"
              }
            },
            "Indexer": {
              "Literal": {
                "Value": "random"
              }
            }
          },
          "Indexer": {
            "Literal": {
              "Value": "path"
            }
          }
        },
        "Indexer": {
          "Literal": {
            "Value": 42
          }
        }
      }
    ]
  },
  "OrderByClause": {
    "OrderByItems": [
      {
        "Expression": {
          "Member": {
            "Member": {
              "Member": {
                "Literal": {
                  "Value": "some"
                }
              },
              "Indexer": {
                "Literal": {
                  "Value": "random"
                }
              }
            },
            "Indexer": {
              "Literal": {
                "Value": "path"
              }
            }
          },
          "Indexer": {
            "Literal": {
              "Value": 42
            }
          }
        },
        "IsDescending": false
      }
    ],
    "Rank": false
  },
  "OffsetLimitClause": {
    "OffsetSpec": {
      "OffsetExpression": {
        "Literal": {
          "Value": 0
        }
      }
    },
    "LimitSpec": {
      "LimitExpression": {
        "Literal": {
          "Value": 0
        }
      }
    }
  }
}]]></SqlObject>
    </Input>
    <Output>
      <TextOutput><![CDATA[SELECT * FROM inputPathCollection["somePath"] AS some alias WHERE ("this path" < 42) GROUP BY "some"["random"]["path"][42]  ORDER BY "some"["random"]["path"][42] ASC OFFSET 0 LIMIT 0]]></TextOutput>
      <PrettyPrint><![CDATA[
SELECT * 
FROM inputPathCollection["somePath"] AS some alias 
WHERE ("this path" < 42) 
GROUP BY "some"["random"]["path"][42]  
ORDER BY "some"["random"]["path"][42] ASC 
OFFSET 0 LIMIT 0
]]></PrettyPrint>
      <HashCode>-245344741</HashCode>
      <ObfusctedQuery><![CDATA[SELECT * FROM ident1__19["str1"] AS ident2__10 WHERE ("str2" < 42) GROUP BY "str3"["str4"]["str5"][42]  ORDER BY "str3"["str4"]["str5"][42] ASC OFFSET 0 LIMIT 0]]></ObfusctedQuery>
    </Output>
  </Result>
  <Result>
    <Input>
      <Description>SqlSubqueryScalarExpression</Description>
      <SqlObject><![CDATA[{
  "Query": {
    "SelectClause": {
      "SelectSpec": {},
      "TopSpec": null,
      "HasDistinct": false
    },
    "FromClause": {
      "Expression": {
        "Collection": {
          "Input": {
            "Value": "inputPathCollection"
          },
          "RelativePath": {
            "Value": {
              "Value": "somePath"
            },
            "ParentPath": null
          }
        },
        "Alias": {
          "Value": "some alias"
        }
      }
    },
    "WhereClause": {
      "FilterExpression": {
        "LeftExpression": {
          "Literal": {
            "Value": "this path"
          }
        },
        "OperatorKind": "LessThan",
        "RightExpression": {
          "Literal": {
            "Value": 42
          }
        }
      }
    },
    "GroupByClause": {
      "Expressions": [
        {
          "Member": {
            "Member": {
              "Member": {
                "Literal": {
                  "Value": "some"
                }
              },
              "Indexer": {
                "Literal": {
                  "Value": "random"
                }
              }
            },
            "Indexer": {
              "Literal": {
                "Value": "path"
              }
            }
          },
          "Indexer": {
            "Literal": {
              "Value": 42
            }
          }
        }
      ]
    },
    "OrderByClause": {
      "OrderByItems": [
        {
          "Expression": {
            "Member": {
              "Member": {
                "Member": {
                  "Literal": {
                    "Value": "some"
                  }
                },
                "Indexer": {
                  "Literal": {
                    "Value": "random"
                  }
                }
              },
              "Indexer": {
                "Literal": {
                  "Value": "path"
                }
              }
            },
            "Indexer": {
              "Literal": {
                "Value": 42
              }
            }
          },
          "IsDescending": false
        }
      ],
      "Rank": false
    },
    "OffsetLimitClause": {
      "OffsetSpec": {
        "OffsetExpression": {
          "Literal": {
            "Value": 0
          }
        }
      },
      "LimitSpec": {
        "LimitExpression": {
          "Literal": {
            "Value": 0
          }
        }
      }
    }
  }
}]]></SqlObject>
    </Input>
    <Output>
      <TextOutput><![CDATA[(SELECT * FROM inputPathCollection["somePath"] AS some alias WHERE ("this path" < 42) GROUP BY "some"["random"]["path"][42]  ORDER BY "some"["random"]["path"][42] ASC OFFSET 0 LIMIT 0)]]></TextOutput>
      <PrettyPrint><![CDATA[
(
    SELECT * 
    FROM inputPathCollection["somePath"] AS some alias 
    WHERE ("this path" < 42) 
    GROUP BY "some"["random"]["path"][42]  
    ORDER BY "some"["random"]["path"][42] ASC 
    OFFSET 0 LIMIT 0
)
]]></PrettyPrint>
      <HashCode>51808704</HashCode>
      <ObfusctedQuery><![CDATA[(SELECT * FROM ident1__19["str1"] AS ident2__10 WHERE ("str2" < 42) GROUP BY "str3"["str4"]["str5"][42]  ORDER BY "str3"["str4"]["str5"][42] ASC OFFSET 0 LIMIT 0)]]></ObfusctedQuery>
    </Output>
  </Result>
  <Result>
    <Input>
      <Description>SqlArrayScalarExpression</Description>
      <SqlObject><![CDATA[{
  "SqlQuery": {
    "SelectClause": {
      "SelectSpec": {},
      "TopSpec": null,
      "HasDistinct": false
    },
    "FromClause": {
      "Expression": {
        "Collection": {
          "Input": {
            "Value": "inputPathCollection"
          },
          "RelativePath": {
            "Value": {
              "Value": "somePath"
            },
            "ParentPath": null
          }
        },
        "Alias": {
          "Value": "some alias"
        }
      }
    },
    "WhereClause": {
      "FilterExpression": {
        "LeftExpression": {
          "Literal": {
            "Value": "this path"
          }
        },
        "OperatorKind": "LessThan",
        "RightExpression": {
          "Literal": {
            "Value": 42
          }
        }
      }
    },
    "GroupByClause": {
      "Expressions": [
        {
          "Member": {
            "Member": {
              "Member": {
                "Literal": {
                  "Value": "some"
                }
              },
              "Indexer": {
                "Literal": {
                  "Value": "random"
                }
              }
            },
            "Indexer": {
              "Literal": {
                "Value": "path"
              }
            }
          },
          "Indexer": {
            "Literal": {
              "Value": 42
            }
          }
        }
      ]
    },
    "OrderByClause": {
      "OrderByItems": [
        {
          "Expression": {
            "Member": {
              "Member": {
                "Member": {
                  "Literal": {
                    "Value": "some"
                  }
                },
                "Indexer": {
                  "Literal": {
                    "Value": "random"
                  }
                }
              },
              "Indexer": {
                "Literal": {
                  "Value": "path"
                }
              }
            },
            "Indexer": {
              "Literal": {
                "Value": 42
              }
            }
          },
          "IsDescending": false
        }
      ],
      "Rank": false
    },
    "OffsetLimitClause": {
      "OffsetSpec": {
        "OffsetExpression": {
          "Literal": {
            "Value": 0
          }
        }
      },
      "LimitSpec": {
        "LimitExpression": {
          "Literal": {
            "Value": 0
          }
        }
      }
    }
  }
}]]></SqlObject>
    </Input>
    <Output>
      <TextOutput><![CDATA[ARRAY(SELECT * FROM inputPathCollection["somePath"] AS some alias WHERE ("this path" < 42) GROUP BY "some"["random"]["path"][42]  ORDER BY "some"["random"]["path"][42] ASC OFFSET 0 LIMIT 0)]]></TextOutput>
      <PrettyPrint><![CDATA[
ARRAY(
    SELECT * 
    FROM inputPathCollection["somePath"] AS some alias 
    WHERE ("this path" < 42) 
    GROUP BY "some"["random"]["path"][42]  
    ORDER BY "some"["random"]["path"][42] ASC 
    OFFSET 0 LIMIT 0
)
]]></PrettyPrint>
      <HashCode>-1922520573</HashCode>
      <ObfusctedQuery><![CDATA[ARRAY(SELECT * FROM ident1__19["str1"] AS ident2__10 WHERE ("str2" < 42) GROUP BY "str3"["str4"]["str5"][42]  ORDER BY "str3"["str4"]["str5"][42] ASC OFFSET 0 LIMIT 0)]]></ObfusctedQuery>
    </Output>
  </Result>
  <Result>
    <Input>
      <Description>SqlExistsScalarExpression</Description>
      <SqlObject><![CDATA[{
  "Subquery": {
    "SelectClause": {
      "SelectSpec": {},
      "TopSpec": null,
      "HasDistinct": false
    },
    "FromClause": {
      "Expression": {
        "Collection": {
          "Input": {
            "Value": "inputPathCollection"
          },
          "RelativePath": {
            "Value": {
              "Value": "somePath"
            },
            "ParentPath": null
          }
        },
        "Alias": {
          "Value": "some alias"
        }
      }
    },
    "WhereClause": {
      "FilterExpression": {
        "LeftExpression": {
          "Literal": {
            "Value": "this path"
          }
        },
        "OperatorKind": "LessThan",
        "RightExpression": {
          "Literal": {
            "Value": 42
          }
        }
      }
    },
    "GroupByClause": {
      "Expressions": [
        {
          "Member": {
            "Member": {
              "Member": {
                "Literal": {
                  "Value": "some"
                }
              },
              "Indexer": {
                "Literal": {
                  "Value": "random"
                }
              }
            },
            "Indexer": {
              "Literal": {
                "Value": "path"
              }
            }
          },
          "Indexer": {
            "Literal": {
              "Value": 42
            }
          }
        }
      ]
    },
    "OrderByClause": {
      "OrderByItems": [
        {
          "Expression": {
            "Member": {
              "Member": {
                "Member": {
                  "Literal": {
                    "Value": "some"
                  }
                },
                "Indexer": {
                  "Literal": {
                    "Value": "random"
                  }
                }
              },
              "Indexer": {
                "Literal": {
                  "Value": "path"
                }
              }
            },
            "Indexer": {
              "Literal": {
                "Value": 42
              }
            }
          },
          "IsDescending": false
        }
      ],
      "Rank": false
    },
    "OffsetLimitClause": {
      "OffsetSpec": {
        "OffsetExpression": {
          "Literal": {
            "Value": 0
          }
        }
      },
      "LimitSpec": {
        "LimitExpression": {
          "Literal": {
            "Value": 0
          }
        }
      }
    }
  }
}]]></SqlObject>
    </Input>
    <Output>
      <TextOutput><![CDATA[EXISTS(SELECT * FROM inputPathCollection["somePath"] AS some alias WHERE ("this path" < 42) GROUP BY "some"["random"]["path"][42]  ORDER BY "some"["random"]["path"][42] ASC OFFSET 0 LIMIT 0)]]></TextOutput>
      <PrettyPrint><![CDATA[
EXISTS(
    SELECT * 
    FROM inputPathCollection["somePath"] AS some alias 
    WHERE ("this path" < 42) 
    GROUP BY "some"["random"]["path"][42]  
    ORDER BY "some"["random"]["path"][42] ASC 
    OFFSET 0 LIMIT 0
)
]]></PrettyPrint>
      <HashCode>1317938775</HashCode>
      <ObfusctedQuery><![CDATA[EXISTS(SELECT * FROM ident1__19["str1"] AS ident2__10 WHERE ("str2" < 42) GROUP BY "str3"["str4"]["str5"][42]  ORDER BY "str3"["str4"]["str5"][42] ASC OFFSET 0 LIMIT 0)]]></ObfusctedQuery>
    </Output>
  </Result>
>>>>>>> f20c685e
</Results><|MERGE_RESOLUTION|>--- conflicted
+++ resolved
@@ -1,4 +1,3 @@
-<<<<<<< HEAD
 ﻿<Results>
   <Result>
     <Input>
@@ -710,7 +709,8 @@
       },
       "IsDescending": false
     }
-  ]
+  ],
+  "Rank": false
 }]]></SqlObject>
     </Input>
     <Output>
@@ -785,7 +785,8 @@
       },
       "IsDescending": true
     }
-  ]
+  ],
+  "Rank": false
 }]]></SqlObject>
     </Input>
     <Output>
@@ -969,7 +970,8 @@
         },
         "IsDescending": false
       }
-    ]
+    ],
+    "Rank": false
   },
   "OffsetLimitClause": {
     "OffsetSpec": {
@@ -1107,7 +1109,8 @@
           },
           "IsDescending": false
         }
-      ]
+      ],
+      "Rank": false
     },
     "OffsetLimitClause": {
       "OffsetSpec": {
@@ -1248,7 +1251,8 @@
           },
           "IsDescending": false
         }
-      ]
+      ],
+      "Rank": false
     },
     "OffsetLimitClause": {
       "OffsetSpec": {
@@ -1389,7 +1393,8 @@
           },
           "IsDescending": false
         }
-      ]
+      ],
+      "Rank": false
     },
     "OffsetLimitClause": {
       "OffsetSpec": {
@@ -1426,1439 +1431,4 @@
       <ObfusctedQuery><![CDATA[EXISTS(SELECT * FROM ident1__19["str1"] AS ident2__10 WHERE ("str2" < 42) GROUP BY "str3"["str4"]["str5"][42]  ORDER BY "str3"["str4"]["str5"][42] ASC OFFSET 0 LIMIT 0)]]></ObfusctedQuery>
     </Output>
   </Result>
-=======
-﻿<Results>
-  <Result>
-    <Input>
-      <Description>SqlSelectClause useStar: True, useTop: True, hasDistinct: True</Description>
-      <SqlObject><![CDATA[{
-  "SelectSpec": {},
-  "TopSpec": {
-    "TopExpresion": {
-      "Literal": {
-        "Value": 42
-      }
-    }
-  },
-  "HasDistinct": true
-}]]></SqlObject>
-    </Input>
-    <Output>
-      <TextOutput><![CDATA[SELECT DISTINCT TOP 42 *]]></TextOutput>
-      <PrettyPrint><![CDATA[
-SELECT DISTINCT TOP 42 *
-]]></PrettyPrint>
-      <HashCode>372798874</HashCode>
-      <ObfusctedQuery><![CDATA[SELECT DISTINCT TOP 0 *]]></ObfusctedQuery>
-    </Output>
-  </Result>
-  <Result>
-    <Input>
-      <Description>SqlSelectClause useStar: True, useTop: True, hasDistinct: False</Description>
-      <SqlObject><![CDATA[{
-  "SelectSpec": {},
-  "TopSpec": {
-    "TopExpresion": {
-      "Literal": {
-        "Value": 42
-      }
-    }
-  },
-  "HasDistinct": false
-}]]></SqlObject>
-    </Input>
-    <Output>
-      <TextOutput><![CDATA[SELECT TOP 42 *]]></TextOutput>
-      <PrettyPrint><![CDATA[
-SELECT TOP 42 *
-]]></PrettyPrint>
-      <HashCode>580462256</HashCode>
-      <ObfusctedQuery><![CDATA[SELECT TOP 0 *]]></ObfusctedQuery>
-    </Output>
-  </Result>
-  <Result>
-    <Input>
-      <Description>SqlSelectClause useStar: True, useTop: False, hasDistinct: True</Description>
-      <SqlObject><![CDATA[{
-  "SelectSpec": {},
-  "TopSpec": null,
-  "HasDistinct": true
-}]]></SqlObject>
-    </Input>
-    <Output>
-      <TextOutput><![CDATA[SELECT DISTINCT *]]></TextOutput>
-      <PrettyPrint><![CDATA[
-SELECT DISTINCT *
-]]></PrettyPrint>
-      <HashCode>-963590009</HashCode>
-      <ObfusctedQuery><![CDATA[SELECT DISTINCT *]]></ObfusctedQuery>
-    </Output>
-  </Result>
-  <Result>
-    <Input>
-      <Description>SqlSelectClause useStar: True, useTop: False, hasDistinct: False</Description>
-      <SqlObject><![CDATA[{
-  "SelectSpec": {},
-  "TopSpec": null,
-  "HasDistinct": false
-}]]></SqlObject>
-    </Input>
-    <Output>
-      <TextOutput><![CDATA[SELECT *]]></TextOutput>
-      <PrettyPrint><![CDATA[
-SELECT *
-]]></PrettyPrint>
-      <HashCode>-1484669806</HashCode>
-      <ObfusctedQuery><![CDATA[SELECT *]]></ObfusctedQuery>
-    </Output>
-  </Result>
-  <Result>
-    <Input>
-      <Description>SqlSelectClause useStar: False, useTop: True, hasDistinct: True</Description>
-      <SqlObject><![CDATA[{
-  "SelectSpec": {
-    "Items": [
-      {
-        "Expression": {
-          "Member": {
-            "Member": {
-              "Member": {
-                "Literal": {
-                  "Value": "some"
-                }
-              },
-              "Indexer": {
-                "Literal": {
-                  "Value": "random"
-                }
-              }
-            },
-            "Indexer": {
-              "Literal": {
-                "Value": "path"
-              }
-            }
-          },
-          "Indexer": {
-            "Literal": {
-              "Value": 42
-            }
-          }
-        },
-        "Alias": {
-          "Value": "some alias"
-        }
-      }
-    ]
-  },
-  "TopSpec": {
-    "TopExpresion": {
-      "Literal": {
-        "Value": 42
-      }
-    }
-  },
-  "HasDistinct": true
-}]]></SqlObject>
-    </Input>
-    <Output>
-      <TextOutput><![CDATA[SELECT DISTINCT TOP 42 "some"["random"]["path"][42] AS some alias]]></TextOutput>
-      <PrettyPrint><![CDATA[
-SELECT DISTINCT TOP 42 "some"["random"]["path"][42] AS some alias
-]]></PrettyPrint>
-      <HashCode>12611449</HashCode>
-      <ObfusctedQuery><![CDATA[SELECT DISTINCT TOP 0 "str1"["str2"]["str3"][42] AS ident1__10]]></ObfusctedQuery>
-    </Output>
-  </Result>
-  <Result>
-    <Input>
-      <Description>SqlSelectClause useStar: False, useTop: True, hasDistinct: False</Description>
-      <SqlObject><![CDATA[{
-  "SelectSpec": {
-    "Items": [
-      {
-        "Expression": {
-          "Member": {
-            "Member": {
-              "Member": {
-                "Literal": {
-                  "Value": "some"
-                }
-              },
-              "Indexer": {
-                "Literal": {
-                  "Value": "random"
-                }
-              }
-            },
-            "Indexer": {
-              "Literal": {
-                "Value": "path"
-              }
-            }
-          },
-          "Indexer": {
-            "Literal": {
-              "Value": 42
-            }
-          }
-        },
-        "Alias": {
-          "Value": "some alias"
-        }
-      }
-    ]
-  },
-  "TopSpec": {
-    "TopExpresion": {
-      "Literal": {
-        "Value": 42
-      }
-    }
-  },
-  "HasDistinct": false
-}]]></SqlObject>
-    </Input>
-    <Output>
-      <TextOutput><![CDATA[SELECT TOP 42 "some"["random"]["path"][42] AS some alias]]></TextOutput>
-      <PrettyPrint><![CDATA[
-SELECT TOP 42 "some"["random"]["path"][42] AS some alias
-]]></PrettyPrint>
-      <HashCode>221367697</HashCode>
-      <ObfusctedQuery><![CDATA[SELECT TOP 0 "str1"["str2"]["str3"][42] AS ident1__10]]></ObfusctedQuery>
-    </Output>
-  </Result>
-  <Result>
-    <Input>
-      <Description>SqlSelectClause useStar: False, useTop: False, hasDistinct: True</Description>
-      <SqlObject><![CDATA[{
-  "SelectSpec": {
-    "Items": [
-      {
-        "Expression": {
-          "Member": {
-            "Member": {
-              "Member": {
-                "Literal": {
-                  "Value": "some"
-                }
-              },
-              "Indexer": {
-                "Literal": {
-                  "Value": "random"
-                }
-              }
-            },
-            "Indexer": {
-              "Literal": {
-                "Value": "path"
-              }
-            }
-          },
-          "Indexer": {
-            "Literal": {
-              "Value": 42
-            }
-          }
-        },
-        "Alias": {
-          "Value": "some alias"
-        }
-      }
-    ]
-  },
-  "TopSpec": null,
-  "HasDistinct": true
-}]]></SqlObject>
-    </Input>
-    <Output>
-      <TextOutput><![CDATA[SELECT DISTINCT "some"["random"]["path"][42] AS some alias]]></TextOutput>
-      <PrettyPrint><![CDATA[
-SELECT DISTINCT "some"["random"]["path"][42] AS some alias
-]]></PrettyPrint>
-      <HashCode>-590815832</HashCode>
-      <ObfusctedQuery><![CDATA[SELECT DISTINCT "str1"["str2"]["str3"][42] AS ident1__10]]></ObfusctedQuery>
-    </Output>
-  </Result>
-  <Result>
-    <Input>
-      <Description>SqlSelectClause useStar: False, useTop: False, hasDistinct: False</Description>
-      <SqlObject><![CDATA[{
-  "SelectSpec": {
-    "Items": [
-      {
-        "Expression": {
-          "Member": {
-            "Member": {
-              "Member": {
-                "Literal": {
-                  "Value": "some"
-                }
-              },
-              "Indexer": {
-                "Literal": {
-                  "Value": "random"
-                }
-              }
-            },
-            "Indexer": {
-              "Literal": {
-                "Value": "path"
-              }
-            }
-          },
-          "Indexer": {
-            "Literal": {
-              "Value": 42
-            }
-          }
-        },
-        "Alias": {
-          "Value": "some alias"
-        }
-      }
-    ]
-  },
-  "TopSpec": null,
-  "HasDistinct": false
-}]]></SqlObject>
-    </Input>
-    <Output>
-      <TextOutput><![CDATA[SELECT "some"["random"]["path"][42] AS some alias]]></TextOutput>
-      <PrettyPrint><![CDATA[
-SELECT "some"["random"]["path"][42] AS some alias
-]]></PrettyPrint>
-      <HashCode>-1116099659</HashCode>
-      <ObfusctedQuery><![CDATA[SELECT "str1"["str2"]["str3"][42] AS ident1__10]]></ObfusctedQuery>
-    </Output>
-  </Result>
-  <Result>
-    <Input>
-      <Description>SqlAliasedCollectionExpression collectionType: SqlInputPathCollection</Description>
-      <SqlObject><![CDATA[{
-  "Collection": {
-    "Input": {
-      "Value": "inputPathCollection"
-    },
-    "RelativePath": {
-      "Value": {
-        "Value": "somePath"
-      },
-      "ParentPath": null
-    }
-  },
-  "Alias": {
-    "Value": "some alias"
-  }
-}]]></SqlObject>
-    </Input>
-    <Output>
-      <TextOutput><![CDATA[inputPathCollection["somePath"] AS some alias]]></TextOutput>
-      <PrettyPrint><![CDATA[
-inputPathCollection["somePath"] AS some alias
-]]></PrettyPrint>
-      <HashCode>731060836</HashCode>
-      <ObfusctedQuery><![CDATA[ident1__19["str1"] AS ident2__10]]></ObfusctedQuery>
-    </Output>
-  </Result>
-  <Result>
-    <Input>
-      <Description>SqlArrayIteratorCollectionExpression collectionType: SqlInputPathCollection</Description>
-      <SqlObject><![CDATA[{
-  "Identifier": {
-    "Value": "some alias"
-  },
-  "Collection": {
-    "Input": {
-      "Value": "inputPathCollection"
-    },
-    "RelativePath": {
-      "Value": {
-        "Value": "somePath"
-      },
-      "ParentPath": null
-    }
-  }
-}]]></SqlObject>
-    </Input>
-    <Output>
-      <TextOutput><![CDATA[some alias IN inputPathCollection["somePath"]]]></TextOutput>
-      <PrettyPrint><![CDATA[
-some alias IN inputPathCollection["somePath"]
-]]></PrettyPrint>
-      <HashCode>-1837737795</HashCode>
-      <ObfusctedQuery><![CDATA[ident1__10 IN ident2__19["str1"]]]></ObfusctedQuery>
-    </Output>
-  </Result>
-  <Result>
-    <Input>
-      <Description>SqlJoinCollectionExpression collectionType: SqlInputPathCollection</Description>
-      <SqlObject><![CDATA[{
-  "Left": {
-    "Collection": {
-      "Input": {
-        "Value": "inputPathCollection"
-      },
-      "RelativePath": {
-        "Value": {
-          "Value": "somePath"
-        },
-        "ParentPath": null
-      }
-    },
-    "Alias": {
-      "Value": "some alias"
-    }
-  },
-  "Right": {
-    "Identifier": {
-      "Value": "some alias"
-    },
-    "Collection": {
-      "Input": {
-        "Value": "inputPathCollection"
-      },
-      "RelativePath": {
-        "Value": {
-          "Value": "somePath"
-        },
-        "ParentPath": null
-      }
-    }
-  }
-}]]></SqlObject>
-    </Input>
-    <Output>
-      <TextOutput><![CDATA[inputPathCollection["somePath"] AS some alias JOIN some alias IN inputPathCollection["somePath"]]]></TextOutput>
-      <PrettyPrint><![CDATA[
-inputPathCollection["somePath"] AS some alias
- JOIN some alias IN inputPathCollection["somePath"]
-]]></PrettyPrint>
-      <HashCode>-177330079</HashCode>
-      <ObfusctedQuery><![CDATA[ident1__19["str1"] AS ident2__10 JOIN ident2__10 IN ident1__19["str1"]]]></ObfusctedQuery>
-    </Output>
-  </Result>
-  <Result>
-    <Input>
-      <Description>SqlAliasedCollectionExpression collectionType: SqlSubqueryCollection</Description>
-      <SqlObject><![CDATA[{
-  "Collection": {
-    "Query": {
-      "SelectClause": {
-        "SelectSpec": {},
-        "TopSpec": null,
-        "HasDistinct": false
-      },
-      "FromClause": null,
-      "WhereClause": null,
-      "GroupByClause": null,
-      "OrderByClause": null,
-      "OffsetLimitClause": null
-    }
-  },
-  "Alias": {
-    "Value": "some alias"
-  }
-}]]></SqlObject>
-    </Input>
-    <Output>
-      <TextOutput><![CDATA[(SELECT *) AS some alias]]></TextOutput>
-      <PrettyPrint><![CDATA[
-(
-    SELECT *
-) AS some alias
-]]></PrettyPrint>
-      <HashCode>-1405666129</HashCode>
-      <ObfusctedQuery><![CDATA[(SELECT *) AS ident1__10]]></ObfusctedQuery>
-    </Output>
-  </Result>
-  <Result>
-    <Input>
-      <Description>SqlArrayIteratorCollectionExpression collectionType: SqlSubqueryCollection</Description>
-      <SqlObject><![CDATA[{
-  "Identifier": {
-    "Value": "some alias"
-  },
-  "Collection": {
-    "Query": {
-      "SelectClause": {
-        "SelectSpec": {},
-        "TopSpec": null,
-        "HasDistinct": false
-      },
-      "FromClause": null,
-      "WhereClause": null,
-      "GroupByClause": null,
-      "OrderByClause": null,
-      "OffsetLimitClause": null
-    }
-  }
-}]]></SqlObject>
-    </Input>
-    <Output>
-      <TextOutput><![CDATA[some alias IN (SELECT *)]]></TextOutput>
-      <PrettyPrint><![CDATA[
-some alias IN (
-    SELECT *
-)
-]]></PrettyPrint>
-      <HashCode>1487656476</HashCode>
-      <ObfusctedQuery><![CDATA[ident1__10 IN (SELECT *)]]></ObfusctedQuery>
-    </Output>
-  </Result>
-  <Result>
-    <Input>
-      <Description>SqlJoinCollectionExpression collectionType: SqlSubqueryCollection</Description>
-      <SqlObject><![CDATA[{
-  "Left": {
-    "Collection": {
-      "Query": {
-        "SelectClause": {
-          "SelectSpec": {},
-          "TopSpec": null,
-          "HasDistinct": false
-        },
-        "FromClause": null,
-        "WhereClause": null,
-        "GroupByClause": null,
-        "OrderByClause": null,
-        "OffsetLimitClause": null
-      }
-    },
-    "Alias": {
-      "Value": "some alias"
-    }
-  },
-  "Right": {
-    "Identifier": {
-      "Value": "some alias"
-    },
-    "Collection": {
-      "Query": {
-        "SelectClause": {
-          "SelectSpec": {},
-          "TopSpec": null,
-          "HasDistinct": false
-        },
-        "FromClause": null,
-        "WhereClause": null,
-        "GroupByClause": null,
-        "OrderByClause": null,
-        "OffsetLimitClause": null
-      }
-    }
-  }
-}]]></SqlObject>
-    </Input>
-    <Output>
-      <TextOutput><![CDATA[(SELECT *) AS some alias JOIN some alias IN (SELECT *)]]></TextOutput>
-      <PrettyPrint><![CDATA[
-(
-    SELECT *
-) AS some alias
- JOIN some alias IN (
-    SELECT *
-)
-]]></PrettyPrint>
-      <HashCode>-1208716422</HashCode>
-      <ObfusctedQuery><![CDATA[(SELECT *) AS ident1__10 JOIN ident1__10 IN (SELECT *)]]></ObfusctedQuery>
-    </Output>
-  </Result>
-  <Result>
-    <Input>
-      <Description>SqlWhereClause</Description>
-      <SqlObject><![CDATA[{
-  "FilterExpression": {
-    "LeftExpression": {
-      "Literal": {
-        "Value": "this path"
-      }
-    },
-    "OperatorKind": "LessThan",
-    "RightExpression": {
-      "Literal": {
-        "Value": 42
-      }
-    }
-  }
-}]]></SqlObject>
-    </Input>
-    <Output>
-      <TextOutput><![CDATA[WHERE ("this path" < 42)]]></TextOutput>
-      <PrettyPrint><![CDATA[
-WHERE ("this path" < 42)
-]]></PrettyPrint>
-      <HashCode>620327797</HashCode>
-      <ObfusctedQuery><![CDATA[WHERE ("str1" < 42)]]></ObfusctedQuery>
-    </Output>
-  </Result>
-  <Result>
-    <Input>
-      <Description>SqlGroupByClause Single</Description>
-      <SqlObject><![CDATA[{
-  "Expressions": [
-    {
-      "Member": {
-        "Member": {
-          "Member": {
-            "Literal": {
-              "Value": "some"
-            }
-          },
-          "Indexer": {
-            "Literal": {
-              "Value": "random"
-            }
-          }
-        },
-        "Indexer": {
-          "Literal": {
-            "Value": "path"
-          }
-        }
-      },
-      "Indexer": {
-        "Literal": {
-          "Value": 42
-        }
-      }
-    }
-  ]
-}]]></SqlObject>
-    </Input>
-    <Output>
-      <TextOutput><![CDATA[GROUP BY "some"["random"]["path"][42]]]></TextOutput>
-      <PrettyPrint><![CDATA[
-GROUP BY "some"["random"]["path"][42]
-]]></PrettyPrint>
-      <HashCode>230037773</HashCode>
-      <ObfusctedQuery><![CDATA[GROUP BY "str1"["str2"]["str3"][42]]]></ObfusctedQuery>
-    </Output>
-  </Result>
-  <Result>
-    <Input>
-      <Description>SqlGroupByClause Multi</Description>
-      <SqlObject><![CDATA[{
-  "Expressions": [
-    {
-      "Member": {
-        "Member": {
-          "Member": {
-            "Literal": {
-              "Value": "some"
-            }
-          },
-          "Indexer": {
-            "Literal": {
-              "Value": "random"
-            }
-          }
-        },
-        "Indexer": {
-          "Literal": {
-            "Value": "path"
-          }
-        }
-      },
-      "Indexer": {
-        "Literal": {
-          "Value": 42
-        }
-      }
-    },
-    {
-      "Member": {
-        "Member": {
-          "Member": {
-            "Literal": {
-              "Value": "some"
-            }
-          },
-          "Indexer": {
-            "Literal": {
-              "Value": "random"
-            }
-          }
-        },
-        "Indexer": {
-          "Literal": {
-            "Value": "path"
-          }
-        }
-      },
-      "Indexer": {
-        "Literal": {
-          "Value": 42
-        }
-      }
-    }
-  ]
-}]]></SqlObject>
-    </Input>
-    <Output>
-      <TextOutput><![CDATA[GROUP BY "some"["random"]["path"][42], "some"["random"]["path"][42]]]></TextOutput>
-      <PrettyPrint><![CDATA[
-GROUP BY "some"["random"]["path"][42], "some"["random"]["path"][42]
-]]></PrettyPrint>
-      <HashCode>-2051019965</HashCode>
-      <ObfusctedQuery><![CDATA[GROUP BY "str1"["str2"]["str3"][42], "str1"["str2"]["str3"][42]]]></ObfusctedQuery>
-    </Output>
-  </Result>
-  <Result>
-    <Input>
-      <Description>SqlOrderByClause Single</Description>
-      <SqlObject><![CDATA[{
-  "OrderByItems": [
-    {
-      "Expression": {
-        "Member": {
-          "Member": {
-            "Member": {
-              "Literal": {
-                "Value": "some"
-              }
-            },
-            "Indexer": {
-              "Literal": {
-                "Value": "random"
-              }
-            }
-          },
-          "Indexer": {
-            "Literal": {
-              "Value": "path"
-            }
-          }
-        },
-        "Indexer": {
-          "Literal": {
-            "Value": 42
-          }
-        }
-      },
-      "IsDescending": false
-    }
-  ],
-  "Rank": false
-}]]></SqlObject>
-    </Input>
-    <Output>
-      <TextOutput><![CDATA[ORDER BY "some"["random"]["path"][42] ASC]]></TextOutput>
-      <PrettyPrint><![CDATA[
-ORDER BY "some"["random"]["path"][42] ASC
-]]></PrettyPrint>
-      <HashCode>-322931644</HashCode>
-      <ObfusctedQuery><![CDATA[ORDER BY "str1"["str2"]["str3"][42] ASC]]></ObfusctedQuery>
-    </Output>
-  </Result>
-  <Result>
-    <Input>
-      <Description>SqlOrderByClause Multi</Description>
-      <SqlObject><![CDATA[{
-  "OrderByItems": [
-    {
-      "Expression": {
-        "Member": {
-          "Member": {
-            "Member": {
-              "Literal": {
-                "Value": "some"
-              }
-            },
-            "Indexer": {
-              "Literal": {
-                "Value": "random"
-              }
-            }
-          },
-          "Indexer": {
-            "Literal": {
-              "Value": "path"
-            }
-          }
-        },
-        "Indexer": {
-          "Literal": {
-            "Value": 42
-          }
-        }
-      },
-      "IsDescending": false
-    },
-    {
-      "Expression": {
-        "Member": {
-          "Member": {
-            "Member": {
-              "Literal": {
-                "Value": "some"
-              }
-            },
-            "Indexer": {
-              "Literal": {
-                "Value": "random"
-              }
-            }
-          },
-          "Indexer": {
-            "Literal": {
-              "Value": "path"
-            }
-          }
-        },
-        "Indexer": {
-          "Literal": {
-            "Value": 42
-          }
-        }
-      },
-      "IsDescending": true
-    }
-  ],
-  "Rank": false
-}]]></SqlObject>
-    </Input>
-    <Output>
-      <TextOutput><![CDATA[ORDER BY "some"["random"]["path"][42] ASC, "some"["random"]["path"][42] DESC]]></TextOutput>
-      <PrettyPrint><![CDATA[
-ORDER BY "some"["random"]["path"][42] ASC, "some"["random"]["path"][42] DESC
-]]></PrettyPrint>
-      <HashCode>1705766684</HashCode>
-      <ObfusctedQuery><![CDATA[ORDER BY "str1"["str2"]["str3"][42] ASC, "str1"["str2"]["str3"][42] DESC]]></ObfusctedQuery>
-    </Output>
-  </Result>
-  <Result>
-    <Input>
-      <Description>SqlOffsetSpec</Description>
-      <SqlObject><![CDATA[{
-  "OffsetExpression": {
-    "Literal": {
-      "Value": 0
-    }
-  }
-}]]></SqlObject>
-    </Input>
-    <Output>
-      <TextOutput><![CDATA[OFFSET 0]]></TextOutput>
-      <PrettyPrint><![CDATA[
-OFFSET 0
-]]></PrettyPrint>
-      <HashCode>-75208571</HashCode>
-      <ObfusctedQuery><![CDATA[OFFSET 0]]></ObfusctedQuery>
-    </Output>
-  </Result>
-  <Result>
-    <Input>
-      <Description>SqlLimitSpec</Description>
-      <SqlObject><![CDATA[{
-  "LimitExpression": {
-    "Literal": {
-      "Value": 0
-    }
-  }
-}]]></SqlObject>
-    </Input>
-    <Output>
-      <TextOutput><![CDATA[LIMIT 0]]></TextOutput>
-      <PrettyPrint><![CDATA[
-LIMIT 0
-]]></PrettyPrint>
-      <HashCode>-1199678923</HashCode>
-      <ObfusctedQuery><![CDATA[LIMIT 0]]></ObfusctedQuery>
-    </Output>
-  </Result>
-  <Result>
-    <Input>
-      <Description>SqlOffsetLimitClause</Description>
-      <SqlObject><![CDATA[{
-  "OffsetSpec": {
-    "OffsetExpression": {
-      "Literal": {
-        "Value": 0
-      }
-    }
-  },
-  "LimitSpec": {
-    "LimitExpression": {
-      "Literal": {
-        "Value": 0
-      }
-    }
-  }
-}]]></SqlObject>
-    </Input>
-    <Output>
-      <TextOutput><![CDATA[OFFSET 0 LIMIT 0]]></TextOutput>
-      <PrettyPrint><![CDATA[
-OFFSET 0 LIMIT 0
-]]></PrettyPrint>
-      <HashCode>-2001423568</HashCode>
-      <ObfusctedQuery><![CDATA[OFFSET 0 LIMIT 0]]></ObfusctedQuery>
-    </Output>
-  </Result>
-  <Result>
-    <Input>
-      <Description>SqlQuery</Description>
-      <SqlObject><![CDATA[{
-  "SelectClause": {
-    "SelectSpec": {},
-    "TopSpec": null,
-    "HasDistinct": false
-  },
-  "FromClause": {
-    "Expression": {
-      "Collection": {
-        "Input": {
-          "Value": "inputPathCollection"
-        },
-        "RelativePath": {
-          "Value": {
-            "Value": "somePath"
-          },
-          "ParentPath": null
-        }
-      },
-      "Alias": {
-        "Value": "some alias"
-      }
-    }
-  },
-  "WhereClause": {
-    "FilterExpression": {
-      "LeftExpression": {
-        "Literal": {
-          "Value": "this path"
-        }
-      },
-      "OperatorKind": "LessThan",
-      "RightExpression": {
-        "Literal": {
-          "Value": 42
-        }
-      }
-    }
-  },
-  "GroupByClause": {
-    "Expressions": [
-      {
-        "Member": {
-          "Member": {
-            "Member": {
-              "Literal": {
-                "Value": "some"
-              }
-            },
-            "Indexer": {
-              "Literal": {
-                "Value": "random"
-              }
-            }
-          },
-          "Indexer": {
-            "Literal": {
-              "Value": "path"
-            }
-          }
-        },
-        "Indexer": {
-          "Literal": {
-            "Value": 42
-          }
-        }
-      }
-    ]
-  },
-  "OrderByClause": {
-    "OrderByItems": [
-      {
-        "Expression": {
-          "Member": {
-            "Member": {
-              "Member": {
-                "Literal": {
-                  "Value": "some"
-                }
-              },
-              "Indexer": {
-                "Literal": {
-                  "Value": "random"
-                }
-              }
-            },
-            "Indexer": {
-              "Literal": {
-                "Value": "path"
-              }
-            }
-          },
-          "Indexer": {
-            "Literal": {
-              "Value": 42
-            }
-          }
-        },
-        "IsDescending": false
-      }
-    ],
-    "Rank": false
-  },
-  "OffsetLimitClause": {
-    "OffsetSpec": {
-      "OffsetExpression": {
-        "Literal": {
-          "Value": 0
-        }
-      }
-    },
-    "LimitSpec": {
-      "LimitExpression": {
-        "Literal": {
-          "Value": 0
-        }
-      }
-    }
-  }
-}]]></SqlObject>
-    </Input>
-    <Output>
-      <TextOutput><![CDATA[SELECT * FROM inputPathCollection["somePath"] AS some alias WHERE ("this path" < 42) GROUP BY "some"["random"]["path"][42]  ORDER BY "some"["random"]["path"][42] ASC OFFSET 0 LIMIT 0]]></TextOutput>
-      <PrettyPrint><![CDATA[
-SELECT * 
-FROM inputPathCollection["somePath"] AS some alias 
-WHERE ("this path" < 42) 
-GROUP BY "some"["random"]["path"][42]  
-ORDER BY "some"["random"]["path"][42] ASC 
-OFFSET 0 LIMIT 0
-]]></PrettyPrint>
-      <HashCode>-245344741</HashCode>
-      <ObfusctedQuery><![CDATA[SELECT * FROM ident1__19["str1"] AS ident2__10 WHERE ("str2" < 42) GROUP BY "str3"["str4"]["str5"][42]  ORDER BY "str3"["str4"]["str5"][42] ASC OFFSET 0 LIMIT 0]]></ObfusctedQuery>
-    </Output>
-  </Result>
-  <Result>
-    <Input>
-      <Description>SqlSubqueryScalarExpression</Description>
-      <SqlObject><![CDATA[{
-  "Query": {
-    "SelectClause": {
-      "SelectSpec": {},
-      "TopSpec": null,
-      "HasDistinct": false
-    },
-    "FromClause": {
-      "Expression": {
-        "Collection": {
-          "Input": {
-            "Value": "inputPathCollection"
-          },
-          "RelativePath": {
-            "Value": {
-              "Value": "somePath"
-            },
-            "ParentPath": null
-          }
-        },
-        "Alias": {
-          "Value": "some alias"
-        }
-      }
-    },
-    "WhereClause": {
-      "FilterExpression": {
-        "LeftExpression": {
-          "Literal": {
-            "Value": "this path"
-          }
-        },
-        "OperatorKind": "LessThan",
-        "RightExpression": {
-          "Literal": {
-            "Value": 42
-          }
-        }
-      }
-    },
-    "GroupByClause": {
-      "Expressions": [
-        {
-          "Member": {
-            "Member": {
-              "Member": {
-                "Literal": {
-                  "Value": "some"
-                }
-              },
-              "Indexer": {
-                "Literal": {
-                  "Value": "random"
-                }
-              }
-            },
-            "Indexer": {
-              "Literal": {
-                "Value": "path"
-              }
-            }
-          },
-          "Indexer": {
-            "Literal": {
-              "Value": 42
-            }
-          }
-        }
-      ]
-    },
-    "OrderByClause": {
-      "OrderByItems": [
-        {
-          "Expression": {
-            "Member": {
-              "Member": {
-                "Member": {
-                  "Literal": {
-                    "Value": "some"
-                  }
-                },
-                "Indexer": {
-                  "Literal": {
-                    "Value": "random"
-                  }
-                }
-              },
-              "Indexer": {
-                "Literal": {
-                  "Value": "path"
-                }
-              }
-            },
-            "Indexer": {
-              "Literal": {
-                "Value": 42
-              }
-            }
-          },
-          "IsDescending": false
-        }
-      ],
-      "Rank": false
-    },
-    "OffsetLimitClause": {
-      "OffsetSpec": {
-        "OffsetExpression": {
-          "Literal": {
-            "Value": 0
-          }
-        }
-      },
-      "LimitSpec": {
-        "LimitExpression": {
-          "Literal": {
-            "Value": 0
-          }
-        }
-      }
-    }
-  }
-}]]></SqlObject>
-    </Input>
-    <Output>
-      <TextOutput><![CDATA[(SELECT * FROM inputPathCollection["somePath"] AS some alias WHERE ("this path" < 42) GROUP BY "some"["random"]["path"][42]  ORDER BY "some"["random"]["path"][42] ASC OFFSET 0 LIMIT 0)]]></TextOutput>
-      <PrettyPrint><![CDATA[
-(
-    SELECT * 
-    FROM inputPathCollection["somePath"] AS some alias 
-    WHERE ("this path" < 42) 
-    GROUP BY "some"["random"]["path"][42]  
-    ORDER BY "some"["random"]["path"][42] ASC 
-    OFFSET 0 LIMIT 0
-)
-]]></PrettyPrint>
-      <HashCode>51808704</HashCode>
-      <ObfusctedQuery><![CDATA[(SELECT * FROM ident1__19["str1"] AS ident2__10 WHERE ("str2" < 42) GROUP BY "str3"["str4"]["str5"][42]  ORDER BY "str3"["str4"]["str5"][42] ASC OFFSET 0 LIMIT 0)]]></ObfusctedQuery>
-    </Output>
-  </Result>
-  <Result>
-    <Input>
-      <Description>SqlArrayScalarExpression</Description>
-      <SqlObject><![CDATA[{
-  "SqlQuery": {
-    "SelectClause": {
-      "SelectSpec": {},
-      "TopSpec": null,
-      "HasDistinct": false
-    },
-    "FromClause": {
-      "Expression": {
-        "Collection": {
-          "Input": {
-            "Value": "inputPathCollection"
-          },
-          "RelativePath": {
-            "Value": {
-              "Value": "somePath"
-            },
-            "ParentPath": null
-          }
-        },
-        "Alias": {
-          "Value": "some alias"
-        }
-      }
-    },
-    "WhereClause": {
-      "FilterExpression": {
-        "LeftExpression": {
-          "Literal": {
-            "Value": "this path"
-          }
-        },
-        "OperatorKind": "LessThan",
-        "RightExpression": {
-          "Literal": {
-            "Value": 42
-          }
-        }
-      }
-    },
-    "GroupByClause": {
-      "Expressions": [
-        {
-          "Member": {
-            "Member": {
-              "Member": {
-                "Literal": {
-                  "Value": "some"
-                }
-              },
-              "Indexer": {
-                "Literal": {
-                  "Value": "random"
-                }
-              }
-            },
-            "Indexer": {
-              "Literal": {
-                "Value": "path"
-              }
-            }
-          },
-          "Indexer": {
-            "Literal": {
-              "Value": 42
-            }
-          }
-        }
-      ]
-    },
-    "OrderByClause": {
-      "OrderByItems": [
-        {
-          "Expression": {
-            "Member": {
-              "Member": {
-                "Member": {
-                  "Literal": {
-                    "Value": "some"
-                  }
-                },
-                "Indexer": {
-                  "Literal": {
-                    "Value": "random"
-                  }
-                }
-              },
-              "Indexer": {
-                "Literal": {
-                  "Value": "path"
-                }
-              }
-            },
-            "Indexer": {
-              "Literal": {
-                "Value": 42
-              }
-            }
-          },
-          "IsDescending": false
-        }
-      ],
-      "Rank": false
-    },
-    "OffsetLimitClause": {
-      "OffsetSpec": {
-        "OffsetExpression": {
-          "Literal": {
-            "Value": 0
-          }
-        }
-      },
-      "LimitSpec": {
-        "LimitExpression": {
-          "Literal": {
-            "Value": 0
-          }
-        }
-      }
-    }
-  }
-}]]></SqlObject>
-    </Input>
-    <Output>
-      <TextOutput><![CDATA[ARRAY(SELECT * FROM inputPathCollection["somePath"] AS some alias WHERE ("this path" < 42) GROUP BY "some"["random"]["path"][42]  ORDER BY "some"["random"]["path"][42] ASC OFFSET 0 LIMIT 0)]]></TextOutput>
-      <PrettyPrint><![CDATA[
-ARRAY(
-    SELECT * 
-    FROM inputPathCollection["somePath"] AS some alias 
-    WHERE ("this path" < 42) 
-    GROUP BY "some"["random"]["path"][42]  
-    ORDER BY "some"["random"]["path"][42] ASC 
-    OFFSET 0 LIMIT 0
-)
-]]></PrettyPrint>
-      <HashCode>-1922520573</HashCode>
-      <ObfusctedQuery><![CDATA[ARRAY(SELECT * FROM ident1__19["str1"] AS ident2__10 WHERE ("str2" < 42) GROUP BY "str3"["str4"]["str5"][42]  ORDER BY "str3"["str4"]["str5"][42] ASC OFFSET 0 LIMIT 0)]]></ObfusctedQuery>
-    </Output>
-  </Result>
-  <Result>
-    <Input>
-      <Description>SqlExistsScalarExpression</Description>
-      <SqlObject><![CDATA[{
-  "Subquery": {
-    "SelectClause": {
-      "SelectSpec": {},
-      "TopSpec": null,
-      "HasDistinct": false
-    },
-    "FromClause": {
-      "Expression": {
-        "Collection": {
-          "Input": {
-            "Value": "inputPathCollection"
-          },
-          "RelativePath": {
-            "Value": {
-              "Value": "somePath"
-            },
-            "ParentPath": null
-          }
-        },
-        "Alias": {
-          "Value": "some alias"
-        }
-      }
-    },
-    "WhereClause": {
-      "FilterExpression": {
-        "LeftExpression": {
-          "Literal": {
-            "Value": "this path"
-          }
-        },
-        "OperatorKind": "LessThan",
-        "RightExpression": {
-          "Literal": {
-            "Value": 42
-          }
-        }
-      }
-    },
-    "GroupByClause": {
-      "Expressions": [
-        {
-          "Member": {
-            "Member": {
-              "Member": {
-                "Literal": {
-                  "Value": "some"
-                }
-              },
-              "Indexer": {
-                "Literal": {
-                  "Value": "random"
-                }
-              }
-            },
-            "Indexer": {
-              "Literal": {
-                "Value": "path"
-              }
-            }
-          },
-          "Indexer": {
-            "Literal": {
-              "Value": 42
-            }
-          }
-        }
-      ]
-    },
-    "OrderByClause": {
-      "OrderByItems": [
-        {
-          "Expression": {
-            "Member": {
-              "Member": {
-                "Member": {
-                  "Literal": {
-                    "Value": "some"
-                  }
-                },
-                "Indexer": {
-                  "Literal": {
-                    "Value": "random"
-                  }
-                }
-              },
-              "Indexer": {
-                "Literal": {
-                  "Value": "path"
-                }
-              }
-            },
-            "Indexer": {
-              "Literal": {
-                "Value": 42
-              }
-            }
-          },
-          "IsDescending": false
-        }
-      ],
-      "Rank": false
-    },
-    "OffsetLimitClause": {
-      "OffsetSpec": {
-        "OffsetExpression": {
-          "Literal": {
-            "Value": 0
-          }
-        }
-      },
-      "LimitSpec": {
-        "LimitExpression": {
-          "Literal": {
-            "Value": 0
-          }
-        }
-      }
-    }
-  }
-}]]></SqlObject>
-    </Input>
-    <Output>
-      <TextOutput><![CDATA[EXISTS(SELECT * FROM inputPathCollection["somePath"] AS some alias WHERE ("this path" < 42) GROUP BY "some"["random"]["path"][42]  ORDER BY "some"["random"]["path"][42] ASC OFFSET 0 LIMIT 0)]]></TextOutput>
-      <PrettyPrint><![CDATA[
-EXISTS(
-    SELECT * 
-    FROM inputPathCollection["somePath"] AS some alias 
-    WHERE ("this path" < 42) 
-    GROUP BY "some"["random"]["path"][42]  
-    ORDER BY "some"["random"]["path"][42] ASC 
-    OFFSET 0 LIMIT 0
-)
-]]></PrettyPrint>
-      <HashCode>1317938775</HashCode>
-      <ObfusctedQuery><![CDATA[EXISTS(SELECT * FROM ident1__19["str1"] AS ident2__10 WHERE ("str2" < 42) GROUP BY "str3"["str4"]["str5"][42]  ORDER BY "str3"["str4"]["str5"][42] ASC OFFSET 0 LIMIT 0)]]></ObfusctedQuery>
-    </Output>
-  </Result>
->>>>>>> f20c685e
 </Results>