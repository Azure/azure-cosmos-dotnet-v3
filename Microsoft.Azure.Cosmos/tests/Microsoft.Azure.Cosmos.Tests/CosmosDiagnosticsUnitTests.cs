﻿//------------------------------------------------------------
// Copyright (c) Microsoft Corporation.  All rights reserved.
//------------------------------------------------------------

namespace Microsoft.Azure.Cosmos.Tests
{
    using System;
    using System.IO;
    using System.Net;
    using System.Net.Http;
    using System.Text;
    using System.Text.RegularExpressions;
    using System.Threading;
    using Microsoft.Azure.Cosmos.Diagnostics;
    using Microsoft.VisualStudio.TestTools.UnitTesting;
    using Newtonsoft.Json.Linq;

    [TestClass]
    public class CosmosDiagnosticsUnitTests
    {
        [TestMethod]
        public void ValidateDiagnosticsContext()
        {
<<<<<<< HEAD
            CosmosDiagnosticsContext cosmosDiagnostics = new CosmosDiagnosticsContextCore(userClientRequestId: null);
=======
            CosmosDiagnosticsContext cosmosDiagnostics = new CosmosDiagnosticsContextCore();
>>>>>>> 16f054a0
            string diagnostics = cosmosDiagnostics.ToString();

            //Test the default user agent string
            JObject jObject = JObject.Parse(diagnostics);
            JToken summary = jObject["Summary"];
            Assert.IsTrue(summary["UserAgent"].ToString().Contains("cosmos-netstandard-sdk"), "Diagnostics should have user agent string");
            Assert.AreEqual("[]", jObject["Context"].ToString());

            // Test all the different operations on diagnostics context
            using (cosmosDiagnostics.CreateOverallScope("OverallScope"))
            {
                Thread.Sleep(TimeSpan.FromSeconds(1));
                using (cosmosDiagnostics.CreateScope("ValidateScope"))
                {
                    Thread.Sleep(TimeSpan.FromSeconds(1));
                    cosmosDiagnostics.AddDiagnosticsInternal(new PointOperationStatistics(
                        new Guid("692ab2f2-41ba-486b-aad7-8c7c6c52379f").ToString(),
                        (HttpStatusCode)429,
                        Documents.SubStatusCodes.Unknown,
                        DateTime.UtcNow,
                        42,
                        null,
                        HttpMethod.Get,
                        new Uri("http://MockUri.com"),
                        null,
                        null));
                }

                using (cosmosDiagnostics.CreateScope("SuccessScope"))
                {
                    cosmosDiagnostics.AddDiagnosticsInternal(new PointOperationStatistics(
                        new Guid("de09baab-71a4-4897-a163-470711c93ed3").ToString(),
                        HttpStatusCode.OK,
                        Documents.SubStatusCodes.Unknown,
                        DateTime.UtcNow,
                        42,
                        null,
                        HttpMethod.Get,
                        new Uri("http://MockUri.com"),
                        null,
                        null));
                }
            }

            cosmosDiagnostics.SetSdkUserAgent("MyCustomUserAgentString");

            string result = cosmosDiagnostics.ToString();

<<<<<<< HEAD
            string regex = @"\{""Summary"":\{""StartUtc"":"".+Z"",""TotalElapsedTime"":""00:00:.+"",""UserAgent"":""MyCustomUserAgentString"",""TotalRequestCount"":2,""FailedRequestCount"":1\},""Context"":\[\{""Id"":""OverallScope"",""ElapsedTime"":""00:00:0.+""\},\{""Id"":""ValidateScope"",""ElapsedTime"":""00:00:0.+""\},\{""Id"":""PointOperationStatistics"",""ActivityId"":""692ab2f2-41ba-486b-aad7-8c7c6c52379f"",""StatusCode"":429,""SubStatusCode"":0,""RequestCharge"":42.0,""RequestUri"":""http://MockUri.com"",""RequestSessionToken"":null,""ResponseSessionToken"":null\},\{""Id"":""SuccessScope"",""ElapsedTime"":""00:00:.+""\},\{""Id"":""PointOperationStatistics"",""ActivityId"":""de09baab-71a4-4897-a163-470711c93ed3"",""StatusCode"":200,""SubStatusCode"":0,""RequestCharge"":42.0,""RequestUri"":""http://MockUri.com"",""RequestSessionToken"":null,""ResponseSessionToken"":null\}\]\}";
=======
            string regex = @"\{""Summary"":\{""StartUtc"":"".+Z"",""ElapsedTime"":""00:00:.+"",""UserAgent"":""MyCustomUserAgentString"",""TotalRequestCount"":2,""FailedRequestCount"":1\},""Context"":\[\{""Id"":""OverallScope"",""ElapsedTime"":""00:00:0.+""\},\{""Id"":""ValidateScope"",""ElapsedTime"":""00:00:0.+""\},\{""Id"":""PointOperationStatistics"",""ActivityId"":""692ab2f2-41ba-486b-aad7-8c7c6c52379f"",""ResponseTimeUtc"":"".+Z"",""StatusCode"":429,""SubStatusCode"":0,""RequestCharge"":42.0,""RequestUri"":""http://MockUri.com"",""RequestSessionToken"":null,""ResponseSessionToken"":null\},\{""Id"":""SuccessScope"",""ElapsedTime"":""00:00:.+""\},\{""Id"":""PointOperationStatistics"",""ActivityId"":""de09baab-71a4-4897-a163-470711c93ed3"",""ResponseTimeUtc"":"".+Z"",""StatusCode"":200,""SubStatusCode"":0,""RequestCharge"":42.0,""RequestUri"":""http://MockUri.com"",""RequestSessionToken"":null,""ResponseSessionToken"":null\}\]\}";
>>>>>>> 16f054a0
            Assert.IsTrue(Regex.IsMatch(result, regex), result);

            JToken jToken = JToken.Parse(result);
            TimeSpan total = jToken["Summary"]["TotalElapsedTime"].ToObject<TimeSpan>();
            Assert.IsTrue(total > TimeSpan.FromSeconds(2));
            TimeSpan overalScope = jToken["Context"][0]["ElapsedTime"].ToObject<TimeSpan>();
            Assert.IsTrue(total == overalScope);
            TimeSpan innerScope = jToken["Context"][1]["ElapsedTime"].ToObject<TimeSpan>();
            Assert.IsTrue(innerScope > TimeSpan.FromSeconds(1));
        }

        [TestMethod]
        public void ValidateDiagnosticsAppendContext()
        {
<<<<<<< HEAD
            CosmosDiagnosticsContext cosmosDiagnostics = new CosmosDiagnosticsContextCore(userClientRequestId: null);
=======
            CosmosDiagnosticsContext cosmosDiagnostics = new CosmosDiagnosticsContextCore();
>>>>>>> 16f054a0

            // Test all the different operations on diagnostics context
            using (cosmosDiagnostics.CreateScope("ValidateScope"))
            {
                Thread.Sleep(TimeSpan.FromSeconds(2));
            }

            cosmosDiagnostics.SetSdkUserAgent("MyCustomUserAgentString");

<<<<<<< HEAD
            CosmosDiagnosticsContext cosmosDiagnostics2 = new CosmosDiagnosticsContextCore(userClientRequestId: null);
=======
            CosmosDiagnosticsContext cosmosDiagnostics2 = new CosmosDiagnosticsContextCore();
>>>>>>> 16f054a0

            using (cosmosDiagnostics.CreateScope("CosmosDiagnostics2Scope"))
            {
                Thread.Sleep(TimeSpan.FromMilliseconds(100));
            }

            cosmosDiagnostics2.AddDiagnosticsInternal(cosmosDiagnostics);

            string diagnostics = cosmosDiagnostics2.ToString();
            Assert.IsTrue(diagnostics.Contains("MyCustomUserAgentString"));
            Assert.IsTrue(diagnostics.Contains("ValidateScope"));
            Assert.IsTrue(diagnostics.Contains("CosmosDiagnostics2Scope"));
        }

        [TestMethod]
        public void ValidateClientSideRequestStatisticsToString()
        {
            // Verify that API using the interface get the older v2 string
            CosmosClientSideRequestStatistics clientSideRequestStatistics = new CosmosClientSideRequestStatistics();
            string noInfo = clientSideRequestStatistics.ToString();
            Assert.IsNotNull(noInfo);

            StringBuilder stringBuilder = new StringBuilder();
            clientSideRequestStatistics.AppendToBuilder(stringBuilder);
            string noInfoStringBuilder = stringBuilder.ToString();
            Assert.IsNotNull(noInfoStringBuilder);

            Assert.AreEqual(noInfo, noInfoStringBuilder);

            string id = clientSideRequestStatistics.RecordAddressResolutionStart(new Uri("https://testuri"));
            clientSideRequestStatistics.RecordAddressResolutionEnd(id);

            clientSideRequestStatistics.RecordResponse(
                new Documents.DocumentServiceRequest(
                    operationType: Documents.OperationType.Read,
                    resourceIdOrFullName: null,
                    resourceType: Documents.ResourceType.Database,
                    body: null,
                    headers: null,
                    isNameBased: false,
                    authorizationTokenType: Documents.AuthorizationTokenType.PrimaryMasterKey),
                new Documents.StoreResult(
                    storeResponse: new Documents.StoreResponse(),
                    exception: null,
                    partitionKeyRangeId: "PkRange",
                    lsn: 42,
                    quorumAckedLsn: 4242,
                    requestCharge: 9000.42,
                    currentReplicaSetSize: 3,
                    currentWriteQuorum: 4,
                    isValid: true,
                    storePhysicalAddress: null,
                    globalCommittedLSN: 2,
                    numberOfReadRegions: 1,
                    itemLSN: 5,
                    sessionToken: null,
                    usingLocalLSN: true));

            string statistics = clientSideRequestStatistics.ToString();
            Assert.IsTrue(statistics.Contains("\"UserAgent\":\"cosmos-netstandard-sdk"));
            Assert.IsTrue(statistics.Contains("UsingLocalLSN: True, TransportException: null"));
            Assert.IsTrue(statistics.Contains("AddressResolutionStatistics\",\"StartTimeUtc"));
        }
    }
}<|MERGE_RESOLUTION|>--- conflicted
+++ resolved
@@ -21,11 +21,7 @@
         [TestMethod]
         public void ValidateDiagnosticsContext()
         {
-<<<<<<< HEAD
             CosmosDiagnosticsContext cosmosDiagnostics = new CosmosDiagnosticsContextCore(userClientRequestId: null);
-=======
-            CosmosDiagnosticsContext cosmosDiagnostics = new CosmosDiagnosticsContextCore();
->>>>>>> 16f054a0
             string diagnostics = cosmosDiagnostics.ToString();
 
             //Test the default user agent string
@@ -74,11 +70,7 @@
 
             string result = cosmosDiagnostics.ToString();
 
-<<<<<<< HEAD
-            string regex = @"\{""Summary"":\{""StartUtc"":"".+Z"",""TotalElapsedTime"":""00:00:.+"",""UserAgent"":""MyCustomUserAgentString"",""TotalRequestCount"":2,""FailedRequestCount"":1\},""Context"":\[\{""Id"":""OverallScope"",""ElapsedTime"":""00:00:0.+""\},\{""Id"":""ValidateScope"",""ElapsedTime"":""00:00:0.+""\},\{""Id"":""PointOperationStatistics"",""ActivityId"":""692ab2f2-41ba-486b-aad7-8c7c6c52379f"",""StatusCode"":429,""SubStatusCode"":0,""RequestCharge"":42.0,""RequestUri"":""http://MockUri.com"",""RequestSessionToken"":null,""ResponseSessionToken"":null\},\{""Id"":""SuccessScope"",""ElapsedTime"":""00:00:.+""\},\{""Id"":""PointOperationStatistics"",""ActivityId"":""de09baab-71a4-4897-a163-470711c93ed3"",""StatusCode"":200,""SubStatusCode"":0,""RequestCharge"":42.0,""RequestUri"":""http://MockUri.com"",""RequestSessionToken"":null,""ResponseSessionToken"":null\}\]\}";
-=======
-            string regex = @"\{""Summary"":\{""StartUtc"":"".+Z"",""ElapsedTime"":""00:00:.+"",""UserAgent"":""MyCustomUserAgentString"",""TotalRequestCount"":2,""FailedRequestCount"":1\},""Context"":\[\{""Id"":""OverallScope"",""ElapsedTime"":""00:00:0.+""\},\{""Id"":""ValidateScope"",""ElapsedTime"":""00:00:0.+""\},\{""Id"":""PointOperationStatistics"",""ActivityId"":""692ab2f2-41ba-486b-aad7-8c7c6c52379f"",""ResponseTimeUtc"":"".+Z"",""StatusCode"":429,""SubStatusCode"":0,""RequestCharge"":42.0,""RequestUri"":""http://MockUri.com"",""RequestSessionToken"":null,""ResponseSessionToken"":null\},\{""Id"":""SuccessScope"",""ElapsedTime"":""00:00:.+""\},\{""Id"":""PointOperationStatistics"",""ActivityId"":""de09baab-71a4-4897-a163-470711c93ed3"",""ResponseTimeUtc"":"".+Z"",""StatusCode"":200,""SubStatusCode"":0,""RequestCharge"":42.0,""RequestUri"":""http://MockUri.com"",""RequestSessionToken"":null,""ResponseSessionToken"":null\}\]\}";
->>>>>>> 16f054a0
+            string regex = @"\{""Summary"":\{""StartUtc"":"".+Z"",""TotalElapsedTime"":""00:00:.+"",""UserAgent"":""MyCustomUserAgentString"",""TotalRequestCount"":2,""FailedRequestCount"":1\},""Context"":\[\{""Id"":""OverallScope"",""ElapsedTime"":""00:00:0.+""\},\{""Id"":""ValidateScope"",""ElapsedTime"":""00:00:0.+""\},\{""Id"":""PointOperationStatistics"",""ActivityId"":""692ab2f2-41ba-486b-aad7-8c7c6c52379f"",""ResponseTimeUtc"":"".+Z"",""StatusCode"":429,""SubStatusCode"":0,""RequestCharge"":42.0,""RequestUri"":""http://MockUri.com"",""RequestSessionToken"":null,""ResponseSessionToken"":null\},\{""Id"":""SuccessScope"",""ElapsedTime"":""00:00:.+""\},\{""Id"":""PointOperationStatistics"",""ActivityId"":""de09baab-71a4-4897-a163-470711c93ed3"",""ResponseTimeUtc"":"".+Z"",""StatusCode"":200,""SubStatusCode"":0,""RequestCharge"":42.0,""RequestUri"":""http://MockUri.com"",""RequestSessionToken"":null,""ResponseSessionToken"":null\}\]\}";
             Assert.IsTrue(Regex.IsMatch(result, regex), result);
 
             JToken jToken = JToken.Parse(result);
@@ -93,11 +85,7 @@
         [TestMethod]
         public void ValidateDiagnosticsAppendContext()
         {
-<<<<<<< HEAD
             CosmosDiagnosticsContext cosmosDiagnostics = new CosmosDiagnosticsContextCore(userClientRequestId: null);
-=======
-            CosmosDiagnosticsContext cosmosDiagnostics = new CosmosDiagnosticsContextCore();
->>>>>>> 16f054a0
 
             // Test all the different operations on diagnostics context
             using (cosmosDiagnostics.CreateScope("ValidateScope"))
@@ -107,11 +95,7 @@
 
             cosmosDiagnostics.SetSdkUserAgent("MyCustomUserAgentString");
 
-<<<<<<< HEAD
             CosmosDiagnosticsContext cosmosDiagnostics2 = new CosmosDiagnosticsContextCore(userClientRequestId: null);
-=======
-            CosmosDiagnosticsContext cosmosDiagnostics2 = new CosmosDiagnosticsContextCore();
->>>>>>> 16f054a0
 
             using (cosmosDiagnostics.CreateScope("CosmosDiagnostics2Scope"))
             {
@@ -130,7 +114,10 @@
         public void ValidateClientSideRequestStatisticsToString()
         {
             // Verify that API using the interface get the older v2 string
-            CosmosClientSideRequestStatistics clientSideRequestStatistics = new CosmosClientSideRequestStatistics();
+            CosmosDiagnosticsContext diagnosticsContext = new CosmosDiagnosticsContextCore(userClientRequestId: null);
+            diagnosticsContext.OverallClientRequestTime.Stop();
+
+            CosmosClientSideRequestStatistics clientSideRequestStatistics = new CosmosClientSideRequestStatistics(diagnosticsContext);
             string noInfo = clientSideRequestStatistics.ToString();
             Assert.IsNotNull(noInfo);
 
