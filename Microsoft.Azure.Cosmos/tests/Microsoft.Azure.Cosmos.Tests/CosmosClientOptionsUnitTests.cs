﻿//------------------------------------------------------------
// Copyright (c) Microsoft Corporation.  All rights reserved.
//------------------------------------------------------------

namespace Microsoft.Azure.Cosmos.Tests
{
    using System;
    using System.Collections;
<<<<<<< HEAD
    using System.Collections.Generic;
    using System.Collections.ObjectModel;
    using System.Linq;
    using System.Net;
    using System.Net.Http;
=======
    using System.Collections.Generic;
    using System.Linq;
    using System.Net;
    using System.Net.Http;
    using System.Net.Security;
    using System.Security.Cryptography;
    using System.Security.Cryptography.X509Certificates;
>>>>>>> dee9abae
    using global::Azure.Core;
    using Microsoft.Azure.Cosmos.Fluent;
    using Microsoft.Azure.Documents;
    using Microsoft.Azure.Documents.Client;
    using Microsoft.VisualStudio.TestTools.UnitTesting;
    using Moq;

    [TestClass]
    public class CosmosClientOptionsUnitTests
    {
        public const string AccountEndpoint = "https://localhost:8081/";
        public const string ConnectionString = "AccountEndpoint=https://localtestcosmos.documents.azure.com:443/;AccountKey=425Mcv8CXQqzRNCgFNjIhT424GK99CKJvASowTnq15Vt8LeahXTcN5wt3342vQ==;";
        public Func<HttpClient> HttpClientFactoryDelegate = () => new HttpClient();

        [TestMethod]
        public void VerifyCosmosConfigurationPropertiesGetUpdated()
        {
            string endpoint = AccountEndpoint;
            string key = MockCosmosUtil.RandomInvalidCorrectlyFormatedAuthKey;
            string region = Regions.WestCentralUS;
            ConnectionMode connectionMode = ConnectionMode.Gateway;
            TimeSpan requestTimeout = TimeSpan.FromDays(1);
            int maxConnections = 9001;
            string userAgentSuffix = "testSuffix";
            RequestHandler preProcessHandler = new TestHandler();
            ApiType apiType = ApiType.Sql;
            int maxRetryAttemptsOnThrottledRequests = 9999;
            TimeSpan maxRetryWaitTime = TimeSpan.FromHours(6);
            bool enableTcpConnectionEndpointRediscovery = true;
            CosmosSerializationOptions cosmosSerializerOptions = new CosmosSerializationOptions()
            {
                IgnoreNullValues = true,
                PropertyNamingPolicy = CosmosPropertyNamingPolicy.CamelCase,
            };
            TimeSpan idleTcpConnectionTimeout = new TimeSpan(0, 10, 0);
            TimeSpan openTcpConnectionTimeout = new TimeSpan(0, 0, 5);
            int maxRequestsPerTcpConnection = 30;
            int maxTcpConnectionsPerEndpoint = 65535;
            Cosmos.PortReuseMode portReuseMode = Cosmos.PortReuseMode.PrivatePortPool;
            IWebProxy webProxy = new TestWebProxy();
            Cosmos.ConsistencyLevel consistencyLevel = Cosmos.ConsistencyLevel.ConsistentPrefix;
            Cosmos.PriorityLevel priorityLevel = Cosmos.PriorityLevel.Low;

            CosmosClientBuilder cosmosClientBuilder = new CosmosClientBuilder(
                accountEndpoint: endpoint,
                authKeyOrResourceToken: key);
            
            CosmosClient cosmosClient = cosmosClientBuilder.Build(new MockDocumentClient());
            CosmosClientOptions clientOptions = cosmosClient.ClientOptions;

            Assert.AreEqual(endpoint, cosmosClient.Endpoint.OriginalString, "AccountEndpoint did not save correctly");
            Assert.AreEqual(key, cosmosClient.AccountKey, "AccountKey did not save correctly");

            //Verify the default values are different from the new values
            Assert.AreNotEqual(region, clientOptions.ApplicationRegion);
            Assert.IsNull(clientOptions.ApplicationPreferredRegions);
            Assert.AreNotEqual(connectionMode, clientOptions.ConnectionMode);
            Assert.AreNotEqual(maxConnections, clientOptions.GatewayModeMaxConnectionLimit);
            Assert.AreNotEqual(requestTimeout, clientOptions.RequestTimeout);
            Assert.AreNotEqual(userAgentSuffix, clientOptions.ApplicationName);
            Assert.AreNotEqual(apiType, clientOptions.ApiType);
            Assert.IsFalse(clientOptions.AllowBulkExecution);
            Assert.AreEqual(0, clientOptions.CustomHandlers.Count);
            Assert.IsNull(clientOptions.SerializerOptions);
            Assert.IsNotNull(clientOptions.Serializer);
            Assert.IsNull(clientOptions.WebProxy);
            Assert.IsFalse(clientOptions.LimitToEndpoint);
            Assert.IsTrue(clientOptions.EnableTcpConnectionEndpointRediscovery);
            Assert.IsNull(clientOptions.HttpClientFactory);
            Assert.AreNotEqual(consistencyLevel, clientOptions.ConsistencyLevel);
            Assert.AreNotEqual(priorityLevel, clientOptions.PriorityLevel);
            Assert.IsFalse(clientOptions.EnablePartitionLevelFailover);
            Assert.IsFalse(clientOptions.EnableAdvancedReplicaSelectionForTcp.HasValue);

            //Verify GetConnectionPolicy returns the correct values for default
            ConnectionPolicy policy = clientOptions.GetConnectionPolicy(clientId: 0);
            Assert.AreEqual(ConnectionMode.Direct, policy.ConnectionMode);
            Assert.AreEqual(Protocol.Tcp, policy.ConnectionProtocol);
            Assert.AreEqual(clientOptions.GatewayModeMaxConnectionLimit, policy.MaxConnectionLimit);
            Assert.AreEqual(clientOptions.RequestTimeout, policy.RequestTimeout);
            Assert.IsNull(policy.IdleTcpConnectionTimeout);
            Assert.IsNull(policy.OpenTcpConnectionTimeout);
            Assert.IsNull(policy.MaxRequestsPerTcpConnection);
            Assert.IsNull(policy.MaxTcpConnectionsPerEndpoint);
            Assert.IsTrue(policy.EnableEndpointDiscovery);
            Assert.IsTrue(policy.EnableTcpConnectionEndpointRediscovery);
            Assert.IsNull(policy.HttpClientFactory);
            Assert.AreNotEqual(Cosmos.ConsistencyLevel.Session, clientOptions.ConsistencyLevel);
            Assert.IsFalse(policy.EnablePartitionLevelFailover);
            Assert.IsFalse(clientOptions.EnableAdvancedReplicaSelectionForTcp.HasValue);
#if PREVIEW
            Assert.IsFalse(clientOptions.CosmosClientTelemetryOptions.DisableDistributedTracing);
#else
            Assert.IsTrue(clientOptions.CosmosClientTelemetryOptions.DisableDistributedTracing);
#endif
            Assert.IsTrue(clientOptions.CosmosClientTelemetryOptions.DisableSendingMetricsToService);

            cosmosClientBuilder.WithApplicationRegion(region)
                .WithConnectionModeGateway(maxConnections, webProxy)
                .WithRequestTimeout(requestTimeout)
                .WithApplicationName(userAgentSuffix)
                .AddCustomHandlers(preProcessHandler)
                .WithApiType(apiType)
                .WithThrottlingRetryOptions(maxRetryWaitTime, maxRetryAttemptsOnThrottledRequests)
                .WithBulkExecution(true)
                .WithSerializerOptions(cosmosSerializerOptions)
<<<<<<< HEAD
                .WithConsistencyLevel(consistencyLevel);
=======
                .WithConsistencyLevel(consistencyLevel)
                .WithPriorityLevel(priorityLevel);
>>>>>>> dee9abae

            cosmosClient = cosmosClientBuilder.Build(new MockDocumentClient());
            clientOptions = cosmosClient.ClientOptions;
            clientOptions.EnableAdvancedReplicaSelectionForTcp = true;

            //Verify all the values are updated
            Assert.AreEqual(region, clientOptions.ApplicationRegion);
            Assert.IsNull(clientOptions.ApplicationPreferredRegions);
            Assert.AreEqual(connectionMode, clientOptions.ConnectionMode);
            Assert.AreEqual(maxConnections, clientOptions.GatewayModeMaxConnectionLimit);
            Assert.AreEqual(requestTimeout, clientOptions.RequestTimeout);
            Assert.AreEqual(userAgentSuffix, clientOptions.ApplicationName);
            Assert.AreEqual(preProcessHandler, clientOptions.CustomHandlers[0]);
            Assert.AreEqual(apiType, clientOptions.ApiType);
            Assert.AreEqual(maxRetryAttemptsOnThrottledRequests, clientOptions.MaxRetryAttemptsOnRateLimitedRequests);
            Assert.AreEqual(maxRetryWaitTime, clientOptions.MaxRetryWaitTimeOnRateLimitedRequests);
            Assert.AreEqual(cosmosSerializerOptions.IgnoreNullValues, clientOptions.SerializerOptions.IgnoreNullValues);
            Assert.AreEqual(cosmosSerializerOptions.PropertyNamingPolicy, clientOptions.SerializerOptions.PropertyNamingPolicy);
            Assert.AreEqual(cosmosSerializerOptions.Indented, clientOptions.SerializerOptions.Indented);
            Assert.IsTrue(object.ReferenceEquals(webProxy, clientOptions.WebProxy));
            Assert.IsTrue(clientOptions.AllowBulkExecution);
            Assert.AreEqual(consistencyLevel, clientOptions.ConsistencyLevel);
<<<<<<< HEAD
=======
            Assert.AreEqual(priorityLevel, clientOptions.PriorityLevel);
>>>>>>> dee9abae
            Assert.IsFalse(clientOptions.EnablePartitionLevelFailover);
            Assert.IsTrue(clientOptions.EnableAdvancedReplicaSelectionForTcp.HasValue && clientOptions.EnableAdvancedReplicaSelectionForTcp.Value);

            //Verify GetConnectionPolicy returns the correct values
            policy = clientOptions.GetConnectionPolicy(clientId: 0);
            Assert.AreEqual(region, policy.PreferredLocations[0]);
            Assert.AreEqual(ConnectionMode.Gateway, policy.ConnectionMode);
            Assert.AreEqual(Protocol.Https, policy.ConnectionProtocol);
            Assert.AreEqual(maxConnections, policy.MaxConnectionLimit);
            Assert.AreEqual(requestTimeout, policy.RequestTimeout);
            Assert.IsTrue(policy.UserAgentSuffix.Contains(userAgentSuffix));
            Assert.IsTrue(policy.UseMultipleWriteLocations);
            Assert.AreEqual(maxRetryAttemptsOnThrottledRequests, policy.RetryOptions.MaxRetryAttemptsOnThrottledRequests);
            Assert.AreEqual((int)maxRetryWaitTime.TotalSeconds, policy.RetryOptions.MaxRetryWaitTimeInSeconds);
            Assert.AreEqual((Documents.ConsistencyLevel)consistencyLevel, clientOptions.GetDocumentsConsistencyLevel());
            Assert.IsFalse(policy.EnablePartitionLevelFailover);
            Assert.IsTrue(clientOptions.EnableAdvancedReplicaSelectionForTcp.Value);

<<<<<<< HEAD
            IReadOnlyList<string> preferredLocations = new List<string>() { Regions.AustraliaCentral, Regions.AustraliaCentral2 };
=======
            IReadOnlyList<string> preferredLocations = new List<string>() { Regions.AustraliaCentral, Regions.AustraliaCentral2 };
            ISet<Uri> regionalEndpoints = new HashSet<Uri>()
            {
                new Uri("https://testfed2.documents-test.windows-int.net:443/"),
                new Uri("https://testfed4.documents-test.windows-int.net:443/")
            };

>>>>>>> dee9abae
            //Verify Direct Mode settings
            cosmosClientBuilder = new CosmosClientBuilder(
                accountEndpoint: endpoint,
                authKeyOrResourceToken: key);
            cosmosClientBuilder.WithConnectionModeDirect(
                idleTcpConnectionTimeout,
                openTcpConnectionTimeout,
                maxRequestsPerTcpConnection,
                maxTcpConnectionsPerEndpoint,
                portReuseMode,
                enableTcpConnectionEndpointRediscovery)
<<<<<<< HEAD
                .WithApplicationPreferredRegions(preferredLocations)
=======
                .WithApplicationPreferredRegions(preferredLocations)
                .WithCustomAccountEndpoints(regionalEndpoints)
>>>>>>> dee9abae
                .WithClientTelemetryOptions(new CosmosClientTelemetryOptions()
                {
                    DisableDistributedTracing = false,
                    CosmosThresholdOptions = new CosmosThresholdOptions()
                    {
                        PointOperationLatencyThreshold = TimeSpan.FromMilliseconds(100),
                        NonPointOperationLatencyThreshold = TimeSpan.FromMilliseconds(100)
                    }
                });

            cosmosClient = cosmosClientBuilder.Build(new MockDocumentClient());
            clientOptions = cosmosClient.ClientOptions;
            //Verify all the values are updated
            Assert.AreEqual(idleTcpConnectionTimeout, clientOptions.IdleTcpConnectionTimeout);
            Assert.AreEqual(openTcpConnectionTimeout, clientOptions.OpenTcpConnectionTimeout);
            Assert.AreEqual(maxRequestsPerTcpConnection, clientOptions.MaxRequestsPerTcpConnection);
            Assert.AreEqual(maxTcpConnectionsPerEndpoint, clientOptions.MaxTcpConnectionsPerEndpoint);
            Assert.AreEqual(portReuseMode, clientOptions.PortReuseMode);
            Assert.IsTrue(clientOptions.EnableTcpConnectionEndpointRediscovery);
<<<<<<< HEAD
            CollectionAssert.AreEqual(preferredLocations.ToArray(), clientOptions.ApplicationPreferredRegions.ToArray());
=======
            CollectionAssert.AreEqual(preferredLocations.ToArray(), clientOptions.ApplicationPreferredRegions.ToArray());
            CollectionAssert.AreEqual(regionalEndpoints.ToArray(), clientOptions.AccountInitializationCustomEndpoints.ToArray());
>>>>>>> dee9abae
            Assert.AreEqual(TimeSpan.FromMilliseconds(100), clientOptions.CosmosClientTelemetryOptions.CosmosThresholdOptions.PointOperationLatencyThreshold);
            Assert.AreEqual(TimeSpan.FromMilliseconds(100), clientOptions.CosmosClientTelemetryOptions.CosmosThresholdOptions.NonPointOperationLatencyThreshold);
            Assert.IsFalse(clientOptions.CosmosClientTelemetryOptions.DisableDistributedTracing);

            //Verify GetConnectionPolicy returns the correct values
            policy = clientOptions.GetConnectionPolicy(clientId: 0);
            Assert.AreEqual(idleTcpConnectionTimeout, policy.IdleTcpConnectionTimeout);
            Assert.AreEqual(openTcpConnectionTimeout, policy.OpenTcpConnectionTimeout);
            Assert.AreEqual(maxRequestsPerTcpConnection, policy.MaxRequestsPerTcpConnection);
            Assert.AreEqual(maxTcpConnectionsPerEndpoint, policy.MaxTcpConnectionsPerEndpoint);
            Assert.AreEqual(portReuseMode, policy.PortReuseMode);
            Assert.IsTrue(policy.EnableTcpConnectionEndpointRediscovery);
            CollectionAssert.AreEqual(preferredLocations.ToArray(), policy.PreferredLocations.ToArray());
            CollectionAssert.AreEqual(regionalEndpoints.ToArray(), policy.AccountInitializationCustomEndpoints.ToArray());
        }

        /// <summary>
        /// Test to validate that when the partition level failover is enabled with the preferred regions list is missing, then the client
        /// initialization should throw an argument exception and fail. This should hold true for both environment variable and CosmosClientOptions.
        /// </summary>
        [TestMethod]
        [Owner("dkunda")]
        [DataRow(true, DisplayName = "Validate that when enevironment variable is used to enable PPAF, the outcome of the test should be same.")]
        [DataRow(false, DisplayName = "Validate that when CosmosClientOptions is used to enable PPAF, the outcome of the test should be same.")]
        public void CosmosClientOptions_WhenPartitionLevelFailoverEnabledAndPreferredRegionsNotSet_ShouldThrowArgumentException(bool useEnvironmentVariable)
        {
            try
            {
                if (useEnvironmentVariable)
                {
                    Environment.SetEnvironmentVariable(ConfigurationManager.PartitionLevelFailoverEnabled, "True");
                }

                string endpoint = AccountEndpoint;
                string key = MockCosmosUtil.RandomInvalidCorrectlyFormatedAuthKey;
                TimeSpan requestTimeout = TimeSpan.FromDays(1);
                string userAgentSuffix = "testSuffix";
                RequestHandler preProcessHandler = new TestHandler();
                ApiType apiType = ApiType.Sql;
                int maxRetryAttemptsOnThrottledRequests = 9999;
                TimeSpan maxRetryWaitTime = TimeSpan.FromHours(6);
                CosmosSerializationOptions cosmosSerializerOptions = new CosmosSerializationOptions()
                {
                    IgnoreNullValues = true,
                    PropertyNamingPolicy = CosmosPropertyNamingPolicy.CamelCase,
                };

                Cosmos.ConsistencyLevel consistencyLevel = Cosmos.ConsistencyLevel.ConsistentPrefix;
                Cosmos.PriorityLevel priorityLevel = Cosmos.PriorityLevel.Low;

                CosmosClientBuilder cosmosClientBuilder = new(
                    accountEndpoint: endpoint,
                    authKeyOrResourceToken: key);

                cosmosClientBuilder
                    .WithConnectionModeDirect()
                    .WithRequestTimeout(requestTimeout)
                    .WithApplicationName(userAgentSuffix)
                    .AddCustomHandlers(preProcessHandler)
                    .WithApiType(apiType)
                    .WithThrottlingRetryOptions(maxRetryWaitTime, maxRetryAttemptsOnThrottledRequests)
                    .WithSerializerOptions(cosmosSerializerOptions)
                    .WithConsistencyLevel(consistencyLevel)
                    .WithPriorityLevel(priorityLevel);

                if (!useEnvironmentVariable)
                {
                    cosmosClientBuilder
                        .WithPartitionLevelFailoverEnabled();
                }

                ArgumentException exception = Assert.ThrowsException<ArgumentException>(() => cosmosClientBuilder.Build());

                Assert.AreEqual(
                    expected: "ApplicationPreferredRegions is required when EnablePartitionLevelFailover is enabled.",
                    actual: exception.Message);
            }
            finally
            {
                Environment.SetEnvironmentVariable(ConfigurationManager.PartitionLevelFailoverEnabled, null);
            }
        }

        /// <summary>
        /// Test to validate that when the partition level failover is enabled with the preferred regions list is provided, then the client
        /// initialization should be successful. This holds true for both environment variable and CosmosClientOptions.
        /// </summary>
        [TestMethod]
        [Owner("dkunda")]
        [DataRow(true, DisplayName = "Validate that when enevironment variable is used to enable PPAF, the outcome of the test should be same.")]
        [DataRow(false, DisplayName = "Validate that when CosmosClientOptions is used to enable PPAF, the outcome of the test should be same.")]
        public void CosmosClientOptions_WhenPartitionLevelFailoverEnabledAndPreferredRegionsSet_ShouldInitializeSuccessfully(bool useEnvironmentVariable)
        {
            try
            {
                if (useEnvironmentVariable)
                {
                    Environment.SetEnvironmentVariable(ConfigurationManager.PartitionLevelFailoverEnabled, "True");
                }

                string endpoint = AccountEndpoint;
                string key = MockCosmosUtil.RandomInvalidCorrectlyFormatedAuthKey;
                TimeSpan requestTimeout = TimeSpan.FromDays(1);
                string userAgentSuffix = "testSuffix";
                RequestHandler preProcessHandler = new TestHandler();
                ApiType apiType = ApiType.Sql;
                int maxRetryAttemptsOnThrottledRequests = 9999;
                TimeSpan maxRetryWaitTime = TimeSpan.FromHours(6);
                CosmosSerializationOptions cosmosSerializerOptions = new CosmosSerializationOptions()
                {
                    IgnoreNullValues = true,
                    PropertyNamingPolicy = CosmosPropertyNamingPolicy.CamelCase,
                };

                Cosmos.ConsistencyLevel consistencyLevel = Cosmos.ConsistencyLevel.ConsistentPrefix;
                Cosmos.PriorityLevel priorityLevel = Cosmos.PriorityLevel.Low;
                CosmosClientBuilder cosmosClientBuilder = new(
                    accountEndpoint: endpoint,
                    authKeyOrResourceToken: key);

                cosmosClientBuilder
                    .WithConnectionModeDirect()
                    .WithRequestTimeout(requestTimeout)
                    .WithApplicationName(userAgentSuffix)
                    .AddCustomHandlers(preProcessHandler)
                    .WithApiType(apiType)
                    .WithThrottlingRetryOptions(maxRetryWaitTime, maxRetryAttemptsOnThrottledRequests)
                    .WithSerializerOptions(cosmosSerializerOptions)
                    .WithConsistencyLevel(consistencyLevel)
                    .WithPriorityLevel(priorityLevel)
                    .WithPartitionLevelFailoverEnabled()
                    .WithApplicationPreferredRegions(
                        new List<string>()
                        {
                        Regions.NorthCentralUS,
                        Regions.WestUS,
                        Regions.EastAsia,
                        })
                    .WithCustomAccountEndpoints(
                        new HashSet<Uri>()
                        {
                        new Uri("https://testfed2.documents-test.windows-int.net:443/"),
                        new Uri("https://testfed3.documents-test.windows-int.net:443/"),
                        new Uri("https://testfed4.documents-test.windows-int.net:443/"),
                        });

                CosmosClientOptions clientOptions = cosmosClientBuilder.Build().ClientOptions;

                Assert.AreEqual(ConnectionMode.Direct, clientOptions.ConnectionMode);
                Assert.AreEqual(requestTimeout, clientOptions.RequestTimeout);
                Assert.AreEqual(userAgentSuffix, clientOptions.ApplicationName);
                Assert.AreEqual(preProcessHandler, clientOptions.CustomHandlers[0]);
                Assert.AreEqual(apiType, clientOptions.ApiType);
                Assert.AreEqual(maxRetryAttemptsOnThrottledRequests, clientOptions.MaxRetryAttemptsOnRateLimitedRequests);
                Assert.AreEqual(maxRetryWaitTime, clientOptions.MaxRetryWaitTimeOnRateLimitedRequests);
                Assert.AreEqual(cosmosSerializerOptions.IgnoreNullValues, clientOptions.SerializerOptions.IgnoreNullValues);
                Assert.AreEqual(cosmosSerializerOptions.PropertyNamingPolicy, clientOptions.SerializerOptions.PropertyNamingPolicy);
                Assert.AreEqual(cosmosSerializerOptions.Indented, clientOptions.SerializerOptions.Indented);
                Assert.IsFalse(clientOptions.AllowBulkExecution);
                Assert.AreEqual(consistencyLevel, clientOptions.ConsistencyLevel);
                Assert.IsTrue(clientOptions.EnablePartitionLevelFailover);
                Assert.IsNotNull(clientOptions.ApplicationPreferredRegions);
                Assert.IsNotNull(clientOptions.AccountInitializationCustomEndpoints);
            }
            finally
            {
                Environment.SetEnvironmentVariable(ConfigurationManager.PartitionLevelFailoverEnabled, null);
            }
        }

        /// <summary>
        /// Test to validate that when the partition level failover is enabled with the preferred regions list is missing, then the client
        /// initialization should throw an argument exception and fail. This should hold true for both environment variable and CosmosClientOptions.
        /// </summary>
        [TestMethod]
        [Owner("dkunda")]
        [DataRow(true, DisplayName = "Validate that when enevironment variable is used to enable PPAF, the outcome of the test should be same.")]
        [DataRow(false, DisplayName = "Validate that when CosmosClientOptions is used to enable PPAF, the outcome of the test should be same.")]
        public void CosmosClientOptions_WhenPartitionLevelFailoverEnabledAndPreferredRegionsNotSet_ShouldThrowArgumentException(bool useEnvironmentVariable)
        {
            try
            {
                if (useEnvironmentVariable)
                {
                    Environment.SetEnvironmentVariable(ConfigurationManager.PartitionLevelFailoverEnabled, "True");
                }

                string endpoint = AccountEndpoint;
                string key = MockCosmosUtil.RandomInvalidCorrectlyFormatedAuthKey;
                TimeSpan requestTimeout = TimeSpan.FromDays(1);
                string userAgentSuffix = "testSuffix";
                RequestHandler preProcessHandler = new TestHandler();
                ApiType apiType = ApiType.Sql;
                int maxRetryAttemptsOnThrottledRequests = 9999;
                TimeSpan maxRetryWaitTime = TimeSpan.FromHours(6);
                CosmosSerializationOptions cosmosSerializerOptions = new CosmosSerializationOptions()
                {
                    IgnoreNullValues = true,
                    PropertyNamingPolicy = CosmosPropertyNamingPolicy.CamelCase,
                };

                Cosmos.ConsistencyLevel consistencyLevel = Cosmos.ConsistencyLevel.ConsistentPrefix;
                CosmosClientBuilder cosmosClientBuilder = new(
                    accountEndpoint: endpoint,
                    authKeyOrResourceToken: key);

                cosmosClientBuilder
                    .WithConnectionModeDirect()
                    .WithRequestTimeout(requestTimeout)
                    .WithApplicationName(userAgentSuffix)
                    .AddCustomHandlers(preProcessHandler)
                    .WithApiType(apiType)
                    .WithThrottlingRetryOptions(maxRetryWaitTime, maxRetryAttemptsOnThrottledRequests)
                    .WithSerializerOptions(cosmosSerializerOptions)
                    .WithConsistencyLevel(consistencyLevel);

                if (!useEnvironmentVariable)
                {
                    cosmosClientBuilder
                        .WithPartitionLevelFailoverEnabled();
                }

                ArgumentException exception = Assert.ThrowsException<ArgumentException>(() => cosmosClientBuilder.Build());

                Assert.AreEqual(
                    expected: "ApplicationPreferredRegions is required when EnablePartitionLevelFailover is enabled.",
                    actual: exception.Message);
            }
            finally
            {
                Environment.SetEnvironmentVariable(ConfigurationManager.PartitionLevelFailoverEnabled, null);
            }
        }

        /// <summary>
        /// Test to validate that when the partition level failover is enabled with the preferred regions list is provided, then the client
        /// initialization should be successful. This holds true for both environment variable and CosmosClientOptions.
        /// </summary>
        [TestMethod]
        [Owner("dkunda")]
        [DataRow(true, DisplayName = "Validate that when enevironment variable is used to enable PPAF, the outcome of the test should be same.")]
        [DataRow(false, DisplayName = "Validate that when CosmosClientOptions is used to enable PPAF, the outcome of the test should be same.")]
        public void CosmosClientOptions_WhenPartitionLevelFailoverEnabledAndPreferredRegionsSet_ShouldInitializeSuccessfully(bool useEnvironmentVariable)
        {
            try
            {
                if (useEnvironmentVariable)
                {
                    Environment.SetEnvironmentVariable(ConfigurationManager.PartitionLevelFailoverEnabled, "True");
                }

                string endpoint = AccountEndpoint;
                string key = MockCosmosUtil.RandomInvalidCorrectlyFormatedAuthKey;
                TimeSpan requestTimeout = TimeSpan.FromDays(1);
                string userAgentSuffix = "testSuffix";
                RequestHandler preProcessHandler = new TestHandler();
                ApiType apiType = ApiType.Sql;
                int maxRetryAttemptsOnThrottledRequests = 9999;
                TimeSpan maxRetryWaitTime = TimeSpan.FromHours(6);
                CosmosSerializationOptions cosmosSerializerOptions = new CosmosSerializationOptions()
                {
                    IgnoreNullValues = true,
                    PropertyNamingPolicy = CosmosPropertyNamingPolicy.CamelCase,
                };

                Cosmos.ConsistencyLevel consistencyLevel = Cosmos.ConsistencyLevel.ConsistentPrefix;
                CosmosClientBuilder cosmosClientBuilder = new(
                    accountEndpoint: endpoint,
                    authKeyOrResourceToken: key);

                cosmosClientBuilder
                    .WithConnectionModeDirect()
                    .WithRequestTimeout(requestTimeout)
                    .WithApplicationName(userAgentSuffix)
                    .AddCustomHandlers(preProcessHandler)
                    .WithApiType(apiType)
                    .WithThrottlingRetryOptions(maxRetryWaitTime, maxRetryAttemptsOnThrottledRequests)
                    .WithSerializerOptions(cosmosSerializerOptions)
                    .WithConsistencyLevel(consistencyLevel)
                    .WithPartitionLevelFailoverEnabled()
                    .WithApplicationPreferredRegions(
                        new List<string>()
                        {
                        Regions.NorthCentralUS,
                        Regions.WestUS,
                        Regions.EastAsia,
                        });

                CosmosClientOptions clientOptions = cosmosClientBuilder.Build().ClientOptions;

                Assert.AreEqual(ConnectionMode.Direct, clientOptions.ConnectionMode);
                Assert.AreEqual(requestTimeout, clientOptions.RequestTimeout);
                Assert.AreEqual(userAgentSuffix, clientOptions.ApplicationName);
                Assert.AreEqual(preProcessHandler, clientOptions.CustomHandlers[0]);
                Assert.AreEqual(apiType, clientOptions.ApiType);
                Assert.AreEqual(maxRetryAttemptsOnThrottledRequests, clientOptions.MaxRetryAttemptsOnRateLimitedRequests);
                Assert.AreEqual(maxRetryWaitTime, clientOptions.MaxRetryWaitTimeOnRateLimitedRequests);
                Assert.AreEqual(cosmosSerializerOptions.IgnoreNullValues, clientOptions.SerializerOptions.IgnoreNullValues);
                Assert.AreEqual(cosmosSerializerOptions.PropertyNamingPolicy, clientOptions.SerializerOptions.PropertyNamingPolicy);
                Assert.AreEqual(cosmosSerializerOptions.Indented, clientOptions.SerializerOptions.Indented);
                Assert.IsFalse(clientOptions.AllowBulkExecution);
                Assert.AreEqual(consistencyLevel, clientOptions.ConsistencyLevel);
                Assert.IsTrue(clientOptions.EnablePartitionLevelFailover);
                Assert.IsNotNull(clientOptions.ApplicationPreferredRegions);
            }
            finally
            {
                Environment.SetEnvironmentVariable(ConfigurationManager.PartitionLevelFailoverEnabled, null);
            }
        }

        [TestMethod]
        public void VerifyConsisentencyLevels()
        {
            List<Cosmos.ConsistencyLevel> cosmosLevels = Enum.GetValues(typeof(Cosmos.ConsistencyLevel)).Cast<Cosmos.ConsistencyLevel>().ToList();
            List<Documents.ConsistencyLevel> documentLevels = Enum.GetValues(typeof(Documents.ConsistencyLevel)).Cast<Documents.ConsistencyLevel>().ToList();
            CollectionAssert.AreEqual(cosmosLevels, documentLevels, new EnumComparer(), "Document consistency level is different from cosmos consistency level");

            foreach (Cosmos.ConsistencyLevel consistencyLevel in cosmosLevels)
            {
                CosmosClientOptions cosmosClientOptions = new CosmosClientOptions()
                {
                    ConsistencyLevel = consistencyLevel
                };

                Assert.AreEqual((int)consistencyLevel, (int)cosmosClientOptions.GetDocumentsConsistencyLevel());
                Assert.AreEqual(consistencyLevel.ToString(), cosmosClientOptions.GetDocumentsConsistencyLevel().ToString());
            }

            CosmosClientOptions cosmosClientOptionsNull = new CosmosClientOptions()
            {
                ConsistencyLevel = null
            };

            Assert.IsNull(cosmosClientOptionsNull.GetDocumentsConsistencyLevel());
        }

        [TestMethod]
        public void VerifyPriorityLevels()
        {
            List<Cosmos.PriorityLevel> cosmosLevels = Enum.GetValues(typeof(Cosmos.PriorityLevel)).Cast<Cosmos.PriorityLevel>().ToList();
            List<Documents.PriorityLevel> documentLevels = Enum.GetValues(typeof(Documents.PriorityLevel)).Cast<Documents.PriorityLevel>().ToList();
            CollectionAssert.AreEqual(cosmosLevels, documentLevels, new EnumComparer(), "Document priority level is different from cosmos priority level");

            foreach (Cosmos.PriorityLevel priorityLevel in cosmosLevels)
            {
                CosmosClientOptions cosmosClientOptions = new CosmosClientOptions()
                {
                    PriorityLevel = priorityLevel
                };

                Assert.AreEqual(priorityLevel, cosmosClientOptions.PriorityLevel);
            }

            CosmosClientOptions cosmosClientOptionsNull = new CosmosClientOptions()
            {
                PriorityLevel = null
            };

            Assert.IsNull(cosmosClientOptionsNull.PriorityLevel);
        }

        [TestMethod]
        public void VerifyPortReuseModeIsSyncedWithDirect()
        {
            CollectionAssert.AreEqual(
                Enum.GetNames(typeof(PortReuseMode)).OrderBy(x => x).ToArray(),
                Enum.GetNames(typeof(Cosmos.PortReuseMode)).OrderBy(x => x).ToArray()
            );

            CollectionAssert.AreEqual(
                Enum.GetValues(typeof(PortReuseMode)).Cast<int>().ToArray(),
                Enum.GetValues(typeof(Cosmos.PortReuseMode)).Cast<int>().ToArray()
            );
        }

        [TestMethod]
        [ExpectedException(typeof(ArgumentException))]
        public void ThrowOnBadDelegatingHandler()
        {
            RequestHandler handler = new TestHandler();
            RequestHandler innerHandler = new TestHandler();

            //Inner handler is required to be null to allow the client to connect it to other handlers
            handler.InnerHandler = innerHandler;
            new CosmosClientBuilder(CosmosClientOptionsUnitTests.AccountEndpoint, "testKey")
                .AddCustomHandlers(handler);
        }

        [TestMethod]
        [ExpectedException(typeof(ArgumentNullException))]
        public void ThrowOnNullEndpoint()
        {
            new CosmosClientBuilder(null, "testKey");
        }

        [TestMethod]
        public void UserAgentContainsEnvironmentInformation()
        {
            EnvironmentInformation environmentInformation = new EnvironmentInformation();
            string expectedValue = "cosmos-netstandard-sdk/" + environmentInformation.ClientVersion;
            CosmosClientOptions cosmosClientOptions = new CosmosClientOptions();
            string userAgentSuffix = "testSuffix";
            cosmosClientOptions.ApplicationName = userAgentSuffix;
            Assert.AreEqual(userAgentSuffix, cosmosClientOptions.ApplicationName);
            Cosmos.UserAgentContainer userAgentContainer = cosmosClientOptions.CreateUserAgentContainerWithFeatures(clientId: 0);
            Assert.AreEqual(userAgentSuffix, userAgentContainer.Suffix);
            Assert.IsTrue(userAgentContainer.UserAgent.StartsWith(expectedValue));
            Assert.IsTrue(userAgentContainer.UserAgent.EndsWith(userAgentSuffix));

            ConnectionPolicy connectionPolicy = cosmosClientOptions.GetConnectionPolicy(clientId: 0);
            Assert.AreEqual(userAgentSuffix, connectionPolicy.UserAgentSuffix);
            Assert.IsTrue(connectionPolicy.UserAgentContainer.UserAgent.StartsWith(expectedValue));
            Assert.IsTrue(connectionPolicy.UserAgentContainer.UserAgent.EndsWith(userAgentSuffix));
        }

        [TestMethod]
        [ExpectedException(typeof(ArgumentException))]
        public void ThrowOnSerializerOptionsWithCustomSerializer()
        {
            CosmosClientOptions options = new CosmosClientOptions()
            {
                Serializer = new CosmosJsonDotNetSerializer()
            };

            options.SerializerOptions = new CosmosSerializationOptions();
        }

        [TestMethod]
        [ExpectedException(typeof(ArgumentException))]
        public void ThrowOnCustomSerializerWithSerializerOptions()
        {
            CosmosClientOptions options = new CosmosClientOptions()
            {
                SerializerOptions = new CosmosSerializationOptions()
            };

            options.Serializer = new CosmosJsonDotNetSerializer();
        }

        [TestMethod]
        [ExpectedException(typeof(ArgumentNullException))]
        public void ThrowOnNullTokenCredential()
        {
            new CosmosClientBuilder(AccountEndpoint, tokenCredential: null);
        }

        [TestMethod]
        public void VerifyAuthorizationTokenProviderIsSet()
        {
            CosmosClient cosmosClient = new CosmosClientBuilder(
                AccountEndpoint, new Mock<TokenCredential>().Object).Build();
            Assert.IsNotNull(cosmosClient.AuthorizationTokenProvider);
        }

        [TestMethod]
        public void VerifyAccountEndpointIsSet()
        {
            CosmosClient cosmosClient = new CosmosClientBuilder(
                AccountEndpoint, new Mock<TokenCredential>().Object).Build();
            Assert.IsNotNull(cosmosClient.Endpoint);
        }

        [TestMethod]
        [ExpectedException(typeof(ArgumentNullException))]
        public void ThrowOnNullConnectionString()
        {
            new CosmosClientBuilder(null);
        }

        [TestMethod]
        [ExpectedException(typeof(ArgumentException))]
        public void ThrowOnMissingAccountKeyInConnectionString()
        {
            string invalidConnectionString = "AccountEndpoint=https://localtestcosmos.documents.azure.com:443/;";
            new CosmosClientBuilder(invalidConnectionString);
        }

        [TestMethod]
        [ExpectedException(typeof(ArgumentException))]
        public void ThrowOnMissingAccountEndpointInConnectionString()
        {
            string invalidConnectionString = "AccountKey=425Mcv8CXQqzRNCgFNjIhT424GK99CKJvASowTnq15Vt8LeahXTcN5wt3342vQ==;";
            new CosmosClientBuilder(invalidConnectionString);
        }

        [TestMethod]
        public void VerifyGetConnectionPolicyThrowIfDirectTcpSettingAreUsedInGatewayMode()
        {
            TimeSpan idleTcpConnectionTimeout = new TimeSpan(0, 10, 0);
            TimeSpan openTcpConnectionTimeout = new TimeSpan(0, 0, 5);
            int maxRequestsPerTcpConnection = 30;
            int maxTcpConnectionsPerEndpoint = 65535;

            CosmosClientOptions cosmosClientOptions = new CosmosClientOptions()
            {
                ConnectionMode = ConnectionMode.Gateway
            };
            
            Assert.ThrowsException<ArgumentException>(() => { cosmosClientOptions.IdleTcpConnectionTimeout = idleTcpConnectionTimeout; });
            Assert.ThrowsException<ArgumentException>(() => { cosmosClientOptions.OpenTcpConnectionTimeout = openTcpConnectionTimeout; });
            Assert.ThrowsException<ArgumentException>(() => { cosmosClientOptions.MaxRequestsPerTcpConnection = maxRequestsPerTcpConnection; });
            Assert.ThrowsException<ArgumentException>(() => { cosmosClientOptions.MaxTcpConnectionsPerEndpoint = maxTcpConnectionsPerEndpoint; });
        }

        [TestMethod]
        public void VerifyHttpClientFactoryBlockedWithConnectionLimit()
        {
            CosmosClientOptions cosmosClientOptions = new CosmosClientOptions()
            {
                GatewayModeMaxConnectionLimit = 42
            };

            Assert.ThrowsException<ArgumentException>(() =>
            {
                cosmosClientOptions.HttpClientFactory = () => new HttpClient();
            });

            cosmosClientOptions = new CosmosClientOptions()
            {
                HttpClientFactory = () => new HttpClient()
            };

            Assert.ThrowsException<ArgumentException>(() =>
            {
                cosmosClientOptions.GatewayModeMaxConnectionLimit = 42;
            });
        }

        [TestMethod]
        public void VerifyHttpClientHandlerIsSet()
        {
            string endpoint = AccountEndpoint;
            string key = "425Mcv8CXQqzRNCgFNjIhT424GK99CKJvASowTnq15Vt8LeahXTcN5wt3342vQ==";

            IWebProxy webProxy = new TestWebProxy();

            CosmosClientBuilder cosmosClientBuilder = new CosmosClientBuilder(
                accountEndpoint: endpoint,
                authKeyOrResourceToken: key);
            cosmosClientBuilder.WithConnectionModeGateway(
                maxConnectionLimit: null,
                webProxy: webProxy);

            CosmosClient cosmosClient = cosmosClientBuilder.Build();
            CosmosHttpClient cosmosHttpClient = cosmosClient.DocumentClient.httpClient;
            SocketsHttpHandler handler = (SocketsHttpHandler)cosmosHttpClient.HttpMessageHandler;
            
            Assert.IsTrue(object.ReferenceEquals(webProxy, handler.Proxy));
        }

        [TestMethod]
        public void VerifyCorrectProtocolIsSet()
        {
            CosmosClientOptions cosmosClientOptions = new CosmosClientOptions { ConnectionMode = ConnectionMode.Gateway };
            Assert.AreEqual(Protocol.Https, cosmosClientOptions.ConnectionProtocol);

            cosmosClientOptions = new CosmosClientOptions { ConnectionMode = ConnectionMode.Direct };
            Assert.AreEqual(Protocol.Tcp, cosmosClientOptions.ConnectionProtocol);
        }

        [TestMethod]
        [ExpectedException(typeof(ArgumentException))]
        public void VerifyLimitToEndpointSettings()
        {
            CosmosClientOptions cosmosClientOptions = new CosmosClientOptions { ApplicationRegion = Regions.EastUS, LimitToEndpoint = true };
            cosmosClientOptions.GetConnectionPolicy(clientId: 0);
        }

        [TestMethod]
        [ExpectedException(typeof(ArgumentException))]
        public void VerifyLimitToEndpointSettingsWithPreferredRegions()
        {
            CosmosClientOptions cosmosClientOptions = new CosmosClientOptions { ApplicationPreferredRegions = new List<string>() { Regions.EastUS }, LimitToEndpoint = true };
            cosmosClientOptions.GetConnectionPolicy(clientId: 0);
        }

        [TestMethod]
        [ExpectedException(typeof(ArgumentException))]
        public void VerifyApplicationRegionSettingsWithPreferredRegions()
        {
            CosmosClientOptions cosmosClientOptions = new CosmosClientOptions { ApplicationPreferredRegions = new List<string>() { Regions.EastUS }, ApplicationRegion = Regions.EastUS };
            cosmosClientOptions.GetConnectionPolicy(clientId: 0);
        }

        [TestMethod]
        [ExpectedException(typeof(ArgumentException))]
        public void VerifyWebProxyHttpClientFactorySet()
        {
            CosmosClientOptions cosmosClientOptions = new CosmosClientOptions();
            cosmosClientOptions.WebProxy = Mock.Of<WebProxy>();
            cosmosClientOptions.HttpClientFactory = () => new HttpClient();
        }

        [TestMethod]
        [ExpectedException(typeof(ArgumentException))]
        public void VerifyHttpClientFactoryWebProxySet()
        {
            CosmosClientOptions cosmosClientOptions = new CosmosClientOptions();
            cosmosClientOptions.HttpClientFactory = () => new HttpClient();
            cosmosClientOptions.WebProxy = Mock.Of<WebProxy>();
        }

        [TestMethod]
        public void HttpClientFactoryBuildsConnectionPolicy()
        {
            string endpoint = AccountEndpoint;
            CosmosClientBuilder cosmosClientBuilder = new CosmosClientBuilder(
                accountEndpoint: endpoint,
                authKeyOrResourceToken: MockCosmosUtil.RandomInvalidCorrectlyFormatedAuthKey)
                .WithHttpClientFactory(this.HttpClientFactoryDelegate);
            CosmosClient cosmosClient = cosmosClientBuilder.Build(new MockDocumentClient());
            CosmosClientOptions clientOptions = cosmosClient.ClientOptions;

            Assert.AreEqual(clientOptions.HttpClientFactory, this.HttpClientFactoryDelegate);
            ConnectionPolicy policy = clientOptions.GetConnectionPolicy(clientId: 0);
            Assert.AreEqual(policy.HttpClientFactory, this.HttpClientFactoryDelegate);
        }

        [TestMethod]
        public void WithLimitToEndpointAffectsEndpointDiscovery()
        {
            CosmosClientBuilder cosmosClientBuilder = new CosmosClientBuilder(
                accountEndpoint: AccountEndpoint,
                authKeyOrResourceToken: MockCosmosUtil.RandomInvalidCorrectlyFormatedAuthKey);

            CosmosClientOptions cosmosClientOptions = cosmosClientBuilder.Build(new MockDocumentClient()).ClientOptions;
            Assert.IsFalse(cosmosClientOptions.LimitToEndpoint);

            ConnectionPolicy connectionPolicy = cosmosClientOptions.GetConnectionPolicy(clientId: 0);
            Assert.IsTrue(connectionPolicy.EnableEndpointDiscovery);

            cosmosClientBuilder
                .WithLimitToEndpoint(true);

            cosmosClientOptions = cosmosClientBuilder.Build(new MockDocumentClient()).ClientOptions;
            Assert.IsTrue(cosmosClientOptions.LimitToEndpoint);

            connectionPolicy = cosmosClientOptions.GetConnectionPolicy(clientId: 0);
            Assert.IsFalse(connectionPolicy.EnableEndpointDiscovery);
        }

        [TestMethod]
        public void WithUnrecognizedApplicationRegionThrows()
        {
            string notAValidAzureRegion = Guid.NewGuid().ToString();

            {
                CosmosClientBuilder cosmosClientBuilder = new CosmosClientBuilder(
                    accountEndpoint: AccountEndpoint,
                    authKeyOrResourceToken: MockCosmosUtil.RandomInvalidCorrectlyFormatedAuthKey)
                    .WithApplicationRegion(notAValidAzureRegion);

                ArgumentException argumentException = Assert.ThrowsException<ArgumentException>(() => cosmosClientBuilder.Build());

                Assert.IsTrue(argumentException.Message.Contains(notAValidAzureRegion), $"Expected error message to contain {notAValidAzureRegion} but got: {argumentException.Message}");
            }

            {
                CosmosClientOptions cosmosClientOptions = new CosmosClientOptions()
                {
                    ApplicationRegion = notAValidAzureRegion
                };

                ArgumentException argumentException = Assert.ThrowsException<ArgumentException>(() => new CosmosClient(AccountEndpoint, MockCosmosUtil.RandomInvalidCorrectlyFormatedAuthKey, cosmosClientOptions));

                Assert.IsTrue(argumentException.Message.Contains(notAValidAzureRegion), $"Expected error message to contain {notAValidAzureRegion} but got: {argumentException.Message}");
            }
        }

        [TestMethod]
        public void WithQuorumReadWithEventualConsistencyAccount()
        {
            CosmosClientBuilder cosmosClientBuilder = new CosmosClientBuilder(
                accountEndpoint: AccountEndpoint,
                authKeyOrResourceToken: MockCosmosUtil.RandomInvalidCorrectlyFormatedAuthKey);

            CosmosClientOptions cosmosClientOptions = cosmosClientBuilder.Build(new MockDocumentClient()).ClientOptions;
            Assert.IsFalse(cosmosClientOptions.EnableUpgradeConsistencyToLocalQuorum);

            cosmosClientBuilder
                .AllowUpgradeConsistencyToLocalQuorum();

            cosmosClientOptions = cosmosClientBuilder.Build(new MockDocumentClient()).ClientOptions;
            Assert.IsTrue(cosmosClientOptions.EnableUpgradeConsistencyToLocalQuorum);
        }

        [TestMethod]
        public void VerifyRegionNameFormatConversionForApplicationRegion()
        {
            CosmosClientOptions cosmosClientOptions = new CosmosClientOptions();
            cosmosClientOptions.ApplicationRegion = "westus2";

            ConnectionPolicy policy = cosmosClientOptions.GetConnectionPolicy(0);

            // Need to see Regions.WestUS2 in the list, but not "westus2"
            bool seenWestUS2 = false;
            bool seenNormalized = false;

<<<<<<< HEAD
            foreach (string region in policy.PreferredLocations)
            {
                if (region == "westus2")
                {
                    seenNormalized = true;
                }

                if (region == Regions.WestUS2)
=======
            foreach (string region in policy.PreferredLocations)
            {
                if (region == "westus2")
                {
                    seenNormalized = true;
                }

                if (region == Regions.WestUS2)
>>>>>>> dee9abae
                {
                    seenWestUS2 = true;
                }
            }
            Assert.IsTrue(seenWestUS2);
            Assert.IsFalse(seenNormalized);
        }

        [TestMethod]
        public void VerifyRegionNameFormatConversionBypassForApplicationRegion()
        {
            CosmosClientOptions cosmosClientOptions = new CosmosClientOptions();
            
            // No conversion for expected format.
            cosmosClientOptions.ApplicationRegion = Regions.NorthCentralUS;

            ConnectionPolicy policy = cosmosClientOptions.GetConnectionPolicy(0);

            Assert.AreEqual(Regions.NorthCentralUS, policy.PreferredLocations[0]);

            // Ignore unknown values. 
            cosmosClientOptions.ApplicationRegion = null;

            policy = cosmosClientOptions.GetConnectionPolicy(0);

            Assert.AreEqual(0, policy.PreferredLocations.Count);

            cosmosClientOptions.ApplicationRegion = string.Empty;
            policy = cosmosClientOptions.GetConnectionPolicy(0);

            Assert.AreEqual(0, policy.PreferredLocations.Count);

<<<<<<< HEAD
            cosmosClientOptions.ApplicationRegion = "Invalid region";
=======
            cosmosClientOptions.ApplicationRegion = "Invalid region";
>>>>>>> dee9abae
            Assert.ThrowsException<ArgumentException>(() => cosmosClientOptions.GetConnectionPolicy(0));
        }

        [TestMethod]
        public void VerifyRegionNameFormatConversionForApplicationPreferredRegions()
        {
            CosmosClientOptions cosmosClientOptions = new CosmosClientOptions();
            cosmosClientOptions.ApplicationPreferredRegions = new List<string> {"westus2", "usdodcentral", Regions.ChinaNorth3};

            ConnectionPolicy policy = cosmosClientOptions.GetConnectionPolicy(0);

            bool seenUSDodCentral = false;
            bool seenWestUS2 = false;
            bool seenChinaNorth3 = false;
            bool seenNormalizedUSDodCentral = false;
            bool seenNormalizedWestUS2 = false;

            foreach (string region in policy.PreferredLocations)
            {
                if (region == Regions.USDoDCentral)
                {
                    seenUSDodCentral = true;
                }

<<<<<<< HEAD
                if (region == Regions.WestUS2)
=======
                if (region == Regions.WestUS2)
>>>>>>> dee9abae
                {
                    seenWestUS2 = true;
                }

                if (region == Regions.ChinaNorth3)
                {
                    seenChinaNorth3 = true;
                }

<<<<<<< HEAD
                if (region == "westus2")
=======
                if (region == "westus2")
>>>>>>> dee9abae
                {
                    seenNormalizedWestUS2 = true;
                }

<<<<<<< HEAD
                if (region == "usdodcentral")
=======
                if (region == "usdodcentral")
>>>>>>> dee9abae
                {
                    seenNormalizedUSDodCentral = true;
                }
            }

            Assert.IsTrue(seenChinaNorth3);
            Assert.IsTrue(seenWestUS2);
            Assert.IsTrue(seenUSDodCentral);
            Assert.IsFalse(seenNormalizedUSDodCentral);
            Assert.IsFalse(seenNormalizedWestUS2);
        }

        [TestMethod]
        public void VerifyRegionNameFormatConversionBypassForInvalidApplicationPreferredRegions()
        {
            CosmosClientOptions cosmosClientOptions = new CosmosClientOptions();

            // List contains valid and invalid values
            cosmosClientOptions.ApplicationPreferredRegions = new List<string>
            {
                null,
                string.Empty,
                Regions.JioIndiaCentral,
                "westus2",
                "Invalid region"
            };

            ConnectionPolicy policy = cosmosClientOptions.GetConnectionPolicy(0);

            bool seenJioIndiaCentral = false;
            bool seenWestUS2 = false;
            bool seenNormalized = false;

            foreach (string region in policy.PreferredLocations)
            {
                if (region == Regions.JioIndiaCentral)
                {
                    seenJioIndiaCentral = true;
                }

<<<<<<< HEAD
                if (region == Regions.WestUS2)
=======
                if (region == Regions.WestUS2)
>>>>>>> dee9abae
                {
                    seenWestUS2 = true;
                }

<<<<<<< HEAD
                if (region == "westus2")
=======
                if (region == "westus2")
>>>>>>> dee9abae
                {
                    seenNormalized = true;
                }
            }

            Assert.IsTrue(seenJioIndiaCentral);
            Assert.IsTrue(seenWestUS2);
            Assert.IsFalse(seenNormalized);
        }

        [TestMethod]
<<<<<<< HEAD
        public void RegionNameMappingTest()
=======
        public void RegionNameMappingTest()
>>>>>>> dee9abae
        {
            RegionNameMapper mapper = new RegionNameMapper();

            // Test normalized name
            Assert.AreEqual(Regions.WestUS2, mapper.GetCosmosDBRegionName("westus2"));

            // Test with spaces
            Assert.AreEqual(Regions.WestUS2, mapper.GetCosmosDBRegionName("west us 2"));

            // Test for case insenstive
            Assert.AreEqual(Regions.WestUS2, mapper.GetCosmosDBRegionName("wEsTuS2"));
        }

        [TestMethod]
        public void InvalidApplicationNameCatchTest()
        {

            string[] illegalChars = new string[] { "<", ">", "\"", "{", "}", "\\", "[", "]", ";", ":", "@", "=", "(", ")", "," };
            string baseName = "illegal";

            foreach (string illegal in illegalChars)
            {
                Assert.ThrowsException<ArgumentException>(() => new CosmosClientOptions
                {
                    ApplicationName = baseName + illegal
                });


                Assert.ThrowsException<ArgumentException>(() => new CosmosClientOptions
                {
                    ApplicationName = illegal + baseName
                });

                Assert.ThrowsException<ArgumentException>(() => new CosmosClientOptions
                {
                    ApplicationName = illegal
                });
            }
        }

        [TestMethod]
        [DataRow(ConnectionString, false)]
        [DataRow(ConnectionString + "DisableServerCertificateValidation=true;", true)]
        [DataRow(ConnectionString + "DisableServerCertificateValidation=false;", false)]
        public void TestServerCertificatesValidationCallback(string connStr, bool expectedIgnoreCertificateFlag)
        {
            //Arrange
            X509Certificate2 x509Certificate2 = new CertificateRequest("cn=www.test", ECDsa.Create(), HashAlgorithmName.SHA256).CreateSelfSigned(DateTime.Now, DateTime.Now.AddYears(1));
            X509Chain x509Chain = new X509Chain();
            SslPolicyErrors sslPolicyErrors = new SslPolicyErrors();

            CosmosClient cosmosClient = new CosmosClient(connStr);

            if (expectedIgnoreCertificateFlag)
            {
                Assert.IsNull(cosmosClient.ClientOptions.ServerCertificateCustomValidationCallback);
                Assert.IsNull(cosmosClient.DocumentClient.ConnectionPolicy.ServerCertificateCustomValidationCallback);
                Assert.IsTrue(cosmosClient.ClientOptions.DisableServerCertificateValidation);
                Assert.IsTrue(cosmosClient
                    .ClientOptions
                    .GetServerCertificateCustomValidationCallback()(x509Certificate2, x509Chain, sslPolicyErrors));

                
                CosmosHttpClient httpClient = cosmosClient.DocumentClient.httpClient;
                SocketsHttpHandler socketsHttpHandler = (SocketsHttpHandler)httpClient.HttpMessageHandler;

                RemoteCertificateValidationCallback httpClientRemoreCertValidationCallback = socketsHttpHandler.SslOptions.RemoteCertificateValidationCallback;
                Assert.IsNotNull(httpClientRemoreCertValidationCallback);

                Assert.IsTrue(httpClientRemoreCertValidationCallback(this, x509Certificate2, x509Chain, sslPolicyErrors));
            }
            else
            {
                Assert.IsNull(cosmosClient.ClientOptions.ServerCertificateCustomValidationCallback);
                Assert.IsFalse(cosmosClient.ClientOptions.DisableServerCertificateValidation);

                Assert.IsNull(cosmosClient.DocumentClient.ConnectionPolicy.ServerCertificateCustomValidationCallback);
            }
        }

        [TestMethod]
        [DataRow(ConnectionString + "DisableServerCertificateValidation=true;", true)]
        [DataRow(ConnectionString + "DisableServerCertificateValidation=true;", false)]
        public void TestServerCertificatesValidationWithDisableSSLFlagTrue(string connStr, bool setCallback)
        {
            CosmosClientOptions options = new CosmosClientOptions
            {
                ServerCertificateCustomValidationCallback = (certificate, chain, sslPolicyErrors) => true,
            };

            if (setCallback)
            {
                options.DisableServerCertificateValidationInvocationCallback = () => { };
            }

            CosmosClient cosmosClient = new CosmosClient(connStr, options);
            Assert.IsTrue(cosmosClient.ClientOptions.DisableServerCertificateValidation);
            Assert.AreEqual(cosmosClient.ClientOptions.ServerCertificateCustomValidationCallback, options.ServerCertificateCustomValidationCallback);
            Assert.AreEqual(cosmosClient.DocumentClient.ConnectionPolicy.ServerCertificateCustomValidationCallback, options.ServerCertificateCustomValidationCallback);

            CosmosHttpClient httpClient = cosmosClient.DocumentClient.httpClient;
            SocketsHttpHandler socketsHttpHandler = (SocketsHttpHandler)httpClient.HttpMessageHandler;

            RemoteCertificateValidationCallback? httpClientRemoreCertValidationCallback = socketsHttpHandler.SslOptions.RemoteCertificateValidationCallback;
            Assert.IsNotNull(httpClientRemoreCertValidationCallback);
        }

        private class TestWebProxy : IWebProxy
        {
            public ICredentials Credentials { get; set; }

            public Uri GetProxy(Uri destination)
            {
                return new Uri("https://www.test.com");
            }

            public bool IsBypassed(Uri host)
            {
                return false;
            }
        }

        private class EnumComparer : IComparer
        {
            public int Compare(object x, object y)
            {
                if ((int)x == (int)y &&
                    string.Equals(x.ToString(), y.ToString()))
                {
                    return 0;
                }

                return 1;
            }
        }
    }
}<|MERGE_RESOLUTION|>--- conflicted
+++ resolved
@@ -6,13 +6,6 @@
 {
     using System;
     using System.Collections;
-<<<<<<< HEAD
-    using System.Collections.Generic;
-    using System.Collections.ObjectModel;
-    using System.Linq;
-    using System.Net;
-    using System.Net.Http;
-=======
     using System.Collections.Generic;
     using System.Linq;
     using System.Net;
@@ -20,7 +13,6 @@
     using System.Net.Security;
     using System.Security.Cryptography;
     using System.Security.Cryptography.X509Certificates;
->>>>>>> dee9abae
     using global::Azure.Core;
     using Microsoft.Azure.Cosmos.Fluent;
     using Microsoft.Azure.Documents;
@@ -127,12 +119,8 @@
                 .WithThrottlingRetryOptions(maxRetryWaitTime, maxRetryAttemptsOnThrottledRequests)
                 .WithBulkExecution(true)
                 .WithSerializerOptions(cosmosSerializerOptions)
-<<<<<<< HEAD
-                .WithConsistencyLevel(consistencyLevel);
-=======
                 .WithConsistencyLevel(consistencyLevel)
                 .WithPriorityLevel(priorityLevel);
->>>>>>> dee9abae
 
             cosmosClient = cosmosClientBuilder.Build(new MockDocumentClient());
             clientOptions = cosmosClient.ClientOptions;
@@ -155,10 +143,7 @@
             Assert.IsTrue(object.ReferenceEquals(webProxy, clientOptions.WebProxy));
             Assert.IsTrue(clientOptions.AllowBulkExecution);
             Assert.AreEqual(consistencyLevel, clientOptions.ConsistencyLevel);
-<<<<<<< HEAD
-=======
             Assert.AreEqual(priorityLevel, clientOptions.PriorityLevel);
->>>>>>> dee9abae
             Assert.IsFalse(clientOptions.EnablePartitionLevelFailover);
             Assert.IsTrue(clientOptions.EnableAdvancedReplicaSelectionForTcp.HasValue && clientOptions.EnableAdvancedReplicaSelectionForTcp.Value);
 
@@ -177,9 +162,6 @@
             Assert.IsFalse(policy.EnablePartitionLevelFailover);
             Assert.IsTrue(clientOptions.EnableAdvancedReplicaSelectionForTcp.Value);
 
-<<<<<<< HEAD
-            IReadOnlyList<string> preferredLocations = new List<string>() { Regions.AustraliaCentral, Regions.AustraliaCentral2 };
-=======
             IReadOnlyList<string> preferredLocations = new List<string>() { Regions.AustraliaCentral, Regions.AustraliaCentral2 };
             ISet<Uri> regionalEndpoints = new HashSet<Uri>()
             {
@@ -187,7 +169,6 @@
                 new Uri("https://testfed4.documents-test.windows-int.net:443/")
             };
 
->>>>>>> dee9abae
             //Verify Direct Mode settings
             cosmosClientBuilder = new CosmosClientBuilder(
                 accountEndpoint: endpoint,
@@ -199,12 +180,8 @@
                 maxTcpConnectionsPerEndpoint,
                 portReuseMode,
                 enableTcpConnectionEndpointRediscovery)
-<<<<<<< HEAD
-                .WithApplicationPreferredRegions(preferredLocations)
-=======
                 .WithApplicationPreferredRegions(preferredLocations)
                 .WithCustomAccountEndpoints(regionalEndpoints)
->>>>>>> dee9abae
                 .WithClientTelemetryOptions(new CosmosClientTelemetryOptions()
                 {
                     DisableDistributedTracing = false,
@@ -224,12 +201,8 @@
             Assert.AreEqual(maxTcpConnectionsPerEndpoint, clientOptions.MaxTcpConnectionsPerEndpoint);
             Assert.AreEqual(portReuseMode, clientOptions.PortReuseMode);
             Assert.IsTrue(clientOptions.EnableTcpConnectionEndpointRediscovery);
-<<<<<<< HEAD
-            CollectionAssert.AreEqual(preferredLocations.ToArray(), clientOptions.ApplicationPreferredRegions.ToArray());
-=======
             CollectionAssert.AreEqual(preferredLocations.ToArray(), clientOptions.ApplicationPreferredRegions.ToArray());
             CollectionAssert.AreEqual(regionalEndpoints.ToArray(), clientOptions.AccountInitializationCustomEndpoints.ToArray());
->>>>>>> dee9abae
             Assert.AreEqual(TimeSpan.FromMilliseconds(100), clientOptions.CosmosClientTelemetryOptions.CosmosThresholdOptions.PointOperationLatencyThreshold);
             Assert.AreEqual(TimeSpan.FromMilliseconds(100), clientOptions.CosmosClientTelemetryOptions.CosmosThresholdOptions.NonPointOperationLatencyThreshold);
             Assert.IsFalse(clientOptions.CosmosClientTelemetryOptions.DisableDistributedTracing);
@@ -400,147 +373,6 @@
             }
         }
 
-        /// <summary>
-        /// Test to validate that when the partition level failover is enabled with the preferred regions list is missing, then the client
-        /// initialization should throw an argument exception and fail. This should hold true for both environment variable and CosmosClientOptions.
-        /// </summary>
-        [TestMethod]
-        [Owner("dkunda")]
-        [DataRow(true, DisplayName = "Validate that when enevironment variable is used to enable PPAF, the outcome of the test should be same.")]
-        [DataRow(false, DisplayName = "Validate that when CosmosClientOptions is used to enable PPAF, the outcome of the test should be same.")]
-        public void CosmosClientOptions_WhenPartitionLevelFailoverEnabledAndPreferredRegionsNotSet_ShouldThrowArgumentException(bool useEnvironmentVariable)
-        {
-            try
-            {
-                if (useEnvironmentVariable)
-                {
-                    Environment.SetEnvironmentVariable(ConfigurationManager.PartitionLevelFailoverEnabled, "True");
-                }
-
-                string endpoint = AccountEndpoint;
-                string key = MockCosmosUtil.RandomInvalidCorrectlyFormatedAuthKey;
-                TimeSpan requestTimeout = TimeSpan.FromDays(1);
-                string userAgentSuffix = "testSuffix";
-                RequestHandler preProcessHandler = new TestHandler();
-                ApiType apiType = ApiType.Sql;
-                int maxRetryAttemptsOnThrottledRequests = 9999;
-                TimeSpan maxRetryWaitTime = TimeSpan.FromHours(6);
-                CosmosSerializationOptions cosmosSerializerOptions = new CosmosSerializationOptions()
-                {
-                    IgnoreNullValues = true,
-                    PropertyNamingPolicy = CosmosPropertyNamingPolicy.CamelCase,
-                };
-
-                Cosmos.ConsistencyLevel consistencyLevel = Cosmos.ConsistencyLevel.ConsistentPrefix;
-                CosmosClientBuilder cosmosClientBuilder = new(
-                    accountEndpoint: endpoint,
-                    authKeyOrResourceToken: key);
-
-                cosmosClientBuilder
-                    .WithConnectionModeDirect()
-                    .WithRequestTimeout(requestTimeout)
-                    .WithApplicationName(userAgentSuffix)
-                    .AddCustomHandlers(preProcessHandler)
-                    .WithApiType(apiType)
-                    .WithThrottlingRetryOptions(maxRetryWaitTime, maxRetryAttemptsOnThrottledRequests)
-                    .WithSerializerOptions(cosmosSerializerOptions)
-                    .WithConsistencyLevel(consistencyLevel);
-
-                if (!useEnvironmentVariable)
-                {
-                    cosmosClientBuilder
-                        .WithPartitionLevelFailoverEnabled();
-                }
-
-                ArgumentException exception = Assert.ThrowsException<ArgumentException>(() => cosmosClientBuilder.Build());
-
-                Assert.AreEqual(
-                    expected: "ApplicationPreferredRegions is required when EnablePartitionLevelFailover is enabled.",
-                    actual: exception.Message);
-            }
-            finally
-            {
-                Environment.SetEnvironmentVariable(ConfigurationManager.PartitionLevelFailoverEnabled, null);
-            }
-        }
-
-        /// <summary>
-        /// Test to validate that when the partition level failover is enabled with the preferred regions list is provided, then the client
-        /// initialization should be successful. This holds true for both environment variable and CosmosClientOptions.
-        /// </summary>
-        [TestMethod]
-        [Owner("dkunda")]
-        [DataRow(true, DisplayName = "Validate that when enevironment variable is used to enable PPAF, the outcome of the test should be same.")]
-        [DataRow(false, DisplayName = "Validate that when CosmosClientOptions is used to enable PPAF, the outcome of the test should be same.")]
-        public void CosmosClientOptions_WhenPartitionLevelFailoverEnabledAndPreferredRegionsSet_ShouldInitializeSuccessfully(bool useEnvironmentVariable)
-        {
-            try
-            {
-                if (useEnvironmentVariable)
-                {
-                    Environment.SetEnvironmentVariable(ConfigurationManager.PartitionLevelFailoverEnabled, "True");
-                }
-
-                string endpoint = AccountEndpoint;
-                string key = MockCosmosUtil.RandomInvalidCorrectlyFormatedAuthKey;
-                TimeSpan requestTimeout = TimeSpan.FromDays(1);
-                string userAgentSuffix = "testSuffix";
-                RequestHandler preProcessHandler = new TestHandler();
-                ApiType apiType = ApiType.Sql;
-                int maxRetryAttemptsOnThrottledRequests = 9999;
-                TimeSpan maxRetryWaitTime = TimeSpan.FromHours(6);
-                CosmosSerializationOptions cosmosSerializerOptions = new CosmosSerializationOptions()
-                {
-                    IgnoreNullValues = true,
-                    PropertyNamingPolicy = CosmosPropertyNamingPolicy.CamelCase,
-                };
-
-                Cosmos.ConsistencyLevel consistencyLevel = Cosmos.ConsistencyLevel.ConsistentPrefix;
-                CosmosClientBuilder cosmosClientBuilder = new(
-                    accountEndpoint: endpoint,
-                    authKeyOrResourceToken: key);
-
-                cosmosClientBuilder
-                    .WithConnectionModeDirect()
-                    .WithRequestTimeout(requestTimeout)
-                    .WithApplicationName(userAgentSuffix)
-                    .AddCustomHandlers(preProcessHandler)
-                    .WithApiType(apiType)
-                    .WithThrottlingRetryOptions(maxRetryWaitTime, maxRetryAttemptsOnThrottledRequests)
-                    .WithSerializerOptions(cosmosSerializerOptions)
-                    .WithConsistencyLevel(consistencyLevel)
-                    .WithPartitionLevelFailoverEnabled()
-                    .WithApplicationPreferredRegions(
-                        new List<string>()
-                        {
-                        Regions.NorthCentralUS,
-                        Regions.WestUS,
-                        Regions.EastAsia,
-                        });
-
-                CosmosClientOptions clientOptions = cosmosClientBuilder.Build().ClientOptions;
-
-                Assert.AreEqual(ConnectionMode.Direct, clientOptions.ConnectionMode);
-                Assert.AreEqual(requestTimeout, clientOptions.RequestTimeout);
-                Assert.AreEqual(userAgentSuffix, clientOptions.ApplicationName);
-                Assert.AreEqual(preProcessHandler, clientOptions.CustomHandlers[0]);
-                Assert.AreEqual(apiType, clientOptions.ApiType);
-                Assert.AreEqual(maxRetryAttemptsOnThrottledRequests, clientOptions.MaxRetryAttemptsOnRateLimitedRequests);
-                Assert.AreEqual(maxRetryWaitTime, clientOptions.MaxRetryWaitTimeOnRateLimitedRequests);
-                Assert.AreEqual(cosmosSerializerOptions.IgnoreNullValues, clientOptions.SerializerOptions.IgnoreNullValues);
-                Assert.AreEqual(cosmosSerializerOptions.PropertyNamingPolicy, clientOptions.SerializerOptions.PropertyNamingPolicy);
-                Assert.AreEqual(cosmosSerializerOptions.Indented, clientOptions.SerializerOptions.Indented);
-                Assert.IsFalse(clientOptions.AllowBulkExecution);
-                Assert.AreEqual(consistencyLevel, clientOptions.ConsistencyLevel);
-                Assert.IsTrue(clientOptions.EnablePartitionLevelFailover);
-                Assert.IsNotNull(clientOptions.ApplicationPreferredRegions);
-            }
-            finally
-            {
-                Environment.SetEnvironmentVariable(ConfigurationManager.PartitionLevelFailoverEnabled, null);
-            }
-        }
-
         [TestMethod]
         public void VerifyConsisentencyLevels()
         {
@@ -929,7 +761,6 @@
             bool seenWestUS2 = false;
             bool seenNormalized = false;
 
-<<<<<<< HEAD
             foreach (string region in policy.PreferredLocations)
             {
                 if (region == "westus2")
@@ -938,16 +769,6 @@
                 }
 
                 if (region == Regions.WestUS2)
-=======
-            foreach (string region in policy.PreferredLocations)
-            {
-                if (region == "westus2")
-                {
-                    seenNormalized = true;
-                }
-
-                if (region == Regions.WestUS2)
->>>>>>> dee9abae
                 {
                     seenWestUS2 = true;
                 }
@@ -980,11 +801,7 @@
 
             Assert.AreEqual(0, policy.PreferredLocations.Count);
 
-<<<<<<< HEAD
             cosmosClientOptions.ApplicationRegion = "Invalid region";
-=======
-            cosmosClientOptions.ApplicationRegion = "Invalid region";
->>>>>>> dee9abae
             Assert.ThrowsException<ArgumentException>(() => cosmosClientOptions.GetConnectionPolicy(0));
         }
 
@@ -1009,11 +826,7 @@
                     seenUSDodCentral = true;
                 }
 
-<<<<<<< HEAD
                 if (region == Regions.WestUS2)
-=======
-                if (region == Regions.WestUS2)
->>>>>>> dee9abae
                 {
                     seenWestUS2 = true;
                 }
@@ -1023,20 +836,12 @@
                     seenChinaNorth3 = true;
                 }
 
-<<<<<<< HEAD
                 if (region == "westus2")
-=======
-                if (region == "westus2")
->>>>>>> dee9abae
                 {
                     seenNormalizedWestUS2 = true;
                 }
 
-<<<<<<< HEAD
                 if (region == "usdodcentral")
-=======
-                if (region == "usdodcentral")
->>>>>>> dee9abae
                 {
                     seenNormalizedUSDodCentral = true;
                 }
@@ -1077,20 +882,12 @@
                     seenJioIndiaCentral = true;
                 }
 
-<<<<<<< HEAD
                 if (region == Regions.WestUS2)
-=======
-                if (region == Regions.WestUS2)
->>>>>>> dee9abae
                 {
                     seenWestUS2 = true;
                 }
 
-<<<<<<< HEAD
                 if (region == "westus2")
-=======
-                if (region == "westus2")
->>>>>>> dee9abae
                 {
                     seenNormalized = true;
                 }
@@ -1102,11 +899,7 @@
         }
 
         [TestMethod]
-<<<<<<< HEAD
         public void RegionNameMappingTest()
-=======
-        public void RegionNameMappingTest()
->>>>>>> dee9abae
         {
             RegionNameMapper mapper = new RegionNameMapper();
 
