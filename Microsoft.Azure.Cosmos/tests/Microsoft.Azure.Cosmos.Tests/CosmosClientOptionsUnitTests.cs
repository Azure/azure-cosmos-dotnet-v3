﻿//------------------------------------------------------------
// Copyright (c) Microsoft Corporation.  All rights reserved.
//------------------------------------------------------------

namespace Microsoft.Azure.Cosmos.Tests
{
    using System;
    using System.Collections;
    using System.Collections.Generic;
    using System.Linq;
    using System.Net;
    using System.Net.Http;
    using Cosmos.Telemetry;
    using global::Azure.Core;
    using Microsoft.Azure.Cosmos.Fluent;
    using Microsoft.Azure.Documents;
    using Microsoft.Azure.Documents.Client;
    using Microsoft.VisualStudio.TestTools.UnitTesting;
    using Moq;

    [TestClass]
    public class CosmosClientOptionsUnitTests
    {
        public const string AccountEndpoint = "https://localhost:8081/";
        public const string ConnectionString = "AccountEndpoint=https://localtestcosmos.documents.azure.com:443/;AccountKey=425Mcv8CXQqzRNCgFNjIhT424GK99CKJvASowTnq15Vt8LeahXTcN5wt3342vQ==;";
        public Func<HttpClient> HttpClientFactoryDelegate = () => new HttpClient();

        [TestMethod]
        public void VerifyCosmosConfigurationPropertiesGetUpdated()
        {
            string endpoint = AccountEndpoint;
            string key = MockCosmosUtil.RandomInvalidCorrectlyFormatedAuthKey;
            string region = Regions.WestCentralUS;
            ConnectionMode connectionMode = ConnectionMode.Gateway;
            TimeSpan requestTimeout = TimeSpan.FromDays(1);
            int maxConnections = 9001;
            string userAgentSuffix = "testSuffix";
            RequestHandler preProcessHandler = new TestHandler();
            ApiType apiType = ApiType.Sql;
            int maxRetryAttemptsOnThrottledRequests = 9999;
            TimeSpan maxRetryWaitTime = TimeSpan.FromHours(6);
            bool enableTcpConnectionEndpointRediscovery = true;
            CosmosSerializationOptions cosmosSerializerOptions = new CosmosSerializationOptions()
            {
                IgnoreNullValues = true,
                PropertyNamingPolicy = CosmosPropertyNamingPolicy.CamelCase,
            };
            TimeSpan idleTcpConnectionTimeout = new TimeSpan(0, 10, 0);
            TimeSpan openTcpConnectionTimeout = new TimeSpan(0, 0, 5);
            int maxRequestsPerTcpConnection = 30;
            int maxTcpConnectionsPerEndpoint = 65535;
            Cosmos.PortReuseMode portReuseMode = Cosmos.PortReuseMode.PrivatePortPool;
            IWebProxy webProxy = new TestWebProxy();
            Cosmos.ConsistencyLevel consistencyLevel = Cosmos.ConsistencyLevel.ConsistentPrefix;

            CosmosClientBuilder cosmosClientBuilder = new CosmosClientBuilder(
                accountEndpoint: endpoint,
                authKeyOrResourceToken: key);
            
            CosmosClient cosmosClient = cosmosClientBuilder.Build(new MockDocumentClient());
            CosmosClientOptions clientOptions = cosmosClient.ClientOptions;

            Assert.AreEqual(endpoint, cosmosClient.Endpoint.OriginalString, "AccountEndpoint did not save correctly");
            Assert.AreEqual(key, cosmosClient.AccountKey, "AccountKey did not save correctly");

            //Verify the default values are different from the new values
            Assert.AreNotEqual(region, clientOptions.ApplicationRegion);
            Assert.IsNull(clientOptions.ApplicationPreferredRegions);
            Assert.AreNotEqual(connectionMode, clientOptions.ConnectionMode);
            Assert.AreNotEqual(maxConnections, clientOptions.GatewayModeMaxConnectionLimit);
            Assert.AreNotEqual(requestTimeout, clientOptions.RequestTimeout);
            Assert.AreNotEqual(userAgentSuffix, clientOptions.ApplicationName);
            Assert.AreNotEqual(apiType, clientOptions.ApiType);
            Assert.IsFalse(clientOptions.AllowBulkExecution);
            Assert.AreEqual(0, clientOptions.CustomHandlers.Count);
            Assert.IsNull(clientOptions.SerializerOptions);
            Assert.IsNotNull(clientOptions.Serializer);
            Assert.IsNull(clientOptions.WebProxy);
            Assert.IsFalse(clientOptions.LimitToEndpoint);
            Assert.IsTrue(clientOptions.EnableTcpConnectionEndpointRediscovery);
            Assert.IsNull(clientOptions.HttpClientFactory);
            Assert.AreNotEqual(consistencyLevel, clientOptions.ConsistencyLevel);
            Assert.IsFalse(clientOptions.EnablePartitionLevelFailover);

            //Verify GetConnectionPolicy returns the correct values for default
            ConnectionPolicy policy = clientOptions.GetConnectionPolicy(clientId: 0);
            Assert.AreEqual(ConnectionMode.Direct, policy.ConnectionMode);
            Assert.AreEqual(Protocol.Tcp, policy.ConnectionProtocol);
            Assert.AreEqual(clientOptions.GatewayModeMaxConnectionLimit, policy.MaxConnectionLimit);
            Assert.AreEqual(clientOptions.RequestTimeout, policy.RequestTimeout);
            Assert.IsNull(policy.IdleTcpConnectionTimeout);
            Assert.IsNull(policy.OpenTcpConnectionTimeout);
            Assert.IsNull(policy.MaxRequestsPerTcpConnection);
            Assert.IsNull(policy.MaxTcpConnectionsPerEndpoint);
            Assert.IsTrue(policy.EnableEndpointDiscovery);
            Assert.IsTrue(policy.EnableTcpConnectionEndpointRediscovery);
            Assert.IsNull(policy.HttpClientFactory);
            Assert.AreNotEqual(Cosmos.ConsistencyLevel.Session, clientOptions.ConsistencyLevel);
            Assert.IsFalse(policy.EnablePartitionLevelFailover);

            cosmosClientBuilder.WithApplicationRegion(region)
                .WithConnectionModeGateway(maxConnections, webProxy)
                .WithRequestTimeout(requestTimeout)
                .WithApplicationName(userAgentSuffix)
                .AddCustomHandlers(preProcessHandler)
                .WithApiType(apiType)
                .WithThrottlingRetryOptions(maxRetryWaitTime, maxRetryAttemptsOnThrottledRequests)
                .WithBulkExecution(true)
                .WithSerializerOptions(cosmosSerializerOptions)
                .WithConsistencyLevel(consistencyLevel)
                .WithPartitionLevelFailoverEnabled();

            cosmosClient = cosmosClientBuilder.Build(new MockDocumentClient());
            clientOptions = cosmosClient.ClientOptions;

            //Verify all the values are updated
            Assert.AreEqual(region, clientOptions.ApplicationRegion);
            Assert.IsNull(clientOptions.ApplicationPreferredRegions);
            Assert.AreEqual(connectionMode, clientOptions.ConnectionMode);
            Assert.AreEqual(maxConnections, clientOptions.GatewayModeMaxConnectionLimit);
            Assert.AreEqual(requestTimeout, clientOptions.RequestTimeout);
            Assert.AreEqual(userAgentSuffix, clientOptions.ApplicationName);
            Assert.AreEqual(preProcessHandler, clientOptions.CustomHandlers[0]);
            Assert.AreEqual(apiType, clientOptions.ApiType);
            Assert.AreEqual(maxRetryAttemptsOnThrottledRequests, clientOptions.MaxRetryAttemptsOnRateLimitedRequests);
            Assert.AreEqual(maxRetryWaitTime, clientOptions.MaxRetryWaitTimeOnRateLimitedRequests);
            Assert.AreEqual(cosmosSerializerOptions.IgnoreNullValues, clientOptions.SerializerOptions.IgnoreNullValues);
            Assert.AreEqual(cosmosSerializerOptions.PropertyNamingPolicy, clientOptions.SerializerOptions.PropertyNamingPolicy);
            Assert.AreEqual(cosmosSerializerOptions.Indented, clientOptions.SerializerOptions.Indented);
            Assert.IsTrue(object.ReferenceEquals(webProxy, clientOptions.WebProxy));
            Assert.IsTrue(clientOptions.AllowBulkExecution);
            Assert.AreEqual(consistencyLevel, clientOptions.ConsistencyLevel);
            Assert.IsTrue(clientOptions.EnablePartitionLevelFailover);

            //Verify GetConnectionPolicy returns the correct values
            policy = clientOptions.GetConnectionPolicy(clientId: 0);
            Assert.AreEqual(region, policy.PreferredLocations[0]);
            Assert.AreEqual(ConnectionMode.Gateway, policy.ConnectionMode);
            Assert.AreEqual(Protocol.Https, policy.ConnectionProtocol);
            Assert.AreEqual(maxConnections, policy.MaxConnectionLimit);
            Assert.AreEqual(requestTimeout, policy.RequestTimeout);
            Assert.IsTrue(policy.UserAgentSuffix.Contains(userAgentSuffix));
            Assert.IsTrue(policy.UseMultipleWriteLocations);
            Assert.AreEqual(maxRetryAttemptsOnThrottledRequests, policy.RetryOptions.MaxRetryAttemptsOnThrottledRequests);
            Assert.AreEqual((int)maxRetryWaitTime.TotalSeconds, policy.RetryOptions.MaxRetryWaitTimeInSeconds);
            Assert.AreEqual((Documents.ConsistencyLevel)consistencyLevel, clientOptions.GetDocumentsConsistencyLevel());
            Assert.IsTrue(policy.EnablePartitionLevelFailover);
            
            IReadOnlyList<string> preferredLocations = new List<string>() { Regions.AustraliaCentral, Regions.AustraliaCentral2 };
            //Verify Direct Mode settings
            cosmosClientBuilder = new CosmosClientBuilder(
                accountEndpoint: endpoint,
                authKeyOrResourceToken: key);
            cosmosClientBuilder.WithConnectionModeDirect(
                idleTcpConnectionTimeout,
                openTcpConnectionTimeout,
                maxRequestsPerTcpConnection,
                maxTcpConnectionsPerEndpoint,
                portReuseMode,
                enableTcpConnectionEndpointRediscovery)
                .WithApplicationPreferredRegions(preferredLocations)
                .WithDistributingTracing(new DistributedTracingOptions
                {
                    DiagnosticsLatencyThreshold = TimeSpan.FromMilliseconds(100)
                });

            cosmosClient = cosmosClientBuilder.Build(new MockDocumentClient());
            clientOptions = cosmosClient.ClientOptions;
            //Verify all the values are updated
            Assert.AreEqual(idleTcpConnectionTimeout, clientOptions.IdleTcpConnectionTimeout);
            Assert.AreEqual(openTcpConnectionTimeout, clientOptions.OpenTcpConnectionTimeout);
            Assert.AreEqual(maxRequestsPerTcpConnection, clientOptions.MaxRequestsPerTcpConnection);
            Assert.AreEqual(maxTcpConnectionsPerEndpoint, clientOptions.MaxTcpConnectionsPerEndpoint);
            Assert.AreEqual(portReuseMode, clientOptions.PortReuseMode);
            Assert.IsTrue(clientOptions.EnableTcpConnectionEndpointRediscovery);
            CollectionAssert.AreEqual(preferredLocations.ToArray(), clientOptions.ApplicationPreferredRegions.ToArray());
            Assert.AreEqual(TimeSpan.FromMilliseconds(100), clientOptions.DistributedTracingOptions.DiagnosticsLatencyThreshold);
            Assert.IsFalse(clientOptions.EnableDistributedTracing);

            //Verify GetConnectionPolicy returns the correct values
            policy = clientOptions.GetConnectionPolicy(clientId: 0);
            Assert.AreEqual(idleTcpConnectionTimeout, policy.IdleTcpConnectionTimeout);
            Assert.AreEqual(openTcpConnectionTimeout, policy.OpenTcpConnectionTimeout);
            Assert.AreEqual(maxRequestsPerTcpConnection, policy.MaxRequestsPerTcpConnection);
            Assert.AreEqual(maxTcpConnectionsPerEndpoint, policy.MaxTcpConnectionsPerEndpoint);
            Assert.AreEqual(portReuseMode, policy.PortReuseMode);
            Assert.IsTrue(policy.EnableTcpConnectionEndpointRediscovery);
            CollectionAssert.AreEqual(preferredLocations.ToArray(), policy.PreferredLocations.ToArray());
        }

        [TestMethod]
        public void VerifyConsisentencyLevels()
        {
            List<Cosmos.ConsistencyLevel> cosmosLevels = Enum.GetValues(typeof(Cosmos.ConsistencyLevel)).Cast<Cosmos.ConsistencyLevel>().ToList();
            List<Documents.ConsistencyLevel> documentLevels = Enum.GetValues(typeof(Documents.ConsistencyLevel)).Cast<Documents.ConsistencyLevel>().ToList();
            CollectionAssert.AreEqual(cosmosLevels, documentLevels, new EnumComparer(), "Document consistency level is different from cosmos consistency level");

            foreach (Cosmos.ConsistencyLevel consistencyLevel in cosmosLevels)
            {
                CosmosClientOptions cosmosClientOptions = new CosmosClientOptions()
                {
                    ConsistencyLevel = consistencyLevel
                };

                Assert.AreEqual((int)consistencyLevel, (int)cosmosClientOptions.GetDocumentsConsistencyLevel());
                Assert.AreEqual(consistencyLevel.ToString(), cosmosClientOptions.GetDocumentsConsistencyLevel().ToString());
            }

            CosmosClientOptions cosmosClientOptionsNull = new CosmosClientOptions()
            {
                ConsistencyLevel = null
            };

            Assert.IsNull(cosmosClientOptionsNull.GetDocumentsConsistencyLevel());
        }

        [TestMethod]
        public void VerifyPortReuseModeIsSyncedWithDirect()
        {
            CollectionAssert.AreEqual(
                Enum.GetNames(typeof(PortReuseMode)).OrderBy(x => x).ToArray(),
                Enum.GetNames(typeof(Cosmos.PortReuseMode)).OrderBy(x => x).ToArray()
            );

            CollectionAssert.AreEqual(
                Enum.GetValues(typeof(PortReuseMode)).Cast<int>().ToArray(),
                Enum.GetValues(typeof(Cosmos.PortReuseMode)).Cast<int>().ToArray()
            );
        }

        [TestMethod]
        [ExpectedException(typeof(ArgumentException))]
        public void ThrowOnBadDelegatingHandler()
        {
            RequestHandler handler = new TestHandler();
            RequestHandler innerHandler = new TestHandler();

            //Inner handler is required to be null to allow the client to connect it to other handlers
            handler.InnerHandler = innerHandler;
            new CosmosClientBuilder(CosmosClientOptionsUnitTests.AccountEndpoint, "testKey")
                .AddCustomHandlers(handler);
        }

        [TestMethod]
        [ExpectedException(typeof(ArgumentNullException))]
        public void ThrowOnNullEndpoint()
        {
            new CosmosClientBuilder(null, "testKey");
        }

        [TestMethod]
        public void UserAgentContainsEnvironmentInformation()
        {
            EnvironmentInformation environmentInformation = new EnvironmentInformation();
            string expectedValue = "cosmos-netstandard-sdk/" + environmentInformation.ClientVersion;
            CosmosClientOptions cosmosClientOptions = new CosmosClientOptions();
            string userAgentSuffix = "testSuffix";
            cosmosClientOptions.ApplicationName = userAgentSuffix;
            Assert.AreEqual(userAgentSuffix, cosmosClientOptions.ApplicationName);
            Cosmos.UserAgentContainer userAgentContainer = cosmosClientOptions.CreateUserAgentContainerWithFeatures(clientId: 0);
            Assert.AreEqual(userAgentSuffix, userAgentContainer.Suffix);
            Assert.IsTrue(userAgentContainer.UserAgent.StartsWith(expectedValue));
            Assert.IsTrue(userAgentContainer.UserAgent.EndsWith(userAgentSuffix));

            ConnectionPolicy connectionPolicy = cosmosClientOptions.GetConnectionPolicy(clientId: 0);
            Assert.AreEqual(userAgentSuffix, connectionPolicy.UserAgentSuffix);
            Assert.IsTrue(connectionPolicy.UserAgentContainer.UserAgent.StartsWith(expectedValue));
            Assert.IsTrue(connectionPolicy.UserAgentContainer.UserAgent.EndsWith(userAgentSuffix));
        }

        [TestMethod]
        [ExpectedException(typeof(ArgumentException))]
        public void ThrowOnSerializerOptionsWithCustomSerializer()
        {
            CosmosClientOptions options = new CosmosClientOptions()
            {
                Serializer = new CosmosJsonDotNetSerializer()
            };

            options.SerializerOptions = new CosmosSerializationOptions();
        }

        [TestMethod]
        [ExpectedException(typeof(ArgumentException))]
        public void ThrowOnCustomSerializerWithSerializerOptions()
        {
            CosmosClientOptions options = new CosmosClientOptions()
            {
                SerializerOptions = new CosmosSerializationOptions()
            };

            options.Serializer = new CosmosJsonDotNetSerializer();
        }

        [TestMethod]
        [ExpectedException(typeof(ArgumentNullException))]
        public void ThrowOnNullTokenCredential()
        {
            new CosmosClientBuilder(AccountEndpoint, tokenCredential: null);
        }

        [TestMethod]
        public void VerifyAuthorizationTokenProviderIsSet()
        {
            CosmosClient cosmosClient = new CosmosClientBuilder(
                AccountEndpoint, new Mock<TokenCredential>().Object).Build();
            Assert.IsNotNull(cosmosClient.AuthorizationTokenProvider);
        }

        [TestMethod]
        public void VerifyAccountEndpointIsSet()
        {
            CosmosClient cosmosClient = new CosmosClientBuilder(
                AccountEndpoint, new Mock<TokenCredential>().Object).Build();
            Assert.IsNotNull(cosmosClient.Endpoint);
        }

        [TestMethod]
        [ExpectedException(typeof(ArgumentNullException))]
        public void ThrowOnNullConnectionString()
        {
            new CosmosClientBuilder(null);
        }

        [TestMethod]
        [ExpectedException(typeof(ArgumentException))]
        public void ThrowOnMissingAccountKeyInConnectionString()
        {
            string invalidConnectionString = "AccountEndpoint=https://localtestcosmos.documents.azure.com:443/;";
            new CosmosClientBuilder(invalidConnectionString);
        }

        [TestMethod]
        [ExpectedException(typeof(ArgumentException))]
        public void ThrowOnMissingAccountEndpointInConnectionString()
        {
            string invalidConnectionString = "AccountKey=425Mcv8CXQqzRNCgFNjIhT424GK99CKJvASowTnq15Vt8LeahXTcN5wt3342vQ==;";
            new CosmosClientBuilder(invalidConnectionString);
        }

        [TestMethod]
        public void VerifyGetConnectionPolicyThrowIfDirectTcpSettingAreUsedInGatewayMode()
        {
            TimeSpan idleTcpConnectionTimeout = new TimeSpan(0, 10, 0);
            TimeSpan openTcpConnectionTimeout = new TimeSpan(0, 0, 5);
            int maxRequestsPerTcpConnection = 30;
            int maxTcpConnectionsPerEndpoint = 65535;

            CosmosClientOptions cosmosClientOptions = new CosmosClientOptions()
            {
                ConnectionMode = ConnectionMode.Gateway
            };
            
            Assert.ThrowsException<ArgumentException>(() => { cosmosClientOptions.IdleTcpConnectionTimeout = idleTcpConnectionTimeout; });
            Assert.ThrowsException<ArgumentException>(() => { cosmosClientOptions.OpenTcpConnectionTimeout = openTcpConnectionTimeout; });
            Assert.ThrowsException<ArgumentException>(() => { cosmosClientOptions.MaxRequestsPerTcpConnection = maxRequestsPerTcpConnection; });
            Assert.ThrowsException<ArgumentException>(() => { cosmosClientOptions.MaxTcpConnectionsPerEndpoint = maxTcpConnectionsPerEndpoint; });
        }

        [TestMethod]
        public void VerifyHttpClientFactoryBlockedWithConnectionLimit()
        {
            CosmosClientOptions cosmosClientOptions = new CosmosClientOptions()
            {
                GatewayModeMaxConnectionLimit = 42
            };

            Assert.ThrowsException<ArgumentException>(() =>
            {
                cosmosClientOptions.HttpClientFactory = () => new HttpClient();
            });

            cosmosClientOptions = new CosmosClientOptions()
            {
                HttpClientFactory = () => new HttpClient()
            };

            Assert.ThrowsException<ArgumentException>(() =>
            {
                cosmosClientOptions.GatewayModeMaxConnectionLimit = 42;
            });
        }

        [TestMethod]
        public void VerifyHttpClientHandlerIsSet()
        {
            string endpoint = AccountEndpoint;
            string key = "425Mcv8CXQqzRNCgFNjIhT424GK99CKJvASowTnq15Vt8LeahXTcN5wt3342vQ==";

            IWebProxy webProxy = new TestWebProxy();

            CosmosClientBuilder cosmosClientBuilder = new CosmosClientBuilder(
                accountEndpoint: endpoint,
                authKeyOrResourceToken: key);
            cosmosClientBuilder.WithConnectionModeGateway(
                maxConnectionLimit: null,
                webProxy: webProxy);

            CosmosClient cosmosClient = cosmosClientBuilder.Build();
            CosmosHttpClient cosmosHttpClient = cosmosClient.DocumentClient.httpClient;
            HttpClientHandler handler = (HttpClientHandler)cosmosHttpClient.HttpMessageHandler;
            
            Assert.IsTrue(object.ReferenceEquals(webProxy, handler.Proxy));
        }

        [TestMethod]
        public void VerifyCorrectProtocolIsSet()
        {
            CosmosClientOptions cosmosClientOptions = new CosmosClientOptions { ConnectionMode = ConnectionMode.Gateway };
            Assert.AreEqual(Protocol.Https, cosmosClientOptions.ConnectionProtocol);

            cosmosClientOptions = new CosmosClientOptions { ConnectionMode = ConnectionMode.Direct };
            Assert.AreEqual(Protocol.Tcp, cosmosClientOptions.ConnectionProtocol);
        }

        [TestMethod]
        [ExpectedException(typeof(ArgumentException))]
        public void VerifyLimitToEndpointSettings()
        {
            CosmosClientOptions cosmosClientOptions = new CosmosClientOptions { ApplicationRegion = Regions.EastUS, LimitToEndpoint = true };
            cosmosClientOptions.GetConnectionPolicy(clientId: 0);
        }

        [TestMethod]
        [ExpectedException(typeof(ArgumentException))]
        public void VerifyLimitToEndpointSettingsWithPreferredRegions()
        {
            CosmosClientOptions cosmosClientOptions = new CosmosClientOptions { ApplicationPreferredRegions = new List<string>() { Regions.EastUS }, LimitToEndpoint = true };
            cosmosClientOptions.GetConnectionPolicy(clientId: 0);
        }

        [TestMethod]
        [ExpectedException(typeof(ArgumentException))]
        public void VerifyApplicationRegionSettingsWithPreferredRegions()
        {
            CosmosClientOptions cosmosClientOptions = new CosmosClientOptions { ApplicationPreferredRegions = new List<string>() { Regions.EastUS }, ApplicationRegion = Regions.EastUS };
            cosmosClientOptions.GetConnectionPolicy(clientId: 0);
        }

        [TestMethod]
        [ExpectedException(typeof(ArgumentException))]
        public void VerifyWebProxyHttpClientFactorySet()
        {
            CosmosClientOptions cosmosClientOptions = new CosmosClientOptions();
            cosmosClientOptions.WebProxy = Mock.Of<WebProxy>();
            cosmosClientOptions.HttpClientFactory = () => new HttpClient();
        }

        [TestMethod]
        [ExpectedException(typeof(ArgumentException))]
        public void VerifyHttpClientFactoryWebProxySet()
        {
            CosmosClientOptions cosmosClientOptions = new CosmosClientOptions();
            cosmosClientOptions.HttpClientFactory = () => new HttpClient();
            cosmosClientOptions.WebProxy = Mock.Of<WebProxy>();
        }

        [TestMethod]
        public void HttpClientFactoryBuildsConnectionPolicy()
        {
            string endpoint = AccountEndpoint;
            CosmosClientBuilder cosmosClientBuilder = new CosmosClientBuilder(
                accountEndpoint: endpoint,
                authKeyOrResourceToken: MockCosmosUtil.RandomInvalidCorrectlyFormatedAuthKey)
                .WithHttpClientFactory(this.HttpClientFactoryDelegate);
            CosmosClient cosmosClient = cosmosClientBuilder.Build(new MockDocumentClient());
            CosmosClientOptions clientOptions = cosmosClient.ClientOptions;

            Assert.AreEqual(clientOptions.HttpClientFactory, this.HttpClientFactoryDelegate);
            ConnectionPolicy policy = clientOptions.GetConnectionPolicy(clientId: 0);
            Assert.AreEqual(policy.HttpClientFactory, this.HttpClientFactoryDelegate);
        }

        [TestMethod]
        public void WithLimitToEndpointAffectsEndpointDiscovery()
        {
            CosmosClientBuilder cosmosClientBuilder = new CosmosClientBuilder(
                accountEndpoint: AccountEndpoint,
                authKeyOrResourceToken: MockCosmosUtil.RandomInvalidCorrectlyFormatedAuthKey);

            CosmosClientOptions cosmosClientOptions = cosmosClientBuilder.Build(new MockDocumentClient()).ClientOptions;
            Assert.IsFalse(cosmosClientOptions.LimitToEndpoint);

            ConnectionPolicy connectionPolicy = cosmosClientOptions.GetConnectionPolicy(clientId: 0);
            Assert.IsTrue(connectionPolicy.EnableEndpointDiscovery);

            cosmosClientBuilder
                .WithLimitToEndpoint(true);

            cosmosClientOptions = cosmosClientBuilder.Build(new MockDocumentClient()).ClientOptions;
            Assert.IsTrue(cosmosClientOptions.LimitToEndpoint);

            connectionPolicy = cosmosClientOptions.GetConnectionPolicy(clientId: 0);
            Assert.IsFalse(connectionPolicy.EnableEndpointDiscovery);
        }

        [TestMethod]
        public void WithUnrecognizedApplicationRegionThrows()
        {
            string notAValidAzureRegion = Guid.NewGuid().ToString();

            {
                CosmosClientBuilder cosmosClientBuilder = new CosmosClientBuilder(
                    accountEndpoint: AccountEndpoint,
                    authKeyOrResourceToken: MockCosmosUtil.RandomInvalidCorrectlyFormatedAuthKey)
                    .WithApplicationRegion(notAValidAzureRegion);

                ArgumentException argumentException = Assert.ThrowsException<ArgumentException>(() => cosmosClientBuilder.Build(new MockDocumentClient()));

                Assert.IsTrue(argumentException.Message.Contains(notAValidAzureRegion), $"Expected error message to contain {notAValidAzureRegion} but got: {argumentException.Message}");
            }

            {
                CosmosClientOptions cosmosClientOptions = new CosmosClientOptions()
                {
                    ApplicationRegion = notAValidAzureRegion
                };

                ArgumentException argumentException = Assert.ThrowsException<ArgumentException>(() => new CosmosClient(AccountEndpoint, MockCosmosUtil.RandomInvalidCorrectlyFormatedAuthKey, cosmosClientOptions));

                Assert.IsTrue(argumentException.Message.Contains(notAValidAzureRegion), $"Expected error message to contain {notAValidAzureRegion} but got: {argumentException.Message}");
            }
        }

<<<<<<< HEAD
=======
        [TestMethod]
        public void WithQuorumReadWithEventualConsistencyAccount()
        {
            CosmosClientBuilder cosmosClientBuilder = new CosmosClientBuilder(
                accountEndpoint: AccountEndpoint,
                authKeyOrResourceToken: MockCosmosUtil.RandomInvalidCorrectlyFormatedAuthKey);

            CosmosClientOptions cosmosClientOptions = cosmosClientBuilder.Build(new MockDocumentClient()).ClientOptions;
            Assert.IsFalse(cosmosClientOptions.EnableUpgradeConsistencyToLocalQuorum);

            cosmosClientBuilder
                .AllowUpgradeConsistencyToLocalQuorum();

            cosmosClientOptions = cosmosClientBuilder.Build(new MockDocumentClient()).ClientOptions;
            Assert.IsTrue(cosmosClientOptions.EnableUpgradeConsistencyToLocalQuorum);
        }

        [TestMethod]
        public void InvalidApplicationNameCatchTest()
        {

            string[] illegalChars = new string[] { "<", ">", "\"", "{", "}", "\\", "[", "]", ";", ":", "@", "=", "(", ")", "," };
            string baseName = "illegal";

            foreach (string illegal in illegalChars)
            {
                Assert.ThrowsException<ArgumentException>(() => new CosmosClientOptions
                {
                    ApplicationName = baseName + illegal
                });


                Assert.ThrowsException<ArgumentException>(() => new CosmosClientOptions
                {
                    ApplicationName = illegal + baseName
                });

                Assert.ThrowsException<ArgumentException>(() => new CosmosClientOptions
                {
                    ApplicationName = illegal
                });
            }
        }

>>>>>>> 63a846de
        private class TestWebProxy : IWebProxy
        {
            public ICredentials Credentials { get; set; }

            public Uri GetProxy(Uri destination)
            {
                return new Uri("https://www.test.com");
            }

            public bool IsBypassed(Uri host)
            {
                return false;
            }
        }

        private class EnumComparer : IComparer
        {
            public int Compare(object x, object y)
            {
                if ((int)x == (int)y &&
                    string.Equals(x.ToString(), y.ToString()))
                {
                    return 0;
                }

                return 1;
            }
        }
    }
}<|MERGE_RESOLUTION|>--- conflicted
+++ resolved
@@ -522,8 +522,6 @@
             }
         }
 
-<<<<<<< HEAD
-=======
         [TestMethod]
         public void WithQuorumReadWithEventualConsistencyAccount()
         {
@@ -568,7 +566,6 @@
             }
         }
 
->>>>>>> 63a846de
         private class TestWebProxy : IWebProxy
         {
             public ICredentials Credentials { get; set; }
