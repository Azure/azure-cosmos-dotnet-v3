--- conflicted
+++ resolved
@@ -100,15 +100,12 @@
             Assert.AreNotEqual(Cosmos.ConsistencyLevel.Session, clientOptions.ConsistencyLevel);
             Assert.IsFalse(policy.EnablePartitionLevelFailover);
             Assert.IsFalse(clientOptions.EnableAdvancedReplicaSelectionForTcp.HasValue);
-<<<<<<< HEAD
-=======
 #if PREVIEW
             Assert.IsFalse(clientOptions.CosmosClientTelemetryOptions.DisableDistributedTracing);
 #else
             Assert.IsTrue(clientOptions.CosmosClientTelemetryOptions.DisableDistributedTracing);
 #endif
             Assert.IsTrue(clientOptions.CosmosClientTelemetryOptions.DisableSendingMetricsToService);
->>>>>>> e2ce570b
 
             cosmosClientBuilder.WithApplicationRegion(region)
                 .WithConnectionModeGateway(maxConnections, webProxy)
@@ -174,11 +171,6 @@
                 portReuseMode,
                 enableTcpConnectionEndpointRediscovery)
                 .WithApplicationPreferredRegions(preferredLocations)
-<<<<<<< HEAD
-                .WithDistributedTracingOptions(new DistributedTracingOptions
-                {
-                    LatencyThresholdForDiagnosticEvent = TimeSpan.FromMilliseconds(100)
-=======
                 .WithClientTelemetryOptions(new CosmosClientTelemetryOptions()
                 {
                     DisableDistributedTracing = false,
@@ -187,7 +179,6 @@
                         PointOperationLatencyThreshold = TimeSpan.FromMilliseconds(100),
                         NonPointOperationLatencyThreshold = TimeSpan.FromMilliseconds(100)
                     }
->>>>>>> e2ce570b
                 });
 
             cosmosClient = cosmosClientBuilder.Build(new MockDocumentClient());
@@ -200,14 +191,9 @@
             Assert.AreEqual(portReuseMode, clientOptions.PortReuseMode);
             Assert.IsTrue(clientOptions.EnableTcpConnectionEndpointRediscovery);
             CollectionAssert.AreEqual(preferredLocations.ToArray(), clientOptions.ApplicationPreferredRegions.ToArray());
-<<<<<<< HEAD
-            Assert.AreEqual(TimeSpan.FromMilliseconds(100), clientOptions.DistributedTracingOptions.LatencyThresholdForDiagnosticEvent);
-            Assert.IsTrue(clientOptions.IsDistributedTracingEnabled);
-=======
             Assert.AreEqual(TimeSpan.FromMilliseconds(100), clientOptions.CosmosClientTelemetryOptions.CosmosThresholdOptions.PointOperationLatencyThreshold);
             Assert.AreEqual(TimeSpan.FromMilliseconds(100), clientOptions.CosmosClientTelemetryOptions.CosmosThresholdOptions.NonPointOperationLatencyThreshold);
             Assert.IsFalse(clientOptions.CosmosClientTelemetryOptions.DisableDistributedTracing);
->>>>>>> e2ce570b
 
             //Verify GetConnectionPolicy returns the correct values
             policy = clientOptions.GetConnectionPolicy(clientId: 0);
