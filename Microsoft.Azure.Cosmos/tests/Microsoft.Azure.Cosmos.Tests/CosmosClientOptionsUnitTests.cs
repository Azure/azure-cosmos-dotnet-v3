--- conflicted
+++ resolved
@@ -108,11 +108,8 @@
             Assert.AreEqual(cosmosSerializerOptions.PropertyNamingPolicy, clientOptions.SerializerOptions.PropertyNamingPolicy);
             Assert.AreEqual(cosmosSerializerOptions.Indented, clientOptions.SerializerOptions.Indented);
             Assert.IsTrue(object.ReferenceEquals(webProxy, clientOptions.WebProxy));
-<<<<<<< HEAD
+            Assert.IsTrue(clientOptions.AllowBulkExecution);
             Assert.IsTrue(clientOptions.LimitToApplicationRegionOnly);
-=======
-            Assert.IsTrue(clientOptions.AllowBulkExecution);
->>>>>>> 272aa1e8
 
             //Verify GetConnectionPolicy returns the correct values
             policy = clientOptions.GetConnectionPolicy();
