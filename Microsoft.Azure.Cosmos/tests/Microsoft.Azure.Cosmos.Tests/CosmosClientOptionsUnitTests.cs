﻿//------------------------------------------------------------
// Copyright (c) Microsoft Corporation.  All rights reserved.
//------------------------------------------------------------

namespace Microsoft.Azure.Cosmos.Tests
{
    using System;
    using System.Collections;
<<<<<<< HEAD
    using System.Collections.Generic;
    using System.Collections.ObjectModel;
=======
    using System.Collections.Generic;
    using System.Collections.ObjectModel;
>>>>>>> a0f1c305
    using System.Linq;
    using System.Net;
    using System.Net.Http;
    using global::Azure.Core;
    using Microsoft.Azure.Cosmos.Fluent;
    using Microsoft.Azure.Documents;
    using Microsoft.Azure.Documents.Client;
    using Microsoft.VisualStudio.TestTools.UnitTesting;
    using Moq;

    [TestClass]
    public class CosmosClientOptionsUnitTests
    {
        public const string AccountEndpoint = "https://localhost:8081/";
        public const string ConnectionString = "AccountEndpoint=https://localtestcosmos.documents.azure.com:443/;AccountKey=425Mcv8CXQqzRNCgFNjIhT424GK99CKJvASowTnq15Vt8LeahXTcN5wt3342vQ==;";
        public Func<HttpClient> HttpClientFactoryDelegate = () => new HttpClient();

        [TestMethod]
        public void VerifyCosmosConfigurationPropertiesGetUpdated()
        {
            string endpoint = AccountEndpoint;
            string key = MockCosmosUtil.RandomInvalidCorrectlyFormatedAuthKey;
            string region = Regions.WestCentralUS;
            ConnectionMode connectionMode = ConnectionMode.Gateway;
            TimeSpan requestTimeout = TimeSpan.FromDays(1);
            int maxConnections = 9001;
            string userAgentSuffix = "testSuffix";
            RequestHandler preProcessHandler = new TestHandler();
            ApiType apiType = ApiType.Sql;
            int maxRetryAttemptsOnThrottledRequests = 9999;
            TimeSpan maxRetryWaitTime = TimeSpan.FromHours(6);
            bool enableTcpConnectionEndpointRediscovery = true;
            CosmosSerializationOptions cosmosSerializerOptions = new CosmosSerializationOptions()
            {
                IgnoreNullValues = true,
                PropertyNamingPolicy = CosmosPropertyNamingPolicy.CamelCase,
            };
            TimeSpan idleTcpConnectionTimeout = new TimeSpan(0, 10, 0);
            TimeSpan openTcpConnectionTimeout = new TimeSpan(0, 0, 5);
            int maxRequestsPerTcpConnection = 30;
            int maxTcpConnectionsPerEndpoint = 65535;
            Cosmos.PortReuseMode portReuseMode = Cosmos.PortReuseMode.PrivatePortPool;
            IWebProxy webProxy = new TestWebProxy();
            Cosmos.ConsistencyLevel consistencyLevel = Cosmos.ConsistencyLevel.ConsistentPrefix;

            CosmosClientBuilder cosmosClientBuilder = new CosmosClientBuilder(
                accountEndpoint: endpoint,
                authKeyOrResourceToken: key);
            
            CosmosClient cosmosClient = cosmosClientBuilder.Build(new MockDocumentClient());
            CosmosClientOptions clientOptions = cosmosClient.ClientOptions;

            Assert.AreEqual(endpoint, cosmosClient.Endpoint.OriginalString, "AccountEndpoint did not save correctly");
            Assert.AreEqual(key, cosmosClient.AccountKey, "AccountKey did not save correctly");

            //Verify the default values are different from the new values
            Assert.AreNotEqual(region, clientOptions.ApplicationRegion);
            Assert.IsNull(clientOptions.ApplicationPreferredRegions);
            Assert.AreNotEqual(connectionMode, clientOptions.ConnectionMode);
            Assert.AreNotEqual(maxConnections, clientOptions.GatewayModeMaxConnectionLimit);
            Assert.AreNotEqual(requestTimeout, clientOptions.RequestTimeout);
            Assert.AreNotEqual(userAgentSuffix, clientOptions.ApplicationName);
            Assert.AreNotEqual(apiType, clientOptions.ApiType);
            Assert.IsFalse(clientOptions.AllowBulkExecution);
            Assert.AreEqual(0, clientOptions.CustomHandlers.Count);
            Assert.IsNull(clientOptions.SerializerOptions);
            Assert.IsNotNull(clientOptions.Serializer);
            Assert.IsNull(clientOptions.WebProxy);
            Assert.IsFalse(clientOptions.LimitToEndpoint);
            Assert.IsTrue(clientOptions.EnableTcpConnectionEndpointRediscovery);
            Assert.IsNull(clientOptions.HttpClientFactory);
            Assert.AreNotEqual(consistencyLevel, clientOptions.ConsistencyLevel);
            Assert.IsFalse(clientOptions.EnablePartitionLevelFailover);
            Assert.IsFalse(clientOptions.EnableAdvancedReplicaSelectionForTcp.HasValue);

            //Verify GetConnectionPolicy returns the correct values for default
            ConnectionPolicy policy = clientOptions.GetConnectionPolicy(clientId: 0);
            Assert.AreEqual(ConnectionMode.Direct, policy.ConnectionMode);
            Assert.AreEqual(Protocol.Tcp, policy.ConnectionProtocol);
            Assert.AreEqual(clientOptions.GatewayModeMaxConnectionLimit, policy.MaxConnectionLimit);
            Assert.AreEqual(clientOptions.RequestTimeout, policy.RequestTimeout);
            Assert.IsNull(policy.IdleTcpConnectionTimeout);
            Assert.IsNull(policy.OpenTcpConnectionTimeout);
            Assert.IsNull(policy.MaxRequestsPerTcpConnection);
            Assert.IsNull(policy.MaxTcpConnectionsPerEndpoint);
            Assert.IsTrue(policy.EnableEndpointDiscovery);
            Assert.IsTrue(policy.EnableTcpConnectionEndpointRediscovery);
            Assert.IsNull(policy.HttpClientFactory);
            Assert.AreNotEqual(Cosmos.ConsistencyLevel.Session, clientOptions.ConsistencyLevel);
            Assert.IsFalse(policy.EnablePartitionLevelFailover);
            Assert.IsFalse(clientOptions.EnableAdvancedReplicaSelectionForTcp.HasValue);
#if PREVIEW
            Assert.IsFalse(clientOptions.CosmosClientTelemetryOptions.DisableDistributedTracing);
#else
            Assert.IsTrue(clientOptions.CosmosClientTelemetryOptions.DisableDistributedTracing);
#endif
            Assert.IsTrue(clientOptions.CosmosClientTelemetryOptions.DisableSendingMetricsToService);

            cosmosClientBuilder.WithApplicationRegion(region)
                .WithConnectionModeGateway(maxConnections, webProxy)
                .WithRequestTimeout(requestTimeout)
                .WithApplicationName(userAgentSuffix)
                .AddCustomHandlers(preProcessHandler)
                .WithApiType(apiType)
                .WithThrottlingRetryOptions(maxRetryWaitTime, maxRetryAttemptsOnThrottledRequests)
                .WithBulkExecution(true)
                .WithSerializerOptions(cosmosSerializerOptions)
                .WithConsistencyLevel(consistencyLevel);

            cosmosClient = cosmosClientBuilder.Build(new MockDocumentClient());
            clientOptions = cosmosClient.ClientOptions;
            clientOptions.EnableAdvancedReplicaSelectionForTcp = true;

            //Verify all the values are updated
            Assert.AreEqual(region, clientOptions.ApplicationRegion);
            Assert.IsNull(clientOptions.ApplicationPreferredRegions);
            Assert.AreEqual(connectionMode, clientOptions.ConnectionMode);
            Assert.AreEqual(maxConnections, clientOptions.GatewayModeMaxConnectionLimit);
            Assert.AreEqual(requestTimeout, clientOptions.RequestTimeout);
            Assert.AreEqual(userAgentSuffix, clientOptions.ApplicationName);
            Assert.AreEqual(preProcessHandler, clientOptions.CustomHandlers[0]);
            Assert.AreEqual(apiType, clientOptions.ApiType);
            Assert.AreEqual(maxRetryAttemptsOnThrottledRequests, clientOptions.MaxRetryAttemptsOnRateLimitedRequests);
            Assert.AreEqual(maxRetryWaitTime, clientOptions.MaxRetryWaitTimeOnRateLimitedRequests);
            Assert.AreEqual(cosmosSerializerOptions.IgnoreNullValues, clientOptions.SerializerOptions.IgnoreNullValues);
            Assert.AreEqual(cosmosSerializerOptions.PropertyNamingPolicy, clientOptions.SerializerOptions.PropertyNamingPolicy);
            Assert.AreEqual(cosmosSerializerOptions.Indented, clientOptions.SerializerOptions.Indented);
            Assert.IsTrue(object.ReferenceEquals(webProxy, clientOptions.WebProxy));
            Assert.IsTrue(clientOptions.AllowBulkExecution);
            Assert.AreEqual(consistencyLevel, clientOptions.ConsistencyLevel);
<<<<<<< HEAD
            Assert.IsTrue(clientOptions.EnablePartitionLevelFailover);
=======
            Assert.IsFalse(clientOptions.EnablePartitionLevelFailover);
>>>>>>> a0f1c305
            Assert.IsTrue(clientOptions.EnableAdvancedReplicaSelectionForTcp.HasValue && clientOptions.EnableAdvancedReplicaSelectionForTcp.Value);

            //Verify GetConnectionPolicy returns the correct values
            policy = clientOptions.GetConnectionPolicy(clientId: 0);
            Assert.AreEqual(region, policy.PreferredLocations[0]);
            Assert.AreEqual(ConnectionMode.Gateway, policy.ConnectionMode);
            Assert.AreEqual(Protocol.Https, policy.ConnectionProtocol);
            Assert.AreEqual(maxConnections, policy.MaxConnectionLimit);
            Assert.AreEqual(requestTimeout, policy.RequestTimeout);
            Assert.IsTrue(policy.UserAgentSuffix.Contains(userAgentSuffix));
            Assert.IsTrue(policy.UseMultipleWriteLocations);
            Assert.AreEqual(maxRetryAttemptsOnThrottledRequests, policy.RetryOptions.MaxRetryAttemptsOnThrottledRequests);
            Assert.AreEqual((int)maxRetryWaitTime.TotalSeconds, policy.RetryOptions.MaxRetryWaitTimeInSeconds);
            Assert.AreEqual((Documents.ConsistencyLevel)consistencyLevel, clientOptions.GetDocumentsConsistencyLevel());
<<<<<<< HEAD
            Assert.IsTrue(policy.EnablePartitionLevelFailover);
=======
            Assert.IsFalse(policy.EnablePartitionLevelFailover);
>>>>>>> a0f1c305
            Assert.IsTrue(clientOptions.EnableAdvancedReplicaSelectionForTcp.Value);

            IReadOnlyList<string> preferredLocations = new List<string>() { Regions.AustraliaCentral, Regions.AustraliaCentral2 };
            //Verify Direct Mode settings
            cosmosClientBuilder = new CosmosClientBuilder(
                accountEndpoint: endpoint,
                authKeyOrResourceToken: key);
            cosmosClientBuilder.WithConnectionModeDirect(
                idleTcpConnectionTimeout,
                openTcpConnectionTimeout,
                maxRequestsPerTcpConnection,
                maxTcpConnectionsPerEndpoint,
                portReuseMode,
                enableTcpConnectionEndpointRediscovery)
                .WithApplicationPreferredRegions(preferredLocations)
                .WithClientTelemetryOptions(new CosmosClientTelemetryOptions()
                {
                    DisableDistributedTracing = false,
                    CosmosThresholdOptions = new CosmosThresholdOptions()
                    {
                        PointOperationLatencyThreshold = TimeSpan.FromMilliseconds(100),
                        NonPointOperationLatencyThreshold = TimeSpan.FromMilliseconds(100)
                    }
                });

            cosmosClient = cosmosClientBuilder.Build(new MockDocumentClient());
            clientOptions = cosmosClient.ClientOptions;
            //Verify all the values are updated
            Assert.AreEqual(idleTcpConnectionTimeout, clientOptions.IdleTcpConnectionTimeout);
            Assert.AreEqual(openTcpConnectionTimeout, clientOptions.OpenTcpConnectionTimeout);
            Assert.AreEqual(maxRequestsPerTcpConnection, clientOptions.MaxRequestsPerTcpConnection);
            Assert.AreEqual(maxTcpConnectionsPerEndpoint, clientOptions.MaxTcpConnectionsPerEndpoint);
            Assert.AreEqual(portReuseMode, clientOptions.PortReuseMode);
            Assert.IsTrue(clientOptions.EnableTcpConnectionEndpointRediscovery);
            CollectionAssert.AreEqual(preferredLocations.ToArray(), clientOptions.ApplicationPreferredRegions.ToArray());
            Assert.AreEqual(TimeSpan.FromMilliseconds(100), clientOptions.CosmosClientTelemetryOptions.CosmosThresholdOptions.PointOperationLatencyThreshold);
            Assert.AreEqual(TimeSpan.FromMilliseconds(100), clientOptions.CosmosClientTelemetryOptions.CosmosThresholdOptions.NonPointOperationLatencyThreshold);
            Assert.IsFalse(clientOptions.CosmosClientTelemetryOptions.DisableDistributedTracing);

            //Verify GetConnectionPolicy returns the correct values
            policy = clientOptions.GetConnectionPolicy(clientId: 0);
            Assert.AreEqual(idleTcpConnectionTimeout, policy.IdleTcpConnectionTimeout);
            Assert.AreEqual(openTcpConnectionTimeout, policy.OpenTcpConnectionTimeout);
            Assert.AreEqual(maxRequestsPerTcpConnection, policy.MaxRequestsPerTcpConnection);
            Assert.AreEqual(maxTcpConnectionsPerEndpoint, policy.MaxTcpConnectionsPerEndpoint);
            Assert.AreEqual(portReuseMode, policy.PortReuseMode);
            Assert.IsTrue(policy.EnableTcpConnectionEndpointRediscovery);
            CollectionAssert.AreEqual(preferredLocations.ToArray(), policy.PreferredLocations.ToArray());
        }

        /// <summary>
        /// Test to validate that when the partition level failover is enabled with the preferred regions list is missing, then the client
        /// initialization should throw an argument exception and fail. This should hold true for both environment variable and CosmosClientOptions.
        /// </summary>
        [TestMethod]
        [Owner("dkunda")]
        [DataRow(true, DisplayName = "Validate that when enevironment variable is used to enable PPAF, the outcome of the test should be same.")]
        [DataRow(false, DisplayName = "Validate that when CosmosClientOptions is used to enable PPAF, the outcome of the test should be same.")]
        public void CosmosClientOptions_WhenPartitionLevelFailoverEnabledAndPreferredRegionsNotSet_ShouldThrowArgumentException(bool useEnvironmentVariable)
        {
            try
            {
                if (useEnvironmentVariable)
                {
                    Environment.SetEnvironmentVariable(ConfigurationManager.PartitionLevelFailoverEnabled, "True");
                }

                string endpoint = AccountEndpoint;
                string key = MockCosmosUtil.RandomInvalidCorrectlyFormatedAuthKey;
                TimeSpan requestTimeout = TimeSpan.FromDays(1);
                string userAgentSuffix = "testSuffix";
                RequestHandler preProcessHandler = new TestHandler();
                ApiType apiType = ApiType.Sql;
                int maxRetryAttemptsOnThrottledRequests = 9999;
                TimeSpan maxRetryWaitTime = TimeSpan.FromHours(6);
                CosmosSerializationOptions cosmosSerializerOptions = new CosmosSerializationOptions()
                {
                    IgnoreNullValues = true,
                    PropertyNamingPolicy = CosmosPropertyNamingPolicy.CamelCase,
                };

                Cosmos.ConsistencyLevel consistencyLevel = Cosmos.ConsistencyLevel.ConsistentPrefix;
                CosmosClientBuilder cosmosClientBuilder = new(
                    accountEndpoint: endpoint,
                    authKeyOrResourceToken: key);

                cosmosClientBuilder
                    .WithConnectionModeDirect()
                    .WithRequestTimeout(requestTimeout)
                    .WithApplicationName(userAgentSuffix)
                    .AddCustomHandlers(preProcessHandler)
                    .WithApiType(apiType)
                    .WithThrottlingRetryOptions(maxRetryWaitTime, maxRetryAttemptsOnThrottledRequests)
                    .WithSerializerOptions(cosmosSerializerOptions)
                    .WithConsistencyLevel(consistencyLevel);

                if (!useEnvironmentVariable)
                {
                    cosmosClientBuilder
                        .WithPartitionLevelFailoverEnabled();
                }

                ArgumentException exception = Assert.ThrowsException<ArgumentException>(() => cosmosClientBuilder.Build());

                Assert.AreEqual(
                    expected: "ApplicationPreferredRegions is required when EnablePartitionLevelFailover is enabled.",
                    actual: exception.Message);
            }
            finally
            {
                Environment.SetEnvironmentVariable(ConfigurationManager.PartitionLevelFailoverEnabled, null);
            }
        }

        /// <summary>
        /// Test to validate that when the partition level failover is enabled with the preferred regions list is provided, then the client
        /// initialization should be successful. This holds true for both environment variable and CosmosClientOptions.
        /// </summary>
        [TestMethod]
        [Owner("dkunda")]
        [DataRow(true, DisplayName = "Validate that when enevironment variable is used to enable PPAF, the outcome of the test should be same.")]
        [DataRow(false, DisplayName = "Validate that when CosmosClientOptions is used to enable PPAF, the outcome of the test should be same.")]
        public void CosmosClientOptions_WhenPartitionLevelFailoverEnabledAndPreferredRegionsSet_ShouldInitializeSuccessfully(bool useEnvironmentVariable)
        {
            try
            {
                if (useEnvironmentVariable)
                {
                    Environment.SetEnvironmentVariable(ConfigurationManager.PartitionLevelFailoverEnabled, "True");
                }

                string endpoint = AccountEndpoint;
                string key = MockCosmosUtil.RandomInvalidCorrectlyFormatedAuthKey;
                TimeSpan requestTimeout = TimeSpan.FromDays(1);
                string userAgentSuffix = "testSuffix";
                RequestHandler preProcessHandler = new TestHandler();
                ApiType apiType = ApiType.Sql;
                int maxRetryAttemptsOnThrottledRequests = 9999;
                TimeSpan maxRetryWaitTime = TimeSpan.FromHours(6);
                CosmosSerializationOptions cosmosSerializerOptions = new CosmosSerializationOptions()
                {
                    IgnoreNullValues = true,
                    PropertyNamingPolicy = CosmosPropertyNamingPolicy.CamelCase,
                };

                Cosmos.ConsistencyLevel consistencyLevel = Cosmos.ConsistencyLevel.ConsistentPrefix;
                CosmosClientBuilder cosmosClientBuilder = new(
                    accountEndpoint: endpoint,
                    authKeyOrResourceToken: key);

                cosmosClientBuilder
                    .WithConnectionModeDirect()
                    .WithRequestTimeout(requestTimeout)
                    .WithApplicationName(userAgentSuffix)
                    .AddCustomHandlers(preProcessHandler)
                    .WithApiType(apiType)
                    .WithThrottlingRetryOptions(maxRetryWaitTime, maxRetryAttemptsOnThrottledRequests)
                    .WithSerializerOptions(cosmosSerializerOptions)
                    .WithConsistencyLevel(consistencyLevel)
                    .WithPartitionLevelFailoverEnabled()
                    .WithApplicationPreferredRegions(
                        new List<string>()
                        {
                        Regions.NorthCentralUS,
                        Regions.WestUS,
                        Regions.EastAsia,
                        });

                CosmosClientOptions clientOptions = cosmosClientBuilder.Build().ClientOptions;

                Assert.AreEqual(ConnectionMode.Direct, clientOptions.ConnectionMode);
                Assert.AreEqual(requestTimeout, clientOptions.RequestTimeout);
                Assert.AreEqual(userAgentSuffix, clientOptions.ApplicationName);
                Assert.AreEqual(preProcessHandler, clientOptions.CustomHandlers[0]);
                Assert.AreEqual(apiType, clientOptions.ApiType);
                Assert.AreEqual(maxRetryAttemptsOnThrottledRequests, clientOptions.MaxRetryAttemptsOnRateLimitedRequests);
                Assert.AreEqual(maxRetryWaitTime, clientOptions.MaxRetryWaitTimeOnRateLimitedRequests);
                Assert.AreEqual(cosmosSerializerOptions.IgnoreNullValues, clientOptions.SerializerOptions.IgnoreNullValues);
                Assert.AreEqual(cosmosSerializerOptions.PropertyNamingPolicy, clientOptions.SerializerOptions.PropertyNamingPolicy);
                Assert.AreEqual(cosmosSerializerOptions.Indented, clientOptions.SerializerOptions.Indented);
                Assert.IsFalse(clientOptions.AllowBulkExecution);
                Assert.AreEqual(consistencyLevel, clientOptions.ConsistencyLevel);
                Assert.IsTrue(clientOptions.EnablePartitionLevelFailover);
                Assert.IsNotNull(clientOptions.ApplicationPreferredRegions);
            }
            finally
            {
                Environment.SetEnvironmentVariable(ConfigurationManager.PartitionLevelFailoverEnabled, null);
            }
        }

        [TestMethod]
        public void VerifyConsisentencyLevels()
        {
            List<Cosmos.ConsistencyLevel> cosmosLevels = Enum.GetValues(typeof(Cosmos.ConsistencyLevel)).Cast<Cosmos.ConsistencyLevel>().ToList();
            List<Documents.ConsistencyLevel> documentLevels = Enum.GetValues(typeof(Documents.ConsistencyLevel)).Cast<Documents.ConsistencyLevel>().ToList();
            CollectionAssert.AreEqual(cosmosLevels, documentLevels, new EnumComparer(), "Document consistency level is different from cosmos consistency level");

            foreach (Cosmos.ConsistencyLevel consistencyLevel in cosmosLevels)
            {
                CosmosClientOptions cosmosClientOptions = new CosmosClientOptions()
                {
                    ConsistencyLevel = consistencyLevel
                };

                Assert.AreEqual((int)consistencyLevel, (int)cosmosClientOptions.GetDocumentsConsistencyLevel());
                Assert.AreEqual(consistencyLevel.ToString(), cosmosClientOptions.GetDocumentsConsistencyLevel().ToString());
            }

            CosmosClientOptions cosmosClientOptionsNull = new CosmosClientOptions()
            {
                ConsistencyLevel = null
            };

            Assert.IsNull(cosmosClientOptionsNull.GetDocumentsConsistencyLevel());
        }

        [TestMethod]
        public void VerifyPortReuseModeIsSyncedWithDirect()
        {
            CollectionAssert.AreEqual(
                Enum.GetNames(typeof(PortReuseMode)).OrderBy(x => x).ToArray(),
                Enum.GetNames(typeof(Cosmos.PortReuseMode)).OrderBy(x => x).ToArray()
            );

            CollectionAssert.AreEqual(
                Enum.GetValues(typeof(PortReuseMode)).Cast<int>().ToArray(),
                Enum.GetValues(typeof(Cosmos.PortReuseMode)).Cast<int>().ToArray()
            );
        }

        [TestMethod]
        [ExpectedException(typeof(ArgumentException))]
        public void ThrowOnBadDelegatingHandler()
        {
            RequestHandler handler = new TestHandler();
            RequestHandler innerHandler = new TestHandler();

            //Inner handler is required to be null to allow the client to connect it to other handlers
            handler.InnerHandler = innerHandler;
            new CosmosClientBuilder(CosmosClientOptionsUnitTests.AccountEndpoint, "testKey")
                .AddCustomHandlers(handler);
        }

        [TestMethod]
        [ExpectedException(typeof(ArgumentNullException))]
        public void ThrowOnNullEndpoint()
        {
            new CosmosClientBuilder(null, "testKey");
        }

        [TestMethod]
        public void UserAgentContainsEnvironmentInformation()
        {
            EnvironmentInformation environmentInformation = new EnvironmentInformation();
            string expectedValue = "cosmos-netstandard-sdk/" + environmentInformation.ClientVersion;
            CosmosClientOptions cosmosClientOptions = new CosmosClientOptions();
            string userAgentSuffix = "testSuffix";
            cosmosClientOptions.ApplicationName = userAgentSuffix;
            Assert.AreEqual(userAgentSuffix, cosmosClientOptions.ApplicationName);
            Cosmos.UserAgentContainer userAgentContainer = cosmosClientOptions.CreateUserAgentContainerWithFeatures(clientId: 0);
            Assert.AreEqual(userAgentSuffix, userAgentContainer.Suffix);
            Assert.IsTrue(userAgentContainer.UserAgent.StartsWith(expectedValue));
            Assert.IsTrue(userAgentContainer.UserAgent.EndsWith(userAgentSuffix));

            ConnectionPolicy connectionPolicy = cosmosClientOptions.GetConnectionPolicy(clientId: 0);
            Assert.AreEqual(userAgentSuffix, connectionPolicy.UserAgentSuffix);
            Assert.IsTrue(connectionPolicy.UserAgentContainer.UserAgent.StartsWith(expectedValue));
            Assert.IsTrue(connectionPolicy.UserAgentContainer.UserAgent.EndsWith(userAgentSuffix));
        }

        [TestMethod]
        [ExpectedException(typeof(ArgumentException))]
        public void ThrowOnSerializerOptionsWithCustomSerializer()
        {
            CosmosClientOptions options = new CosmosClientOptions()
            {
                Serializer = new CosmosJsonDotNetSerializer()
            };

            options.SerializerOptions = new CosmosSerializationOptions();
        }

        [TestMethod]
        [ExpectedException(typeof(ArgumentException))]
        public void ThrowOnCustomSerializerWithSerializerOptions()
        {
            CosmosClientOptions options = new CosmosClientOptions()
            {
                SerializerOptions = new CosmosSerializationOptions()
            };

            options.Serializer = new CosmosJsonDotNetSerializer();
        }

        [TestMethod]
        [ExpectedException(typeof(ArgumentNullException))]
        public void ThrowOnNullTokenCredential()
        {
            new CosmosClientBuilder(AccountEndpoint, tokenCredential: null);
        }

        [TestMethod]
        public void VerifyAuthorizationTokenProviderIsSet()
        {
            CosmosClient cosmosClient = new CosmosClientBuilder(
                AccountEndpoint, new Mock<TokenCredential>().Object).Build();
            Assert.IsNotNull(cosmosClient.AuthorizationTokenProvider);
        }

        [TestMethod]
        public void VerifyAccountEndpointIsSet()
        {
            CosmosClient cosmosClient = new CosmosClientBuilder(
                AccountEndpoint, new Mock<TokenCredential>().Object).Build();
            Assert.IsNotNull(cosmosClient.Endpoint);
        }

        [TestMethod]
        [ExpectedException(typeof(ArgumentNullException))]
        public void ThrowOnNullConnectionString()
        {
            new CosmosClientBuilder(null);
        }

        [TestMethod]
        [ExpectedException(typeof(ArgumentException))]
        public void ThrowOnMissingAccountKeyInConnectionString()
        {
            string invalidConnectionString = "AccountEndpoint=https://localtestcosmos.documents.azure.com:443/;";
            new CosmosClientBuilder(invalidConnectionString);
        }

        [TestMethod]
        [ExpectedException(typeof(ArgumentException))]
        public void ThrowOnMissingAccountEndpointInConnectionString()
        {
            string invalidConnectionString = "AccountKey=425Mcv8CXQqzRNCgFNjIhT424GK99CKJvASowTnq15Vt8LeahXTcN5wt3342vQ==;";
            new CosmosClientBuilder(invalidConnectionString);
        }

        [TestMethod]
        public void VerifyGetConnectionPolicyThrowIfDirectTcpSettingAreUsedInGatewayMode()
        {
            TimeSpan idleTcpConnectionTimeout = new TimeSpan(0, 10, 0);
            TimeSpan openTcpConnectionTimeout = new TimeSpan(0, 0, 5);
            int maxRequestsPerTcpConnection = 30;
            int maxTcpConnectionsPerEndpoint = 65535;

            CosmosClientOptions cosmosClientOptions = new CosmosClientOptions()
            {
                ConnectionMode = ConnectionMode.Gateway
            };
            
            Assert.ThrowsException<ArgumentException>(() => { cosmosClientOptions.IdleTcpConnectionTimeout = idleTcpConnectionTimeout; });
            Assert.ThrowsException<ArgumentException>(() => { cosmosClientOptions.OpenTcpConnectionTimeout = openTcpConnectionTimeout; });
            Assert.ThrowsException<ArgumentException>(() => { cosmosClientOptions.MaxRequestsPerTcpConnection = maxRequestsPerTcpConnection; });
            Assert.ThrowsException<ArgumentException>(() => { cosmosClientOptions.MaxTcpConnectionsPerEndpoint = maxTcpConnectionsPerEndpoint; });
        }

        [TestMethod]
        public void VerifyHttpClientFactoryBlockedWithConnectionLimit()
        {
            CosmosClientOptions cosmosClientOptions = new CosmosClientOptions()
            {
                GatewayModeMaxConnectionLimit = 42
            };

            Assert.ThrowsException<ArgumentException>(() =>
            {
                cosmosClientOptions.HttpClientFactory = () => new HttpClient();
            });

            cosmosClientOptions = new CosmosClientOptions()
            {
                HttpClientFactory = () => new HttpClient()
            };

            Assert.ThrowsException<ArgumentException>(() =>
            {
                cosmosClientOptions.GatewayModeMaxConnectionLimit = 42;
            });
        }

        [TestMethod]
        public void VerifyHttpClientHandlerIsSet()
        {
            string endpoint = AccountEndpoint;
            string key = "425Mcv8CXQqzRNCgFNjIhT424GK99CKJvASowTnq15Vt8LeahXTcN5wt3342vQ==";

            IWebProxy webProxy = new TestWebProxy();

            CosmosClientBuilder cosmosClientBuilder = new CosmosClientBuilder(
                accountEndpoint: endpoint,
                authKeyOrResourceToken: key);
            cosmosClientBuilder.WithConnectionModeGateway(
                maxConnectionLimit: null,
                webProxy: webProxy);

            CosmosClient cosmosClient = cosmosClientBuilder.Build();
            CosmosHttpClient cosmosHttpClient = cosmosClient.DocumentClient.httpClient;
            SocketsHttpHandler handler = (SocketsHttpHandler)cosmosHttpClient.HttpMessageHandler;
            
            Assert.IsTrue(object.ReferenceEquals(webProxy, handler.Proxy));
        }

        [TestMethod]
        public void VerifyCorrectProtocolIsSet()
        {
            CosmosClientOptions cosmosClientOptions = new CosmosClientOptions { ConnectionMode = ConnectionMode.Gateway };
            Assert.AreEqual(Protocol.Https, cosmosClientOptions.ConnectionProtocol);

            cosmosClientOptions = new CosmosClientOptions { ConnectionMode = ConnectionMode.Direct };
            Assert.AreEqual(Protocol.Tcp, cosmosClientOptions.ConnectionProtocol);
        }

        [TestMethod]
        [ExpectedException(typeof(ArgumentException))]
        public void VerifyLimitToEndpointSettings()
        {
            CosmosClientOptions cosmosClientOptions = new CosmosClientOptions { ApplicationRegion = Regions.EastUS, LimitToEndpoint = true };
            cosmosClientOptions.GetConnectionPolicy(clientId: 0);
        }

        [TestMethod]
        [ExpectedException(typeof(ArgumentException))]
        public void VerifyLimitToEndpointSettingsWithPreferredRegions()
        {
            CosmosClientOptions cosmosClientOptions = new CosmosClientOptions { ApplicationPreferredRegions = new List<string>() { Regions.EastUS }, LimitToEndpoint = true };
            cosmosClientOptions.GetConnectionPolicy(clientId: 0);
        }

        [TestMethod]
        [ExpectedException(typeof(ArgumentException))]
        public void VerifyApplicationRegionSettingsWithPreferredRegions()
        {
            CosmosClientOptions cosmosClientOptions = new CosmosClientOptions { ApplicationPreferredRegions = new List<string>() { Regions.EastUS }, ApplicationRegion = Regions.EastUS };
            cosmosClientOptions.GetConnectionPolicy(clientId: 0);
        }

        [TestMethod]
        [ExpectedException(typeof(ArgumentException))]
        public void VerifyWebProxyHttpClientFactorySet()
        {
            CosmosClientOptions cosmosClientOptions = new CosmosClientOptions();
            cosmosClientOptions.WebProxy = Mock.Of<WebProxy>();
            cosmosClientOptions.HttpClientFactory = () => new HttpClient();
        }

        [TestMethod]
        [ExpectedException(typeof(ArgumentException))]
        public void VerifyHttpClientFactoryWebProxySet()
        {
            CosmosClientOptions cosmosClientOptions = new CosmosClientOptions();
            cosmosClientOptions.HttpClientFactory = () => new HttpClient();
            cosmosClientOptions.WebProxy = Mock.Of<WebProxy>();
        }

        [TestMethod]
        public void HttpClientFactoryBuildsConnectionPolicy()
        {
            string endpoint = AccountEndpoint;
            CosmosClientBuilder cosmosClientBuilder = new CosmosClientBuilder(
                accountEndpoint: endpoint,
                authKeyOrResourceToken: MockCosmosUtil.RandomInvalidCorrectlyFormatedAuthKey)
                .WithHttpClientFactory(this.HttpClientFactoryDelegate);
            CosmosClient cosmosClient = cosmosClientBuilder.Build(new MockDocumentClient());
            CosmosClientOptions clientOptions = cosmosClient.ClientOptions;

            Assert.AreEqual(clientOptions.HttpClientFactory, this.HttpClientFactoryDelegate);
            ConnectionPolicy policy = clientOptions.GetConnectionPolicy(clientId: 0);
            Assert.AreEqual(policy.HttpClientFactory, this.HttpClientFactoryDelegate);
        }

        [TestMethod]
        public void WithLimitToEndpointAffectsEndpointDiscovery()
        {
            CosmosClientBuilder cosmosClientBuilder = new CosmosClientBuilder(
                accountEndpoint: AccountEndpoint,
                authKeyOrResourceToken: MockCosmosUtil.RandomInvalidCorrectlyFormatedAuthKey);

            CosmosClientOptions cosmosClientOptions = cosmosClientBuilder.Build(new MockDocumentClient()).ClientOptions;
            Assert.IsFalse(cosmosClientOptions.LimitToEndpoint);

            ConnectionPolicy connectionPolicy = cosmosClientOptions.GetConnectionPolicy(clientId: 0);
            Assert.IsTrue(connectionPolicy.EnableEndpointDiscovery);

            cosmosClientBuilder
                .WithLimitToEndpoint(true);

            cosmosClientOptions = cosmosClientBuilder.Build(new MockDocumentClient()).ClientOptions;
            Assert.IsTrue(cosmosClientOptions.LimitToEndpoint);

            connectionPolicy = cosmosClientOptions.GetConnectionPolicy(clientId: 0);
            Assert.IsFalse(connectionPolicy.EnableEndpointDiscovery);
        }

        [TestMethod]
        public void WithUnrecognizedApplicationRegionThrows()
        {
            string notAValidAzureRegion = Guid.NewGuid().ToString();

            {
                CosmosClientBuilder cosmosClientBuilder = new CosmosClientBuilder(
                    accountEndpoint: AccountEndpoint,
                    authKeyOrResourceToken: MockCosmosUtil.RandomInvalidCorrectlyFormatedAuthKey)
                    .WithApplicationRegion(notAValidAzureRegion);

                ArgumentException argumentException = Assert.ThrowsException<ArgumentException>(() => cosmosClientBuilder.Build());

                Assert.IsTrue(argumentException.Message.Contains(notAValidAzureRegion), $"Expected error message to contain {notAValidAzureRegion} but got: {argumentException.Message}");
            }

            {
                CosmosClientOptions cosmosClientOptions = new CosmosClientOptions()
                {
                    ApplicationRegion = notAValidAzureRegion
                };

                ArgumentException argumentException = Assert.ThrowsException<ArgumentException>(() => new CosmosClient(AccountEndpoint, MockCosmosUtil.RandomInvalidCorrectlyFormatedAuthKey, cosmosClientOptions));

                Assert.IsTrue(argumentException.Message.Contains(notAValidAzureRegion), $"Expected error message to contain {notAValidAzureRegion} but got: {argumentException.Message}");
            }
        }

        [TestMethod]
        public void WithQuorumReadWithEventualConsistencyAccount()
        {
            CosmosClientBuilder cosmosClientBuilder = new CosmosClientBuilder(
                accountEndpoint: AccountEndpoint,
                authKeyOrResourceToken: MockCosmosUtil.RandomInvalidCorrectlyFormatedAuthKey);

            CosmosClientOptions cosmosClientOptions = cosmosClientBuilder.Build(new MockDocumentClient()).ClientOptions;
            Assert.IsFalse(cosmosClientOptions.EnableUpgradeConsistencyToLocalQuorum);

            cosmosClientBuilder
                .AllowUpgradeConsistencyToLocalQuorum();

            cosmosClientOptions = cosmosClientBuilder.Build(new MockDocumentClient()).ClientOptions;
            Assert.IsTrue(cosmosClientOptions.EnableUpgradeConsistencyToLocalQuorum);
        }

        [TestMethod]
        public void VerifyRegionNameFormatConversionForApplicationRegion()
        {
            CosmosClientOptions cosmosClientOptions = new CosmosClientOptions();
            cosmosClientOptions.ApplicationRegion = "westus2";

            ConnectionPolicy policy = cosmosClientOptions.GetConnectionPolicy(0);

            // Need to see Regions.WestUS2 in the list, but not "westus2"
            bool seenWestUS2 = false;
            bool seenNormalized = false;

<<<<<<< HEAD
            foreach (string region in policy.PreferredLocations)
            {
                if (region == "westus2")
                {
                    seenNormalized = true;
                }

                if (region == Regions.WestUS2)
=======
            foreach (string region in policy.PreferredLocations)
            {
                if (region == "westus2")
                {
                    seenNormalized = true;
                }

                if (region == Regions.WestUS2)
>>>>>>> a0f1c305
                {
                    seenWestUS2 = true;
                }
            }
            Assert.IsTrue(seenWestUS2);
            Assert.IsFalse(seenNormalized);
        }

        [TestMethod]
        public void VerifyRegionNameFormatConversionBypassForApplicationRegion()
        {
            CosmosClientOptions cosmosClientOptions = new CosmosClientOptions();
            
            // No conversion for expected format.
            cosmosClientOptions.ApplicationRegion = Regions.NorthCentralUS;

            ConnectionPolicy policy = cosmosClientOptions.GetConnectionPolicy(0);

            Assert.AreEqual(Regions.NorthCentralUS, policy.PreferredLocations[0]);

            // Ignore unknown values. 
            cosmosClientOptions.ApplicationRegion = null;

            policy = cosmosClientOptions.GetConnectionPolicy(0);

            Assert.AreEqual(0, policy.PreferredLocations.Count);

            cosmosClientOptions.ApplicationRegion = string.Empty;
            policy = cosmosClientOptions.GetConnectionPolicy(0);

            Assert.AreEqual(0, policy.PreferredLocations.Count);

<<<<<<< HEAD
            cosmosClientOptions.ApplicationRegion = "Invalid region";
=======
            cosmosClientOptions.ApplicationRegion = "Invalid region";
>>>>>>> a0f1c305
            Assert.ThrowsException<ArgumentException>(() => cosmosClientOptions.GetConnectionPolicy(0));
        }

        [TestMethod]
        public void VerifyRegionNameFormatConversionForApplicationPreferredRegions()
        {
            CosmosClientOptions cosmosClientOptions = new CosmosClientOptions();
            cosmosClientOptions.ApplicationPreferredRegions = new List<string> {"westus2", "usdodcentral", Regions.ChinaNorth3};

            ConnectionPolicy policy = cosmosClientOptions.GetConnectionPolicy(0);

            bool seenUSDodCentral = false;
            bool seenWestUS2 = false;
            bool seenChinaNorth3 = false;
            bool seenNormalizedUSDodCentral = false;
            bool seenNormalizedWestUS2 = false;

            foreach (string region in policy.PreferredLocations)
            {
                if (region == Regions.USDoDCentral)
                {
                    seenUSDodCentral = true;
                }

<<<<<<< HEAD
                if (region == Regions.WestUS2)
=======
                if (region == Regions.WestUS2)
>>>>>>> a0f1c305
                {
                    seenWestUS2 = true;
                }

                if (region == Regions.ChinaNorth3)
                {
                    seenChinaNorth3 = true;
                }

<<<<<<< HEAD
                if (region == "westus2")
=======
                if (region == "westus2")
>>>>>>> a0f1c305
                {
                    seenNormalizedWestUS2 = true;
                }

<<<<<<< HEAD
                if (region == "usdodcentral")
=======
                if (region == "usdodcentral")
>>>>>>> a0f1c305
                {
                    seenNormalizedUSDodCentral = true;
                }
            }

            Assert.IsTrue(seenChinaNorth3);
            Assert.IsTrue(seenWestUS2);
            Assert.IsTrue(seenUSDodCentral);
            Assert.IsFalse(seenNormalizedUSDodCentral);
            Assert.IsFalse(seenNormalizedWestUS2);
        }

        [TestMethod]
        public void VerifyRegionNameFormatConversionBypassForInvalidApplicationPreferredRegions()
        {
            CosmosClientOptions cosmosClientOptions = new CosmosClientOptions();

            // List contains valid and invalid values
            cosmosClientOptions.ApplicationPreferredRegions = new List<string>
            {
                null,
                string.Empty,
                Regions.JioIndiaCentral,
                "westus2",
                "Invalid region"
            };

            ConnectionPolicy policy = cosmosClientOptions.GetConnectionPolicy(0);

            bool seenJioIndiaCentral = false;
            bool seenWestUS2 = false;
            bool seenNormalized = false;

            foreach (string region in policy.PreferredLocations)
            {
                if (region == Regions.JioIndiaCentral)
                {
                    seenJioIndiaCentral = true;
                }

<<<<<<< HEAD
                if (region == Regions.WestUS2)
=======
                if (region == Regions.WestUS2)
>>>>>>> a0f1c305
                {
                    seenWestUS2 = true;
                }

<<<<<<< HEAD
                if (region == "westus2")
=======
                if (region == "westus2")
>>>>>>> a0f1c305
                {
                    seenNormalized = true;
                }
            }

            Assert.IsTrue(seenJioIndiaCentral);
            Assert.IsTrue(seenWestUS2);
            Assert.IsFalse(seenNormalized);
        }

        [TestMethod]
<<<<<<< HEAD
        public void RegionNameMappingTest()
=======
        public void RegionNameMappingTest()
>>>>>>> a0f1c305
        {
            RegionNameMapper mapper = new RegionNameMapper();

            // Test normalized name
            Assert.AreEqual(Regions.WestUS2, mapper.GetCosmosDBRegionName("westus2"));

            // Test with spaces
            Assert.AreEqual(Regions.WestUS2, mapper.GetCosmosDBRegionName("west us 2"));

            // Test for case insenstive
            Assert.AreEqual(Regions.WestUS2, mapper.GetCosmosDBRegionName("wEsTuS2"));
        }

        [TestMethod]
        public void InvalidApplicationNameCatchTest()
        {

            string[] illegalChars = new string[] { "<", ">", "\"", "{", "}", "\\", "[", "]", ";", ":", "@", "=", "(", ")", "," };
            string baseName = "illegal";

            foreach (string illegal in illegalChars)
            {
                Assert.ThrowsException<ArgumentException>(() => new CosmosClientOptions
                {
                    ApplicationName = baseName + illegal
                });


                Assert.ThrowsException<ArgumentException>(() => new CosmosClientOptions
                {
                    ApplicationName = illegal + baseName
                });

                Assert.ThrowsException<ArgumentException>(() => new CosmosClientOptions
                {
                    ApplicationName = illegal
                });
            }
        }

        private class TestWebProxy : IWebProxy
        {
            public ICredentials Credentials { get; set; }

            public Uri GetProxy(Uri destination)
            {
                return new Uri("https://www.test.com");
            }

            public bool IsBypassed(Uri host)
            {
                return false;
            }
        }

        private class EnumComparer : IComparer
        {
            public int Compare(object x, object y)
            {
                if ((int)x == (int)y &&
                    string.Equals(x.ToString(), y.ToString()))
                {
                    return 0;
                }

                return 1;
            }
        }
    }
}<|MERGE_RESOLUTION|>--- conflicted
+++ resolved
@@ -6,13 +6,8 @@
 {
     using System;
     using System.Collections;
-<<<<<<< HEAD
     using System.Collections.Generic;
     using System.Collections.ObjectModel;
-=======
-    using System.Collections.Generic;
-    using System.Collections.ObjectModel;
->>>>>>> a0f1c305
     using System.Linq;
     using System.Net;
     using System.Net.Http;
@@ -143,11 +138,7 @@
             Assert.IsTrue(object.ReferenceEquals(webProxy, clientOptions.WebProxy));
             Assert.IsTrue(clientOptions.AllowBulkExecution);
             Assert.AreEqual(consistencyLevel, clientOptions.ConsistencyLevel);
-<<<<<<< HEAD
-            Assert.IsTrue(clientOptions.EnablePartitionLevelFailover);
-=======
             Assert.IsFalse(clientOptions.EnablePartitionLevelFailover);
->>>>>>> a0f1c305
             Assert.IsTrue(clientOptions.EnableAdvancedReplicaSelectionForTcp.HasValue && clientOptions.EnableAdvancedReplicaSelectionForTcp.Value);
 
             //Verify GetConnectionPolicy returns the correct values
@@ -162,11 +153,7 @@
             Assert.AreEqual(maxRetryAttemptsOnThrottledRequests, policy.RetryOptions.MaxRetryAttemptsOnThrottledRequests);
             Assert.AreEqual((int)maxRetryWaitTime.TotalSeconds, policy.RetryOptions.MaxRetryWaitTimeInSeconds);
             Assert.AreEqual((Documents.ConsistencyLevel)consistencyLevel, clientOptions.GetDocumentsConsistencyLevel());
-<<<<<<< HEAD
-            Assert.IsTrue(policy.EnablePartitionLevelFailover);
-=======
             Assert.IsFalse(policy.EnablePartitionLevelFailover);
->>>>>>> a0f1c305
             Assert.IsTrue(clientOptions.EnableAdvancedReplicaSelectionForTcp.Value);
 
             IReadOnlyList<string> preferredLocations = new List<string>() { Regions.AustraliaCentral, Regions.AustraliaCentral2 };
@@ -721,7 +708,6 @@
             bool seenWestUS2 = false;
             bool seenNormalized = false;
 
-<<<<<<< HEAD
             foreach (string region in policy.PreferredLocations)
             {
                 if (region == "westus2")
@@ -730,16 +716,6 @@
                 }
 
                 if (region == Regions.WestUS2)
-=======
-            foreach (string region in policy.PreferredLocations)
-            {
-                if (region == "westus2")
-                {
-                    seenNormalized = true;
-                }
-
-                if (region == Regions.WestUS2)
->>>>>>> a0f1c305
                 {
                     seenWestUS2 = true;
                 }
@@ -772,11 +748,7 @@
 
             Assert.AreEqual(0, policy.PreferredLocations.Count);
 
-<<<<<<< HEAD
             cosmosClientOptions.ApplicationRegion = "Invalid region";
-=======
-            cosmosClientOptions.ApplicationRegion = "Invalid region";
->>>>>>> a0f1c305
             Assert.ThrowsException<ArgumentException>(() => cosmosClientOptions.GetConnectionPolicy(0));
         }
 
@@ -801,11 +773,7 @@
                     seenUSDodCentral = true;
                 }
 
-<<<<<<< HEAD
                 if (region == Regions.WestUS2)
-=======
-                if (region == Regions.WestUS2)
->>>>>>> a0f1c305
                 {
                     seenWestUS2 = true;
                 }
@@ -815,20 +783,12 @@
                     seenChinaNorth3 = true;
                 }
 
-<<<<<<< HEAD
                 if (region == "westus2")
-=======
-                if (region == "westus2")
->>>>>>> a0f1c305
                 {
                     seenNormalizedWestUS2 = true;
                 }
 
-<<<<<<< HEAD
                 if (region == "usdodcentral")
-=======
-                if (region == "usdodcentral")
->>>>>>> a0f1c305
                 {
                     seenNormalizedUSDodCentral = true;
                 }
@@ -869,20 +829,12 @@
                     seenJioIndiaCentral = true;
                 }
 
-<<<<<<< HEAD
                 if (region == Regions.WestUS2)
-=======
-                if (region == Regions.WestUS2)
->>>>>>> a0f1c305
                 {
                     seenWestUS2 = true;
                 }
 
-<<<<<<< HEAD
                 if (region == "westus2")
-=======
-                if (region == "westus2")
->>>>>>> a0f1c305
                 {
                     seenNormalized = true;
                 }
@@ -894,11 +846,7 @@
         }
 
         [TestMethod]
-<<<<<<< HEAD
         public void RegionNameMappingTest()
-=======
-        public void RegionNameMappingTest()
->>>>>>> a0f1c305
         {
             RegionNameMapper mapper = new RegionNameMapper();
 
