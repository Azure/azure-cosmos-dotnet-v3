--- conflicted
+++ resolved
@@ -106,11 +106,8 @@
             Assert.AreEqual(cosmosSerializerOptions.IgnoreNullValues, clientOptions.SerializerOptions.IgnoreNullValues);
             Assert.AreEqual(cosmosSerializerOptions.PropertyNamingPolicy, clientOptions.SerializerOptions.PropertyNamingPolicy);
             Assert.AreEqual(cosmosSerializerOptions.Indented, clientOptions.SerializerOptions.Indented);
-<<<<<<< HEAD
+            Assert.IsTrue(object.ReferenceEquals(webProxy, clientOptions.WebProxy));
             Assert.IsTrue(clientOptions.AllowBatchingRequests);
-=======
-            Assert.IsTrue(object.ReferenceEquals(webProxy, clientOptions.WebProxy));
->>>>>>> c5038a91
 
             //Verify GetConnectionPolicy returns the correct values
             policy = clientOptions.GetConnectionPolicy();
