﻿//------------------------------------------------------------
// Copyright (c) Microsoft Corporation.  All rights reserved.
//------------------------------------------------------------

namespace Microsoft.Azure.Cosmos.Tests
{
    using System;
    using System.Net;
    using System.Net.Http;
    using System.Threading;
    using System.Threading.Tasks;
    using Microsoft.Azure.Cosmos.Client.Core.Tests;
    using Microsoft.Azure.Cosmos.Handlers;
    using Microsoft.Azure.Documents;
    using Microsoft.VisualStudio.TestTools.UnitTesting;
    using Moq;

    [TestClass]
    public class RetryHandlerTests
    {
        private static readonly Uri TestUri = new Uri("https://dummy.documents.azure.com:443/dbs");

        [TestMethod]
        public async Task RetryHandlerDoesNotRetryOnSuccess()
        {
            CosmosClient client = MockCosmosUtil.CreateMockCosmosClient();

            RetryHandler retryHandler = new RetryHandler(client);
            int handlerCalls = 0;
            int expectedHandlerCalls = 1;
            TestHandler testHandler = new TestHandler((request, cancellationToken) => {
                handlerCalls++;
                return TestHandler.ReturnSuccess();
            });

            retryHandler.InnerHandler = testHandler;
            RequestInvokerHandler invoker = new RequestInvokerHandler(client);
            invoker.InnerHandler = retryHandler;
            RequestMessage requestMessage = new RequestMessage(HttpMethod.Delete, RetryHandlerTests.TestUri);
            requestMessage.Headers.Add(HttpConstants.HttpHeaders.PartitionKey, "[]");
            requestMessage.ResourceType = ResourceType.Document;
            requestMessage.OperationType = OperationType.Read;
            await invoker.SendAsync(requestMessage, new CancellationToken());
            Assert.AreEqual(expectedHandlerCalls, handlerCalls);
        }

        [TestMethod]
        public async Task RetryHandlerRetriesOn429()
        {
            CosmosClient client = MockCosmosUtil.CreateMockCosmosClient();

            RetryHandler retryHandler = new RetryHandler(client);
            int handlerCalls = 0;
            int expectedHandlerCalls = 2;
            TestHandler testHandler = new TestHandler((request, cancellationToken) => {
                if (handlerCalls == 0)
                {
                    handlerCalls++;
                    return TestHandler.ReturnStatusCode((HttpStatusCode)StatusCodes.TooManyRequests);
                }

                handlerCalls++;
                return TestHandler.ReturnSuccess();
            });

            retryHandler.InnerHandler = testHandler;
            RequestInvokerHandler invoker = new RequestInvokerHandler(client);
            invoker.InnerHandler = retryHandler;
            RequestMessage requestMessage = new RequestMessage(HttpMethod.Delete, RetryHandlerTests.TestUri);
            requestMessage.Headers.Add(HttpConstants.HttpHeaders.PartitionKey, "[]");
            requestMessage.ResourceType = ResourceType.Document;
            requestMessage.OperationType =OperationType.Read;
            await invoker.SendAsync(requestMessage, new CancellationToken());
            Assert.AreEqual(expectedHandlerCalls, handlerCalls);
        }

        [TestMethod]
        [ExpectedException(typeof(Exception))]
        public async Task RetryHandlerDoesNotRetryOnException()
        {
            CosmosClient client = MockCosmosUtil.CreateMockCosmosClient();

            RetryHandler retryHandler = new RetryHandler(client);
            int handlerCalls = 0;
            int expectedHandlerCalls = 2;
            TestHandler testHandler = new TestHandler((request, cancellationToken) => {
                handlerCalls++;
                if (handlerCalls == expectedHandlerCalls)
                {
                    Assert.Fail("Should not retry on exception.");
                }

                throw new Exception("You shall not retry.");
            });

            retryHandler.InnerHandler = testHandler;
            RequestInvokerHandler invoker = new RequestInvokerHandler(client);
            invoker.InnerHandler = retryHandler;
            RequestMessage requestMessage = new RequestMessage(HttpMethod.Get, new System.Uri("https://dummy.documents.azure.com:443/dbs"));
            requestMessage.Headers.Add(HttpConstants.HttpHeaders.PartitionKey, "[]");
            requestMessage.ResourceType = ResourceType.Document;
            requestMessage.OperationType = OperationType.Read;
            await invoker.SendAsync(requestMessage, new CancellationToken());
        }

        [TestMethod]
        public async Task RetryHandlerHttpClientExceptionRefreshesLocations()
        {
            DocumentClient dc = new MockDocumentClient(RetryHandlerTests.TestUri, "test");
            CosmosClient client = new CosmosClient(
                RetryHandlerTests.TestUri.OriginalString, 
                Guid.NewGuid().ToString(), 
                new CosmosClientOptions(), 
                dc);

            Mock<IDocumentClientRetryPolicy> mockClientRetryPolicy = new Mock<IDocumentClientRetryPolicy>();

            mockClientRetryPolicy.Setup(m => m.ShouldRetryAsync(It.IsAny<Exception>(), It.IsAny<CancellationToken>()))
                .Returns<Exception, CancellationToken>((ex, tooken) => Task.FromResult(ShouldRetryResult.RetryAfter(TimeSpan.FromMilliseconds(1))));

            Mock<IRetryPolicyFactory> mockRetryPolicy = new Mock<IRetryPolicyFactory>();
            mockRetryPolicy.Setup(m => m.GetRequestPolicy())
                .Returns(() => mockClientRetryPolicy.Object);

            RetryHandler retryHandler = new RetryHandler(client);
            int handlerCalls = 0;
            int expectedHandlerCalls = 2;
            TestHandler testHandler = new TestHandler((request, response) => {
                handlerCalls++;
                if (handlerCalls == expectedHandlerCalls)
                {
                    return TestHandler.ReturnSuccess();
                }

                throw new HttpRequestException("DNS or some other network issue");
            });

            retryHandler.InnerHandler = testHandler;
            RequestInvokerHandler invoker = new RequestInvokerHandler(client);
            invoker.InnerHandler = retryHandler;
            RequestMessage requestMessage = new RequestMessage(HttpMethod.Get, new System.Uri("https://dummy.documents.azure.com:443/dbs"));
            requestMessage.Headers.Add(HttpConstants.HttpHeaders.PartitionKey, "[]");
            requestMessage.ResourceType = ResourceType.Document;
            requestMessage.OperationType = OperationType.Read;
            await invoker.SendAsync(requestMessage, new CancellationToken());
            Assert.AreEqual(expectedHandlerCalls, handlerCalls);
        }

        [TestMethod]
        public async Task RetryHandlerNoRetryOnAuthError()
        {
            await this.RetryHandlerDontRetryOnStatusCode(HttpStatusCode.Unauthorized);
        }

        [TestMethod]
        public async Task RetryHandlerNoRetryOnWriteForbidden()
        {
            await this.RetryHandlerDontRetryOnStatusCode(HttpStatusCode.Forbidden, SubStatusCodes.WriteForbidden);
        }

        [TestMethod]
        public async Task RetryHandlerNoRetryOnSessionNotAvailable()
        {
            await this.RetryHandlerDontRetryOnStatusCode(HttpStatusCode.NotFound, SubStatusCodes.ReadSessionNotAvailable);
        }

        [TestMethod]
        public async Task RetryHandlerNoRetryOnDatabaseAccountNotFound()
        {
            await this.RetryHandlerDontRetryOnStatusCode(HttpStatusCode.Forbidden, SubStatusCodes.DatabaseAccountNotFound);
        }

        private async Task RetryHandlerDontRetryOnStatusCode(
                HttpStatusCode statusCode,
                SubStatusCodes subStatusCode = SubStatusCodes.Unknown)
        {
            int handlerCalls = 0;
            TestHandler testHandler = new TestHandler((request, response) => {
                handlerCalls++;

                if (handlerCalls == 0)
                {
                    return TestHandler.ReturnStatusCode(statusCode, subStatusCode);
                }

                return TestHandler.ReturnSuccess();
            });

            CosmosClient client = MockCosmosUtil.CreateMockCosmosClient();
            RetryHandler retryHandler = new RetryHandler(client);
            retryHandler.InnerHandler = testHandler;

            RequestInvokerHandler invoker = new RequestInvokerHandler(client);
            invoker.InnerHandler = retryHandler;
            RequestMessage requestMessage = new RequestMessage(HttpMethod.Delete, RetryHandlerTests.TestUri);
            requestMessage.Headers.Add(HttpConstants.HttpHeaders.PartitionKey, "[]");
            requestMessage.ResourceType = ResourceType.Document;
            requestMessage.OperationType = OperationType.Read;
            await invoker.SendAsync(requestMessage, new CancellationToken());

            int expectedHandlerCalls = 1;
            Assert.AreEqual(expectedHandlerCalls, handlerCalls);
        }

        [TestMethod]
<<<<<<< HEAD
=======
        public async Task InvalidPartitionExceptionRetryHandlerDoesNotRetryOnSuccess()
        {
            CosmosClient client = MockCosmosUtil.CreateMockCosmosClient();

            NamedCacheRetryHandler retryHandler = new NamedCacheRetryHandler(client);
            int handlerCalls = 0;
            int expectedHandlerCalls = 1;
            TestHandler testHandler = new TestHandler((request, cancellationToken) => {
                handlerCalls++;
                return TestHandler.ReturnSuccess();
            });

            retryHandler.InnerHandler = testHandler;
            RequestInvokerHandler invoker = new RequestInvokerHandler(client);
            invoker.InnerHandler = retryHandler;
            RequestMessage requestMessage = new RequestMessage(HttpMethod.Get, new Uri("https://dummy.documents.azure.com:443/dbs"));
            await invoker.SendAsync(requestMessage, new CancellationToken());
            Assert.AreEqual(expectedHandlerCalls, handlerCalls);
        }

        [TestMethod]
        public async Task InvalidPartitionExceptionRetryHandlerDoesNotRetryOn410()
        {
            CosmosClient client = MockCosmosUtil.CreateMockCosmosClient();

            NamedCacheRetryHandler retryHandler = new NamedCacheRetryHandler(client);
            int handlerCalls = 0;
            int expectedHandlerCalls = 2;
            TestHandler testHandler = new TestHandler((request, cancellationToken) => {
                if (handlerCalls == 0)
                {
                    handlerCalls++;
                    return TestHandler.ReturnStatusCode((HttpStatusCode)StatusCodes.Gone, SubStatusCodes.NameCacheIsStale);
                }

                handlerCalls++;
                return TestHandler.ReturnSuccess();
            });

            retryHandler.InnerHandler = testHandler;
            RequestInvokerHandler invoker = new RequestInvokerHandler(client);
            invoker.InnerHandler = retryHandler;
            RequestMessage requestMessage = new RequestMessage(HttpMethod.Get, new Uri("https://dummy.documents.azure.com:443/dbs"));
            await invoker.SendAsync(requestMessage, new CancellationToken());
            Assert.AreEqual(expectedHandlerCalls, handlerCalls);
        }

        [TestMethod]
>>>>>>> e25464df
        public async Task PartitionKeyRangeGoneRetryHandlerOnSuccess()
        {
            CosmosClient client = MockCosmosUtil.CreateMockCosmosClient();

            PartitionKeyRangeGoneRetryHandler retryHandler = new PartitionKeyRangeGoneRetryHandler(client);
            int handlerCalls = 0;
            int expectedHandlerCalls = 1;
            TestHandler testHandler = new TestHandler((request, cancellationToken) => {
                handlerCalls++;
                return TestHandler.ReturnSuccess();
            });

            retryHandler.InnerHandler = testHandler;
            RequestInvokerHandler invoker = new RequestInvokerHandler(client);
            invoker.InnerHandler = retryHandler;
            RequestMessage requestMessage = new RequestMessage(HttpMethod.Get, new Uri("https://dummy.documents.azure.com:443/dbs"));
            await invoker.SendAsync(requestMessage, new CancellationToken());
            Assert.AreEqual(expectedHandlerCalls, handlerCalls);
        }

        [TestMethod]
        public async Task PartitionKeyRangeGoneRetryHandlerOn410()
        {
            CosmosClient client = MockCosmosUtil.CreateMockCosmosClient();

            int handlerCalls = 0;
            TestHandler testHandler = new TestHandler((request, response) => {
                if (handlerCalls == 0)
                {
                    handlerCalls++;
                    return TestHandler.ReturnStatusCode((HttpStatusCode)StatusCodes.Gone, SubStatusCodes.PartitionKeyRangeGone);
                }

                handlerCalls++;
                return TestHandler.ReturnSuccess();
            });

            PartitionKeyRangeGoneRetryHandler retryHandler = new PartitionKeyRangeGoneRetryHandler(client);
            retryHandler.InnerHandler = testHandler;

            RequestInvokerHandler invoker = new RequestInvokerHandler(client);
            invoker.InnerHandler = retryHandler;
            RequestMessage requestMessage = new RequestMessage(HttpMethod.Get, new Uri("https://localhost/dbs/db1/colls/col1/docs/doc1"));
            await invoker.SendAsync(requestMessage, new CancellationToken());

            int expectedHandlerCalls = 2;
            Assert.AreEqual(expectedHandlerCalls, handlerCalls);
        }
    }
}<|MERGE_RESOLUTION|>--- conflicted
+++ resolved
@@ -203,13 +203,11 @@
         }
 
         [TestMethod]
-<<<<<<< HEAD
-=======
         public async Task InvalidPartitionExceptionRetryHandlerDoesNotRetryOnSuccess()
         {
             CosmosClient client = MockCosmosUtil.CreateMockCosmosClient();
 
-            NamedCacheRetryHandler retryHandler = new NamedCacheRetryHandler(client);
+            NamedCacheRetryHandler retryHandler = new NamedCacheRetryHandler();
             int handlerCalls = 0;
             int expectedHandlerCalls = 1;
             TestHandler testHandler = new TestHandler((request, cancellationToken) => {
@@ -230,7 +228,7 @@
         {
             CosmosClient client = MockCosmosUtil.CreateMockCosmosClient();
 
-            NamedCacheRetryHandler retryHandler = new NamedCacheRetryHandler(client);
+            NamedCacheRetryHandler retryHandler = new NamedCacheRetryHandler();
             int handlerCalls = 0;
             int expectedHandlerCalls = 2;
             TestHandler testHandler = new TestHandler((request, cancellationToken) => {
@@ -253,7 +251,6 @@
         }
 
         [TestMethod]
->>>>>>> e25464df
         public async Task PartitionKeyRangeGoneRetryHandlerOnSuccess()
         {
             CosmosClient client = MockCosmosUtil.CreateMockCosmosClient();
