﻿<Project Sdk="Microsoft.NET.Sdk">
  <PropertyGroup>
    <IsTestProject>true</IsTestProject>
  </PropertyGroup>

  <PropertyGroup>
    <Platform>AnyCPU</Platform>
    <TargetFramework>net6.0</TargetFramework>
    <IsPackable>false</IsPackable>
    <GenerateAssemblyInfo>false</GenerateAssemblyInfo>
    <RootNamespace>Microsoft.Azure.Cosmos.Tests</RootNamespace>
    <LangVersion>$(LangVersion)</LangVersion>
<<<<<<< HEAD
=======
    <TreatWarningsAsErrors>true</TreatWarningsAsErrors>
>>>>>>> 43c14a31
  </PropertyGroup>

  <ItemGroup>
    <Compile Remove="Query\TestBaseline\**" />
    <EmbeddedResource Remove="Query\TestBaseline\**" />
    <None Remove="Query\TestBaseline\**" />
  </ItemGroup>

  <ItemGroup>
    <None Remove="BaselineTest\TestBaseline\DistinctHashBaselineTests.ElementsHash.xml" />
    <None Remove="BaselineTest\TestBaseline\DistinctHashBaselineTests.ExtendedTypesHash.xml" />
    <None Remove="BaselineTest\TestBaseline\DistinctHashBaselineTests.NumbersHash.xml" />
    <None Remove="BaselineTest\TestBaseline\PartitionKeyHashBaselineTest.Singletons.xml" />
    <None Remove="BaselineTest\TestBaseline\QueryPartitionProviderTest - Copy (2).Top.xml" />
    <None Remove="BaselineTest\TestBaseline\QueryPartitionProviderTest - Copy.Top.xml" />
    <None Remove="BaselineTest\TestBaseline\SqlObjectVisitorBaselineTests.SqlBinaryScalarOperators.xml" />
    <None Remove="BaselineTest\TestBaseline\SqlObjectVisitorBaselineTests.SqlFunctionCalls.xml" />
    <None Remove="BaselineTest\TestBaseline\SqlObjectVisitorBaselineTests.SqlLiteral.xml" />
    <None Remove="BaselineTest\TestBaseline\SqlObjectVisitorBaselineTests.SqlQueries.xml" />
    <None Remove="BaselineTest\TestBaseline\SqlObjectVisitorBaselineTests.SqlScalarExpression.xml" />
    <None Remove="BaselineTest\TestBaseline\SqlObjectVisitorBaselineTests.SqlUnaryScalarOperators.xml" />
    <None Remove="BaselineTest\TestBaseline\SubpartitionTests.TestQueriesOnSplitContainer.xml" />
    <None Remove="BaselineTest\TestBaseline\TraceWriterBaselineTests.ScenariosAsync.xml" />
    <None Remove="BaselineTest\TestBaseline\TraceWriterBaselineTests.Serialization.xml" />
    <None Remove="BaselineTest\TestBaseline\TraceWriterBaselineTests.TraceData.xml" />
    <None Remove="Telemetry\ClientTelemetryPayloadWithoutMetrics.json" />
  </ItemGroup>

  <ItemGroup Condition=" '$(ProjectRef)' != 'True' ">
    <PackageReference Include="Microsoft.HybridRow" Version="[$(HybridRowVersion)]" PrivateAssets="All" />
  </ItemGroup>

  <ItemGroup>
    <Compile Include="..\Microsoft.Azure.Cosmos.EmulatorTests\Utils\LocalEmulatorTokenCredential.cs" Link="Utils\LocalEmulatorTokenCredential.cs" />
  </ItemGroup>

  <ItemGroup>
    <PackageReference Include="Azure.Core" Version="1.19.0" />
    <PackageReference Include="FluentAssertions" Version="5.10.3" />
    <PackageReference Include="Microsoft.Extensions.DependencyInjection" Version="2.1.1" />
    <PackageReference Include="Microsoft.IdentityModel.Tokens" Version="6.7.1" />
    <PackageReference Include="Microsoft.NET.Test.Sdk" Version="16.2.0" />
    <PackageReference Include="Moq" Version="4.8.3" />
    <PackageReference Include="MSTest.TestAdapter" Version="1.2.0" />
    <PackageReference Include="MSTest.TestFramework" Version="1.2.0" />
    <PackageReference Include="Newtonsoft.Json" Version="13.0.1" />
    <PackageReference Include="coverlet.msbuild" Version="2.8.1">
      <PrivateAssets>all</PrivateAssets>
      <IncludeAssets>runtime; build; native; contentfiles; analyzers</IncludeAssets>
    </PackageReference>
  </ItemGroup>
  
  <ItemGroup>
    <ProjectReference Include="..\..\src\Microsoft.Azure.Cosmos.csproj" />
  </ItemGroup>  

  <ItemGroup Condition="$(OS) != 'Linux' AND '$(ProjectRef)' != 'True' ">
    <None Include="$(NugetPackageRoot)\Microsoft.HybridRow\$(HybridRowVersion)\microsoft.hybridrow.nuspec">
      <CopyToOutputDirectory>PreserveNewest</CopyToOutputDirectory>
    </None>
    <None Include="$(NugetPackageRoot)\Microsoft.Azure.Cosmos.Direct\$(DirectVersion)\Microsoft.Azure.Cosmos.Direct.nuspec">
      <CopyToOutputDirectory>PreserveNewest</CopyToOutputDirectory>
    </None>
    <None Include="..\..\src\Microsoft.Azure.Cosmos.csproj">
      <CopyToOutputDirectory>PreserveNewest</CopyToOutputDirectory>
    </None>
  </ItemGroup>

  <ItemGroup>
    <None Update="BaselineTest\TestBaseline\ClientDistributionPlanBaselineTests.TestClientDistributionPlanDeserialization.xml">
      <CopyToOutputDirectory>PreserveNewest</CopyToOutputDirectory>
    </None>
    <None Update="BaselineTest\TestBaseline\GroupByClauseSqlParserBaselineTests.Tests.xml">
      <CopyToOutputDirectory>PreserveNewest</CopyToOutputDirectory>
    </None>
    <None Update="BaselineTest\TestBaseline\ScalarExpressionSqlParserBaselineTests.StringLiteral.xml">
      <CopyToOutputDirectory>PreserveNewest</CopyToOutputDirectory>
    </None>
    <None Update="BaselineTest\TestBaseline\SelectClauseSqlParserBaselineTests.Tests.xml">
      <CopyToOutputDirectory>PreserveNewest</CopyToOutputDirectory>
    </None>
    <None Update="BaselineTest\TestBaseline\FromClauseSqlParserBaselineTests.JoinCollection.xml">
      <CopyToOutputDirectory>PreserveNewest</CopyToOutputDirectory>
    </None>
    <None Update="BaselineTest\TestBaseline\FromClauseSqlParserBaselineTests.ArrayIteratorCollection.xml">
      <CopyToOutputDirectory>PreserveNewest</CopyToOutputDirectory>
    </None>
    <None Update="BaselineTest\TestBaseline\FromClauseSqlParserBaselineTests.AliasedCollection.xml">
      <CopyToOutputDirectory>PreserveNewest</CopyToOutputDirectory>
    </None>
    <None Update="BaselineTest\TestBaseline\IdentifierSqlParserBaselineTests.Unicode.xml">
      <CopyToOutputDirectory>PreserveNewest</CopyToOutputDirectory>
    </None>
    <None Update="BaselineTest\TestBaseline\LikeClauseSqlParserBaselineTests.Tests.xml">
      <CopyToOutputDirectory>PreserveNewest</CopyToOutputDirectory>
    </None>
    <None Update="BaselineTest\TestBaseline\WhereClauseSqlParserBaselineTests.Tests.xml">
      <CopyToOutputDirectory>PreserveNewest</CopyToOutputDirectory>
    </None>
    <None Update="BaselineTest\TestBaseline\OffsetLimitClauseSqlParserBaselineTests.Tests.xml">
      <CopyToOutputDirectory>PreserveNewest</CopyToOutputDirectory>
    </None>
    <None Update="BaselineTest\TestBaseline\OrderByClauseSqlParserBaselineTests.MultiOrderBy.xml">
      <CopyToOutputDirectory>PreserveNewest</CopyToOutputDirectory>
    </None>
    <None Update="BaselineTest\TestBaseline\PartitionKeyHashBaselineTest.Numbers.xml">
      <CopyToOutputDirectory>PreserveNewest</CopyToOutputDirectory>
    </None>
    <None Update="BaselineTest\TestBaseline\PartitionKeyHashBaselineTest.Strings.xml">
      <CopyToOutputDirectory>PreserveNewest</CopyToOutputDirectory>
    </None>
	<None Update="BaselineTest\TestBaseline\PartitionKeyHashBaselineTest.Lists.xml">
       <CopyToOutputDirectory>PreserveNewest</CopyToOutputDirectory>
	</None>
    <None Update="BaselineTest\TestBaseline\DistinctHashBaselineTests.WrappedElementsHash.xml">
      <CopyToOutputDirectory>PreserveNewest</CopyToOutputDirectory>
    </None>
    <None Update="BaselineTest\TestBaseline\PipelineContinuationTokenTests.Tests.xml">
      <CopyToOutputDirectory>PreserveNewest</CopyToOutputDirectory>
    </None>
    <None Update="BaselineTest\TestBaseline\OrderByClauseSqlParserBaselineTests.SingleOrderBy.xml">
      <CopyToOutputDirectory>PreserveNewest</CopyToOutputDirectory>
    </None>
    <None Update="BaselineTest\TestBaseline\ScalarExpressionSqlParserBaselineTests.OrderOfOperation.xml">
      <CopyToOutputDirectory>PreserveNewest</CopyToOutputDirectory>
    </None>
    <None Update="BaselineTest\TestBaseline\ScalarExpressionSqlParserBaselineTests.Parenthesized.xml">
      <CopyToOutputDirectory>PreserveNewest</CopyToOutputDirectory>
    </None>
    <None Update="BaselineTest\TestBaseline\ScalarExpressionSqlParserBaselineTests.Unary.xml">
      <CopyToOutputDirectory>PreserveNewest</CopyToOutputDirectory>
    </None>
    <None Update="BaselineTest\TestBaseline\ScalarExpressionSqlParserBaselineTests.Subquery.xml">
      <CopyToOutputDirectory>PreserveNewest</CopyToOutputDirectory>
    </None>
    <None Update="BaselineTest\TestBaseline\ScalarExpressionSqlParserBaselineTests.PropertyRef.xml">
      <CopyToOutputDirectory>PreserveNewest</CopyToOutputDirectory>
    </None>
    <None Update="BaselineTest\TestBaseline\ScalarExpressionSqlParserBaselineTests.ObjectCreate.xml">
      <CopyToOutputDirectory>PreserveNewest</CopyToOutputDirectory>
    </None>
    <None Update="BaselineTest\TestBaseline\ScalarExpressionSqlParserBaselineTests.MemberIndexer.xml">
      <CopyToOutputDirectory>PreserveNewest</CopyToOutputDirectory>
    </None>
    <None Update="BaselineTest\TestBaseline\ScalarExpressionSqlParserBaselineTests.Literal.xml">
      <CopyToOutputDirectory>PreserveNewest</CopyToOutputDirectory>
    </None>
    <None Update="BaselineTest\TestBaseline\ScalarExpressionSqlParserBaselineTests.In.xml">
      <CopyToOutputDirectory>PreserveNewest</CopyToOutputDirectory>
    </None>
    <None Update="BaselineTest\TestBaseline\ScalarExpressionSqlParserBaselineTests.FunctionCall.xml">
      <CopyToOutputDirectory>PreserveNewest</CopyToOutputDirectory>
    </None>
    <None Update="BaselineTest\TestBaseline\ScalarExpressionSqlParserBaselineTests.Exists.xml">
      <CopyToOutputDirectory>PreserveNewest</CopyToOutputDirectory>
    </None>
    <None Update="BaselineTest\TestBaseline\ScalarExpressionSqlParserBaselineTests.Conditional.xml">
      <CopyToOutputDirectory>PreserveNewest</CopyToOutputDirectory>
    </None>
    <None Update="BaselineTest\TestBaseline\ScalarExpressionSqlParserBaselineTests.Coalesce.xml">
      <CopyToOutputDirectory>PreserveNewest</CopyToOutputDirectory>
    </None>
    <None Update="BaselineTest\TestBaseline\ScalarExpressionSqlParserBaselineTests.Binary.xml">
      <CopyToOutputDirectory>PreserveNewest</CopyToOutputDirectory>
    </None>
    <None Update="BaselineTest\TestBaseline\ScalarExpressionSqlParserBaselineTests.Between.xml">
      <CopyToOutputDirectory>PreserveNewest</CopyToOutputDirectory>
    </None>
    <None Update="BaselineTest\TestBaseline\ScalarExpressionSqlParserBaselineTests.Array.xml">
      <CopyToOutputDirectory>PreserveNewest</CopyToOutputDirectory>
    </None>
    <None Update="BaselineTest\TestBaseline\ScalarExpressionSqlParserBaselineTests.ArrayCreate.xml">
      <CopyToOutputDirectory>PreserveNewest</CopyToOutputDirectory>
    </None>
    <None Update="BaselineTest\TestBaseline\ScalarExpressionSqlParserBaselineTests.All.xml">
        <CopyToOutputDirectory>PreserveNewest</CopyToOutputDirectory>
    </None>
    <None Update="BaselineTest\TestBaseline\ScalarExpressionSqlParserBaselineTests.First.xml">
        <CopyToOutputDirectory>PreserveNewest</CopyToOutputDirectory>
    </None>
    <None Update="BaselineTest\TestBaseline\ScalarExpressionSqlParserBaselineTests.Last.xml">
        <CopyToOutputDirectory>PreserveNewest</CopyToOutputDirectory>
    </None>
    <None Update="BaselineTest\TestBaseline\AggregateSubquerySqlParserBaselineTests.All.xml">
        <CopyToOutputDirectory>PreserveNewest</CopyToOutputDirectory>
    </None>
    <None Update="BaselineTest\TestBaseline\AggregateSubquerySqlParserBaselineTests.First.xml">
        <CopyToOutputDirectory>PreserveNewest</CopyToOutputDirectory>
    </None>
    <None Update="BaselineTest\TestBaseline\AggregateSubquerySqlParserBaselineTests.Last.xml">
        <CopyToOutputDirectory>PreserveNewest</CopyToOutputDirectory>
    </None>
    <None Update="BaselineTest\TestBaseline\QueryPlanBaselineTests.SystemFunctions.xml">
      <CopyToOutputDirectory>PreserveNewest</CopyToOutputDirectory>
    </None>
    <None Update="BaselineTest\TestBaseline\QueryPlanBaselineTests.Aggregates.xml">
      <CopyToOutputDirectory>PreserveNewest</CopyToOutputDirectory>
    </None>
    <None Update="BaselineTest\TestBaseline\QueryPlanBaselineTests.Basic.xml">
      <CopyToOutputDirectory>PreserveNewest</CopyToOutputDirectory>
    </None>
    <None Update="BaselineTest\TestBaseline\QueryPlanBaselineTests.Bugs.xml">
      <CopyToOutputDirectory>PreserveNewest</CopyToOutputDirectory>
    </None>
    <None Update="BaselineTest\TestBaseline\QueryPlanBaselineTests.Distinct.xml">
      <CopyToOutputDirectory>PreserveNewest</CopyToOutputDirectory>
    </None>
    <None Update="BaselineTest\TestBaseline\QueryPlanBaselineTests.GroupBy.xml">
      <CopyToOutputDirectory>PreserveNewest</CopyToOutputDirectory>
    </None>
    <None Update="BaselineTest\TestBaseline\QueryPlanBaselineTests.Like.xml">
      <CopyToOutputDirectory>PreserveNewest</CopyToOutputDirectory>
    </None>    
    <None Update="BaselineTest\TestBaseline\QueryPlanBaselineTests.ManyRanges.xml">
      <CopyToOutputDirectory>PreserveNewest</CopyToOutputDirectory>
    </None>
    <None Update="BaselineTest\TestBaseline\QueryPlanBaselineTests.MultiOrderBy.xml">
      <CopyToOutputDirectory>PreserveNewest</CopyToOutputDirectory>
    </None>
    <None Update="BaselineTest\TestBaseline\QueryPlanBaselineTests.MultipleKeys.xml">
      <CopyToOutputDirectory>PreserveNewest</CopyToOutputDirectory>
    </None>
    <None Update="BaselineTest\TestBaseline\QueryPlanBaselineTests.Negative.xml">
      <CopyToOutputDirectory>PreserveNewest</CopyToOutputDirectory>
    </None>
    <None Update="BaselineTest\TestBaseline\QueryPlanBaselineTests.NonValueAggregates.xml">
      <CopyToOutputDirectory>PreserveNewest</CopyToOutputDirectory>
    </None>
    <None Update="BaselineTest\TestBaseline\QueryPlanBaselineTests.OffsetLimit.xml">
      <CopyToOutputDirectory>PreserveNewest</CopyToOutputDirectory>
    </None>
    <None Update="BaselineTest\TestBaseline\QueryPlanBaselineTests.OrderBy.xml">
      <CopyToOutputDirectory>PreserveNewest</CopyToOutputDirectory>
    </None>
    <None Update="BaselineTest\TestBaseline\QueryPlanBaselineTests.PointRange.xml">
      <CopyToOutputDirectory>PreserveNewest</CopyToOutputDirectory>
    </None>
    <None Update="BaselineTest\TestBaseline\QueryPlanBaselineTests.RangePartitionKey.xml">
      <CopyToOutputDirectory>PreserveNewest</CopyToOutputDirectory>
    </None>
    <None Update="BaselineTest\TestBaseline\QueryPlanBaselineTests.Spatial.xml">
      <CopyToOutputDirectory>PreserveNewest</CopyToOutputDirectory>
    </None>
    <None Update="BaselineTest\TestBaseline\QueryPlanBaselineTests.Subqueries.xml">
      <CopyToOutputDirectory>PreserveNewest</CopyToOutputDirectory>
    </None>
    <None Update="BaselineTest\TestBaseline\QueryPlanBaselineTests.Top.xml">
      <CopyToOutputDirectory>PreserveNewest</CopyToOutputDirectory>
    </None>
    <None Update="BaselineTest\TestBaseline\QueryPlanBaselineTests.VectorSearch.xml">
      <CopyToOutputDirectory>PreserveNewest</CopyToOutputDirectory>
    </None>
    <None Update="BaselineTest\TestBaseline\OptimisticDirectExecutionQueryBaselineTests.PositiveOptimisticDirectExecutionOutput.xml">
      <CopyToOutputDirectory>PreserveNewest</CopyToOutputDirectory>
    </None>
    <None Update="BaselineTest\TestBaseline\OptimisticDirectExecutionQueryBaselineTests.NegativeOptimisticDirectExecutionOutput.xml">
      <CopyToOutputDirectory>PreserveNewest</CopyToOutputDirectory>
    </None>
    <None Update="Contracts\DotNetPreviewSDKAPI.json">
      <CopyToOutputDirectory>Always</CopyToOutputDirectory>
    </None>
    <None Update="Contracts\DotNetSDKAPI.json">
      <CopyToOutputDirectory>Always</CopyToOutputDirectory>
    </None>
    <None Update="Contracts\DotNetSDKTelemetryAPI.json">
      <CopyToOutputDirectory>Always</CopyToOutputDirectory>
    </None>
    <None Update="Routing\resources\BaselineTest.PartitionRoutingHelper.AddFormattedContinuationToHeader.json">
      <CopyToOutputDirectory>PreserveNewest</CopyToOutputDirectory>
    </None>
    <None Update="Routing\resources\BaselineTest.PartitionRoutingHelper.ExtractPartitionKeyRangeFromHeaders.json">
      <CopyToOutputDirectory>PreserveNewest</CopyToOutputDirectory>
    </None>
    <None Update="Routing\resources\BaselineTest.PartitionRoutingHelper.GetPartitionRoutingInfo.json">
      <CopyToOutputDirectory>PreserveNewest</CopyToOutputDirectory>
    </None>
    <None Update="Routing\resources\BaselineTest.PathParser.Extra.json">
      <CopyToOutputDirectory>PreserveNewest</CopyToOutputDirectory>
    </None>
    <None Update="Routing\resources\BaselineTest.PathParser.json">
      <CopyToOutputDirectory>PreserveNewest</CopyToOutputDirectory>
    </None>
    <None Update="TestDocuments\MyTest.json">
      <CopyToOutputDirectory>PreserveNewest</CopyToOutputDirectory>
    </None>
    <None Update="TestDocuments\MyTest2.json">
      <CopyToOutputDirectory>PreserveNewest</CopyToOutputDirectory>
    </None>
    <None Update="testhost.dll.config">
      <CopyToOutputDirectory>Always</CopyToOutputDirectory>
    </None>
    <None Update="TestJsons\CombinedScriptsData.Json">
      <CopyToOutputDirectory>PreserveNewest</CopyToOutputDirectory>
    </None>
    <None Update="TestJsons\countries\*.txt">
      <CopyToOutputDirectory>PreserveNewest</CopyToOutputDirectory>
    </None>
    <None Update="TestJsons\devtestcoll.json">
      <CopyToOutputDirectory>PreserveNewest</CopyToOutputDirectory>
    </None>
    <None Update="TestJsons\lastfm\*.txt">
      <CopyToOutputDirectory>PreserveNewest</CopyToOutputDirectory>
    </None>
    <None Update="TestJsons\LogData.json">
      <CopyToOutputDirectory>PreserveNewest</CopyToOutputDirectory>
    </None>
    <None Update="TestJsons\MillionSong1KDocuments.json">
      <CopyToOutputDirectory>PreserveNewest</CopyToOutputDirectory>
    </None>
    <None Update="TestJsons\MsnCollection.json">
      <CopyToOutputDirectory>PreserveNewest</CopyToOutputDirectory>
    </None>
    <None Update="TestJsons\NutritionData\*.txt">
      <CopyToOutputDirectory>PreserveNewest</CopyToOutputDirectory>
    </None>
    <None Update="TestJsons\runsCollection\*.txt">
      <CopyToOutputDirectory>PreserveNewest</CopyToOutputDirectory>
    </None>
    <None Update="TestJsons\states_committees.json">
      <CopyToOutputDirectory>PreserveNewest</CopyToOutputDirectory>
    </None>
    <None Update="TestJsons\states_legislators\*.txt">
      <CopyToOutputDirectory>PreserveNewest</CopyToOutputDirectory>
    </None>
    <None Update="TestJsons\store01C.json">
      <CopyToOutputDirectory>PreserveNewest</CopyToOutputDirectory>
    </None>
    <None Update="TestJsons\TicinoErrorBuckets\*.txt">
      <CopyToOutputDirectory>PreserveNewest</CopyToOutputDirectory>
    </None>
    <None Update="TestJsons\twitter_data\*.txt">
      <CopyToOutputDirectory>PreserveNewest</CopyToOutputDirectory>
    </None>
    <None Update="TestJsons\ups1\*.txt">
      <CopyToOutputDirectory>PreserveNewest</CopyToOutputDirectory>
    </None>
    <None Update="TestJsons\XpertEvents\*.txt">
      <CopyToOutputDirectory>PreserveNewest</CopyToOutputDirectory>
    </None>
  </ItemGroup>

  <ItemGroup>
    <Content Include="BaselineTest\TestBaseline\SubpartitionTests.TestQueriesOnSplitContainer.xml">
      <CopyToOutputDirectory>PreserveNewest</CopyToOutputDirectory>
    </Content>
    <Content Include="BaselineTest\TestBaseline\TraceWriterBaselineTests.TraceData.xml">
      <CopyToOutputDirectory>PreserveNewest</CopyToOutputDirectory>
    </Content>
    <Content Include="BaselineTest\TestBaseline\TraceWriterBaselineTests.Serialization.xml">
      <CopyToOutputDirectory>PreserveNewest</CopyToOutputDirectory>
    </Content>
    <Content Include="BaselineTest\TestBaseline\TraceWriterBaselineTests.ScenariosAsync.xml">
      <CopyToOutputDirectory>PreserveNewest</CopyToOutputDirectory>
    </Content>
    <Content Include="BaselineTest\TestBaseline\PartitionKeyHashBaselineTest.Singletons.xml">
      <CopyToOutputDirectory>PreserveNewest</CopyToOutputDirectory>
    </Content>
    <Content Include="BaselineTest\TestBaseline\DistinctHashBaselineTests.ElementsHash.xml">
      <CopyToOutputDirectory>PreserveNewest</CopyToOutputDirectory>
    </Content>
    <Content Include="BaselineTest\TestBaseline\DistinctHashBaselineTests.ExtendedTypesHash.xml">
      <CopyToOutputDirectory>PreserveNewest</CopyToOutputDirectory>
    </Content>
    <Content Include="BaselineTest\TestBaseline\DistinctHashBaselineTests.NumbersHash.xml">
      <CopyToOutputDirectory>PreserveNewest</CopyToOutputDirectory>
    </Content>
    <Content Include="BaselineTest\TestBaseline\SqlObjectVisitorBaselineTests.SqlBinaryScalarOperators.xml">
      <CopyToOutputDirectory>PreserveNewest</CopyToOutputDirectory>
    </Content>
    <Content Include="BaselineTest\TestBaseline\SqlObjectVisitorBaselineTests.SqlFunctionCalls.xml">
      <CopyToOutputDirectory>PreserveNewest</CopyToOutputDirectory>
    </Content>
    <Content Include="BaselineTest\TestBaseline\SqlObjectVisitorBaselineTests.SqlLiteral.xml">
      <CopyToOutputDirectory>PreserveNewest</CopyToOutputDirectory>
    </Content>
    <Content Include="BaselineTest\TestBaseline\SqlObjectVisitorBaselineTests.SqlQueries.xml">
      <CopyToOutputDirectory>PreserveNewest</CopyToOutputDirectory>
    </Content>
    <Content Include="BaselineTest\TestBaseline\SqlObjectVisitorBaselineTests.SqlScalarExpression.xml">
      <CopyToOutputDirectory>PreserveNewest</CopyToOutputDirectory>
    </Content>
    <Content Include="BaselineTest\TestBaseline\SqlObjectVisitorBaselineTests.SqlUnaryScalarOperators.xml">
      <CopyToOutputDirectory>PreserveNewest</CopyToOutputDirectory>
    </Content>
    <Content Include="Telemetry\ClientTelemetryPayloadWithoutMetrics.json">
      <CopyToOutputDirectory>PreserveNewest</CopyToOutputDirectory>
    </Content>
  </ItemGroup>

  <ItemGroup>
    <Folder Include="Diagnostics\" />
  </ItemGroup>

  <ItemGroup>
    <None Include="..\..\..\Directory.Build.props" Link="Directory.Build.props">
      <CopyToOutputDirectory>PreserveNewest</CopyToOutputDirectory>
    </None>
  </ItemGroup>

  <ItemGroup>
    <Compile Update="Tracing\TraceWriterBaselineTests.cs">
      <CopyToOutputDirectory>PreserveNewest</CopyToOutputDirectory>
    </Compile>
  </ItemGroup>

  <PropertyGroup>
    <SignAssembly>true</SignAssembly>
    <DelaySign>true</DelaySign>
    <AssemblyOriginatorKeyFile>..\..\..\testkey.snk</AssemblyOriginatorKeyFile>
  </PropertyGroup>
  
</Project>
<|MERGE_RESOLUTION|>--- conflicted
+++ resolved
@@ -10,10 +10,7 @@
     <GenerateAssemblyInfo>false</GenerateAssemblyInfo>
     <RootNamespace>Microsoft.Azure.Cosmos.Tests</RootNamespace>
     <LangVersion>$(LangVersion)</LangVersion>
-<<<<<<< HEAD
-=======
     <TreatWarningsAsErrors>true</TreatWarningsAsErrors>
->>>>>>> 43c14a31
   </PropertyGroup>
 
   <ItemGroup>
@@ -43,6 +40,7 @@
   </ItemGroup>
 
   <ItemGroup Condition=" '$(ProjectRef)' != 'True' ">
+    <PackageReference Include="Microsoft.Azure.Cosmos.Direct" Version="[$(DirectVersion)]" PrivateAssets="All" />
     <PackageReference Include="Microsoft.HybridRow" Version="[$(HybridRowVersion)]" PrivateAssets="All" />
   </ItemGroup>
 
@@ -407,10 +405,10 @@
     <Folder Include="Diagnostics\" />
   </ItemGroup>
 
-  <ItemGroup>
-    <None Include="..\..\..\Directory.Build.props" Link="Directory.Build.props">
-      <CopyToOutputDirectory>PreserveNewest</CopyToOutputDirectory>
-    </None>
+  <ItemGroup>
+    <None Include="..\..\..\Directory.Build.props" Link="Directory.Build.props">
+      <CopyToOutputDirectory>PreserveNewest</CopyToOutputDirectory>
+    </None>
   </ItemGroup>
 
   <ItemGroup>
