﻿<Project Sdk="Microsoft.NET.Sdk">
  <PropertyGroup>
    <IsTestProject>true</IsTestProject>
  </PropertyGroup>

  <PropertyGroup>
    <Platform>AnyCPU</Platform>
    <TargetFramework>netcoreapp2.1</TargetFramework>
    <IsPackable>false</IsPackable>
    <GenerateAssemblyInfo>false</GenerateAssemblyInfo>
    <RootNamespace>Microsoft.Azure.Cosmos.Tests</RootNamespace>
    <LangVersion>8.0</LangVersion>
  </PropertyGroup>

  <ItemGroup>
    <Compile Remove="Query\TestBaseline\**" />
    <EmbeddedResource Remove="Query\TestBaseline\**" />
    <None Remove="Query\TestBaseline\**" />
  </ItemGroup>

  <ItemGroup>
    <None Remove="BaselineTest\TestBaseline\CosmosDiagnosticsSerializerTests.TestPointOperationStatistics.xml" />
    <None Remove="BaselineTest\TestBaseline\CosmosDiagnosticsSerializerTests.TestQueryAggregateDiagnostics.xml" />
    <None Remove="BaselineTest\TestBaseline\DistinctHashBaselineTests.ElementsHash.xml" />
    <None Remove="BaselineTest\TestBaseline\DistinctHashBaselineTests.ExtendedTypesHash.xml" />
    <None Remove="BaselineTest\TestBaseline\DistinctHashBaselineTests.NumbersHash.xml" />
    <None Remove="BaselineTest\TestBaseline\PartitionKeyHashBaselineTest.Singletons.xml" />
    <None Remove="BaselineTest\TestBaseline\QueryPartitionProviderTest - Copy (2).Top.xml" />
    <None Remove="BaselineTest\TestBaseline\QueryPartitionProviderTest - Copy.Top.xml" />
    <None Remove="BaselineTest\TestBaseline\SqlObjectVisitorBaselineTests.SqlBinaryScalarOperators.xml" />
    <None Remove="BaselineTest\TestBaseline\SqlObjectVisitorBaselineTests.SqlFunctionCalls.xml" />
    <None Remove="BaselineTest\TestBaseline\SqlObjectVisitorBaselineTests.SqlLiteral.xml" />
    <None Remove="BaselineTest\TestBaseline\SqlObjectVisitorBaselineTests.SqlQueries.xml" />
    <None Remove="BaselineTest\TestBaseline\SqlObjectVisitorBaselineTests.SqlScalarExpression.xml" />
    <None Remove="BaselineTest\TestBaseline\SqlObjectVisitorBaselineTests.SqlUnaryScalarOperators.xml" />
  </ItemGroup>

  <ItemGroup Condition=" '$(ProjectRef)' != 'True' ">
<<<<<<< HEAD
    <PackageReference Include="Microsoft.Azure.Cosmos.Serialization.HybridRow" Version="[$(HybridRowVersion)]" PrivateAssets="All" />
=======
    <PackageReference Include="Microsoft.Azure.Cosmos.Direct" Version="[$(DirectVersion)]" PrivateAssets="All" />
    <PackageReference Include="Microsoft.HybridRow" Version="[$(HybridRowVersion)]" PrivateAssets="All" />
>>>>>>> b2031276
  </ItemGroup>

  <ItemGroup>
    <Compile Include="..\Microsoft.Azure.Cosmos.EmulatorTests\Utils\LocalEmulatorTokenCredential.cs" Link="Utils\LocalEmulatorTokenCredential.cs" />
  </ItemGroup>

  <ItemGroup>
    <PackageReference Include="Azure.Core" Version="1.3.0" />
    <PackageReference Include="Microsoft.Extensions.DependencyInjection" Version="2.1.1" />
    <PackageReference Include="Microsoft.IdentityModel.Tokens" Version="6.7.1" />
    <PackageReference Include="Microsoft.NET.Test.Sdk" Version="16.2.0" />
    <PackageReference Include="Moq" Version="4.8.3" />
    <PackageReference Include="MSTest.TestAdapter" Version="1.2.0" />
    <PackageReference Include="MSTest.TestFramework" Version="1.2.0" />
    <PackageReference Include="Newtonsoft.Json" Version="10.0.2" />
    <PackageReference Include="coverlet.msbuild" Version="2.8.1">
      <PrivateAssets>all</PrivateAssets>
      <IncludeAssets>runtime; build; native; contentfiles; analyzers</IncludeAssets>
    </PackageReference>
  </ItemGroup>
  
  <ItemGroup>
    <ProjectReference Include="..\..\src\Microsoft.Azure.Cosmos.csproj" />
  </ItemGroup>  

  <ItemGroup Condition="$(OS) != 'Linux' AND '$(ProjectRef)' != 'True' ">
    <None Include="$(NugetPackageRoot)\Microsoft.HybridRow\$(HybridRowVersion)\microsoft.hybridrow.nuspec">
      <CopyToOutputDirectory>PreserveNewest</CopyToOutputDirectory>
    </None>
    <None Include="..\..\src\Microsoft.Azure.Cosmos.csproj">
      <CopyToOutputDirectory>PreserveNewest</CopyToOutputDirectory>
    </None>
  </ItemGroup>

  <ItemGroup>
    <None Update="BaselineTest\TestBaseline\GroupByClauseSqlParserBaselineTests.Tests.xml">
      <CopyToOutputDirectory>PreserveNewest</CopyToOutputDirectory>
    </None>
    <None Update="BaselineTest\TestBaseline\SelectClauseSqlParserBaselineTests.Tests.xml">
      <CopyToOutputDirectory>PreserveNewest</CopyToOutputDirectory>
    </None>
    <None Update="BaselineTest\TestBaseline\FromClauseSqlParserBaselineTests.JoinCollection.xml">
      <CopyToOutputDirectory>PreserveNewest</CopyToOutputDirectory>
    </None>
    <None Update="BaselineTest\TestBaseline\FromClauseSqlParserBaselineTests.ArrayIteratorCollection.xml">
      <CopyToOutputDirectory>PreserveNewest</CopyToOutputDirectory>
    </None>
    <None Update="BaselineTest\TestBaseline\FromClauseSqlParserBaselineTests.AliasedCollection.xml">
      <CopyToOutputDirectory>PreserveNewest</CopyToOutputDirectory>
    </None>
    <None Update="BaselineTest\TestBaseline\WhereClauseSqlParserBaselineTests.Tests.xml">
      <CopyToOutputDirectory>PreserveNewest</CopyToOutputDirectory>
    </None>
    <None Update="BaselineTest\TestBaseline\OffsetLimitClauseSqlParserBaselineTests.Tests.xml">
      <CopyToOutputDirectory>PreserveNewest</CopyToOutputDirectory>
    </None>
    <None Update="BaselineTest\TestBaseline\OrderByClauseSqlParserBaselineTests.MultiOrderBy.xml">
      <CopyToOutputDirectory>PreserveNewest</CopyToOutputDirectory>
    </None>
    <None Update="BaselineTest\TestBaseline\PartitionKeyHashBaselineTest.Numbers.xml">
      <CopyToOutputDirectory>PreserveNewest</CopyToOutputDirectory>
    </None>
    <None Update="BaselineTest\TestBaseline\PartitionKeyHashBaselineTest.Strings.xml">
      <CopyToOutputDirectory>PreserveNewest</CopyToOutputDirectory>
    </None>
    <None Update="BaselineTest\TestBaseline\DistinctHashBaselineTests.WrappedElementsHash.xml">
      <CopyToOutputDirectory>PreserveNewest</CopyToOutputDirectory>
    </None>
    <None Update="BaselineTest\TestBaseline\PipelineContinuationTokenTests.Tests.xml">
      <CopyToOutputDirectory>PreserveNewest</CopyToOutputDirectory>
    </None>
    <None Update="BaselineTest\TestBaseline\OrderByClauseSqlParserBaselineTests.SingleOrderBy.xml">
      <CopyToOutputDirectory>PreserveNewest</CopyToOutputDirectory>
    </None>
    <None Update="BaselineTest\TestBaseline\ScalarExpressionSqlParserBaselineTests.OrderOfOperation.xml">
      <CopyToOutputDirectory>PreserveNewest</CopyToOutputDirectory>
    </None>
    <None Update="BaselineTest\TestBaseline\ScalarExpressionSqlParserBaselineTests.Parenthesized.xml">
      <CopyToOutputDirectory>PreserveNewest</CopyToOutputDirectory>
    </None>
    <None Update="BaselineTest\TestBaseline\ScalarExpressionSqlParserBaselineTests.Unary.xml">
      <CopyToOutputDirectory>PreserveNewest</CopyToOutputDirectory>
    </None>
    <None Update="BaselineTest\TestBaseline\ScalarExpressionSqlParserBaselineTests.Subquery.xml">
      <CopyToOutputDirectory>PreserveNewest</CopyToOutputDirectory>
    </None>
    <None Update="BaselineTest\TestBaseline\ScalarExpressionSqlParserBaselineTests.PropertyRef.xml">
      <CopyToOutputDirectory>PreserveNewest</CopyToOutputDirectory>
    </None>
    <None Update="BaselineTest\TestBaseline\ScalarExpressionSqlParserBaselineTests.ObjectCreate.xml">
      <CopyToOutputDirectory>PreserveNewest</CopyToOutputDirectory>
    </None>
    <None Update="BaselineTest\TestBaseline\ScalarExpressionSqlParserBaselineTests.MemberIndexer.xml">
      <CopyToOutputDirectory>PreserveNewest</CopyToOutputDirectory>
    </None>
    <None Update="BaselineTest\TestBaseline\ScalarExpressionSqlParserBaselineTests.Literal.xml">
      <CopyToOutputDirectory>PreserveNewest</CopyToOutputDirectory>
    </None>
    <None Update="BaselineTest\TestBaseline\ScalarExpressionSqlParserBaselineTests.In.xml">
      <CopyToOutputDirectory>PreserveNewest</CopyToOutputDirectory>
    </None>
    <None Update="BaselineTest\TestBaseline\ScalarExpressionSqlParserBaselineTests.FunctionCall.xml">
      <CopyToOutputDirectory>PreserveNewest</CopyToOutputDirectory>
    </None>
    <None Update="BaselineTest\TestBaseline\ScalarExpressionSqlParserBaselineTests.Exists.xml">
      <CopyToOutputDirectory>PreserveNewest</CopyToOutputDirectory>
    </None>
    <None Update="BaselineTest\TestBaseline\ScalarExpressionSqlParserBaselineTests.Conditional.xml">
      <CopyToOutputDirectory>PreserveNewest</CopyToOutputDirectory>
    </None>
    <None Update="BaselineTest\TestBaseline\ScalarExpressionSqlParserBaselineTests.Coalesce.xml">
      <CopyToOutputDirectory>PreserveNewest</CopyToOutputDirectory>
    </None>
    <None Update="BaselineTest\TestBaseline\ScalarExpressionSqlParserBaselineTests.Binary.xml">
      <CopyToOutputDirectory>PreserveNewest</CopyToOutputDirectory>
    </None>
    <None Update="BaselineTest\TestBaseline\ScalarExpressionSqlParserBaselineTests.Between.xml">
      <CopyToOutputDirectory>PreserveNewest</CopyToOutputDirectory>
    </None>
    <None Update="BaselineTest\TestBaseline\ScalarExpressionSqlParserBaselineTests.Array.xml">
      <CopyToOutputDirectory>PreserveNewest</CopyToOutputDirectory>
    </None>
    <None Update="BaselineTest\TestBaseline\ScalarExpressionSqlParserBaselineTests.ArrayCreate.xml">
      <CopyToOutputDirectory>PreserveNewest</CopyToOutputDirectory>
    </None>
    <None Update="BaselineTest\TestBaseline\QueryPlanBaselineTests.SystemFunctions.xml">
      <CopyToOutputDirectory>PreserveNewest</CopyToOutputDirectory>
    </None>
    <None Update="BaselineTest\TestBaseline\QueryPlanBaselineTests.Aggregates.xml">
      <CopyToOutputDirectory>PreserveNewest</CopyToOutputDirectory>
    </None>
    <None Update="BaselineTest\TestBaseline\QueryPlanBaselineTests.Basic.xml">
      <CopyToOutputDirectory>PreserveNewest</CopyToOutputDirectory>
    </None>
    <None Update="BaselineTest\TestBaseline\QueryPlanBaselineTests.Bugs.xml">
      <CopyToOutputDirectory>PreserveNewest</CopyToOutputDirectory>
    </None>
    <None Update="BaselineTest\TestBaseline\QueryPlanBaselineTests.Distinct.xml">
      <CopyToOutputDirectory>PreserveNewest</CopyToOutputDirectory>
    </None>
    <None Update="BaselineTest\TestBaseline\QueryPlanBaselineTests.GroupBy.xml">
      <CopyToOutputDirectory>PreserveNewest</CopyToOutputDirectory>
    </None>
    <None Update="BaselineTest\TestBaseline\QueryPlanBaselineTests.ManyRanges.xml">
      <CopyToOutputDirectory>PreserveNewest</CopyToOutputDirectory>
    </None>
    <None Update="BaselineTest\TestBaseline\QueryPlanBaselineTests.MultiOrderBy.xml">
      <CopyToOutputDirectory>PreserveNewest</CopyToOutputDirectory>
    </None>
    <None Update="BaselineTest\TestBaseline\QueryPlanBaselineTests.MultipleKeys.xml">
      <CopyToOutputDirectory>PreserveNewest</CopyToOutputDirectory>
    </None>
    <None Update="BaselineTest\TestBaseline\QueryPlanBaselineTests.Negative.xml">
      <CopyToOutputDirectory>PreserveNewest</CopyToOutputDirectory>
    </None>
    <None Update="BaselineTest\TestBaseline\QueryPlanBaselineTests.NonValueAggregates.xml">
      <CopyToOutputDirectory>PreserveNewest</CopyToOutputDirectory>
    </None>
    <None Update="BaselineTest\TestBaseline\QueryPlanBaselineTests.OffsetLimit.xml">
      <CopyToOutputDirectory>PreserveNewest</CopyToOutputDirectory>
    </None>
    <None Update="BaselineTest\TestBaseline\QueryPlanBaselineTests.OrderBy.xml">
      <CopyToOutputDirectory>PreserveNewest</CopyToOutputDirectory>
    </None>
    <None Update="BaselineTest\TestBaseline\QueryPlanBaselineTests.PointRange.xml">
      <CopyToOutputDirectory>PreserveNewest</CopyToOutputDirectory>
    </None>
    <None Update="BaselineTest\TestBaseline\QueryPlanBaselineTests.RangePartitionKey.xml">
      <CopyToOutputDirectory>PreserveNewest</CopyToOutputDirectory>
    </None>
    <None Update="BaselineTest\TestBaseline\QueryPlanBaselineTests.Subqueries.xml">
      <CopyToOutputDirectory>PreserveNewest</CopyToOutputDirectory>
    </None>
    <None Update="BaselineTest\TestBaseline\QueryPlanBaselineTests.Top.xml">
      <CopyToOutputDirectory>PreserveNewest</CopyToOutputDirectory>
    </None>
    <None Update="Contracts\DotNetPreviewSDKAPI.json">
      <CopyToOutputDirectory>Always</CopyToOutputDirectory>
    </None>
    <None Update="Contracts\DotNetSDKAPI.json">
      <CopyToOutputDirectory>Always</CopyToOutputDirectory>
    </None>
    <None Update="Routing\resources\BaselineTest.PartitionRoutingHelper.AddFormattedContinuationToHeader.json">
      <CopyToOutputDirectory>PreserveNewest</CopyToOutputDirectory>
    </None>
    <None Update="Routing\resources\BaselineTest.PartitionRoutingHelper.ExtractPartitionKeyRangeFromHeaders.json">
      <CopyToOutputDirectory>PreserveNewest</CopyToOutputDirectory>
    </None>
    <None Update="Routing\resources\BaselineTest.PartitionRoutingHelper.GetPartitionRoutingInfo.json">
      <CopyToOutputDirectory>PreserveNewest</CopyToOutputDirectory>
    </None>
    <None Update="Routing\resources\BaselineTest.PathParser.Extra.json">
      <CopyToOutputDirectory>PreserveNewest</CopyToOutputDirectory>
    </None>
    <None Update="Routing\resources\BaselineTest.PathParser.json">
      <CopyToOutputDirectory>PreserveNewest</CopyToOutputDirectory>
    </None>
    <None Update="TestDocuments\MyTest.json">
      <CopyToOutputDirectory>PreserveNewest</CopyToOutputDirectory>
    </None>
    <None Update="TestDocuments\MyTest2.json">
      <CopyToOutputDirectory>PreserveNewest</CopyToOutputDirectory>
    </None>
    <None Update="testhost.dll.config">
      <CopyToOutputDirectory>Always</CopyToOutputDirectory>
    </None>
    <None Update="TestJsons\CombinedScriptsData.Json">
      <CopyToOutputDirectory>PreserveNewest</CopyToOutputDirectory>
    </None>
    <None Update="TestJsons\countries\*.txt">
      <CopyToOutputDirectory>PreserveNewest</CopyToOutputDirectory>
    </None>
    <None Update="TestJsons\devtestcoll.json">
      <CopyToOutputDirectory>PreserveNewest</CopyToOutputDirectory>
    </None>
    <None Update="TestJsons\lastfm\*.txt">
      <CopyToOutputDirectory>PreserveNewest</CopyToOutputDirectory>
    </None>
    <None Update="TestJsons\LogData.json">
      <CopyToOutputDirectory>PreserveNewest</CopyToOutputDirectory>
    </None>
    <None Update="TestJsons\MillionSong1KDocuments.json">
      <CopyToOutputDirectory>PreserveNewest</CopyToOutputDirectory>
    </None>
    <None Update="TestJsons\MsnCollection.json">
      <CopyToOutputDirectory>PreserveNewest</CopyToOutputDirectory>
    </None>
    <None Update="TestJsons\NutritionData\*.txt">
      <CopyToOutputDirectory>PreserveNewest</CopyToOutputDirectory>
    </None>
    <None Update="TestJsons\runsCollection\*.txt">
      <CopyToOutputDirectory>PreserveNewest</CopyToOutputDirectory>
    </None>
    <None Update="TestJsons\states_committees.json">
      <CopyToOutputDirectory>PreserveNewest</CopyToOutputDirectory>
    </None>
    <None Update="TestJsons\states_legislators\*.txt">
      <CopyToOutputDirectory>PreserveNewest</CopyToOutputDirectory>
    </None>
    <None Update="TestJsons\store01C.json">
      <CopyToOutputDirectory>PreserveNewest</CopyToOutputDirectory>
    </None>
    <None Update="TestJsons\TicinoErrorBuckets\*.txt">
      <CopyToOutputDirectory>PreserveNewest</CopyToOutputDirectory>
    </None>
    <None Update="TestJsons\twitter_data\*.txt">
      <CopyToOutputDirectory>PreserveNewest</CopyToOutputDirectory>
    </None>
    <None Update="TestJsons\ups1\*.txt">
      <CopyToOutputDirectory>PreserveNewest</CopyToOutputDirectory>
    </None>
    <None Update="TestJsons\XpertEvents\*.txt">
      <CopyToOutputDirectory>PreserveNewest</CopyToOutputDirectory>
    </None>
  </ItemGroup>

  <ItemGroup>
    <Content Include="BaselineTest\TestBaseline\PartitionKeyHashBaselineTest.Singletons.xml">
      <CopyToOutputDirectory>PreserveNewest</CopyToOutputDirectory>
    </Content>
    <Content Include="BaselineTest\TestBaseline\CosmosDiagnosticsSerializerTests.TestQueryAggregateDiagnostics.xml">
      <CopyToOutputDirectory>PreserveNewest</CopyToOutputDirectory>
    </Content>
    <Content Include="BaselineTest\TestBaseline\DistinctHashBaselineTests.ElementsHash.xml">
      <CopyToOutputDirectory>PreserveNewest</CopyToOutputDirectory>
    </Content>
    <Content Include="BaselineTest\TestBaseline\DistinctHashBaselineTests.ExtendedTypesHash.xml">
      <CopyToOutputDirectory>PreserveNewest</CopyToOutputDirectory>
    </Content>
    <Content Include="BaselineTest\TestBaseline\CosmosDiagnosticsSerializerTests.TestPointOperationStatistics.xml">
      <CopyToOutputDirectory>PreserveNewest</CopyToOutputDirectory>
    </Content>
    <Content Include="BaselineTest\TestBaseline\DistinctHashBaselineTests.NumbersHash.xml">
      <CopyToOutputDirectory>PreserveNewest</CopyToOutputDirectory>
    </Content>
    <Content Include="BaselineTest\TestBaseline\SqlObjectVisitorBaselineTests.SqlBinaryScalarOperators.xml">
      <CopyToOutputDirectory>PreserveNewest</CopyToOutputDirectory>
    </Content>
    <Content Include="BaselineTest\TestBaseline\SqlObjectVisitorBaselineTests.SqlFunctionCalls.xml">
      <CopyToOutputDirectory>PreserveNewest</CopyToOutputDirectory>
    </Content>
    <Content Include="BaselineTest\TestBaseline\SqlObjectVisitorBaselineTests.SqlLiteral.xml">
      <CopyToOutputDirectory>PreserveNewest</CopyToOutputDirectory>
    </Content>
    <Content Include="BaselineTest\TestBaseline\SqlObjectVisitorBaselineTests.SqlQueries.xml">
      <CopyToOutputDirectory>PreserveNewest</CopyToOutputDirectory>
    </Content>
    <Content Include="BaselineTest\TestBaseline\SqlObjectVisitorBaselineTests.SqlScalarExpression.xml">
      <CopyToOutputDirectory>PreserveNewest</CopyToOutputDirectory>
    </Content>
    <Content Include="BaselineTest\TestBaseline\SqlObjectVisitorBaselineTests.SqlUnaryScalarOperators.xml">
      <CopyToOutputDirectory>PreserveNewest</CopyToOutputDirectory>
    </Content>
  </ItemGroup>

  <PropertyGroup>
    <SignAssembly>true</SignAssembly>
    <DelaySign>true</DelaySign>
    <AssemblyOriginatorKeyFile>..\..\..\testkey.snk</AssemblyOriginatorKeyFile>
  </PropertyGroup>
  
</Project>
<|MERGE_RESOLUTION|>--- conflicted
+++ resolved
@@ -36,12 +36,7 @@
   </ItemGroup>
 
   <ItemGroup Condition=" '$(ProjectRef)' != 'True' ">
-<<<<<<< HEAD
-    <PackageReference Include="Microsoft.Azure.Cosmos.Serialization.HybridRow" Version="[$(HybridRowVersion)]" PrivateAssets="All" />
-=======
-    <PackageReference Include="Microsoft.Azure.Cosmos.Direct" Version="[$(DirectVersion)]" PrivateAssets="All" />
     <PackageReference Include="Microsoft.HybridRow" Version="[$(HybridRowVersion)]" PrivateAssets="All" />
->>>>>>> b2031276
   </ItemGroup>
 
   <ItemGroup>
