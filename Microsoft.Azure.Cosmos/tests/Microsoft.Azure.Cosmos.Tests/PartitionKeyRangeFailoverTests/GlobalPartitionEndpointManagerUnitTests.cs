--- conflicted
+++ resolved
@@ -70,14 +70,10 @@
         {
             Mock<IGlobalEndpointManager> mockEndpointManager = new Mock<IGlobalEndpointManager>(MockBehavior.Strict);
 
-<<<<<<< HEAD
-            GlobalPartitionEndpointManagerCore failoverManager = new GlobalPartitionEndpointManagerCore(mockEndpointManager.Object);
-=======
             GlobalPartitionEndpointManagerCore failoverManager = new GlobalPartitionEndpointManagerCore(
                 mockEndpointManager.Object,
                 isPartitionLevelFailoverEnabled: true);
 
->>>>>>> f20c685e
             List<Uri> readRegions = new(), writeRegions = new();
             for (int i = 0; i < numOfReadRegions; i++)
             {
