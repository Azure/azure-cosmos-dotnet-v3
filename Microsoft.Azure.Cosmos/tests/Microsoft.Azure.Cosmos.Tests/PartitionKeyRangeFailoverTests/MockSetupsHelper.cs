﻿//------------------------------------------------------------
// Copyright (c) Microsoft Corporation.  All rights reserved.
//------------------------------------------------------------

namespace Microsoft.Azure.Cosmos.Tests
{

    using System;
    using System.Collections.Generic;
    using System.Collections.ObjectModel;
    using System.IO;
    using System.Linq;
    using System.Net;
    using System.Net.Http;
    using System.Text;
    using System.Threading;
    using System.Threading.Tasks;
    using Microsoft.Azure.Documents;
    using Microsoft.Azure.Documents.Collections;
    using Moq;
    using Newtonsoft.Json;
    using Newtonsoft.Json.Linq;


    public static class MockSetupsHelper
    {
        public static void SetupStrongAccountProperties(
            Mock<IHttpHandler> mockHttpClientHandler,
            string accountName,
            string endpoint,
            IList<AccountRegion> writeRegions,
            IList<AccountRegion> readRegions)
        {
            HttpResponseMessage httpResponseMessage = MockSetupsHelper.CreateStrongAccount(
                accountName,
                writeRegions,
                readRegions);

            Uri endpointUri = new Uri(endpoint);
            mockHttpClientHandler.Setup(x => x.SendAsync(
                It.Is<HttpRequestMessage>(x => x.RequestUri == endpointUri),
                It.IsAny<CancellationToken>()))
                .Returns<HttpRequestMessage, CancellationToken>((request, cancellationToken) => Task.FromResult(httpResponseMessage));
        }

        public static Uri SetupSingleRegionAccount(
          string accountName,
          Cosmos.ConsistencyLevel consistencyLevel,
          Mock<IHttpHandler> mockHttpHandler,
          out string primaryRegionEndpoint)
        {
            primaryRegionEndpoint = $"https://{accountName}-eastus.documents.azure.com";
            AccountRegion region = new AccountRegion()
            {
                Name = "East US",
                Endpoint = primaryRegionEndpoint
            };

            AccountProperties accountProperties = new AccountProperties()
            {
                Id = accountName,
                WriteLocationsInternal = new Collection<AccountRegion>()
                {
                    region
                },
                ReadLocationsInternal = new Collection<AccountRegion>()
                {
                    region
                },
                EnableMultipleWriteLocations = false,
                Consistency = new AccountConsistency()
                {
                    DefaultConsistencyLevel = consistencyLevel
                },
                SystemReplicationPolicy = new ReplicationPolicy()
                {
                    MinReplicaSetSize = 3,
                    MaxReplicaSetSize = 4
                },
                ReadPolicy = new ReadPolicy()
                {
                    PrimaryReadCoefficient = 1,
                    SecondaryReadCoefficient = 1
                },
                ReplicationPolicy = new ReplicationPolicy()
                {
                    AsyncReplication = false,
                    MinReplicaSetSize = 3,
                    MaxReplicaSetSize = 4
                }
            };


            Uri endpointUri = new Uri($"https://{accountName}.documents.azure.com");
            mockHttpHandler.Setup(x => x.SendAsync(
                It.Is<HttpRequestMessage>(x => x.RequestUri == endpointUri),
                It.IsAny<CancellationToken>()))
                .Returns<HttpRequestMessage, CancellationToken>((request, cancellationToken) => Task.FromResult(new HttpResponseMessage()
                {
                    StatusCode = HttpStatusCode.OK,
                    Content = new StringContent(JsonConvert.SerializeObject(accountProperties))
                }));
            return endpointUri;
        }

        public static HttpResponseMessage CreateStrongAccount(
            string accountName,
            IList<AccountRegion> writeRegions,
            IList<AccountRegion> readRegions)
        {
            AccountProperties accountProperties = new AccountProperties()
            {
                Id = accountName,
                WriteLocationsInternal = new Collection<AccountRegion>(writeRegions),
                ReadLocationsInternal = new Collection<AccountRegion>(readRegions),
                EnableMultipleWriteLocations = writeRegions.Count > 1,
                Consistency = new AccountConsistency()
                {
                    DefaultConsistencyLevel = Cosmos.ConsistencyLevel.Strong
                },
                SystemReplicationPolicy = new ReplicationPolicy()
                {
                    MinReplicaSetSize = 3,
                    MaxReplicaSetSize = 4
                },
                ReadPolicy = new ReadPolicy()
                {
                    PrimaryReadCoefficient = 1,
                    SecondaryReadCoefficient = 1
                },
                ReplicationPolicy = new ReplicationPolicy()
                {
                    AsyncReplication = false,
                    MinReplicaSetSize = 3,
                    MaxReplicaSetSize = 4
                }
            };

            return new HttpResponseMessage()
            {
                StatusCode = HttpStatusCode.OK,
                Content = new StringContent(JsonConvert.SerializeObject(accountProperties))
            };
        }

        public static void SetupContainerProperties(
            Mock<IHttpHandler> mockHttpHandler,
            string regionEndpoint,
            string databaseName,
            string containerName,
            string containerRid)
        {
            ContainerProperties containerProperties = ContainerProperties.CreateWithResourceId(containerRid);
            containerProperties.Id = containerName;
            containerProperties.IndexingPolicy = new Cosmos.IndexingPolicy()
            {
                IndexingMode = Cosmos.IndexingMode.Consistent,
                Automatic = true,
                IncludedPaths = new Collection<Cosmos.IncludedPath>()
                    {
                        new Cosmos.IncludedPath()
                        {
                            Path = @"/*"
                        }
                    },
                ExcludedPaths = new Collection<Cosmos.ExcludedPath>()
                    {
                        new Cosmos.ExcludedPath()
                        {
                            Path = @"/_etag"
                        }
                    }
            };
            containerProperties.PartitionKey = new PartitionKeyDefinition()
            {
                Paths = new Collection<string>()
                {
                    "/pk"
                }
            };

            Uri containerUri = new Uri($"{regionEndpoint}/dbs/{databaseName}/colls/{containerName}");
            mockHttpHandler.Setup(x => x.SendAsync(It.Is<HttpRequestMessage>(x => x.RequestUri == containerUri), It.IsAny<CancellationToken>()))
               .Returns(() => Task.FromResult(new HttpResponseMessage()
               {
                   StatusCode = HttpStatusCode.OK,
                   Content = new StringContent(JsonConvert.SerializeObject(containerProperties))
               }));
        }

        internal static void SetupPartitionKeyRanges(
            Mock<IHttpHandler> mockHttpHandler,
            string regionEndpoint,
            ResourceId containerResourceId,
            out IReadOnlyList<string> partitionKeyRangeIds)
        {
            List<Documents.PartitionKeyRange> partitionKeyRanges = new List<Documents.PartitionKeyRange>()
            {
                new Documents.PartitionKeyRange()
                {
                    MinInclusive = "",
                    MaxExclusive = "05C1DFFFFFFFFC",
                    Id = "0",
                    ResourceId = "ccZ1ANCszwkDAAAAAAAAUA==",
                },
                new Documents.PartitionKeyRange()
                {
                    MinInclusive = "05C1DFFFFFFFFC",
                    MaxExclusive ="FF",
                    Id = "1",
                    ResourceId = "ccZ1ANCszwkDAAAAAAAAUA==",
                }
            };

            partitionKeyRangeIds = partitionKeyRanges.Select(x => x.Id).ToList();
            string containerRidValue = containerResourceId.DocumentCollectionId.ToString();
            JObject jObject = new JObject
            {
                { "_rid",  containerRidValue},
                { "_count", partitionKeyRanges.Count },
                { "PartitionKeyRanges", JArray.FromObject(partitionKeyRanges) }
            };

            Uri partitionKeyUri = new Uri($"{regionEndpoint}/dbs/{containerResourceId.DatabaseId}/colls/{containerRidValue}/pkranges");
            mockHttpHandler.SetupSequence(x => x.SendAsync(It.Is<HttpRequestMessage>(x => x.RequestUri == partitionKeyUri), It.IsAny<CancellationToken>()))
              .Returns(() => Task.FromResult(new HttpResponseMessage()
              {
                  StatusCode = HttpStatusCode.OK,
                  Content = new StringContent(jObject.ToString())
              }))
              .Returns(() => Task.FromResult(new HttpResponseMessage()
              {
                  StatusCode = HttpStatusCode.NotModified,
              }));
        }

        internal static void SetupSinglePartitionKeyRange(
            Mock<IHttpHandler> mockHttpHandler,
            string regionEndpoint,
            ResourceId containerResourceId,
            out IReadOnlyList<string> partitionKeyRangeIds)
        {
            List<Documents.PartitionKeyRange> partitionKeyRanges = new List<Documents.PartitionKeyRange>()
            {
                new Documents.PartitionKeyRange()
                {
                    MinInclusive = "",
                    MaxExclusive = "FF",
                    Id = "0",
                    ResourceId = "ccZ1ANCszwkDAAAAAAAAUA==",
                }
            };

            partitionKeyRangeIds = partitionKeyRanges.Select(x => x.Id).ToList();
            string containerRidValue = containerResourceId.DocumentCollectionId.ToString();
            JObject jObject = new JObject
            {
                { "_rid",  containerRidValue},
                { "_count", partitionKeyRanges.Count },
                { "PartitionKeyRanges", JArray.FromObject(partitionKeyRanges) }
            };

            Uri partitionKeyUri = new Uri($"{regionEndpoint}/dbs/{containerResourceId.DatabaseId}/colls/{containerRidValue}/pkranges");
            mockHttpHandler.SetupSequence(x => x.SendAsync(It.Is<HttpRequestMessage>(x => x.RequestUri == partitionKeyUri), It.IsAny<CancellationToken>()))
              .Returns(() => Task.FromResult(new HttpResponseMessage()
              {
                  StatusCode = HttpStatusCode.OK,
                  Content = new StringContent(jObject.ToString())
              }))
              .Returns(() => Task.FromResult(new HttpResponseMessage()
              {
                  StatusCode = HttpStatusCode.NotModified,
              }));
        }

        internal static HttpResponseMessage CreateAddresses(
            List<string> replicaIds,
            string partitionKeyRangeId,
            string regionName,
            ResourceId containerResourceId)
        {
            int initialPort = 14382;
            int[] ports = new int[replicaIds.Count];
            string basePhysicalUri = "rntbd://cdb-ms-prod-{0}-fd4.documents.azure.com:{1}/apps/9dc0394e-d25f-4c98-baa5-72f1c700bf3e/services/060067c7-a4e9-4465-a412-25cb0104cb58/partitions/2cda760c-f81f-4094-85d0-7bcfb2acc4e6/replicas/{2}";

<<<<<<< HEAD
            for (int i=0; i< replicaIds.Count; i++)
=======
            for (int i = 0; i < replicaIds.Count; i++)
>>>>>>> 11e2c347
            {
                ports[i] = initialPort++;
            }

            // Use the partition key range id at the end of each replica id to avoid conflicts when setting up multiple partition key ranges
            List<Address> addresses = new List<Address>();
            for (int i = 0; i < replicaIds.Count; i++)
            {
                string repliaId = replicaIds[i] + (i == 0 ? "p" : "s") + "/";
                addresses.Add(new Address()
                {
                    IsPrimary = i == 0,
                    PartitionKeyRangeId = partitionKeyRangeId,
                    PhysicalUri = string.Format(basePhysicalUri, regionName, ports[i], repliaId),
                    Protocol = "rntbd",
                    PartitionIndex = "7718513@164605136"
                });
            }

            string containerRid = containerResourceId.DocumentCollectionId.ToString();
            JObject jObject = new JObject
            {
                { "_rid", containerRid },
                { "_count", addresses.Count },
                { "Addresss", JArray.FromObject(addresses) }
            };

            return new HttpResponseMessage()
            {
                StatusCode = HttpStatusCode.OK,
                Content = new StringContent(jObject.ToString())
            };
        }

        internal static void SetupAddresses(
            Mock<IHttpHandler> mockHttpHandler,
            string partitionKeyRangeId,
            string regionEndpoint,
            string regionName,
            ResourceId containerResourceId,
            out TransportAddressUri primaryReplicaUri)
        {
            string basePhysicalUri = $"rntbd://cdb-ms-prod-{regionName}-fd4.documents.azure.com:14382/apps/9dc0394e-d25f-4c98-baa5-72f1c700bf3e/services/060067c7-a4e9-4465-a412-25cb0104cb58/partitions/2cda760c-f81f-4094-85d0-7bcfb2acc4e6/replicas/";

            // Use the partition key range id at the end of each replica id to avoid conflicts when setting up multiple partition key ranges
            List<Address> addresses = new List<Address>()
            {
                new Address()
                {
                    IsPrimary = true,
                    PartitionKeyRangeId = partitionKeyRangeId,
                    PhysicalUri = basePhysicalUri + $"13260893385949999{partitionKeyRangeId}p/",
                    Protocol = "rntbd",
                    PartitionIndex = "7718513@164605136"
                },
                new Address()
                {
                    IsPrimary = false,
                    PartitionKeyRangeId = partitionKeyRangeId,
                    PhysicalUri = basePhysicalUri + $"13260893385947000{partitionKeyRangeId}s/",
                    Protocol = "rntbd",
                    PartitionIndex = "7718513@164605136"
                },
                new Address()
                {
                    IsPrimary = false,
                    PartitionKeyRangeId = partitionKeyRangeId,
                    PhysicalUri = basePhysicalUri + $"13260893385947111{partitionKeyRangeId}s/",
                    Protocol = "rntbd",
                    PartitionIndex = "7718513@164605136"
                },
                new Address()
                {
                    IsPrimary = false,
                    PartitionKeyRangeId = partitionKeyRangeId,
                    PhysicalUri = basePhysicalUri + $"13260893385947222{partitionKeyRangeId}s/",
                    Protocol = "rntbd",
                    PartitionIndex = "7718513@164605136"
                }
            };

            primaryReplicaUri = new TransportAddressUri(new Uri(addresses.First(x => x.IsPrimary).PhysicalUri));

            string databaseRid = containerResourceId.DatabaseId.ToString();
            string containerRid = containerResourceId.DocumentCollectionId.ToString();
            JObject jObject = new JObject
            {
                { "_rid", containerRid },
                { "_count", addresses.Count },
                { "Addresss", JArray.FromObject(addresses) }
            };

            Uri addressUri = new Uri($"{regionEndpoint}//addresses/?$resolveFor=dbs{HttpUtility.UrlEncode($"/{databaseRid}/colls/{containerRid}/docs")}&$filter=protocol eq rntbd&$partitionKeyRangeIds={partitionKeyRangeId}");
            mockHttpHandler.Setup(x => x.SendAsync(It.Is<HttpRequestMessage>(x => x.RequestUri == addressUri), It.IsAny<CancellationToken>()))
               .Returns(() => Task.FromResult(new HttpResponseMessage()
               {
                   StatusCode = HttpStatusCode.OK,
                   Content = new StringContent(jObject.ToString())
               }));
        }

        internal static void SetupWriteForbiddenException(
            Mock<TransportClient> mockTransportClient,
            TransportAddressUri physicalUri)
        {
            mockTransportClient.Setup(x => x.InvokeResourceOperationAsync(physicalUri, It.IsAny<DocumentServiceRequest>()))
                .Returns(() => throw new ForbiddenException($"Mock write forbidden exception on URI:{physicalUri}", SubStatusCodes.WriteForbidden));
        }

        internal static void SetupServiceUnavailableException(
            Mock<TransportClient> mockTransportClient,
            TransportAddressUri physicalUri)
        {
            mockTransportClient.Setup(x => x.InvokeResourceOperationAsync(physicalUri, It.IsAny<DocumentServiceRequest>()))
                .Returns(() => throw new ServiceUnavailableException($"Mock write forbidden exception on URI:{physicalUri}", SubStatusCodes.Unknown, physicalUri.Uri));
        }

        internal static void SetupRequestTimeoutException(
           Mock<TransportClient> mockTransportClient,
           TransportAddressUri physicalUri)
        {
            mockTransportClient.Setup(x => x.InvokeResourceOperationAsync(physicalUri, It.IsAny<DocumentServiceRequest>()))
                .Returns(() => throw new RequestTimeoutException($"Mock request timeout exception on URI:{physicalUri}", physicalUri.Uri));
        }

        internal static void SetupCreateItemResponse(
            Mock<TransportClient> mockTransportClient,
            TransportAddressUri physicalUri)
        {
            mockTransportClient.Setup(x => x.InvokeResourceOperationAsync(physicalUri, It.IsAny<DocumentServiceRequest>()))
                .Returns<TransportAddressUri, DocumentServiceRequest>(
                (uri, documentServiceRequest) =>
                {
                    Stream createdObject = documentServiceRequest.CloneableBody.Clone();
                    return Task.FromResult(new StoreResponse()
                    {
                        Status = 201,
                        Headers = new StoreResponseNameValueCollection()
                        {
                            ActivityId = Guid.NewGuid().ToString(),
                            LSN = "58593",
                            PartitionKeyRangeId = "1",
                            GlobalCommittedLSN = "58593",
                        },
                        ResponseBody = createdObject
                    });
                });
        }
    }
}<|MERGE_RESOLUTION|>--- conflicted
+++ resolved
@@ -283,11 +283,7 @@
             int[] ports = new int[replicaIds.Count];
             string basePhysicalUri = "rntbd://cdb-ms-prod-{0}-fd4.documents.azure.com:{1}/apps/9dc0394e-d25f-4c98-baa5-72f1c700bf3e/services/060067c7-a4e9-4465-a412-25cb0104cb58/partitions/2cda760c-f81f-4094-85d0-7bcfb2acc4e6/replicas/{2}";
 
-<<<<<<< HEAD
-            for (int i=0; i< replicaIds.Count; i++)
-=======
             for (int i = 0; i < replicaIds.Count; i++)
->>>>>>> 11e2c347
             {
                 ports[i] = initialPort++;
             }
