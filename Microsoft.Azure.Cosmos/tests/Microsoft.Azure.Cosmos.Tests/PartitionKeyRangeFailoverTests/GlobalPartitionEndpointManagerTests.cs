--- conflicted
+++ resolved
@@ -253,11 +253,7 @@
                  cosmosClientOptions));
 
             Assert.AreEqual(
-<<<<<<< HEAD
-                expected: "ApplicationPreferredRegions is required when EnablePartitionLevelFailover is enabled.",
-=======
                 expected: "ApplicationPreferredRegions or ApplicationRegion is required when EnablePartitionLevelFailover is enabled.",
->>>>>>> 4d9da410
                 actual: exception.Message);
         }
 
