﻿//------------------------------------------------------------
// Copyright (c) Microsoft Corporation.  All rights reserved.
//------------------------------------------------------------

namespace Microsoft.Azure.Cosmos.ChangeFeed.Tests
{
    using System;
    using System.IO;
    using System.Security.AccessControl;
    using System.Threading;
    using System.Threading.Tasks;
    using Microsoft.Azure.Cosmos.ChangeFeed.LeaseManagement;
    using Microsoft.Azure.Cosmos.Telemetry;
    using Microsoft.Azure.Cosmos.Tests;
    using Microsoft.Azure.Cosmos.Tracing;
    using Microsoft.VisualStudio.TestTools.UnitTesting;
    using Moq;

    [TestClass]
    [TestCategory("ChangeFeed")]
    public class ChangeFeedPartitionKeyResultSetIteratorCoreTests
    {
        /// <summary>
        /// Checks that Response's Etag is passed as caller Continuation
        /// </summary>
        [TestMethod]
        public async Task EtagPassesContinuation()
        {
            int itemCount = 5;
            string pkRangeId = "0";
            string etag = Guid.NewGuid().ToString();
            DateTime startTime = DateTime.UtcNow;
            DocumentServiceLeaseCore documentServiceLeaseCore = new DocumentServiceLeaseCore()
            {
                LeaseToken = pkRangeId
            };

            ResponseMessage responseMessage = new ResponseMessage(System.Net.HttpStatusCode.OK);
            responseMessage.Headers.ETag = etag;

            Mock<ContainerInternal> containerMock = new Mock<ContainerInternal>();
            Mock<CosmosClientContext> mockContext = new Mock<CosmosClientContext>();
#pragma warning disable CA1416 // 'ResourceType' is only supported on: 'windows'
            mockContext.Setup(x => x.OperationHelperAsync<ResponseMessage>(
                It.Is<string>(str => str.Contains("Change Feed Processor")),
                It.IsAny<string>(),
                It.IsAny<string>(),
                It.IsAny<Documents.OperationType>(),
                It.IsAny<RequestOptions>(),
                It.IsAny<Func<ITrace, Task<ResponseMessage>>>(),
                It.IsAny<Tuple<string, Func<ResponseMessage, OpenTelemetryAttributes>>>(),
                It.IsAny<Documents.ResourceType?>(),
                It.Is<TraceComponent>(tc => tc == TraceComponent.ChangeFeed),
                It.IsAny<TraceLevel>()))
<<<<<<< HEAD
               .Returns<string, string, string, Documents.OperationType, RequestOptions, Func<ITrace, Task<ResponseMessage>>,Func<ResponseMessage, OpenTelemetryAttributes>, TraceComponent, TraceLevel>(
                (operationName, containerName, databaseName, operationType, requestOptions, func, oTelFunc, comp, level) =>
=======
               .Returns<string, string, string, Documents.OperationType, RequestOptions, Func<ITrace, Task<ResponseMessage>>,Tuple<string, Func<ResponseMessage, OpenTelemetryAttributes>>, ResourceType?, TraceComponent, TraceLevel>(
                (operationName, containerName, databaseName, operationType, requestOptions, func, oTelFunc, resourceType, comp, level) =>
>>>>>>> 43c14a31
                {
                    using (ITrace trace = Trace.GetRootTrace(operationName, comp, level))
                    {
                        return func(trace);
                    }
                });
#pragma warning restore CA1416

            mockContext.Setup(c => c.ProcessResourceOperationStreamAsync(
                It.IsAny<string>(),
                It.IsAny<Documents.ResourceType>(),
                It.IsAny<Documents.OperationType>(),
                It.IsAny<ChangeFeedRequestOptions>(),
                It.IsAny<ContainerInternal>(),
                It.IsAny<FeedRange>(),
                It.IsAny<Stream>(),
                It.IsAny<Action<RequestMessage>>(),
                It.Is<ITrace>(t => !(t is NoOpTrace)),
                It.IsAny<CancellationToken>()
                )
            ).ReturnsAsync(responseMessage);
            containerMock.Setup(c => c.ClientContext).Returns(mockContext.Object);
            containerMock.Setup(c => c.LinkUri).Returns("http://localhot");
            containerMock.Setup(c => c.Id).Returns("containerId");
            containerMock.Setup(c => c.Database.Id).Returns("databaseId");
            
            ChangeFeedPartitionKeyResultSetIteratorCore iterator = ChangeFeedPartitionKeyResultSetIteratorCore.Create(
                lease: documentServiceLeaseCore,
                mode: ChangeFeedMode.LatestVersion,
                continuationToken: null,
                maxItemCount: itemCount,
                container: containerMock.Object,
                startTime: startTime,
                startFromBeginning: false);

            ResponseMessage response = await iterator.ReadNextAsync();
            Assert.AreEqual(System.Net.HttpStatusCode.OK, response.StatusCode);
            Assert.AreEqual(etag, response.Headers.ContinuationToken);
        }

        /// <summary>
        /// Checks that a second ReadNextAsync uses the continuation of the first response.
        /// </summary>
        [TestMethod]
        public async Task NextReadHasUpdatedContinuation()
        {
            int itemCount = 5;
            string pkRangeId = "0";
            string etag = Guid.NewGuid().ToString();
            DateTime startTime = DateTime.UtcNow;
            DocumentServiceLeaseCore documentServiceLeaseCore = new DocumentServiceLeaseCore()
            {
                LeaseToken = pkRangeId
            };

            ResponseMessage firstResponse = new ResponseMessage(System.Net.HttpStatusCode.OK);
            firstResponse.Headers.ETag = etag;
            ResponseMessage secondResponse = new ResponseMessage(System.Net.HttpStatusCode.OK);

            int responseCount = 0;
            Func<Action<RequestMessage>, bool> validateEnricher = (Action<RequestMessage> enricher) =>
            {
                RequestMessage requestMessage = new RequestMessage();
                enricher(requestMessage);
                return responseCount++ == 0 || requestMessage.Headers.IfNoneMatch == etag;
            };

            Mock<ContainerInternal> containerMock = new Mock<ContainerInternal>();
            Mock<CosmosClientContext> mockContext = new Mock<CosmosClientContext>();
#pragma warning disable CA1416 // 'ResourceType' is only supported on: 'windows'
            mockContext.Setup(x => x.OperationHelperAsync<ResponseMessage>(
                It.Is<string>(str => str.Contains("Change Feed Processor")),
                It.IsAny<string>(),
                It.IsAny<string>(),
                It.IsAny<Documents.OperationType>(),
                It.IsAny<RequestOptions>(),
                It.IsAny<Func<ITrace, Task<ResponseMessage>>>(),
                It.IsAny<Tuple<string, Func<ResponseMessage, OpenTelemetryAttributes>>>(),
                It.IsAny<Documents.ResourceType?>(),
                It.Is<TraceComponent>(tc => tc == TraceComponent.ChangeFeed),
                It.IsAny<TraceLevel>()))
<<<<<<< HEAD
               .Returns<string, string, string, Documents.OperationType, RequestOptions, Func<ITrace, Task<ResponseMessage>>, Func<ResponseMessage, OpenTelemetryAttributes>, TraceComponent, TraceLevel>(
                (operationName, containerName, databaseName, operationType, requestOptions, func, oTelFunc, comp, level) =>
=======
               .Returns<string, string, string, Documents.OperationType, RequestOptions, Func<ITrace, Task<ResponseMessage>>, Tuple<string, Func<ResponseMessage, OpenTelemetryAttributes>>, ResourceType?, TraceComponent, TraceLevel>(
                (operationName, containerName, databaseName, operationType, requestOptions, func, oTelFunc, resourceType, comp, level) =>
>>>>>>> 43c14a31
                {
                    using (ITrace trace = Trace.GetRootTrace(operationName, comp, level))
                    {
                        return func(trace);
                    }
                });
#pragma warning restore CA1416

            mockContext.SetupSequence(c => c.ProcessResourceOperationStreamAsync(
                It.IsAny<string>(),
                It.Is<Documents.ResourceType>(rt => rt == Documents.ResourceType.Document),
                It.Is<Documents.OperationType>(rt => rt == Documents.OperationType.ReadFeed),
                It.Is<ChangeFeedRequestOptions>(cfo => cfo.PageSizeHint == itemCount),
                It.Is<ContainerInternal>(o => o == containerMock.Object),
                It.IsAny<FeedRange>(),
                It.IsAny<Stream>(),
                It.Is<Action<RequestMessage>>(enricher => validateEnricher(enricher)),
                It.Is<ITrace>(t => !(t is NoOpTrace)),
                It.IsAny<CancellationToken>()
                )
            )
            .ReturnsAsync(firstResponse)
            .ReturnsAsync(secondResponse);
            containerMock.Setup(c => c.ClientContext).Returns(mockContext.Object);
            containerMock.Setup(c => c.LinkUri).Returns("http://localhot");
            containerMock.Setup(c => c.Id).Returns("containerId");
            containerMock.Setup(c => c.Database.Id).Returns("databaseId");
            
            ChangeFeedPartitionKeyResultSetIteratorCore iterator = ChangeFeedPartitionKeyResultSetIteratorCore.Create(
                lease: documentServiceLeaseCore,
                mode: ChangeFeedMode.AllVersionsAndDeletes,
                continuationToken: null,
                maxItemCount: itemCount,
                container: containerMock.Object,
                startTime: startTime,
                startFromBeginning: false);

            await iterator.ReadNextAsync();
            await iterator.ReadNextAsync();
            Assert.AreEqual(2, responseCount);
        }

        /// <summary>
        /// Checks that for a PKRange based lease, the feed range is a FeedRangePartitionKeyRange
        /// </summary>
        [TestMethod]
        public async Task ShouldSetFeedRangePartitionKeyRange()
        {
            int itemCount = 5;
            string pkRangeId = "0";
            string etag = Guid.NewGuid().ToString();
            DateTime startTime = DateTime.UtcNow;
            DocumentServiceLeaseCore documentServiceLeaseCore = new DocumentServiceLeaseCore()
            {
                LeaseToken = pkRangeId
            };

            Mock<ContainerInternal> containerMock = new Mock<ContainerInternal>();
            Mock<CosmosClientContext> mockContext = new Mock<CosmosClientContext>();
#pragma warning disable CA1416 // 'ResourceType' is only supported on: 'windows'
            mockContext.Setup(x => x.OperationHelperAsync<ResponseMessage>(
                It.Is<string>(str => str.Contains("Change Feed Processor")),
                It.IsAny<string>(),
                It.IsAny<string>(),
                It.IsAny<Documents.OperationType>(),
                It.IsAny<RequestOptions>(),
                It.IsAny<Func<ITrace, Task<ResponseMessage>>>(),
                It.IsAny<Tuple<string, Func<ResponseMessage, OpenTelemetryAttributes>>>(),
                It.IsAny<Documents.ResourceType?>(),
                It.Is<TraceComponent>(tc => tc == TraceComponent.ChangeFeed),
                It.IsAny<TraceLevel>()))
<<<<<<< HEAD
               .Returns<string, string, string, Documents.OperationType, RequestOptions, Func<ITrace, Task<ResponseMessage>>, Func<ResponseMessage, OpenTelemetryAttributes>, TraceComponent, TraceLevel>(
                (operationName, containerName, databaseName, operationType, requestOptions, func, oTelFunc, comp, level) =>
=======
               .Returns<string, string, string, Documents.OperationType, RequestOptions, Func<ITrace, Task<ResponseMessage>>, Tuple<string, Func<ResponseMessage, OpenTelemetryAttributes>>, ResourceType?, TraceComponent, TraceLevel>(
                (operationName, containerName, databaseName, operationType, requestOptions, func, oTelFunc, resourceType, comp, level) =>
>>>>>>> 43c14a31
                {
                    using (ITrace trace = Trace.GetRootTrace(operationName, comp, level))
                    {
                        return func(trace);
                    }
                });
#pragma warning restore CA1416

            mockContext.Setup(c => c.ProcessResourceOperationStreamAsync(
                It.IsAny<string>(),
                It.Is<Documents.ResourceType>(rt => rt == Documents.ResourceType.Document),
                It.Is<Documents.OperationType>(rt => rt == Documents.OperationType.ReadFeed),
                It.Is<ChangeFeedRequestOptions>(cfo => cfo.PageSizeHint == itemCount),
                It.Is<ContainerInternal>(o => o == containerMock.Object),
                It.Is<FeedRange>(fr => fr is FeedRangePartitionKeyRange),
                It.IsAny<Stream>(),
                It.IsAny<Action<RequestMessage>>(),
                It.Is<ITrace>(t => !(t is NoOpTrace)),
                It.IsAny<CancellationToken>()
                )
            ).ReturnsAsync(new ResponseMessage(System.Net.HttpStatusCode.OK));
            containerMock.Setup(c => c.ClientContext).Returns(mockContext.Object);
            containerMock.Setup(c => c.LinkUri).Returns("http://localhot");
            containerMock.Setup(c => c.Id).Returns("containerId");
            containerMock.Setup(c => c.Database.Id).Returns("databaseId");
            
            ChangeFeedPartitionKeyResultSetIteratorCore iterator = ChangeFeedPartitionKeyResultSetIteratorCore.Create(
                lease: documentServiceLeaseCore,
                mode: ChangeFeedMode.LatestVersion,
                continuationToken: null,
                maxItemCount: itemCount,
                container: containerMock.Object,
                startTime: startTime,
                startFromBeginning: false);

            ResponseMessage response = await iterator.ReadNextAsync();
            Assert.AreEqual(System.Net.HttpStatusCode.OK, response.StatusCode);

            mockContext.Verify(c => c.ProcessResourceOperationStreamAsync(
                It.IsAny<string>(),
                It.Is<Documents.ResourceType>(rt => rt == Documents.ResourceType.Document),
                It.Is<Documents.OperationType>(rt => rt == Documents.OperationType.ReadFeed),
                It.Is<ChangeFeedRequestOptions>(cfo => cfo.PageSizeHint == itemCount),
                It.Is<ContainerInternal>(o => o == containerMock.Object),
                It.Is<FeedRange>(fr => fr is FeedRangePartitionKeyRange),
                It.IsAny<Stream>(),
                It.IsAny<Action<RequestMessage>>(),
                It.Is<ITrace>(t => !(t is NoOpTrace)),
                It.IsAny<CancellationToken>()
                ), Times.Once);
        }

        /// <summary>
        /// Checks that for an EPK Range lease, the feedrange is EPK
        /// </summary>
        [TestMethod]
        public async Task ShouldUseFeedRangeEpk()
        {
            int itemCount = 5;
            string pkRangeId = "0";
            DateTime startTime = DateTime.UtcNow;
            Documents.Routing.Range<string> range = new Documents.Routing.Range<string>("AA", "BB", true, false);
            FeedRangeEpk feedRange = new FeedRangeEpk(range);
            DocumentServiceLeaseCoreEpk documentServiceLeaseCore = new DocumentServiceLeaseCoreEpk()
            {
                LeaseToken = pkRangeId,
                FeedRange = feedRange
            };

            Mock<ContainerInternal> containerMock = new Mock<ContainerInternal>();
            Mock<CosmosClientContext> mockContext = new Mock<CosmosClientContext>();
            mockContext.Setup(x => x.OperationHelperAsync<ResponseMessage>(
                It.Is<string>(str => str.Contains("Change Feed Processor")),
                It.IsAny<string>(),
                It.IsAny<string>(),
                It.IsAny<Documents.OperationType>(),
                It.IsAny<RequestOptions>(),
                It.IsAny<Func<ITrace, Task<ResponseMessage>>>(),
                It.IsAny<Tuple<string, Func<ResponseMessage, OpenTelemetryAttributes>>>(),
                It.IsAny<Documents.ResourceType?>(),
                It.Is<TraceComponent>(tc => tc == TraceComponent.ChangeFeed),
                It.IsAny<TraceLevel>()))
<<<<<<< HEAD
               .Returns<string, string, string, Documents.OperationType, RequestOptions, Func<ITrace, Task<ResponseMessage>>, Func<ResponseMessage, OpenTelemetryAttributes>, TraceComponent, TraceLevel>(
                (operationName, containerName, databaseName, operationType, requestOptions, func, oTelFunc, comp, level) =>
=======
               .Returns<string, string, string, Documents.OperationType, RequestOptions, Func<ITrace, Task<ResponseMessage>>, Tuple<string, Func<ResponseMessage, OpenTelemetryAttributes>>, Documents.ResourceType?, TraceComponent, TraceLevel>(
                (operationName, containerName, databaseName, operationType, requestOptions, func, oTelFunc, resourceType, comp, level) =>
>>>>>>> 43c14a31
                {
                    using (ITrace trace = Trace.GetRootTrace(operationName, comp, level))
                    {
                        return func(trace);
                    }
                });

            mockContext.Setup(c => c.ProcessResourceOperationStreamAsync(
                It.IsAny<string>(),
                It.Is<Documents.ResourceType>(rt => rt == Documents.ResourceType.Document),
                It.Is<Documents.OperationType>(rt => rt == Documents.OperationType.ReadFeed),
                It.Is<ChangeFeedRequestOptions>(cfo => cfo.PageSizeHint == itemCount),
                It.Is<ContainerInternal>(o => o == containerMock.Object),
                It.Is<FeedRange>(fr => fr is FeedRangeEpk),
                It.IsAny<Stream>(),
                It.IsAny<Action<RequestMessage>>(),
                It.Is<ITrace>(t => !(t is NoOpTrace)),
                It.IsAny<CancellationToken>()
                )
            ).ReturnsAsync(new ResponseMessage(System.Net.HttpStatusCode.OK));
            containerMock.Setup(c => c.ClientContext).Returns(mockContext.Object);
            containerMock.Setup(c => c.LinkUri).Returns("http://localhost");
            containerMock.Setup(c => c.Id).Returns("containerId");
            containerMock.Setup(c => c.Database.Id).Returns("databaseId");

            MockDocumentClient mockDocumentClient = new MockDocumentClient();
            mockContext.Setup(c => c.DocumentClient).Returns(mockDocumentClient);          

            ChangeFeedPartitionKeyResultSetIteratorCore iterator = ChangeFeedPartitionKeyResultSetIteratorCore.Create(
                lease: documentServiceLeaseCore,
                mode: ChangeFeedMode.LatestVersion,
                continuationToken: null,
                maxItemCount: itemCount,
                container: containerMock.Object,
                startTime: startTime,
                startFromBeginning: false);

            ResponseMessage response = await iterator.ReadNextAsync();
            Assert.AreEqual(System.Net.HttpStatusCode.OK, response.StatusCode);

            mockContext.Verify(c => c.ProcessResourceOperationStreamAsync(
                It.IsAny<string>(),
                It.Is<Documents.ResourceType>(rt => rt == Documents.ResourceType.Document),
                It.Is<Documents.OperationType>(rt => rt == Documents.OperationType.ReadFeed),
                It.Is<ChangeFeedRequestOptions>(cfo => cfo.PageSizeHint == itemCount),
                It.Is<ContainerInternal>(o => o == containerMock.Object),
                It.Is<FeedRange>(fr => fr is FeedRangeEpk),
                It.IsAny<Stream>(),
                It.IsAny<Action<RequestMessage>>(),
                It.Is<ITrace>(t => !(t is NoOpTrace)),
                It.IsAny<CancellationToken>()
                ), Times.Once);
        }
    }
}<|MERGE_RESOLUTION|>--- conflicted
+++ resolved
@@ -52,13 +52,8 @@
                 It.IsAny<Documents.ResourceType?>(),
                 It.Is<TraceComponent>(tc => tc == TraceComponent.ChangeFeed),
                 It.IsAny<TraceLevel>()))
-<<<<<<< HEAD
-               .Returns<string, string, string, Documents.OperationType, RequestOptions, Func<ITrace, Task<ResponseMessage>>,Func<ResponseMessage, OpenTelemetryAttributes>, TraceComponent, TraceLevel>(
-                (operationName, containerName, databaseName, operationType, requestOptions, func, oTelFunc, comp, level) =>
-=======
                .Returns<string, string, string, Documents.OperationType, RequestOptions, Func<ITrace, Task<ResponseMessage>>,Tuple<string, Func<ResponseMessage, OpenTelemetryAttributes>>, ResourceType?, TraceComponent, TraceLevel>(
                 (operationName, containerName, databaseName, operationType, requestOptions, func, oTelFunc, resourceType, comp, level) =>
->>>>>>> 43c14a31
                 {
                     using (ITrace trace = Trace.GetRootTrace(operationName, comp, level))
                     {
@@ -140,13 +135,8 @@
                 It.IsAny<Documents.ResourceType?>(),
                 It.Is<TraceComponent>(tc => tc == TraceComponent.ChangeFeed),
                 It.IsAny<TraceLevel>()))
-<<<<<<< HEAD
-               .Returns<string, string, string, Documents.OperationType, RequestOptions, Func<ITrace, Task<ResponseMessage>>, Func<ResponseMessage, OpenTelemetryAttributes>, TraceComponent, TraceLevel>(
-                (operationName, containerName, databaseName, operationType, requestOptions, func, oTelFunc, comp, level) =>
-=======
                .Returns<string, string, string, Documents.OperationType, RequestOptions, Func<ITrace, Task<ResponseMessage>>, Tuple<string, Func<ResponseMessage, OpenTelemetryAttributes>>, ResourceType?, TraceComponent, TraceLevel>(
                 (operationName, containerName, databaseName, operationType, requestOptions, func, oTelFunc, resourceType, comp, level) =>
->>>>>>> 43c14a31
                 {
                     using (ITrace trace = Trace.GetRootTrace(operationName, comp, level))
                     {
@@ -218,13 +208,8 @@
                 It.IsAny<Documents.ResourceType?>(),
                 It.Is<TraceComponent>(tc => tc == TraceComponent.ChangeFeed),
                 It.IsAny<TraceLevel>()))
-<<<<<<< HEAD
-               .Returns<string, string, string, Documents.OperationType, RequestOptions, Func<ITrace, Task<ResponseMessage>>, Func<ResponseMessage, OpenTelemetryAttributes>, TraceComponent, TraceLevel>(
-                (operationName, containerName, databaseName, operationType, requestOptions, func, oTelFunc, comp, level) =>
-=======
                .Returns<string, string, string, Documents.OperationType, RequestOptions, Func<ITrace, Task<ResponseMessage>>, Tuple<string, Func<ResponseMessage, OpenTelemetryAttributes>>, ResourceType?, TraceComponent, TraceLevel>(
                 (operationName, containerName, databaseName, operationType, requestOptions, func, oTelFunc, resourceType, comp, level) =>
->>>>>>> 43c14a31
                 {
                     using (ITrace trace = Trace.GetRootTrace(operationName, comp, level))
                     {
@@ -307,13 +292,8 @@
                 It.IsAny<Documents.ResourceType?>(),
                 It.Is<TraceComponent>(tc => tc == TraceComponent.ChangeFeed),
                 It.IsAny<TraceLevel>()))
-<<<<<<< HEAD
-               .Returns<string, string, string, Documents.OperationType, RequestOptions, Func<ITrace, Task<ResponseMessage>>, Func<ResponseMessage, OpenTelemetryAttributes>, TraceComponent, TraceLevel>(
-                (operationName, containerName, databaseName, operationType, requestOptions, func, oTelFunc, comp, level) =>
-=======
                .Returns<string, string, string, Documents.OperationType, RequestOptions, Func<ITrace, Task<ResponseMessage>>, Tuple<string, Func<ResponseMessage, OpenTelemetryAttributes>>, Documents.ResourceType?, TraceComponent, TraceLevel>(
                 (operationName, containerName, databaseName, operationType, requestOptions, func, oTelFunc, resourceType, comp, level) =>
->>>>>>> 43c14a31
                 {
                     using (ITrace trace = Trace.GetRootTrace(operationName, comp, level))
                     {
