--- conflicted
+++ resolved
@@ -43,18 +43,11 @@
                 It.Is<string>(str => str.Contains("Change Feed Processor")),
                 It.IsAny<RequestOptions>(),
                 It.IsAny<Func<ITrace, Task<ResponseMessage>>>(),
-<<<<<<< HEAD
-                It.Is<TraceComponent>(tc => tc == TraceComponent.ChangeFeed),
-                It.IsAny<TraceLevel>()))
-               .Returns<string, RequestOptions, Func<ITrace, Task<ResponseMessage>>, TraceComponent, TraceLevel>(
-                (operationName, requestOptions, func, comp, level) =>
-=======
                 It.IsAny<Func<ResponseMessage, OpenTelemetryAttributes>>(),
                 It.Is<TraceComponent>(tc => tc == TraceComponent.ChangeFeed),
                 It.IsAny<TraceLevel>()))
                .Returns<string, RequestOptions, Func<ITrace, Task<ResponseMessage>>,Func<ResponseMessage, OpenTelemetryAttributes>, TraceComponent, TraceLevel>(
                 (operationName, requestOptions, func, oTelFunc, comp, level) =>
->>>>>>> 63a846de
                 {
                     using (ITrace trace = Trace.GetRootTrace(operationName, comp, level))
                     {
@@ -124,18 +117,11 @@
                 It.Is<string>(str => str.Contains("Change Feed Processor")),
                 It.IsAny<RequestOptions>(),
                 It.IsAny<Func<ITrace, Task<ResponseMessage>>>(),
-<<<<<<< HEAD
-                It.Is<TraceComponent>(tc => tc == TraceComponent.ChangeFeed),
-                It.IsAny<TraceLevel>()))
-               .Returns<string, RequestOptions, Func<ITrace, Task<ResponseMessage>>, TraceComponent, TraceLevel>(
-                (operationName, requestOptions, func, comp, level) =>
-=======
                 It.IsAny<Func<ResponseMessage, OpenTelemetryAttributes>>(),
                 It.Is<TraceComponent>(tc => tc == TraceComponent.ChangeFeed),
                 It.IsAny<TraceLevel>()))
                .Returns<string, RequestOptions, Func<ITrace, Task<ResponseMessage>>, Func<ResponseMessage, OpenTelemetryAttributes>, TraceComponent, TraceLevel>(
                 (operationName, requestOptions, func, oTelFunc, comp, level) =>
->>>>>>> 63a846de
                 {
                     using (ITrace trace = Trace.GetRootTrace(operationName, comp, level))
                     {
@@ -195,18 +181,11 @@
                 It.Is<string>(str => str.Contains("Change Feed Processor")),
                 It.IsAny<RequestOptions>(),
                 It.IsAny<Func<ITrace, Task<ResponseMessage>>>(),
-<<<<<<< HEAD
-                It.Is<TraceComponent>(tc => tc == TraceComponent.ChangeFeed),
-                It.IsAny<TraceLevel>()))
-               .Returns<string, RequestOptions, Func<ITrace, Task<ResponseMessage>>, TraceComponent, TraceLevel>(
-                (operationName, requestOptions, func, comp, level) =>
-=======
                 It.IsAny<Func<ResponseMessage, OpenTelemetryAttributes>>(),
                 It.Is<TraceComponent>(tc => tc == TraceComponent.ChangeFeed),
                 It.IsAny<TraceLevel>()))
                .Returns<string, RequestOptions, Func<ITrace, Task<ResponseMessage>>, Func<ResponseMessage, OpenTelemetryAttributes>, TraceComponent, TraceLevel>(
                 (operationName, requestOptions, func, oTelFunc, comp, level) =>
->>>>>>> 63a846de
                 {
                     using (ITrace trace = Trace.GetRootTrace(operationName, comp, level))
                     {
@@ -278,18 +257,11 @@
                 It.Is<string>(str => str.Contains("Change Feed Processor")),
                 It.IsAny<RequestOptions>(),
                 It.IsAny<Func<ITrace, Task<ResponseMessage>>>(),
-<<<<<<< HEAD
-                It.Is<TraceComponent>(tc => tc == TraceComponent.ChangeFeed),
-                It.IsAny<TraceLevel>()))
-               .Returns<string, RequestOptions, Func<ITrace, Task<ResponseMessage>>, TraceComponent, TraceLevel>(
-                (operationName, requestOptions, func, comp, level) =>
-=======
                 It.IsAny<Func<ResponseMessage, OpenTelemetryAttributes>>(),
                 It.Is<TraceComponent>(tc => tc == TraceComponent.ChangeFeed),
                 It.IsAny<TraceLevel>()))
                .Returns<string, RequestOptions, Func<ITrace, Task<ResponseMessage>>, Func<ResponseMessage, OpenTelemetryAttributes>, TraceComponent, TraceLevel>(
                 (operationName, requestOptions, func, oTelFunc, comp, level) =>
->>>>>>> 63a846de
                 {
                     using (ITrace trace = Trace.GetRootTrace(operationName, comp, level))
                     {
