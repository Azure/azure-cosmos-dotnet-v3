--- conflicted
+++ resolved
@@ -34,11 +34,7 @@
                     {
                         new FeedRangeState<ChangeFeedState>(FeedRangeEpk.FullRange, ChangeFeedState.Beginning())
                     }),
-<<<<<<< HEAD
-                ChangeFeedPaginationOptions.Default);
-=======
-                ChangeFeedExecutionOptions.Default);
->>>>>>> 43c14a31
+                ChangeFeedExecutionOptions.Default);
 
             Assert.IsTrue(await enumerator.MoveNextAsync(NoOpTrace.Singleton, cancellationToken: default));
             Assert.IsTrue(enumerator.Current.Succeeded);
@@ -57,11 +53,7 @@
                     {
                         new FeedRangeState<ChangeFeedState>(FeedRangeEpk.FullRange, ChangeFeedState.Beginning())
                     }),
-<<<<<<< HEAD
-                ChangeFeedPaginationOptions.Default);
-=======
-                ChangeFeedExecutionOptions.Default);
->>>>>>> 43c14a31
+                ChangeFeedExecutionOptions.Default);
 
             // First page should be true and skip the 304 not modified
             Assert.IsTrue(await enumerator.MoveNextAsync(NoOpTrace.Singleton, cancellationToken: default));
@@ -88,11 +80,7 @@
                     {
                         new FeedRangeState<ChangeFeedState>(FeedRangeEpk.FullRange, ChangeFeedState.Beginning())
                     }),
-<<<<<<< HEAD
-                ChangeFeedPaginationOptions.Default);
-=======
-                ChangeFeedExecutionOptions.Default);
->>>>>>> 43c14a31
+                ChangeFeedExecutionOptions.Default);
 
             (int globalCount, double _) = await (useContinuations
                 ? DrainWithUntilNotModifiedWithContinuationTokens(documentContainer, enumerator)
@@ -114,11 +102,7 @@
                     {
                         new FeedRangeState<ChangeFeedState>(FeedRangeEpk.FullRange, ChangeFeedState.Time(DateTime.UtcNow))
                     }),
-<<<<<<< HEAD
-                ChangeFeedPaginationOptions.Default);
-=======
-                ChangeFeedExecutionOptions.Default);
->>>>>>> 43c14a31
+                ChangeFeedExecutionOptions.Default);
 
             for (int i = 0; i < numItems; i++)
             {
@@ -155,11 +139,7 @@
                     {
                         new FeedRangeState<ChangeFeedState>(FeedRangeEpk.FullRange, ChangeFeedState.Now())
                     }),
-<<<<<<< HEAD
-                ChangeFeedPaginationOptions.Default);
-=======
-                ChangeFeedExecutionOptions.Default);
->>>>>>> 43c14a31
+                ChangeFeedExecutionOptions.Default);
 
             (int globalCount, double _) = await (useContinuations
                 ? DrainWithUntilNotModifiedWithContinuationTokens(documentContainer, enumerator)
@@ -236,11 +216,7 @@
             CrossPartitionChangeFeedAsyncEnumerator enumerator = CrossPartitionChangeFeedAsyncEnumerator.Create(
                 documentContainer.Object,
                 state,
-<<<<<<< HEAD
-                ChangeFeedPaginationOptions.Default);
-=======
-                ChangeFeedExecutionOptions.Default);
->>>>>>> 43c14a31
+                ChangeFeedExecutionOptions.Default);
 
             (int _, double requestCharge) = await DrainUntilNotModifedAsync(enumerator);
 
@@ -340,17 +316,13 @@
                 It.IsAny<ChangeFeedExecutionOptions>(),
                 It.IsAny<ITrace>(),
                 It.IsAny<CancellationToken>())).ReturnsAsync(
-<<<<<<< HEAD
-                (FeedRangeState<ChangeFeedState> state, ChangeFeedPaginationOptions options, ITrace trace, CancellationToken token)
-=======
                 (FeedRangeState<ChangeFeedState> state, ChangeFeedExecutionOptions options, ITrace trace, CancellationToken token)
->>>>>>> 43c14a31
-                    => TryCatch<ChangeFeedPage>.FromResult(new ChangeFeedSuccessPage(
-                        content: new MemoryStream(Encoding.UTF8.GetBytes("{\"Documents\": [], \"_count\": 0, \"_rid\": \"asdf\"}")),
-                        requestCharge: 5,
-                        itemCount: 0,
-                        activityId: string.Empty,
-                        additionalHeaders: default,
+                    => TryCatch<ChangeFeedPage>.FromResult(new ChangeFeedSuccessPage(
+                        content: new MemoryStream(Encoding.UTF8.GetBytes("{\"Documents\": [], \"_count\": 0, \"_rid\": \"asdf\"}")),
+                        requestCharge: 5,
+                        itemCount: 0,
+                        activityId: string.Empty,
+                        additionalHeaders: default,
                         state.State)));
 
             // Returns a 304 with 1RU charge on CC-FF
@@ -365,11 +337,7 @@
             CrossPartitionChangeFeedAsyncEnumerator enumerator = CrossPartitionChangeFeedAsyncEnumerator.Create(
                 documentContainer.Object,
                 state,
-<<<<<<< HEAD
-                ChangeFeedPaginationOptions.Default);
-=======
-                ChangeFeedExecutionOptions.Default);
->>>>>>> 43c14a31
+                ChangeFeedExecutionOptions.Default);
 
             (int _, double requestCharge) = await DrainUntilSuccessAsync(enumerator);
 
@@ -430,11 +398,7 @@
             CrossPartitionChangeFeedAsyncEnumerator enumerator = CrossPartitionChangeFeedAsyncEnumerator.Create(
                 documentContainer.Object,
                 state,
-<<<<<<< HEAD
-                ChangeFeedPaginationOptions.Default);
-=======
-                ChangeFeedExecutionOptions.Default);
->>>>>>> 43c14a31
+                ChangeFeedExecutionOptions.Default);
 
             try
             {
@@ -522,11 +486,7 @@
                 enumerator = CrossPartitionChangeFeedAsyncEnumerator.Create(
                     documentContainer,
                     enumerator.Current.Result.State,
-<<<<<<< HEAD
-                    ChangeFeedPaginationOptions.Default);
-=======
                     ChangeFeedExecutionOptions.Default);
->>>>>>> 43c14a31
             }
 
             return (globalChanges.Count, requestCharge);
