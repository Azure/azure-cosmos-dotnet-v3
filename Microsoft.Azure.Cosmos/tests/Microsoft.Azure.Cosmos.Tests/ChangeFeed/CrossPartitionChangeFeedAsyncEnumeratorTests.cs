--- conflicted
+++ resolved
@@ -16,14 +16,9 @@
     using Microsoft.Azure.Cosmos.ChangeFeed.Pagination;
     using System.IO;
     using Microsoft.Azure.Cosmos.Tracing;
-<<<<<<< HEAD
-    using System.Collections.Immutable;
-    using System.Threading;
-=======
     using Moq;
     using System.Threading;
     using System.Text;
->>>>>>> 950130a2
 
     [TestClass]
     public sealed class CrossPartitionChangeFeedAsyncEnumeratorTests
