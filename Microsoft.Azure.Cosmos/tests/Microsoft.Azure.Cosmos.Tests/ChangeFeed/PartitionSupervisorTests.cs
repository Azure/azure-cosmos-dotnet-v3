--- conflicted
+++ resolved
@@ -36,15 +36,9 @@
 
             this.leaseRenewer = Mock.Of<LeaseRenewer>();
             this.partitionProcessor = Mock.Of<FeedProcessor>();
-<<<<<<< HEAD
-            this.observer = Mock.Of<ChangeFeedObserver>();
-
-            this.sut = new PartitionSupervisorCore(this.lease, this.observer, this.partitionProcessor, this.leaseRenewer);
-=======
             this.observer = Mock.Of<ChangeFeedObserver<dynamic>>();
 
-            this.sut = new PartitionSupervisorCore<dynamic>(this.lease, this.observer, this.partitionProcessor, this.leaseRenewer);
->>>>>>> 967bc7fe
+            sut = new PartitionSupervisorCore<dynamic>(lease, observer, partitionProcessor, leaseRenewer);
         }
 
         [TestMethod]
@@ -140,13 +134,9 @@
         [TestMethod]
         public async Task RunObserver_ShouldPassPartitionToObserver_WhenExecuted()
         {
-            Mock.Get(this.observer)
-<<<<<<< HEAD
-                .Setup(feedObserver => feedObserver.ProcessChangesAsync(It.IsAny<ChangeFeedObserverContext>(), It.IsAny<Stream>(), It.IsAny<CancellationToken>()))
-=======
+            Mock.Get(observer)
                 .Setup(feedObserver => feedObserver.ProcessChangesAsync(It.IsAny<ChangeFeedObserverContext>(), It.IsAny<IReadOnlyList<dynamic>>(), It.IsAny<CancellationToken>()))
->>>>>>> 967bc7fe
-                .Callback(() => this.shutdownToken.Cancel());
+                .Callback(() => shutdownToken.Cancel());
 
             await this.sut.RunAsync(this.shutdownToken.Token).ConfigureAwait(false);
             Mock.Get(this.observer)
