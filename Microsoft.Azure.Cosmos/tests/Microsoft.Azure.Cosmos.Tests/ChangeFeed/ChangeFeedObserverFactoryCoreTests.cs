﻿//------------------------------------------------------------
// Copyright (c) Microsoft Corporation.  All rights reserved.
//------------------------------------------------------------

namespace Microsoft.Azure.Cosmos.ChangeFeed.Tests
{
    using System;
    using System.Collections.Generic;
    using System.IO;
    using System.Linq;
    using System.Net;
    using System.Text;
    using System.Threading;
    using System.Threading.Tasks;
    using Microsoft.Azure.Cosmos.ChangeFeed.FeedManagement;
    using Microsoft.VisualStudio.TestTools.UnitTesting;
    using Moq;

    [TestClass]
    [TestCategory("ChangeFeed")]
    public sealed class ChangeFeedObserverFactoryCoreTests
    {
        private readonly string leaseToken = Guid.NewGuid().ToString();
        private readonly CosmosSerializerCore cosmosSerializerCore = new CosmosSerializerCore();

        [TestMethod]
        public async Task WhenDelegateIsTyped_Legacy()
        {
            bool executed = false;
            Task changesHandler(IReadOnlyCollection<dynamic> docs, CancellationToken token)
            {
                Assert.AreEqual(1, docs.Count);
                Assert.AreEqual("Test", docs.First().id.ToString());
                executed = true;
                return Task.CompletedTask;
            }

            ChangeFeedObserverFactoryCore<dynamic> changeFeedObserverFactoryCore = new ChangeFeedObserverFactoryCore<dynamic>((Cosmos.Container.ChangesHandler<dynamic>)changesHandler, this.cosmosSerializerCore);

            ChangeFeedObserver changeFeedObserver = changeFeedObserverFactoryCore.CreateObserver();

            Assert.IsNotNull(changeFeedObserver);

            ResponseMessage responseMessage = this.BuildResponseMessage();
            ChangeFeedObserverContextCore context = new ChangeFeedObserverContextCore(this.leaseToken, responseMessage, Mock.Of<PartitionCheckpointer>(), FeedRangeEpk.FullRange);

            await changeFeedObserver.ProcessChangesAsync(context, responseMessage.Content, CancellationToken.None);
            Assert.IsTrue(executed);
        }

        [TestMethod]
        public async Task WhenDelegateIsTyped_Automatic()
        {
            bool executed = false;
            Task changesHandler(ChangeFeedProcessorContext context, IReadOnlyCollection<dynamic> docs, CancellationToken token)
            {
                Assert.AreEqual(1, docs.Count);
                Assert.AreEqual("Test", docs.First().id.ToString());
                executed = true;
                return Task.CompletedTask;
            }

            ChangeFeedObserverFactoryCore<dynamic> changeFeedObserverFactoryCore = new ChangeFeedObserverFactoryCore<dynamic>((Container.ChangeFeedHandler<dynamic>)changesHandler, this.cosmosSerializerCore);

            ChangeFeedObserver changeFeedObserver = changeFeedObserverFactoryCore.CreateObserver();

            Assert.IsNotNull(changeFeedObserver);

            ResponseMessage responseMessage = this.BuildResponseMessage();
            ChangeFeedObserverContextCore context = new ChangeFeedObserverContextCore(this.leaseToken, responseMessage, Mock.Of<PartitionCheckpointer>(), FeedRangeEpk.FullRange);

            await changeFeedObserver.ProcessChangesAsync(context, responseMessage.Content, CancellationToken.None);
            Assert.IsTrue(executed);
        }

        [TestMethod]
        public async Task WhenDelegateIsTyped_Manual()
        {
            bool executed = false;
            Task changesHandler(ChangeFeedProcessorContext context, IReadOnlyCollection<dynamic> docs, Func<Task> checkpointAsync, CancellationToken token)
            {
                Assert.AreEqual(1, docs.Count);
                Assert.AreEqual("Test", docs.First().id.ToString());
                executed = true;
                return Task.CompletedTask;
            }

            ChangeFeedObserverFactoryCore<dynamic> changeFeedObserverFactoryCore = new ChangeFeedObserverFactoryCore<dynamic>(changesHandler, this.cosmosSerializerCore);

            ChangeFeedObserver changeFeedObserver = changeFeedObserverFactoryCore.CreateObserver();

            Assert.IsNotNull(changeFeedObserver);

            ResponseMessage responseMessage = this.BuildResponseMessage();
            ChangeFeedObserverContextCore context = new ChangeFeedObserverContextCore(this.leaseToken, responseMessage, Mock.Of<PartitionCheckpointer>(), FeedRangeEpk.FullRange);

            await changeFeedObserver.ProcessChangesAsync(context, responseMessage.Content, CancellationToken.None);
            Assert.IsTrue(executed);
        }

        [TestMethod]
        public async Task WhenDelegateIsStream_Automatic()
        {
            ResponseMessage responseMessage = this.BuildResponseMessage();
            bool executed = false;
            Task changesHandler(ChangeFeedProcessorContext context, Stream stream, CancellationToken token)
            {
                Assert.ReferenceEquals(responseMessage.Content, stream);
                executed = true;
                return Task.CompletedTask;
            }

            ChangeFeedObserverFactoryCore changeFeedObserverFactoryCore = new ChangeFeedObserverFactoryCore(changesHandler);

            ChangeFeedObserver changeFeedObserver = changeFeedObserverFactoryCore.CreateObserver();

            Assert.IsNotNull(changeFeedObserver);

<<<<<<< HEAD
            
=======

>>>>>>> b4a4ac0f
            ChangeFeedObserverContextCore context = new ChangeFeedObserverContextCore(this.leaseToken, responseMessage, Mock.Of<PartitionCheckpointer>(), FeedRangeEpk.FullRange);

            await changeFeedObserver.ProcessChangesAsync(context, responseMessage.Content, CancellationToken.None);
            Assert.IsTrue(executed);
        }

        [TestMethod]
        public async Task WhenDelegateIsStream_Manual()
        {
            ResponseMessage responseMessage = this.BuildResponseMessage();
            bool executed = false;
            Task changesHandler(ChangeFeedProcessorContext context, Stream stream, Func<Task> checkpointAsync, CancellationToken token)
            {
                Assert.ReferenceEquals(responseMessage.Content, stream);
                executed = true;
                return Task.CompletedTask;
            }

            ChangeFeedObserverFactoryCore changeFeedObserverFactoryCore = new ChangeFeedObserverFactoryCore(changesHandler);

            ChangeFeedObserver changeFeedObserver = changeFeedObserverFactoryCore.CreateObserver();

            Assert.IsNotNull(changeFeedObserver);

            ChangeFeedObserverContextCore context = new ChangeFeedObserverContextCore(this.leaseToken, responseMessage, Mock.Of<PartitionCheckpointer>(), FeedRangeEpk.FullRange);

            await changeFeedObserver.ProcessChangesAsync(context, responseMessage.Content, CancellationToken.None);
            Assert.IsTrue(executed);
        }

        private ResponseMessage BuildResponseMessage()
        {
            return new ResponseMessage(HttpStatusCode.OK)
            {
                Content = new MemoryStream(Encoding.UTF8.GetBytes(@"{ ""Documents"": [{ ""id"": ""Test""}]}"))
            };
        }
    }
}<|MERGE_RESOLUTION|>--- conflicted
+++ resolved
@@ -116,11 +116,7 @@
 
             Assert.IsNotNull(changeFeedObserver);
 
-<<<<<<< HEAD
-            
-=======
 
->>>>>>> b4a4ac0f
             ChangeFeedObserverContextCore context = new ChangeFeedObserverContextCore(this.leaseToken, responseMessage, Mock.Of<PartitionCheckpointer>(), FeedRangeEpk.FullRange);
 
             await changeFeedObserver.ProcessChangesAsync(context, responseMessage.Content, CancellationToken.None);
