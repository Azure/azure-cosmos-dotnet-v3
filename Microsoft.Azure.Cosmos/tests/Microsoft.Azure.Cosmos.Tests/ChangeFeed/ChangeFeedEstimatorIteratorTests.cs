--- conflicted
+++ resolved
@@ -391,19 +391,11 @@
                 It.IsAny<Documents.OperationType>(),
                 It.IsAny<RequestOptions>(),
                 It.IsAny<Func<ITrace, Task<FeedResponse<ChangeFeedProcessorState>>>>(),
-<<<<<<< HEAD
-                It.IsAny<Tuple<string, Func<FeedResponse<ChangeFeedProcessorState>, OpenTelemetryAttributes>>>(),
-                It.IsAny<ResourceType?>(),
-                It.Is<TraceComponent>(tc => tc == TraceComponent.ChangeFeed),
-                It.IsAny<TraceLevel>()))
-               .Returns<string, string, string, Documents.OperationType, RequestOptions, Func<ITrace, Task<FeedResponse<ChangeFeedProcessorState>>>, Tuple<string, Func<FeedResponse<ChangeFeedProcessorState>, OpenTelemetryAttributes>>, ResourceType?, TraceComponent, TraceLevel>(
-=======
                 It.IsAny<(string OperationName, Func<FeedResponse<ChangeFeedProcessorState>, OpenTelemetryAttributes> GetAttributes)?>(),
                 It.IsAny<ResourceType?>(),
                 It.Is<TraceComponent>(tc => tc == TraceComponent.ChangeFeed),
                 It.IsAny<TraceLevel>()))
                .Returns<string, string, string, Documents.OperationType, RequestOptions, Func<ITrace, Task<FeedResponse<ChangeFeedProcessorState>>>, (string OperationName, Func<FeedResponse<ChangeFeedProcessorState>, OpenTelemetryAttributes> GetAttributes)?, ResourceType?, TraceComponent, TraceLevel>(
->>>>>>> 11e2c347
                 (operationName, containerName, databaseName, operationType, requestOptions, func, oTelFunc, resourceType, comp, level) =>
                 {
                     using (ITrace trace = Trace.GetRootTrace(operationName, comp, level))
@@ -488,11 +480,7 @@
                     method: System.Net.Http.HttpMethod.Get,
                     requestUriString: default,
                     trace: NoOpTrace.Singleton),
-<<<<<<< HEAD
-                headers: new Headers() { SubStatusCode = SubStatusCodes.PartitionKeyRangeGone},
-=======
                 headers: new Headers() { SubStatusCode = SubStatusCodes.PartitionKeyRangeGone },
->>>>>>> 11e2c347
                 cosmosException: default,
                 trace: NoOpTrace.Singleton);
         }
@@ -515,19 +503,11 @@
                 It.IsAny<Documents.OperationType>(),
                 It.IsAny<RequestOptions>(),
                 It.IsAny<Func<ITrace, Task<FeedResponse<ChangeFeedProcessorState>>>>(),
-<<<<<<< HEAD
-                It.IsAny<Tuple<string, Func<FeedResponse<ChangeFeedProcessorState>, OpenTelemetryAttributes>>>(),
-                It.IsAny<ResourceType?>(),
-                It.Is<TraceComponent>(tc => tc == TraceComponent.ChangeFeed),
-                It.IsAny<TraceLevel>()))
-               .Returns<string, string, string, Documents.OperationType, RequestOptions, Func<ITrace, Task<FeedResponse<ChangeFeedProcessorState>>>, Tuple<string, Func<FeedResponse<ChangeFeedProcessorState>, OpenTelemetryAttributes>>, ResourceType?, TraceComponent, TraceLevel>(
-=======
                 It.IsAny<(string OperationName, Func<FeedResponse<ChangeFeedProcessorState>, OpenTelemetryAttributes> GetAttributes)?>(),
                 It.IsAny<ResourceType?>(),
                 It.Is<TraceComponent>(tc => tc == TraceComponent.ChangeFeed),
                 It.IsAny<TraceLevel>()))
                .Returns<string, string, string, Documents.OperationType, RequestOptions, Func<ITrace, Task<FeedResponse<ChangeFeedProcessorState>>>, (string OperationName, Func<FeedResponse<ChangeFeedProcessorState>, OpenTelemetryAttributes> GetAttributes)?, ResourceType?, TraceComponent, TraceLevel>(
->>>>>>> 11e2c347
                 (operationName, containerName, databaseName, operationType, requestOptions, func, oTelFunc, resourceType, comp, level) =>
                 {
                     using (ITrace trace = Trace.GetRootTrace(operationName, comp, level))
