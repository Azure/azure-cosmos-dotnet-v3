﻿//------------------------------------------------------------
// Copyright (c) Microsoft Corporation.  All rights reserved.
//------------------------------------------------------------

namespace Microsoft.Azure.Cosmos.Tests.ChangeFeed
{
    using System;
    using System.IO;
    using System.Threading;
    using System.Threading.Tasks;
    using Microsoft.Azure.Cosmos.ChangeFeed;
    using Microsoft.Azure.Cosmos.ChangeFeed.Pagination;
    using Microsoft.Azure.Cosmos.Pagination;
    using Microsoft.Azure.Cosmos.Query.Core.Monads;
    using Microsoft.Azure.Cosmos.Query.Core.QueryClient;
    using Microsoft.Azure.Cosmos.Tracing;
    using Microsoft.Azure.Documents;
    using Microsoft.VisualStudio.TestTools.UnitTesting;
    using Moq;

    [TestClass]
    public class NetworkAttachedDocumentContainerTests
    {
        [TestMethod]
        public async Task TestKeyRangeCacheRefresh()
        {
            const string resourceId = "resourceId";
            Mock<CosmosClientContext> context = new Mock<CosmosClientContext>();
            Mock<ContainerInternal> container = new Mock<ContainerInternal>();
            container.Setup(c => c.ClientContext).Returns(context.Object);
            container.Setup(c => c.GetCachedRIDAsync(false, It.IsAny<ITrace>(), It.IsAny<CancellationToken>())).ReturnsAsync(resourceId);

            Mock<CosmosQueryClient> client = new Mock<CosmosQueryClient>();
            NetworkAttachedDocumentContainer networkAttachedDocumentContainer = new NetworkAttachedDocumentContainer(
                container.Object,
                client.Object,
                Guid.NewGuid());

            TryCatch result = await networkAttachedDocumentContainer.MonadicRefreshProviderAsync(
                trace: NoOpTrace.Singleton,
                cancellationToken: default);

            Assert.IsTrue(result.Succeeded);
            client.Verify(c => c.TryGetOverlappingRangesAsync(resourceId, FeedRangeEpk.FullRange.Range, true), Times.Once);
        }

            [TestMethod]
        public async Task MonadicChangeFeedAsync_ChangeFeedMode_Incremental()
        {
            Mock<ContainerInternal> container = new Mock<ContainerInternal>();
            Mock<CosmosClientContext> context = new Mock<CosmosClientContext>();
            container.Setup(m => m.ClientContext).Returns(context.Object);

            Func<Action<RequestMessage>, bool> validateEnricher = (Action<RequestMessage> enricher) =>
            {
                RequestMessage requestMessage = new RequestMessage();
                enricher(requestMessage);
                Assert.AreEqual(HttpConstants.A_IMHeaderValues.IncrementalFeed, requestMessage.Headers[HttpConstants.HttpHeaders.A_IM]);
                return true;
            };

            ResponseMessage response = new ResponseMessage(System.Net.HttpStatusCode.NotModified);
            response.Headers.ETag = Guid.NewGuid().ToString();
            response.Headers.ActivityId = Guid.NewGuid().ToString();
            response.Headers.RequestCharge = 1;
            response.Headers[HttpConstants.HttpHeaders.ItemCount] = "0";

            context.SetupSequence(c => c.ProcessResourceOperationStreamAsync(
                It.IsAny<string>(),
                It.Is<ResourceType>(rt => rt == ResourceType.Document),
                It.Is<OperationType>(rt => rt == OperationType.ReadFeed),
                It.IsAny<RequestOptions>(),
                It.Is<ContainerInternal>(o => o == container.Object),
                It.IsAny<FeedRangeInternal>(),
                It.IsAny<Stream>(),
                It.Is<Action<RequestMessage>>(enricher => validateEnricher(enricher)),
                It.IsAny<ITrace>(),
                It.IsAny<CancellationToken>()
                )
            ).ReturnsAsync(response);

            NetworkAttachedDocumentContainer networkAttachedDocumentContainer = new NetworkAttachedDocumentContainer(
                container.Object,
                Mock.Of<CosmosQueryClient>(),
                Guid.NewGuid());

            await networkAttachedDocumentContainer.MonadicChangeFeedAsync(
                feedRangeState: new FeedRangeState<ChangeFeedState>(new FeedRangePartitionKeyRange("0"), ChangeFeedState.Beginning()),
                changeFeedPaginationOptions: new ChangeFeedExecutionOptions(ChangeFeedMode.Incremental, pageSizeHint: 10),
                trace: NoOpTrace.Singleton,
                cancellationToken: default);

            context.Verify(c => c.ProcessResourceOperationStreamAsync(
                It.IsAny<string>(),
                It.Is<ResourceType>(rt => rt == ResourceType.Document),
                It.Is<OperationType>(rt => rt == OperationType.ReadFeed),
                It.IsAny<RequestOptions>(),
                It.Is<ContainerInternal>(o => o == container.Object),
                It.IsAny<FeedRangeInternal>(),
                It.IsAny<Stream>(),
                It.Is<Action<RequestMessage>>(enricher => validateEnricher(enricher)),
                It.IsAny<ITrace>(),
                It.IsAny<CancellationToken>()
                ), Times.Once);
        }

        [TestMethod]
        public async Task MonadicChangeFeedAsync_ChangeFeedMode_FullFidelity()
        {
            Mock<ContainerInternal> container = new Mock<ContainerInternal>();
            Mock<CosmosClientContext> context = new Mock<CosmosClientContext>();
            container.Setup(m => m.ClientContext).Returns(context.Object);

            Func<Action<RequestMessage>, bool> validateEnricher = (Action<RequestMessage> enricher) =>
            {
                RequestMessage requestMessage = new RequestMessage();
                enricher(requestMessage);
                Assert.AreEqual(HttpConstants.A_IMHeaderValues.FullFidelityFeed, requestMessage.Headers[HttpConstants.HttpHeaders.A_IM]);
                return true;
            };

            ResponseMessage response = new ResponseMessage(System.Net.HttpStatusCode.NotModified);
            response.Headers.ETag = Guid.NewGuid().ToString();
            response.Headers.ActivityId = Guid.NewGuid().ToString();
            response.Headers.RequestCharge = 1;
            response.Headers[HttpConstants.HttpHeaders.ItemCount] = "0";

            context.SetupSequence(c => c.ProcessResourceOperationStreamAsync(
                It.IsAny<string>(),
                It.Is<ResourceType>(rt => rt == ResourceType.Document),
                It.Is<OperationType>(rt => rt == OperationType.ReadFeed),
                It.IsAny<RequestOptions>(),
                It.Is<ContainerInternal>(o => o == container.Object),
                It.IsAny<FeedRangeInternal>(),
                It.IsAny<Stream>(),
                It.Is<Action<RequestMessage>>(enricher => validateEnricher(enricher)),
                It.IsAny<ITrace>(),
                It.IsAny<CancellationToken>()
                )
            ).ReturnsAsync(response);

            NetworkAttachedDocumentContainer networkAttachedDocumentContainer = new NetworkAttachedDocumentContainer(
                container.Object,
                Mock.Of<CosmosQueryClient>(),
                Guid.NewGuid());

            await networkAttachedDocumentContainer.MonadicChangeFeedAsync(
                feedRangeState: new FeedRangeState<ChangeFeedState>(new FeedRangePartitionKeyRange("0"), ChangeFeedState.Beginning()),
<<<<<<< HEAD
                changeFeedPaginationOptions: new ChangeFeedPaginationOptions(ChangeFeedMode.AllVersionsAndDeletes, pageSizeHint: 10),
=======
                changeFeedPaginationOptions: new ChangeFeedExecutionOptions(ChangeFeedMode.AllVersionsAndDeletes, pageSizeHint: 10),
>>>>>>> 43c14a31
                trace: NoOpTrace.Singleton,
                cancellationToken: default);

            context.Verify(c => c.ProcessResourceOperationStreamAsync(
                It.IsAny<string>(),
                It.Is<ResourceType>(rt => rt == ResourceType.Document),
                It.Is<OperationType>(rt => rt == OperationType.ReadFeed),
                It.IsAny<RequestOptions>(),
                It.Is<ContainerInternal>(o => o == container.Object),
                It.IsAny<FeedRangeInternal>(),
                It.IsAny<Stream>(),
                It.Is<Action<RequestMessage>>(enricher => validateEnricher(enricher)),
                It.IsAny<ITrace>(),
                It.IsAny<CancellationToken>()
                ), Times.Once);
        }
    }
}<|MERGE_RESOLUTION|>--- conflicted
+++ resolved
@@ -33,7 +33,7 @@
             Mock<CosmosQueryClient> client = new Mock<CosmosQueryClient>();
             NetworkAttachedDocumentContainer networkAttachedDocumentContainer = new NetworkAttachedDocumentContainer(
                 container.Object,
-                client.Object,
+                client.Object,
                 Guid.NewGuid());
 
             TryCatch result = await networkAttachedDocumentContainer.MonadicRefreshProviderAsync(
@@ -62,7 +62,7 @@
             ResponseMessage response = new ResponseMessage(System.Net.HttpStatusCode.NotModified);
             response.Headers.ETag = Guid.NewGuid().ToString();
             response.Headers.ActivityId = Guid.NewGuid().ToString();
-            response.Headers.RequestCharge = 1;
+            response.Headers.RequestCharge = 1;
             response.Headers[HttpConstants.HttpHeaders.ItemCount] = "0";
 
             context.SetupSequence(c => c.ProcessResourceOperationStreamAsync(
@@ -81,7 +81,7 @@
 
             NetworkAttachedDocumentContainer networkAttachedDocumentContainer = new NetworkAttachedDocumentContainer(
                 container.Object,
-                Mock.Of<CosmosQueryClient>(),
+                Mock.Of<CosmosQueryClient>(),
                 Guid.NewGuid());
 
             await networkAttachedDocumentContainer.MonadicChangeFeedAsync(
@@ -122,7 +122,7 @@
             ResponseMessage response = new ResponseMessage(System.Net.HttpStatusCode.NotModified);
             response.Headers.ETag = Guid.NewGuid().ToString();
             response.Headers.ActivityId = Guid.NewGuid().ToString();
-            response.Headers.RequestCharge = 1;
+            response.Headers.RequestCharge = 1;
             response.Headers[HttpConstants.HttpHeaders.ItemCount] = "0";
 
             context.SetupSequence(c => c.ProcessResourceOperationStreamAsync(
@@ -141,16 +141,12 @@
 
             NetworkAttachedDocumentContainer networkAttachedDocumentContainer = new NetworkAttachedDocumentContainer(
                 container.Object,
-                Mock.Of<CosmosQueryClient>(),
+                Mock.Of<CosmosQueryClient>(),
                 Guid.NewGuid());
 
             await networkAttachedDocumentContainer.MonadicChangeFeedAsync(
                 feedRangeState: new FeedRangeState<ChangeFeedState>(new FeedRangePartitionKeyRange("0"), ChangeFeedState.Beginning()),
-<<<<<<< HEAD
-                changeFeedPaginationOptions: new ChangeFeedPaginationOptions(ChangeFeedMode.AllVersionsAndDeletes, pageSizeHint: 10),
-=======
                 changeFeedPaginationOptions: new ChangeFeedExecutionOptions(ChangeFeedMode.AllVersionsAndDeletes, pageSizeHint: 10),
->>>>>>> 43c14a31
                 trace: NoOpTrace.Singleton,
                 cancellationToken: default);
 
