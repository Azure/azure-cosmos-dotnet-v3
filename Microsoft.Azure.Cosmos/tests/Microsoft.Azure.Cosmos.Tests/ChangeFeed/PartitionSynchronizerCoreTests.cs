﻿//------------------------------------------------------------
// Copyright (c) Microsoft Corporation.  All rights reserved.
//------------------------------------------------------------

namespace Microsoft.Azure.Cosmos.ChangeFeed.Tests
{
    using System;
    using System.Collections.Generic;
    using System.Linq;
    using System.Threading.Tasks;
    using Microsoft.Azure.Cosmos.ChangeFeed.Bootstrapping;
    using Microsoft.Azure.Cosmos.ChangeFeed.LeaseManagement;
    using Microsoft.Azure.Cosmos.Routing;
    using Microsoft.Azure.Cosmos.Tracing;
    using Microsoft.Azure.Documents;
    using Microsoft.VisualStudio.TestTools.UnitTesting;
    using Moq;

    [TestClass]
    [TestCategory("ChangeFeed")]
    public class PartitionSynchronizerCoreTests
    {
        private GlobalEndpointManager endpointManager;

        [TestInitialize]
        public void TestInitialize()
        {
            Mock<IDocumentClientInternal> mockDocumentClient = new();

            mockDocumentClient
                .Setup(client => client.ServiceEndpoint)
                .Returns(new Uri("https://foo"));

            this.endpointManager = new(
                mockDocumentClient.Object,
                new ConnectionPolicy());
        }

        [TestCleanup]
        public void Cleanup()
        {
            this.endpointManager.Dispose();
        }

        /// <summary>
        /// Verifies handling of Splits on PKRange based leases
        /// </summary>
        [TestMethod]
        public async Task HandlePartitionGoneAsync_PKRangeBasedLease_Split()
        {
            string continuation = Guid.NewGuid().ToString();
            Documents.Routing.Range<string> range = new Documents.Routing.Range<string>("", "FF", true, false);
            DocumentServiceLeaseCore lease = new DocumentServiceLeaseCore()
            {
                LeaseToken = "0",
                ContinuationToken = continuation,
                Owner = Guid.NewGuid().ToString(),
                FeedRange = new FeedRangeEpk(range)
            };

            Mock<Routing.PartitionKeyRangeCache> pkRangeCache = new Mock<Routing.PartitionKeyRangeCache>(
                Mock.Of<ICosmosAuthorizationTokenProvider>(),
                Mock.Of<Documents.IStoreModel>(),
<<<<<<< HEAD
                Mock.Of<Common.CollectionCache>(),
                this.endpointManager);
=======
                new Mock<Common.CollectionCache>(false).Object,
                this.endpointManager,
                false);
>>>>>>> cdd1b1d2

            List<Documents.PartitionKeyRange> resultingRanges = new List<Documents.PartitionKeyRange>()
            {
                new Documents.PartitionKeyRange(){ Id = "1", MinInclusive = "", MaxExclusive = "BB" },
                new Documents.PartitionKeyRange(){ Id = "2", MinInclusive = "BB", MaxExclusive = "FF" },
            };

            pkRangeCache.Setup(p => p.TryGetOverlappingRangesAsync(
                It.IsAny<string>(),
                It.Is<Documents.Routing.Range<string>>(r => r.Min == range.Min && r.Max == range.Max),
                It.IsAny<ITrace>(),
                true))
                .ReturnsAsync(resultingRanges);

            Mock<DocumentServiceLeaseManager> leaseManager = new Mock<DocumentServiceLeaseManager>();

            PartitionSynchronizerCore partitionSynchronizerCore = new PartitionSynchronizerCore(
                Mock.Of<ContainerInternal>(),
                Mock.Of<DocumentServiceLeaseContainer>(),
                leaseManager.Object,
                1,
                pkRangeCache.Object,
                Guid.NewGuid().ToString());

            await partitionSynchronizerCore.HandlePartitionGoneAsync(lease);

            leaseManager.Verify(l => l.CreateLeaseIfNotExistAsync(
               It.IsAny<Documents.PartitionKeyRange>(),
               It.IsAny<string>()), Times.Exactly(2));

            leaseManager.Verify(l => l.CreateLeaseIfNotExistAsync(
               It.IsAny<FeedRangeEpk>(),
               It.IsAny<string>()), Times.Never);

            leaseManager.Verify(l => l.CreateLeaseIfNotExistAsync(
               It.Is<Documents.PartitionKeyRange>(pkRange => pkRange.Id == resultingRanges[0].Id),
               It.Is<string>(c => c == continuation)), Times.Once);

            leaseManager.Verify(l => l.CreateLeaseIfNotExistAsync(
               It.Is<Documents.PartitionKeyRange>(pkRange => pkRange.Id == resultingRanges[1].Id),
               It.Is<string>(c => c == continuation)), Times.Once);
        }

        /// <summary>
        /// Verifies handling of Splits on EPK based leases
        /// </summary>
        [TestMethod]
        public async Task HandlePartitionGoneAsync_EpkBasedLease_Split()
        {
            string continuation = Guid.NewGuid().ToString();
            Documents.Routing.Range<string> range = new Documents.Routing.Range<string>("AA", "EE", true, false);
            DocumentServiceLeaseCoreEpk lease = new DocumentServiceLeaseCoreEpk()
            {
                LeaseToken = "AA-BB",
                ContinuationToken = continuation,
                Owner = Guid.NewGuid().ToString(),
                FeedRange = new FeedRangeEpk(range)
            };

            Mock<Routing.PartitionKeyRangeCache> pkRangeCache = new Mock<Routing.PartitionKeyRangeCache>(
                Mock.Of<ICosmosAuthorizationTokenProvider>(),
                Mock.Of<Documents.IStoreModel>(),
<<<<<<< HEAD
                Mock.Of<Common.CollectionCache>(),
                this.endpointManager);
=======
                new Mock<Common.CollectionCache>(false).Object,
                this.endpointManager,
                false);
>>>>>>> cdd1b1d2

            List<Documents.PartitionKeyRange> resultingRanges = new List<Documents.PartitionKeyRange>()
            {
                new Documents.PartitionKeyRange(){ Id = "1", MinInclusive = "", MaxExclusive = "BB" },
                new Documents.PartitionKeyRange(){ Id = "2", MinInclusive = "BB", MaxExclusive = "DD" },
                new Documents.PartitionKeyRange(){ Id = "3", MinInclusive = "DD", MaxExclusive = "FF" },
            };

            pkRangeCache.Setup(p => p.TryGetOverlappingRangesAsync(
                It.IsAny<string>(),
                It.Is<Documents.Routing.Range<string>>(r => r.Min == range.Min && r.Max == range.Max),
                It.IsAny<ITrace>(),
                It.Is<bool>(b => b == true)))
                .ReturnsAsync(resultingRanges);

            Mock<DocumentServiceLeaseManager> leaseManager = new Mock<DocumentServiceLeaseManager>();

            PartitionSynchronizerCore partitionSynchronizerCore = new PartitionSynchronizerCore(
                Mock.Of<ContainerInternal>(),
                Mock.Of<DocumentServiceLeaseContainer>(),
                leaseManager.Object,
                1,
                pkRangeCache.Object,
                Guid.NewGuid().ToString());

            await partitionSynchronizerCore.HandlePartitionGoneAsync(lease);

            leaseManager.Verify(l => l.CreateLeaseIfNotExistAsync(
               It.IsAny<Documents.PartitionKeyRange>(),
               It.IsAny<string>()), Times.Never);

            leaseManager.Verify(l => l.CreateLeaseIfNotExistAsync(
               It.IsAny<FeedRangeEpk>(),
               It.IsAny<string>()), Times.Exactly(3));

            leaseManager.Verify(l => l.CreateLeaseIfNotExistAsync(
               It.Is<FeedRangeEpk>(epk => epk.Range.Min == range.Min && epk.Range.Max == resultingRanges[0].MaxExclusive),
               It.Is<string>(c => c == continuation)), Times.Once);

            leaseManager.Verify(l => l.CreateLeaseIfNotExistAsync(
               It.Is<FeedRangeEpk>(epk => epk.Range.Min == resultingRanges[1].MinInclusive && epk.Range.Max == resultingRanges[1].MaxExclusive),
               It.Is<string>(c => c == continuation)), Times.Once);

            leaseManager.Verify(l => l.CreateLeaseIfNotExistAsync(
               It.Is<FeedRangeEpk>(epk => epk.Range.Min == resultingRanges[2].MinInclusive && epk.Range.Max == range.Max),
               It.Is<string>(c => c == continuation)), Times.Once);
        }

        /// <summary>
        /// Verifies handling of Merges on PKRange based leases
        /// </summary>
        [TestMethod]
        public async Task HandlePartitionGoneAsync_PKRangeBasedLease_Merge()
        {
            string continuation = Guid.NewGuid().ToString();
            Documents.Routing.Range<string> range = new Documents.Routing.Range<string>("", "BB", true, false);
            DocumentServiceLeaseCore lease = new DocumentServiceLeaseCore()
            {
                LeaseToken = "0",
                ContinuationToken = continuation,
                Owner = Guid.NewGuid().ToString(),
                FeedRange = new FeedRangeEpk(range)
            };

            Mock<Routing.PartitionKeyRangeCache> pkRangeCache = new Mock<Routing.PartitionKeyRangeCache>(
                Mock.Of<ICosmosAuthorizationTokenProvider>(),
                Mock.Of<Documents.IStoreModel>(),
<<<<<<< HEAD
                Mock.Of<Common.CollectionCache>(),
                this.endpointManager);
=======
                new Mock<Common.CollectionCache>(false).Object,
                this.endpointManager,
                false);
>>>>>>> cdd1b1d2

            List<Documents.PartitionKeyRange> resultingRanges = new List<Documents.PartitionKeyRange>()
            {
                new Documents.PartitionKeyRange(){ Id = "2", MinInclusive = "", MaxExclusive = "FF" }
            };

            pkRangeCache.Setup(p => p.TryGetOverlappingRangesAsync(
                It.IsAny<string>(),
                It.Is<Documents.Routing.Range<string>>(r => r.Min == range.Min && r.Max == range.Max),
                It.IsAny<ITrace>(),
                It.Is<bool>(b => b == true)))
                .ReturnsAsync(resultingRanges);

            Mock<DocumentServiceLeaseManager> leaseManager = new Mock<DocumentServiceLeaseManager>();

            PartitionSynchronizerCore partitionSynchronizerCore = new PartitionSynchronizerCore(
                Mock.Of<ContainerInternal>(),
                Mock.Of<DocumentServiceLeaseContainer>(),
                leaseManager.Object,
                1,
                pkRangeCache.Object,
                Guid.NewGuid().ToString());

            await partitionSynchronizerCore.HandlePartitionGoneAsync(lease);

            leaseManager.Verify(l => l.CreateLeaseIfNotExistAsync(
               It.IsAny<Documents.PartitionKeyRange>(),
               It.IsAny<string>()), Times.Never);

            leaseManager.Verify(l => l.CreateLeaseIfNotExistAsync(
               It.IsAny<FeedRangeEpk>(),
               It.IsAny<string>()), Times.Once);

            leaseManager.Verify(l => l.CreateLeaseIfNotExistAsync(
               It.Is<FeedRangeEpk>(epKRange => epKRange.Range.Min == range.Min && epKRange.Range.Max == range.Max),
               It.Is<string>(c => c == continuation)), Times.Once);
        }

        /// <summary>
        /// Verifies handling of Merges on EPK based leases
        /// </summary>
        [TestMethod]
        public async Task HandlePartitionGoneAsync_EpkBasedLease_Merge()
        {
            string continuation = Guid.NewGuid().ToString();
            Documents.Routing.Range<string> range = new Documents.Routing.Range<string>("AA", "EE", true, false);
            DocumentServiceLeaseCoreEpk lease = new DocumentServiceLeaseCoreEpk()
            {
                LeaseToken = "AA-BB",
                ContinuationToken = continuation,
                Owner = Guid.NewGuid().ToString(),
                FeedRange = new FeedRangeEpk(range)
            };

            Mock<Routing.PartitionKeyRangeCache> pkRangeCache = new Mock<Routing.PartitionKeyRangeCache>(
                Mock.Of<ICosmosAuthorizationTokenProvider>(),
                Mock.Of<Documents.IStoreModel>(),
<<<<<<< HEAD
                Mock.Of<Common.CollectionCache>(),
                this.endpointManager);
=======
                new Mock<Common.CollectionCache>(false).Object,
                this.endpointManager,
                false);
>>>>>>> cdd1b1d2

            List<Documents.PartitionKeyRange> resultingRanges = new List<Documents.PartitionKeyRange>()
            {
                new Documents.PartitionKeyRange(){ Id = "1", MinInclusive = "", MaxExclusive = "FF" },
            };

            pkRangeCache.Setup(p => p.TryGetOverlappingRangesAsync(
                It.IsAny<string>(),
                It.Is<Documents.Routing.Range<string>>(r => r.Min == range.Min && r.Max == range.Max),
                It.IsAny<ITrace>(),
                true))
                .ReturnsAsync(resultingRanges);

            Mock<DocumentServiceLeaseManager> leaseManager = new Mock<DocumentServiceLeaseManager>();

            PartitionSynchronizerCore partitionSynchronizerCore = new PartitionSynchronizerCore(
                Mock.Of<ContainerInternal>(),
                Mock.Of<DocumentServiceLeaseContainer>(),
                leaseManager.Object,
                1,
                pkRangeCache.Object,
                Guid.NewGuid().ToString());

            (IEnumerable<DocumentServiceLease> addedLeases, bool shouldDelete) = await partitionSynchronizerCore.HandlePartitionGoneAsync(lease);

            Assert.IsFalse(shouldDelete);

            Assert.AreEqual(lease, addedLeases.First());

            leaseManager.Verify(l => l.CreateLeaseIfNotExistAsync(
               It.IsAny<Documents.PartitionKeyRange>(),
               It.IsAny<string>()), Times.Never);

            leaseManager.Verify(l => l.CreateLeaseIfNotExistAsync(
               It.IsAny<FeedRangeEpk>(),
               It.IsAny<string>()), Times.Never);
        }

        /// <summary>
        /// Verifies it can create missing leases
        /// </summary>
        [TestMethod]
        public async Task CreateMissingLeases_NoLeases()
        {
            Mock<Routing.PartitionKeyRangeCache> pkRangeCache = new Mock<Routing.PartitionKeyRangeCache>(
                Mock.Of<ICosmosAuthorizationTokenProvider>(),
                Mock.Of<Documents.IStoreModel>(),
<<<<<<< HEAD
                Mock.Of<Common.CollectionCache>(),
                this.endpointManager);
=======
                new Mock<Common.CollectionCache>(false).Object,
                this.endpointManager,
                false);
>>>>>>> cdd1b1d2

            List<Documents.PartitionKeyRange> resultingRanges = new List<Documents.PartitionKeyRange>()
            {
                new Documents.PartitionKeyRange(){ Id = "1", MinInclusive = "", MaxExclusive = "BB" },
                new Documents.PartitionKeyRange(){ Id = "2", MinInclusive = "BB", MaxExclusive = "FF" },
            };

            pkRangeCache.Setup(p => p.TryGetOverlappingRangesAsync(
                It.IsAny<string>(),
                It.IsAny<Documents.Routing.Range<string>>(),
                It.IsAny<ITrace>(),
                false))
                .ReturnsAsync(resultingRanges);

            Mock<DocumentServiceLeaseManager> leaseManager = new Mock<DocumentServiceLeaseManager>();

            Mock<DocumentServiceLeaseContainer> leaseContainer = new Mock<DocumentServiceLeaseContainer>();
            leaseContainer.Setup(c => c.GetAllLeasesAsync())
                .ReturnsAsync(new List<DocumentServiceLeaseCore>());

            PartitionSynchronizerCore partitionSynchronizerCore = new PartitionSynchronizerCore(
                Mock.Of<ContainerInternal>(),
                leaseContainer.Object,
                leaseManager.Object,
                1,
                pkRangeCache.Object,
                Guid.NewGuid().ToString());

            await partitionSynchronizerCore.CreateMissingLeasesAsync();

            leaseManager.Verify(m => m.CreateLeaseIfNotExistAsync(It.Is<PartitionKeyRange>(pkRange => pkRange.Id == resultingRanges[0].Id), It.IsAny<string>()), Times.Once);
            leaseManager.Verify(m => m.CreateLeaseIfNotExistAsync(It.Is<PartitionKeyRange>(pkRange => pkRange.Id == resultingRanges[1].Id), It.IsAny<string>()), Times.Once);
            leaseManager.Verify(m => m.CreateLeaseIfNotExistAsync(It.IsAny<PartitionKeyRange>(), It.IsAny<string>()), Times.Exactly(2));
        }

        /// <summary>
        /// Verifies it can create missing leases if the lease store has some PKRange leases
        /// </summary>
        [TestMethod]
        public async Task CreateMissingLeases_SomePKRangeLeases()
        {
            Mock<Routing.PartitionKeyRangeCache> pkRangeCache = new Mock<Routing.PartitionKeyRangeCache>(
                Mock.Of<ICosmosAuthorizationTokenProvider>(),
                Mock.Of<Documents.IStoreModel>(),
<<<<<<< HEAD
                Mock.Of<Common.CollectionCache>(),
                this.endpointManager);
=======
                new Mock<Common.CollectionCache>(false).Object,
                this.endpointManager,
                false);
>>>>>>> cdd1b1d2

            List<Documents.PartitionKeyRange> resultingRanges = new List<Documents.PartitionKeyRange>()
            {
                new Documents.PartitionKeyRange(){ Id = "1", MinInclusive = "", MaxExclusive = "BB" },
                new Documents.PartitionKeyRange(){ Id = "2", MinInclusive = "BB", MaxExclusive = "FF" },
            };

            pkRangeCache.Setup(p => p.TryGetOverlappingRangesAsync(
                It.IsAny<string>(),
                It.IsAny<Documents.Routing.Range<string>>(),
                It.IsAny<ITrace>(),
                false))
                .ReturnsAsync(resultingRanges);

            Mock<DocumentServiceLeaseManager> leaseManager = new Mock<DocumentServiceLeaseManager>();

            // Existing for only one partition
            List<DocumentServiceLease> existingLeases = new List<DocumentServiceLease>()
            {
                new DocumentServiceLeaseCore()
                {
                    LeaseToken = resultingRanges[0].Id,
                    Owner = Guid.NewGuid().ToString()
                }
            };

            Mock<DocumentServiceLeaseContainer> leaseContainer = new Mock<DocumentServiceLeaseContainer>();
            leaseContainer.Setup(c => c.GetAllLeasesAsync())
                .ReturnsAsync(existingLeases);

            PartitionSynchronizerCore partitionSynchronizerCore = new PartitionSynchronizerCore(
                Mock.Of<ContainerInternal>(),
                leaseContainer.Object,
                leaseManager.Object,
                1,
                pkRangeCache.Object,
                Guid.NewGuid().ToString());

            await partitionSynchronizerCore.CreateMissingLeasesAsync();

            leaseManager.Verify(m => m.CreateLeaseIfNotExistAsync(It.Is<PartitionKeyRange>(pkRange => pkRange.Id == resultingRanges[1].Id), It.IsAny<string>()), Times.Once);
            leaseManager.Verify(m => m.CreateLeaseIfNotExistAsync(It.IsAny<PartitionKeyRange>(), It.IsAny<string>()), Times.Exactly(1));
        }

        [TestMethod]
        public async Task CreateMissingLeases_SomePKRangeAndEPKLeases()
        {
            Mock<Routing.PartitionKeyRangeCache> pkRangeCache = new Mock<Routing.PartitionKeyRangeCache>(
                Mock.Of<ICosmosAuthorizationTokenProvider>(),
                Mock.Of<Documents.IStoreModel>(),
<<<<<<< HEAD
                Mock.Of<Common.CollectionCache>(),
                this.endpointManager);
=======
                new Mock<Common.CollectionCache>(false).Object,
                this.endpointManager,
                false);
>>>>>>> cdd1b1d2

            List<Documents.PartitionKeyRange> resultingRanges = new List<Documents.PartitionKeyRange>()
            {
                new Documents.PartitionKeyRange(){ Id = "1", MinInclusive = "", MaxExclusive = "AA" },
                new Documents.PartitionKeyRange(){ Id = "2", MinInclusive = "AA", MaxExclusive = "CC" },
                new Documents.PartitionKeyRange(){ Id = "3", MinInclusive = "CC", MaxExclusive = "FF" },
            };

            pkRangeCache.Setup(p => p.TryGetOverlappingRangesAsync(
                It.IsAny<string>(),
                It.IsAny<Documents.Routing.Range<string>>(),
                It.IsAny<ITrace>(),
                false))
                .ReturnsAsync(resultingRanges);

            Mock<DocumentServiceLeaseManager> leaseManager = new Mock<DocumentServiceLeaseManager>();

            // Existing for only one partition
            List<DocumentServiceLease> existingLeases = new List<DocumentServiceLease>()
            {
                new DocumentServiceLeaseCore()
                {
                    LeaseToken = resultingRanges[0].Id,
                    Owner = Guid.NewGuid().ToString()
                },
                new DocumentServiceLeaseCoreEpk()
                {
                    LeaseToken = "AA-BB",
                    Owner = Guid.NewGuid().ToString(),
                    FeedRange = new FeedRangeEpk(new Documents.Routing.Range<string>("AA", "BB", true, false))
                },
                new DocumentServiceLeaseCoreEpk()
                {
                    LeaseToken = "BB-CC",
                    Owner = Guid.NewGuid().ToString(),
                    FeedRange = new FeedRangeEpk(new Documents.Routing.Range<string>("BB", "CC", true, false))
                }
            };

            Mock<DocumentServiceLeaseContainer> leaseContainer = new Mock<DocumentServiceLeaseContainer>();
            leaseContainer.Setup(c => c.GetAllLeasesAsync())
                .ReturnsAsync(existingLeases);

            PartitionSynchronizerCore partitionSynchronizerCore = new PartitionSynchronizerCore(
                Mock.Of<ContainerInternal>(),
                leaseContainer.Object,
                leaseManager.Object,
                1,
                pkRangeCache.Object,
                Guid.NewGuid().ToString());

            await partitionSynchronizerCore.CreateMissingLeasesAsync();

            leaseManager.Verify(m => m.CreateLeaseIfNotExistAsync(It.Is<PartitionKeyRange>(pkRange => pkRange.Id == resultingRanges[2].Id), It.IsAny<string>()), Times.Once);
            leaseManager.Verify(m => m.CreateLeaseIfNotExistAsync(It.IsAny<PartitionKeyRange>(), It.IsAny<string>()), Times.Exactly(1));
        }
    }
}<|MERGE_RESOLUTION|>--- conflicted
+++ resolved
@@ -61,14 +61,9 @@
             Mock<Routing.PartitionKeyRangeCache> pkRangeCache = new Mock<Routing.PartitionKeyRangeCache>(
                 Mock.Of<ICosmosAuthorizationTokenProvider>(),
                 Mock.Of<Documents.IStoreModel>(),
-<<<<<<< HEAD
-                Mock.Of<Common.CollectionCache>(),
-                this.endpointManager);
-=======
-                new Mock<Common.CollectionCache>(false).Object,
-                this.endpointManager,
-                false);
->>>>>>> cdd1b1d2
+                new Mock<Common.CollectionCache>(false).Object,
+                this.endpointManager,
+                false);
 
             List<Documents.PartitionKeyRange> resultingRanges = new List<Documents.PartitionKeyRange>()
             {
@@ -131,14 +126,9 @@
             Mock<Routing.PartitionKeyRangeCache> pkRangeCache = new Mock<Routing.PartitionKeyRangeCache>(
                 Mock.Of<ICosmosAuthorizationTokenProvider>(),
                 Mock.Of<Documents.IStoreModel>(),
-<<<<<<< HEAD
-                Mock.Of<Common.CollectionCache>(),
-                this.endpointManager);
-=======
-                new Mock<Common.CollectionCache>(false).Object,
-                this.endpointManager,
-                false);
->>>>>>> cdd1b1d2
+                new Mock<Common.CollectionCache>(false).Object,
+                this.endpointManager,
+                false);
 
             List<Documents.PartitionKeyRange> resultingRanges = new List<Documents.PartitionKeyRange>()
             {
@@ -206,14 +196,9 @@
             Mock<Routing.PartitionKeyRangeCache> pkRangeCache = new Mock<Routing.PartitionKeyRangeCache>(
                 Mock.Of<ICosmosAuthorizationTokenProvider>(),
                 Mock.Of<Documents.IStoreModel>(),
-<<<<<<< HEAD
-                Mock.Of<Common.CollectionCache>(),
-                this.endpointManager);
-=======
-                new Mock<Common.CollectionCache>(false).Object,
-                this.endpointManager,
-                false);
->>>>>>> cdd1b1d2
+                new Mock<Common.CollectionCache>(false).Object,
+                this.endpointManager,
+                false);
 
             List<Documents.PartitionKeyRange> resultingRanges = new List<Documents.PartitionKeyRange>()
             {
@@ -271,14 +256,9 @@
             Mock<Routing.PartitionKeyRangeCache> pkRangeCache = new Mock<Routing.PartitionKeyRangeCache>(
                 Mock.Of<ICosmosAuthorizationTokenProvider>(),
                 Mock.Of<Documents.IStoreModel>(),
-<<<<<<< HEAD
-                Mock.Of<Common.CollectionCache>(),
-                this.endpointManager);
-=======
-                new Mock<Common.CollectionCache>(false).Object,
-                this.endpointManager,
-                false);
->>>>>>> cdd1b1d2
+                new Mock<Common.CollectionCache>(false).Object,
+                this.endpointManager,
+                false);
 
             List<Documents.PartitionKeyRange> resultingRanges = new List<Documents.PartitionKeyRange>()
             {
@@ -326,14 +306,9 @@
             Mock<Routing.PartitionKeyRangeCache> pkRangeCache = new Mock<Routing.PartitionKeyRangeCache>(
                 Mock.Of<ICosmosAuthorizationTokenProvider>(),
                 Mock.Of<Documents.IStoreModel>(),
-<<<<<<< HEAD
-                Mock.Of<Common.CollectionCache>(),
-                this.endpointManager);
-=======
-                new Mock<Common.CollectionCache>(false).Object,
-                this.endpointManager,
-                false);
->>>>>>> cdd1b1d2
+                new Mock<Common.CollectionCache>(false).Object,
+                this.endpointManager,
+                false);
 
             List<Documents.PartitionKeyRange> resultingRanges = new List<Documents.PartitionKeyRange>()
             {
@@ -378,14 +353,9 @@
             Mock<Routing.PartitionKeyRangeCache> pkRangeCache = new Mock<Routing.PartitionKeyRangeCache>(
                 Mock.Of<ICosmosAuthorizationTokenProvider>(),
                 Mock.Of<Documents.IStoreModel>(),
-<<<<<<< HEAD
-                Mock.Of<Common.CollectionCache>(),
-                this.endpointManager);
-=======
-                new Mock<Common.CollectionCache>(false).Object,
-                this.endpointManager,
-                false);
->>>>>>> cdd1b1d2
+                new Mock<Common.CollectionCache>(false).Object,
+                this.endpointManager,
+                false);
 
             List<Documents.PartitionKeyRange> resultingRanges = new List<Documents.PartitionKeyRange>()
             {
@@ -436,14 +406,9 @@
             Mock<Routing.PartitionKeyRangeCache> pkRangeCache = new Mock<Routing.PartitionKeyRangeCache>(
                 Mock.Of<ICosmosAuthorizationTokenProvider>(),
                 Mock.Of<Documents.IStoreModel>(),
-<<<<<<< HEAD
-                Mock.Of<Common.CollectionCache>(),
-                this.endpointManager);
-=======
-                new Mock<Common.CollectionCache>(false).Object,
-                this.endpointManager,
-                false);
->>>>>>> cdd1b1d2
+                new Mock<Common.CollectionCache>(false).Object,
+                this.endpointManager,
+                false);
 
             List<Documents.PartitionKeyRange> resultingRanges = new List<Documents.PartitionKeyRange>()
             {
