﻿//------------------------------------------------------------
// Copyright (c) Microsoft Corporation.  All rights reserved.
//------------------------------------------------------------

namespace Microsoft.Azure.Cosmos.Tests.Pagination
{
    using System.Threading.Tasks;
    using Microsoft.VisualStudio.TestTools.UnitTesting;
    using Microsoft.Azure.Cosmos.CosmosElements;
    using Microsoft.Azure.Cosmos.Pagination;
    using System.Collections.Generic;
    using System.Threading;
    using Microsoft.Azure.Cosmos.Query.Core.Monads;
    using Microsoft.Azure.Cosmos.ReadFeed.Pagination;
    using Microsoft.Azure.Cosmos.Tracing;
    using Microsoft.Azure.Cosmos.Tests.Query.Pipeline;

    [TestClass]
    public sealed class SinglePartitionPartitionRangeEnumeratorTests
    {
        [TestMethod]
        public async Task Test429sAsync()
        {
            Implementation implementation = new Implementation();
            await implementation.Test429sAsync(false);
        }

        [TestMethod]
        public async Task Test429sWithContinuationsAsync()
        {
            Implementation implementation = new Implementation();
            await implementation.Test429sWithContinuationsAsync(false, false);
        }

        [TestMethod]
        public async Task TestDrainFullyAsync()
        {
            Implementation implementation = new Implementation();
            await implementation.TestDrainFullyAsync(false);
        }

        [TestMethod]
        public async Task TestEmptyPages()
        {
            Implementation implementation = new Implementation();
            await implementation.TestEmptyPages(false);
        }

        [TestMethod]
        public async Task TestResumingFromStateAsync()
        {
            Implementation implementation = new Implementation();
            await implementation.TestResumingFromStateAsync(false, false);
        }

        [TestMethod]
        public async Task TestSplitAsync()
        {
            Implementation implementation = new Implementation();
            await implementation.TestSplitAsync();
        }

        [TestClass]
        private sealed class Implementation : PartitionRangeEnumeratorTests<ReadFeedPage, ReadFeedState>
        {
            public Implementation()
                : base(singlePartition: true)
            {
            }

            [TestMethod]
            public async Task TestSplitAsync()
            {
                int numItems = 100;
                IDocumentContainer inMemoryCollection = await this.CreateDocumentContainerAsync(numItems);
                IReadOnlyList<FeedRangeInternal> ranges = await inMemoryCollection.GetFeedRangesAsync(trace: NoOpTrace.Singleton, cancellationToken: default);
                Assert.AreEqual(1, ranges.Count);

                TracingAsyncEnumerator<TryCatch<ReadFeedPage>> enumerator = new(
                    new ReadFeedPartitionRangeEnumerator(
                        inMemoryCollection,
                        feedRangeState: new FeedRangeState<ReadFeedState>(ranges[0], ReadFeedState.Beginning()),
<<<<<<< HEAD
                        readFeedPaginationOptions: new ReadFeedPaginationOptions(pageSizeHint: 10)),
=======
                        readFeedPaginationOptions: new ReadFeedExecutionOptions(pageSizeHint: 10)),
>>>>>>> 43c14a31
                    NoOpTrace.Singleton,
                    cancellationToken: default);


                (HashSet<string> parentIdentifiers, ReadFeedState state) = await this.PartialDrainAsync(enumerator, numIterations: 3);

                // Split the partition
                await inMemoryCollection.SplitAsync(ranges[0], cancellationToken: default);

                // Try To read from the partition that is gone.
                await enumerator.MoveNextAsync();
                Assert.IsTrue(enumerator.Current.Failed);

                // Resume on the children using the parent continuaiton token
                HashSet<string> childIdentifiers = new HashSet<string>();

                await inMemoryCollection.RefreshProviderAsync(NoOpTrace.Singleton, cancellationToken: default);
                IReadOnlyList<FeedRangeInternal> childRanges = await inMemoryCollection.GetFeedRangesAsync(trace: NoOpTrace.Singleton, cancellationToken: default);
                foreach (FeedRangeInternal childRange in childRanges)
                {
                    PartitionRangePageAsyncEnumerable<ReadFeedPage, ReadFeedState> enumerable = new PartitionRangePageAsyncEnumerable<ReadFeedPage, ReadFeedState>(
                        feedRangeState: new FeedRangeState<ReadFeedState>(childRange, state),
                        (feedRangeState) => new ReadFeedPartitionRangeEnumerator(
                                inMemoryCollection,
                                feedRangeState: feedRangeState,
<<<<<<< HEAD
                                readFeedPaginationOptions: new ReadFeedPaginationOptions(pageSizeHint: 10)),
=======
                                readFeedPaginationOptions: new ReadFeedExecutionOptions(pageSizeHint: 10)),
>>>>>>> 43c14a31
                        trace: NoOpTrace.Singleton);
                    HashSet<string> resourceIdentifiers = await this.DrainFullyAsync(enumerable);

                    childIdentifiers.UnionWith(resourceIdentifiers);
                }

                Assert.AreEqual(numItems, parentIdentifiers.Count + childIdentifiers.Count);
            }

            public override IReadOnlyList<Record> GetRecordsFromPage(ReadFeedPage page)
            {
                return page.GetRecords();
            }

            protected override IAsyncEnumerable<TryCatch<ReadFeedPage>> CreateEnumerable(
                IDocumentContainer documentContainer,
                bool aggressivePrefetch = false,
                ReadFeedState state = null)
            {
                return new PartitionRangePageAsyncEnumerable<ReadFeedPage, ReadFeedState>(
                    feedRangeState: new FeedRangeState<ReadFeedState>(
                    new FeedRangePartitionKeyRange(partitionKeyRangeId: "0"),
                        state ?? ReadFeedState.Beginning()),
                        (feedRangeState) => new ReadFeedPartitionRangeEnumerator(
                            documentContainer,
                            feedRangeState: feedRangeState,
<<<<<<< HEAD
                            readFeedPaginationOptions: new ReadFeedPaginationOptions(pageSizeHint: 10)),
=======
                            readFeedPaginationOptions: new ReadFeedExecutionOptions(pageSizeHint: 10)),
>>>>>>> 43c14a31
                    trace: NoOpTrace.Singleton);
            }

            protected override Task<IAsyncEnumerator<TryCatch<ReadFeedPage>>> CreateEnumeratorAsync(
                IDocumentContainer inMemoryCollection,
                bool aggressivePrefetch = false,
                bool exercisePrefetch = false,
                ReadFeedState state = null,
                CancellationToken cancellationToken = default)
            {
                IAsyncEnumerator<TryCatch<ReadFeedPage>> enumerator = new TracingAsyncEnumerator<TryCatch<ReadFeedPage>>(
                    new ReadFeedPartitionRangeEnumerator(
                        inMemoryCollection,
                        feedRangeState: new FeedRangeState<ReadFeedState>(
                            new FeedRangePartitionKeyRange(partitionKeyRangeId: "0"),
                            state ?? ReadFeedState.Beginning()),
<<<<<<< HEAD
                        readFeedPaginationOptions: new ReadFeedPaginationOptions(pageSizeHint: 10)),
=======
                        readFeedPaginationOptions: new ReadFeedExecutionOptions(pageSizeHint: 10)),
>>>>>>> 43c14a31
                    trace: NoOpTrace.Singleton,
                    cancellationToken: default);

                return Task.FromResult(enumerator);
            }
        }
    }
}<|MERGE_RESOLUTION|>--- conflicted
+++ resolved
@@ -80,12 +80,8 @@
                     new ReadFeedPartitionRangeEnumerator(
                         inMemoryCollection,
                         feedRangeState: new FeedRangeState<ReadFeedState>(ranges[0], ReadFeedState.Beginning()),
-<<<<<<< HEAD
-                        readFeedPaginationOptions: new ReadFeedPaginationOptions(pageSizeHint: 10)),
-=======
                         readFeedPaginationOptions: new ReadFeedExecutionOptions(pageSizeHint: 10)),
->>>>>>> 43c14a31
-                    NoOpTrace.Singleton,
+                    NoOpTrace.Singleton,
                     cancellationToken: default);
 
 
@@ -110,11 +106,7 @@
                         (feedRangeState) => new ReadFeedPartitionRangeEnumerator(
                                 inMemoryCollection,
                                 feedRangeState: feedRangeState,
-<<<<<<< HEAD
-                                readFeedPaginationOptions: new ReadFeedPaginationOptions(pageSizeHint: 10)),
-=======
                                 readFeedPaginationOptions: new ReadFeedExecutionOptions(pageSizeHint: 10)),
->>>>>>> 43c14a31
                         trace: NoOpTrace.Singleton);
                     HashSet<string> resourceIdentifiers = await this.DrainFullyAsync(enumerable);
 
@@ -141,11 +133,7 @@
                         (feedRangeState) => new ReadFeedPartitionRangeEnumerator(
                             documentContainer,
                             feedRangeState: feedRangeState,
-<<<<<<< HEAD
-                            readFeedPaginationOptions: new ReadFeedPaginationOptions(pageSizeHint: 10)),
-=======
                             readFeedPaginationOptions: new ReadFeedExecutionOptions(pageSizeHint: 10)),
->>>>>>> 43c14a31
                     trace: NoOpTrace.Singleton);
             }
 
@@ -162,12 +150,8 @@
                         feedRangeState: new FeedRangeState<ReadFeedState>(
                             new FeedRangePartitionKeyRange(partitionKeyRangeId: "0"),
                             state ?? ReadFeedState.Beginning()),
-<<<<<<< HEAD
-                        readFeedPaginationOptions: new ReadFeedPaginationOptions(pageSizeHint: 10)),
-=======
                         readFeedPaginationOptions: new ReadFeedExecutionOptions(pageSizeHint: 10)),
->>>>>>> 43c14a31
-                    trace: NoOpTrace.Singleton,
+                    trace: NoOpTrace.Singleton,
                     cancellationToken: default);
 
                 return Task.FromResult(enumerator);
