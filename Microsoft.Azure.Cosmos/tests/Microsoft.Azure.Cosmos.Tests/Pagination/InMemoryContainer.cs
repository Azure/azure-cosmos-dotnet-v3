﻿//------------------------------------------------------------
// Copyright (c) Microsoft Corporation.  All rights reserved.
//------------------------------------------------------------

namespace Microsoft.Azure.Cosmos.Tests.Pagination
{
    using System;
    using System.Collections;
    using System.Collections.Generic;
    using System.Collections.Immutable;
    using System.IO;
    using System.Linq;
    using System.Reflection;
    using System.Threading;
    using System.Threading.Tasks;
    using Microsoft.Azure.Cosmos;
    using Microsoft.Azure.Cosmos.ChangeFeed.Pagination;
    using Microsoft.Azure.Cosmos.CosmosElements;
    using Microsoft.Azure.Cosmos.CosmosElements.Numbers;
    using Microsoft.Azure.Cosmos.Json;
    using Microsoft.Azure.Cosmos.Pagination;
    using Microsoft.Azure.Cosmos.Query.Core;
    using Microsoft.Azure.Cosmos.Query.Core.Monads;
    using Microsoft.Azure.Cosmos.Query.Core.Parser;
    using Microsoft.Azure.Cosmos.Query.Core.Pipeline.Pagination;
    using Microsoft.Azure.Cosmos.ReadFeed.Pagination;
    using Microsoft.Azure.Cosmos.Routing;
    using Microsoft.Azure.Cosmos.Serialization.HybridRow;
    using Microsoft.Azure.Cosmos.SqlObjects;
    using Microsoft.Azure.Cosmos.Tests.Query.OfflineEngine;
    using Microsoft.Azure.Cosmos.Tracing;
    using Microsoft.Azure.Documents;
    using ResourceIdentifier = Cosmos.Pagination.ResourceIdentifier;

    // Collection useful for mocking requests and repartitioning (splits / merge).
    internal sealed class InMemoryContainer : IMonadicDocumentContainer
    {
        private readonly PartitionKeyDefinition partitionKeyDefinition;
        private readonly Dictionary<int, (int, int)> parentToChildMapping;

        private PartitionKeyHashRangeDictionary<Records> partitionedRecords;
        private PartitionKeyHashRangeDictionary<List<Change>> partitionedChanges;
        private Dictionary<int, PartitionKeyHashRange> partitionKeyRangeIdToHashRange;
        private Dictionary<int, PartitionKeyHashRange> cachedPartitionKeyRangeIdToHashRange;

        public InMemoryContainer(
            PartitionKeyDefinition partitionKeyDefinition)
        {
            this.partitionKeyDefinition = partitionKeyDefinition ?? throw new ArgumentNullException(nameof(partitionKeyDefinition));
            PartitionKeyHashRange fullRange = new PartitionKeyHashRange(startInclusive: null, endExclusive: null);
            PartitionKeyHashRanges partitionKeyHashRanges = PartitionKeyHashRanges.Create(new PartitionKeyHashRange[] { fullRange });
            this.partitionedRecords = new PartitionKeyHashRangeDictionary<Records>(partitionKeyHashRanges);
            this.partitionedRecords[fullRange] = new Records();
            this.partitionedChanges = new PartitionKeyHashRangeDictionary<List<Change>>(partitionKeyHashRanges);
            this.partitionedChanges[fullRange] = new List<Change>();
            this.partitionKeyRangeIdToHashRange = new Dictionary<int, PartitionKeyHashRange>()
            {
                { 0, fullRange }
            };
            this.cachedPartitionKeyRangeIdToHashRange = new Dictionary<int, PartitionKeyHashRange>()
            {
                { 0, fullRange }
            };
            this.parentToChildMapping = new Dictionary<int, (int, int)>();
        }

        public Task<TryCatch<List<FeedRangeEpk>>> MonadicGetFeedRangesAsync(
            ITrace trace,
            CancellationToken cancellationToken) => this.MonadicGetChildRangeAsync(
                FeedRangeEpk.FullRange,
                trace,
                cancellationToken);

        public async Task<TryCatch<List<FeedRangeEpk>>> MonadicGetChildRangeAsync(
            FeedRangeInternal feedRange,
            ITrace trace,
            CancellationToken cancellationToken)
        {
            cancellationToken.ThrowIfCancellationRequested();

            if (feedRange == null)
            {
                throw new ArgumentNullException(nameof(feedRange));
            }

            if (trace == null)
            {
                throw new ArgumentNullException(nameof(trace));
            }

            using (ITrace getChildRangesTrace = trace.StartChild(name: "Get Child Ranges", TraceComponent.Routing, TraceLevel.Info))
            {
                FeedRangeEpk CreateRangeFromId(int id)
                {
                    PartitionKeyHashRange hashRange = this.cachedPartitionKeyRangeIdToHashRange[id];
                    return new FeedRangeEpk(
                        new Documents.Routing.Range<string>(
                            min: hashRange.StartInclusive.HasValue ? hashRange.StartInclusive.Value.ToString() : string.Empty,
                            max: hashRange.EndExclusive.HasValue ? hashRange.EndExclusive.Value.ToString() : string.Empty,
                            isMinInclusive: true,
                            isMaxInclusive: false));
                }

                if (feedRange is FeedRangePartitionKey)
                {
                    throw new ArgumentException("Can not get the child of a logical partition key");
                }

                if (feedRange.Equals(FeedRangeEpk.FullRange))
                {
                    List<FeedRangeEpk> ranges = new List<FeedRangeEpk>();
                    foreach (int id in this.cachedPartitionKeyRangeIdToHashRange.Keys)
                    {
                        ranges.Add(CreateRangeFromId(id));
                    }

                    return TryCatch<List<FeedRangeEpk>>.FromResult(ranges);
                }

                if (feedRange is FeedRangeEpk feedRangeEpk)
                {
                    // look for overlapping epk ranges.
                    List<FeedRangeEpk> overlappingRanges;
                    if (feedRangeEpk.Range.Min.Equals(FeedRangeEpk.FullRange.Range.Min) && feedRangeEpk.Range.Max.Equals(FeedRangeEpk.FullRange.Range.Max))
                    {
                        overlappingRanges = this.cachedPartitionKeyRangeIdToHashRange.Select(kvp => CreateRangeFromId(kvp.Key)).ToList();
                    }
                    else
                    {
                        overlappingRanges = new List<FeedRangeEpk>();
                        PartitionKeyHashRange userRange = FeedRangeEpkToHashRange(feedRangeEpk);
                        foreach (PartitionKeyHashRange systemRange in this.cachedPartitionKeyRangeIdToHashRange.Values)
                        {
                            if (userRange.TryGetOverlappingRange(systemRange, out PartitionKeyHashRange overlappingRange))
                            {
                                overlappingRanges.Add(HashRangeToFeedRangeEpk(overlappingRange));
                            }
                        }
                    }

                    if (overlappingRanges.Count == 0)
                    {
                        return TryCatch<List<FeedRangeEpk>>.FromException(
                            new KeyNotFoundException(
                                $"PartitionKeyRangeId: {feedRangeEpk} does not exist."));
                    }

                    return TryCatch<List<FeedRangeEpk>>.FromResult(overlappingRanges);
                }

                if (!(feedRange is FeedRangePartitionKeyRange feedRangePartitionKeyRange))
                {
                    throw new InvalidOperationException("Expected feed range to be a partition key range at this point.");
                }

                if (!int.TryParse(feedRangePartitionKeyRange.PartitionKeyRangeId, out int partitionKeyRangeId))
                {
                    return TryCatch<List<FeedRangeEpk>>.FromException(
                        new FormatException(
                            $"PartitionKeyRangeId: {feedRangePartitionKeyRange.PartitionKeyRangeId} is not an integer."));
                }

                if (!this.parentToChildMapping.TryGetValue(partitionKeyRangeId, out (int left, int right) children))
                {
                    // This range has no children (base case)
                    if (!this.cachedPartitionKeyRangeIdToHashRange.TryGetValue(partitionKeyRangeId, out PartitionKeyHashRange hashRange))
                    {
                        return TryCatch<List<FeedRangeEpk>>.FromException(
                            new KeyNotFoundException(
                                $"PartitionKeyRangeId: {partitionKeyRangeId} does not exist."));
                    }

                    List<FeedRangeEpk> singleRange = new List<FeedRangeEpk>()
                    {
                        CreateRangeFromId(partitionKeyRangeId),
                    };

                    return TryCatch<List<FeedRangeEpk>>.FromResult(singleRange);
                }

                // Recurse on the left and right child.
                FeedRangeInternal left = new FeedRangePartitionKeyRange(children.left.ToString());
                FeedRangeInternal right = new FeedRangePartitionKeyRange(children.right.ToString());

                TryCatch<List<FeedRangeEpk>> tryGetLeftRanges = await this.MonadicGetChildRangeAsync(left, trace, cancellationToken);
                if (tryGetLeftRanges.Failed)
                {
                    return tryGetLeftRanges;
                }

                TryCatch<List<FeedRangeEpk>> tryGetRightRanges = await this.MonadicGetChildRangeAsync(right, trace, cancellationToken);
                if (tryGetRightRanges.Failed)
                {
                    return tryGetRightRanges;
                }

                List<FeedRangeEpk> recursiveOverlappingRanges = tryGetLeftRanges.Result.Concat(tryGetRightRanges.Result).ToList();
                return TryCatch<List<FeedRangeEpk>>.FromResult(recursiveOverlappingRanges);
            }
        }

        public Task<TryCatch> MonadicRefreshProviderAsync(
            ITrace trace,
            CancellationToken cancellationToken)
        {
            using (ITrace refreshProviderTrace = trace.StartChild("Refreshing FeedRangeProvider", TraceComponent.Routing, TraceLevel.Info))
            {
                this.cachedPartitionKeyRangeIdToHashRange = new Dictionary<int, PartitionKeyHashRange>(this.partitionKeyRangeIdToHashRange);
                return Task.FromResult(TryCatch.FromResult());
            }
        }

        public Task<TryCatch<Record>> MonadicCreateItemAsync(
            CosmosObject payload,
            CancellationToken cancellationToken)
        {
            cancellationToken.ThrowIfCancellationRequested();

            if (payload == null)
            {
                throw new ArgumentNullException(nameof(payload));
            }

            PartitionKeyHash partitionKeyHash = GetHashFromPayload(payload, this.partitionKeyDefinition);
            if (!this.partitionedRecords.TryGetValue(partitionKeyHash, out Records records))
            {
                records = new Records();
                this.partitionedRecords[partitionKeyHash] = records;
            }

            int? pkrangeid = null;
            foreach (KeyValuePair<int, PartitionKeyHashRange> kvp in this.partitionKeyRangeIdToHashRange)
            {
                if (kvp.Value.Contains(partitionKeyHash))
                {
                    pkrangeid = kvp.Key;
                }
            }

            if (!pkrangeid.HasValue)
            {
                throw new InvalidOperationException();
            }

            Record recordAdded = records.Add(pkrangeid.Value, payload);

            if (!this.partitionedChanges.TryGetValue(partitionKeyHash, out List<Change> changes))
            {
                changes = new List<Change>();
                this.partitionedChanges[partitionKeyHash] = changes;
            }

            ulong maxLogicalSequenceNumber = changes.Count == 0 ? 0 : changes.Select(change => change.LogicalSequenceNumber).Max();

            Change change = new Change(
                recordAdded,
                partitionKeyRangeId: (ulong)pkrangeid.Value,
                logicalSequenceNumber: maxLogicalSequenceNumber + 1);

            changes.Add(change);
            return Task.FromResult(TryCatch<Record>.FromResult(recordAdded));
        }

        public Task<TryCatch<Record>> MonadicReadItemAsync(
            CosmosElement partitionKey,
            string identifier,
            CancellationToken cancellationToken)
        {
            cancellationToken.ThrowIfCancellationRequested();

            static Task<TryCatch<Record>> CreateNotFoundException(CosmosElement partitionKey, string identifer)
            {
                return Task.FromResult(
                    TryCatch<Record>.FromException(
                        new CosmosException(
                            message: $"Document with partitionKey: {partitionKey?.ToString() ?? "UNDEFINED"} and id: {identifer} not found.",
                            statusCode: System.Net.HttpStatusCode.NotFound,
                            subStatusCode: default,
                            activityId: Guid.NewGuid().ToString(),
                            requestCharge: 42)));
            }

            PartitionKeyHash partitionKeyHash = GetHashFromPartitionKey(
                partitionKey,
                this.partitionKeyDefinition);

            if (!this.partitionedRecords.TryGetValue(partitionKeyHash, out Records records))
            {
                return CreateNotFoundException(partitionKey, identifier);
            }

            foreach (Record candidate in records)
            {
                bool identifierMatches = candidate.Identifier == identifier;

                CosmosElement candidatePartitionKey = GetPartitionKeyFromPayload(
                    candidate.Payload,
                    this.partitionKeyDefinition);

                bool partitionKeyMatches;
                if (candidatePartitionKey is null && partitionKey is null)
                {
                    partitionKeyMatches = true;
                }
                else if ((candidatePartitionKey != null) && (partitionKey != null))
                {
                    partitionKeyMatches = candidatePartitionKey.Equals(partitionKey);
                }
                else
                {
                    partitionKeyMatches = false;
                }

                if (identifierMatches && partitionKeyMatches)
                {
                    return Task.FromResult(TryCatch<Record>.FromResult(candidate));
                }
            }

            return CreateNotFoundException(partitionKey, identifier);
        }

        public Task<TryCatch<ReadFeedPage>> MonadicReadFeedAsync(
            FeedRangeState<ReadFeedState> feedRangeState,
            ReadFeedPaginationOptions readFeedPaginationOptions,
            ITrace trace,
            CancellationToken cancellationToken)
        {
            cancellationToken.ThrowIfCancellationRequested();

            readFeedPaginationOptions ??= ReadFeedPaginationOptions.Default;

            using (ITrace readFeed = trace.StartChild("Read Feed Transport", TraceComponent.Transport, TraceLevel.Info))
            {
                TryCatch<int> monadicPartitionKeyRangeId = this.MonadicGetPartitionKeyRangeIdFromFeedRange(feedRangeState.FeedRange);
                if (monadicPartitionKeyRangeId.Failed)
                {
                    return Task.FromResult(TryCatch<ReadFeedPage>.FromException(monadicPartitionKeyRangeId.Exception));
                }

                int partitionKeyRangeId = monadicPartitionKeyRangeId.Result;

                if (!this.partitionKeyRangeIdToHashRange.TryGetValue(
                    partitionKeyRangeId,
                    out PartitionKeyHashRange range))
                {
                    return Task.FromResult(
                        TryCatch<ReadFeedPage>.FromException(
                            new CosmosException(
                                message: $"PartitionKeyRangeId {partitionKeyRangeId} is gone",
                                statusCode: System.Net.HttpStatusCode.Gone,
                                subStatusCode: (int)SubStatusCodes.PartitionKeyRangeGone,
                                activityId: Guid.NewGuid().ToString(),
                                requestCharge: 42)));
                }

                if (!this.partitionedRecords.TryGetValue(range, out Records records))
                {
                    throw new InvalidOperationException("failed to find the range.");
                }

                (ulong pkrangeId, ulong documentIndex) rangeIdAndIndex;
                if (feedRangeState.State is ReadFeedBeginningState)
                {
                    rangeIdAndIndex = (0, 0);
                }
                else if (feedRangeState.State is ReadFeedContinuationState readFeedContinuationState)
                {
                    ResourceIdentifier resourceIdentifier = ResourceIdentifier.Parse(((CosmosString)readFeedContinuationState.ContinuationToken).Value);
                    rangeIdAndIndex = (resourceIdentifier.Database, resourceIdentifier.Document);
                }
                else
                {
                    throw new InvalidOperationException("Unknown read feed state");
                }

                List<Record> page = records
                    .Where((record) =>
                    {
                        if (!IsRecordWithinFeedRange(record, feedRangeState.FeedRange, this.partitionKeyDefinition))
                        {
                            return false;
                        }

                        // We do a filter on a composite index here 
                        int pkRangeIdCompare = record.ResourceIdentifier.Database.CompareTo((uint)rangeIdAndIndex.pkrangeId);
                        if (pkRangeIdCompare < 0)
                        {
                            return false;
                        }
                        else if (pkRangeIdCompare > 0)
                        {
                            return true;
                        }
                        else // pkRangeIdCompare == 0
                        {
                            return record.ResourceIdentifier.Document > rangeIdAndIndex.documentIndex;
                        }
                    })
                    .Take(readFeedPaginationOptions.PageSizeLimit.GetValueOrDefault(int.MaxValue))
                    .ToList();

                List<CosmosObject> documents = new List<CosmosObject>();
                foreach (Record record in page)
                {
                    CosmosObject document = ConvertRecordToCosmosElement(record);
                    documents.Add(CosmosObject.Create(document));
                }

                ReadFeedState continuationState;
                if (documents.Count == 0)
                {
                    continuationState = null;
                }
                else
                {
                    ResourceId resourceIdentifier = page.Last().ResourceIdentifier;
                    CosmosString continuationToken = CosmosString.Create(resourceIdentifier.ToString());
                    continuationState = ReadFeedState.Continuation(continuationToken);
                }

                CosmosArray cosmosDocuments = CosmosArray.Create(documents);
                CosmosNumber cosmosCount = CosmosNumber64.Create(cosmosDocuments.Count);
                CosmosString cosmosRid = CosmosString.Create("AYIMAMmFOw8YAAAAAAAAAA==");

                Dictionary<string, CosmosElement> responseDictionary = new Dictionary<string, CosmosElement>()
                {
                    { "Documents", cosmosDocuments },
                    { "_count", cosmosCount },
                    { "_rid", cosmosRid },
                };
                CosmosObject cosmosResponse = CosmosObject.Create(responseDictionary);
                IJsonWriter jsonWriter = Cosmos.Json.JsonWriter.Create(JsonSerializationFormat.Text);
                cosmosResponse.WriteTo(jsonWriter);
                byte[] result = jsonWriter.GetResult().ToArray();
                MemoryStream responseStream = new MemoryStream(result);

                ReadFeedPage readFeedPage = new ReadFeedPage(
                    responseStream,
                    requestCharge: 42,
                    activityId: Guid.NewGuid().ToString(),
                    additionalHeaders: new Dictionary<string, string>()
                    {
                        { "test-header", "test-value" }
                    },
                    continuationState);

                return Task.FromResult(TryCatch<ReadFeedPage>.FromResult(readFeedPage));
            }
        }

        public Task<TryCatch<QueryPage>> MonadicQueryAsync(
            SqlQuerySpec sqlQuerySpec,
            FeedRangeState<QueryState> feedRangeState,
            QueryPaginationOptions queryPaginationOptions,
            ITrace trace,
            CancellationToken cancellationToken)
        {
            cancellationToken.ThrowIfCancellationRequested();
            if (sqlQuerySpec == null)
            {
                throw new ArgumentNullException(nameof(sqlQuerySpec));
            }

            using (ITrace childTrace = trace.StartChild("Query Transport", TraceComponent.Transport, TraceLevel.Info))
            {
                TryCatch<int> monadicPartitionKeyRangeId = this.MonadicGetPartitionKeyRangeIdFromFeedRange(feedRangeState.FeedRange);
                if (monadicPartitionKeyRangeId.Failed)
                {
                    return Task.FromResult(TryCatch<QueryPage>.FromException(monadicPartitionKeyRangeId.Exception));
                }

                int partitionKeyRangeId = monadicPartitionKeyRangeId.Result;

                if (!this.partitionKeyRangeIdToHashRange.TryGetValue(
                    partitionKeyRangeId,
                    out PartitionKeyHashRange range))
                {
                    return Task.FromResult(TryCatch<QueryPage>.FromException(
                        new CosmosException(
                            message: $"PartitionKeyRangeId {partitionKeyRangeId} is gone",
                            statusCode: System.Net.HttpStatusCode.Gone,
                            subStatusCode: (int)SubStatusCodes.PartitionKeyRangeGone,
                            activityId: Guid.NewGuid().ToString(),
                            requestCharge: 42)));
                }

                if (!this.partitionedRecords.TryGetValue(range, out Records records))
                {
                    throw new InvalidOperationException("failed to find the range.");
                }

                List<CosmosObject> documents = new List<CosmosObject>();
                foreach (Record record in records.Where(r => IsRecordWithinFeedRange(r, feedRangeState.FeedRange, this.partitionKeyDefinition)))
                {
                    CosmosObject document = ConvertRecordToCosmosElement(record);
                    documents.Add(CosmosObject.Create(document));
                }

                TryCatch<SqlQuery> monadicParse = SqlQueryParser.Monadic.Parse(sqlQuerySpec.QueryText);
                if (monadicParse.Failed)
                {
                    return Task.FromResult(TryCatch<QueryPage>.FromException(monadicParse.Exception));
                }

                SqlQuery sqlQuery = monadicParse.Result;
<<<<<<< HEAD
                if ((sqlQuery.OrderByClause != null) && (continuationToken != null))
=======
                if ((sqlQuery.OrderByClause != null) && (feedRangeState.State != null))
>>>>>>> 3dca3d9f
                {
                    // This is a hack.
                    // If the query is an ORDER BY query then we need to seek to the resume term.
                    // Since I don't want to port over the proper logic from the backend I will just inject a filter.
                    // For now I am only handling the single order by item case
                    if (sqlQuery.OrderByClause.OrderByItems.Length != 1)
                    {
                        throw new NotImplementedException("Can only support a single order by column");
                    }

                    SqlOrderByItem orderByItem = sqlQuery.OrderByClause.OrderByItems[0];
<<<<<<< HEAD
                    CosmosObject parsedContinuationToken = CosmosObject.Parse(continuationToken);
=======
                    CosmosObject parsedContinuationToken = CosmosObject.Parse(((CosmosString)feedRangeState.State.Value).Value);
>>>>>>> 3dca3d9f
                    SqlBinaryScalarExpression resumeFilter = SqlBinaryScalarExpression.Create(
                        orderByItem.IsDescending ? SqlBinaryScalarOperatorKind.LessThan : SqlBinaryScalarOperatorKind.GreaterThan,
                        orderByItem.Expression,
                        parsedContinuationToken["orderByItem"].Accept(CosmosElementToSqlScalarExpressionVisitor.Singleton));

                    SqlWhereClause modifiedWhereClause = sqlQuery.WhereClause.FilterExpression == null
                        ? SqlWhereClause.Create(resumeFilter)
                        : SqlWhereClause.Create(
                            SqlBinaryScalarExpression.Create(
                                SqlBinaryScalarOperatorKind.And,
                                sqlQuery.WhereClause.FilterExpression,
                                resumeFilter));

                    sqlQuery = SqlQuery.Create(
                        sqlQuery.SelectClause,
                        sqlQuery.FromClause,
                        modifiedWhereClause,
                        sqlQuery.GroupByClause,
                        sqlQuery.OrderByClause,
                        sqlQuery.OffsetLimitClause);

                    // We still need to handle duplicate values and break the tie with the rid
                    // But since all the values are unique for our testing purposes we can ignore this for now.
                }
                IEnumerable<CosmosElement> queryResults = SqlInterpreter.ExecuteQuery(documents, sqlQuery);
                IEnumerable<CosmosElement> queryPageResults = queryResults;

                // Filter for the continuation token
                string continuationResourceId;
                int continuationSkipCount;

<<<<<<< HEAD
                if ((sqlQuery.OrderByClause == null) && (continuationToken != null))
=======
                if ((sqlQuery.OrderByClause == null) && (feedRangeState.State != null))
>>>>>>> 3dca3d9f
                {
                    CosmosObject parsedContinuationToken = CosmosObject.Parse(((CosmosString)feedRangeState.State.Value).Value);
                    continuationResourceId = ((CosmosString)parsedContinuationToken["resourceId"]).Value;
                    continuationSkipCount = (int)Number64.ToLong(((CosmosNumber64)parsedContinuationToken["skipCount"]).Value);

                    ResourceIdentifier continuationParsedResourceId = ResourceIdentifier.Parse(continuationResourceId);
                    queryPageResults = queryPageResults.Where(c =>
                    {
                        ResourceId documentResourceId = ResourceId.Parse(((CosmosString)((CosmosObject)c)["_rid"]).Value);
                        // Perform a composite filter on pkrange id and document index 
                        int pkRangeIdCompare = documentResourceId.Database.CompareTo(continuationParsedResourceId.Database);
                        if (pkRangeIdCompare < 0)
                        {
                            return false;
                        }
                        else if (pkRangeIdCompare > 0)
                        {
                            return true;
                        }
                        else // pkRangeIdCompare == 0
                        {
                            int documentCompare = documentResourceId.Document.CompareTo(continuationParsedResourceId.Document);

                            // If we have a skip count, then we can't skip over the rid we last saw, since
                            // there are documents with the same rid that we need to skip over.
                            return continuationSkipCount == 0 ? documentCompare > 0 : documentCompare >= 0;
                        }
                    });

                    for (int i = 0; i < continuationSkipCount; i++)
                    {
                        if (queryPageResults.FirstOrDefault() is CosmosObject firstDocument)
                        {
                            string currentResourceId = ((CosmosString)firstDocument["_rid"]).Value;
                            if (currentResourceId == continuationResourceId)
                            {
                                queryPageResults = queryPageResults.Skip(1);
                            }
                        }
                    }
                }
                else
                {
                    continuationResourceId = null;
                    continuationSkipCount = 0;
                }

                queryPageResults = queryPageResults.Take((queryPaginationOptions ?? QueryPaginationOptions.Default).PageSizeLimit.GetValueOrDefault(int.MaxValue));
                List<CosmosElement> queryPageResultList = queryPageResults.ToList();
                QueryState queryState;
                if (queryPageResultList.LastOrDefault() is CosmosObject lastDocument)
                {
                    string currentResourceId = ((CosmosString)lastDocument["_rid"]).Value;
                    int currentSkipCount = queryPageResultList
                        .Where(document => ((CosmosString)((CosmosObject)document)["_rid"]).Value == currentResourceId)
                        .Count();
                    if (currentResourceId == continuationResourceId)
                    {
                        currentSkipCount += continuationSkipCount;
                    }

                    Dictionary<string, CosmosElement> queryStateDictionary = new Dictionary<string, CosmosElement>()
                    {
                        { "resourceId", CosmosString.Create(currentResourceId) },
                        { "skipCount", CosmosNumber64.Create(currentSkipCount) },
                    };

                    if (sqlQuery.OrderByClause != null)
                    {
                        SqlOrderByItem orderByItem = sqlQuery.OrderByClause.OrderByItems[0];
                        string propertyName = ((SqlPropertyRefScalarExpression)orderByItem.Expression).Identifier.Value;
                        queryStateDictionary["orderByItem"] = ((CosmosObject)lastDocument["payload"])[propertyName];
                    }

                    CosmosObject queryStateValue = CosmosObject.Create(queryStateDictionary);

                    queryState = new QueryState(CosmosString.Create(queryStateValue.ToString()));
                }
                else
                {
                    queryState = default;
                }

                return Task.FromResult(
                    TryCatch<QueryPage>.FromResult(
                        new QueryPage(
                            queryPageResultList,
                            requestCharge: 42,
                            activityId: Guid.NewGuid().ToString(),
                            responseLengthInBytes: 1337,
                            cosmosQueryExecutionInfo: default,
                            disallowContinuationTokenMessage: default,
                            additionalHeaders: default,
                            state: queryState)));
            }
        }

        public Task<TryCatch<ChangeFeedPage>> MonadicChangeFeedAsync(
<<<<<<< HEAD
            ChangeFeedState state,
            FeedRangeInternal feedRange,
            int pageSize,
            ChangeFeedMode changeFeedMode,
            JsonSerializationFormat? jsonSerializationFormat,
=======
            FeedRangeState<ChangeFeedState> feedRangeState,
            ChangeFeedPaginationOptions changeFeedPaginationOptions,
>>>>>>> 3dca3d9f
            ITrace trace,
            CancellationToken cancellationToken)
        {
            cancellationToken.ThrowIfCancellationRequested();

            using (ITrace childTrace = trace.StartChild("Change Feed Transport", TraceComponent.Transport, TraceLevel.Info))
            {
                TryCatch<int> monadicPartitionKeyRangeId = this.MonadicGetPartitionKeyRangeIdFromFeedRange(feedRangeState.FeedRange);
                if (monadicPartitionKeyRangeId.Failed)
                {
                    return Task.FromResult(TryCatch<ChangeFeedPage>.FromException(monadicPartitionKeyRangeId.Exception));
                }

                int partitionKeyRangeId = monadicPartitionKeyRangeId.Result;

                if (!this.partitionKeyRangeIdToHashRange.TryGetValue(
                    partitionKeyRangeId,
                    out PartitionKeyHashRange range))
                {
                    return Task.FromResult(TryCatch<ChangeFeedPage>.FromException(
                        new CosmosException(
                            message: $"PartitionKeyRangeId {partitionKeyRangeId} is gone",
                            statusCode: System.Net.HttpStatusCode.Gone,
                            subStatusCode: (int)SubStatusCodes.PartitionKeyRangeGone,
                            activityId: Guid.NewGuid().ToString(),
                            requestCharge: 42)));
                }

                if (!this.partitionedChanges.TryGetValue(range, out List<Change> changes))
                {
                    throw new InvalidOperationException("failed to find the range.");
                }

                List<Change> filteredChanges = changes
                    .Where(change => IsRecordWithinFeedRange(change.Record, feedRangeState.FeedRange, this.partitionKeyDefinition))
                    .Where(change => feedRangeState.State.Accept(ChangeFeedPredicate.Singleton, change))
                    .Take((changeFeedPaginationOptions ?? ChangeFeedPaginationOptions.Default).PageSizeLimit.GetValueOrDefault(int.MaxValue))
                    .ToList();

                if (filteredChanges.Count == 0)
                {
                    ChangeFeedState notModifiedResponseState = new ChangeFeedStateTime(DateTime.UtcNow);
                    return Task.FromResult(
                    TryCatch<ChangeFeedPage>.FromResult(
                        new ChangeFeedNotModifiedPage(
                            requestCharge: 42,
                            activityId: Guid.NewGuid().ToString(),
                            additionalHeaders: default,
                            notModifiedResponseState)));
                }

                Change lastChange = filteredChanges.Last();
                CosmosObject continuationToken = CosmosObject.Create(
                    new Dictionary<string, CosmosElement>()
                    {
                        { "PkRangeId", CosmosNumber64.Create(lastChange.PartitionKeyRangeId) },
                        { "LSN", CosmosNumber64.Create(lastChange.LogicalSequenceNumber) }
                    });

                ChangeFeedState responseState = ChangeFeedState.Continuation(continuationToken);

                List<CosmosObject> documents = new List<CosmosObject>();
                foreach (Change change in filteredChanges)
                {
                    CosmosObject document = ConvertRecordToCosmosElement(change.Record);
                    documents.Add(CosmosObject.Create(document));
                }

                CosmosArray cosmosDocuments = CosmosArray.Create(documents);
                CosmosNumber cosmosCount = CosmosNumber64.Create(cosmosDocuments.Count);
                CosmosString cosmosRid = CosmosString.Create("AYIMAMmFOw8YAAAAAAAAAA==");

                Dictionary<string, CosmosElement> responseDictionary = new Dictionary<string, CosmosElement>()
                {
                    { "Documents", cosmosDocuments },
                    { "_count", cosmosCount },
                    { "_rid", cosmosRid },
                };
                CosmosObject cosmosResponse = CosmosObject.Create(responseDictionary);
                IJsonWriter jsonWriter = Cosmos.Json.JsonWriter.Create(JsonSerializationFormat.Text);
                cosmosResponse.WriteTo(jsonWriter);
                byte[] result = jsonWriter.GetResult().ToArray();
                MemoryStream responseStream = new MemoryStream(result);

                return Task.FromResult(
                    TryCatch<ChangeFeedPage>.FromResult(
                        new ChangeFeedSuccessPage(
                            responseStream,
                            requestCharge: 42,
                            activityId: Guid.NewGuid().ToString(),
                            additionalHeaders: default,
                            responseState)));
            }
        }

        public Task<TryCatch> MonadicSplitAsync(
            FeedRangeInternal feedRange,
            CancellationToken cancellationToken)
        {
            cancellationToken.ThrowIfCancellationRequested();

            if (feedRange == null)
            {
                throw new ArgumentNullException(nameof(feedRange));
            }

            TryCatch<int> monadicPartitionKeyRangeId = this.MonadicGetPartitionKeyRangeIdFromFeedRange(feedRange);
            if (monadicPartitionKeyRangeId.Failed)
            {
                return Task.FromResult(TryCatch.FromException(monadicPartitionKeyRangeId.Exception));
            }

            int partitionKeyRangeId = monadicPartitionKeyRangeId.Result;

            // Get the current range and records
            if (!this.partitionKeyRangeIdToHashRange.TryGetValue(
                partitionKeyRangeId,
                out PartitionKeyHashRange parentRange))
            {
                return Task.FromResult(
                    TryCatch.FromException(
                        new CosmosException(
                            message: $"PartitionKeyRangeId {partitionKeyRangeId} is gone",
                            statusCode: System.Net.HttpStatusCode.Gone,
                            subStatusCode: (int)SubStatusCodes.PartitionKeyRangeGone,
                            activityId: Guid.NewGuid().ToString(),
                            requestCharge: 42)));
            }

            if (!this.partitionedRecords.TryGetValue(parentRange, out Records parentRecords))
            {
                throw new InvalidOperationException("failed to find the range.");
            }

            if (!this.partitionedChanges.TryGetValue(parentRange, out List<Change> parentChanges))
            {
                throw new InvalidOperationException("failed to find the range.");
            }

            // Split the range space
            PartitionKeyHashRanges partitionKeyHashRanges = PartitionKeyHashRangeSplitterAndMerger.SplitRange(
                parentRange,
                rangeCount: 2);

            // Update the partition routing map
            int maxPartitionKeyRangeId = this.partitionKeyRangeIdToHashRange.Keys.Max();
            this.parentToChildMapping[partitionKeyRangeId] = (maxPartitionKeyRangeId + 1, maxPartitionKeyRangeId + 2);
            Dictionary<int, PartitionKeyHashRange> newPartitionKeyRangeIdToHashRange = new Dictionary<int, PartitionKeyHashRange>()
            {
                { maxPartitionKeyRangeId + 1, partitionKeyHashRanges.First() },
                { maxPartitionKeyRangeId + 2, partitionKeyHashRanges.Last() },
            };

            foreach (KeyValuePair<int, PartitionKeyHashRange> kvp in this.partitionKeyRangeIdToHashRange)
            {
                int oldRangeId = kvp.Key;
                PartitionKeyHashRange oldRange = kvp.Value;
                if (!oldRange.Equals(parentRange))
                {
                    newPartitionKeyRangeIdToHashRange[oldRangeId] = oldRange;
                }
            }

            // Copy over the partitioned records (minus the parent range)
            PartitionKeyHashRangeDictionary<Records> newPartitionedRecords = new PartitionKeyHashRangeDictionary<Records>(
                PartitionKeyHashRanges.Create(newPartitionKeyRangeIdToHashRange.Values));

            newPartitionedRecords[partitionKeyHashRanges.First()] = new Records();
            newPartitionedRecords[partitionKeyHashRanges.Last()] = new Records();

            foreach (PartitionKeyHashRange range in this.partitionKeyRangeIdToHashRange.Values)
            {
                if (!range.Equals(parentRange))
                {
                    newPartitionedRecords[range] = this.partitionedRecords[range];
                }
            }

            PartitionKeyHashRangeDictionary<List<Change>> newPartitionedChanges = new PartitionKeyHashRangeDictionary<List<Change>>(
                PartitionKeyHashRanges.Create(newPartitionKeyRangeIdToHashRange.Values));

            newPartitionedChanges[partitionKeyHashRanges.First()] = new List<Change>();
            newPartitionedChanges[partitionKeyHashRanges.Last()] = new List<Change>();

            foreach (PartitionKeyHashRange range in this.partitionKeyRangeIdToHashRange.Values)
            {
                if (!range.Equals(parentRange))
                {
                    newPartitionedChanges[range] = this.partitionedChanges[range];
                }
            }

            this.partitionedRecords = newPartitionedRecords;
            this.partitionedChanges = newPartitionedChanges;
            this.partitionKeyRangeIdToHashRange = newPartitionKeyRangeIdToHashRange;

            // Rehash the records in the parent range
            foreach (Record record in parentRecords)
            {
                PartitionKeyHash partitionKeyHash = GetHashFromPayload(record.Payload, this.partitionKeyDefinition);
                if (!this.partitionedRecords.TryGetValue(partitionKeyHash, out Records records))
                {
                    records = new Records();
                    this.partitionedRecords[partitionKeyHash] = records;
                }

                records.Add(record);
            }

            // Rehash the changes in the parent range 
            foreach (Change change in parentChanges)
            {
                PartitionKeyHash partitionKeyHash = GetHashFromPayload(change.Record.Payload, this.partitionKeyDefinition);
                if (!this.partitionedChanges.TryGetValue(partitionKeyHash, out List<Change> changes))
                {
                    changes = new List<Change>();
                    this.partitionedChanges[partitionKeyHash] = changes;
                }

                changes.Add(change);
            }

            return Task.FromResult(TryCatch.FromResult());
        }

        public Task<TryCatch> MonadicMergeAsync(
            FeedRangeInternal feedRange1,
            FeedRangeInternal feedRange2,
            CancellationToken cancellationToken)
        {
            cancellationToken.ThrowIfCancellationRequested();

            if (feedRange1 == null)
            {
                throw new ArgumentNullException(nameof(feedRange1));
            }

            if (feedRange2 == null)
            {
                throw new ArgumentNullException(nameof(feedRange2));
            }

            TryCatch<int> monadicPartitionKeyRangeId1 = this.MonadicGetPartitionKeyRangeIdFromFeedRange(feedRange1);
            if (monadicPartitionKeyRangeId1.Failed)
            {
                return Task.FromResult(TryCatch.FromException(monadicPartitionKeyRangeId1.Exception));
            }

            int sourceRangeId1 = monadicPartitionKeyRangeId1.Result;

            TryCatch<int> monadicPartitionKeyRangeId2 = this.MonadicGetPartitionKeyRangeIdFromFeedRange(feedRange2);
            if (monadicPartitionKeyRangeId2.Failed)
            {
                return Task.FromResult(TryCatch.FromException(monadicPartitionKeyRangeId2.Exception));
            }

            int sourceRangeId2 = monadicPartitionKeyRangeId2.Result;

            // Get the range and records
            if (!this.partitionKeyRangeIdToHashRange.TryGetValue(
                sourceRangeId1,
                out PartitionKeyHashRange sourceHashRange1))
            {
                return Task.FromResult(
                    TryCatch.FromException(
                        new CosmosException(
                        message: $"PartitionKeyRangeId {sourceRangeId1} is gone",
                        statusCode: System.Net.HttpStatusCode.Gone,
                        subStatusCode: (int)SubStatusCodes.PartitionKeyRangeGone,
                        activityId: Guid.NewGuid().ToString(),
                        requestCharge: 42)));
            }

            if (!this.partitionedRecords.TryGetValue(sourceHashRange1, out Records sourceRecords1))
            {
                throw new InvalidOperationException("failed to find the range.");
            }

            if (!this.partitionedChanges.TryGetValue(sourceHashRange1, out List<Change> sourceChanges1))
            {
                throw new InvalidOperationException("failed to find the range.");
            }

            if (!this.partitionKeyRangeIdToHashRange.TryGetValue(
                sourceRangeId2,
                out PartitionKeyHashRange sourceHashRange2))
            {
                return Task.FromResult(
                    TryCatch.FromException(
                        new CosmosException(
                        message: $"PartitionKeyRangeId {sourceRangeId2} is gone",
                        statusCode: System.Net.HttpStatusCode.Gone,
                        subStatusCode: (int)SubStatusCodes.PartitionKeyRangeGone,
                        activityId: Guid.NewGuid().ToString(),
                        requestCharge: 42)));
            }

            if (!this.partitionedRecords.TryGetValue(sourceHashRange2, out Records sourceRecords2))
            {
                throw new InvalidOperationException("failed to find the range.");
            }

            if (!this.partitionedChanges.TryGetValue(sourceHashRange2, out List<Change> sourceChanges2))
            {
                throw new InvalidOperationException("failed to find the range.");
            }

            // Merge the range space
            TryCatch<PartitionKeyHashRanges> monadicRanges = PartitionKeyHashRanges.Monadic.Create(new List<PartitionKeyHashRange>()
            {
                sourceHashRange1,
                sourceHashRange2
            });

            if (monadicRanges.Failed)
            {
                return Task.FromResult(TryCatch.FromException(monadicRanges.Exception));
            }

            PartitionKeyHashRange mergedHashRange = PartitionKeyHashRangeSplitterAndMerger.MergeRanges(
                monadicRanges.Result);

            // Update the partition routing map 
            int maxPartitionKeyRangeId = this.partitionKeyRangeIdToHashRange.Keys.Max();
            Dictionary<int, PartitionKeyHashRange> newPartitionKeyRangeIdToHashRange = new Dictionary<int, PartitionKeyHashRange>()
            {
                { maxPartitionKeyRangeId + 1, mergedHashRange },
            };

            foreach (KeyValuePair<int, PartitionKeyHashRange> kvp in this.partitionKeyRangeIdToHashRange)
            {
                int oldRangeId = kvp.Key;
                PartitionKeyHashRange oldRange = kvp.Value;
                if (!(oldRange.Equals(sourceHashRange1) || oldRange.Equals(sourceHashRange2)))
                {
                    newPartitionKeyRangeIdToHashRange[oldRangeId] = oldRange;
                }
            }

            // Copy over the partitioned records (minus the source ranges)
            PartitionKeyHashRangeDictionary<Records> newPartitionedRecords = new PartitionKeyHashRangeDictionary<Records>(
                PartitionKeyHashRanges.Create(newPartitionKeyRangeIdToHashRange.Values));

            newPartitionedRecords[mergedHashRange] = new Records();

            foreach (PartitionKeyHashRange range in this.partitionKeyRangeIdToHashRange.Values)
            {
                if (!(range.Equals(sourceHashRange1) || range.Equals(sourceHashRange2)))
                {
                    newPartitionedRecords[range] = this.partitionedRecords[range];
                }
            }

            PartitionKeyHashRangeDictionary<List<Change>> newPartitionedChanges = new PartitionKeyHashRangeDictionary<List<Change>>(
                PartitionKeyHashRanges.Create(newPartitionKeyRangeIdToHashRange.Values));

            newPartitionedChanges[mergedHashRange] = new List<Change>();

            foreach (PartitionKeyHashRange range in this.partitionKeyRangeIdToHashRange.Values)
            {
                if (!(range.Equals(sourceHashRange1) || range.Equals(sourceHashRange2)))
                {
                    newPartitionedChanges[range] = this.partitionedChanges[range];
                }
            }

            this.partitionedRecords = newPartitionedRecords;
            this.partitionedChanges = newPartitionedChanges;
            this.partitionKeyRangeIdToHashRange = newPartitionKeyRangeIdToHashRange;

            // Rehash the records in the source ranges
            List<Record> combinedOrderedRecords = new List<Record>();
            foreach (Records sourceRecords in new Records[] { sourceRecords1, sourceRecords2 })
            {
                combinedOrderedRecords.AddRange(sourceRecords);
            }

            combinedOrderedRecords = combinedOrderedRecords
                .OrderBy(record => record.ResourceIdentifier.Database)
                .ThenBy(record => record.ResourceIdentifier.Document)
                .ToList();

            foreach (Record record in combinedOrderedRecords)
            {
                PartitionKeyHash partitionKeyHash = GetHashFromPayload(record.Payload, this.partitionKeyDefinition);
                if (!this.partitionedRecords.TryGetValue(partitionKeyHash, out Records records))
                {
                    records = new Records();
                    this.partitionedRecords[partitionKeyHash] = records;
                }

                records.Add(record);
            }

            // Rehash the changes in the parent range
            List<Change> combinedOrderedChanges = new List<Change>();
            foreach (List<Change> sourceChanges in new List<Change>[] { sourceChanges1, sourceChanges2 })
            {
                combinedOrderedChanges.AddRange(sourceChanges);
            }

            combinedOrderedChanges = combinedOrderedChanges
                .OrderBy(change => change.PartitionKeyRangeId)
                .ThenBy(change => change.LogicalSequenceNumber)
                .ToList();

            foreach (Change change in combinedOrderedChanges)
            {
                PartitionKeyHash partitionKeyHash = GetHashFromPayload(change.Record.Payload, this.partitionKeyDefinition);
                if (!this.partitionedChanges.TryGetValue(partitionKeyHash, out List<Change> changes))
                {
                    changes = new List<Change>();
                    this.partitionedChanges[partitionKeyHash] = changes;
                }

                changes.Add(change);
            }

            return Task.FromResult(TryCatch.FromResult());
        }

        public IEnumerable<int> PartitionKeyRangeIds => this.partitionKeyRangeIdToHashRange.Keys;

        private static PartitionKeyHash GetHashFromPayload(
            CosmosObject payload,
            PartitionKeyDefinition partitionKeyDefinition)
        {
            CosmosElement partitionKey = GetPartitionKeyFromPayload(payload, partitionKeyDefinition);
            return GetHashFromPartitionKey(partitionKey, partitionKeyDefinition);
        }

        private static PartitionKeyHash GetHashFromObjectModel(
            Cosmos.PartitionKey payload,
            PartitionKeyDefinition partitionKeyDefinition)
        {
            CosmosElement partitionKey = GetPartitionKeyFromObjectModel(payload);
            return GetHashFromPartitionKey(partitionKey, partitionKeyDefinition);
        }

        private static CosmosElement GetPartitionKeyFromPayload(CosmosObject payload, PartitionKeyDefinition partitionKeyDefinition)
        {
            // Restrict the partition key definition for now to keep things simple
            if (partitionKeyDefinition.Kind != PartitionKind.Hash)
            {
                throw new ArgumentOutOfRangeException("Can only support hash partitioning");
            }

            if (partitionKeyDefinition.Version != Documents.PartitionKeyDefinitionVersion.V2)
            {
                throw new ArgumentOutOfRangeException("Can only support hash v2");
            }

            if (partitionKeyDefinition.Paths.Count != 1)
            {
                throw new ArgumentOutOfRangeException("Can only support a single partition key path.");
            }

            IEnumerable<string> tokens = partitionKeyDefinition.Paths[0].Split("/").Skip(1);

            CosmosElement partitionKey = payload;
            foreach (string token in tokens)
            {
                if (partitionKey != default)
                {
                    if (!payload.TryGetValue(token, out partitionKey))
                    {
                        partitionKey = default;
                    }
                }
            }

            return partitionKey;
        }

        private static CosmosElement GetPartitionKeyFromObjectModel(Cosmos.PartitionKey payload)
        {
            CosmosArray partitionKeyPayload = CosmosArray.Parse(payload.ToJsonString());
            if (partitionKeyPayload.Count != 1)
            {
                throw new ArgumentOutOfRangeException("Can only support a single partition key path.");
            }

            return partitionKeyPayload[0];
        }

        private static PartitionKeyHash GetHashFromPartitionKey(CosmosElement partitionKey, PartitionKeyDefinition partitionKeyDefinition)
        {
            // Restrict the partition key definition for now to keep things simple
            if (partitionKeyDefinition.Kind != PartitionKind.Hash)
            {
                throw new ArgumentOutOfRangeException("Can only support hash partitioning");
            }

            if (partitionKeyDefinition.Version != Documents.PartitionKeyDefinitionVersion.V2)
            {
                throw new ArgumentOutOfRangeException("Can only support hash v2");
            }

            if (partitionKeyDefinition.Paths.Count != 1)
            {
                throw new ArgumentOutOfRangeException("Can only support a single partition key path.");
            }

            PartitionKeyHash partitionKeyHash = partitionKey switch
            {
                null => PartitionKeyHash.V2.HashUndefined(),
                CosmosString stringPartitionKey => PartitionKeyHash.V2.Hash(stringPartitionKey.Value),
                CosmosNumber numberPartitionKey => PartitionKeyHash.V2.Hash(Number64.ToDouble(numberPartitionKey.Value)),
                CosmosBoolean cosmosBoolean => PartitionKeyHash.V2.Hash(cosmosBoolean.Value),
                CosmosNull _ => PartitionKeyHash.V2.HashNull(),
                _ => throw new ArgumentOutOfRangeException(),
            };
            return partitionKeyHash;
        }

        private static CosmosObject ConvertRecordToCosmosElement(Record record)
        {
            Dictionary<string, CosmosElement> keyValuePairs = new Dictionary<string, CosmosElement>
            {
                ["_rid"] = CosmosString.Create(record.ResourceIdentifier.ToString()),
                ["_ts"] = CosmosNumber64.Create(record.Timestamp.Ticks),
                ["id"] = CosmosString.Create(record.Identifier)
            };

            foreach (KeyValuePair<string, CosmosElement> property in record.Payload)
            {
                keyValuePairs[property.Key] = property.Value;
            }

            return CosmosObject.Create(keyValuePairs);
        }

        private static bool IsRecordWithinFeedRange(
            Record record,
            FeedRange feedRange,
            PartitionKeyDefinition partitionKeyDefinition)
        {
            if (feedRange is FeedRangePartitionKey feedRangePartitionKey)
            {
                CosmosElement partitionKey = GetPartitionKeyFromObjectModel(feedRangePartitionKey.PartitionKey);
                CosmosElement partitionKeyFromRecord = GetPartitionKeyFromPayload(record.Payload, partitionKeyDefinition);
                return partitionKey.Equals(partitionKeyFromRecord);
            }
            else if (feedRange is FeedRangeEpk feedRangeEpk)
            {
                PartitionKeyHashRange hashRange = FeedRangeEpkToHashRange(feedRangeEpk);
                PartitionKeyHash hash = GetHashFromPayload(record.Payload, partitionKeyDefinition);
                return hashRange.Contains(hash);
            }
            else if (feedRange is FeedRangePartitionKeyRange)
            {
                return true;
            }
            else
            {
                throw new NotImplementedException();
            }
        }

        private TryCatch<int> MonadicGetPartitionKeyRangeIdFromFeedRange(FeedRange feedRange)
        {
            int partitionKeyRangeId;
            if (feedRange is FeedRangeEpk feedRangeEpk)
            {
                // Check to see if any of the system ranges contain the user range.
                List<int> matchIds;
                if (feedRangeEpk.Range.Min.Equals(FeedRangeEpk.FullRange.Range.Min) && feedRangeEpk.Range.Max.Equals(FeedRangeEpk.FullRange.Range.Max))
<<<<<<< HEAD
                {
                    matchIds = this.PartitionKeyRangeIds.ToList();
                }
                else
                {
=======
                {
                    matchIds = this.PartitionKeyRangeIds.ToList();
                }
                else
                {
>>>>>>> 3dca3d9f
                    PartitionKeyHashRange hashRange = FeedRangeEpkToHashRange(feedRangeEpk);
                    matchIds = this.partitionKeyRangeIdToHashRange
                        .Where(kvp => kvp.Value.Contains(hashRange))
                        .Select(kvp => kvp.Key)
                        .ToList();
                }

                if (matchIds.Count != 1)
                {
                    // Simulate a split exception, since we don't have a partition key range id to route to.
                    CosmosException goneException = new CosmosException(
                        message: $"Epk Range: {feedRangeEpk.Range} is gone.",
                        statusCode: System.Net.HttpStatusCode.Gone,
                        subStatusCode: (int)SubStatusCodes.PartitionKeyRangeGone,
                        activityId: Guid.NewGuid().ToString(),
                        requestCharge: default);

                    return TryCatch<int>.FromException(goneException);
                }

                partitionKeyRangeId = matchIds[0];
            }
            else if (feedRange is FeedRangePartitionKeyRange feedRangePartitionKeyRange)
            {
                partitionKeyRangeId = int.Parse(feedRangePartitionKeyRange.PartitionKeyRangeId);
            }
            else if (feedRange is FeedRangePartitionKey feedRangePartitionKey)
            {
                PartitionKeyHash partitionKeyHash = GetHashFromObjectModel(feedRangePartitionKey.PartitionKey, this.partitionKeyDefinition);

                int? foundValue = null;
                foreach (KeyValuePair<int, PartitionKeyHashRange> kvp in this.partitionKeyRangeIdToHashRange)
                {
                    if (kvp.Value.Contains(partitionKeyHash))
                    {
                        foundValue = kvp.Key;
                    }
                }

                if (!foundValue.HasValue)
                {
                    throw new InvalidOperationException("Failed to find value");
                }

                partitionKeyRangeId = foundValue.Value;
            }
            else
            {
                throw new NotImplementedException("Unknown feed range type");
            }

            return TryCatch<int>.FromResult(partitionKeyRangeId);
        }

        private static PartitionKeyHashRange FeedRangeEpkToHashRange(FeedRangeEpk feedRangeEpk)
        {
            PartitionKeyHash? start = feedRangeEpk.Range.Min == string.Empty ? (PartitionKeyHash?)null : PartitionKeyHash.Parse(feedRangeEpk.Range.Min);
            PartitionKeyHash? end = feedRangeEpk.Range.Max == string.Empty ? (PartitionKeyHash?)null : PartitionKeyHash.Parse(feedRangeEpk.Range.Max);
            PartitionKeyHashRange hashRange = new PartitionKeyHashRange(start, end);
            return hashRange;
        }

        private static FeedRangeEpk HashRangeToFeedRangeEpk(PartitionKeyHashRange hashRange)
        {
            return new FeedRangeEpk(
                new Documents.Routing.Range<string>(
                    min: hashRange.StartInclusive.HasValue ? hashRange.StartInclusive.ToString() : string.Empty,
                    max: hashRange.EndExclusive.HasValue ? hashRange.EndExclusive.ToString() : string.Empty,
                    isMinInclusive: true,
                    isMaxInclusive: false));
        }

        public Task<TryCatch<string>> MonadicGetResourceIdentifierAsync(ITrace trace, CancellationToken cancellationToken)
        {
            return Task.FromResult(TryCatch<string>.FromResult("AYIMAMmFOw8YAAAAAAAAAA=="));
        }

        private sealed class Records : IReadOnlyList<Record>
        {
            private readonly List<Record> storage;

            public Records()
            {
                this.storage = new List<Record>();
            }

            public Record this[int index] => this.storage[index];

            public int Count => this.storage.Count;

            public IEnumerator<Record> GetEnumerator() => this.storage.GetEnumerator();

            IEnumerator IEnumerable.GetEnumerator() => this.storage.GetEnumerator();

            public Record Add(int pkrangeid, CosmosObject payload)
            {
                // using pkrangeid for database since resource id doesnt serialize both document and pkrangeid.
                ResourceId currentResourceId;
                if (this.Count == 0)
                {
                    currentResourceId = ResourceId.Parse("AYIMAMmFOw8YAAAAAAAAAA==");

                    PropertyInfo documentProp = currentResourceId
                        .GetType()
                        .GetProperty("Document", BindingFlags.NonPublic | BindingFlags.Public | BindingFlags.Instance);
                    documentProp.SetValue(currentResourceId, (ulong)1);

                    PropertyInfo databaseProp = currentResourceId
                        .GetType()
                        .GetProperty("Database", BindingFlags.NonPublic | BindingFlags.Public | BindingFlags.Instance);
                    databaseProp.SetValue(currentResourceId, (uint)pkrangeid + 1);
                }
                else
                {
                    currentResourceId = this.storage[this.storage.Count - 1].ResourceIdentifier;
                }

                ResourceId nextResourceId = ResourceId.Parse("AYIMAMmFOw8YAAAAAAAAAA==");
                {
                    PropertyInfo documentProp = nextResourceId
                        .GetType()
                        .GetProperty("Document", BindingFlags.NonPublic | BindingFlags.Public | BindingFlags.Instance);
                    documentProp.SetValue(nextResourceId, (ulong)(currentResourceId.Document + 1));

                    PropertyInfo databaseProp = nextResourceId
                        .GetType()
                        .GetProperty("Database", BindingFlags.NonPublic | BindingFlags.Public | BindingFlags.Instance);
                    databaseProp.SetValue(nextResourceId, (uint)pkrangeid + 1);
                }

                Record record = new Record(nextResourceId, DateTime.UtcNow, Guid.NewGuid().ToString(), payload);
                this.storage.Add(record);
                return record;
            }

            public Record Add(Record record)
            {
                this.storage.Add(record);
                return record;
            }
        }

        private readonly struct Change
        {
            public Change(Record record, ulong partitionKeyRangeId, ulong logicalSequenceNumber)
            {
                this.Record = record ?? throw new ArgumentNullException(nameof(record));
                this.PartitionKeyRangeId = partitionKeyRangeId;
                this.LogicalSequenceNumber = logicalSequenceNumber;
            }

            public Record Record { get; }
            public ulong PartitionKeyRangeId { get; }
            public ulong LogicalSequenceNumber { get; }
        }

        private sealed class ChangeFeedPredicate : IChangeFeedStateVisitor<Change, bool>
        {
            public static readonly ChangeFeedPredicate Singleton = new ChangeFeedPredicate();

            private ChangeFeedPredicate()
            {
            }

            public bool Visit(ChangeFeedStateBeginning changeFeedStateBeginning, Change input) => true;

            public bool Visit(ChangeFeedStateTime changeFeedStateTime, Change input) => input.Record.Timestamp >= changeFeedStateTime.StartTime;

            public bool Visit(ChangeFeedStateContinuation changeFeedStateContinuation, Change input)
            {
                CosmosObject continuation = (CosmosObject)changeFeedStateContinuation.ContinuationToken;

                if (!continuation.TryGetValue("PkRangeId", out CosmosNumber pkRangeIdCosmosElement))
                {
                    throw new InvalidOperationException("failed to get pkrange id");
                }

                ulong pkRangeId = (ulong)Number64.ToLong(pkRangeIdCosmosElement.Value);

                if (!continuation.TryGetValue("LSN", out CosmosNumber lsnCosmosElement))
                {
                    throw new InvalidOperationException("failed to get lsn");
                }

                ulong lsn = (ulong)Number64.ToLong(lsnCosmosElement.Value);

                int pkRangeIdCompare = input.PartitionKeyRangeId.CompareTo(pkRangeId);
                if (pkRangeIdCompare < 0)
                {
                    return false;
                }
                else if (pkRangeIdCompare > 0)
                {
                    return true;
                }
                else
                {
                    return input.LogicalSequenceNumber > lsn;
                }
            }

            public bool Visit(ChangeFeedStateNow changeFeedStateNow, Change input)
            {
                DateTime now = DateTime.UtcNow;
                ChangeFeedStateTime startTime = new ChangeFeedStateTime(now);
                return this.Visit(startTime, input);
            }
        }

        private sealed class CosmosElementToSqlScalarExpressionVisitor : ICosmosElementVisitor<SqlScalarExpression>
        {
            public static readonly CosmosElementToSqlScalarExpressionVisitor Singleton = new CosmosElementToSqlScalarExpressionVisitor();

            private CosmosElementToSqlScalarExpressionVisitor()
            {
                // Private constructor, since this class is a singleton.
            }

            public SqlScalarExpression Visit(CosmosArray cosmosArray)
            {
                List<SqlScalarExpression> items = new List<SqlScalarExpression>();
                foreach (CosmosElement item in cosmosArray)
                {
                    items.Add(item.Accept(this));
                }

                return SqlArrayCreateScalarExpression.Create(items.ToImmutableArray());
            }

            public SqlScalarExpression Visit(CosmosBinary cosmosBinary)
            {
                // Can not convert binary to scalar expression without knowing the API type.
                throw new NotImplementedException();
            }

            public SqlScalarExpression Visit(CosmosBoolean cosmosBoolean)
            {
                return SqlLiteralScalarExpression.Create(SqlBooleanLiteral.Create(cosmosBoolean.Value));
            }

            public SqlScalarExpression Visit(CosmosGuid cosmosGuid)
            {
                // Can not convert guid to scalar expression without knowing the API type.
                throw new NotImplementedException();
            }

            public SqlScalarExpression Visit(CosmosNull cosmosNull)
            {
                return SqlLiteralScalarExpression.Create(SqlNullLiteral.Create());
            }

            public SqlScalarExpression Visit(CosmosNumber cosmosNumber)
            {
                if (!(cosmosNumber is CosmosNumber64 cosmosNumber64))
                {
                    throw new ArgumentException($"Unknown {nameof(CosmosNumber)} type: {cosmosNumber.GetType()}.");
                }

                return SqlLiteralScalarExpression.Create(SqlNumberLiteral.Create(cosmosNumber64.GetValue()));
            }

            public SqlScalarExpression Visit(CosmosObject cosmosObject)
            {
                List<SqlObjectProperty> properties = new List<SqlObjectProperty>();
                foreach (KeyValuePair<string, CosmosElement> prop in cosmosObject)
                {
                    SqlPropertyName name = SqlPropertyName.Create(prop.Key);
                    CosmosElement value = prop.Value;
                    SqlScalarExpression expression = value.Accept(this);
                    SqlObjectProperty property = SqlObjectProperty.Create(name, expression);
                    properties.Add(property);
                }

                return SqlObjectCreateScalarExpression.Create(properties.ToImmutableArray());
            }

            public SqlScalarExpression Visit(CosmosString cosmosString)
            {
                return SqlLiteralScalarExpression.Create(SqlStringLiteral.Create(cosmosString.Value));
            }
        }
    }
}<|MERGE_RESOLUTION|>--- conflicted
+++ resolved
@@ -504,11 +504,7 @@
                 }
 
                 SqlQuery sqlQuery = monadicParse.Result;
-<<<<<<< HEAD
-                if ((sqlQuery.OrderByClause != null) && (continuationToken != null))
-=======
                 if ((sqlQuery.OrderByClause != null) && (feedRangeState.State != null))
->>>>>>> 3dca3d9f
                 {
                     // This is a hack.
                     // If the query is an ORDER BY query then we need to seek to the resume term.
@@ -520,11 +516,7 @@
                     }
 
                     SqlOrderByItem orderByItem = sqlQuery.OrderByClause.OrderByItems[0];
-<<<<<<< HEAD
-                    CosmosObject parsedContinuationToken = CosmosObject.Parse(continuationToken);
-=======
                     CosmosObject parsedContinuationToken = CosmosObject.Parse(((CosmosString)feedRangeState.State.Value).Value);
->>>>>>> 3dca3d9f
                     SqlBinaryScalarExpression resumeFilter = SqlBinaryScalarExpression.Create(
                         orderByItem.IsDescending ? SqlBinaryScalarOperatorKind.LessThan : SqlBinaryScalarOperatorKind.GreaterThan,
                         orderByItem.Expression,
@@ -556,11 +548,7 @@
                 string continuationResourceId;
                 int continuationSkipCount;
 
-<<<<<<< HEAD
-                if ((sqlQuery.OrderByClause == null) && (continuationToken != null))
-=======
                 if ((sqlQuery.OrderByClause == null) && (feedRangeState.State != null))
->>>>>>> 3dca3d9f
                 {
                     CosmosObject parsedContinuationToken = CosmosObject.Parse(((CosmosString)feedRangeState.State.Value).Value);
                     continuationResourceId = ((CosmosString)parsedContinuationToken["resourceId"]).Value;
@@ -659,16 +647,8 @@
         }
 
         public Task<TryCatch<ChangeFeedPage>> MonadicChangeFeedAsync(
-<<<<<<< HEAD
-            ChangeFeedState state,
-            FeedRangeInternal feedRange,
-            int pageSize,
-            ChangeFeedMode changeFeedMode,
-            JsonSerializationFormat? jsonSerializationFormat,
-=======
             FeedRangeState<ChangeFeedState> feedRangeState,
             ChangeFeedPaginationOptions changeFeedPaginationOptions,
->>>>>>> 3dca3d9f
             ITrace trace,
             CancellationToken cancellationToken)
         {
@@ -1236,19 +1216,11 @@
                 // Check to see if any of the system ranges contain the user range.
                 List<int> matchIds;
                 if (feedRangeEpk.Range.Min.Equals(FeedRangeEpk.FullRange.Range.Min) && feedRangeEpk.Range.Max.Equals(FeedRangeEpk.FullRange.Range.Max))
-<<<<<<< HEAD
                 {
                     matchIds = this.PartitionKeyRangeIds.ToList();
                 }
                 else
                 {
-=======
-                {
-                    matchIds = this.PartitionKeyRangeIds.ToList();
-                }
-                else
-                {
->>>>>>> 3dca3d9f
                     PartitionKeyHashRange hashRange = FeedRangeEpkToHashRange(feedRangeEpk);
                     matchIds = this.partitionKeyRangeIdToHashRange
                         .Where(kvp => kvp.Value.Contains(hashRange))
