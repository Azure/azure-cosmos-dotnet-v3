--- conflicted
+++ resolved
@@ -370,7 +370,6 @@
                 CosmosNumber cosmosCount = CosmosNumber64.Create(cosmosDocuments.Count);
                 CosmosString cosmosRid = CosmosString.Create("AYIMAMmFOw8YAAAAAAAAAA==");
 
-<<<<<<< HEAD
                 Dictionary<string, CosmosElement> responseDictionary = new Dictionary<string, CosmosElement>()
                 {
                     { "Documents", cosmosDocuments },
@@ -382,16 +381,13 @@
                 cosmosResponse.WriteTo(jsonWriter);
                 byte[] result = jsonWriter.GetResult().ToArray();
                 MemoryStream responseStream = new MemoryStream(result);
-=======
+
             ReadFeedPage readFeedPage = new ReadFeedPage(
                 responseStream, 
                 requestCharge: 42, 
                 activityId: Guid.NewGuid().ToString(), 
                 CosmosDiagnosticsContext.Create(default), 
                 continuationState);
->>>>>>> a7459f0d
-
-                ReadFeedPage readFeedPage = new ReadFeedPage(responseStream, requestCharge: 42, activityId: Guid.NewGuid().ToString(), continuationState);
 
                 return Task.FromResult(TryCatch<ReadFeedPage>.FromResult(readFeedPage));
             }
