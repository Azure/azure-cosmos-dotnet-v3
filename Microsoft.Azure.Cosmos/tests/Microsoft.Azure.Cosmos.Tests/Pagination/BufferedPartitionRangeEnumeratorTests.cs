﻿namespace Microsoft.Azure.Cosmos.Tests.Pagination
{
    using System.Collections.Generic;
    using System.Threading.Tasks;
    using Microsoft.Azure.Cosmos.Pagination;
    using Microsoft.Azure.Cosmos.Query.Core.Monads;
    using Microsoft.VisualStudio.TestTools.UnitTesting;
    using System.Threading;
    using Microsoft.Azure.Cosmos.ReadFeed.Pagination;
    using Microsoft.Azure.Cosmos.Tracing;
    using Microsoft.Azure.Cosmos.Tests.Query.Pipeline;

    [TestClass]
    public sealed class BufferedPartitionPartitionRangeEnumeratorTests
    {
        [TestMethod]
        [DataRow(false)]
        [DataRow(true)]
        public async Task Test429sAsync(bool aggressivePrefetch)
        {
            Implementation implementation = new Implementation();
            await implementation.Test429sAsync(aggressivePrefetch);
        }

        [TestMethod]
        [DataRow(false, false)]
        [DataRow(false, true)]
        [DataRow(true, false)]
        [DataRow(true, true)]
        public async Task Test429sWithContinuationsAsync(bool aggressivePrefetch, bool exercisePrefetch)
        {
            Implementation implementation = new Implementation();
            await implementation.Test429sWithContinuationsAsync(aggressivePrefetch, exercisePrefetch);
        }

        [TestMethod]
        [DataRow(false)]
        [DataRow(true)]
        public async Task TestDrainFullyAsync(bool aggressivePrefetch)
        {
            Implementation implementation = new Implementation();
            await implementation.TestDrainFullyAsync(aggressivePrefetch);
        }

        [TestMethod]
        [DataRow(false)]
        [DataRow(true)]
        public async Task TestEmptyPages(bool aggressivePrefetch)
        {
            Implementation implementation = new Implementation();
            await implementation.TestEmptyPages(aggressivePrefetch);
        }

        [TestMethod]
        [DataRow(false, false)]
        [DataRow(false, true)]
        [DataRow(true, false)]
        [DataRow(true, true)]
        public async Task TestResumingFromStateAsync(bool aggressivePrefetch, bool exercisePrefetch)
        {
            Implementation implementation = new Implementation();
            await implementation.TestResumingFromStateAsync(aggressivePrefetch, exercisePrefetch);
        }

        [TestMethod]
        [DataRow(false, false)]
        [DataRow(false, true)]
        [DataRow(true, false)]
        [DataRow(true, true)]
        public async Task TestSplitAsync(bool aggressivePrefetch, bool exercisePrefetch)
        {
            Implementation implementation = new Implementation();
            await implementation.TestSplitAsync(aggressivePrefetch, exercisePrefetch);
        }

        [TestMethod]
        [DataRow(false, false)]
        [DataRow(false, true)]
        [DataRow(true, false)]
        [DataRow(true, true)]
        public async Task TestBufferPageAsync(bool aggressivePrefetch, bool exercisePrefetch)
        {
            Implementation implementation = new Implementation();
            await implementation.TestBufferPageAsync(aggressivePrefetch, exercisePrefetch);
        }

        [TestMethod]
        [DataRow(false, false)]
        [DataRow(false, true)]
        [DataRow(true, false)]
        [DataRow(true, true)]
        public async Task TestMoveNextAndBufferPageAsync(bool aggressivePrefetch, bool exercisePrefetch)
        {
            Implementation implementation = new Implementation();
            await implementation.TestMoveNextAndBufferPageAsync(aggressivePrefetch, exercisePrefetch);
        }

        [TestClass]
        private sealed class Implementation : PartitionRangeEnumeratorTests<ReadFeedPage, ReadFeedState>
        {
            private const int Iterations = 1;

            public Implementation()
                : base(singlePartition: true)
            {
            }

            [TestMethod]
            public async Task TestSplitAsync(bool aggressivePrefetch, bool exercisePrefetch)
            {
                int numItems = 100;
                IDocumentContainer inMemoryCollection = await this.CreateDocumentContainerAsync(numItems);
                IAsyncEnumerator<TryCatch<ReadFeedPage>> enumerator = await this.CreateEnumeratorAsync(inMemoryCollection, aggressivePrefetch, exercisePrefetch);

                (HashSet<string> parentIdentifiers, ReadFeedState state) = await this.PartialDrainAsync(enumerator, numIterations: 3);

                // Split the partition
                await inMemoryCollection.SplitAsync(new FeedRangePartitionKeyRange(partitionKeyRangeId: "0"), cancellationToken: default);

                // Try To read from the partition that is gone.
                await enumerator.MoveNextAsync();
                Assert.IsTrue((aggressivePrefetch && exercisePrefetch) || enumerator.Current.Failed);

                // Resume on the children using the parent continuation token
                HashSet<string> childIdentifiers = new HashSet<string>();
                foreach (int partitionKeyRangeId in new int[] { 1, 2 })
                {
                    PartitionRangePageAsyncEnumerable<ReadFeedPage, ReadFeedState> enumerable = new PartitionRangePageAsyncEnumerable<ReadFeedPage, ReadFeedState>(
                        feedRangeState: new FeedRangeState<ReadFeedState>(
                            new FeedRangePartitionKeyRange(partitionKeyRangeId: partitionKeyRangeId.ToString()),
                            state),
                        (feedRangeState) => new ReadFeedPartitionRangeEnumerator(
                            inMemoryCollection,
                            feedRangeState: feedRangeState,
<<<<<<< HEAD
                            readFeedPaginationOptions: new ReadFeedPaginationOptions(pageSizeHint: 10)),
=======
                            readFeedPaginationOptions: new ReadFeedExecutionOptions(pageSizeHint: 10)),
>>>>>>> 1e150b6f
                        trace: NoOpTrace.Singleton);

                    HashSet<string> resourceIdentifiers = await this.DrainFullyAsync(enumerable);

                    childIdentifiers.UnionWith(resourceIdentifiers);
                }

                Assert.AreEqual(numItems, parentIdentifiers.Count + childIdentifiers.Count);
            }

            [TestMethod]
            public async Task TestBufferPageAsync(bool aggressivePrefetch, bool exercisePrefetch)
            {
                int numItems = 100;
                IDocumentContainer inMemoryCollection = await this.CreateDocumentContainerAsync(numItems);
                BufferedPartitionRangePageAsyncEnumeratorBase<ReadFeedPage, ReadFeedState> enumerator = aggressivePrefetch ?
                    new FullyBufferedPartitionRangeAsyncEnumerator<ReadFeedPage, ReadFeedState>(
                        new ReadFeedPartitionRangeEnumerator(
                            inMemoryCollection,
                            feedRangeState: new FeedRangeState<ReadFeedState>(
                                new FeedRangePartitionKeyRange(partitionKeyRangeId: "0"),
                                ReadFeedState.Beginning()),
<<<<<<< HEAD
                            readFeedPaginationOptions: new ReadFeedPaginationOptions(pageSizeHint: 10))) :
=======
                            readFeedPaginationOptions: new ReadFeedExecutionOptions(pageSizeHint: 10))) :
>>>>>>> 1e150b6f
                    new BufferedPartitionRangePageAsyncEnumerator<ReadFeedPage, ReadFeedState>(
                        new ReadFeedPartitionRangeEnumerator(
                            inMemoryCollection,
                            feedRangeState: new FeedRangeState<ReadFeedState>(
                                new FeedRangePartitionKeyRange(partitionKeyRangeId: "0"),
                                ReadFeedState.Beginning()),
<<<<<<< HEAD
                            readFeedPaginationOptions: new ReadFeedPaginationOptions(pageSizeHint: 10)));
=======
                            readFeedPaginationOptions: new ReadFeedExecutionOptions(pageSizeHint: 10)));
>>>>>>> 1e150b6f

                int count = 0;

                for (int i = 0; i < 10; i++)
                {
                    // This call is idempotent;
                    await enumerator.PrefetchAsync(trace: NoOpTrace.Singleton, default);
                }

                while (await enumerator.MoveNextAsync(NoOpTrace.Singleton, cancellationToken: default))
                {
                    count += enumerator.Current.Result.GetRecords().Count;
                    if (exercisePrefetch)
                    {
                        for (int i = 0; i < 10; i++)
                        {
                            // This call is idempotent;
                            await enumerator.PrefetchAsync(trace: NoOpTrace.Singleton, default);
                        }
                    }
                }

                Assert.AreEqual(numItems, count);
            }

            public async Task TestMoveNextAndBufferPageAsync(bool aggressivePrefetch, bool exercisePrefetch)
            {
                int numItems = 100;
                IDocumentContainer inMemoryCollection = await this.CreateDocumentContainerAsync(numItems);

                for (int iteration = 0; iteration < Iterations; iteration++)
                {
                    BufferedPartitionRangePageAsyncEnumeratorBase<ReadFeedPage, ReadFeedState> enumerator = aggressivePrefetch ?
                       new FullyBufferedPartitionRangeAsyncEnumerator<ReadFeedPage, ReadFeedState>(
                            new ReadFeedPartitionRangeEnumerator(
                                inMemoryCollection,
                                feedRangeState: new FeedRangeState<ReadFeedState>(
                                    new FeedRangePartitionKeyRange(partitionKeyRangeId: "0"),
                                    ReadFeedState.Beginning()),
<<<<<<< HEAD
                                readFeedPaginationOptions: new ReadFeedPaginationOptions(pageSizeHint: 10))) :
=======
                                readFeedPaginationOptions: new ReadFeedExecutionOptions(pageSizeHint: 10))) :
>>>>>>> 1e150b6f
                        new BufferedPartitionRangePageAsyncEnumerator<ReadFeedPage, ReadFeedState>(
                            new ReadFeedPartitionRangeEnumerator(
                                inMemoryCollection,
                                feedRangeState: new FeedRangeState<ReadFeedState>(
                                    new FeedRangePartitionKeyRange(partitionKeyRangeId: "0"),
                                    ReadFeedState.Beginning()),
<<<<<<< HEAD
                                readFeedPaginationOptions: new ReadFeedPaginationOptions(pageSizeHint: 10)));
=======
                                readFeedPaginationOptions: new ReadFeedExecutionOptions(pageSizeHint: 10)));
>>>>>>> 1e150b6f

                    if (exercisePrefetch)
                    {
                        await enumerator.PrefetchAsync(trace: NoOpTrace.Singleton, default);
                    }

                    int count = 0;
                    while (await enumerator.MoveNextAsync(NoOpTrace.Singleton, cancellationToken: default))
                    {
                        count += enumerator.Current.Result.GetRecords().Count;

                        if (exercisePrefetch)
                        {
                            await enumerator.PrefetchAsync(trace: NoOpTrace.Singleton, default);
                        }
                    }

                    Assert.AreEqual(numItems, count);
                }
            }

            public override IReadOnlyList<Record> GetRecordsFromPage(ReadFeedPage page)
            {
                return page.GetRecords();
            }

            protected override IAsyncEnumerable<TryCatch<ReadFeedPage>> CreateEnumerable(
                IDocumentContainer documentContainer,
                bool aggressivePrefetch = false,
                ReadFeedState state = null)
            {
                PartitionRangePageAsyncEnumerator<ReadFeedPage, ReadFeedState> CreateBufferedEnumerator(FeedRangeState<ReadFeedState> feedRangeState)
                {
                    BufferedPartitionRangePageAsyncEnumeratorBase<ReadFeedPage, ReadFeedState> enumerator = aggressivePrefetch ?
                        new FullyBufferedPartitionRangeAsyncEnumerator<ReadFeedPage, ReadFeedState>(
                            new ReadFeedPartitionRangeEnumerator(
                                documentContainer,
                                feedRangeState: feedRangeState,
<<<<<<< HEAD
                                readFeedPaginationOptions: new ReadFeedPaginationOptions(pageSizeHint: 10))) :
=======
                                readFeedPaginationOptions: new ReadFeedExecutionOptions(pageSizeHint: 10))) :
>>>>>>> 1e150b6f
                        new BufferedPartitionRangePageAsyncEnumerator<ReadFeedPage, ReadFeedState>(
                            new ReadFeedPartitionRangeEnumerator(
                                documentContainer,
                                feedRangeState: feedRangeState,
<<<<<<< HEAD
                                readFeedPaginationOptions: new ReadFeedPaginationOptions(pageSizeHint: 10)));
=======
                                readFeedPaginationOptions: new ReadFeedExecutionOptions(pageSizeHint: 10)));
>>>>>>> 1e150b6f

                    return enumerator;
                };

                return new PartitionRangePageAsyncEnumerable<ReadFeedPage, ReadFeedState>(
                    feedRangeState: new FeedRangeState<ReadFeedState>(
                        new FeedRangePartitionKeyRange(partitionKeyRangeId: "0"),
                        state ?? ReadFeedState.Beginning()),
                    createPartitionRangeEnumerator: CreateBufferedEnumerator,
                    trace: NoOpTrace.Singleton);
            }

            protected async override Task<IAsyncEnumerator<TryCatch<ReadFeedPage>>> CreateEnumeratorAsync(
                IDocumentContainer inMemoryCollection,
                bool aggressivePrefetch = false,
                bool exercisePrefetch = false,
                ReadFeedState state = null,
                CancellationToken cancellationToken = default)
            {
                BufferedPartitionRangePageAsyncEnumeratorBase<ReadFeedPage, ReadFeedState> enumerator = aggressivePrefetch ?
                new FullyBufferedPartitionRangeAsyncEnumerator<ReadFeedPage, ReadFeedState>(
                    new ReadFeedPartitionRangeEnumerator(
                        inMemoryCollection,
                        feedRangeState: new FeedRangeState<ReadFeedState>(
                            new FeedRangePartitionKeyRange(partitionKeyRangeId: "0"),
                            state ?? ReadFeedState.Beginning()),
<<<<<<< HEAD
                        readFeedPaginationOptions: new ReadFeedPaginationOptions(pageSizeHint: 10))) :
=======
                        readFeedPaginationOptions: new ReadFeedExecutionOptions(pageSizeHint: 10))) :
>>>>>>> 1e150b6f
                new BufferedPartitionRangePageAsyncEnumerator<ReadFeedPage, ReadFeedState>(
                    new ReadFeedPartitionRangeEnumerator(
                        inMemoryCollection,
                        feedRangeState: new FeedRangeState<ReadFeedState>(
                            new FeedRangePartitionKeyRange(partitionKeyRangeId: "0"),
                            state ?? ReadFeedState.Beginning()),
<<<<<<< HEAD
                        readFeedPaginationOptions: new ReadFeedPaginationOptions(pageSizeHint: 10)));
=======
                        readFeedPaginationOptions: new ReadFeedExecutionOptions(pageSizeHint: 10)));
>>>>>>> 1e150b6f

                if (exercisePrefetch)
                {
                    await enumerator.PrefetchAsync(NoOpTrace.Singleton, default);
                }

                return new TracingAsyncEnumerator<TryCatch<ReadFeedPage>>(
                    enumerator: enumerator,
                    trace: NoOpTrace.Singleton,
                    cancellationToken: default);
            }
        }
    }
}<|MERGE_RESOLUTION|>--- conflicted
+++ resolved
@@ -132,11 +132,7 @@
                         (feedRangeState) => new ReadFeedPartitionRangeEnumerator(
                             inMemoryCollection,
                             feedRangeState: feedRangeState,
-<<<<<<< HEAD
-                            readFeedPaginationOptions: new ReadFeedPaginationOptions(pageSizeHint: 10)),
-=======
                             readFeedPaginationOptions: new ReadFeedExecutionOptions(pageSizeHint: 10)),
->>>>>>> 1e150b6f
                         trace: NoOpTrace.Singleton);
 
                     HashSet<string> resourceIdentifiers = await this.DrainFullyAsync(enumerable);
@@ -159,22 +155,14 @@
                             feedRangeState: new FeedRangeState<ReadFeedState>(
                                 new FeedRangePartitionKeyRange(partitionKeyRangeId: "0"),
                                 ReadFeedState.Beginning()),
-<<<<<<< HEAD
-                            readFeedPaginationOptions: new ReadFeedPaginationOptions(pageSizeHint: 10))) :
-=======
                             readFeedPaginationOptions: new ReadFeedExecutionOptions(pageSizeHint: 10))) :
->>>>>>> 1e150b6f
                     new BufferedPartitionRangePageAsyncEnumerator<ReadFeedPage, ReadFeedState>(
                         new ReadFeedPartitionRangeEnumerator(
                             inMemoryCollection,
                             feedRangeState: new FeedRangeState<ReadFeedState>(
                                 new FeedRangePartitionKeyRange(partitionKeyRangeId: "0"),
                                 ReadFeedState.Beginning()),
-<<<<<<< HEAD
-                            readFeedPaginationOptions: new ReadFeedPaginationOptions(pageSizeHint: 10)));
-=======
                             readFeedPaginationOptions: new ReadFeedExecutionOptions(pageSizeHint: 10)));
->>>>>>> 1e150b6f
 
                 int count = 0;
 
@@ -214,22 +202,14 @@
                                 feedRangeState: new FeedRangeState<ReadFeedState>(
                                     new FeedRangePartitionKeyRange(partitionKeyRangeId: "0"),
                                     ReadFeedState.Beginning()),
-<<<<<<< HEAD
-                                readFeedPaginationOptions: new ReadFeedPaginationOptions(pageSizeHint: 10))) :
-=======
                                 readFeedPaginationOptions: new ReadFeedExecutionOptions(pageSizeHint: 10))) :
->>>>>>> 1e150b6f
                         new BufferedPartitionRangePageAsyncEnumerator<ReadFeedPage, ReadFeedState>(
                             new ReadFeedPartitionRangeEnumerator(
                                 inMemoryCollection,
                                 feedRangeState: new FeedRangeState<ReadFeedState>(
                                     new FeedRangePartitionKeyRange(partitionKeyRangeId: "0"),
                                     ReadFeedState.Beginning()),
-<<<<<<< HEAD
-                                readFeedPaginationOptions: new ReadFeedPaginationOptions(pageSizeHint: 10)));
-=======
                                 readFeedPaginationOptions: new ReadFeedExecutionOptions(pageSizeHint: 10)));
->>>>>>> 1e150b6f
 
                     if (exercisePrefetch)
                     {
@@ -268,20 +248,12 @@
                             new ReadFeedPartitionRangeEnumerator(
                                 documentContainer,
                                 feedRangeState: feedRangeState,
-<<<<<<< HEAD
-                                readFeedPaginationOptions: new ReadFeedPaginationOptions(pageSizeHint: 10))) :
-=======
                                 readFeedPaginationOptions: new ReadFeedExecutionOptions(pageSizeHint: 10))) :
->>>>>>> 1e150b6f
                         new BufferedPartitionRangePageAsyncEnumerator<ReadFeedPage, ReadFeedState>(
                             new ReadFeedPartitionRangeEnumerator(
                                 documentContainer,
                                 feedRangeState: feedRangeState,
-<<<<<<< HEAD
-                                readFeedPaginationOptions: new ReadFeedPaginationOptions(pageSizeHint: 10)));
-=======
                                 readFeedPaginationOptions: new ReadFeedExecutionOptions(pageSizeHint: 10)));
->>>>>>> 1e150b6f
 
                     return enumerator;
                 };
@@ -308,22 +280,14 @@
                         feedRangeState: new FeedRangeState<ReadFeedState>(
                             new FeedRangePartitionKeyRange(partitionKeyRangeId: "0"),
                             state ?? ReadFeedState.Beginning()),
-<<<<<<< HEAD
-                        readFeedPaginationOptions: new ReadFeedPaginationOptions(pageSizeHint: 10))) :
-=======
                         readFeedPaginationOptions: new ReadFeedExecutionOptions(pageSizeHint: 10))) :
->>>>>>> 1e150b6f
                 new BufferedPartitionRangePageAsyncEnumerator<ReadFeedPage, ReadFeedState>(
                     new ReadFeedPartitionRangeEnumerator(
                         inMemoryCollection,
                         feedRangeState: new FeedRangeState<ReadFeedState>(
                             new FeedRangePartitionKeyRange(partitionKeyRangeId: "0"),
                             state ?? ReadFeedState.Beginning()),
-<<<<<<< HEAD
-                        readFeedPaginationOptions: new ReadFeedPaginationOptions(pageSizeHint: 10)));
-=======
                         readFeedPaginationOptions: new ReadFeedExecutionOptions(pageSizeHint: 10)));
->>>>>>> 1e150b6f
 
                 if (exercisePrefetch)
                 {
@@ -332,7 +296,7 @@
 
                 return new TracingAsyncEnumerator<TryCatch<ReadFeedPage>>(
                     enumerator: enumerator,
-                    trace: NoOpTrace.Singleton,
+                    trace: NoOpTrace.Singleton,
                     cancellationToken: default);
             }
         }
