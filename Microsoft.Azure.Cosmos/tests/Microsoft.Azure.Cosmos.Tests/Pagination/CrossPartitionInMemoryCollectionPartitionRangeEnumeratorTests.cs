﻿//------------------------------------------------------------
// Copyright (c) Microsoft Corporation.  All rights reserved.
//------------------------------------------------------------

namespace Microsoft.Azure.Cosmos.Tests.Pagination
{
    using System;
    using System.Collections.Generic;
    using System.Linq;
    using System.Threading.Tasks;
    using Microsoft.Azure.Cosmos.CosmosElements;
    using Microsoft.Azure.Cosmos.Pagination;
    using Microsoft.Azure.Cosmos.Query.Core.Monads;
    using Microsoft.Azure.Documents;
    using Microsoft.VisualStudio.TestTools.UnitTesting;

    [TestClass]
    public sealed class CrossPartitionInMemoryCollectionPartitionRangeEnumeratorTests 
    {
        [TestMethod]
        public async Task Test429sAsync()
        {
            Implementation implementation = new Implementation();
            await implementation.Test429sAsync();
        }

        [TestMethod]
        public async Task Test429sWithContinuationsAsync()
        {
            Implementation implementation = new Implementation();
            await implementation.Test429sWithContinuationsAsync();
        }

        [TestMethod]
        public async Task TestDrainFullyAsync()
        {
            Implementation implementation = new Implementation();
            await implementation.TestDrainFullyAsync();
        }

        [TestMethod]
        public async Task TestEmptyPages()
        {
            Implementation implementation = new Implementation();
            await implementation.TestEmptyPages();
        }

        [TestMethod]
        public async Task TestResumingFromStateAsync()
        {
            Implementation implementation = new Implementation();
            await implementation.TestResumingFromStateAsync();
        }

        [TestMethod]
        public async Task TestSplitWithDuringDrainAsync()
        {
            Implementation implementation = new Implementation();
            await implementation.TestSplitWithDuringDrainAsync();
        }

        [TestMethod]
        public async Task TestSplitWithResumeContinuationAsync()
        {
            Implementation implementation = new Implementation();
            await implementation.TestSplitWithResumeContinuationAsync();
        }

        private sealed class Implementation : InMemoryCollectionPartitionRangeEnumeratorTests<CrossPartitionPage<InMemoryCollectionPage, InMemoryCollectionState>, CrossPartitionState<InMemoryCollectionState>>
        {
            [TestMethod]
            public async Task TestSplitWithResumeContinuationAsync()
            {
                int numItems = 1000;
                InMemoryCollection inMemoryCollection = this.CreateInMemoryCollection(numItems);
                IAsyncEnumerator<TryCatch<CrossPartitionPage<InMemoryCollectionPage, InMemoryCollectionState>>> enumerator = this.CreateEnumerator(inMemoryCollection);

                (HashSet<Guid> firstDrainResults, CrossPartitionState<InMemoryCollectionState> state) = await this.PartialDrainAsync(enumerator, numIterations: 3);

                int minPartitionKeyRangeId = inMemoryCollection.PartitionKeyRangeFeedReed().Keys.Min();
                int maxPartitionKeyRangeId = inMemoryCollection.PartitionKeyRangeFeedReed().Keys.Max();
                // Split the partition we were reading from
                inMemoryCollection.Split(minPartitionKeyRangeId);

                // And a partition we have let to read from
                inMemoryCollection.Split((minPartitionKeyRangeId + maxPartitionKeyRangeId) / 2);

                // Resume from state
                IAsyncEnumerable<TryCatch<CrossPartitionPage<InMemoryCollectionPage, InMemoryCollectionState>>> enumerable = this.CreateEnumerable(inMemoryCollection, state);

                HashSet<Guid> secondDrainResults = await this.DrainFullyAsync(enumerable);
                Assert.AreEqual(numItems, firstDrainResults.Count + secondDrainResults.Count);
            }

            [TestMethod]
            public async Task TestSplitWithDuringDrainAsync()
            {
                int numItems = 1000;
                InMemoryCollection inMemoryCollection = this.CreateInMemoryCollection(numItems);
                IAsyncEnumerable<TryCatch<CrossPartitionPage<InMemoryCollectionPage, InMemoryCollectionState>>> enumerable = this.CreateEnumerable(inMemoryCollection);

                HashSet<Guid> identifiers = new HashSet<Guid>();
                Random random = new Random();
                await foreach (TryCatch<CrossPartitionPage<InMemoryCollectionPage, InMemoryCollectionState>> tryGetPage in enumerable)
                {
                    if (random.Next() % 2 == 0)
                    {
                        List<int> partitionKeyRangeIds = inMemoryCollection.PartitionKeyRangeFeedReed().Keys.ToList();
                        int randomIdToSplit = partitionKeyRangeIds[random.Next(0, partitionKeyRangeIds.Count)];
                        inMemoryCollection.Split(randomIdToSplit);
                    }

                    tryGetPage.ThrowIfFailed();

                    List<InMemoryCollection.Record> records = this.GetRecordsFromPage(tryGetPage.Result);
                    foreach (InMemoryCollection.Record record in records)
                    {
                        identifiers.Add(record.Identifier);
                    }
                }

                Assert.AreEqual(numItems, identifiers.Count);
            }

            internal override InMemoryCollection CreateInMemoryCollection(int numItems, InMemoryCollection.FailureConfigs failureConfigs = null)
            {
                PartitionKeyDefinition partitionKeyDefinition = new PartitionKeyDefinition()
                {
                    Paths = new System.Collections.ObjectModel.Collection<string>()
                {
                    "/pk"
                },
                    Kind = PartitionKind.Hash,
                    Version = PartitionKeyDefinitionVersion.V2,
                };

                InMemoryCollection inMemoryCollection = new InMemoryCollection(partitionKeyDefinition, failureConfigs);

                inMemoryCollection.Split(partitionKeyRangeId: 0);

                inMemoryCollection.Split(partitionKeyRangeId: 1);
                inMemoryCollection.Split(partitionKeyRangeId: 2);

                inMemoryCollection.Split(partitionKeyRangeId: 3);
                inMemoryCollection.Split(partitionKeyRangeId: 4);
                inMemoryCollection.Split(partitionKeyRangeId: 5);
                inMemoryCollection.Split(partitionKeyRangeId: 6);

                for (int i = 0; i < numItems; i++)
                {
                    // Insert an item
                    CosmosObject item = CosmosObject.Parse($"{{\"pk\" : {i} }}");
                    inMemoryCollection.CreateItem(item);
                }

                return inMemoryCollection;
            }

            internal override IAsyncEnumerable<TryCatch<CrossPartitionPage<InMemoryCollectionPage, InMemoryCollectionState>>> CreateEnumerable(
                InMemoryCollection inMemoryCollection,
                CrossPartitionState<InMemoryCollectionState> state = null)
            {
                IFeedRangeProvider feedRangeProvider = new InMemoryCollectionFeedRangeProvider(inMemoryCollection);
<<<<<<< HEAD
                PartitionRangePageEnumerator<InMemoryCollectionPage, InMemoryCollectionState> createEnumerator(Cosmos.FeedRange range, InMemoryCollectionState state) => new InMemoryCollectionPartitionRangeEnumerator(
                    inMemoryCollection,
                    partitionKeyRangeId: int.Parse(feedRangeProvider.ToPhysicalPartitionKeyRangeAsync((FeedRangeInternal)range, cancellationToken: default).Result.PartitionKeyRangeId),
                    pageSize: 10,
                    state: state);
=======
                PartitionRangePageEnumerator<InMemoryCollectionPage, InMemoryCollectionState> createEnumerator(
                    PartitionKeyRange range,
                    InMemoryCollectionState state) => new InMemoryCollectionPartitionRangeEnumerator(
                        inMemoryCollection,
                        partitionKeyRangeId: int.Parse(range.Id),
                        pageSize: 10,
                        state: state);
>>>>>>> 797a761b

                return new CrossPartitionRangePageEnumerable<InMemoryCollectionPage, InMemoryCollectionState>(
                    feedRangeProvider: feedRangeProvider,
                    createPartitionRangeEnumerator: createEnumerator,
                    comparer: PartitionRangePageEnumeratorComparer.Singleton,
                    state: state);
            }

            internal override IAsyncEnumerator<TryCatch<CrossPartitionPage<InMemoryCollectionPage, InMemoryCollectionState>>> CreateEnumerator(
                InMemoryCollection inMemoryCollection,
                CrossPartitionState<InMemoryCollectionState> state = null)
            {
                IFeedRangeProvider feedRangeProvider = new InMemoryCollectionFeedRangeProvider(inMemoryCollection);
<<<<<<< HEAD
                PartitionRangePageEnumerator<InMemoryCollectionPage, InMemoryCollectionState> createEnumerator(Cosmos.FeedRange range, InMemoryCollectionState state) => new InMemoryCollectionPartitionRangeEnumerator(
                    inMemoryCollection,
                    partitionKeyRangeId: int.Parse(feedRangeProvider.ToPhysicalPartitionKeyRangeAsync((FeedRangeInternal)range, cancellationToken: default).Result.PartitionKeyRangeId),
                    pageSize: 10,
                    state: state);
=======
                PartitionRangePageEnumerator<InMemoryCollectionPage, InMemoryCollectionState> createEnumerator(
                    PartitionKeyRange range,
                    InMemoryCollectionState state) => new InMemoryCollectionPartitionRangeEnumerator(
                        inMemoryCollection,
                        partitionKeyRangeId: int.Parse(range.Id),
                        pageSize: 10,
                        state: state);
>>>>>>> 797a761b

                CrossPartitionRangePageEnumerator<InMemoryCollectionPage, InMemoryCollectionState> enumerator = new CrossPartitionRangePageEnumerator<InMemoryCollectionPage, InMemoryCollectionState>(
                    feedRangeProvider: feedRangeProvider,
                    createPartitionRangeEnumerator: createEnumerator,
                    comparer: PartitionRangePageEnumeratorComparer.Singleton,
                    state: state);

                return enumerator;
            }

            internal override List<InMemoryCollection.Record> GetRecordsFromPage(CrossPartitionPage<InMemoryCollectionPage, InMemoryCollectionState> page)
            {
                return page.Page.Records;
            }

            private sealed class PartitionRangePageEnumeratorComparer : IComparer<PartitionRangePageEnumerator<InMemoryCollectionPage, InMemoryCollectionState>>
            {
                public static readonly PartitionRangePageEnumeratorComparer Singleton = new PartitionRangePageEnumeratorComparer();

                public int Compare(
                    PartitionRangePageEnumerator<InMemoryCollectionPage, InMemoryCollectionState> partitionRangePageEnumerator1,
                    PartitionRangePageEnumerator<InMemoryCollectionPage, InMemoryCollectionState> partitionRangePageEnumerator2)
                {
                    if (object.ReferenceEquals(partitionRangePageEnumerator1, partitionRangePageEnumerator2))
                    {
                        return 0;
                    }

                    // Either both don't have results or both do.
                    return string.CompareOrdinal(
                        partitionRangePageEnumerator1.Range.MinInclusive,
                        partitionRangePageEnumerator2.Range.MinInclusive);
                }
            }
        }
    }
}<|MERGE_RESOLUTION|>--- conflicted
+++ resolved
@@ -161,13 +161,6 @@
                 CrossPartitionState<InMemoryCollectionState> state = null)
             {
                 IFeedRangeProvider feedRangeProvider = new InMemoryCollectionFeedRangeProvider(inMemoryCollection);
-<<<<<<< HEAD
-                PartitionRangePageEnumerator<InMemoryCollectionPage, InMemoryCollectionState> createEnumerator(Cosmos.FeedRange range, InMemoryCollectionState state) => new InMemoryCollectionPartitionRangeEnumerator(
-                    inMemoryCollection,
-                    partitionKeyRangeId: int.Parse(feedRangeProvider.ToPhysicalPartitionKeyRangeAsync((FeedRangeInternal)range, cancellationToken: default).Result.PartitionKeyRangeId),
-                    pageSize: 10,
-                    state: state);
-=======
                 PartitionRangePageEnumerator<InMemoryCollectionPage, InMemoryCollectionState> createEnumerator(
                     PartitionKeyRange range,
                     InMemoryCollectionState state) => new InMemoryCollectionPartitionRangeEnumerator(
@@ -175,7 +168,6 @@
                         partitionKeyRangeId: int.Parse(range.Id),
                         pageSize: 10,
                         state: state);
->>>>>>> 797a761b
 
                 return new CrossPartitionRangePageEnumerable<InMemoryCollectionPage, InMemoryCollectionState>(
                     feedRangeProvider: feedRangeProvider,
@@ -189,13 +181,6 @@
                 CrossPartitionState<InMemoryCollectionState> state = null)
             {
                 IFeedRangeProvider feedRangeProvider = new InMemoryCollectionFeedRangeProvider(inMemoryCollection);
-<<<<<<< HEAD
-                PartitionRangePageEnumerator<InMemoryCollectionPage, InMemoryCollectionState> createEnumerator(Cosmos.FeedRange range, InMemoryCollectionState state) => new InMemoryCollectionPartitionRangeEnumerator(
-                    inMemoryCollection,
-                    partitionKeyRangeId: int.Parse(feedRangeProvider.ToPhysicalPartitionKeyRangeAsync((FeedRangeInternal)range, cancellationToken: default).Result.PartitionKeyRangeId),
-                    pageSize: 10,
-                    state: state);
-=======
                 PartitionRangePageEnumerator<InMemoryCollectionPage, InMemoryCollectionState> createEnumerator(
                     PartitionKeyRange range,
                     InMemoryCollectionState state) => new InMemoryCollectionPartitionRangeEnumerator(
@@ -203,7 +188,6 @@
                         partitionKeyRangeId: int.Parse(range.Id),
                         pageSize: 10,
                         state: state);
->>>>>>> 797a761b
 
                 CrossPartitionRangePageEnumerator<InMemoryCollectionPage, InMemoryCollectionState> enumerator = new CrossPartitionRangePageEnumerator<InMemoryCollectionPage, InMemoryCollectionState>(
                     feedRangeProvider: feedRangeProvider,
