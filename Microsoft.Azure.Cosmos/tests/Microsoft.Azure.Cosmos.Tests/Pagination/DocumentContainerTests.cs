--- conflicted
+++ resolved
@@ -14,11 +14,8 @@
     using Microsoft.Azure.Cosmos.Query.Core.Monads;
     using Microsoft.Azure.Cosmos.Query.Core.Pipeline;
     using Microsoft.Azure.Cosmos.ReadFeed.Pagination;
-<<<<<<< HEAD
     using Microsoft.Azure.Cosmos.Tracing;
-=======
     using Microsoft.Azure.Cosmos.Routing;
->>>>>>> c0f56a1e
     using Microsoft.Azure.Documents;
     using Microsoft.VisualStudio.TestTools.UnitTesting;
 
@@ -318,7 +315,7 @@
                 await documentContainer.CreateItemAsync(item, cancellationToken: default);
             }
 
-            List<FeedRangeEpk> ranges = await documentContainer.GetFeedRangesAsync(cancellationToken: default);
+            List<FeedRangeEpk> ranges = await documentContainer.GetFeedRangesAsync(NoOpTrace.Singleton, cancellationToken: default);
             FeedRangeEpk range = ranges[0];
 
             {
@@ -327,6 +324,7 @@
                     range,
                     new QueryRequestOptions(),
                     pageSize: 100,
+                    NoOpTrace.Singleton,
                     cancellationToken: default);
                 Assert.AreEqual(numItemsToInsert, fullRangePage.GetRecords().Count);
             }
@@ -337,6 +335,7 @@
                     new FeedRangePartitionKey(new Cosmos.PartitionKey(0)),
                     new QueryRequestOptions(),
                     pageSize: 100,
+                    NoOpTrace.Singleton,
                     cancellationToken: default);
                 Assert.AreEqual(1, partitionKeyPage.GetRecords().Count);
             }
@@ -361,6 +360,7 @@
                             isMaxInclusive: false)),
                         new QueryRequestOptions(),
                         pageSize: 100,
+                        NoOpTrace.Singleton,
                         cancellationToken: default);
                     sumChildCount += partitionKeyRangePage.GetRecords().Count;
                 }
@@ -382,7 +382,7 @@
                 await documentContainer.CreateItemAsync(item, cancellationToken: default);
             }
 
-            List<FeedRangeEpk> ranges = await documentContainer.GetFeedRangesAsync(cancellationToken: default);
+            List<FeedRangeEpk> ranges = await documentContainer.GetFeedRangesAsync(NoOpTrace.Singleton, cancellationToken: default);
             FeedRangeEpk range = ranges[0];
 
             {
@@ -391,6 +391,7 @@
                     continuationToken: null,
                     feedRange: range,
                     pageSize: int.MaxValue,
+                    NoOpTrace.Singleton,
                     cancellationToken: default);
                 Assert.AreEqual(numItemsToInsert, fullRangePage.Documents.Count);
             }
@@ -401,6 +402,7 @@
                     continuationToken: null,
                     feedRange: new FeedRangePartitionKey(new Cosmos.PartitionKey(0)),
                     pageSize: int.MaxValue,
+                    NoOpTrace.Singleton,
                     cancellationToken: default);
                 Assert.AreEqual(1, partitionKeyPage.Documents.Count);
             }
@@ -425,6 +427,7 @@
                                 isMinInclusive: true,
                                 isMaxInclusive: false)),
                         pageSize: int.MaxValue,
+                        NoOpTrace.Singleton,
                         cancellationToken: default);
                     sumChildCount += partitionKeyRangePage.Documents.Count;
                 }
