--- conflicted
+++ resolved
@@ -180,16 +180,8 @@
         }
 
         public Task<TryCatch<ChangeFeedPage>> MonadicChangeFeedAsync(
-<<<<<<< HEAD
-            ChangeFeedState state, 
-            FeedRangeInternal feedRange, 
-            int pageSize, 
-            ChangeFeedMode changeFeedMode,
-            JsonSerializationFormat? jsonSerializationFormat,
-=======
             FeedRangeState<ChangeFeedState> feedRangeState, 
             ChangeFeedPaginationOptions changeFeedPaginationOptions, 
->>>>>>> 3dca3d9f
             ITrace trace,
             CancellationToken cancellationToken)
         {
@@ -211,16 +203,8 @@
             }
 
             return this.documentContainer.MonadicChangeFeedAsync(
-<<<<<<< HEAD
-                state,
-                feedRange,
-                pageSize,
-                changeFeedMode,
-                jsonSerializationFormat,
-=======
                 feedRangeState,
                 changeFeedPaginationOptions,
->>>>>>> 3dca3d9f
                 trace,
                 cancellationToken);
         }
