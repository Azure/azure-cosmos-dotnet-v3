--- conflicted
+++ resolved
@@ -592,7 +592,6 @@
                 expectedNumberOfRetrys: 3);
         }
 
-<<<<<<< HEAD
         [TestMethod]
         public void HttpTimeoutPolicyForParitionFailoverForQueries()
         {
@@ -640,8 +639,6 @@
                 count++;
             }
         }
-=======
->>>>>>> 59513649
 
         private static DocumentServiceRequest CreateDocumentServiceRequestByOperation(
             ResourceType resourceType,
