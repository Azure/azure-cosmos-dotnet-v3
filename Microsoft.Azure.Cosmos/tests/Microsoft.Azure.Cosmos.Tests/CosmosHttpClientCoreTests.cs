--- conflicted
+++ resolved
@@ -114,11 +114,7 @@
                         result: new HttpRequestMessage(HttpMethod.Get, new Uri("http://localhost"))),
                         resourceType: ResourceType.Collection,
                         timeoutPolicy: currentTimeoutPolicy.Key,
-<<<<<<< HEAD
-                        clientSideRequestStatistics: new ClientSideRequestStatisticsTraceDatum(DateTime.UtcNow,new TraceSummary()),
-=======
                         clientSideRequestStatistics: new ClientSideRequestStatisticsTraceDatum(DateTime.UtcNow, new TraceSummary()),
->>>>>>> ca8d48f8
                         cancellationToken: default);
 
                 Assert.AreEqual(HttpStatusCode.OK, responseMessage.StatusCode);
