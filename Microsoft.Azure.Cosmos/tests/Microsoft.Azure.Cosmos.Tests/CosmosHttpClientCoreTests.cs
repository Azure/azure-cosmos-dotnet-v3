﻿//------------------------------------------------------------
// Copyright (c) Microsoft Corporation.  All rights reserved.
//------------------------------------------------------------

namespace Microsoft.Azure.Cosmos.Tests
{
    using System;
    using System.Collections.Generic;
    using System.IO;
    using System.Net;
    using System.Net.Http;
    using System.Net.Security;
    using System.Security.Cryptography;
    using System.Security.Cryptography.X509Certificates;
    using System.Threading;
    using System.Threading.Tasks;
    using Microsoft.Azure.Cosmos.Tracing;
    using Microsoft.Azure.Cosmos.Tracing.TraceData;
    using Microsoft.Azure.Documents;
    using Microsoft.VisualStudio.TestTools.UnitTesting;

    [TestClass]
    public class CosmosHttpClientCoreTests
    {
        [TestMethod]
        public async Task ResponseMessageHasRequestMessageAsync()
        {
            // We don't set the RequestMessage property on purpose on the Failed response
            // This will make it go through GatewayStoreClient.CreateDocumentClientExceptionAsync
            static Task<HttpResponseMessage> sendFunc(HttpRequestMessage request, CancellationToken cancellationToken)
            {
                HttpResponseMessage response = new HttpResponseMessage(HttpStatusCode.NotFound)
                {
                    Content = new StringContent("test")
                };
                return Task.FromResult(response);
            }

            DocumentClientEventSource eventSource = DocumentClientEventSource.Instance;
            HttpMessageHandler messageHandler = new MockMessageHandler(sendFunc);
            CosmosHttpClient cosmoshttpClient = MockCosmosUtil.CreateCosmosHttpClient(() => new HttpClient(messageHandler));

            HttpRequestMessage httpRequestMessage = new HttpRequestMessage(HttpMethod.Post, new Uri("http://localhost"));

            using (ITrace trace = Trace.GetRootTrace(nameof(ResponseMessageHasRequestMessageAsync)))
            {
                HttpResponseMessage responseMessage = await cosmoshttpClient.SendHttpAsync(() =>
                    new ValueTask<HttpRequestMessage>(httpRequestMessage),
                    ResourceType.Collection,
                    timeoutPolicy: HttpTimeoutPolicyDefault.Instance,
                    new ClientSideRequestStatisticsTraceDatum(DateTime.UtcNow, trace),
                    default);

                Assert.AreEqual(httpRequestMessage, responseMessage.RequestMessage);
            }
        }

        [TestMethod]
        [TestCategory("Flaky")]
        public async Task RetryTransientIssuesTestAsync()
        {
            using CancellationTokenSource cancellationTokenSource1 = new CancellationTokenSource();
            using CancellationTokenSource cancellationTokenSource2 = CancellationTokenSource.CreateLinkedTokenSource(cancellationTokenSource1.Token);
            cancellationTokenSource2.Cancel();
            Assert.IsFalse(cancellationTokenSource1.IsCancellationRequested);

            IReadOnlyDictionary<HttpTimeoutPolicy, IReadOnlyList<TimeSpan>> timeoutMap = new Dictionary<HttpTimeoutPolicy, IReadOnlyList<TimeSpan>>()
            {
                {HttpTimeoutPolicyControlPlaneRead.Instance,  new List<TimeSpan>()
                {
                    TimeSpan.FromSeconds(5.1),
                    TimeSpan.FromSeconds(10.1),
                    TimeSpan.FromSeconds(20.1)
                }},
                {HttpTimeoutPolicyControlPlaneRetriableHotPath.Instance,  new List<TimeSpan>()
                {
                    TimeSpan.FromSeconds(.6),
                    TimeSpan.FromSeconds(5.1),
                    TimeSpan.FromSeconds(65.1)
                }},
            };

            foreach (KeyValuePair<HttpTimeoutPolicy, IReadOnlyList<TimeSpan>> currentTimeoutPolicy in timeoutMap)
            {
                int count = 0;
                async Task<HttpResponseMessage> sendFunc(HttpRequestMessage request, CancellationToken cancellationToken)
                {
                    count++;

                    if (count == 1)
                    {
                        Assert.IsFalse(cancellationToken.IsCancellationRequested);
                        await Task.Delay(currentTimeoutPolicy.Value[0]);
                        cancellationToken.ThrowIfCancellationRequested();
                        Assert.Fail("Cancellation token should be canceled");
                    }

                    if (count == 2)
                    {
                        Assert.IsFalse(cancellationToken.IsCancellationRequested);
                        await Task.Delay(currentTimeoutPolicy.Value[1]);
                        cancellationToken.ThrowIfCancellationRequested();
                        Assert.Fail("Cancellation token should be canceled");
                    }

                    if (count == 3)
                    {
                        return new HttpResponseMessage(HttpStatusCode.OK);
                    }

                    throw new Exception("Should not return after the success");
                }

                DocumentClientEventSource eventSource = DocumentClientEventSource.Instance;
                HttpMessageHandler messageHandler = new MockMessageHandler(sendFunc);
                using CosmosHttpClient cosmoshttpClient = MockCosmosUtil.CreateCosmosHttpClient(() => new HttpClient(messageHandler));

                using (ITrace trace = Trace.GetRootTrace(nameof(RetryTransientIssuesTestAsync)))
                {
                    HttpResponseMessage responseMessage = await cosmoshttpClient.SendHttpAsync(() =>
                    new ValueTask<HttpRequestMessage>(
                        result: new HttpRequestMessage(HttpMethod.Get, new Uri("http://localhost"))),
                        resourceType: ResourceType.Collection,
                        timeoutPolicy: currentTimeoutPolicy.Key,
                        clientSideRequestStatistics: new ClientSideRequestStatisticsTraceDatum(DateTime.UtcNow, trace),
                        cancellationToken: default);

                    Assert.AreEqual(HttpStatusCode.OK, responseMessage.StatusCode);
                }
            }
        }

        [TestMethod]
        public void VerifyShouldRetryOnResponseTest()
        {
            foreach (HttpStatusCode statusCode in Enum.GetValues(typeof(HttpStatusCode)))
            {
                HttpResponseMessage responseMessage = new HttpResponseMessage(statusCode);
                Assert.IsFalse(HttpTimeoutPolicyDefault.Instance.ShouldRetryBasedOnResponse(HttpMethod.Get, responseMessage));
                Assert.IsFalse(HttpTimeoutPolicyControlPlaneRead.Instance.ShouldRetryBasedOnResponse(HttpMethod.Get, responseMessage));

                Assert.IsFalse(HttpTimeoutPolicyDefault.Instance.ShouldRetryBasedOnResponse(HttpMethod.Put, responseMessage));
                Assert.IsFalse(HttpTimeoutPolicyControlPlaneRead.Instance.ShouldRetryBasedOnResponse(HttpMethod.Put, responseMessage));

                Assert.IsFalse(HttpTimeoutPolicyNoRetry.Instance.ShouldRetryBasedOnResponse(HttpMethod.Put, responseMessage));
                Assert.IsFalse(HttpTimeoutPolicyNoRetry.Instance.ShouldRetryBasedOnResponse(HttpMethod.Get, responseMessage));

                if (statusCode == HttpStatusCode.RequestTimeout)
                {
                    Assert.IsTrue(HttpTimeoutPolicyControlPlaneRetriableHotPath.Instance.ShouldRetryBasedOnResponse(HttpMethod.Get, responseMessage));
                    Assert.IsTrue(HttpTimeoutPolicyControlPlaneRetriableHotPath.Instance.ShouldRetryBasedOnResponse(HttpMethod.Put, responseMessage));
                }
                else
                {
                    Assert.IsFalse(HttpTimeoutPolicyControlPlaneRetriableHotPath.Instance.ShouldRetryBasedOnResponse(HttpMethod.Get, responseMessage));
                    Assert.IsFalse(HttpTimeoutPolicyControlPlaneRetriableHotPath.Instance.ShouldRetryBasedOnResponse(HttpMethod.Put, responseMessage));
                }
            }
        }

        [TestMethod]
        public async Task RetryTransient408sTestAsync()
        {
            int count = 0;
            async Task<HttpResponseMessage> sendFunc(HttpRequestMessage request, CancellationToken cancellationToken)
            {
                count++;

                if (count <= 2)
                {
                    await Task.Delay(TimeSpan.FromMilliseconds(10));
                    return new HttpResponseMessage(HttpStatusCode.RequestTimeout);
                }

                if (count == 3)
                {
                    await Task.Delay(TimeSpan.FromMilliseconds(10));
                    return new HttpResponseMessage(HttpStatusCode.OK);
                }

                throw new Exception("Should not return after the success");
            }

            DocumentClientEventSource eventSource = DocumentClientEventSource.Instance;
            HttpMessageHandler messageHandler = new MockMessageHandler(sendFunc);
            using CosmosHttpClient cosmoshttpClient = MockCosmosUtil.CreateCosmosHttpClient(() => new HttpClient(messageHandler));

            using (ITrace trace = Trace.GetRootTrace(nameof(RetryTransient408sTestAsync)))
            {
                HttpResponseMessage responseMessage = await cosmoshttpClient.SendHttpAsync(() =>
                new ValueTask<HttpRequestMessage>(
                    result: new HttpRequestMessage(HttpMethod.Get, new Uri("http://localhost"))),
                    resourceType: ResourceType.Collection,
                    timeoutPolicy: HttpTimeoutPolicyControlPlaneRetriableHotPath.Instance,
                    clientSideRequestStatistics: new ClientSideRequestStatisticsTraceDatum(DateTime.UtcNow, trace),
                    cancellationToken: default);

                Assert.AreEqual(HttpStatusCode.OK, responseMessage.StatusCode);
            }
        }

        [TestMethod]
        public async Task DoesNotRetryTransient408sOnDefaultPolicyTestAsync()
        {
            int count = 0;
            async Task<HttpResponseMessage> sendFunc(HttpRequestMessage request, CancellationToken cancellationToken)
            {
                count++;

                if (count <= 2)
                {
                    await Task.Delay(TimeSpan.FromMilliseconds(10));
                    return new HttpResponseMessage(HttpStatusCode.RequestTimeout);
                }

                if (count == 3)
                {
                    await Task.Delay(TimeSpan.FromMilliseconds(10));
                    return new HttpResponseMessage(HttpStatusCode.OK);
                }

                throw new Exception("Should not return after the success");
            }

            DocumentClientEventSource eventSource = DocumentClientEventSource.Instance;
            HttpMessageHandler messageHandler = new MockMessageHandler(sendFunc);
            using CosmosHttpClient cosmoshttpClient = MockCosmosUtil.CreateCosmosHttpClient(() => new HttpClient(messageHandler));

            using (ITrace trace = Trace.GetRootTrace(nameof(DoesNotRetryTransient408sOnDefaultPolicyTestAsync)))
            {
                HttpResponseMessage responseMessage = await cosmoshttpClient.SendHttpAsync(() =>
                new ValueTask<HttpRequestMessage>(
                    result: new HttpRequestMessage(HttpMethod.Get, new Uri("http://localhost"))),
                    resourceType: ResourceType.Collection,
                    timeoutPolicy: HttpTimeoutPolicyControlPlaneRead.Instance,
                    clientSideRequestStatistics: new ClientSideRequestStatisticsTraceDatum(DateTime.UtcNow, trace),
                    cancellationToken: default);

                Assert.AreEqual(HttpStatusCode.RequestTimeout, responseMessage.StatusCode, "Should be a request timeout");
            }
        }

        [TestMethod]
        public async Task Retry3TimesOnDefaultPolicyTestAsync()
        {
            int count = 0;
            Task<HttpResponseMessage> sendFunc(HttpRequestMessage request, CancellationToken cancellationToken)
            {
                count++;

                throw new OperationCanceledException("API with exception");

            }

            DocumentClientEventSource eventSource = DocumentClientEventSource.Instance;
            HttpMessageHandler messageHandler = new MockMessageHandler(sendFunc);
            using CosmosHttpClient cosmoshttpClient = MockCosmosUtil.CreateCosmosHttpClient(() => new HttpClient(messageHandler));

            try
            {
                using (ITrace trace = Trace.GetRootTrace(nameof(Retry3TimesOnDefaultPolicyTestAsync)))
                {
                    HttpResponseMessage responseMessage = await cosmoshttpClient.SendHttpAsync(() =>
                    new ValueTask<HttpRequestMessage>(
                        result: new HttpRequestMessage(HttpMethod.Get, new Uri("http://localhost"))),
                        resourceType: ResourceType.Collection,
                        timeoutPolicy: HttpTimeoutPolicyDefault.Instance,
                        clientSideRequestStatistics: new ClientSideRequestStatisticsTraceDatum(DateTime.UtcNow, trace),
                        cancellationToken: default);
                }
            }
            catch (Exception)
            {
                //Ignore the exception
            }

            Assert.AreEqual(3, count, "Should retry 3 times");
        }

        [TestMethod]
        public async Task HttpTimeoutThrow503TestAsync()
        {

            async Task TestScenarioAsync(HttpMethod method, ResourceType resourceType, HttpTimeoutPolicy timeoutPolicy, Type expectedException, int expectedNumberOfRetrys)
            {
                int count = 0;
                Task<HttpResponseMessage> sendFunc(HttpRequestMessage request, CancellationToken cancellationToken)
                {
                    count++;

                    throw new OperationCanceledException("API with exception");

                }

                DocumentClientEventSource eventSource = DocumentClientEventSource.Instance;
                HttpMessageHandler messageHandler = new MockMessageHandler(sendFunc);
                using CosmosHttpClient cosmoshttpClient = MockCosmosUtil.CreateCosmosHttpClient(() => new HttpClient(messageHandler));

                try
                {
                    using (ITrace trace = Trace.GetRootTrace(nameof(NoRetryOnNoRetryPolicyTestAsync)))
                    {
                        HttpResponseMessage responseMessage1 = await cosmoshttpClient.SendHttpAsync(() =>
                        new ValueTask<HttpRequestMessage>(
                            result: new HttpRequestMessage(method, new Uri("http://localhost"))),
                            resourceType: resourceType,
                            timeoutPolicy: timeoutPolicy,
                            clientSideRequestStatistics: new ClientSideRequestStatisticsTraceDatum(DateTime.UtcNow, trace),
                            cancellationToken: default);
                    }
                }
                catch (Exception e)
                {
                    Assert.AreEqual(expectedNumberOfRetrys, count, "Should retry 3 times for read methods, for writes should only be tried once");
                    Assert.AreEqual(e.GetType(), expectedException);

                    if (e.GetType() == typeof(CosmosException))
                    {
                        CosmosException cosmosException = (CosmosException)e;
                        Assert.AreEqual(cosmosException.StatusCode, System.Net.HttpStatusCode.ServiceUnavailable);
                        Assert.AreEqual((int)cosmosException.SubStatusCode, (int)SubStatusCodes.TransportGenerated503);

                        Assert.IsNotNull(cosmosException.Trace);
                        Assert.AreNotEqual(cosmosException.Trace, NoOpTrace.Singleton);
                    }
                }

            }

            //Data plane read
            await TestScenarioAsync(HttpMethod.Get, ResourceType.Document, HttpTimeoutPolicyDefault.InstanceShouldThrow503OnTimeout, typeof(CosmosException), 3);

            //Data plane write (Should throw a 408 OperationCanceledException rather than a 503)
            await TestScenarioAsync(HttpMethod.Post, ResourceType.Document, HttpTimeoutPolicyDefault.Instance, typeof(TaskCanceledException), 1);

            //Meta data read
            await TestScenarioAsync(HttpMethod.Get, ResourceType.Database, HttpTimeoutPolicyDefault.InstanceShouldThrow503OnTimeout, typeof(CosmosException), 3);

            //Query plan read (note all query plan operations are reads).
            await TestScenarioAsync(HttpMethod.Get, ResourceType.Document, HttpTimeoutPolicyDefault.InstanceShouldThrow503OnTimeout, typeof(CosmosException), 3);

            //Metadata Write (Should throw a 408 OperationCanceledException rather than a 503)
            await TestScenarioAsync(HttpMethod.Post, ResourceType.Document, HttpTimeoutPolicyDefault.Instance, typeof(TaskCanceledException), 1);
        }

        [TestMethod]
        public async Task NoRetryOnNoRetryPolicyTestAsync()
        {
            int count = 0;
            Task<HttpResponseMessage> sendFunc(HttpRequestMessage request, CancellationToken cancellationToken)
            {
                if (count == 0)
                {
                    Assert.IsFalse(cancellationToken.IsCancellationRequested);
                }
                count++;

                throw new OperationCanceledException("API with exception");
            }

            DocumentClientEventSource eventSource = DocumentClientEventSource.Instance;
            HttpMessageHandler messageHandler = new MockMessageHandler(sendFunc);
            using CosmosHttpClient cosmoshttpClient = MockCosmosUtil.CreateCosmosHttpClient(() => new HttpClient(messageHandler));

            try
            {
                using (ITrace trace = Trace.GetRootTrace(nameof(NoRetryOnNoRetryPolicyTestAsync)))
                {
                    HttpResponseMessage responseMessage = await cosmoshttpClient.SendHttpAsync(() =>
                    new ValueTask<HttpRequestMessage>(
                        result: new HttpRequestMessage(HttpMethod.Get, new Uri("http://localhost"))),
                        resourceType: ResourceType.Collection,
                        timeoutPolicy: HttpTimeoutPolicyNoRetry.Instance,
                        clientSideRequestStatistics: new ClientSideRequestStatisticsTraceDatum(DateTime.UtcNow, trace),
                        cancellationToken: default);
                }
            }
            catch (Exception)
            {
                //Ignore the exception
            }

            Assert.AreEqual(1, count, "Should not retry at all");
        }

        [TestMethod]
        [TestCategory("Flaky")]
        public async Task RetryTransientIssuesForQueryPlanTestAsync()
        {
            DocumentServiceRequest documentServiceRequest = DocumentServiceRequest.Create(
                OperationType.QueryPlan,
                ResourceType.Document,
                @"dbs/1889fcb0-7d02-41a4-94c9-189f6aa1b444/colls/c264ae0f-7708-46fb-a015-29a40ea3c18b",
                new MemoryStream(),
                AuthorizationTokenType.PrimaryMasterKey,
                new Documents.Collections.RequestNameValueCollection());

            HttpTimeoutPolicy retryPolicy = HttpTimeoutPolicy.GetTimeoutPolicy(documentServiceRequest);
            Assert.AreEqual(HttpTimeoutPolicyControlPlaneRetriableHotPath.InstanceShouldThrow503OnTimeout, retryPolicy);

            int count = 0;
            IEnumerator<(TimeSpan requestTimeout, TimeSpan delayForNextRequest)> retry = retryPolicy.GetTimeoutEnumerator();
            async Task<HttpResponseMessage> sendFunc(HttpRequestMessage request, CancellationToken cancellationToken)
            {
                count++;
                retry.MoveNext();

                if (count <= 2)
                {
                    Assert.IsFalse(cancellationToken.IsCancellationRequested);
                    await Task.Delay(retry.Current.requestTimeout + TimeSpan.FromSeconds(.1));
                    cancellationToken.ThrowIfCancellationRequested();
                    Assert.Fail("Cancellation token should be canceled");
                }

                if (count == 3)
                {
                    return new HttpResponseMessage(HttpStatusCode.OK);
                }

                throw new Exception("Should not return after the success");
            }

            DocumentClientEventSource eventSource = DocumentClientEventSource.Instance;
            HttpMessageHandler messageHandler = new MockMessageHandler(sendFunc);
            using CosmosHttpClient cosmoshttpClient = MockCosmosUtil.CreateCosmosHttpClient(() => new HttpClient(messageHandler));

            using (ITrace trace = Trace.GetRootTrace(nameof(RetryTransientIssuesForQueryPlanTestAsync)))
            {
                HttpResponseMessage responseMessage = await cosmoshttpClient.SendHttpAsync(() =>
                    new ValueTask<HttpRequestMessage>(
                        result: new HttpRequestMessage(HttpMethod.Post, new Uri("http://localhost"))),
                        resourceType: ResourceType.Document,
                        timeoutPolicy: HttpTimeoutPolicyControlPlaneRetriableHotPath.Instance,
                        clientSideRequestStatistics: new ClientSideRequestStatisticsTraceDatum(DateTime.UtcNow, trace),
                        cancellationToken: default);

                Assert.AreEqual(HttpStatusCode.OK, responseMessage.StatusCode);
            }
        }

        [TestMethod]
        public void CreateSocketsHttpHandlerCreatesCorrectValueType()
        {
            int gatewayLimit = 10;
            IWebProxy webProxy = null;
            Func<X509Certificate2, X509Chain, SslPolicyErrors, bool> serverCertificateCustomValidationCallback = (certificate2, x509Chain, sslPolicyErrors) => false;

            HttpMessageHandler handler = CosmosHttpClientCore.CreateSocketsHttpHandlerHelper(
                gatewayLimit,
                webProxy,
                serverCertificateCustomValidationCallback);

            Assert.AreEqual(Type.GetType("System.Net.Http.SocketsHttpHandler, System.Net.Http"), handler.GetType());
            SocketsHttpHandler socketsHandler = (SocketsHttpHandler)handler;

            Assert.IsTrue(TimeSpan.FromMinutes(5.5) >= socketsHandler.PooledConnectionLifetime);
            Assert.IsTrue(TimeSpan.FromMinutes(5) <= socketsHandler.PooledConnectionLifetime);
            Assert.AreEqual(webProxy, socketsHandler.Proxy);
            Assert.AreEqual(gatewayLimit, socketsHandler.MaxConnectionsPerServer);

            //Create cert for test
            X509Certificate2 x509Certificate2 = new CertificateRequest("cn=www.test", ECDsa.Create(), HashAlgorithmName.SHA256).CreateSelfSigned(DateTime.Now, DateTime.Now.AddYears(1));
            X509Chain x509Chain = new X509Chain();
            SslPolicyErrors sslPolicyErrors = new SslPolicyErrors();
            Assert.IsFalse(socketsHandler.SslOptions.RemoteCertificateValidationCallback.Invoke(new object(), x509Certificate2, x509Chain, sslPolicyErrors));
        }

        [TestMethod]
        public void CreateHttpClientHandlerCreatesCorrectValueType()
        {
            int gatewayLimit = 10;
            IWebProxy webProxy = null;
            Func<X509Certificate2, X509Chain, SslPolicyErrors, bool> serverCertificateCustomValidationCallback = (certificate2, x509Chain, sslPolicyErrors) => false;

            HttpMessageHandler handler = CosmosHttpClientCore.CreateHttpClientHandlerHelper(gatewayLimit, webProxy, serverCertificateCustomValidationCallback);

            Assert.AreEqual(Type.GetType("System.Net.Http.HttpClientHandler, System.Net.Http"), handler.GetType());
            HttpClientHandler clientHandler = (HttpClientHandler)handler;

            Assert.AreEqual(webProxy, clientHandler.Proxy);
            Assert.AreEqual(gatewayLimit, clientHandler.MaxConnectionsPerServer);
<<<<<<< HEAD

            //Create cert for test
            X509Certificate2 x509Certificate2 = new CertificateRequest("cn=www.test", ECDsa.Create(), HashAlgorithmName.SHA256).CreateSelfSigned(DateTime.Now, DateTime.Now.AddYears(1));
            X509Chain x509Chain = new X509Chain();
            SslPolicyErrors sslPolicyErrors = new SslPolicyErrors();
            Assert.IsFalse(clientHandler.ServerCertificateCustomValidationCallback.Invoke(new HttpRequestMessage(), x509Certificate2, x509Chain, sslPolicyErrors));
=======

            //Create cert for test
            X509Certificate2 x509Certificate2 = new CertificateRequest("cn=www.test", ECDsa.Create(), HashAlgorithmName.SHA256).CreateSelfSigned(DateTime.Now, DateTime.Now.AddYears(1));
            X509Chain x509Chain = new X509Chain();
            SslPolicyErrors sslPolicyErrors = new SslPolicyErrors();
            Assert.IsFalse(clientHandler.ServerCertificateCustomValidationCallback.Invoke(new HttpRequestMessage(), x509Certificate2, x509Chain, sslPolicyErrors));
        }

        [TestMethod]
        public async Task HttpTimeoutPolicyForThinClientOn503TestAsync()
        {

            async Task TestScenarioAsync(HttpMethod method, ResourceType resourceType, HttpTimeoutPolicy timeoutPolicy, Type expectedException, int expectedNumberOfRetrys)
            {
                int count = 0;
                Task<HttpResponseMessage> sendFunc(HttpRequestMessage request, CancellationToken cancellationToken)
                {
                    count++;

                    throw new OperationCanceledException("API with exception");

                }

                DocumentClientEventSource eventSource = DocumentClientEventSource.Instance;
                HttpMessageHandler messageHandler = new MockMessageHandler(sendFunc);
                using CosmosHttpClient cosmoshttpClient = MockCosmosUtil.CreateCosmosHttpClient(() => new HttpClient(messageHandler));

                try
                {
                    using (ITrace trace = Trace.GetRootTrace(nameof(NoRetryOnNoRetryPolicyTestAsync)))
                    {
                        HttpResponseMessage responseMessage1 = await cosmoshttpClient.SendHttpAsync(() =>
                        new ValueTask<HttpRequestMessage>(
                            result: new HttpRequestMessage(method, new Uri("http://localhost"))),
                            resourceType: resourceType,
                            timeoutPolicy: timeoutPolicy,
                            clientSideRequestStatistics: new ClientSideRequestStatisticsTraceDatum(DateTime.UtcNow, trace),
                            cancellationToken: default);
                    }
                }
                catch (Exception e)
                {
                    Assert.AreEqual(expectedNumberOfRetrys, count, "Should retry 3 times for read methods, for writes should only be tried once");
                    Assert.AreEqual(e.GetType(), expectedException);

                    if (e.GetType() == typeof(CosmosException))
                    {
                        CosmosException cosmosException = (CosmosException)e;
                        Assert.AreEqual(cosmosException.StatusCode, System.Net.HttpStatusCode.ServiceUnavailable);
                        Assert.AreEqual((int)cosmosException.SubStatusCode, (int)SubStatusCodes.TransportGenerated503);

                        Assert.IsNotNull(cosmosException.Trace);
                        Assert.AreNotEqual(cosmosException.Trace, NoOpTrace.Singleton);
                    }
                }

            }

            //Data plane read
            await TestScenarioAsync(
                method: HttpMethod.Get,
                resourceType: ResourceType.Document,
                timeoutPolicy: HttpTimeoutPolicy.GetTimeoutPolicy(
                    documentServiceRequest: CosmosHttpClientCoreTests.CreateDocumentServiceRequestByOperation(ResourceType.Document, OperationType.Read),
                    isPartitionLevelFailoverEnabled: false,
                    isThinClientEnabled: true),
                expectedException: typeof(CosmosException),
                expectedNumberOfRetrys: 3);

            //Data plane query
            await TestScenarioAsync(
                method: HttpMethod.Get,
                resourceType: ResourceType.Document,
                timeoutPolicy: HttpTimeoutPolicy.GetTimeoutPolicy(
                    documentServiceRequest: CosmosHttpClientCoreTests.CreateDocumentServiceRequestByOperation(ResourceType.Document, OperationType.Query),
                    isPartitionLevelFailoverEnabled: false,
                    isThinClientEnabled: true),
                expectedException: typeof(CosmosException),
                expectedNumberOfRetrys: 3);

            ////Data plane write
            await TestScenarioAsync(
                method: HttpMethod.Post,
                resourceType: ResourceType.Document,
                timeoutPolicy: HttpTimeoutPolicy.GetTimeoutPolicy(
                    documentServiceRequest: CosmosHttpClientCoreTests.CreateDocumentServiceRequestByOperation(ResourceType.Document, OperationType.Create),
                    isPartitionLevelFailoverEnabled: false,
                    isThinClientEnabled: true),
                expectedException: typeof(CosmosException),
                expectedNumberOfRetrys: 1);

            ////Meta data read
            await TestScenarioAsync(
                method: HttpMethod.Get,
                resourceType: ResourceType.Database,
                timeoutPolicy: HttpTimeoutPolicy.GetTimeoutPolicy(
                    documentServiceRequest: CosmosHttpClientCoreTests.CreateDocumentServiceRequestByOperation(ResourceType.Database, OperationType.Read),
                    isPartitionLevelFailoverEnabled: false,
                    isThinClientEnabled: true),
                expectedException: typeof(CosmosException),
                expectedNumberOfRetrys: 3);
        }

        private static DocumentServiceRequest CreateDocumentServiceRequestByOperation(
            ResourceType resourceType,
            OperationType operationType)
        {
            string path = $"dbs/dummy_db_id/colls/dummy_ct_id";
            return new DocumentServiceRequest(
                operationType,
                resourceType,
                path,
                body: null,
                AuthorizationTokenType.PrimaryMasterKey,
                headers: null);
>>>>>>> faaa3a73
        }

        private class MockMessageHandler : HttpMessageHandler
        {
            private readonly Func<HttpRequestMessage, CancellationToken, Task<HttpResponseMessage>> sendFunc;

            public MockMessageHandler(Func<HttpRequestMessage, CancellationToken, Task<HttpResponseMessage>> func)
            {
                this.sendFunc = func;
            }
            protected override async Task<HttpResponseMessage> SendAsync(HttpRequestMessage request, CancellationToken cancellationToken)
            {
                return await this.sendFunc(request, cancellationToken);
            }
        }
    }
}<|MERGE_RESOLUTION|>--- conflicted
+++ resolved
@@ -480,14 +480,6 @@
 
             Assert.AreEqual(webProxy, clientHandler.Proxy);
             Assert.AreEqual(gatewayLimit, clientHandler.MaxConnectionsPerServer);
-<<<<<<< HEAD
-
-            //Create cert for test
-            X509Certificate2 x509Certificate2 = new CertificateRequest("cn=www.test", ECDsa.Create(), HashAlgorithmName.SHA256).CreateSelfSigned(DateTime.Now, DateTime.Now.AddYears(1));
-            X509Chain x509Chain = new X509Chain();
-            SslPolicyErrors sslPolicyErrors = new SslPolicyErrors();
-            Assert.IsFalse(clientHandler.ServerCertificateCustomValidationCallback.Invoke(new HttpRequestMessage(), x509Certificate2, x509Chain, sslPolicyErrors));
-=======
 
             //Create cert for test
             X509Certificate2 x509Certificate2 = new CertificateRequest("cn=www.test", ECDsa.Create(), HashAlgorithmName.SHA256).CreateSelfSigned(DateTime.Now, DateTime.Now.AddYears(1));
@@ -603,7 +595,6 @@
                 body: null,
                 AuthorizationTokenType.PrimaryMasterKey,
                 headers: null);
->>>>>>> faaa3a73
         }
 
         private class MockMessageHandler : HttpMessageHandler
