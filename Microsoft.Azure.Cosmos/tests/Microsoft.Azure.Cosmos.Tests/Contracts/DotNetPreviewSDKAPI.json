--- conflicted
+++ resolved
@@ -362,96 +362,6 @@
         }
       },
       "NestedTypes": {}
-<<<<<<< HEAD
-    },
-    "Microsoft.Azure.Cosmos.PartitionKeyBuilder;System.Object;IsAbstract:False;IsSealed:True;IsInterface:False;IsEnum:False;IsClass:True;IsValueType:False;IsNested:False;IsGenericType:False;IsSerializable:False": {
-      "Subclasses": {},
-      "Members": {
-        "Microsoft.Azure.Cosmos.PartitionKey Build()": {
-          "Type": "Method",
-          "Attributes": [],
-          "MethodInfo": "Microsoft.Azure.Cosmos.PartitionKey Build();IsAbstract:False;IsStatic:False;IsVirtual:False;IsGenericMethod:False;IsConstructor:False;IsFinal:False;"
-        },
-        "Microsoft.Azure.Cosmos.PartitionKeyBuilder Add(Boolean)": {
-          "Type": "Method",
-          "Attributes": [],
-          "MethodInfo": "Microsoft.Azure.Cosmos.PartitionKeyBuilder Add(Boolean);IsAbstract:False;IsStatic:False;IsVirtual:False;IsGenericMethod:False;IsConstructor:False;IsFinal:False;"
-        },
-        "Microsoft.Azure.Cosmos.PartitionKeyBuilder Add(Double)": {
-          "Type": "Method",
-          "Attributes": [],
-          "MethodInfo": "Microsoft.Azure.Cosmos.PartitionKeyBuilder Add(Double);IsAbstract:False;IsStatic:False;IsVirtual:False;IsGenericMethod:False;IsConstructor:False;IsFinal:False;"
-        },
-        "Microsoft.Azure.Cosmos.PartitionKeyBuilder Add(System.String)": {
-          "Type": "Method",
-          "Attributes": [],
-          "MethodInfo": "Microsoft.Azure.Cosmos.PartitionKeyBuilder Add(System.String);IsAbstract:False;IsStatic:False;IsVirtual:False;IsGenericMethod:False;IsConstructor:False;IsFinal:False;"
-        },
-        "Microsoft.Azure.Cosmos.PartitionKeyBuilder AddNoneType()": {
-          "Type": "Method",
-          "Attributes": [],
-          "MethodInfo": "Microsoft.Azure.Cosmos.PartitionKeyBuilder AddNoneType();IsAbstract:False;IsStatic:False;IsVirtual:False;IsGenericMethod:False;IsConstructor:False;IsFinal:False;"
-        },
-        "Microsoft.Azure.Cosmos.PartitionKeyBuilder AddNullValue()": {
-          "Type": "Method",
-          "Attributes": [],
-          "MethodInfo": "Microsoft.Azure.Cosmos.PartitionKeyBuilder AddNullValue();IsAbstract:False;IsStatic:False;IsVirtual:False;IsGenericMethod:False;IsConstructor:False;IsFinal:False;"
-        },
-        "Void .ctor()": {
-          "Type": "Constructor",
-          "Attributes": [],
-          "MethodInfo": "[Void .ctor(), Void .ctor()]"
-        }
-      },
-      "NestedTypes": {}
-    },
-    "Microsoft.Azure.Cosmos.PriorityLevel;System.Enum;IsAbstract:False;IsSealed:True;IsInterface:False;IsEnum:True;IsClass:False;IsValueType:True;IsNested:False;IsGenericType:False;IsSerializable:True": {
-      "Subclasses": {},
-      "Members": {
-        "Int32 value__": {
-          "Type": "Field",
-          "Attributes": [],
-          "MethodInfo": "Int32 value__;IsInitOnly:False;IsStatic:False;"
-        },
-        "Microsoft.Azure.Cosmos.PriorityLevel High": {
-          "Type": "Field",
-          "Attributes": [],
-          "MethodInfo": "Microsoft.Azure.Cosmos.PriorityLevel High;IsInitOnly:False;IsStatic:True;"
-        },
-        "Microsoft.Azure.Cosmos.PriorityLevel Low": {
-          "Type": "Field",
-          "Attributes": [],
-          "MethodInfo": "Microsoft.Azure.Cosmos.PriorityLevel Low;IsInitOnly:False;IsStatic:True;"
-        }
-      },
-      "NestedTypes": {}
-    },
-    "Microsoft.Azure.Cosmos.RequestOptions;System.Object;IsAbstract:False;IsSealed:False;IsInterface:False;IsEnum:False;IsClass:True;IsValueType:False;IsNested:False;IsGenericType:False;IsSerializable:False": {
-      "Subclasses": {},
-      "Members": {
-        "System.Nullable`1[Microsoft.Azure.Cosmos.PriorityLevel] get_PriorityLevel()[System.Runtime.CompilerServices.CompilerGeneratedAttribute()]": {
-          "Type": "Method",
-          "Attributes": [
-            "CompilerGeneratedAttribute"
-          ],
-          "MethodInfo": "System.Nullable`1[Microsoft.Azure.Cosmos.PriorityLevel] get_PriorityLevel();IsAbstract:False;IsStatic:False;IsVirtual:False;IsGenericMethod:False;IsConstructor:False;IsFinal:False;"
-        },
-        "System.Nullable`1[Microsoft.Azure.Cosmos.PriorityLevel] PriorityLevel": {
-          "Type": "Property",
-          "Attributes": [],
-          "MethodInfo": "System.Nullable`1[Microsoft.Azure.Cosmos.PriorityLevel] PriorityLevel;CanRead:True;CanWrite:True;System.Nullable`1[Microsoft.Azure.Cosmos.PriorityLevel] get_PriorityLevel();IsAbstract:False;IsStatic:False;IsVirtual:False;IsGenericMethod:False;IsConstructor:False;IsFinal:False;Void set_PriorityLevel(System.Nullable`1[Microsoft.Azure.Cosmos.PriorityLevel]);IsAbstract:False;IsStatic:False;IsVirtual:False;IsGenericMethod:False;IsConstructor:False;IsFinal:False;"
-        },
-        "Void set_PriorityLevel(System.Nullable`1[Microsoft.Azure.Cosmos.PriorityLevel])[System.Runtime.CompilerServices.CompilerGeneratedAttribute()]": {
-          "Type": "Method",
-          "Attributes": [
-            "CompilerGeneratedAttribute"
-          ],
-          "MethodInfo": "Void set_PriorityLevel(System.Nullable`1[Microsoft.Azure.Cosmos.PriorityLevel]);IsAbstract:False;IsStatic:False;IsVirtual:False;IsGenericMethod:False;IsConstructor:False;IsFinal:False;"
-        }
-      },
-      "NestedTypes": {}
-=======
->>>>>>> 4ab62933
     }
   },
   "Members": {},
