--- conflicted
+++ resolved
@@ -3,17 +3,10 @@
     "Microsoft.Azure.Cosmos.AvailabilityStrategy;System.Object;IsAbstract:True;IsSealed:False;IsInterface:False;IsEnum:False;IsClass:True;IsValueType:False;IsNested:False;IsGenericType:False;IsSerializable:False": {
       "Subclasses": {},
       "Members": {
-<<<<<<< HEAD
-        "Microsoft.Azure.Cosmos.AvailabilityStrategy CrossRegionHedgingStrategy(System.TimeSpan, System.Nullable`1[System.TimeSpan])": {
-          "Type": "Method",
-          "Attributes": [],
-          "MethodInfo": "Microsoft.Azure.Cosmos.AvailabilityStrategy CrossRegionHedgingStrategy(System.TimeSpan, System.Nullable`1[System.TimeSpan]);IsAbstract:False;IsStatic:True;IsVirtual:False;IsGenericMethod:False;IsConstructor:False;IsFinal:False;"
-=======
         "Microsoft.Azure.Cosmos.AvailabilityStrategy CrossRegionHedgingStrategy(System.TimeSpan, System.Nullable`1[System.TimeSpan], Boolean)": {
           "Type": "Method",
           "Attributes": [],
           "MethodInfo": "Microsoft.Azure.Cosmos.AvailabilityStrategy CrossRegionHedgingStrategy(System.TimeSpan, System.Nullable`1[System.TimeSpan], Boolean);IsAbstract:False;IsStatic:True;IsVirtual:False;IsGenericMethod:False;IsConstructor:False;IsFinal:False;"
->>>>>>> 4d9da410
         }
       },
       "NestedTypes": {}
@@ -325,11 +318,7 @@
           "Attributes": [],
           "MethodInfo": "Microsoft.Azure.Cosmos.ChangeFeedProcessorBuilder GetChangeFeedProcessorBuilderWithAllVersionsAndDeletes[T](System.String, ChangeFeedHandler`1);IsAbstract:True;IsStatic:False;IsVirtual:True;IsGenericMethod:True;IsConstructor:False;IsFinal:False;"
         },
-<<<<<<< HEAD
-        "System.Threading.Tasks.Task`1[Microsoft.Azure.Cosmos.ResponseMessage] DeleteAllItemsByPartitionKeyStreamAsync(Microsoft.Azure.Cosmos.PartitionKey, Microsoft.Azure.Cosmos.RequestOptions, System.Threading.CancellationToken)": {
-=======
         "System.Threading.Tasks.Task`1[System.Boolean] IsFeedRangePartOfAsync(Microsoft.Azure.Cosmos.FeedRange, Microsoft.Azure.Cosmos.FeedRange, System.Threading.CancellationToken)": {
->>>>>>> 4d9da410
           "Type": "Method",
           "Attributes": [],
           "MethodInfo": "System.Threading.Tasks.Task`1[System.Boolean] IsFeedRangePartOfAsync(Microsoft.Azure.Cosmos.FeedRange, Microsoft.Azure.Cosmos.FeedRange, System.Threading.CancellationToken);IsAbstract:False;IsStatic:False;IsVirtual:True;IsGenericMethod:False;IsConstructor:False;IsFinal:False;"
@@ -362,228 +351,27 @@
           "Attributes": [],
           "MethodInfo": "Microsoft.Azure.Cosmos.ChangeFeedPolicy get_ChangeFeedPolicy();IsAbstract:False;IsStatic:False;IsVirtual:False;IsGenericMethod:False;IsConstructor:False;IsFinal:False;"
         },
-<<<<<<< HEAD
-        "Microsoft.Azure.Cosmos.VectorEmbeddingPolicy get_VectorEmbeddingPolicy()": {
-          "Type": "Method",
-          "Attributes": [],
-          "MethodInfo": "Microsoft.Azure.Cosmos.VectorEmbeddingPolicy get_VectorEmbeddingPolicy();IsAbstract:False;IsStatic:False;IsVirtual:False;IsGenericMethod:False;IsConstructor:False;IsFinal:False;"
-        },
-        "Microsoft.Azure.Cosmos.VectorEmbeddingPolicy VectorEmbeddingPolicy[Newtonsoft.Json.JsonIgnoreAttribute()]": {
-=======
         "Microsoft.Azure.Cosmos.FullTextPolicy FullTextPolicy[Newtonsoft.Json.JsonIgnoreAttribute()]": {
->>>>>>> 4d9da410
           "Type": "Property",
           "Attributes": [
             "JsonIgnoreAttribute"
           ],
-<<<<<<< HEAD
-          "MethodInfo": "Microsoft.Azure.Cosmos.VectorEmbeddingPolicy VectorEmbeddingPolicy;CanRead:True;CanWrite:True;Microsoft.Azure.Cosmos.VectorEmbeddingPolicy get_VectorEmbeddingPolicy();IsAbstract:False;IsStatic:False;IsVirtual:False;IsGenericMethod:False;IsConstructor:False;IsFinal:False;Void set_VectorEmbeddingPolicy(Microsoft.Azure.Cosmos.VectorEmbeddingPolicy);IsAbstract:False;IsStatic:False;IsVirtual:False;IsGenericMethod:False;IsConstructor:False;IsFinal:False;"
-        },
-        "System.Collections.ObjectModel.Collection`1[Microsoft.Azure.Cosmos.ComputedProperty] ComputedProperties[Newtonsoft.Json.JsonIgnoreAttribute()]": {
-          "Type": "Property",
-          "Attributes": [
-            "JsonIgnoreAttribute"
-          ],
-          "MethodInfo": "System.Collections.ObjectModel.Collection`1[Microsoft.Azure.Cosmos.ComputedProperty] ComputedProperties;CanRead:True;CanWrite:True;System.Collections.ObjectModel.Collection`1[Microsoft.Azure.Cosmos.ComputedProperty] get_ComputedProperties();IsAbstract:False;IsStatic:False;IsVirtual:False;IsGenericMethod:False;IsConstructor:False;IsFinal:False;Void set_ComputedProperties(System.Collections.ObjectModel.Collection`1[Microsoft.Azure.Cosmos.ComputedProperty]);IsAbstract:False;IsStatic:False;IsVirtual:False;IsGenericMethod:False;IsConstructor:False;IsFinal:False;"
-        },
-        "System.Collections.ObjectModel.Collection`1[Microsoft.Azure.Cosmos.ComputedProperty] get_ComputedProperties()": {
-          "Type": "Method",
-          "Attributes": [],
-          "MethodInfo": "System.Collections.ObjectModel.Collection`1[Microsoft.Azure.Cosmos.ComputedProperty] get_ComputedProperties();IsAbstract:False;IsStatic:False;IsVirtual:False;IsGenericMethod:False;IsConstructor:False;IsFinal:False;"
-=======
           "MethodInfo": "Microsoft.Azure.Cosmos.FullTextPolicy FullTextPolicy;CanRead:True;CanWrite:True;Microsoft.Azure.Cosmos.FullTextPolicy get_FullTextPolicy();IsAbstract:False;IsStatic:False;IsVirtual:False;IsGenericMethod:False;IsConstructor:False;IsFinal:False;Void set_FullTextPolicy(Microsoft.Azure.Cosmos.FullTextPolicy);IsAbstract:False;IsStatic:False;IsVirtual:False;IsGenericMethod:False;IsConstructor:False;IsFinal:False;"
         },
         "Microsoft.Azure.Cosmos.FullTextPolicy get_FullTextPolicy()": {
           "Type": "Method",
           "Attributes": [],
           "MethodInfo": "Microsoft.Azure.Cosmos.FullTextPolicy get_FullTextPolicy();IsAbstract:False;IsStatic:False;IsVirtual:False;IsGenericMethod:False;IsConstructor:False;IsFinal:False;"
->>>>>>> 4d9da410
         },
         "Void set_ChangeFeedPolicy(Microsoft.Azure.Cosmos.ChangeFeedPolicy)": {
           "Type": "Method",
           "Attributes": [],
           "MethodInfo": "Void set_ChangeFeedPolicy(Microsoft.Azure.Cosmos.ChangeFeedPolicy);IsAbstract:False;IsStatic:False;IsVirtual:False;IsGenericMethod:False;IsConstructor:False;IsFinal:False;"
         },
-<<<<<<< HEAD
-        "Void set_ComputedProperties(System.Collections.ObjectModel.Collection`1[Microsoft.Azure.Cosmos.ComputedProperty])": {
-          "Type": "Method",
-          "Attributes": [],
-          "MethodInfo": "Void set_ComputedProperties(System.Collections.ObjectModel.Collection`1[Microsoft.Azure.Cosmos.ComputedProperty]);IsAbstract:False;IsStatic:False;IsVirtual:False;IsGenericMethod:False;IsConstructor:False;IsFinal:False;"
-        },
-        "Void set_VectorEmbeddingPolicy(Microsoft.Azure.Cosmos.VectorEmbeddingPolicy)": {
-          "Type": "Method",
-          "Attributes": [],
-          "MethodInfo": "Void set_VectorEmbeddingPolicy(Microsoft.Azure.Cosmos.VectorEmbeddingPolicy);IsAbstract:False;IsStatic:False;IsVirtual:False;IsGenericMethod:False;IsConstructor:False;IsFinal:False;"
-        }
-      },
-      "NestedTypes": {}
-    },
-    "Microsoft.Azure.Cosmos.CosmosClientOptions;System.Object;IsAbstract:False;IsSealed:False;IsInterface:False;IsEnum:False;IsClass:True;IsValueType:False;IsNested:False;IsGenericType:False;IsSerializable:False": {
-      "Subclasses": {},
-      "Members": {
-        "Microsoft.Azure.Cosmos.AvailabilityStrategy AvailabilityStrategy": {
-          "Type": "Property",
-          "Attributes": [],
-          "MethodInfo": "Microsoft.Azure.Cosmos.AvailabilityStrategy AvailabilityStrategy;CanRead:True;CanWrite:True;Microsoft.Azure.Cosmos.AvailabilityStrategy get_AvailabilityStrategy();IsAbstract:False;IsStatic:False;IsVirtual:False;IsGenericMethod:False;IsConstructor:False;IsFinal:False;Void set_AvailabilityStrategy(Microsoft.Azure.Cosmos.AvailabilityStrategy);IsAbstract:False;IsStatic:False;IsVirtual:False;IsGenericMethod:False;IsConstructor:False;IsFinal:False;"
-        },
-        "Microsoft.Azure.Cosmos.AvailabilityStrategy get_AvailabilityStrategy()[System.Runtime.CompilerServices.CompilerGeneratedAttribute()]": {
-          "Type": "Method",
-          "Attributes": [
-            "CompilerGeneratedAttribute"
-          ],
-          "MethodInfo": "Microsoft.Azure.Cosmos.AvailabilityStrategy get_AvailabilityStrategy();IsAbstract:False;IsStatic:False;IsVirtual:False;IsGenericMethod:False;IsConstructor:False;IsFinal:False;"
-        },
-        "Void set_AvailabilityStrategy(Microsoft.Azure.Cosmos.AvailabilityStrategy)[System.Runtime.CompilerServices.CompilerGeneratedAttribute()]": {
-          "Type": "Method",
-          "Attributes": [
-            "CompilerGeneratedAttribute"
-          ],
-          "MethodInfo": "Void set_AvailabilityStrategy(Microsoft.Azure.Cosmos.AvailabilityStrategy);IsAbstract:False;IsStatic:False;IsVirtual:False;IsGenericMethod:False;IsConstructor:False;IsFinal:False;"
-        }
-      },
-      "NestedTypes": {}
-    },
-    "Microsoft.Azure.Cosmos.DistanceFunction;System.Enum;IsAbstract:False;IsSealed:True;IsInterface:False;IsEnum:True;IsClass:False;IsValueType:True;IsNested:False;IsGenericType:False;IsSerializable:True": {
-      "Subclasses": {},
-      "Members": {
-        "Int32 value__": {
-          "Type": "Field",
-          "Attributes": [],
-          "MethodInfo": "Int32 value__;IsInitOnly:False;IsStatic:False;"
-        },
-        "Microsoft.Azure.Cosmos.DistanceFunction Cosine[System.Runtime.Serialization.EnumMemberAttribute(Value = \"cosine\")]": {
-          "Type": "Field",
-          "Attributes": [
-            "EnumMemberAttribute"
-          ],
-          "MethodInfo": "Microsoft.Azure.Cosmos.DistanceFunction Cosine;IsInitOnly:False;IsStatic:True;"
-        },
-        "Microsoft.Azure.Cosmos.DistanceFunction DotProduct[System.Runtime.Serialization.EnumMemberAttribute(Value = \"dotproduct\")]": {
-          "Type": "Field",
-          "Attributes": [
-            "EnumMemberAttribute"
-          ],
-          "MethodInfo": "Microsoft.Azure.Cosmos.DistanceFunction DotProduct;IsInitOnly:False;IsStatic:True;"
-        },
-        "Microsoft.Azure.Cosmos.DistanceFunction Euclidean[System.Runtime.Serialization.EnumMemberAttribute(Value = \"euclidean\")]": {
-          "Type": "Field",
-          "Attributes": [
-            "EnumMemberAttribute"
-          ],
-          "MethodInfo": "Microsoft.Azure.Cosmos.DistanceFunction Euclidean;IsInitOnly:False;IsStatic:True;"
-        }
-      },
-      "NestedTypes": {}
-    },
-    "Microsoft.Azure.Cosmos.Embedding;System.Object;IsAbstract:False;IsSealed:False;IsInterface:False;IsEnum:False;IsClass:True;IsValueType:False;IsNested:False;IsGenericType:False;IsSerializable:False": {
-      "Subclasses": {},
-      "Members": {
-        "Boolean Equals(Microsoft.Azure.Cosmos.Embedding)": {
-          "Type": "Method",
-          "Attributes": [],
-          "MethodInfo": "Boolean Equals(Microsoft.Azure.Cosmos.Embedding);IsAbstract:False;IsStatic:False;IsVirtual:True;IsGenericMethod:False;IsConstructor:False;IsFinal:True;"
-        },
-        "Microsoft.Azure.Cosmos.DistanceFunction DistanceFunction[Newtonsoft.Json.JsonPropertyAttribute(PropertyName = \"distanceFunction\")]-[Newtonsoft.Json.JsonConverterAttribute(typeof(Newtonsoft.Json.Converters.StringEnumConverter))]": {
-          "Type": "Property",
-          "Attributes": [
-            "JsonConverterAttribute",
-            "JsonPropertyAttribute"
-          ],
-          "MethodInfo": "Microsoft.Azure.Cosmos.DistanceFunction DistanceFunction;CanRead:True;CanWrite:True;Microsoft.Azure.Cosmos.DistanceFunction get_DistanceFunction();IsAbstract:False;IsStatic:False;IsVirtual:False;IsGenericMethod:False;IsConstructor:False;IsFinal:False;Void set_DistanceFunction(Microsoft.Azure.Cosmos.DistanceFunction);IsAbstract:False;IsStatic:False;IsVirtual:False;IsGenericMethod:False;IsConstructor:False;IsFinal:False;"
-        },
-        "Microsoft.Azure.Cosmos.DistanceFunction get_DistanceFunction()[System.Runtime.CompilerServices.CompilerGeneratedAttribute()]": {
-          "Type": "Method",
-          "Attributes": [
-            "CompilerGeneratedAttribute"
-          ],
-          "MethodInfo": "Microsoft.Azure.Cosmos.DistanceFunction get_DistanceFunction();IsAbstract:False;IsStatic:False;IsVirtual:False;IsGenericMethod:False;IsConstructor:False;IsFinal:False;"
-        },
-        "Microsoft.Azure.Cosmos.VectorDataType DataType[Newtonsoft.Json.JsonPropertyAttribute(PropertyName = \"dataType\")]-[Newtonsoft.Json.JsonConverterAttribute(typeof(Newtonsoft.Json.Converters.StringEnumConverter))]": {
-          "Type": "Property",
-          "Attributes": [
-            "JsonConverterAttribute",
-            "JsonPropertyAttribute"
-          ],
-          "MethodInfo": "Microsoft.Azure.Cosmos.VectorDataType DataType;CanRead:True;CanWrite:True;Microsoft.Azure.Cosmos.VectorDataType get_DataType();IsAbstract:False;IsStatic:False;IsVirtual:False;IsGenericMethod:False;IsConstructor:False;IsFinal:False;Void set_DataType(Microsoft.Azure.Cosmos.VectorDataType);IsAbstract:False;IsStatic:False;IsVirtual:False;IsGenericMethod:False;IsConstructor:False;IsFinal:False;"
-        },
-        "Microsoft.Azure.Cosmos.VectorDataType get_DataType()[System.Runtime.CompilerServices.CompilerGeneratedAttribute()]": {
-          "Type": "Method",
-          "Attributes": [
-            "CompilerGeneratedAttribute"
-          ],
-          "MethodInfo": "Microsoft.Azure.Cosmos.VectorDataType get_DataType();IsAbstract:False;IsStatic:False;IsVirtual:False;IsGenericMethod:False;IsConstructor:False;IsFinal:False;"
-        },
-        "System.String get_Path()[System.Runtime.CompilerServices.CompilerGeneratedAttribute()]": {
-          "Type": "Method",
-          "Attributes": [
-            "CompilerGeneratedAttribute"
-          ],
-          "MethodInfo": "System.String get_Path();IsAbstract:False;IsStatic:False;IsVirtual:False;IsGenericMethod:False;IsConstructor:False;IsFinal:False;"
-        },
-        "System.String Path[Newtonsoft.Json.JsonPropertyAttribute(PropertyName = \"path\")]": {
-          "Type": "Property",
-          "Attributes": [
-            "JsonPropertyAttribute"
-          ],
-          "MethodInfo": "System.String Path;CanRead:True;CanWrite:True;System.String get_Path();IsAbstract:False;IsStatic:False;IsVirtual:False;IsGenericMethod:False;IsConstructor:False;IsFinal:False;Void set_Path(System.String);IsAbstract:False;IsStatic:False;IsVirtual:False;IsGenericMethod:False;IsConstructor:False;IsFinal:False;"
-        },
-        "UInt64 Dimensions[Newtonsoft.Json.JsonPropertyAttribute(PropertyName = \"dimensions\")]": {
-          "Type": "Property",
-          "Attributes": [
-            "JsonPropertyAttribute"
-          ],
-          "MethodInfo": "UInt64 Dimensions;CanRead:True;CanWrite:True;UInt64 get_Dimensions();IsAbstract:False;IsStatic:False;IsVirtual:False;IsGenericMethod:False;IsConstructor:False;IsFinal:False;Void set_Dimensions(UInt64);IsAbstract:False;IsStatic:False;IsVirtual:False;IsGenericMethod:False;IsConstructor:False;IsFinal:False;"
-        },
-        "UInt64 get_Dimensions()[System.Runtime.CompilerServices.CompilerGeneratedAttribute()]": {
-          "Type": "Method",
-          "Attributes": [
-            "CompilerGeneratedAttribute"
-          ],
-          "MethodInfo": "UInt64 get_Dimensions();IsAbstract:False;IsStatic:False;IsVirtual:False;IsGenericMethod:False;IsConstructor:False;IsFinal:False;"
-        },
-        "Void .ctor()": {
-          "Type": "Constructor",
-          "Attributes": [],
-          "MethodInfo": "[Void .ctor(), Void .ctor()]"
-        },
-        "Void set_DataType(Microsoft.Azure.Cosmos.VectorDataType)[System.Runtime.CompilerServices.CompilerGeneratedAttribute()]": {
-          "Type": "Method",
-          "Attributes": [
-            "CompilerGeneratedAttribute"
-          ],
-          "MethodInfo": "Void set_DataType(Microsoft.Azure.Cosmos.VectorDataType);IsAbstract:False;IsStatic:False;IsVirtual:False;IsGenericMethod:False;IsConstructor:False;IsFinal:False;"
-        },
-        "Void set_Dimensions(UInt64)[System.Runtime.CompilerServices.CompilerGeneratedAttribute()]": {
-          "Type": "Method",
-          "Attributes": [
-            "CompilerGeneratedAttribute"
-          ],
-          "MethodInfo": "Void set_Dimensions(UInt64);IsAbstract:False;IsStatic:False;IsVirtual:False;IsGenericMethod:False;IsConstructor:False;IsFinal:False;"
-        },
-        "Void set_DistanceFunction(Microsoft.Azure.Cosmos.DistanceFunction)[System.Runtime.CompilerServices.CompilerGeneratedAttribute()]": {
-          "Type": "Method",
-          "Attributes": [
-            "CompilerGeneratedAttribute"
-          ],
-          "MethodInfo": "Void set_DistanceFunction(Microsoft.Azure.Cosmos.DistanceFunction);IsAbstract:False;IsStatic:False;IsVirtual:False;IsGenericMethod:False;IsConstructor:False;IsFinal:False;"
-        },
-        "Void set_Path(System.String)[System.Runtime.CompilerServices.CompilerGeneratedAttribute()]": {
-          "Type": "Method",
-          "Attributes": [
-            "CompilerGeneratedAttribute"
-          ],
-          "MethodInfo": "Void set_Path(System.String);IsAbstract:False;IsStatic:False;IsVirtual:False;IsGenericMethod:False;IsConstructor:False;IsFinal:False;"
-        },
-        "Void ValidateEmbeddingPath()": {
-          "Type": "Method",
-          "Attributes": [],
-          "MethodInfo": "Void ValidateEmbeddingPath();IsAbstract:False;IsStatic:False;IsVirtual:False;IsGenericMethod:False;IsConstructor:False;IsFinal:False;"
-=======
         "Void set_FullTextPolicy(Microsoft.Azure.Cosmos.FullTextPolicy)": {
           "Type": "Method",
           "Attributes": [],
           "MethodInfo": "Void set_FullTextPolicy(Microsoft.Azure.Cosmos.FullTextPolicy);IsAbstract:False;IsStatic:False;IsVirtual:False;IsGenericMethod:False;IsConstructor:False;IsFinal:False;"
->>>>>>> 4d9da410
         }
       },
       "NestedTypes": {}
@@ -651,137 +439,12 @@
       },
       "NestedTypes": {}
     },
-<<<<<<< HEAD
-    "Microsoft.Azure.Cosmos.Fluent.ComputedPropertiesDefinition`1;System.Object;IsAbstract:False;IsSealed:False;IsInterface:False;IsEnum:False;IsClass:True;IsValueType:False;IsNested:False;IsGenericType:True;IsSerializable:False": {
-      "Subclasses": {},
-      "Members": {
-        "Microsoft.Azure.Cosmos.Fluent.ComputedPropertiesDefinition`1[T] WithComputedProperty(System.String, System.String)": {
-          "Type": "Method",
-          "Attributes": [],
-          "MethodInfo": "Microsoft.Azure.Cosmos.Fluent.ComputedPropertiesDefinition`1[T] WithComputedProperty(System.String, System.String);IsAbstract:False;IsStatic:False;IsVirtual:False;IsGenericMethod:False;IsConstructor:False;IsFinal:False;"
-        },
-        "T Attach()": {
-          "Type": "Method",
-          "Attributes": [],
-          "MethodInfo": "T Attach();IsAbstract:False;IsStatic:False;IsVirtual:False;IsGenericMethod:False;IsConstructor:False;IsFinal:False;"
-        }
-      },
-      "NestedTypes": {}
-    },
-    "Microsoft.Azure.Cosmos.Fluent.ContainerBuilder;Microsoft.Azure.Cosmos.Fluent.ContainerDefinition`1[[Microsoft.Azure.Cosmos.Fluent.ContainerBuilder, ]];IsAbstract:False;IsSealed:False;IsInterface:False;IsEnum:False;IsClass:True;IsValueType:False;IsNested:False;IsGenericType:False;IsSerializable:False": {
-=======
     "Microsoft.Azure.Cosmos.CosmosDbClientMetrics;System.Object;IsAbstract:False;IsSealed:True;IsInterface:False;IsEnum:False;IsClass:True;IsValueType:False;IsNested:False;IsGenericType:False;IsSerializable:False": {
->>>>>>> 4d9da410
       "Subclasses": {},
       "Members": {
         "Microsoft.Azure.Cosmos.CosmosDbClientMetrics+HistogramBuckets": {
           "Type": "NestedType",
           "Attributes": [],
-<<<<<<< HEAD
-          "MethodInfo": "Microsoft.Azure.Cosmos.Fluent.ChangeFeedPolicyDefinition WithChangeFeedPolicy(System.TimeSpan);IsAbstract:False;IsStatic:False;IsVirtual:False;IsGenericMethod:False;IsConstructor:False;IsFinal:False;"
-        },
-        "Microsoft.Azure.Cosmos.Fluent.VectorEmbeddingPolicyDefinition WithVectorEmbeddingPolicy(System.Collections.ObjectModel.Collection`1[Microsoft.Azure.Cosmos.Embedding])": {
-          "Type": "Method",
-          "Attributes": [],
-          "MethodInfo": "Microsoft.Azure.Cosmos.Fluent.VectorEmbeddingPolicyDefinition WithVectorEmbeddingPolicy(System.Collections.ObjectModel.Collection`1[Microsoft.Azure.Cosmos.Embedding]);IsAbstract:False;IsStatic:False;IsVirtual:False;IsGenericMethod:False;IsConstructor:False;IsFinal:False;"
-        }
-      },
-      "NestedTypes": {}
-    },
-    "Microsoft.Azure.Cosmos.Fluent.ContainerDefinition`1;System.Object;IsAbstract:True;IsSealed:False;IsInterface:False;IsEnum:False;IsClass:True;IsValueType:False;IsNested:False;IsGenericType:True;IsSerializable:False": {
-      "Subclasses": {},
-      "Members": {
-        "Microsoft.Azure.Cosmos.Fluent.ComputedPropertiesDefinition`1[T] WithComputedProperties()": {
-          "Type": "Method",
-          "Attributes": [],
-          "MethodInfo": "Microsoft.Azure.Cosmos.Fluent.ComputedPropertiesDefinition`1[T] WithComputedProperties();IsAbstract:False;IsStatic:False;IsVirtual:False;IsGenericMethod:False;IsConstructor:False;IsFinal:False;"
-        }
-      },
-      "NestedTypes": {}
-    },
-    "Microsoft.Azure.Cosmos.Fluent.CosmosClientBuilder;System.Object;IsAbstract:False;IsSealed:False;IsInterface:False;IsEnum:False;IsClass:True;IsValueType:False;IsNested:False;IsGenericType:False;IsSerializable:False": {
-      "Subclasses": {},
-      "Members": {
-        "Microsoft.Azure.Cosmos.Fluent.CosmosClientBuilder WithAvailabilityStrategy(Microsoft.Azure.Cosmos.AvailabilityStrategy)": {
-          "Type": "Method",
-          "Attributes": [],
-          "MethodInfo": "Microsoft.Azure.Cosmos.Fluent.CosmosClientBuilder WithAvailabilityStrategy(Microsoft.Azure.Cosmos.AvailabilityStrategy);IsAbstract:False;IsStatic:False;IsVirtual:False;IsGenericMethod:False;IsConstructor:False;IsFinal:False;"
-        }
-      },
-      "NestedTypes": {}
-    },
-    "Microsoft.Azure.Cosmos.Fluent.IndexingPolicyDefinition`1;System.Object;IsAbstract:False;IsSealed:False;IsInterface:False;IsEnum:False;IsClass:True;IsValueType:False;IsNested:False;IsGenericType:True;IsSerializable:False": {
-      "Subclasses": {},
-      "Members": {
-        "Microsoft.Azure.Cosmos.Fluent.VectorIndexDefinition`1[Microsoft.Azure.Cosmos.Fluent.IndexingPolicyDefinition`1[T]] WithVectorIndex()": {
-          "Type": "Method",
-          "Attributes": [],
-          "MethodInfo": "Microsoft.Azure.Cosmos.Fluent.VectorIndexDefinition`1[Microsoft.Azure.Cosmos.Fluent.IndexingPolicyDefinition`1[T]] WithVectorIndex();IsAbstract:False;IsStatic:False;IsVirtual:False;IsGenericMethod:False;IsConstructor:False;IsFinal:False;"
-        }
-      },
-      "NestedTypes": {}
-    },
-    "Microsoft.Azure.Cosmos.Fluent.VectorEmbeddingPolicyDefinition;System.Object;IsAbstract:False;IsSealed:False;IsInterface:False;IsEnum:False;IsClass:True;IsValueType:False;IsNested:False;IsGenericType:False;IsSerializable:False": {
-      "Subclasses": {},
-      "Members": {
-        "Microsoft.Azure.Cosmos.Fluent.ContainerBuilder Attach()": {
-          "Type": "Method",
-          "Attributes": [],
-          "MethodInfo": "Microsoft.Azure.Cosmos.Fluent.ContainerBuilder Attach();IsAbstract:False;IsStatic:False;IsVirtual:False;IsGenericMethod:False;IsConstructor:False;IsFinal:False;"
-        },
-        "Void .ctor(Microsoft.Azure.Cosmos.Fluent.ContainerBuilder, System.Collections.ObjectModel.Collection`1[Microsoft.Azure.Cosmos.Embedding], System.Action`1[Microsoft.Azure.Cosmos.VectorEmbeddingPolicy])": {
-          "Type": "Constructor",
-          "Attributes": [],
-          "MethodInfo": "[Void .ctor(Microsoft.Azure.Cosmos.Fluent.ContainerBuilder, System.Collections.ObjectModel.Collection`1[Microsoft.Azure.Cosmos.Embedding], System.Action`1[Microsoft.Azure.Cosmos.VectorEmbeddingPolicy]), Void .ctor(Microsoft.Azure.Cosmos.Fluent.ContainerBuilder, System.Collections.ObjectModel.Collection`1[Microsoft.Azure.Cosmos.Embedding], System.Action`1[Microsoft.Azure.Cosmos.VectorEmbeddingPolicy])]"
-        }
-      },
-      "NestedTypes": {}
-    },
-    "Microsoft.Azure.Cosmos.Fluent.VectorIndexDefinition`1;System.Object;IsAbstract:False;IsSealed:False;IsInterface:False;IsEnum:False;IsClass:True;IsValueType:False;IsNested:False;IsGenericType:True;IsSerializable:False": {
-      "Subclasses": {},
-      "Members": {
-        "Microsoft.Azure.Cosmos.Fluent.VectorIndexDefinition`1[T] Path(System.String, Microsoft.Azure.Cosmos.VectorIndexType)": {
-          "Type": "Method",
-          "Attributes": [],
-          "MethodInfo": "Microsoft.Azure.Cosmos.Fluent.VectorIndexDefinition`1[T] Path(System.String, Microsoft.Azure.Cosmos.VectorIndexType);IsAbstract:False;IsStatic:False;IsVirtual:False;IsGenericMethod:False;IsConstructor:False;IsFinal:False;"
-        },
-        "T Attach()": {
-          "Type": "Method",
-          "Attributes": [],
-          "MethodInfo": "T Attach();IsAbstract:False;IsStatic:False;IsVirtual:False;IsGenericMethod:False;IsConstructor:False;IsFinal:False;"
-        },
-        "Void .ctor(T, System.Action`1[Microsoft.Azure.Cosmos.VectorIndexPath])": {
-          "Type": "Constructor",
-          "Attributes": [],
-          "MethodInfo": "[Void .ctor(T, System.Action`1[Microsoft.Azure.Cosmos.VectorIndexPath]), Void .ctor(T, System.Action`1[Microsoft.Azure.Cosmos.VectorIndexPath])]"
-        }
-      },
-      "NestedTypes": {}
-    },
-    "Microsoft.Azure.Cosmos.IndexingPolicy;System.Object;IsAbstract:False;IsSealed:True;IsInterface:False;IsEnum:False;IsClass:True;IsValueType:False;IsNested:False;IsGenericType:False;IsSerializable:False": {
-      "Subclasses": {},
-      "Members": {
-        "System.Collections.ObjectModel.Collection`1[Microsoft.Azure.Cosmos.VectorIndexPath] get_VectorIndexes()[System.Runtime.CompilerServices.CompilerGeneratedAttribute()]": {
-          "Type": "Method",
-          "Attributes": [
-            "CompilerGeneratedAttribute"
-          ],
-          "MethodInfo": "System.Collections.ObjectModel.Collection`1[Microsoft.Azure.Cosmos.VectorIndexPath] get_VectorIndexes();IsAbstract:False;IsStatic:False;IsVirtual:False;IsGenericMethod:False;IsConstructor:False;IsFinal:False;"
-        },
-        "System.Collections.ObjectModel.Collection`1[Microsoft.Azure.Cosmos.VectorIndexPath] VectorIndexes[Newtonsoft.Json.JsonPropertyAttribute(NullValueHandling = 1, PropertyName = \"vectorIndexes\")]": {
-          "Type": "Property",
-          "Attributes": [
-            "JsonPropertyAttribute"
-          ],
-          "MethodInfo": "System.Collections.ObjectModel.Collection`1[Microsoft.Azure.Cosmos.VectorIndexPath] VectorIndexes;CanRead:True;CanWrite:True;System.Collections.ObjectModel.Collection`1[Microsoft.Azure.Cosmos.VectorIndexPath] get_VectorIndexes();IsAbstract:False;IsStatic:False;IsVirtual:False;IsGenericMethod:False;IsConstructor:False;IsFinal:False;Void set_VectorIndexes(System.Collections.ObjectModel.Collection`1[Microsoft.Azure.Cosmos.VectorIndexPath]);IsAbstract:False;IsStatic:False;IsVirtual:False;IsGenericMethod:False;IsConstructor:False;IsFinal:False;"
-        },
-        "Void set_VectorIndexes(System.Collections.ObjectModel.Collection`1[Microsoft.Azure.Cosmos.VectorIndexPath])[System.Runtime.CompilerServices.CompilerGeneratedAttribute()]": {
-          "Type": "Method",
-          "Attributes": [
-            "CompilerGeneratedAttribute"
-          ],
-          "MethodInfo": "Void set_VectorIndexes(System.Collections.ObjectModel.Collection`1[Microsoft.Azure.Cosmos.VectorIndexPath]);IsAbstract:False;IsStatic:False;IsVirtual:False;IsGenericMethod:False;IsConstructor:False;IsFinal:False;"
-=======
           "MethodInfo": null
         },
         "Microsoft.Azure.Cosmos.CosmosDbClientMetrics+NetworkMetrics": {
@@ -1076,7 +739,6 @@
           "Type": "Field",
           "Attributes": [],
           "MethodInfo": "Double[] RowCountBuckets;IsInitOnly:True;IsStatic:True;"
->>>>>>> 4d9da410
         }
       },
       "NestedTypes": {}
@@ -1252,68 +914,6 @@
       },
       "NestedTypes": {}
     },
-<<<<<<< HEAD
-    "Microsoft.Azure.Cosmos.RequestOptions;System.Object;IsAbstract:False;IsSealed:False;IsInterface:False;IsEnum:False;IsClass:True;IsValueType:False;IsNested:False;IsGenericType:False;IsSerializable:False": {
-      "Subclasses": {},
-      "Members": {
-        "Microsoft.Azure.Cosmos.AvailabilityStrategy AvailabilityStrategy": {
-          "Type": "Property",
-          "Attributes": [],
-          "MethodInfo": "Microsoft.Azure.Cosmos.AvailabilityStrategy AvailabilityStrategy;CanRead:True;CanWrite:True;Microsoft.Azure.Cosmos.AvailabilityStrategy get_AvailabilityStrategy();IsAbstract:False;IsStatic:False;IsVirtual:False;IsGenericMethod:False;IsConstructor:False;IsFinal:False;Void set_AvailabilityStrategy(Microsoft.Azure.Cosmos.AvailabilityStrategy);IsAbstract:False;IsStatic:False;IsVirtual:False;IsGenericMethod:False;IsConstructor:False;IsFinal:False;"
-        },
-        "Microsoft.Azure.Cosmos.AvailabilityStrategy get_AvailabilityStrategy()[System.Runtime.CompilerServices.CompilerGeneratedAttribute()]": {
-          "Type": "Method",
-          "Attributes": [
-            "CompilerGeneratedAttribute"
-          ],
-          "MethodInfo": "Microsoft.Azure.Cosmos.AvailabilityStrategy get_AvailabilityStrategy();IsAbstract:False;IsStatic:False;IsVirtual:False;IsGenericMethod:False;IsConstructor:False;IsFinal:False;"
-        },
-        "Void set_AvailabilityStrategy(Microsoft.Azure.Cosmos.AvailabilityStrategy)[System.Runtime.CompilerServices.CompilerGeneratedAttribute()]": {
-          "Type": "Method",
-          "Attributes": [
-            "CompilerGeneratedAttribute"
-          ],
-          "MethodInfo": "Void set_AvailabilityStrategy(Microsoft.Azure.Cosmos.AvailabilityStrategy);IsAbstract:False;IsStatic:False;IsVirtual:False;IsGenericMethod:False;IsConstructor:False;IsFinal:False;"
-        }
-      },
-      "NestedTypes": {}
-    },
-    "Microsoft.Azure.Cosmos.VectorDataType;System.Enum;IsAbstract:False;IsSealed:True;IsInterface:False;IsEnum:True;IsClass:False;IsValueType:True;IsNested:False;IsGenericType:False;IsSerializable:True": {
-      "Subclasses": {},
-      "Members": {
-        "Int32 value__": {
-          "Type": "Field",
-          "Attributes": [],
-          "MethodInfo": "Int32 value__;IsInitOnly:False;IsStatic:False;"
-        },
-        "Microsoft.Azure.Cosmos.VectorDataType Float16[System.Runtime.Serialization.EnumMemberAttribute(Value = \"float16\")]": {
-          "Type": "Field",
-          "Attributes": [
-            "EnumMemberAttribute"
-          ],
-          "MethodInfo": "Microsoft.Azure.Cosmos.VectorDataType Float16;IsInitOnly:False;IsStatic:True;"
-        },
-        "Microsoft.Azure.Cosmos.VectorDataType Float32[System.Runtime.Serialization.EnumMemberAttribute(Value = \"float32\")]": {
-          "Type": "Field",
-          "Attributes": [
-            "EnumMemberAttribute"
-          ],
-          "MethodInfo": "Microsoft.Azure.Cosmos.VectorDataType Float32;IsInitOnly:False;IsStatic:True;"
-        },
-        "Microsoft.Azure.Cosmos.VectorDataType Int8[System.Runtime.Serialization.EnumMemberAttribute(Value = \"int8\")]": {
-          "Type": "Field",
-          "Attributes": [
-            "EnumMemberAttribute"
-          ],
-          "MethodInfo": "Microsoft.Azure.Cosmos.VectorDataType Int8;IsInitOnly:False;IsStatic:True;"
-        },
-        "Microsoft.Azure.Cosmos.VectorDataType Uint8[System.Runtime.Serialization.EnumMemberAttribute(Value = \"uint8\")]": {
-          "Type": "Field",
-          "Attributes": [
-            "EnumMemberAttribute"
-          ],
-          "MethodInfo": "Microsoft.Azure.Cosmos.VectorDataType Uint8;IsInitOnly:False;IsStatic:True;"
-=======
     "Microsoft.Azure.Cosmos.CosmosDbClientMetrics+NetworkMetrics+Name;System.Object;IsAbstract:True;IsSealed:True;IsInterface:False;IsEnum:False;IsClass:True;IsValueType:False;IsNested:True;IsGenericType:False;IsSerializable:False": {
       "Subclasses": {},
       "Members": {
@@ -1351,62 +951,10 @@
           "Type": "Field",
           "Attributes": [],
           "MethodInfo": "System.String TransitTimeLatency;IsInitOnly:False;IsStatic:True;"
->>>>>>> 4d9da410
-        }
-      },
-      "NestedTypes": {}
-    },
-<<<<<<< HEAD
-    "Microsoft.Azure.Cosmos.VectorEmbeddingPolicy;System.Object;IsAbstract:False;IsSealed:True;IsInterface:False;IsEnum:False;IsClass:True;IsValueType:False;IsNested:False;IsGenericType:False;IsSerializable:False": {
-      "Subclasses": {},
-      "Members": {
-        "System.Collections.ObjectModel.Collection`1[Microsoft.Azure.Cosmos.Embedding] Embeddings[Newtonsoft.Json.JsonPropertyAttribute(PropertyName = \"vectorEmbeddings\")]": {
-          "Type": "Field",
-          "Attributes": [
-            "JsonPropertyAttribute"
-          ],
-          "MethodInfo": "System.Collections.ObjectModel.Collection`1[Microsoft.Azure.Cosmos.Embedding] Embeddings;IsInitOnly:True;IsStatic:False;"
-        },
-        "Void .ctor(System.Collections.ObjectModel.Collection`1[Microsoft.Azure.Cosmos.Embedding])": {
-          "Type": "Constructor",
-          "Attributes": [],
-          "MethodInfo": "[Void .ctor(System.Collections.ObjectModel.Collection`1[Microsoft.Azure.Cosmos.Embedding]), Void .ctor(System.Collections.ObjectModel.Collection`1[Microsoft.Azure.Cosmos.Embedding])]"
-        }
-      },
-      "NestedTypes": {}
-    },
-    "Microsoft.Azure.Cosmos.VectorIndexPath;System.Object;IsAbstract:False;IsSealed:True;IsInterface:False;IsEnum:False;IsClass:True;IsValueType:False;IsNested:False;IsGenericType:False;IsSerializable:False": {
-      "Subclasses": {},
-      "Members": {
-        "Microsoft.Azure.Cosmos.VectorIndexType get_Type()[System.Runtime.CompilerServices.CompilerGeneratedAttribute()]": {
-          "Type": "Method",
-          "Attributes": [
-            "CompilerGeneratedAttribute"
-          ],
-          "MethodInfo": "Microsoft.Azure.Cosmos.VectorIndexType get_Type();IsAbstract:False;IsStatic:False;IsVirtual:False;IsGenericMethod:False;IsConstructor:False;IsFinal:False;"
-        },
-        "Microsoft.Azure.Cosmos.VectorIndexType Type[Newtonsoft.Json.JsonPropertyAttribute(PropertyName = \"type\")]-[Newtonsoft.Json.JsonConverterAttribute(typeof(Newtonsoft.Json.Converters.StringEnumConverter))]": {
-          "Type": "Property",
-          "Attributes": [
-            "JsonConverterAttribute",
-            "JsonPropertyAttribute"
-          ],
-          "MethodInfo": "Microsoft.Azure.Cosmos.VectorIndexType Type;CanRead:True;CanWrite:True;Microsoft.Azure.Cosmos.VectorIndexType get_Type();IsAbstract:False;IsStatic:False;IsVirtual:False;IsGenericMethod:False;IsConstructor:False;IsFinal:False;Void set_Type(Microsoft.Azure.Cosmos.VectorIndexType);IsAbstract:False;IsStatic:False;IsVirtual:False;IsGenericMethod:False;IsConstructor:False;IsFinal:False;"
-        },
-        "System.String get_Path()[System.Runtime.CompilerServices.CompilerGeneratedAttribute()]": {
-          "Type": "Method",
-          "Attributes": [
-            "CompilerGeneratedAttribute"
-          ],
-          "MethodInfo": "System.String get_Path();IsAbstract:False;IsStatic:False;IsVirtual:False;IsGenericMethod:False;IsConstructor:False;IsFinal:False;"
-        },
-        "System.String Path[Newtonsoft.Json.JsonPropertyAttribute(PropertyName = \"path\")]": {
-          "Type": "Property",
-          "Attributes": [
-            "JsonPropertyAttribute"
-          ],
-          "MethodInfo": "System.String Path;CanRead:True;CanWrite:True;System.String get_Path();IsAbstract:False;IsStatic:False;IsVirtual:False;IsGenericMethod:False;IsConstructor:False;IsFinal:False;Void set_Path(System.String);IsAbstract:False;IsStatic:False;IsVirtual:False;IsGenericMethod:False;IsConstructor:False;IsFinal:False;"
-=======
+        }
+      },
+      "NestedTypes": {}
+    },
     "Microsoft.Azure.Cosmos.CosmosDbClientMetrics+NetworkMetrics+Unit;System.Object;IsAbstract:True;IsSealed:True;IsInterface:False;IsEnum:False;IsClass:True;IsValueType:False;IsNested:True;IsGenericType:False;IsSerializable:False": {
       "Subclasses": {},
       "Members": {
@@ -1612,6 +1160,22 @@
       },
       "NestedTypes": {}
     },
+    "Microsoft.Azure.Cosmos.Fluent.ComputedPropertiesDefinition`1;System.Object;IsAbstract:False;IsSealed:False;IsInterface:False;IsEnum:False;IsClass:True;IsValueType:False;IsNested:False;IsGenericType:True;IsSerializable:False": {
+      "Subclasses": {},
+      "Members": {
+        "Microsoft.Azure.Cosmos.Fluent.ComputedPropertiesDefinition`1[T] WithComputedProperty(System.String, System.String)": {
+          "Type": "Method",
+          "Attributes": [],
+          "MethodInfo": "Microsoft.Azure.Cosmos.Fluent.ComputedPropertiesDefinition`1[T] WithComputedProperty(System.String, System.String);IsAbstract:False;IsStatic:False;IsVirtual:False;IsGenericMethod:False;IsConstructor:False;IsFinal:False;"
+        },
+        "T Attach()": {
+          "Type": "Method",
+          "Attributes": [],
+          "MethodInfo": "T Attach();IsAbstract:False;IsStatic:False;IsVirtual:False;IsGenericMethod:False;IsConstructor:False;IsFinal:False;"
+        }
+      },
+      "NestedTypes": {}
+    },
     "Microsoft.Azure.Cosmos.Fluent.ContainerBuilder;Microsoft.Azure.Cosmos.Fluent.ContainerDefinition`1[[Microsoft.Azure.Cosmos.Fluent.ContainerBuilder, ]];IsAbstract:False;IsSealed:False;IsInterface:False;IsEnum:False;IsClass:True;IsValueType:False;IsNested:False;IsGenericType:False;IsSerializable:False": {
       "Subclasses": {},
       "Members": {
@@ -1619,13 +1183,10 @@
           "Type": "Method",
           "Attributes": [],
           "MethodInfo": "Microsoft.Azure.Cosmos.Fluent.ChangeFeedPolicyDefinition WithChangeFeedPolicy(System.TimeSpan);IsAbstract:False;IsStatic:False;IsVirtual:False;IsGenericMethod:False;IsConstructor:False;IsFinal:False;"
->>>>>>> 4d9da410
         },
         "Microsoft.Azure.Cosmos.Fluent.FullTextPolicyDefinition WithFullTextPolicy(System.String, System.Collections.ObjectModel.Collection`1[Microsoft.Azure.Cosmos.FullTextPath])": {
           "Type": "Method",
           "Attributes": [],
-<<<<<<< HEAD
-=======
           "MethodInfo": "Microsoft.Azure.Cosmos.Fluent.FullTextPolicyDefinition WithFullTextPolicy(System.String, System.Collections.ObjectModel.Collection`1[Microsoft.Azure.Cosmos.FullTextPath]);IsAbstract:False;IsStatic:False;IsVirtual:False;IsGenericMethod:False;IsConstructor:False;IsFinal:False;"
         }
       },
@@ -1726,7 +1287,6 @@
         "Void .ctor()": {
           "Type": "Constructor",
           "Attributes": [],
->>>>>>> 4d9da410
           "MethodInfo": "[Void .ctor(), Void .ctor()]"
         },
         "Void set_Path(System.String)[System.Runtime.CompilerServices.CompilerGeneratedAttribute()]": {
@@ -1735,10 +1295,6 @@
             "CompilerGeneratedAttribute"
           ],
           "MethodInfo": "Void set_Path(System.String);IsAbstract:False;IsStatic:False;IsVirtual:False;IsGenericMethod:False;IsConstructor:False;IsFinal:False;"
-<<<<<<< HEAD
-        },
-        "Void set_Type(Microsoft.Azure.Cosmos.VectorIndexType)[System.Runtime.CompilerServices.CompilerGeneratedAttribute()]": {
-=======
         }
       },
       "NestedTypes": {}
@@ -1785,14 +1341,10 @@
           "MethodInfo": "[Void .ctor(), Void .ctor()]"
         },
         "Void set_Language(System.String)[System.Runtime.CompilerServices.CompilerGeneratedAttribute()]": {
->>>>>>> 4d9da410
-          "Type": "Method",
-          "Attributes": [
-            "CompilerGeneratedAttribute"
-          ],
-<<<<<<< HEAD
-          "MethodInfo": "Void set_Type(Microsoft.Azure.Cosmos.VectorIndexType);IsAbstract:False;IsStatic:False;IsVirtual:False;IsGenericMethod:False;IsConstructor:False;IsFinal:False;"
-=======
+          "Type": "Method",
+          "Attributes": [
+            "CompilerGeneratedAttribute"
+          ],
           "MethodInfo": "Void set_Language(System.String);IsAbstract:False;IsStatic:False;IsVirtual:False;IsGenericMethod:False;IsConstructor:False;IsFinal:False;"
         },
         "Void set_Path(System.String)[System.Runtime.CompilerServices.CompilerGeneratedAttribute()]": {
@@ -1806,41 +1358,10 @@
           "Type": "Method",
           "Attributes": [],
           "MethodInfo": "Void ValidateFullTextPath();IsAbstract:False;IsStatic:False;IsVirtual:False;IsGenericMethod:False;IsConstructor:False;IsFinal:False;"
->>>>>>> 4d9da410
-        }
-      },
-      "NestedTypes": {}
-    },
-<<<<<<< HEAD
-    "Microsoft.Azure.Cosmos.VectorIndexType;System.Enum;IsAbstract:False;IsSealed:True;IsInterface:False;IsEnum:True;IsClass:False;IsValueType:True;IsNested:False;IsGenericType:False;IsSerializable:True": {
-      "Subclasses": {},
-      "Members": {
-        "Int32 value__": {
-          "Type": "Field",
-          "Attributes": [],
-          "MethodInfo": "Int32 value__;IsInitOnly:False;IsStatic:False;"
-        },
-        "Microsoft.Azure.Cosmos.VectorIndexType DiskANN[System.Runtime.Serialization.EnumMemberAttribute(Value = \"diskANN\")]": {
-          "Type": "Field",
-          "Attributes": [
-            "EnumMemberAttribute"
-          ],
-          "MethodInfo": "Microsoft.Azure.Cosmos.VectorIndexType DiskANN;IsInitOnly:False;IsStatic:True;"
-        },
-        "Microsoft.Azure.Cosmos.VectorIndexType Flat[System.Runtime.Serialization.EnumMemberAttribute(Value = \"flat\")]": {
-          "Type": "Field",
-          "Attributes": [
-            "EnumMemberAttribute"
-          ],
-          "MethodInfo": "Microsoft.Azure.Cosmos.VectorIndexType Flat;IsInitOnly:False;IsStatic:True;"
-        },
-        "Microsoft.Azure.Cosmos.VectorIndexType QuantizedFlat[System.Runtime.Serialization.EnumMemberAttribute(Value = \"quantizedFlat\")]": {
-          "Type": "Field",
-          "Attributes": [
-            "EnumMemberAttribute"
-          ],
-          "MethodInfo": "Microsoft.Azure.Cosmos.VectorIndexType QuantizedFlat;IsInitOnly:False;IsStatic:True;"
-=======
+        }
+      },
+      "NestedTypes": {}
+    },
     "Microsoft.Azure.Cosmos.FullTextPolicy;System.Object;IsAbstract:False;IsSealed:True;IsInterface:False;IsEnum:False;IsClass:True;IsValueType:False;IsNested:False;IsGenericType:False;IsSerializable:False": {
       "Subclasses": {},
       "Members": {
@@ -2127,7 +1648,6 @@
           "Type": "Method",
           "Attributes": [],
           "MethodInfo": "Void set_QuantizationByteSize(Int32);IsAbstract:False;IsStatic:False;IsVirtual:False;IsGenericMethod:False;IsConstructor:False;IsFinal:False;"
->>>>>>> 4d9da410
         }
       },
       "NestedTypes": {}
