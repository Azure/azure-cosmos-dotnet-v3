--- conflicted
+++ resolved
@@ -345,8 +345,6 @@
           "MethodInfo": "Void set_ChangeFeedPolicy(Microsoft.Azure.Cosmos.ChangeFeedPolicy);IsAbstract:False;IsStatic:False;IsVirtual:False;IsGenericMethod:False;IsConstructor:False;IsFinal:False;"
         },
         "Void set_ComputedProperties(System.Collections.ObjectModel.Collection`1[Microsoft.Azure.Cosmos.ComputedProperty])": {
-<<<<<<< HEAD
-=======
           "Type": "Method",
           "Attributes": [],
           "MethodInfo": "Void set_ComputedProperties(System.Collections.ObjectModel.Collection`1[Microsoft.Azure.Cosmos.ComputedProperty]);IsAbstract:False;IsStatic:False;IsVirtual:False;IsGenericMethod:False;IsConstructor:False;IsFinal:False;"
@@ -370,7 +368,6 @@
           "MethodInfo": "Boolean IsDistributedTracingEnabled;CanRead:True;CanWrite:True;Boolean get_IsDistributedTracingEnabled();IsAbstract:False;IsStatic:False;IsVirtual:False;IsGenericMethod:False;IsConstructor:False;IsFinal:False;Void set_IsDistributedTracingEnabled(Boolean);IsAbstract:False;IsStatic:False;IsVirtual:False;IsGenericMethod:False;IsConstructor:False;IsFinal:False;"
         },
         "Void set_IsDistributedTracingEnabled(Boolean)[System.Runtime.CompilerServices.CompilerGeneratedAttribute()]": {
->>>>>>> 387ab62d
           "Type": "Method",
           "Attributes": [
             "CompilerGeneratedAttribute"
@@ -386,48 +383,21 @@
         "System.Nullable`1[System.Boolean] BypassIntegratedCache": {
           "Type": "Property",
           "Attributes": [],
-<<<<<<< HEAD
-          "MethodInfo": "Void set_ComputedProperties(System.Collections.ObjectModel.Collection`1[Microsoft.Azure.Cosmos.ComputedProperty]);IsAbstract:False;IsStatic:False;IsVirtual:False;IsGenericMethod:False;IsConstructor:False;IsFinal:False;"
-        }
-      },
-      "NestedTypes": {}
-    },
-    "Microsoft.Azure.Cosmos.CosmosClientOptions;System.Object;IsAbstract:False;IsSealed:False;IsInterface:False;IsEnum:False;IsClass:True;IsValueType:False;IsNested:False;IsGenericType:False;IsSerializable:False": {
-      "Subclasses": {},
-      "Members": {
-        "Boolean get_IsDistributedTracingEnabled()[System.Runtime.CompilerServices.CompilerGeneratedAttribute()]": {
-=======
           "MethodInfo": "System.Nullable`1[System.Boolean] BypassIntegratedCache;CanRead:True;CanWrite:True;System.Nullable`1[System.Boolean] get_BypassIntegratedCache();IsAbstract:False;IsStatic:False;IsVirtual:False;IsGenericMethod:False;IsConstructor:False;IsFinal:False;Void set_BypassIntegratedCache(System.Nullable`1[System.Boolean]);IsAbstract:False;IsStatic:False;IsVirtual:False;IsGenericMethod:False;IsConstructor:False;IsFinal:False;"
         },
         "System.Nullable`1[System.Boolean] get_BypassIntegratedCache()[System.Runtime.CompilerServices.CompilerGeneratedAttribute()]": {
->>>>>>> 387ab62d
-          "Type": "Method",
-          "Attributes": [
-            "CompilerGeneratedAttribute"
-          ],
-<<<<<<< HEAD
-          "MethodInfo": "Boolean get_IsDistributedTracingEnabled();IsAbstract:False;IsStatic:False;IsVirtual:False;IsGenericMethod:False;IsConstructor:False;IsFinal:False;"
-        },
-        "Boolean IsDistributedTracingEnabled": {
-          "Type": "Property",
-          "Attributes": [],
-          "MethodInfo": "Boolean IsDistributedTracingEnabled;CanRead:True;CanWrite:True;Boolean get_IsDistributedTracingEnabled();IsAbstract:False;IsStatic:False;IsVirtual:False;IsGenericMethod:False;IsConstructor:False;IsFinal:False;Void set_IsDistributedTracingEnabled(Boolean);IsAbstract:False;IsStatic:False;IsVirtual:False;IsGenericMethod:False;IsConstructor:False;IsFinal:False;"
-        },
-        "Void set_IsDistributedTracingEnabled(Boolean)[System.Runtime.CompilerServices.CompilerGeneratedAttribute()]": {
-=======
+          "Type": "Method",
+          "Attributes": [
+            "CompilerGeneratedAttribute"
+          ],
           "MethodInfo": "System.Nullable`1[System.Boolean] get_BypassIntegratedCache();IsAbstract:False;IsStatic:False;IsVirtual:False;IsGenericMethod:False;IsConstructor:False;IsFinal:False;"
         },
         "Void set_BypassIntegratedCache(System.Nullable`1[System.Boolean])[System.Runtime.CompilerServices.CompilerGeneratedAttribute()]": {
->>>>>>> 387ab62d
-          "Type": "Method",
-          "Attributes": [
-            "CompilerGeneratedAttribute"
-          ],
-<<<<<<< HEAD
-          "MethodInfo": "Void set_IsDistributedTracingEnabled(Boolean);IsAbstract:False;IsStatic:False;IsVirtual:False;IsGenericMethod:False;IsConstructor:False;IsFinal:False;"
-=======
+          "Type": "Method",
+          "Attributes": [
+            "CompilerGeneratedAttribute"
+          ],
           "MethodInfo": "Void set_BypassIntegratedCache(System.Nullable`1[System.Boolean]);IsAbstract:False;IsStatic:False;IsVirtual:False;IsGenericMethod:False;IsConstructor:False;IsFinal:False;"
->>>>>>> 387ab62d
         }
       },
       "NestedTypes": {}
