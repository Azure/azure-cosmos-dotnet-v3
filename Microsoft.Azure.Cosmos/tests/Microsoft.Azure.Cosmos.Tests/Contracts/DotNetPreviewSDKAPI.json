{
  "Subclasses": {
<<<<<<< HEAD
=======
    "Microsoft.Azure.Cosmos.ChangeFeedEstimator;System.Object;IsAbstract:True;IsSealed:False;IsInterface:False;IsEnum:False;IsClass:True;IsValueType:False;IsNested:False;IsGenericType:False;IsSerializable:False": {
      "Subclasses": {},
      "Members": {
        "Microsoft.Azure.Cosmos.FeedIterator`1[Microsoft.Azure.Cosmos.ChangeFeedProcessorState] GetCurrentStateIterator(Microsoft.Azure.Cosmos.ChangeFeedEstimatorRequestOptions)": {
          "Type": "Method",
          "Attributes": [],
          "MethodInfo": "Microsoft.Azure.Cosmos.FeedIterator`1[Microsoft.Azure.Cosmos.ChangeFeedProcessorState] GetCurrentStateIterator(Microsoft.Azure.Cosmos.ChangeFeedEstimatorRequestOptions);IsAbstract:True;IsStatic:False;IsVirtual:True;IsGenericMethod:False;IsConstructor:False;IsFinal:False;"
        }
      },
      "NestedTypes": {}
    },
    "Microsoft.Azure.Cosmos.ChangeFeedEstimatorRequestOptions;System.Object;IsAbstract:False;IsSealed:True;IsInterface:False;IsEnum:False;IsClass:True;IsValueType:False;IsNested:False;IsGenericType:False;IsSerializable:False": {
      "Subclasses": {},
      "Members": {
        "System.Nullable`1[System.Int32] get_MaxItemCount()[System.Runtime.CompilerServices.CompilerGeneratedAttribute()]": {
          "Type": "Method",
          "Attributes": [
            "CompilerGeneratedAttribute"
          ],
          "MethodInfo": "System.Nullable`1[System.Int32] get_MaxItemCount();IsAbstract:False;IsStatic:False;IsVirtual:False;IsGenericMethod:False;IsConstructor:False;IsFinal:False;"
        },
        "System.Nullable`1[System.Int32] MaxItemCount": {
          "Type": "Property",
          "Attributes": [],
          "MethodInfo": "System.Nullable`1[System.Int32] MaxItemCount;CanRead:True;CanWrite:True;System.Nullable`1[System.Int32] get_MaxItemCount();IsAbstract:False;IsStatic:False;IsVirtual:False;IsGenericMethod:False;IsConstructor:False;IsFinal:False;Void set_MaxItemCount(System.Nullable`1[System.Int32]);IsAbstract:False;IsStatic:False;IsVirtual:False;IsGenericMethod:False;IsConstructor:False;IsFinal:False;"
        },
        "Void .ctor()": {
          "Type": "Constructor",
          "Attributes": [],
          "MethodInfo": "[Void .ctor(), Void .ctor()]"
        },
        "Void set_MaxItemCount(System.Nullable`1[System.Int32])[System.Runtime.CompilerServices.CompilerGeneratedAttribute()]": {
          "Type": "Method",
          "Attributes": [
            "CompilerGeneratedAttribute"
          ],
          "MethodInfo": "Void set_MaxItemCount(System.Nullable`1[System.Int32]);IsAbstract:False;IsStatic:False;IsVirtual:False;IsGenericMethod:False;IsConstructor:False;IsFinal:False;"
        }
      },
      "NestedTypes": {}
    },
    "Microsoft.Azure.Cosmos.ChangeFeedMode;System.Object;IsAbstract:True;IsSealed:False;IsInterface:False;IsEnum:False;IsClass:True;IsValueType:False;IsNested:False;IsGenericType:False;IsSerializable:False": {
      "Subclasses": {},
      "Members": {
        "Microsoft.Azure.Cosmos.ChangeFeedMode FullFidelity": {
          "Type": "Property",
          "Attributes": [],
          "MethodInfo": "Microsoft.Azure.Cosmos.ChangeFeedMode FullFidelity;CanRead:True;CanWrite:False;Microsoft.Azure.Cosmos.ChangeFeedMode get_FullFidelity();IsAbstract:False;IsStatic:True;IsVirtual:False;IsGenericMethod:False;IsConstructor:False;IsFinal:False;"
        },
        "Microsoft.Azure.Cosmos.ChangeFeedMode get_FullFidelity()": {
          "Type": "Method",
          "Attributes": [],
          "MethodInfo": "Microsoft.Azure.Cosmos.ChangeFeedMode get_FullFidelity();IsAbstract:False;IsStatic:True;IsVirtual:False;IsGenericMethod:False;IsConstructor:False;IsFinal:False;"
        },
        "Microsoft.Azure.Cosmos.ChangeFeedMode get_Incremental()": {
          "Type": "Method",
          "Attributes": [],
          "MethodInfo": "Microsoft.Azure.Cosmos.ChangeFeedMode get_Incremental();IsAbstract:False;IsStatic:True;IsVirtual:False;IsGenericMethod:False;IsConstructor:False;IsFinal:False;"
        },
        "Microsoft.Azure.Cosmos.ChangeFeedMode Incremental": {
          "Type": "Property",
          "Attributes": [],
          "MethodInfo": "Microsoft.Azure.Cosmos.ChangeFeedMode Incremental;CanRead:True;CanWrite:False;Microsoft.Azure.Cosmos.ChangeFeedMode get_Incremental();IsAbstract:False;IsStatic:True;IsVirtual:False;IsGenericMethod:False;IsConstructor:False;IsFinal:False;"
        }
      },
      "NestedTypes": {}
    },
    "Microsoft.Azure.Cosmos.ChangeFeedPolicy;System.Object;IsAbstract:False;IsSealed:True;IsInterface:False;IsEnum:False;IsClass:True;IsValueType:False;IsNested:False;IsGenericType:False;IsSerializable:False": {
      "Subclasses": {},
      "Members": {
        "System.TimeSpan FullFidelityNoRetention": {
          "Type": "Property",
          "Attributes": [],
          "MethodInfo": "System.TimeSpan FullFidelityNoRetention;CanRead:True;CanWrite:False;System.TimeSpan get_FullFidelityNoRetention();IsAbstract:False;IsStatic:True;IsVirtual:False;IsGenericMethod:False;IsConstructor:False;IsFinal:False;"
        },
        "System.TimeSpan FullFidelityRetention[Newtonsoft.Json.JsonIgnoreAttribute()]": {
          "Type": "Property",
          "Attributes": [
            "JsonIgnoreAttribute"
          ],
          "MethodInfo": "System.TimeSpan FullFidelityRetention;CanRead:True;CanWrite:True;System.TimeSpan get_FullFidelityRetention();IsAbstract:False;IsStatic:False;IsVirtual:False;IsGenericMethod:False;IsConstructor:False;IsFinal:False;Void set_FullFidelityRetention(System.TimeSpan);IsAbstract:False;IsStatic:False;IsVirtual:False;IsGenericMethod:False;IsConstructor:False;IsFinal:False;"
        },
        "System.TimeSpan get_FullFidelityNoRetention()": {
          "Type": "Method",
          "Attributes": [],
          "MethodInfo": "System.TimeSpan get_FullFidelityNoRetention();IsAbstract:False;IsStatic:True;IsVirtual:False;IsGenericMethod:False;IsConstructor:False;IsFinal:False;"
        },
        "System.TimeSpan get_FullFidelityRetention()": {
          "Type": "Method",
          "Attributes": [],
          "MethodInfo": "System.TimeSpan get_FullFidelityRetention();IsAbstract:False;IsStatic:False;IsVirtual:False;IsGenericMethod:False;IsConstructor:False;IsFinal:False;"
        },
        "Void .ctor()": {
          "Type": "Constructor",
          "Attributes": [],
          "MethodInfo": "[Void .ctor(), Void .ctor()]"
        },
        "Void set_FullFidelityRetention(System.TimeSpan)": {
          "Type": "Method",
          "Attributes": [],
          "MethodInfo": "Void set_FullFidelityRetention(System.TimeSpan);IsAbstract:False;IsStatic:False;IsVirtual:False;IsGenericMethod:False;IsConstructor:False;IsFinal:False;"
        }
      },
      "NestedTypes": {}
    },
    "Microsoft.Azure.Cosmos.ChangeFeedProcessorState;System.Object;IsAbstract:False;IsSealed:True;IsInterface:False;IsEnum:False;IsClass:True;IsValueType:False;IsNested:False;IsGenericType:False;IsSerializable:False": {
      "Subclasses": {},
      "Members": {
        "Int64 EstimatedLag": {
          "Type": "Property",
          "Attributes": [],
          "MethodInfo": "Int64 EstimatedLag;CanRead:True;CanWrite:False;Int64 get_EstimatedLag();IsAbstract:False;IsStatic:False;IsVirtual:False;IsGenericMethod:False;IsConstructor:False;IsFinal:False;"
        },
        "Int64 get_EstimatedLag()[System.Runtime.CompilerServices.CompilerGeneratedAttribute()]": {
          "Type": "Method",
          "Attributes": [
            "CompilerGeneratedAttribute"
          ],
          "MethodInfo": "Int64 get_EstimatedLag();IsAbstract:False;IsStatic:False;IsVirtual:False;IsGenericMethod:False;IsConstructor:False;IsFinal:False;"
        },
        "System.String get_InstanceName()[System.Runtime.CompilerServices.CompilerGeneratedAttribute()]": {
          "Type": "Method",
          "Attributes": [
            "CompilerGeneratedAttribute"
          ],
          "MethodInfo": "System.String get_InstanceName();IsAbstract:False;IsStatic:False;IsVirtual:False;IsGenericMethod:False;IsConstructor:False;IsFinal:False;"
        },
        "System.String get_LeaseToken()[System.Runtime.CompilerServices.CompilerGeneratedAttribute()]": {
          "Type": "Method",
          "Attributes": [
            "CompilerGeneratedAttribute"
          ],
          "MethodInfo": "System.String get_LeaseToken();IsAbstract:False;IsStatic:False;IsVirtual:False;IsGenericMethod:False;IsConstructor:False;IsFinal:False;"
        },
        "System.String InstanceName": {
          "Type": "Property",
          "Attributes": [],
          "MethodInfo": "System.String InstanceName;CanRead:True;CanWrite:False;System.String get_InstanceName();IsAbstract:False;IsStatic:False;IsVirtual:False;IsGenericMethod:False;IsConstructor:False;IsFinal:False;"
        },
        "System.String LeaseToken": {
          "Type": "Property",
          "Attributes": [],
          "MethodInfo": "System.String LeaseToken;CanRead:True;CanWrite:False;System.String get_LeaseToken();IsAbstract:False;IsStatic:False;IsVirtual:False;IsGenericMethod:False;IsConstructor:False;IsFinal:False;"
        },
        "Void .ctor(System.String, Int64, System.String)": {
          "Type": "Constructor",
          "Attributes": [],
          "MethodInfo": "[Void .ctor(System.String, Int64, System.String), Void .ctor(System.String, Int64, System.String)]"
        }
      },
      "NestedTypes": {}
    },
>>>>>>> d176cb25
    "Microsoft.Azure.Cosmos.ChangeFeedRequestOptions;Microsoft.Azure.Cosmos.RequestOptions;IsAbstract:False;IsSealed:True;IsInterface:False;IsEnum:False;IsClass:True;IsValueType:False;IsNested:False;IsGenericType:False;IsSerializable:False": {
      "Subclasses": {},
      "Members": {
        "Boolean EmitOldContinuationToken": {
          "Type": "Property",
          "Attributes": [],
          "MethodInfo": "Boolean EmitOldContinuationToken;CanRead:True;CanWrite:True;Boolean get_EmitOldContinuationToken();IsAbstract:False;IsStatic:False;IsVirtual:False;IsGenericMethod:False;IsConstructor:False;IsFinal:False;Void set_EmitOldContinuationToken(Boolean);IsAbstract:False;IsStatic:False;IsVirtual:False;IsGenericMethod:False;IsConstructor:False;IsFinal:False;"
        },
        "Boolean get_EmitOldContinuationToken()[System.Runtime.CompilerServices.CompilerGeneratedAttribute()]": {
          "Type": "Method",
          "Attributes": [
            "CompilerGeneratedAttribute"
          ],
          "MethodInfo": "Boolean get_EmitOldContinuationToken();IsAbstract:False;IsStatic:False;IsVirtual:False;IsGenericMethod:False;IsConstructor:False;IsFinal:False;"
        },
        "System.Nullable`1[System.Int32] get_PageSizeHint()": {
          "Type": "Method",
          "Attributes": [],
          "MethodInfo": "System.Nullable`1[System.Int32] get_PageSizeHint();IsAbstract:False;IsStatic:False;IsVirtual:False;IsGenericMethod:False;IsConstructor:False;IsFinal:False;"
        },
        "System.Nullable`1[System.Int32] PageSizeHint": {
          "Type": "Property",
          "Attributes": [],
          "MethodInfo": "System.Nullable`1[System.Int32] PageSizeHint;CanRead:True;CanWrite:True;System.Nullable`1[System.Int32] get_PageSizeHint();IsAbstract:False;IsStatic:False;IsVirtual:False;IsGenericMethod:False;IsConstructor:False;IsFinal:False;Void set_PageSizeHint(System.Nullable`1[System.Int32]);IsAbstract:False;IsStatic:False;IsVirtual:False;IsGenericMethod:False;IsConstructor:False;IsFinal:False;"
        },
        "System.String get_IfMatchEtag()": {
          "Type": "Method",
          "Attributes": [],
          "MethodInfo": "System.String get_IfMatchEtag();IsAbstract:False;IsStatic:False;IsVirtual:False;IsGenericMethod:False;IsConstructor:False;IsFinal:False;"
        },
        "System.String get_IfNoneMatchEtag()": {
          "Type": "Method",
          "Attributes": [],
          "MethodInfo": "System.String get_IfNoneMatchEtag();IsAbstract:False;IsStatic:False;IsVirtual:False;IsGenericMethod:False;IsConstructor:False;IsFinal:False;"
        },
        "System.String IfMatchEtag[System.ObsoleteAttribute(\"IfMatchEtag is inherited from the base class but not used.\")]-[System.ComponentModel.EditorBrowsableAttribute((System.ComponentModel.EditorBrowsableState)1)]": {
          "Type": "Property",
          "Attributes": [
            "EditorBrowsableAttribute",
            "ObsoleteAttribute"
          ],
          "MethodInfo": "System.String IfMatchEtag;CanRead:True;CanWrite:True;System.String get_IfMatchEtag();IsAbstract:False;IsStatic:False;IsVirtual:False;IsGenericMethod:False;IsConstructor:False;IsFinal:False;Void set_IfMatchEtag(System.String);IsAbstract:False;IsStatic:False;IsVirtual:False;IsGenericMethod:False;IsConstructor:False;IsFinal:False;"
        },
        "System.String IfNoneMatchEtag[System.ObsoleteAttribute(\"IfNoneMatchEtag is inherited from the base class but not used.\")]-[System.ComponentModel.EditorBrowsableAttribute((System.ComponentModel.EditorBrowsableState)1)]": {
          "Type": "Property",
          "Attributes": [
            "EditorBrowsableAttribute",
            "ObsoleteAttribute"
          ],
          "MethodInfo": "System.String IfNoneMatchEtag;CanRead:True;CanWrite:True;System.String get_IfNoneMatchEtag();IsAbstract:False;IsStatic:False;IsVirtual:False;IsGenericMethod:False;IsConstructor:False;IsFinal:False;Void set_IfNoneMatchEtag(System.String);IsAbstract:False;IsStatic:False;IsVirtual:False;IsGenericMethod:False;IsConstructor:False;IsFinal:False;"
        },
        "Void .ctor()": {
          "Type": "Constructor",
          "Attributes": [],
          "MethodInfo": "[Void .ctor(), Void .ctor()]"
        },
        "Void set_EmitOldContinuationToken(Boolean)[System.Runtime.CompilerServices.CompilerGeneratedAttribute()]": {
          "Type": "Method",
          "Attributes": [
            "CompilerGeneratedAttribute"
          ],
          "MethodInfo": "Void set_EmitOldContinuationToken(Boolean);IsAbstract:False;IsStatic:False;IsVirtual:False;IsGenericMethod:False;IsConstructor:False;IsFinal:False;"
        },
        "Void set_IfMatchEtag(System.String)": {
          "Type": "Method",
          "Attributes": [],
          "MethodInfo": "Void set_IfMatchEtag(System.String);IsAbstract:False;IsStatic:False;IsVirtual:False;IsGenericMethod:False;IsConstructor:False;IsFinal:False;"
        },
        "Void set_IfNoneMatchEtag(System.String)": {
          "Type": "Method",
          "Attributes": [],
          "MethodInfo": "Void set_IfNoneMatchEtag(System.String);IsAbstract:False;IsStatic:False;IsVirtual:False;IsGenericMethod:False;IsConstructor:False;IsFinal:False;"
        },
        "Void set_PageSizeHint(System.Nullable`1[System.Int32])": {
          "Type": "Method",
          "Attributes": [],
          "MethodInfo": "Void set_PageSizeHint(System.Nullable`1[System.Int32]);IsAbstract:False;IsStatic:False;IsVirtual:False;IsGenericMethod:False;IsConstructor:False;IsFinal:False;"
        }
      },
      "NestedTypes": {}
    },
    "Microsoft.Azure.Cosmos.ChangeFeedStartFrom;System.Object;IsAbstract:True;IsSealed:False;IsInterface:False;IsEnum:False;IsClass:True;IsValueType:False;IsNested:False;IsGenericType:False;IsSerializable:False": {
      "Subclasses": {},
      "Members": {
        "Microsoft.Azure.Cosmos.ChangeFeedStartFrom Beginning()": {
          "Type": "Method",
          "Attributes": [],
          "MethodInfo": "Microsoft.Azure.Cosmos.ChangeFeedStartFrom Beginning();IsAbstract:False;IsStatic:True;IsVirtual:False;IsGenericMethod:False;IsConstructor:False;IsFinal:False;"
        },
        "Microsoft.Azure.Cosmos.ChangeFeedStartFrom Beginning(Microsoft.Azure.Cosmos.FeedRange)": {
          "Type": "Method",
          "Attributes": [],
          "MethodInfo": "Microsoft.Azure.Cosmos.ChangeFeedStartFrom Beginning(Microsoft.Azure.Cosmos.FeedRange);IsAbstract:False;IsStatic:True;IsVirtual:False;IsGenericMethod:False;IsConstructor:False;IsFinal:False;"
        },
        "Microsoft.Azure.Cosmos.ChangeFeedStartFrom ContinuationToken(System.String)": {
          "Type": "Method",
          "Attributes": [],
          "MethodInfo": "Microsoft.Azure.Cosmos.ChangeFeedStartFrom ContinuationToken(System.String);IsAbstract:False;IsStatic:True;IsVirtual:False;IsGenericMethod:False;IsConstructor:False;IsFinal:False;"
        },
        "Microsoft.Azure.Cosmos.ChangeFeedStartFrom Now()": {
          "Type": "Method",
          "Attributes": [],
          "MethodInfo": "Microsoft.Azure.Cosmos.ChangeFeedStartFrom Now();IsAbstract:False;IsStatic:True;IsVirtual:False;IsGenericMethod:False;IsConstructor:False;IsFinal:False;"
        },
        "Microsoft.Azure.Cosmos.ChangeFeedStartFrom Now(Microsoft.Azure.Cosmos.FeedRange)": {
          "Type": "Method",
          "Attributes": [],
          "MethodInfo": "Microsoft.Azure.Cosmos.ChangeFeedStartFrom Now(Microsoft.Azure.Cosmos.FeedRange);IsAbstract:False;IsStatic:True;IsVirtual:False;IsGenericMethod:False;IsConstructor:False;IsFinal:False;"
        },
        "Microsoft.Azure.Cosmos.ChangeFeedStartFrom Time(System.DateTime)": {
          "Type": "Method",
          "Attributes": [],
          "MethodInfo": "Microsoft.Azure.Cosmos.ChangeFeedStartFrom Time(System.DateTime);IsAbstract:False;IsStatic:True;IsVirtual:False;IsGenericMethod:False;IsConstructor:False;IsFinal:False;"
        },
        "Microsoft.Azure.Cosmos.ChangeFeedStartFrom Time(System.DateTime, Microsoft.Azure.Cosmos.FeedRange)": {
          "Type": "Method",
          "Attributes": [],
          "MethodInfo": "Microsoft.Azure.Cosmos.ChangeFeedStartFrom Time(System.DateTime, Microsoft.Azure.Cosmos.FeedRange);IsAbstract:False;IsStatic:True;IsVirtual:False;IsGenericMethod:False;IsConstructor:False;IsFinal:False;"
        }
      },
      "NestedTypes": {}
    },
    "Microsoft.Azure.Cosmos.ClientEncryptionIncludedPath;System.Object;IsAbstract:False;IsSealed:True;IsInterface:False;IsEnum:False;IsClass:True;IsValueType:False;IsNested:False;IsGenericType:False;IsSerializable:False": {
      "Subclasses": {},
      "Members": {
        "System.String ClientEncryptionKeyId[Newtonsoft.Json.JsonPropertyAttribute(PropertyName = \"clientEncryptionKeyId\")]": {
          "Type": "Property",
          "Attributes": [
            "JsonPropertyAttribute"
          ],
          "MethodInfo": "System.String ClientEncryptionKeyId;CanRead:True;CanWrite:True;System.String get_ClientEncryptionKeyId();IsAbstract:False;IsStatic:False;IsVirtual:False;IsGenericMethod:False;IsConstructor:False;IsFinal:False;Void set_ClientEncryptionKeyId(System.String);IsAbstract:False;IsStatic:False;IsVirtual:False;IsGenericMethod:False;IsConstructor:False;IsFinal:False;"
        },
        "System.String EncryptionAlgorithm[Newtonsoft.Json.JsonPropertyAttribute(PropertyName = \"encryptionAlgorithm\")]": {
          "Type": "Property",
          "Attributes": [
            "JsonPropertyAttribute"
          ],
          "MethodInfo": "System.String EncryptionAlgorithm;CanRead:True;CanWrite:True;System.String get_EncryptionAlgorithm();IsAbstract:False;IsStatic:False;IsVirtual:False;IsGenericMethod:False;IsConstructor:False;IsFinal:False;Void set_EncryptionAlgorithm(System.String);IsAbstract:False;IsStatic:False;IsVirtual:False;IsGenericMethod:False;IsConstructor:False;IsFinal:False;"
        },
        "System.String EncryptionType[Newtonsoft.Json.JsonPropertyAttribute(PropertyName = \"encryptionType\")]": {
          "Type": "Property",
          "Attributes": [
            "JsonPropertyAttribute"
          ],
          "MethodInfo": "System.String EncryptionType;CanRead:True;CanWrite:True;System.String get_EncryptionType();IsAbstract:False;IsStatic:False;IsVirtual:False;IsGenericMethod:False;IsConstructor:False;IsFinal:False;Void set_EncryptionType(System.String);IsAbstract:False;IsStatic:False;IsVirtual:False;IsGenericMethod:False;IsConstructor:False;IsFinal:False;"
        },
        "System.String get_ClientEncryptionKeyId()[System.Runtime.CompilerServices.CompilerGeneratedAttribute()]": {
          "Type": "Method",
          "Attributes": [
            "CompilerGeneratedAttribute"
          ],
          "MethodInfo": "System.String get_ClientEncryptionKeyId();IsAbstract:False;IsStatic:False;IsVirtual:False;IsGenericMethod:False;IsConstructor:False;IsFinal:False;"
        },
        "System.String get_EncryptionAlgorithm()[System.Runtime.CompilerServices.CompilerGeneratedAttribute()]": {
          "Type": "Method",
          "Attributes": [
            "CompilerGeneratedAttribute"
          ],
          "MethodInfo": "System.String get_EncryptionAlgorithm();IsAbstract:False;IsStatic:False;IsVirtual:False;IsGenericMethod:False;IsConstructor:False;IsFinal:False;"
        },
        "System.String get_EncryptionType()[System.Runtime.CompilerServices.CompilerGeneratedAttribute()]": {
          "Type": "Method",
          "Attributes": [
            "CompilerGeneratedAttribute"
          ],
          "MethodInfo": "System.String get_EncryptionType();IsAbstract:False;IsStatic:False;IsVirtual:False;IsGenericMethod:False;IsConstructor:False;IsFinal:False;"
        },
        "System.String get_Path()[System.Runtime.CompilerServices.CompilerGeneratedAttribute()]": {
          "Type": "Method",
          "Attributes": [
            "CompilerGeneratedAttribute"
          ],
          "MethodInfo": "System.String get_Path();IsAbstract:False;IsStatic:False;IsVirtual:False;IsGenericMethod:False;IsConstructor:False;IsFinal:False;"
        },
        "System.String Path[Newtonsoft.Json.JsonPropertyAttribute(PropertyName = \"path\")]": {
          "Type": "Property",
          "Attributes": [
            "JsonPropertyAttribute"
          ],
          "MethodInfo": "System.String Path;CanRead:True;CanWrite:True;System.String get_Path();IsAbstract:False;IsStatic:False;IsVirtual:False;IsGenericMethod:False;IsConstructor:False;IsFinal:False;Void set_Path(System.String);IsAbstract:False;IsStatic:False;IsVirtual:False;IsGenericMethod:False;IsConstructor:False;IsFinal:False;"
        },
        "Void .ctor()": {
          "Type": "Constructor",
          "Attributes": [],
          "MethodInfo": "[Void .ctor(), Void .ctor()]"
        },
        "Void set_ClientEncryptionKeyId(System.String)[System.Runtime.CompilerServices.CompilerGeneratedAttribute()]": {
          "Type": "Method",
          "Attributes": [
            "CompilerGeneratedAttribute"
          ],
          "MethodInfo": "Void set_ClientEncryptionKeyId(System.String);IsAbstract:False;IsStatic:False;IsVirtual:False;IsGenericMethod:False;IsConstructor:False;IsFinal:False;"
        },
        "Void set_EncryptionAlgorithm(System.String)[System.Runtime.CompilerServices.CompilerGeneratedAttribute()]": {
          "Type": "Method",
          "Attributes": [
            "CompilerGeneratedAttribute"
          ],
          "MethodInfo": "Void set_EncryptionAlgorithm(System.String);IsAbstract:False;IsStatic:False;IsVirtual:False;IsGenericMethod:False;IsConstructor:False;IsFinal:False;"
        },
        "Void set_EncryptionType(System.String)[System.Runtime.CompilerServices.CompilerGeneratedAttribute()]": {
          "Type": "Method",
          "Attributes": [
            "CompilerGeneratedAttribute"
          ],
          "MethodInfo": "Void set_EncryptionType(System.String);IsAbstract:False;IsStatic:False;IsVirtual:False;IsGenericMethod:False;IsConstructor:False;IsFinal:False;"
        },
        "Void set_Path(System.String)[System.Runtime.CompilerServices.CompilerGeneratedAttribute()]": {
          "Type": "Method",
          "Attributes": [
            "CompilerGeneratedAttribute"
          ],
          "MethodInfo": "Void set_Path(System.String);IsAbstract:False;IsStatic:False;IsVirtual:False;IsGenericMethod:False;IsConstructor:False;IsFinal:False;"
        }
      },
      "NestedTypes": {}
    },
    "Microsoft.Azure.Cosmos.ClientEncryptionKey;System.Object;IsAbstract:True;IsSealed:False;IsInterface:False;IsEnum:False;IsClass:True;IsValueType:False;IsNested:False;IsGenericType:False;IsSerializable:False": {
      "Subclasses": {},
      "Members": {
        "System.String get_Id()": {
          "Type": "Method",
          "Attributes": [],
          "MethodInfo": "System.String get_Id();IsAbstract:True;IsStatic:False;IsVirtual:True;IsGenericMethod:False;IsConstructor:False;IsFinal:False;"
        },
        "System.String Id": {
          "Type": "Property",
          "Attributes": [],
          "MethodInfo": "System.String Id;CanRead:True;CanWrite:False;System.String get_Id();IsAbstract:True;IsStatic:False;IsVirtual:True;IsGenericMethod:False;IsConstructor:False;IsFinal:False;"
        },
        "System.Threading.Tasks.Task`1[Microsoft.Azure.Cosmos.ClientEncryptionKeyResponse] ReadAsync(Microsoft.Azure.Cosmos.RequestOptions, System.Threading.CancellationToken)": {
          "Type": "Method",
          "Attributes": [],
          "MethodInfo": "System.Threading.Tasks.Task`1[Microsoft.Azure.Cosmos.ClientEncryptionKeyResponse] ReadAsync(Microsoft.Azure.Cosmos.RequestOptions, System.Threading.CancellationToken);IsAbstract:True;IsStatic:False;IsVirtual:True;IsGenericMethod:False;IsConstructor:False;IsFinal:False;"
        },
        "System.Threading.Tasks.Task`1[Microsoft.Azure.Cosmos.ClientEncryptionKeyResponse] ReplaceAsync(Microsoft.Azure.Cosmos.ClientEncryptionKeyProperties, Microsoft.Azure.Cosmos.RequestOptions, System.Threading.CancellationToken)": {
          "Type": "Method",
          "Attributes": [],
          "MethodInfo": "System.Threading.Tasks.Task`1[Microsoft.Azure.Cosmos.ClientEncryptionKeyResponse] ReplaceAsync(Microsoft.Azure.Cosmos.ClientEncryptionKeyProperties, Microsoft.Azure.Cosmos.RequestOptions, System.Threading.CancellationToken);IsAbstract:True;IsStatic:False;IsVirtual:True;IsGenericMethod:False;IsConstructor:False;IsFinal:False;"
        }
      },
      "NestedTypes": {}
    },
    "Microsoft.Azure.Cosmos.ClientEncryptionKeyProperties;System.Object;IsAbstract:False;IsSealed:False;IsInterface:False;IsEnum:False;IsClass:True;IsValueType:False;IsNested:False;IsGenericType:False;IsSerializable:False": {
      "Subclasses": {},
      "Members": {
        "Boolean Equals(Microsoft.Azure.Cosmos.ClientEncryptionKeyProperties)": {
          "Type": "Method",
          "Attributes": [],
          "MethodInfo": "Boolean Equals(Microsoft.Azure.Cosmos.ClientEncryptionKeyProperties);IsAbstract:False;IsStatic:False;IsVirtual:True;IsGenericMethod:False;IsConstructor:False;IsFinal:True;"
        },
        "Boolean Equals(System.Object)": {
          "Type": "Method",
          "Attributes": [],
          "MethodInfo": "Boolean Equals(System.Object);IsAbstract:False;IsStatic:False;IsVirtual:True;IsGenericMethod:False;IsConstructor:False;IsFinal:False;"
        },
        "Byte[] get_WrappedDataEncryptionKey()[System.Runtime.CompilerServices.CompilerGeneratedAttribute()]": {
          "Type": "Method",
          "Attributes": [
            "CompilerGeneratedAttribute"
          ],
          "MethodInfo": "Byte[] get_WrappedDataEncryptionKey();IsAbstract:False;IsStatic:False;IsVirtual:False;IsGenericMethod:False;IsConstructor:False;IsFinal:False;"
        },
        "Byte[] WrappedDataEncryptionKey[Newtonsoft.Json.JsonPropertyAttribute(NullValueHandling = 1, PropertyName = \"wrappedDataEncryptionKey\")]": {
          "Type": "Property",
          "Attributes": [
            "JsonPropertyAttribute"
          ],
          "MethodInfo": "Byte[] WrappedDataEncryptionKey;CanRead:True;CanWrite:True;Byte[] get_WrappedDataEncryptionKey();IsAbstract:False;IsStatic:False;IsVirtual:False;IsGenericMethod:False;IsConstructor:False;IsFinal:False;"
        },
        "Int32 GetHashCode()": {
          "Type": "Method",
          "Attributes": [],
          "MethodInfo": "Int32 GetHashCode();IsAbstract:False;IsStatic:False;IsVirtual:True;IsGenericMethod:False;IsConstructor:False;IsFinal:False;"
        },
        "Microsoft.Azure.Cosmos.EncryptionKeyWrapMetadata EncryptionKeyWrapMetadata[Newtonsoft.Json.JsonPropertyAttribute(NullValueHandling = 1, PropertyName = \"keyWrapMetadata\")]": {
          "Type": "Property",
          "Attributes": [
            "JsonPropertyAttribute"
          ],
          "MethodInfo": "Microsoft.Azure.Cosmos.EncryptionKeyWrapMetadata EncryptionKeyWrapMetadata;CanRead:True;CanWrite:True;Microsoft.Azure.Cosmos.EncryptionKeyWrapMetadata get_EncryptionKeyWrapMetadata();IsAbstract:False;IsStatic:False;IsVirtual:False;IsGenericMethod:False;IsConstructor:False;IsFinal:False;"
        },
        "Microsoft.Azure.Cosmos.EncryptionKeyWrapMetadata get_EncryptionKeyWrapMetadata()[System.Runtime.CompilerServices.CompilerGeneratedAttribute()]": {
          "Type": "Method",
          "Attributes": [
            "CompilerGeneratedAttribute"
          ],
          "MethodInfo": "Microsoft.Azure.Cosmos.EncryptionKeyWrapMetadata get_EncryptionKeyWrapMetadata();IsAbstract:False;IsStatic:False;IsVirtual:False;IsGenericMethod:False;IsConstructor:False;IsFinal:False;"
        },
        "System.Nullable`1[System.DateTime] CreatedTime[Newtonsoft.Json.JsonConverterAttribute(typeof(Microsoft.Azure.Documents.UnixDateTimeConverter))]-[Newtonsoft.Json.JsonPropertyAttribute(NullValueHandling = 1, PropertyName = \"_cts\")]": {
          "Type": "Property",
          "Attributes": [
            "JsonConverterAttribute",
            "JsonPropertyAttribute"
          ],
          "MethodInfo": "System.Nullable`1[System.DateTime] CreatedTime;CanRead:True;CanWrite:True;System.Nullable`1[System.DateTime] get_CreatedTime();IsAbstract:False;IsStatic:False;IsVirtual:False;IsGenericMethod:False;IsConstructor:False;IsFinal:False;"
        },
        "System.Nullable`1[System.DateTime] get_CreatedTime()[System.Runtime.CompilerServices.CompilerGeneratedAttribute()]": {
          "Type": "Method",
          "Attributes": [
            "CompilerGeneratedAttribute"
          ],
          "MethodInfo": "System.Nullable`1[System.DateTime] get_CreatedTime();IsAbstract:False;IsStatic:False;IsVirtual:False;IsGenericMethod:False;IsConstructor:False;IsFinal:False;"
        },
        "System.Nullable`1[System.DateTime] get_LastModified()[System.Runtime.CompilerServices.CompilerGeneratedAttribute()]": {
          "Type": "Method",
          "Attributes": [
            "CompilerGeneratedAttribute"
          ],
          "MethodInfo": "System.Nullable`1[System.DateTime] get_LastModified();IsAbstract:False;IsStatic:False;IsVirtual:False;IsGenericMethod:False;IsConstructor:False;IsFinal:False;"
        },
        "System.Nullable`1[System.DateTime] LastModified[Newtonsoft.Json.JsonConverterAttribute(typeof(Microsoft.Azure.Documents.UnixDateTimeConverter))]-[Newtonsoft.Json.JsonPropertyAttribute(NullValueHandling = 1, PropertyName = \"_ts\")]": {
          "Type": "Property",
          "Attributes": [
            "JsonConverterAttribute",
            "JsonPropertyAttribute"
          ],
          "MethodInfo": "System.Nullable`1[System.DateTime] LastModified;CanRead:True;CanWrite:True;System.Nullable`1[System.DateTime] get_LastModified();IsAbstract:False;IsStatic:False;IsVirtual:False;IsGenericMethod:False;IsConstructor:False;IsFinal:False;"
        },
        "System.String EncryptionAlgorithm[Newtonsoft.Json.JsonPropertyAttribute(NullValueHandling = 1, PropertyName = \"encryptionAlgorithmId\")]": {
          "Type": "Property",
          "Attributes": [
            "JsonPropertyAttribute"
          ],
          "MethodInfo": "System.String EncryptionAlgorithm;CanRead:True;CanWrite:True;System.String get_EncryptionAlgorithm();IsAbstract:False;IsStatic:False;IsVirtual:False;IsGenericMethod:False;IsConstructor:False;IsFinal:False;"
        },
        "System.String ETag[Newtonsoft.Json.JsonPropertyAttribute(NullValueHandling = 1, PropertyName = \"_etag\")]": {
          "Type": "Property",
          "Attributes": [
            "JsonPropertyAttribute"
          ],
          "MethodInfo": "System.String ETag;CanRead:True;CanWrite:True;System.String get_ETag();IsAbstract:False;IsStatic:False;IsVirtual:False;IsGenericMethod:False;IsConstructor:False;IsFinal:False;"
        },
        "System.String get_EncryptionAlgorithm()[System.Runtime.CompilerServices.CompilerGeneratedAttribute()]": {
          "Type": "Method",
          "Attributes": [
            "CompilerGeneratedAttribute"
          ],
          "MethodInfo": "System.String get_EncryptionAlgorithm();IsAbstract:False;IsStatic:False;IsVirtual:False;IsGenericMethod:False;IsConstructor:False;IsFinal:False;"
        },
        "System.String get_ETag()[System.Runtime.CompilerServices.CompilerGeneratedAttribute()]": {
          "Type": "Method",
          "Attributes": [
            "CompilerGeneratedAttribute"
          ],
          "MethodInfo": "System.String get_ETag();IsAbstract:False;IsStatic:False;IsVirtual:False;IsGenericMethod:False;IsConstructor:False;IsFinal:False;"
        },
        "System.String get_Id()[System.Runtime.CompilerServices.CompilerGeneratedAttribute()]": {
          "Type": "Method",
          "Attributes": [
            "CompilerGeneratedAttribute"
          ],
          "MethodInfo": "System.String get_Id();IsAbstract:False;IsStatic:False;IsVirtual:False;IsGenericMethod:False;IsConstructor:False;IsFinal:False;"
        },
        "System.String get_SelfLink()[System.Runtime.CompilerServices.CompilerGeneratedAttribute()]": {
          "Type": "Method",
          "Attributes": [
            "CompilerGeneratedAttribute"
          ],
          "MethodInfo": "System.String get_SelfLink();IsAbstract:False;IsStatic:False;IsVirtual:True;IsGenericMethod:False;IsConstructor:False;IsFinal:False;"
        },
        "System.String Id[Newtonsoft.Json.JsonPropertyAttribute(PropertyName = \"id\")]": {
          "Type": "Property",
          "Attributes": [
            "JsonPropertyAttribute"
          ],
          "MethodInfo": "System.String Id;CanRead:True;CanWrite:True;System.String get_Id();IsAbstract:False;IsStatic:False;IsVirtual:False;IsGenericMethod:False;IsConstructor:False;IsFinal:False;"
        },
        "System.String SelfLink[Newtonsoft.Json.JsonPropertyAttribute(NullValueHandling = 1, PropertyName = \"_self\")]": {
          "Type": "Property",
          "Attributes": [
            "JsonPropertyAttribute"
          ],
          "MethodInfo": "System.String SelfLink;CanRead:True;CanWrite:True;System.String get_SelfLink();IsAbstract:False;IsStatic:False;IsVirtual:True;IsGenericMethod:False;IsConstructor:False;IsFinal:False;"
        },
        "Void .ctor(System.String, System.String, Byte[], Microsoft.Azure.Cosmos.EncryptionKeyWrapMetadata)": {
          "Type": "Constructor",
          "Attributes": [],
          "MethodInfo": "[Void .ctor(System.String, System.String, Byte[], Microsoft.Azure.Cosmos.EncryptionKeyWrapMetadata), Void .ctor(System.String, System.String, Byte[], Microsoft.Azure.Cosmos.EncryptionKeyWrapMetadata)]"
        }
      },
      "NestedTypes": {}
    },
    "Microsoft.Azure.Cosmos.ClientEncryptionKeyResponse;Microsoft.Azure.Cosmos.Response`1[[Microsoft.Azure.Cosmos.ClientEncryptionKeyProperties, ]];IsAbstract:False;IsSealed:False;IsInterface:False;IsEnum:False;IsClass:True;IsValueType:False;IsNested:False;IsGenericType:False;IsSerializable:False": {
      "Subclasses": {},
      "Members": {
        "Double get_RequestCharge()": {
          "Type": "Method",
          "Attributes": [],
          "MethodInfo": "Double get_RequestCharge();IsAbstract:False;IsStatic:False;IsVirtual:True;IsGenericMethod:False;IsConstructor:False;IsFinal:False;"
        },
        "Double RequestCharge": {
          "Type": "Property",
          "Attributes": [],
          "MethodInfo": "Double RequestCharge;CanRead:True;CanWrite:False;Double get_RequestCharge();IsAbstract:False;IsStatic:False;IsVirtual:True;IsGenericMethod:False;IsConstructor:False;IsFinal:False;"
        },
        "Microsoft.Azure.Cosmos.ClientEncryptionKey ClientEncryptionKey": {
          "Type": "Property",
          "Attributes": [],
          "MethodInfo": "Microsoft.Azure.Cosmos.ClientEncryptionKey ClientEncryptionKey;CanRead:True;CanWrite:False;Microsoft.Azure.Cosmos.ClientEncryptionKey get_ClientEncryptionKey();IsAbstract:False;IsStatic:False;IsVirtual:True;IsGenericMethod:False;IsConstructor:False;IsFinal:False;"
        },
        "Microsoft.Azure.Cosmos.ClientEncryptionKey get_ClientEncryptionKey()[System.Runtime.CompilerServices.CompilerGeneratedAttribute()]": {
          "Type": "Method",
          "Attributes": [
            "CompilerGeneratedAttribute"
          ],
          "MethodInfo": "Microsoft.Azure.Cosmos.ClientEncryptionKey get_ClientEncryptionKey();IsAbstract:False;IsStatic:False;IsVirtual:True;IsGenericMethod:False;IsConstructor:False;IsFinal:False;"
        },
        "Microsoft.Azure.Cosmos.ClientEncryptionKey op_Implicit(Microsoft.Azure.Cosmos.ClientEncryptionKeyResponse)": {
          "Type": "Method",
          "Attributes": [],
          "MethodInfo": "Microsoft.Azure.Cosmos.ClientEncryptionKey op_Implicit(Microsoft.Azure.Cosmos.ClientEncryptionKeyResponse);IsAbstract:False;IsStatic:True;IsVirtual:False;IsGenericMethod:False;IsConstructor:False;IsFinal:False;"
        },
        "Microsoft.Azure.Cosmos.ClientEncryptionKeyProperties get_Resource()[System.Runtime.CompilerServices.CompilerGeneratedAttribute()]": {
          "Type": "Method",
          "Attributes": [
            "CompilerGeneratedAttribute"
          ],
          "MethodInfo": "Microsoft.Azure.Cosmos.ClientEncryptionKeyProperties get_Resource();IsAbstract:False;IsStatic:False;IsVirtual:True;IsGenericMethod:False;IsConstructor:False;IsFinal:False;"
        },
        "Microsoft.Azure.Cosmos.ClientEncryptionKeyProperties Resource": {
          "Type": "Property",
          "Attributes": [],
          "MethodInfo": "Microsoft.Azure.Cosmos.ClientEncryptionKeyProperties Resource;CanRead:True;CanWrite:False;Microsoft.Azure.Cosmos.ClientEncryptionKeyProperties get_Resource();IsAbstract:False;IsStatic:False;IsVirtual:True;IsGenericMethod:False;IsConstructor:False;IsFinal:False;"
        },
        "Microsoft.Azure.Cosmos.CosmosDiagnostics Diagnostics": {
          "Type": "Property",
          "Attributes": [],
          "MethodInfo": "Microsoft.Azure.Cosmos.CosmosDiagnostics Diagnostics;CanRead:True;CanWrite:False;Microsoft.Azure.Cosmos.CosmosDiagnostics get_Diagnostics();IsAbstract:False;IsStatic:False;IsVirtual:True;IsGenericMethod:False;IsConstructor:False;IsFinal:False;"
        },
        "Microsoft.Azure.Cosmos.CosmosDiagnostics get_Diagnostics()[System.Runtime.CompilerServices.CompilerGeneratedAttribute()]": {
          "Type": "Method",
          "Attributes": [
            "CompilerGeneratedAttribute"
          ],
          "MethodInfo": "Microsoft.Azure.Cosmos.CosmosDiagnostics get_Diagnostics();IsAbstract:False;IsStatic:False;IsVirtual:True;IsGenericMethod:False;IsConstructor:False;IsFinal:False;"
        },
        "Microsoft.Azure.Cosmos.Headers get_Headers()[System.Runtime.CompilerServices.CompilerGeneratedAttribute()]": {
          "Type": "Method",
          "Attributes": [
            "CompilerGeneratedAttribute"
          ],
          "MethodInfo": "Microsoft.Azure.Cosmos.Headers get_Headers();IsAbstract:False;IsStatic:False;IsVirtual:True;IsGenericMethod:False;IsConstructor:False;IsFinal:False;"
        },
        "Microsoft.Azure.Cosmos.Headers Headers": {
          "Type": "Property",
          "Attributes": [],
          "MethodInfo": "Microsoft.Azure.Cosmos.Headers Headers;CanRead:True;CanWrite:False;Microsoft.Azure.Cosmos.Headers get_Headers();IsAbstract:False;IsStatic:False;IsVirtual:True;IsGenericMethod:False;IsConstructor:False;IsFinal:False;"
        },
        "System.Net.HttpStatusCode get_StatusCode()[System.Runtime.CompilerServices.CompilerGeneratedAttribute()]": {
          "Type": "Method",
          "Attributes": [
            "CompilerGeneratedAttribute"
          ],
          "MethodInfo": "System.Net.HttpStatusCode get_StatusCode();IsAbstract:False;IsStatic:False;IsVirtual:True;IsGenericMethod:False;IsConstructor:False;IsFinal:False;"
        },
        "System.Net.HttpStatusCode StatusCode": {
          "Type": "Property",
          "Attributes": [],
          "MethodInfo": "System.Net.HttpStatusCode StatusCode;CanRead:True;CanWrite:False;System.Net.HttpStatusCode get_StatusCode();IsAbstract:False;IsStatic:False;IsVirtual:True;IsGenericMethod:False;IsConstructor:False;IsFinal:False;"
        },
        "System.String ActivityId": {
          "Type": "Property",
          "Attributes": [],
          "MethodInfo": "System.String ActivityId;CanRead:True;CanWrite:False;System.String get_ActivityId();IsAbstract:False;IsStatic:False;IsVirtual:True;IsGenericMethod:False;IsConstructor:False;IsFinal:False;"
        },
        "System.String ETag": {
          "Type": "Property",
          "Attributes": [],
          "MethodInfo": "System.String ETag;CanRead:True;CanWrite:False;System.String get_ETag();IsAbstract:False;IsStatic:False;IsVirtual:True;IsGenericMethod:False;IsConstructor:False;IsFinal:False;"
        },
        "System.String get_ActivityId()": {
          "Type": "Method",
          "Attributes": [],
          "MethodInfo": "System.String get_ActivityId();IsAbstract:False;IsStatic:False;IsVirtual:True;IsGenericMethod:False;IsConstructor:False;IsFinal:False;"
        },
        "System.String get_ETag()": {
          "Type": "Method",
          "Attributes": [],
          "MethodInfo": "System.String get_ETag();IsAbstract:False;IsStatic:False;IsVirtual:True;IsGenericMethod:False;IsConstructor:False;IsFinal:False;"
        }
      },
      "NestedTypes": {}
    },
    "Microsoft.Azure.Cosmos.ClientEncryptionPolicy;System.Object;IsAbstract:False;IsSealed:True;IsInterface:False;IsEnum:False;IsClass:True;IsValueType:False;IsNested:False;IsGenericType:False;IsSerializable:False": {
      "Subclasses": {},
      "Members": {
        "System.Collections.Generic.IEnumerable`1[Microsoft.Azure.Cosmos.ClientEncryptionIncludedPath] get_IncludedPaths()[System.Runtime.CompilerServices.CompilerGeneratedAttribute()]": {
          "Type": "Method",
          "Attributes": [
            "CompilerGeneratedAttribute"
          ],
          "MethodInfo": "System.Collections.Generic.IEnumerable`1[Microsoft.Azure.Cosmos.ClientEncryptionIncludedPath] get_IncludedPaths();IsAbstract:False;IsStatic:False;IsVirtual:False;IsGenericMethod:False;IsConstructor:False;IsFinal:False;"
        },
        "System.Collections.Generic.IEnumerable`1[Microsoft.Azure.Cosmos.ClientEncryptionIncludedPath] IncludedPaths[Newtonsoft.Json.JsonPropertyAttribute(PropertyName = \"includedPaths\")]": {
          "Type": "Property",
          "Attributes": [
            "JsonPropertyAttribute"
          ],
          "MethodInfo": "System.Collections.Generic.IEnumerable`1[Microsoft.Azure.Cosmos.ClientEncryptionIncludedPath] IncludedPaths;CanRead:True;CanWrite:True;System.Collections.Generic.IEnumerable`1[Microsoft.Azure.Cosmos.ClientEncryptionIncludedPath] get_IncludedPaths();IsAbstract:False;IsStatic:False;IsVirtual:False;IsGenericMethod:False;IsConstructor:False;IsFinal:False;"
        },
        "Void .ctor(System.Collections.Generic.IEnumerable`1[Microsoft.Azure.Cosmos.ClientEncryptionIncludedPath])": {
          "Type": "Constructor",
          "Attributes": [],
          "MethodInfo": "[Void .ctor(System.Collections.Generic.IEnumerable`1[Microsoft.Azure.Cosmos.ClientEncryptionIncludedPath]), Void .ctor(System.Collections.Generic.IEnumerable`1[Microsoft.Azure.Cosmos.ClientEncryptionIncludedPath])]"
        }
      },
      "NestedTypes": {}
    },
    "Microsoft.Azure.Cosmos.Container;System.Object;IsAbstract:True;IsSealed:False;IsInterface:False;IsEnum:False;IsClass:True;IsValueType:False;IsNested:False;IsGenericType:False;IsSerializable:False": {
      "Subclasses": {},
      "Members": {
<<<<<<< HEAD
        "Microsoft.Azure.Cosmos.FeedIterator GetChangeFeedStreamIterator(Microsoft.Azure.Cosmos.ChangeFeedStartFrom, Microsoft.Azure.Cosmos.ChangeFeedRequestOptions)": {
=======
        "Microsoft.Azure.Cosmos.ChangeFeedEstimator GetChangeFeedEstimator(System.String, Microsoft.Azure.Cosmos.Container)": {
          "Type": "Method",
          "Attributes": [],
          "MethodInfo": "Microsoft.Azure.Cosmos.ChangeFeedEstimator GetChangeFeedEstimator(System.String, Microsoft.Azure.Cosmos.Container);IsAbstract:True;IsStatic:False;IsVirtual:True;IsGenericMethod:False;IsConstructor:False;IsFinal:False;"
        },
        "Microsoft.Azure.Cosmos.FeedIterator GetChangeFeedStreamIterator(Microsoft.Azure.Cosmos.ChangeFeedStartFrom, Microsoft.Azure.Cosmos.ChangeFeedMode, Microsoft.Azure.Cosmos.ChangeFeedRequestOptions)": {
>>>>>>> d176cb25
          "Type": "Method",
          "Attributes": [],
          "MethodInfo": "Microsoft.Azure.Cosmos.FeedIterator GetChangeFeedStreamIterator(Microsoft.Azure.Cosmos.ChangeFeedStartFrom, Microsoft.Azure.Cosmos.ChangeFeedMode, Microsoft.Azure.Cosmos.ChangeFeedRequestOptions);IsAbstract:True;IsStatic:False;IsVirtual:True;IsGenericMethod:False;IsConstructor:False;IsFinal:False;"
        },
        "Microsoft.Azure.Cosmos.FeedIterator GetItemQueryStreamIterator(Microsoft.Azure.Cosmos.FeedRange, Microsoft.Azure.Cosmos.QueryDefinition, System.String, Microsoft.Azure.Cosmos.QueryRequestOptions)": {
          "Type": "Method",
          "Attributes": [],
          "MethodInfo": "Microsoft.Azure.Cosmos.FeedIterator GetItemQueryStreamIterator(Microsoft.Azure.Cosmos.FeedRange, Microsoft.Azure.Cosmos.QueryDefinition, System.String, Microsoft.Azure.Cosmos.QueryRequestOptions);IsAbstract:True;IsStatic:False;IsVirtual:True;IsGenericMethod:False;IsConstructor:False;IsFinal:False;"
        },
        "Microsoft.Azure.Cosmos.FeedIterator`1[T] GetChangeFeedIterator[T](Microsoft.Azure.Cosmos.ChangeFeedStartFrom, Microsoft.Azure.Cosmos.ChangeFeedMode, Microsoft.Azure.Cosmos.ChangeFeedRequestOptions)": {
          "Type": "Method",
          "Attributes": [],
          "MethodInfo": "Microsoft.Azure.Cosmos.FeedIterator`1[T] GetChangeFeedIterator[T](Microsoft.Azure.Cosmos.ChangeFeedStartFrom, Microsoft.Azure.Cosmos.ChangeFeedMode, Microsoft.Azure.Cosmos.ChangeFeedRequestOptions);IsAbstract:True;IsStatic:False;IsVirtual:True;IsGenericMethod:True;IsConstructor:False;IsFinal:False;"
        },
        "Microsoft.Azure.Cosmos.FeedIterator`1[T] GetItemQueryIterator[T](Microsoft.Azure.Cosmos.FeedRange, Microsoft.Azure.Cosmos.QueryDefinition, System.String, Microsoft.Azure.Cosmos.QueryRequestOptions)": {
          "Type": "Method",
          "Attributes": [],
          "MethodInfo": "Microsoft.Azure.Cosmos.FeedIterator`1[T] GetItemQueryIterator[T](Microsoft.Azure.Cosmos.FeedRange, Microsoft.Azure.Cosmos.QueryDefinition, System.String, Microsoft.Azure.Cosmos.QueryRequestOptions);IsAbstract:True;IsStatic:False;IsVirtual:True;IsGenericMethod:True;IsConstructor:False;IsFinal:False;"
        },
        "System.Threading.Tasks.Task`1[System.Collections.Generic.IEnumerable`1[System.String]] GetPartitionKeyRangesAsync(Microsoft.Azure.Cosmos.FeedRange, System.Threading.CancellationToken)": {
          "Type": "Method",
          "Attributes": [],
          "MethodInfo": "System.Threading.Tasks.Task`1[System.Collections.Generic.IEnumerable`1[System.String]] GetPartitionKeyRangesAsync(Microsoft.Azure.Cosmos.FeedRange, System.Threading.CancellationToken);IsAbstract:True;IsStatic:False;IsVirtual:True;IsGenericMethod:False;IsConstructor:False;IsFinal:False;"
        },
        "System.Threading.Tasks.Task`1[System.Collections.Generic.IReadOnlyList`1[Microsoft.Azure.Cosmos.FeedRange]] GetFeedRangesAsync(System.Threading.CancellationToken)": {
          "Type": "Method",
          "Attributes": [],
          "MethodInfo": "System.Threading.Tasks.Task`1[System.Collections.Generic.IReadOnlyList`1[Microsoft.Azure.Cosmos.FeedRange]] GetFeedRangesAsync(System.Threading.CancellationToken);IsAbstract:True;IsStatic:False;IsVirtual:True;IsGenericMethod:False;IsConstructor:False;IsFinal:False;"
        }
      },
      "NestedTypes": {}
    },
    "Microsoft.Azure.Cosmos.ContainerProperties;System.Object;IsAbstract:False;IsSealed:False;IsInterface:False;IsEnum:False;IsClass:True;IsValueType:False;IsNested:False;IsGenericType:False;IsSerializable:False": {
      "Subclasses": {},
      "Members": {
        "Microsoft.Azure.Cosmos.ChangeFeedPolicy ChangeFeedPolicy[Newtonsoft.Json.JsonIgnoreAttribute()]": {
          "Type": "Property",
          "Attributes": [
            "JsonIgnoreAttribute"
          ],
          "MethodInfo": "Microsoft.Azure.Cosmos.ChangeFeedPolicy ChangeFeedPolicy;CanRead:True;CanWrite:True;Microsoft.Azure.Cosmos.ChangeFeedPolicy get_ChangeFeedPolicy();IsAbstract:False;IsStatic:False;IsVirtual:False;IsGenericMethod:False;IsConstructor:False;IsFinal:False;Void set_ChangeFeedPolicy(Microsoft.Azure.Cosmos.ChangeFeedPolicy);IsAbstract:False;IsStatic:False;IsVirtual:False;IsGenericMethod:False;IsConstructor:False;IsFinal:False;"
        },
        "Microsoft.Azure.Cosmos.ChangeFeedPolicy get_ChangeFeedPolicy()": {
          "Type": "Method",
          "Attributes": [],
          "MethodInfo": "Microsoft.Azure.Cosmos.ChangeFeedPolicy get_ChangeFeedPolicy();IsAbstract:False;IsStatic:False;IsVirtual:False;IsGenericMethod:False;IsConstructor:False;IsFinal:False;"
        },
        "Microsoft.Azure.Cosmos.ClientEncryptionPolicy ClientEncryptionPolicy[Newtonsoft.Json.JsonIgnoreAttribute()]": {
          "Type": "Property",
          "Attributes": [
            "JsonIgnoreAttribute"
          ],
          "MethodInfo": "Microsoft.Azure.Cosmos.ClientEncryptionPolicy ClientEncryptionPolicy;CanRead:True;CanWrite:True;Microsoft.Azure.Cosmos.ClientEncryptionPolicy get_ClientEncryptionPolicy();IsAbstract:False;IsStatic:False;IsVirtual:False;IsGenericMethod:False;IsConstructor:False;IsFinal:False;Void set_ClientEncryptionPolicy(Microsoft.Azure.Cosmos.ClientEncryptionPolicy);IsAbstract:False;IsStatic:False;IsVirtual:False;IsGenericMethod:False;IsConstructor:False;IsFinal:False;"
        },
        "Microsoft.Azure.Cosmos.ClientEncryptionPolicy get_ClientEncryptionPolicy()": {
          "Type": "Method",
          "Attributes": [],
          "MethodInfo": "Microsoft.Azure.Cosmos.ClientEncryptionPolicy get_ClientEncryptionPolicy();IsAbstract:False;IsStatic:False;IsVirtual:False;IsGenericMethod:False;IsConstructor:False;IsFinal:False;"
        },
        "Void set_ChangeFeedPolicy(Microsoft.Azure.Cosmos.ChangeFeedPolicy)": {
          "Type": "Method",
          "Attributes": [],
          "MethodInfo": "Void set_ChangeFeedPolicy(Microsoft.Azure.Cosmos.ChangeFeedPolicy);IsAbstract:False;IsStatic:False;IsVirtual:False;IsGenericMethod:False;IsConstructor:False;IsFinal:False;"
        },
        "Void set_ClientEncryptionPolicy(Microsoft.Azure.Cosmos.ClientEncryptionPolicy)": {
          "Type": "Method",
          "Attributes": [],
          "MethodInfo": "Void set_ClientEncryptionPolicy(Microsoft.Azure.Cosmos.ClientEncryptionPolicy);IsAbstract:False;IsStatic:False;IsVirtual:False;IsGenericMethod:False;IsConstructor:False;IsFinal:False;"
        }
      },
      "NestedTypes": {}
    },
    "Microsoft.Azure.Cosmos.CosmosClient;System.Object;IsAbstract:False;IsSealed:False;IsInterface:False;IsEnum:False;IsClass:True;IsValueType:False;IsNested:False;IsGenericType:False;IsSerializable:False": {
      "Subclasses": {},
      "Members": {
        "Microsoft.Azure.Cosmos.CosmosResponseFactory get_ResponseFactory()": {
          "Type": "Method",
          "Attributes": [],
          "MethodInfo": "Microsoft.Azure.Cosmos.CosmosResponseFactory get_ResponseFactory();IsAbstract:False;IsStatic:False;IsVirtual:True;IsGenericMethod:False;IsConstructor:False;IsFinal:False;"
        },
        "Microsoft.Azure.Cosmos.CosmosResponseFactory ResponseFactory": {
          "Type": "Property",
          "Attributes": [],
          "MethodInfo": "Microsoft.Azure.Cosmos.CosmosResponseFactory ResponseFactory;CanRead:True;CanWrite:False;Microsoft.Azure.Cosmos.CosmosResponseFactory get_ResponseFactory();IsAbstract:False;IsStatic:False;IsVirtual:True;IsGenericMethod:False;IsConstructor:False;IsFinal:False;"
        },
        "Void .ctor(System.String, Azure.Core.TokenCredential, Microsoft.Azure.Cosmos.CosmosClientOptions)": {
          "Type": "Constructor",
          "Attributes": [],
          "MethodInfo": "[Void .ctor(System.String, Azure.Core.TokenCredential, Microsoft.Azure.Cosmos.CosmosClientOptions), Void .ctor(System.String, Azure.Core.TokenCredential, Microsoft.Azure.Cosmos.CosmosClientOptions)]"
        }
      },
      "NestedTypes": {}
    },
    "Microsoft.Azure.Cosmos.CosmosClientOptions;System.Object;IsAbstract:False;IsSealed:False;IsInterface:False;IsEnum:False;IsClass:True;IsValueType:False;IsNested:False;IsGenericType:False;IsSerializable:False": {
      "Subclasses": {},
      "Members": {
        "System.Nullable`1[System.TimeSpan] get_TokenCredentialBackgroundRefreshInterval()[System.Runtime.CompilerServices.CompilerGeneratedAttribute()]": {
          "Type": "Method",
          "Attributes": [
            "CompilerGeneratedAttribute"
          ],
          "MethodInfo": "System.Nullable`1[System.TimeSpan] get_TokenCredentialBackgroundRefreshInterval();IsAbstract:False;IsStatic:False;IsVirtual:False;IsGenericMethod:False;IsConstructor:False;IsFinal:False;"
        },
        "System.Nullable`1[System.TimeSpan] TokenCredentialBackgroundRefreshInterval": {
          "Type": "Property",
          "Attributes": [],
          "MethodInfo": "System.Nullable`1[System.TimeSpan] TokenCredentialBackgroundRefreshInterval;CanRead:True;CanWrite:True;System.Nullable`1[System.TimeSpan] get_TokenCredentialBackgroundRefreshInterval();IsAbstract:False;IsStatic:False;IsVirtual:False;IsGenericMethod:False;IsConstructor:False;IsFinal:False;Void set_TokenCredentialBackgroundRefreshInterval(System.Nullable`1[System.TimeSpan]);IsAbstract:False;IsStatic:False;IsVirtual:False;IsGenericMethod:False;IsConstructor:False;IsFinal:False;"
        },
        "Void set_TokenCredentialBackgroundRefreshInterval(System.Nullable`1[System.TimeSpan])[System.Runtime.CompilerServices.CompilerGeneratedAttribute()]": {
          "Type": "Method",
          "Attributes": [
            "CompilerGeneratedAttribute"
          ],
          "MethodInfo": "Void set_TokenCredentialBackgroundRefreshInterval(System.Nullable`1[System.TimeSpan]);IsAbstract:False;IsStatic:False;IsVirtual:False;IsGenericMethod:False;IsConstructor:False;IsFinal:False;"
        }
      },
      "NestedTypes": {}
    },
    "Microsoft.Azure.Cosmos.CosmosResponseFactory;System.Object;IsAbstract:True;IsSealed:False;IsInterface:False;IsEnum:False;IsClass:True;IsValueType:False;IsNested:False;IsGenericType:False;IsSerializable:False": {
      "Subclasses": {},
      "Members": {
        "Microsoft.Azure.Cosmos.FeedResponse`1[T] CreateItemFeedResponse[T](Microsoft.Azure.Cosmos.ResponseMessage)": {
          "Type": "Method",
          "Attributes": [],
          "MethodInfo": "Microsoft.Azure.Cosmos.FeedResponse`1[T] CreateItemFeedResponse[T](Microsoft.Azure.Cosmos.ResponseMessage);IsAbstract:True;IsStatic:False;IsVirtual:True;IsGenericMethod:True;IsConstructor:False;IsFinal:False;"
        },
        "Microsoft.Azure.Cosmos.ItemResponse`1[T] CreateItemResponse[T](Microsoft.Azure.Cosmos.ResponseMessage)": {
          "Type": "Method",
          "Attributes": [],
          "MethodInfo": "Microsoft.Azure.Cosmos.ItemResponse`1[T] CreateItemResponse[T](Microsoft.Azure.Cosmos.ResponseMessage);IsAbstract:True;IsStatic:False;IsVirtual:True;IsGenericMethod:True;IsConstructor:False;IsFinal:False;"
        },
        "Microsoft.Azure.Cosmos.Scripts.StoredProcedureExecuteResponse`1[T] CreateStoredProcedureExecuteResponse[T](Microsoft.Azure.Cosmos.ResponseMessage)": {
          "Type": "Method",
          "Attributes": [],
          "MethodInfo": "Microsoft.Azure.Cosmos.Scripts.StoredProcedureExecuteResponse`1[T] CreateStoredProcedureExecuteResponse[T](Microsoft.Azure.Cosmos.ResponseMessage);IsAbstract:True;IsStatic:False;IsVirtual:True;IsGenericMethod:True;IsConstructor:False;IsFinal:False;"
        }
      },
      "NestedTypes": {}
    },
    "Microsoft.Azure.Cosmos.Database;System.Object;IsAbstract:True;IsSealed:False;IsInterface:False;IsEnum:False;IsClass:True;IsValueType:False;IsNested:False;IsGenericType:False;IsSerializable:False": {
      "Subclasses": {},
      "Members": {
        "Microsoft.Azure.Cosmos.ClientEncryptionKey GetClientEncryptionKey(System.String)": {
          "Type": "Method",
          "Attributes": [],
          "MethodInfo": "Microsoft.Azure.Cosmos.ClientEncryptionKey GetClientEncryptionKey(System.String);IsAbstract:True;IsStatic:False;IsVirtual:True;IsGenericMethod:False;IsConstructor:False;IsFinal:False;"
        },
        "Microsoft.Azure.Cosmos.FeedIterator`1[Microsoft.Azure.Cosmos.ClientEncryptionKeyProperties] GetClientEncryptionKeyQueryIterator(Microsoft.Azure.Cosmos.QueryDefinition, System.String, Microsoft.Azure.Cosmos.QueryRequestOptions)": {
          "Type": "Method",
          "Attributes": [],
          "MethodInfo": "Microsoft.Azure.Cosmos.FeedIterator`1[Microsoft.Azure.Cosmos.ClientEncryptionKeyProperties] GetClientEncryptionKeyQueryIterator(Microsoft.Azure.Cosmos.QueryDefinition, System.String, Microsoft.Azure.Cosmos.QueryRequestOptions);IsAbstract:True;IsStatic:False;IsVirtual:True;IsGenericMethod:False;IsConstructor:False;IsFinal:False;"
        },
        "System.Threading.Tasks.Task`1[Microsoft.Azure.Cosmos.ClientEncryptionKeyResponse] CreateClientEncryptionKeyAsync(Microsoft.Azure.Cosmos.ClientEncryptionKeyProperties, Microsoft.Azure.Cosmos.RequestOptions, System.Threading.CancellationToken)": {
          "Type": "Method",
          "Attributes": [],
          "MethodInfo": "System.Threading.Tasks.Task`1[Microsoft.Azure.Cosmos.ClientEncryptionKeyResponse] CreateClientEncryptionKeyAsync(Microsoft.Azure.Cosmos.ClientEncryptionKeyProperties, Microsoft.Azure.Cosmos.RequestOptions, System.Threading.CancellationToken);IsAbstract:True;IsStatic:False;IsVirtual:True;IsGenericMethod:False;IsConstructor:False;IsFinal:False;"
        }
      },
      "NestedTypes": {}
    },
    "Microsoft.Azure.Cosmos.EncryptionKeyWrapMetadata;System.Object;IsAbstract:False;IsSealed:False;IsInterface:False;IsEnum:False;IsClass:True;IsValueType:False;IsNested:False;IsGenericType:False;IsSerializable:False": {
      "Subclasses": {},
      "Members": {
        "Boolean Equals(Microsoft.Azure.Cosmos.EncryptionKeyWrapMetadata)": {
          "Type": "Method",
          "Attributes": [],
          "MethodInfo": "Boolean Equals(Microsoft.Azure.Cosmos.EncryptionKeyWrapMetadata);IsAbstract:False;IsStatic:False;IsVirtual:True;IsGenericMethod:False;IsConstructor:False;IsFinal:True;"
        },
        "Boolean Equals(System.Object)": {
          "Type": "Method",
          "Attributes": [],
          "MethodInfo": "Boolean Equals(System.Object);IsAbstract:False;IsStatic:False;IsVirtual:True;IsGenericMethod:False;IsConstructor:False;IsFinal:False;"
        },
        "Int32 GetHashCode()": {
          "Type": "Method",
          "Attributes": [],
          "MethodInfo": "Int32 GetHashCode();IsAbstract:False;IsStatic:False;IsVirtual:True;IsGenericMethod:False;IsConstructor:False;IsFinal:False;"
        },
        "System.String get_Name()[System.Runtime.CompilerServices.CompilerGeneratedAttribute()]": {
          "Type": "Method",
          "Attributes": [
            "CompilerGeneratedAttribute"
          ],
          "MethodInfo": "System.String get_Name();IsAbstract:False;IsStatic:False;IsVirtual:False;IsGenericMethod:False;IsConstructor:False;IsFinal:False;"
        },
        "System.String get_Value()[System.Runtime.CompilerServices.CompilerGeneratedAttribute()]": {
          "Type": "Method",
          "Attributes": [
            "CompilerGeneratedAttribute"
          ],
          "MethodInfo": "System.String get_Value();IsAbstract:False;IsStatic:False;IsVirtual:False;IsGenericMethod:False;IsConstructor:False;IsFinal:False;"
        },
        "System.String Name[Newtonsoft.Json.JsonPropertyAttribute(NullValueHandling = 1, PropertyName = \"name\")]": {
          "Type": "Property",
          "Attributes": [
            "JsonPropertyAttribute"
          ],
          "MethodInfo": "System.String Name;CanRead:True;CanWrite:True;System.String get_Name();IsAbstract:False;IsStatic:False;IsVirtual:False;IsGenericMethod:False;IsConstructor:False;IsFinal:False;"
        },
        "System.String Value[Newtonsoft.Json.JsonPropertyAttribute(NullValueHandling = 1, PropertyName = \"value\")]": {
          "Type": "Property",
          "Attributes": [
            "JsonPropertyAttribute"
          ],
          "MethodInfo": "System.String Value;CanRead:True;CanWrite:True;System.String get_Value();IsAbstract:False;IsStatic:False;IsVirtual:False;IsGenericMethod:False;IsConstructor:False;IsFinal:False;"
        },
        "Void .ctor(Microsoft.Azure.Cosmos.EncryptionKeyWrapMetadata)": {
          "Type": "Constructor",
          "Attributes": [],
          "MethodInfo": "[Void .ctor(Microsoft.Azure.Cosmos.EncryptionKeyWrapMetadata), Void .ctor(Microsoft.Azure.Cosmos.EncryptionKeyWrapMetadata)]"
        },
        "Void .ctor(System.String, System.String)": {
          "Type": "Constructor",
          "Attributes": [],
          "MethodInfo": "[Void .ctor(System.String, System.String), Void .ctor(System.String, System.String)]"
        }
      },
      "NestedTypes": {}
    },
    "Microsoft.Azure.Cosmos.FeedRange;System.Object;IsAbstract:True;IsSealed:False;IsInterface:False;IsEnum:False;IsClass:True;IsValueType:False;IsNested:False;IsGenericType:False;IsSerializable:True": {
      "Subclasses": {},
      "Members": {
        "Microsoft.Azure.Cosmos.FeedRange FromJsonString(System.String)": {
          "Type": "Method",
          "Attributes": [],
          "MethodInfo": "Microsoft.Azure.Cosmos.FeedRange FromJsonString(System.String);IsAbstract:False;IsStatic:True;IsVirtual:False;IsGenericMethod:False;IsConstructor:False;IsFinal:False;"
        },
        "Microsoft.Azure.Cosmos.FeedRange FromPartitionKey(Microsoft.Azure.Cosmos.PartitionKey)": {
          "Type": "Method",
          "Attributes": [],
          "MethodInfo": "Microsoft.Azure.Cosmos.FeedRange FromPartitionKey(Microsoft.Azure.Cosmos.PartitionKey);IsAbstract:False;IsStatic:True;IsVirtual:False;IsGenericMethod:False;IsConstructor:False;IsFinal:False;"
        },
        "System.String ToJsonString()": {
          "Type": "Method",
          "Attributes": [],
          "MethodInfo": "System.String ToJsonString();IsAbstract:True;IsStatic:False;IsVirtual:True;IsGenericMethod:False;IsConstructor:False;IsFinal:False;"
        }
      },
      "NestedTypes": {}
    },
    "Microsoft.Azure.Cosmos.Fluent.ChangeFeedPolicyDefinition;System.Object;IsAbstract:False;IsSealed:False;IsInterface:False;IsEnum:False;IsClass:True;IsValueType:False;IsNested:False;IsGenericType:False;IsSerializable:False": {
      "Subclasses": {},
      "Members": {
        "Microsoft.Azure.Cosmos.Fluent.ContainerBuilder Attach()": {
          "Type": "Method",
          "Attributes": [],
          "MethodInfo": "Microsoft.Azure.Cosmos.Fluent.ContainerBuilder Attach();IsAbstract:False;IsStatic:False;IsVirtual:False;IsGenericMethod:False;IsConstructor:False;IsFinal:False;"
        }
      },
      "NestedTypes": {}
    },
    "Microsoft.Azure.Cosmos.Fluent.ClientEncryptionPolicyDefinition;System.Object;IsAbstract:False;IsSealed:True;IsInterface:False;IsEnum:False;IsClass:True;IsValueType:False;IsNested:False;IsGenericType:False;IsSerializable:False": {
      "Subclasses": {},
      "Members": {
        "Microsoft.Azure.Cosmos.Fluent.ClientEncryptionPolicyDefinition WithIncludedPath(Microsoft.Azure.Cosmos.ClientEncryptionIncludedPath)": {
          "Type": "Method",
          "Attributes": [],
          "MethodInfo": "Microsoft.Azure.Cosmos.Fluent.ClientEncryptionPolicyDefinition WithIncludedPath(Microsoft.Azure.Cosmos.ClientEncryptionIncludedPath);IsAbstract:False;IsStatic:False;IsVirtual:False;IsGenericMethod:False;IsConstructor:False;IsFinal:False;"
        },
        "Microsoft.Azure.Cosmos.Fluent.ContainerBuilder Attach()": {
          "Type": "Method",
          "Attributes": [],
          "MethodInfo": "Microsoft.Azure.Cosmos.Fluent.ContainerBuilder Attach();IsAbstract:False;IsStatic:False;IsVirtual:False;IsGenericMethod:False;IsConstructor:False;IsFinal:False;"
        }
      },
      "NestedTypes": {}
    },
    "Microsoft.Azure.Cosmos.Fluent.ContainerBuilder;Microsoft.Azure.Cosmos.Fluent.ContainerDefinition`1[[Microsoft.Azure.Cosmos.Fluent.ContainerBuilder, ]];IsAbstract:False;IsSealed:False;IsInterface:False;IsEnum:False;IsClass:True;IsValueType:False;IsNested:False;IsGenericType:False;IsSerializable:False": {
      "Subclasses": {},
      "Members": {
        "Microsoft.Azure.Cosmos.Fluent.ChangeFeedPolicyDefinition WithChangeFeedPolicy(System.TimeSpan)": {
          "Type": "Method",
          "Attributes": [],
          "MethodInfo": "Microsoft.Azure.Cosmos.Fluent.ChangeFeedPolicyDefinition WithChangeFeedPolicy(System.TimeSpan);IsAbstract:False;IsStatic:False;IsVirtual:False;IsGenericMethod:False;IsConstructor:False;IsFinal:False;"
        },
        "Microsoft.Azure.Cosmos.Fluent.ClientEncryptionPolicyDefinition WithClientEncryptionPolicy()": {
          "Type": "Method",
          "Attributes": [],
          "MethodInfo": "Microsoft.Azure.Cosmos.Fluent.ClientEncryptionPolicyDefinition WithClientEncryptionPolicy();IsAbstract:False;IsStatic:False;IsVirtual:False;IsGenericMethod:False;IsConstructor:False;IsFinal:False;"
        }
      },
      "NestedTypes": {}
    },
    "Microsoft.Azure.Cosmos.Linq.CosmosLinqExtensions;System.Object;IsAbstract:True;IsSealed:True;IsInterface:False;IsEnum:False;IsClass:True;IsValueType:False;IsNested:False;IsGenericType:False;IsSerializable:False": {
      "Subclasses": {},
      "Members": {
        "Microsoft.Azure.Cosmos.QueryDefinition ToQueryDefinition[T](System.Linq.IQueryable`1[T], System.Collections.Generic.IDictionary`2[System.Object,System.String])[System.Runtime.CompilerServices.ExtensionAttribute()]": {
          "Type": "Method",
          "Attributes": [
            "ExtensionAttribute"
          ],
          "MethodInfo": "Microsoft.Azure.Cosmos.QueryDefinition ToQueryDefinition[T](System.Linq.IQueryable`1[T], System.Collections.Generic.IDictionary`2[System.Object,System.String]);IsAbstract:False;IsStatic:True;IsVirtual:False;IsGenericMethod:True;IsConstructor:False;IsFinal:False;"
        }
      },
      "NestedTypes": {}
    },
    "Microsoft.Azure.Cosmos.RequestOptions;System.Object;IsAbstract:False;IsSealed:False;IsInterface:False;IsEnum:False;IsClass:True;IsValueType:False;IsNested:False;IsGenericType:False;IsSerializable:False": {
      "Subclasses": {
        "Microsoft.Azure.Cosmos.ChangeFeedRequestOptions;Microsoft.Azure.Cosmos.RequestOptions;IsAbstract:False;IsSealed:True;IsInterface:False;IsEnum:False;IsClass:True;IsValueType:False;IsNested:False;IsGenericType:False;IsSerializable:False": {
          "Subclasses": {},
          "Members": {
            "Boolean EmitOldContinuationToken": {
              "Type": "Property",
              "Attributes": [],
              "MethodInfo": "Boolean EmitOldContinuationToken;CanRead:True;CanWrite:True;Boolean get_EmitOldContinuationToken();IsAbstract:False;IsStatic:False;IsVirtual:False;IsGenericMethod:False;IsConstructor:False;IsFinal:False;Void set_EmitOldContinuationToken(Boolean);IsAbstract:False;IsStatic:False;IsVirtual:False;IsGenericMethod:False;IsConstructor:False;IsFinal:False;"
            },
            "Boolean get_EmitOldContinuationToken()[System.Runtime.CompilerServices.CompilerGeneratedAttribute()]": {
              "Type": "Method",
              "Attributes": [
                "CompilerGeneratedAttribute"
              ],
              "MethodInfo": "Boolean get_EmitOldContinuationToken();IsAbstract:False;IsStatic:False;IsVirtual:False;IsGenericMethod:False;IsConstructor:False;IsFinal:False;"
            },
            "System.Nullable`1[System.Int32] get_PageSizeHint()": {
              "Type": "Method",
              "Attributes": [],
              "MethodInfo": "System.Nullable`1[System.Int32] get_PageSizeHint();IsAbstract:False;IsStatic:False;IsVirtual:False;IsGenericMethod:False;IsConstructor:False;IsFinal:False;"
            },
            "System.Nullable`1[System.Int32] PageSizeHint": {
              "Type": "Property",
              "Attributes": [],
              "MethodInfo": "System.Nullable`1[System.Int32] PageSizeHint;CanRead:True;CanWrite:True;System.Nullable`1[System.Int32] get_PageSizeHint();IsAbstract:False;IsStatic:False;IsVirtual:False;IsGenericMethod:False;IsConstructor:False;IsFinal:False;Void set_PageSizeHint(System.Nullable`1[System.Int32]);IsAbstract:False;IsStatic:False;IsVirtual:False;IsGenericMethod:False;IsConstructor:False;IsFinal:False;"
            },
            "System.String get_IfMatchEtag()": {
              "Type": "Method",
              "Attributes": [],
              "MethodInfo": "System.String get_IfMatchEtag();IsAbstract:False;IsStatic:False;IsVirtual:False;IsGenericMethod:False;IsConstructor:False;IsFinal:False;"
            },
            "System.String get_IfNoneMatchEtag()": {
              "Type": "Method",
              "Attributes": [],
              "MethodInfo": "System.String get_IfNoneMatchEtag();IsAbstract:False;IsStatic:False;IsVirtual:False;IsGenericMethod:False;IsConstructor:False;IsFinal:False;"
            },
            "System.String IfMatchEtag[System.ObsoleteAttribute(\"IfMatchEtag is inherited from the base class but not used.\")]-[System.ComponentModel.EditorBrowsableAttribute((System.ComponentModel.EditorBrowsableState)1)]": {
              "Type": "Property",
              "Attributes": [
                "EditorBrowsableAttribute",
                "ObsoleteAttribute"
              ],
              "MethodInfo": "System.String IfMatchEtag;CanRead:True;CanWrite:True;System.String get_IfMatchEtag();IsAbstract:False;IsStatic:False;IsVirtual:False;IsGenericMethod:False;IsConstructor:False;IsFinal:False;Void set_IfMatchEtag(System.String);IsAbstract:False;IsStatic:False;IsVirtual:False;IsGenericMethod:False;IsConstructor:False;IsFinal:False;"
            },
            "System.String IfNoneMatchEtag[System.ObsoleteAttribute(\"IfNoneMatchEtag is inherited from the base class but not used.\")]-[System.ComponentModel.EditorBrowsableAttribute((System.ComponentModel.EditorBrowsableState)1)]": {
              "Type": "Property",
              "Attributes": [
                "EditorBrowsableAttribute",
                "ObsoleteAttribute"
              ],
              "MethodInfo": "System.String IfNoneMatchEtag;CanRead:True;CanWrite:True;System.String get_IfNoneMatchEtag();IsAbstract:False;IsStatic:False;IsVirtual:False;IsGenericMethod:False;IsConstructor:False;IsFinal:False;Void set_IfNoneMatchEtag(System.String);IsAbstract:False;IsStatic:False;IsVirtual:False;IsGenericMethod:False;IsConstructor:False;IsFinal:False;"
            },
            "Void .ctor()": {
              "Type": "Constructor",
              "Attributes": [],
              "MethodInfo": "[Void .ctor(), Void .ctor()]"
            },
            "Void set_EmitOldContinuationToken(Boolean)[System.Runtime.CompilerServices.CompilerGeneratedAttribute()]": {
              "Type": "Method",
              "Attributes": [
                "CompilerGeneratedAttribute"
              ],
              "MethodInfo": "Void set_EmitOldContinuationToken(Boolean);IsAbstract:False;IsStatic:False;IsVirtual:False;IsGenericMethod:False;IsConstructor:False;IsFinal:False;"
            },
            "Void set_IfMatchEtag(System.String)": {
              "Type": "Method",
              "Attributes": [],
              "MethodInfo": "Void set_IfMatchEtag(System.String);IsAbstract:False;IsStatic:False;IsVirtual:False;IsGenericMethod:False;IsConstructor:False;IsFinal:False;"
            },
            "Void set_IfNoneMatchEtag(System.String)": {
              "Type": "Method",
              "Attributes": [],
              "MethodInfo": "Void set_IfNoneMatchEtag(System.String);IsAbstract:False;IsStatic:False;IsVirtual:False;IsGenericMethod:False;IsConstructor:False;IsFinal:False;"
            },
            "Void set_PageSizeHint(System.Nullable`1[System.Int32])": {
              "Type": "Method",
              "Attributes": [],
              "MethodInfo": "Void set_PageSizeHint(System.Nullable`1[System.Int32]);IsAbstract:False;IsStatic:False;IsVirtual:False;IsGenericMethod:False;IsConstructor:False;IsFinal:False;"
            }
          },
          "NestedTypes": {}
        }
      },
      "Members": {},
      "NestedTypes": {}
    }
  },
  "Members": {},
  "NestedTypes": {}
}<|MERGE_RESOLUTION|>--- conflicted
+++ resolved
@@ -1,7 +1,5 @@
 {
   "Subclasses": {
-<<<<<<< HEAD
-=======
     "Microsoft.Azure.Cosmos.ChangeFeedEstimator;System.Object;IsAbstract:True;IsSealed:False;IsInterface:False;IsEnum:False;IsClass:True;IsValueType:False;IsNested:False;IsGenericType:False;IsSerializable:False": {
       "Subclasses": {},
       "Members": {
@@ -154,7 +152,6 @@
       },
       "NestedTypes": {}
     },
->>>>>>> d176cb25
     "Microsoft.Azure.Cosmos.ChangeFeedRequestOptions;Microsoft.Azure.Cosmos.RequestOptions;IsAbstract:False;IsSealed:True;IsInterface:False;IsEnum:False;IsClass:True;IsValueType:False;IsNested:False;IsGenericType:False;IsSerializable:False": {
       "Subclasses": {},
       "Members": {
@@ -667,16 +664,12 @@
     "Microsoft.Azure.Cosmos.Container;System.Object;IsAbstract:True;IsSealed:False;IsInterface:False;IsEnum:False;IsClass:True;IsValueType:False;IsNested:False;IsGenericType:False;IsSerializable:False": {
       "Subclasses": {},
       "Members": {
-<<<<<<< HEAD
-        "Microsoft.Azure.Cosmos.FeedIterator GetChangeFeedStreamIterator(Microsoft.Azure.Cosmos.ChangeFeedStartFrom, Microsoft.Azure.Cosmos.ChangeFeedRequestOptions)": {
-=======
         "Microsoft.Azure.Cosmos.ChangeFeedEstimator GetChangeFeedEstimator(System.String, Microsoft.Azure.Cosmos.Container)": {
           "Type": "Method",
           "Attributes": [],
           "MethodInfo": "Microsoft.Azure.Cosmos.ChangeFeedEstimator GetChangeFeedEstimator(System.String, Microsoft.Azure.Cosmos.Container);IsAbstract:True;IsStatic:False;IsVirtual:True;IsGenericMethod:False;IsConstructor:False;IsFinal:False;"
         },
         "Microsoft.Azure.Cosmos.FeedIterator GetChangeFeedStreamIterator(Microsoft.Azure.Cosmos.ChangeFeedStartFrom, Microsoft.Azure.Cosmos.ChangeFeedMode, Microsoft.Azure.Cosmos.ChangeFeedRequestOptions)": {
->>>>>>> d176cb25
           "Type": "Method",
           "Attributes": [],
           "MethodInfo": "Microsoft.Azure.Cosmos.FeedIterator GetChangeFeedStreamIterator(Microsoft.Azure.Cosmos.ChangeFeedStartFrom, Microsoft.Azure.Cosmos.ChangeFeedMode, Microsoft.Azure.Cosmos.ChangeFeedRequestOptions);IsAbstract:True;IsStatic:False;IsVirtual:True;IsGenericMethod:False;IsConstructor:False;IsFinal:False;"
