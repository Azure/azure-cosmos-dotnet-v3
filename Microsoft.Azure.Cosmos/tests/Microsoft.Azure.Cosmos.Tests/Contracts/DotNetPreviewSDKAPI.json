--- conflicted
+++ resolved
@@ -1,9 +1,6 @@
 {
   "Subclasses": {
-<<<<<<< HEAD
-    "Microsoft.Azure.Cosmos.ChangeFeedRequestOptions;Microsoft.Azure.Cosmos.RequestOptions;IsAbstract:False;IsSealed:FalseIsInterface:FalseIsEnum:FalseIsClass:TrueIsValueType:FalseIsNested:FalseIsGenericType:FalseIsSerializable:False": {
-=======
-    "ChangeFeedEstimator": {
+    "Microsoft.Azure.Cosmos.ChangeFeedEstimator;System.Object;IsAbstract:True;IsSealed:FalseIsInterface:FalseIsEnum:FalseIsClass:TrueIsValueType:FalseIsNested:FalseIsGenericType:FalseIsSerializable:False": {
       "Subclasses": {},
       "Members": {
         "Microsoft.Azure.Cosmos.FeedIterator`1[Microsoft.Azure.Cosmos.ChangeFeedProcessorState] GetCurrentStateIterator(Microsoft.Azure.Cosmos.ChangeFeedEstimatorRequestOptions)": {
@@ -14,7 +11,7 @@
       },
       "NestedTypes": {}
     },
-    "ChangeFeedEstimatorRequestOptions": {
+    "Microsoft.Azure.Cosmos.ChangeFeedEstimatorRequestOptions;System.Object;IsAbstract:False;IsSealed:TrueIsInterface:FalseIsEnum:FalseIsClass:TrueIsValueType:FalseIsNested:FalseIsGenericType:FalseIsSerializable:False": {
       "Subclasses": {},
       "Members": {
         "System.Nullable`1[System.Int32] get_MaxItemCount()[System.Runtime.CompilerServices.CompilerGeneratedAttribute()]": {
@@ -44,7 +41,7 @@
       },
       "NestedTypes": {}
     },
-    "ChangeFeedProcessorState": {
+    "Microsoft.Azure.Cosmos.ChangeFeedProcessorState;System.Object;IsAbstract:False;IsSealed:TrueIsInterface:FalseIsEnum:FalseIsClass:TrueIsValueType:FalseIsNested:FalseIsGenericType:FalseIsSerializable:False": {
       "Subclasses": {},
       "Members": {
         "Int64 EstimatedLag": {
@@ -91,8 +88,7 @@
       },
       "NestedTypes": {}
     },
-    "ChangeFeedRequestOptions": {
->>>>>>> b04d09e7
+    "Microsoft.Azure.Cosmos.ChangeFeedRequestOptions;Microsoft.Azure.Cosmos.RequestOptions;IsAbstract:False;IsSealed:TrueIsInterface:FalseIsEnum:FalseIsClass:TrueIsValueType:FalseIsNested:FalseIsGenericType:FalseIsSerializable:False": {
       "Subclasses": {},
       "Members": {
         "System.Nullable`1[System.Int32] get_PageSizeHint()": {
@@ -339,7 +335,7 @@
     },
     "Microsoft.Azure.Cosmos.RequestOptions;System.Object;IsAbstract:False;IsSealed:FalseIsInterface:FalseIsEnum:FalseIsClass:TrueIsValueType:FalseIsNested:FalseIsGenericType:FalseIsSerializable:False": {
       "Subclasses": {
-        "Microsoft.Azure.Cosmos.ChangeFeedRequestOptions;Microsoft.Azure.Cosmos.RequestOptions;IsAbstract:False;IsSealed:FalseIsInterface:FalseIsEnum:FalseIsClass:TrueIsValueType:FalseIsNested:FalseIsGenericType:FalseIsSerializable:False": {
+        "Microsoft.Azure.Cosmos.ChangeFeedRequestOptions;Microsoft.Azure.Cosmos.RequestOptions;IsAbstract:False;IsSealed:TrueIsInterface:FalseIsEnum:FalseIsClass:TrueIsValueType:FalseIsNested:FalseIsGenericType:FalseIsSerializable:False": {
           "Subclasses": {},
           "Members": {
             "System.Nullable`1[System.Int32] get_PageSizeHint()": {
