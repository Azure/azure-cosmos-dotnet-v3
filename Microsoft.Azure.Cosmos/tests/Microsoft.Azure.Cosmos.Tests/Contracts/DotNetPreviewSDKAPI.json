{
  "Subclasses": {
    "Microsoft.Azure.Cosmos.ChangeFeedItemChange`1;System.Object;IsAbstract:False;IsSealed:False;IsInterface:False;IsEnum:False;IsClass:True;IsValueType:False;IsNested:False;IsGenericType:True;IsSerializable:False": {
      "Subclasses": {},
      "Members": {
        "Microsoft.Azure.Cosmos.ChangeFeedMetadata get_Metadata()[System.Runtime.CompilerServices.CompilerGeneratedAttribute()]": {
          "Type": "Method",
          "Attributes": [
            "CompilerGeneratedAttribute"
          ],
          "MethodInfo": "Microsoft.Azure.Cosmos.ChangeFeedMetadata get_Metadata();IsAbstract:False;IsStatic:False;IsVirtual:False;IsGenericMethod:False;IsConstructor:False;IsFinal:False;"
        },
        "Microsoft.Azure.Cosmos.ChangeFeedMetadata Metadata[Newtonsoft.Json.JsonPropertyAttribute(NullValueHandling = 1, PropertyName = \"metadata\")]": {
          "Type": "Property",
          "Attributes": [
            "JsonPropertyAttribute"
          ],
          "MethodInfo": "Microsoft.Azure.Cosmos.ChangeFeedMetadata Metadata;CanRead:True;CanWrite:True;Microsoft.Azure.Cosmos.ChangeFeedMetadata get_Metadata();IsAbstract:False;IsStatic:False;IsVirtual:False;IsGenericMethod:False;IsConstructor:False;IsFinal:False;Void set_Metadata(Microsoft.Azure.Cosmos.ChangeFeedMetadata);IsAbstract:False;IsStatic:False;IsVirtual:False;IsGenericMethod:False;IsConstructor:False;IsFinal:False;"
        },
        "T Current[Newtonsoft.Json.JsonPropertyAttribute(PropertyName = \"current\")]": {
          "Type": "Property",
          "Attributes": [
            "JsonPropertyAttribute"
          ],
          "MethodInfo": "T Current;CanRead:True;CanWrite:True;T get_Current();IsAbstract:False;IsStatic:False;IsVirtual:False;IsGenericMethod:False;IsConstructor:False;IsFinal:False;Void set_Current(T);IsAbstract:False;IsStatic:False;IsVirtual:False;IsGenericMethod:False;IsConstructor:False;IsFinal:False;"
        },
        "T get_Current()[System.Runtime.CompilerServices.CompilerGeneratedAttribute()]": {
          "Type": "Method",
          "Attributes": [
            "CompilerGeneratedAttribute"
          ],
          "MethodInfo": "T get_Current();IsAbstract:False;IsStatic:False;IsVirtual:False;IsGenericMethod:False;IsConstructor:False;IsFinal:False;"
        },
        "T get_Previous()[System.Runtime.CompilerServices.CompilerGeneratedAttribute()]": {
          "Type": "Method",
          "Attributes": [
            "CompilerGeneratedAttribute"
          ],
          "MethodInfo": "T get_Previous();IsAbstract:False;IsStatic:False;IsVirtual:False;IsGenericMethod:False;IsConstructor:False;IsFinal:False;"
        },
        "T Previous[Newtonsoft.Json.JsonPropertyAttribute(NullValueHandling = 1, PropertyName = \"previous\")]": {
          "Type": "Property",
          "Attributes": [
            "JsonPropertyAttribute"
          ],
          "MethodInfo": "T Previous;CanRead:True;CanWrite:True;T get_Previous();IsAbstract:False;IsStatic:False;IsVirtual:False;IsGenericMethod:False;IsConstructor:False;IsFinal:False;Void set_Previous(T);IsAbstract:False;IsStatic:False;IsVirtual:False;IsGenericMethod:False;IsConstructor:False;IsFinal:False;"
        },
        "Void .ctor()": {
          "Type": "Constructor",
          "Attributes": [],
          "MethodInfo": "[Void .ctor(), Void .ctor()]"
        },
        "Void set_Current(T)[System.Runtime.CompilerServices.CompilerGeneratedAttribute()]": {
          "Type": "Method",
          "Attributes": [
            "CompilerGeneratedAttribute"
          ],
          "MethodInfo": "Void set_Current(T);IsAbstract:False;IsStatic:False;IsVirtual:False;IsGenericMethod:False;IsConstructor:False;IsFinal:False;"
        },
        "Void set_Metadata(Microsoft.Azure.Cosmos.ChangeFeedMetadata)[System.Runtime.CompilerServices.CompilerGeneratedAttribute()]": {
          "Type": "Method",
          "Attributes": [
            "CompilerGeneratedAttribute"
          ],
          "MethodInfo": "Void set_Metadata(Microsoft.Azure.Cosmos.ChangeFeedMetadata);IsAbstract:False;IsStatic:False;IsVirtual:False;IsGenericMethod:False;IsConstructor:False;IsFinal:False;"
        },
        "Void set_Previous(T)[System.Runtime.CompilerServices.CompilerGeneratedAttribute()]": {
          "Type": "Method",
          "Attributes": [
            "CompilerGeneratedAttribute"
          ],
          "MethodInfo": "Void set_Previous(T);IsAbstract:False;IsStatic:False;IsVirtual:False;IsGenericMethod:False;IsConstructor:False;IsFinal:False;"
        }
      },
      "NestedTypes": {}
    },
    "Microsoft.Azure.Cosmos.ChangeFeedMetadata;System.Object;IsAbstract:False;IsSealed:False;IsInterface:False;IsEnum:False;IsClass:True;IsValueType:False;IsNested:False;IsGenericType:False;IsSerializable:False": {
      "Subclasses": {},
      "Members": {
        "Boolean get_IsTimeToLiveExpired()[System.Runtime.CompilerServices.CompilerGeneratedAttribute()]": {
          "Type": "Method",
          "Attributes": [
            "CompilerGeneratedAttribute"
          ],
          "MethodInfo": "Boolean get_IsTimeToLiveExpired();IsAbstract:False;IsStatic:False;IsVirtual:False;IsGenericMethod:False;IsConstructor:False;IsFinal:False;"
        },
        "Boolean IsTimeToLiveExpired[Newtonsoft.Json.JsonPropertyAttribute(NullValueHandling = 1, PropertyName = \"timeToLiveExpired\")]": {
          "Type": "Property",
          "Attributes": [
            "JsonPropertyAttribute"
          ],
          "MethodInfo": "Boolean IsTimeToLiveExpired;CanRead:True;CanWrite:False;Boolean get_IsTimeToLiveExpired();IsAbstract:False;IsStatic:False;IsVirtual:False;IsGenericMethod:False;IsConstructor:False;IsFinal:False;"
        },
        "Int64 get_Lsn()[System.Runtime.CompilerServices.CompilerGeneratedAttribute()]": {
          "Type": "Method",
          "Attributes": [
            "CompilerGeneratedAttribute"
          ],
          "MethodInfo": "Int64 get_Lsn();IsAbstract:False;IsStatic:False;IsVirtual:False;IsGenericMethod:False;IsConstructor:False;IsFinal:False;"
        },
        "Int64 get_PreviousLsn()[System.Runtime.CompilerServices.CompilerGeneratedAttribute()]": {
          "Type": "Method",
          "Attributes": [
            "CompilerGeneratedAttribute"
          ],
          "MethodInfo": "Int64 get_PreviousLsn();IsAbstract:False;IsStatic:False;IsVirtual:False;IsGenericMethod:False;IsConstructor:False;IsFinal:False;"
        },
        "Int64 Lsn[Newtonsoft.Json.JsonPropertyAttribute(NullValueHandling = 1, PropertyName = \"lsn\")]": {
          "Type": "Property",
          "Attributes": [
            "JsonPropertyAttribute"
          ],
          "MethodInfo": "Int64 Lsn;CanRead:True;CanWrite:False;Int64 get_Lsn();IsAbstract:False;IsStatic:False;IsVirtual:False;IsGenericMethod:False;IsConstructor:False;IsFinal:False;"
        },
        "Int64 PreviousLsn[Newtonsoft.Json.JsonPropertyAttribute(NullValueHandling = 1, PropertyName = \"previousImageLSN\")]": {
          "Type": "Property",
          "Attributes": [
            "JsonPropertyAttribute"
          ],
          "MethodInfo": "Int64 PreviousLsn;CanRead:True;CanWrite:False;Int64 get_PreviousLsn();IsAbstract:False;IsStatic:False;IsVirtual:False;IsGenericMethod:False;IsConstructor:False;IsFinal:False;"
        },
        "Microsoft.Azure.Cosmos.ChangeFeedOperationType get_OperationType()[System.Runtime.CompilerServices.CompilerGeneratedAttribute()]": {
          "Type": "Method",
          "Attributes": [
            "CompilerGeneratedAttribute"
          ],
          "MethodInfo": "Microsoft.Azure.Cosmos.ChangeFeedOperationType get_OperationType();IsAbstract:False;IsStatic:False;IsVirtual:False;IsGenericMethod:False;IsConstructor:False;IsFinal:False;"
        },
        "Microsoft.Azure.Cosmos.ChangeFeedOperationType OperationType[Newtonsoft.Json.JsonPropertyAttribute(PropertyName = \"operationType\")]-[Newtonsoft.Json.JsonConverterAttribute(typeof(Newtonsoft.Json.Converters.StringEnumConverter))]": {
          "Type": "Property",
          "Attributes": [
            "JsonConverterAttribute",
            "JsonPropertyAttribute"
          ],
          "MethodInfo": "Microsoft.Azure.Cosmos.ChangeFeedOperationType OperationType;CanRead:True;CanWrite:False;Microsoft.Azure.Cosmos.ChangeFeedOperationType get_OperationType();IsAbstract:False;IsStatic:False;IsVirtual:False;IsGenericMethod:False;IsConstructor:False;IsFinal:False;"
        },
        "System.DateTime ConflictResolutionTimestamp[Newtonsoft.Json.JsonPropertyAttribute(NullValueHandling = 1, PropertyName = \"crts\")]-[Newtonsoft.Json.JsonConverterAttribute(typeof(Microsoft.Azure.Documents.UnixDateTimeConverter))]": {
          "Type": "Property",
          "Attributes": [
            "JsonConverterAttribute",
            "JsonPropertyAttribute"
          ],
          "MethodInfo": "System.DateTime ConflictResolutionTimestamp;CanRead:True;CanWrite:False;System.DateTime get_ConflictResolutionTimestamp();IsAbstract:False;IsStatic:False;IsVirtual:False;IsGenericMethod:False;IsConstructor:False;IsFinal:False;"
        },
        "System.DateTime get_ConflictResolutionTimestamp()[System.Runtime.CompilerServices.CompilerGeneratedAttribute()]": {
          "Type": "Method",
          "Attributes": [
            "CompilerGeneratedAttribute"
          ],
          "MethodInfo": "System.DateTime get_ConflictResolutionTimestamp();IsAbstract:False;IsStatic:False;IsVirtual:False;IsGenericMethod:False;IsConstructor:False;IsFinal:False;"
        },
        "Void .ctor(System.DateTime, Int64, Microsoft.Azure.Cosmos.ChangeFeedOperationType, Int64)": {
          "Type": "Constructor",
          "Attributes": [],
          "MethodInfo": "[Void .ctor(System.DateTime, Int64, Microsoft.Azure.Cosmos.ChangeFeedOperationType, Int64), Void .ctor(System.DateTime, Int64, Microsoft.Azure.Cosmos.ChangeFeedOperationType, Int64)]"
        }
      },
      "NestedTypes": {}
    },
    "Microsoft.Azure.Cosmos.ChangeFeedMode;System.Object;IsAbstract:True;IsSealed:False;IsInterface:False;IsEnum:False;IsClass:True;IsValueType:False;IsNested:False;IsGenericType:False;IsSerializable:False": {
      "Subclasses": {},
      "Members": {
        "Microsoft.Azure.Cosmos.ChangeFeedMode AllVersionsAndDeletes": {
          "Type": "Property",
          "Attributes": [],
          "MethodInfo": "Microsoft.Azure.Cosmos.ChangeFeedMode AllVersionsAndDeletes;CanRead:True;CanWrite:False;Microsoft.Azure.Cosmos.ChangeFeedMode get_AllVersionsAndDeletes();IsAbstract:False;IsStatic:True;IsVirtual:False;IsGenericMethod:False;IsConstructor:False;IsFinal:False;"
        },
        "Microsoft.Azure.Cosmos.ChangeFeedMode get_AllVersionsAndDeletes()": {
          "Type": "Method",
          "Attributes": [],
          "MethodInfo": "Microsoft.Azure.Cosmos.ChangeFeedMode get_AllVersionsAndDeletes();IsAbstract:False;IsStatic:True;IsVirtual:False;IsGenericMethod:False;IsConstructor:False;IsFinal:False;"
        }
      },
      "NestedTypes": {}
    },
    "Microsoft.Azure.Cosmos.ChangeFeedOperationType;System.Enum;IsAbstract:False;IsSealed:True;IsInterface:False;IsEnum:True;IsClass:False;IsValueType:True;IsNested:False;IsGenericType:False;IsSerializable:True": {
      "Subclasses": {},
      "Members": {
        "Int32 value__": {
          "Type": "Field",
          "Attributes": [],
          "MethodInfo": "Int32 value__;IsInitOnly:False;IsStatic:False;"
        },
        "Microsoft.Azure.Cosmos.ChangeFeedOperationType Create[System.Runtime.Serialization.EnumMemberAttribute(Value = \"create\")]": {
          "Type": "Field",
          "Attributes": [
            "EnumMemberAttribute"
          ],
          "MethodInfo": "Microsoft.Azure.Cosmos.ChangeFeedOperationType Create;IsInitOnly:False;IsStatic:True;"
        },
        "Microsoft.Azure.Cosmos.ChangeFeedOperationType Delete[System.Runtime.Serialization.EnumMemberAttribute(Value = \"delete\")]": {
          "Type": "Field",
          "Attributes": [
            "EnumMemberAttribute"
          ],
          "MethodInfo": "Microsoft.Azure.Cosmos.ChangeFeedOperationType Delete;IsInitOnly:False;IsStatic:True;"
        },
        "Microsoft.Azure.Cosmos.ChangeFeedOperationType Replace[System.Runtime.Serialization.EnumMemberAttribute(Value = \"replace\")]": {
          "Type": "Field",
          "Attributes": [
            "EnumMemberAttribute"
          ],
          "MethodInfo": "Microsoft.Azure.Cosmos.ChangeFeedOperationType Replace;IsInitOnly:False;IsStatic:True;"
        }
      },
      "NestedTypes": {}
    },
    "Microsoft.Azure.Cosmos.ChangeFeedPolicy;System.Object;IsAbstract:False;IsSealed:True;IsInterface:False;IsEnum:False;IsClass:True;IsValueType:False;IsNested:False;IsGenericType:False;IsSerializable:False": {
      "Subclasses": {},
      "Members": {
        "System.TimeSpan FullFidelityNoRetention": {
          "Type": "Property",
          "Attributes": [],
          "MethodInfo": "System.TimeSpan FullFidelityNoRetention;CanRead:True;CanWrite:False;System.TimeSpan get_FullFidelityNoRetention();IsAbstract:False;IsStatic:True;IsVirtual:False;IsGenericMethod:False;IsConstructor:False;IsFinal:False;"
        },
        "System.TimeSpan FullFidelityRetention[Newtonsoft.Json.JsonIgnoreAttribute()]": {
          "Type": "Property",
          "Attributes": [
            "JsonIgnoreAttribute"
          ],
          "MethodInfo": "System.TimeSpan FullFidelityRetention;CanRead:True;CanWrite:True;System.TimeSpan get_FullFidelityRetention();IsAbstract:False;IsStatic:False;IsVirtual:False;IsGenericMethod:False;IsConstructor:False;IsFinal:False;Void set_FullFidelityRetention(System.TimeSpan);IsAbstract:False;IsStatic:False;IsVirtual:False;IsGenericMethod:False;IsConstructor:False;IsFinal:False;"
        },
        "System.TimeSpan get_FullFidelityNoRetention()": {
          "Type": "Method",
          "Attributes": [],
          "MethodInfo": "System.TimeSpan get_FullFidelityNoRetention();IsAbstract:False;IsStatic:True;IsVirtual:False;IsGenericMethod:False;IsConstructor:False;IsFinal:False;"
        },
        "System.TimeSpan get_FullFidelityRetention()": {
          "Type": "Method",
          "Attributes": [],
          "MethodInfo": "System.TimeSpan get_FullFidelityRetention();IsAbstract:False;IsStatic:False;IsVirtual:False;IsGenericMethod:False;IsConstructor:False;IsFinal:False;"
        },
        "Void .ctor()": {
          "Type": "Constructor",
          "Attributes": [],
          "MethodInfo": "[Void .ctor(), Void .ctor()]"
        },
        "Void set_FullFidelityRetention(System.TimeSpan)": {
          "Type": "Method",
          "Attributes": [],
          "MethodInfo": "Void set_FullFidelityRetention(System.TimeSpan);IsAbstract:False;IsStatic:False;IsVirtual:False;IsGenericMethod:False;IsConstructor:False;IsFinal:False;"
        }
      },
      "NestedTypes": {}
    },
    "Microsoft.Azure.Cosmos.ComputedProperty;System.Object;IsAbstract:False;IsSealed:True;IsInterface:False;IsEnum:False;IsClass:True;IsValueType:False;IsNested:False;IsGenericType:False;IsSerializable:False": {
      "Subclasses": {},
      "Members": {
        "System.String get_Name()[System.Runtime.CompilerServices.CompilerGeneratedAttribute()]": {
          "Type": "Method",
          "Attributes": [
            "CompilerGeneratedAttribute"
          ],
          "MethodInfo": "System.String get_Name();IsAbstract:False;IsStatic:False;IsVirtual:False;IsGenericMethod:False;IsConstructor:False;IsFinal:False;"
        },
        "System.String get_Query()[System.Runtime.CompilerServices.CompilerGeneratedAttribute()]": {
          "Type": "Method",
          "Attributes": [
            "CompilerGeneratedAttribute"
          ],
          "MethodInfo": "System.String get_Query();IsAbstract:False;IsStatic:False;IsVirtual:False;IsGenericMethod:False;IsConstructor:False;IsFinal:False;"
        },
        "System.String Name[Newtonsoft.Json.JsonPropertyAttribute(PropertyName = \"name\")]": {
          "Type": "Property",
          "Attributes": [
            "JsonPropertyAttribute"
          ],
          "MethodInfo": "System.String Name;CanRead:True;CanWrite:True;System.String get_Name();IsAbstract:False;IsStatic:False;IsVirtual:False;IsGenericMethod:False;IsConstructor:False;IsFinal:False;Void set_Name(System.String);IsAbstract:False;IsStatic:False;IsVirtual:False;IsGenericMethod:False;IsConstructor:False;IsFinal:False;"
        },
        "System.String Query[Newtonsoft.Json.JsonPropertyAttribute(PropertyName = \"query\")]": {
          "Type": "Property",
          "Attributes": [
            "JsonPropertyAttribute"
          ],
          "MethodInfo": "System.String Query;CanRead:True;CanWrite:True;System.String get_Query();IsAbstract:False;IsStatic:False;IsVirtual:False;IsGenericMethod:False;IsConstructor:False;IsFinal:False;Void set_Query(System.String);IsAbstract:False;IsStatic:False;IsVirtual:False;IsGenericMethod:False;IsConstructor:False;IsFinal:False;"
        },
        "Void .ctor()": {
          "Type": "Constructor",
          "Attributes": [],
          "MethodInfo": "[Void .ctor(), Void .ctor()]"
        },
        "Void set_Name(System.String)[System.Runtime.CompilerServices.CompilerGeneratedAttribute()]": {
          "Type": "Method",
          "Attributes": [
            "CompilerGeneratedAttribute"
          ],
          "MethodInfo": "Void set_Name(System.String);IsAbstract:False;IsStatic:False;IsVirtual:False;IsGenericMethod:False;IsConstructor:False;IsFinal:False;"
        },
        "Void set_Query(System.String)[System.Runtime.CompilerServices.CompilerGeneratedAttribute()]": {
          "Type": "Method",
          "Attributes": [
            "CompilerGeneratedAttribute"
          ],
          "MethodInfo": "Void set_Query(System.String);IsAbstract:False;IsStatic:False;IsVirtual:False;IsGenericMethod:False;IsConstructor:False;IsFinal:False;"
        }
      },
      "NestedTypes": {}
    },
    "Microsoft.Azure.Cosmos.Container;System.Object;IsAbstract:True;IsSealed:False;IsInterface:False;IsEnum:False;IsClass:True;IsValueType:False;IsNested:False;IsGenericType:False;IsSerializable:False": {
      "Subclasses": {},
      "Members": {
        "System.Threading.Tasks.Task`1[Microsoft.Azure.Cosmos.ResponseMessage] DeleteAllItemsByPartitionKeyStreamAsync(Microsoft.Azure.Cosmos.PartitionKey, Microsoft.Azure.Cosmos.RequestOptions, System.Threading.CancellationToken)": {
          "Type": "Method",
          "Attributes": [],
          "MethodInfo": "System.Threading.Tasks.Task`1[Microsoft.Azure.Cosmos.ResponseMessage] DeleteAllItemsByPartitionKeyStreamAsync(Microsoft.Azure.Cosmos.PartitionKey, Microsoft.Azure.Cosmos.RequestOptions, System.Threading.CancellationToken);IsAbstract:True;IsStatic:False;IsVirtual:True;IsGenericMethod:False;IsConstructor:False;IsFinal:False;"
        },
        "System.Threading.Tasks.Task`1[System.Collections.Generic.IEnumerable`1[System.String]] GetPartitionKeyRangesAsync(Microsoft.Azure.Cosmos.FeedRange, System.Threading.CancellationToken)": {
          "Type": "Method",
          "Attributes": [],
          "MethodInfo": "System.Threading.Tasks.Task`1[System.Collections.Generic.IEnumerable`1[System.String]] GetPartitionKeyRangesAsync(Microsoft.Azure.Cosmos.FeedRange, System.Threading.CancellationToken);IsAbstract:True;IsStatic:False;IsVirtual:True;IsGenericMethod:False;IsConstructor:False;IsFinal:False;"
        }
      },
      "NestedTypes": {}
    },
    "Microsoft.Azure.Cosmos.ContainerProperties;System.Object;IsAbstract:False;IsSealed:False;IsInterface:False;IsEnum:False;IsClass:True;IsValueType:False;IsNested:False;IsGenericType:False;IsSerializable:False": {
      "Subclasses": {},
      "Members": {
        "Microsoft.Azure.Cosmos.ChangeFeedPolicy ChangeFeedPolicy[Newtonsoft.Json.JsonIgnoreAttribute()]": {
          "Type": "Property",
          "Attributes": [
            "JsonIgnoreAttribute"
          ],
          "MethodInfo": "Microsoft.Azure.Cosmos.ChangeFeedPolicy ChangeFeedPolicy;CanRead:True;CanWrite:True;Microsoft.Azure.Cosmos.ChangeFeedPolicy get_ChangeFeedPolicy();IsAbstract:False;IsStatic:False;IsVirtual:False;IsGenericMethod:False;IsConstructor:False;IsFinal:False;Void set_ChangeFeedPolicy(Microsoft.Azure.Cosmos.ChangeFeedPolicy);IsAbstract:False;IsStatic:False;IsVirtual:False;IsGenericMethod:False;IsConstructor:False;IsFinal:False;"
        },
        "Microsoft.Azure.Cosmos.ChangeFeedPolicy get_ChangeFeedPolicy()": {
          "Type": "Method",
          "Attributes": [],
          "MethodInfo": "Microsoft.Azure.Cosmos.ChangeFeedPolicy get_ChangeFeedPolicy();IsAbstract:False;IsStatic:False;IsVirtual:False;IsGenericMethod:False;IsConstructor:False;IsFinal:False;"
        },
        "System.Collections.ObjectModel.Collection`1[Microsoft.Azure.Cosmos.ComputedProperty] ComputedProperties[Newtonsoft.Json.JsonIgnoreAttribute()]": {
          "Type": "Property",
          "Attributes": [
            "JsonIgnoreAttribute"
          ],
          "MethodInfo": "System.Collections.ObjectModel.Collection`1[Microsoft.Azure.Cosmos.ComputedProperty] ComputedProperties;CanRead:True;CanWrite:True;System.Collections.ObjectModel.Collection`1[Microsoft.Azure.Cosmos.ComputedProperty] get_ComputedProperties();IsAbstract:False;IsStatic:False;IsVirtual:False;IsGenericMethod:False;IsConstructor:False;IsFinal:False;Void set_ComputedProperties(System.Collections.ObjectModel.Collection`1[Microsoft.Azure.Cosmos.ComputedProperty]);IsAbstract:False;IsStatic:False;IsVirtual:False;IsGenericMethod:False;IsConstructor:False;IsFinal:False;"
        },
        "System.Collections.ObjectModel.Collection`1[Microsoft.Azure.Cosmos.ComputedProperty] get_ComputedProperties()": {
          "Type": "Method",
          "Attributes": [],
          "MethodInfo": "System.Collections.ObjectModel.Collection`1[Microsoft.Azure.Cosmos.ComputedProperty] get_ComputedProperties();IsAbstract:False;IsStatic:False;IsVirtual:False;IsGenericMethod:False;IsConstructor:False;IsFinal:False;"
        },
        "Void set_ChangeFeedPolicy(Microsoft.Azure.Cosmos.ChangeFeedPolicy)": {
          "Type": "Method",
          "Attributes": [],
          "MethodInfo": "Void set_ChangeFeedPolicy(Microsoft.Azure.Cosmos.ChangeFeedPolicy);IsAbstract:False;IsStatic:False;IsVirtual:False;IsGenericMethod:False;IsConstructor:False;IsFinal:False;"
        },
        "Void set_ComputedProperties(System.Collections.ObjectModel.Collection`1[Microsoft.Azure.Cosmos.ComputedProperty])": {
<<<<<<< HEAD
          "Type": "Method",
          "Attributes": [],
          "MethodInfo": "Void set_ComputedProperties(System.Collections.ObjectModel.Collection`1[Microsoft.Azure.Cosmos.ComputedProperty]);IsAbstract:False;IsStatic:False;IsVirtual:False;IsGenericMethod:False;IsConstructor:False;IsFinal:False;"
        }
      },
      "NestedTypes": {}
    },
    "Microsoft.Azure.Cosmos.CosmosClientOptions;System.Object;IsAbstract:False;IsSealed:False;IsInterface:False;IsEnum:False;IsClass:True;IsValueType:False;IsNested:False;IsGenericType:False;IsSerializable:False": {
      "Subclasses": {},
      "Members": {
        "Boolean get_IsDistributedTracingEnabled()[System.Runtime.CompilerServices.CompilerGeneratedAttribute()]": {
          "Type": "Method",
          "Attributes": [
            "CompilerGeneratedAttribute"
          ],
          "MethodInfo": "Boolean get_IsDistributedTracingEnabled();IsAbstract:False;IsStatic:False;IsVirtual:False;IsGenericMethod:False;IsConstructor:False;IsFinal:False;"
        },
        "Boolean IsDistributedTracingEnabled": {
          "Type": "Property",
          "Attributes": [],
          "MethodInfo": "Boolean IsDistributedTracingEnabled;CanRead:True;CanWrite:True;Boolean get_IsDistributedTracingEnabled();IsAbstract:False;IsStatic:False;IsVirtual:False;IsGenericMethod:False;IsConstructor:False;IsFinal:False;Void set_IsDistributedTracingEnabled(Boolean);IsAbstract:False;IsStatic:False;IsVirtual:False;IsGenericMethod:False;IsConstructor:False;IsFinal:False;"
        },
        "Void set_IsDistributedTracingEnabled(Boolean)[System.Runtime.CompilerServices.CompilerGeneratedAttribute()]": {
=======
>>>>>>> b1d31345
          "Type": "Method",
          "Attributes": [
            "CompilerGeneratedAttribute"
          ],
          "MethodInfo": "Void set_IsDistributedTracingEnabled(Boolean);IsAbstract:False;IsStatic:False;IsVirtual:False;IsGenericMethod:False;IsConstructor:False;IsFinal:False;"
        }
      },
      "NestedTypes": {}
    },
    "Microsoft.Azure.Cosmos.DedicatedGatewayRequestOptions;System.Object;IsAbstract:False;IsSealed:False;IsInterface:False;IsEnum:False;IsClass:True;IsValueType:False;IsNested:False;IsGenericType:False;IsSerializable:False": {
      "Subclasses": {},
      "Members": {
        "System.Nullable`1[System.Boolean] BypassIntegratedCache": {
          "Type": "Property",
          "Attributes": [],
<<<<<<< HEAD
=======
          "MethodInfo": "Void set_ComputedProperties(System.Collections.ObjectModel.Collection`1[Microsoft.Azure.Cosmos.ComputedProperty]);IsAbstract:False;IsStatic:False;IsVirtual:False;IsGenericMethod:False;IsConstructor:False;IsFinal:False;"
        }
      },
      "NestedTypes": {}
    },
    "Microsoft.Azure.Cosmos.CosmosClientOptions;System.Object;IsAbstract:False;IsSealed:False;IsInterface:False;IsEnum:False;IsClass:True;IsValueType:False;IsNested:False;IsGenericType:False;IsSerializable:False": {
      "Subclasses": {},
      "Members": {
        "Boolean get_IsDistributedTracingEnabled()[System.Runtime.CompilerServices.CompilerGeneratedAttribute()]": {
          "Type": "Method",
          "Attributes": [
            "CompilerGeneratedAttribute"
          ],
          "MethodInfo": "Boolean get_IsDistributedTracingEnabled();IsAbstract:False;IsStatic:False;IsVirtual:False;IsGenericMethod:False;IsConstructor:False;IsFinal:False;"
        },
        "Boolean IsDistributedTracingEnabled": {
          "Type": "Property",
          "Attributes": [],
          "MethodInfo": "Boolean IsDistributedTracingEnabled;CanRead:True;CanWrite:True;Boolean get_IsDistributedTracingEnabled();IsAbstract:False;IsStatic:False;IsVirtual:False;IsGenericMethod:False;IsConstructor:False;IsFinal:False;Void set_IsDistributedTracingEnabled(Boolean);IsAbstract:False;IsStatic:False;IsVirtual:False;IsGenericMethod:False;IsConstructor:False;IsFinal:False;"
        },
        "Void set_IsDistributedTracingEnabled(Boolean)[System.Runtime.CompilerServices.CompilerGeneratedAttribute()]": {
          "Type": "Method",
          "Attributes": [
            "CompilerGeneratedAttribute"
          ],
          "MethodInfo": "Void set_IsDistributedTracingEnabled(Boolean);IsAbstract:False;IsStatic:False;IsVirtual:False;IsGenericMethod:False;IsConstructor:False;IsFinal:False;"
        }
      },
      "NestedTypes": {}
    },
    "Microsoft.Azure.Cosmos.DedicatedGatewayRequestOptions;System.Object;IsAbstract:False;IsSealed:False;IsInterface:False;IsEnum:False;IsClass:True;IsValueType:False;IsNested:False;IsGenericType:False;IsSerializable:False": {
      "Subclasses": {},
      "Members": {
        "System.Nullable`1[System.Boolean] BypassIntegratedCache": {
          "Type": "Property",
          "Attributes": [],
>>>>>>> b1d31345
          "MethodInfo": "System.Nullable`1[System.Boolean] BypassIntegratedCache;CanRead:True;CanWrite:True;System.Nullable`1[System.Boolean] get_BypassIntegratedCache();IsAbstract:False;IsStatic:False;IsVirtual:False;IsGenericMethod:False;IsConstructor:False;IsFinal:False;Void set_BypassIntegratedCache(System.Nullable`1[System.Boolean]);IsAbstract:False;IsStatic:False;IsVirtual:False;IsGenericMethod:False;IsConstructor:False;IsFinal:False;"
        },
        "System.Nullable`1[System.Boolean] get_BypassIntegratedCache()[System.Runtime.CompilerServices.CompilerGeneratedAttribute()]": {
          "Type": "Method",
          "Attributes": [
            "CompilerGeneratedAttribute"
          ],
          "MethodInfo": "System.Nullable`1[System.Boolean] get_BypassIntegratedCache();IsAbstract:False;IsStatic:False;IsVirtual:False;IsGenericMethod:False;IsConstructor:False;IsFinal:False;"
        },
        "Void set_BypassIntegratedCache(System.Nullable`1[System.Boolean])[System.Runtime.CompilerServices.CompilerGeneratedAttribute()]": {
          "Type": "Method",
          "Attributes": [
            "CompilerGeneratedAttribute"
          ],
          "MethodInfo": "Void set_BypassIntegratedCache(System.Nullable`1[System.Boolean]);IsAbstract:False;IsStatic:False;IsVirtual:False;IsGenericMethod:False;IsConstructor:False;IsFinal:False;"
        }
      },
      "NestedTypes": {}
    },
    "Microsoft.Azure.Cosmos.Fluent.ChangeFeedPolicyDefinition;System.Object;IsAbstract:False;IsSealed:False;IsInterface:False;IsEnum:False;IsClass:True;IsValueType:False;IsNested:False;IsGenericType:False;IsSerializable:False": {
      "Subclasses": {},
      "Members": {
        "Microsoft.Azure.Cosmos.Fluent.ContainerBuilder Attach()": {
          "Type": "Method",
          "Attributes": [],
          "MethodInfo": "Microsoft.Azure.Cosmos.Fluent.ContainerBuilder Attach();IsAbstract:False;IsStatic:False;IsVirtual:False;IsGenericMethod:False;IsConstructor:False;IsFinal:False;"
        }
      },
      "NestedTypes": {}
    },
    "Microsoft.Azure.Cosmos.Fluent.ComputedPropertiesDefinition`1;System.Object;IsAbstract:False;IsSealed:False;IsInterface:False;IsEnum:False;IsClass:True;IsValueType:False;IsNested:False;IsGenericType:True;IsSerializable:False": {
      "Subclasses": {},
      "Members": {
        "Microsoft.Azure.Cosmos.Fluent.ComputedPropertiesDefinition`1[T] WithComputedProperty(System.String, System.String)": {
          "Type": "Method",
          "Attributes": [],
          "MethodInfo": "Microsoft.Azure.Cosmos.Fluent.ComputedPropertiesDefinition`1[T] WithComputedProperty(System.String, System.String);IsAbstract:False;IsStatic:False;IsVirtual:False;IsGenericMethod:False;IsConstructor:False;IsFinal:False;"
        },
        "T Attach()": {
          "Type": "Method",
          "Attributes": [],
          "MethodInfo": "T Attach();IsAbstract:False;IsStatic:False;IsVirtual:False;IsGenericMethod:False;IsConstructor:False;IsFinal:False;"
        }
      },
      "NestedTypes": {}
    },
    "Microsoft.Azure.Cosmos.Fluent.ContainerBuilder;Microsoft.Azure.Cosmos.Fluent.ContainerDefinition`1[[Microsoft.Azure.Cosmos.Fluent.ContainerBuilder, ]];IsAbstract:False;IsSealed:False;IsInterface:False;IsEnum:False;IsClass:True;IsValueType:False;IsNested:False;IsGenericType:False;IsSerializable:False": {
      "Subclasses": {},
      "Members": {
        "Microsoft.Azure.Cosmos.Fluent.ChangeFeedPolicyDefinition WithChangeFeedPolicy(System.TimeSpan)": {
          "Type": "Method",
          "Attributes": [],
          "MethodInfo": "Microsoft.Azure.Cosmos.Fluent.ChangeFeedPolicyDefinition WithChangeFeedPolicy(System.TimeSpan);IsAbstract:False;IsStatic:False;IsVirtual:False;IsGenericMethod:False;IsConstructor:False;IsFinal:False;"
        }
      },
      "NestedTypes": {}
    },
    "Microsoft.Azure.Cosmos.Fluent.ContainerDefinition`1;System.Object;IsAbstract:True;IsSealed:False;IsInterface:False;IsEnum:False;IsClass:True;IsValueType:False;IsNested:False;IsGenericType:True;IsSerializable:False": {
      "Subclasses": {},
      "Members": {
        "Microsoft.Azure.Cosmos.Fluent.ComputedPropertiesDefinition`1[T] WithComputedProperties()": {
          "Type": "Method",
          "Attributes": [],
          "MethodInfo": "Microsoft.Azure.Cosmos.Fluent.ComputedPropertiesDefinition`1[T] WithComputedProperties();IsAbstract:False;IsStatic:False;IsVirtual:False;IsGenericMethod:False;IsConstructor:False;IsFinal:False;"
        }
      },
      "NestedTypes": {}
    },
    "Microsoft.Azure.Cosmos.Fluent.CosmosClientBuilder;System.Object;IsAbstract:False;IsSealed:False;IsInterface:False;IsEnum:False;IsClass:True;IsValueType:False;IsNested:False;IsGenericType:False;IsSerializable:False": {
      "Subclasses": {},
      "Members": {
        "Microsoft.Azure.Cosmos.Fluent.CosmosClientBuilder WithDistributedTracing(Boolean)": {
          "Type": "Method",
          "Attributes": [],
          "MethodInfo": "Microsoft.Azure.Cosmos.Fluent.CosmosClientBuilder WithDistributedTracing(Boolean);IsAbstract:False;IsStatic:False;IsVirtual:False;IsGenericMethod:False;IsConstructor:False;IsFinal:False;"
        }
      },
      "NestedTypes": {}
    },
    "Microsoft.Azure.Cosmos.Linq.CosmosLinqExtensions;System.Object;IsAbstract:True;IsSealed:True;IsInterface:False;IsEnum:False;IsClass:True;IsValueType:False;IsNested:False;IsGenericType:False;IsSerializable:False": {
      "Subclasses": {},
      "Members": {
        "Microsoft.Azure.Cosmos.QueryDefinition ToQueryDefinition[T](System.Linq.IQueryable`1[T], System.Collections.Generic.IDictionary`2[System.Object,System.String])[System.Runtime.CompilerServices.ExtensionAttribute()]": {
          "Type": "Method",
          "Attributes": [
            "ExtensionAttribute"
          ],
          "MethodInfo": "Microsoft.Azure.Cosmos.QueryDefinition ToQueryDefinition[T](System.Linq.IQueryable`1[T], System.Collections.Generic.IDictionary`2[System.Object,System.String]);IsAbstract:False;IsStatic:True;IsVirtual:False;IsGenericMethod:True;IsConstructor:False;IsFinal:False;"
        }
      },
      "NestedTypes": {}
    },
    "Microsoft.Azure.Cosmos.PriorityLevel;System.Enum;IsAbstract:False;IsSealed:True;IsInterface:False;IsEnum:True;IsClass:False;IsValueType:True;IsNested:False;IsGenericType:False;IsSerializable:True": {
      "Subclasses": {},
      "Members": {
        "Int32 value__": {
          "Type": "Field",
          "Attributes": [],
          "MethodInfo": "Int32 value__;IsInitOnly:False;IsStatic:False;"
        },
        "Microsoft.Azure.Cosmos.PriorityLevel High": {
          "Type": "Field",
          "Attributes": [],
          "MethodInfo": "Microsoft.Azure.Cosmos.PriorityLevel High;IsInitOnly:False;IsStatic:True;"
        },
        "Microsoft.Azure.Cosmos.PriorityLevel Low": {
          "Type": "Field",
          "Attributes": [],
          "MethodInfo": "Microsoft.Azure.Cosmos.PriorityLevel Low;IsInitOnly:False;IsStatic:True;"
        }
      },
      "NestedTypes": {}
    },
<<<<<<< HEAD
    "Microsoft.Azure.Cosmos.RequestOptions;System.Object;IsAbstract:False;IsSealed:False;IsInterface:False;IsEnum:False;IsClass:True;IsValueType:False;IsNested:False;IsGenericType:False;IsSerializable:False": {
      "Subclasses": {},
      "Members": {
        "System.Nullable`1[Microsoft.Azure.Cosmos.PriorityLevel] get_PriorityLevel()[System.Runtime.CompilerServices.CompilerGeneratedAttribute()]": {
          "Type": "Method",
          "Attributes": [
            "CompilerGeneratedAttribute"
          ],
          "MethodInfo": "System.Nullable`1[Microsoft.Azure.Cosmos.PriorityLevel] get_PriorityLevel();IsAbstract:False;IsStatic:False;IsVirtual:False;IsGenericMethod:False;IsConstructor:False;IsFinal:False;"
        },
        "System.Nullable`1[Microsoft.Azure.Cosmos.PriorityLevel] PriorityLevel": {
          "Type": "Property",
          "Attributes": [],
          "MethodInfo": "System.Nullable`1[Microsoft.Azure.Cosmos.PriorityLevel] PriorityLevel;CanRead:True;CanWrite:True;System.Nullable`1[Microsoft.Azure.Cosmos.PriorityLevel] get_PriorityLevel();IsAbstract:False;IsStatic:False;IsVirtual:False;IsGenericMethod:False;IsConstructor:False;IsFinal:False;Void set_PriorityLevel(System.Nullable`1[Microsoft.Azure.Cosmos.PriorityLevel]);IsAbstract:False;IsStatic:False;IsVirtual:False;IsGenericMethod:False;IsConstructor:False;IsFinal:False;"
        },
        "Void set_PriorityLevel(System.Nullable`1[Microsoft.Azure.Cosmos.PriorityLevel])[System.Runtime.CompilerServices.CompilerGeneratedAttribute()]": {
=======
    "Microsoft.Azure.Cosmos.QueryRequestOptions;Microsoft.Azure.Cosmos.RequestOptions;IsAbstract:False;IsSealed:False;IsInterface:False;IsEnum:False;IsClass:True;IsValueType:False;IsNested:False;IsGenericType:False;IsSerializable:False": {
      "Subclasses": {},
      "Members": {
        "Boolean EnableOptimisticDirectExecution": {
          "Type": "Property",
          "Attributes": [],
          "MethodInfo": "Boolean EnableOptimisticDirectExecution;CanRead:True;CanWrite:True;Boolean get_EnableOptimisticDirectExecution();IsAbstract:False;IsStatic:False;IsVirtual:False;IsGenericMethod:False;IsConstructor:False;IsFinal:False;Void set_EnableOptimisticDirectExecution(Boolean);IsAbstract:False;IsStatic:False;IsVirtual:False;IsGenericMethod:False;IsConstructor:False;IsFinal:False;"
        },
        "Boolean get_EnableOptimisticDirectExecution()[System.Runtime.CompilerServices.CompilerGeneratedAttribute()]": {
          "Type": "Method",
          "Attributes": [
            "CompilerGeneratedAttribute"
          ],
          "MethodInfo": "Boolean get_EnableOptimisticDirectExecution();IsAbstract:False;IsStatic:False;IsVirtual:False;IsGenericMethod:False;IsConstructor:False;IsFinal:False;"
        },
        "Void set_EnableOptimisticDirectExecution(Boolean)[System.Runtime.CompilerServices.CompilerGeneratedAttribute()]": {
>>>>>>> b1d31345
          "Type": "Method",
          "Attributes": [
            "CompilerGeneratedAttribute"
          ],
<<<<<<< HEAD
=======
          "MethodInfo": "Void set_EnableOptimisticDirectExecution(Boolean);IsAbstract:False;IsStatic:False;IsVirtual:False;IsGenericMethod:False;IsConstructor:False;IsFinal:False;"
        }
      },
      "NestedTypes": {}
    },
    "Microsoft.Azure.Cosmos.RequestOptions;System.Object;IsAbstract:False;IsSealed:False;IsInterface:False;IsEnum:False;IsClass:True;IsValueType:False;IsNested:False;IsGenericType:False;IsSerializable:False": {
      "Subclasses": {
        "Microsoft.Azure.Cosmos.QueryRequestOptions;Microsoft.Azure.Cosmos.RequestOptions;IsAbstract:False;IsSealed:False;IsInterface:False;IsEnum:False;IsClass:True;IsValueType:False;IsNested:False;IsGenericType:False;IsSerializable:False": {
          "Subclasses": {},
          "Members": {
            "Boolean EnableOptimisticDirectExecution": {
              "Type": "Property",
              "Attributes": [],
              "MethodInfo": "Boolean EnableOptimisticDirectExecution;CanRead:True;CanWrite:True;Boolean get_EnableOptimisticDirectExecution();IsAbstract:False;IsStatic:False;IsVirtual:False;IsGenericMethod:False;IsConstructor:False;IsFinal:False;Void set_EnableOptimisticDirectExecution(Boolean);IsAbstract:False;IsStatic:False;IsVirtual:False;IsGenericMethod:False;IsConstructor:False;IsFinal:False;"
            },
            "Boolean get_EnableOptimisticDirectExecution()[System.Runtime.CompilerServices.CompilerGeneratedAttribute()]": {
              "Type": "Method",
              "Attributes": [
                "CompilerGeneratedAttribute"
              ],
              "MethodInfo": "Boolean get_EnableOptimisticDirectExecution();IsAbstract:False;IsStatic:False;IsVirtual:False;IsGenericMethod:False;IsConstructor:False;IsFinal:False;"
            },
            "Void set_EnableOptimisticDirectExecution(Boolean)[System.Runtime.CompilerServices.CompilerGeneratedAttribute()]": {
              "Type": "Method",
              "Attributes": [
                "CompilerGeneratedAttribute"
              ],
              "MethodInfo": "Void set_EnableOptimisticDirectExecution(Boolean);IsAbstract:False;IsStatic:False;IsVirtual:False;IsGenericMethod:False;IsConstructor:False;IsFinal:False;"
            }
          },
          "NestedTypes": {}
        }
      },
      "Members": {
        "System.Nullable`1[Microsoft.Azure.Cosmos.PriorityLevel] get_PriorityLevel()[System.Runtime.CompilerServices.CompilerGeneratedAttribute()]": {
          "Type": "Method",
          "Attributes": [
            "CompilerGeneratedAttribute"
          ],
          "MethodInfo": "System.Nullable`1[Microsoft.Azure.Cosmos.PriorityLevel] get_PriorityLevel();IsAbstract:False;IsStatic:False;IsVirtual:False;IsGenericMethod:False;IsConstructor:False;IsFinal:False;"
        },
        "System.Nullable`1[Microsoft.Azure.Cosmos.PriorityLevel] PriorityLevel": {
          "Type": "Property",
          "Attributes": [],
          "MethodInfo": "System.Nullable`1[Microsoft.Azure.Cosmos.PriorityLevel] PriorityLevel;CanRead:True;CanWrite:True;System.Nullable`1[Microsoft.Azure.Cosmos.PriorityLevel] get_PriorityLevel();IsAbstract:False;IsStatic:False;IsVirtual:False;IsGenericMethod:False;IsConstructor:False;IsFinal:False;Void set_PriorityLevel(System.Nullable`1[Microsoft.Azure.Cosmos.PriorityLevel]);IsAbstract:False;IsStatic:False;IsVirtual:False;IsGenericMethod:False;IsConstructor:False;IsFinal:False;"
        },
        "Void set_PriorityLevel(System.Nullable`1[Microsoft.Azure.Cosmos.PriorityLevel])[System.Runtime.CompilerServices.CompilerGeneratedAttribute()]": {
          "Type": "Method",
          "Attributes": [
            "CompilerGeneratedAttribute"
          ],
>>>>>>> b1d31345
          "MethodInfo": "Void set_PriorityLevel(System.Nullable`1[Microsoft.Azure.Cosmos.PriorityLevel]);IsAbstract:False;IsStatic:False;IsVirtual:False;IsGenericMethod:False;IsConstructor:False;IsFinal:False;"
        }
      },
      "NestedTypes": {}
    }
  },
  "Members": {},
  "NestedTypes": {}
}<|MERGE_RESOLUTION|>--- conflicted
+++ resolved
@@ -345,7 +345,6 @@
           "MethodInfo": "Void set_ChangeFeedPolicy(Microsoft.Azure.Cosmos.ChangeFeedPolicy);IsAbstract:False;IsStatic:False;IsVirtual:False;IsGenericMethod:False;IsConstructor:False;IsFinal:False;"
         },
         "Void set_ComputedProperties(System.Collections.ObjectModel.Collection`1[Microsoft.Azure.Cosmos.ComputedProperty])": {
-<<<<<<< HEAD
           "Type": "Method",
           "Attributes": [],
           "MethodInfo": "Void set_ComputedProperties(System.Collections.ObjectModel.Collection`1[Microsoft.Azure.Cosmos.ComputedProperty]);IsAbstract:False;IsStatic:False;IsVirtual:False;IsGenericMethod:False;IsConstructor:False;IsFinal:False;"
@@ -369,8 +368,6 @@
           "MethodInfo": "Boolean IsDistributedTracingEnabled;CanRead:True;CanWrite:True;Boolean get_IsDistributedTracingEnabled();IsAbstract:False;IsStatic:False;IsVirtual:False;IsGenericMethod:False;IsConstructor:False;IsFinal:False;Void set_IsDistributedTracingEnabled(Boolean);IsAbstract:False;IsStatic:False;IsVirtual:False;IsGenericMethod:False;IsConstructor:False;IsFinal:False;"
         },
         "Void set_IsDistributedTracingEnabled(Boolean)[System.Runtime.CompilerServices.CompilerGeneratedAttribute()]": {
-=======
->>>>>>> b1d31345
           "Type": "Method",
           "Attributes": [
             "CompilerGeneratedAttribute"
@@ -386,45 +383,6 @@
         "System.Nullable`1[System.Boolean] BypassIntegratedCache": {
           "Type": "Property",
           "Attributes": [],
-<<<<<<< HEAD
-=======
-          "MethodInfo": "Void set_ComputedProperties(System.Collections.ObjectModel.Collection`1[Microsoft.Azure.Cosmos.ComputedProperty]);IsAbstract:False;IsStatic:False;IsVirtual:False;IsGenericMethod:False;IsConstructor:False;IsFinal:False;"
-        }
-      },
-      "NestedTypes": {}
-    },
-    "Microsoft.Azure.Cosmos.CosmosClientOptions;System.Object;IsAbstract:False;IsSealed:False;IsInterface:False;IsEnum:False;IsClass:True;IsValueType:False;IsNested:False;IsGenericType:False;IsSerializable:False": {
-      "Subclasses": {},
-      "Members": {
-        "Boolean get_IsDistributedTracingEnabled()[System.Runtime.CompilerServices.CompilerGeneratedAttribute()]": {
-          "Type": "Method",
-          "Attributes": [
-            "CompilerGeneratedAttribute"
-          ],
-          "MethodInfo": "Boolean get_IsDistributedTracingEnabled();IsAbstract:False;IsStatic:False;IsVirtual:False;IsGenericMethod:False;IsConstructor:False;IsFinal:False;"
-        },
-        "Boolean IsDistributedTracingEnabled": {
-          "Type": "Property",
-          "Attributes": [],
-          "MethodInfo": "Boolean IsDistributedTracingEnabled;CanRead:True;CanWrite:True;Boolean get_IsDistributedTracingEnabled();IsAbstract:False;IsStatic:False;IsVirtual:False;IsGenericMethod:False;IsConstructor:False;IsFinal:False;Void set_IsDistributedTracingEnabled(Boolean);IsAbstract:False;IsStatic:False;IsVirtual:False;IsGenericMethod:False;IsConstructor:False;IsFinal:False;"
-        },
-        "Void set_IsDistributedTracingEnabled(Boolean)[System.Runtime.CompilerServices.CompilerGeneratedAttribute()]": {
-          "Type": "Method",
-          "Attributes": [
-            "CompilerGeneratedAttribute"
-          ],
-          "MethodInfo": "Void set_IsDistributedTracingEnabled(Boolean);IsAbstract:False;IsStatic:False;IsVirtual:False;IsGenericMethod:False;IsConstructor:False;IsFinal:False;"
-        }
-      },
-      "NestedTypes": {}
-    },
-    "Microsoft.Azure.Cosmos.DedicatedGatewayRequestOptions;System.Object;IsAbstract:False;IsSealed:False;IsInterface:False;IsEnum:False;IsClass:True;IsValueType:False;IsNested:False;IsGenericType:False;IsSerializable:False": {
-      "Subclasses": {},
-      "Members": {
-        "System.Nullable`1[System.Boolean] BypassIntegratedCache": {
-          "Type": "Property",
-          "Attributes": [],
->>>>>>> b1d31345
           "MethodInfo": "System.Nullable`1[System.Boolean] BypassIntegratedCache;CanRead:True;CanWrite:True;System.Nullable`1[System.Boolean] get_BypassIntegratedCache();IsAbstract:False;IsStatic:False;IsVirtual:False;IsGenericMethod:False;IsConstructor:False;IsFinal:False;Void set_BypassIntegratedCache(System.Nullable`1[System.Boolean]);IsAbstract:False;IsStatic:False;IsVirtual:False;IsGenericMethod:False;IsConstructor:False;IsFinal:False;"
         },
         "System.Nullable`1[System.Boolean] get_BypassIntegratedCache()[System.Runtime.CompilerServices.CompilerGeneratedAttribute()]": {
@@ -538,24 +496,6 @@
       },
       "NestedTypes": {}
     },
-<<<<<<< HEAD
-    "Microsoft.Azure.Cosmos.RequestOptions;System.Object;IsAbstract:False;IsSealed:False;IsInterface:False;IsEnum:False;IsClass:True;IsValueType:False;IsNested:False;IsGenericType:False;IsSerializable:False": {
-      "Subclasses": {},
-      "Members": {
-        "System.Nullable`1[Microsoft.Azure.Cosmos.PriorityLevel] get_PriorityLevel()[System.Runtime.CompilerServices.CompilerGeneratedAttribute()]": {
-          "Type": "Method",
-          "Attributes": [
-            "CompilerGeneratedAttribute"
-          ],
-          "MethodInfo": "System.Nullable`1[Microsoft.Azure.Cosmos.PriorityLevel] get_PriorityLevel();IsAbstract:False;IsStatic:False;IsVirtual:False;IsGenericMethod:False;IsConstructor:False;IsFinal:False;"
-        },
-        "System.Nullable`1[Microsoft.Azure.Cosmos.PriorityLevel] PriorityLevel": {
-          "Type": "Property",
-          "Attributes": [],
-          "MethodInfo": "System.Nullable`1[Microsoft.Azure.Cosmos.PriorityLevel] PriorityLevel;CanRead:True;CanWrite:True;System.Nullable`1[Microsoft.Azure.Cosmos.PriorityLevel] get_PriorityLevel();IsAbstract:False;IsStatic:False;IsVirtual:False;IsGenericMethod:False;IsConstructor:False;IsFinal:False;Void set_PriorityLevel(System.Nullable`1[Microsoft.Azure.Cosmos.PriorityLevel]);IsAbstract:False;IsStatic:False;IsVirtual:False;IsGenericMethod:False;IsConstructor:False;IsFinal:False;"
-        },
-        "Void set_PriorityLevel(System.Nullable`1[Microsoft.Azure.Cosmos.PriorityLevel])[System.Runtime.CompilerServices.CompilerGeneratedAttribute()]": {
-=======
     "Microsoft.Azure.Cosmos.QueryRequestOptions;Microsoft.Azure.Cosmos.RequestOptions;IsAbstract:False;IsSealed:False;IsInterface:False;IsEnum:False;IsClass:True;IsValueType:False;IsNested:False;IsGenericType:False;IsSerializable:False": {
       "Subclasses": {},
       "Members": {
@@ -572,13 +512,10 @@
           "MethodInfo": "Boolean get_EnableOptimisticDirectExecution();IsAbstract:False;IsStatic:False;IsVirtual:False;IsGenericMethod:False;IsConstructor:False;IsFinal:False;"
         },
         "Void set_EnableOptimisticDirectExecution(Boolean)[System.Runtime.CompilerServices.CompilerGeneratedAttribute()]": {
->>>>>>> b1d31345
-          "Type": "Method",
-          "Attributes": [
-            "CompilerGeneratedAttribute"
-          ],
-<<<<<<< HEAD
-=======
+          "Type": "Method",
+          "Attributes": [
+            "CompilerGeneratedAttribute"
+          ],
           "MethodInfo": "Void set_EnableOptimisticDirectExecution(Boolean);IsAbstract:False;IsStatic:False;IsVirtual:False;IsGenericMethod:False;IsConstructor:False;IsFinal:False;"
         }
       },
@@ -630,7 +567,6 @@
           "Attributes": [
             "CompilerGeneratedAttribute"
           ],
->>>>>>> b1d31345
           "MethodInfo": "Void set_PriorityLevel(System.Nullable`1[Microsoft.Azure.Cosmos.PriorityLevel]);IsAbstract:False;IsStatic:False;IsVirtual:False;IsGenericMethod:False;IsConstructor:False;IsFinal:False;"
         }
       },
