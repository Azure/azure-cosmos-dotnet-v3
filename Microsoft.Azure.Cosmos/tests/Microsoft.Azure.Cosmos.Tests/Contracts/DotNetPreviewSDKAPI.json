{
  "Subclasses": {
    "Microsoft.Azure.Cosmos.AvailabilityStrategy;System.Object;IsAbstract:True;IsSealed:False;IsInterface:False;IsEnum:False;IsClass:True;IsValueType:False;IsNested:False;IsGenericType:False;IsSerializable:False": {
      "Subclasses": {},
      "Members": {
        "Microsoft.Azure.Cosmos.AvailabilityStrategy CrossRegionHedgingStrategy(System.TimeSpan, System.Nullable`1[System.TimeSpan])": {
          "Type": "Method",
          "Attributes": [],
          "MethodInfo": "Microsoft.Azure.Cosmos.AvailabilityStrategy CrossRegionHedgingStrategy(System.TimeSpan, System.Nullable`1[System.TimeSpan]);IsAbstract:False;IsStatic:True;IsVirtual:False;IsGenericMethod:False;IsConstructor:False;IsFinal:False;"
        }
      },
      "NestedTypes": {}
    },
    "Microsoft.Azure.Cosmos.ChangeFeedItem`1;System.Object;IsAbstract:False;IsSealed:False;IsInterface:False;IsEnum:False;IsClass:True;IsValueType:False;IsNested:False;IsGenericType:True;IsSerializable:False": {
      "Subclasses": {},
      "Members": {
        "Microsoft.Azure.Cosmos.ChangeFeedMetadata get_Metadata()[System.Runtime.CompilerServices.CompilerGeneratedAttribute()]": {
          "Type": "Method",
          "Attributes": [
            "CompilerGeneratedAttribute"
          ],
          "MethodInfo": "Microsoft.Azure.Cosmos.ChangeFeedMetadata get_Metadata();IsAbstract:False;IsStatic:False;IsVirtual:False;IsGenericMethod:False;IsConstructor:False;IsFinal:False;"
        },
        "Microsoft.Azure.Cosmos.ChangeFeedMetadata Metadata[Newtonsoft.Json.JsonPropertyAttribute(NullValueHandling = 1, PropertyName = \"metadata\")]-[System.Text.Json.Serialization.JsonPropertyNameAttribute(\"metadata\")]": {
          "Type": "Property",
          "Attributes": [
            "JsonPropertyAttribute",
            "JsonPropertyNameAttribute"
          ],
          "MethodInfo": "Microsoft.Azure.Cosmos.ChangeFeedMetadata Metadata;CanRead:True;CanWrite:True;Microsoft.Azure.Cosmos.ChangeFeedMetadata get_Metadata();IsAbstract:False;IsStatic:False;IsVirtual:False;IsGenericMethod:False;IsConstructor:False;IsFinal:False;Void set_Metadata(Microsoft.Azure.Cosmos.ChangeFeedMetadata);IsAbstract:False;IsStatic:False;IsVirtual:False;IsGenericMethod:False;IsConstructor:False;IsFinal:False;"
        },
        "T Current[Newtonsoft.Json.JsonPropertyAttribute(PropertyName = \"current\")]-[System.Text.Json.Serialization.JsonPropertyNameAttribute(\"current\")]": {
          "Type": "Property",
          "Attributes": [
            "JsonPropertyAttribute",
            "JsonPropertyNameAttribute"
          ],
          "MethodInfo": "T Current;CanRead:True;CanWrite:True;T get_Current();IsAbstract:False;IsStatic:False;IsVirtual:False;IsGenericMethod:False;IsConstructor:False;IsFinal:False;Void set_Current(T);IsAbstract:False;IsStatic:False;IsVirtual:False;IsGenericMethod:False;IsConstructor:False;IsFinal:False;"
        },
        "T get_Current()[System.Runtime.CompilerServices.CompilerGeneratedAttribute()]": {
          "Type": "Method",
          "Attributes": [
            "CompilerGeneratedAttribute"
          ],
          "MethodInfo": "T get_Current();IsAbstract:False;IsStatic:False;IsVirtual:False;IsGenericMethod:False;IsConstructor:False;IsFinal:False;"
        },
        "T get_Previous()[System.Runtime.CompilerServices.CompilerGeneratedAttribute()]": {
          "Type": "Method",
          "Attributes": [
            "CompilerGeneratedAttribute"
          ],
          "MethodInfo": "T get_Previous();IsAbstract:False;IsStatic:False;IsVirtual:False;IsGenericMethod:False;IsConstructor:False;IsFinal:False;"
        },
        "T Previous[Newtonsoft.Json.JsonPropertyAttribute(NullValueHandling = 1, PropertyName = \"previous\")]-[System.Text.Json.Serialization.JsonPropertyNameAttribute(\"previous\")]": {
          "Type": "Property",
          "Attributes": [
            "JsonPropertyAttribute",
            "JsonPropertyNameAttribute"
          ],
          "MethodInfo": "T Previous;CanRead:True;CanWrite:True;T get_Previous();IsAbstract:False;IsStatic:False;IsVirtual:False;IsGenericMethod:False;IsConstructor:False;IsFinal:False;Void set_Previous(T);IsAbstract:False;IsStatic:False;IsVirtual:False;IsGenericMethod:False;IsConstructor:False;IsFinal:False;"
        },
        "Void .ctor()": {
          "Type": "Constructor",
          "Attributes": [],
          "MethodInfo": "[Void .ctor(), Void .ctor()]"
        },
        "Void set_Current(T)[System.Runtime.CompilerServices.CompilerGeneratedAttribute()]": {
          "Type": "Method",
          "Attributes": [
            "CompilerGeneratedAttribute"
          ],
          "MethodInfo": "Void set_Current(T);IsAbstract:False;IsStatic:False;IsVirtual:False;IsGenericMethod:False;IsConstructor:False;IsFinal:False;"
        },
        "Void set_Metadata(Microsoft.Azure.Cosmos.ChangeFeedMetadata)[System.Runtime.CompilerServices.CompilerGeneratedAttribute()]": {
          "Type": "Method",
          "Attributes": [
            "CompilerGeneratedAttribute"
          ],
          "MethodInfo": "Void set_Metadata(Microsoft.Azure.Cosmos.ChangeFeedMetadata);IsAbstract:False;IsStatic:False;IsVirtual:False;IsGenericMethod:False;IsConstructor:False;IsFinal:False;"
        },
        "Void set_Previous(T)[System.Runtime.CompilerServices.CompilerGeneratedAttribute()]": {
          "Type": "Method",
          "Attributes": [
            "CompilerGeneratedAttribute"
          ],
          "MethodInfo": "Void set_Previous(T);IsAbstract:False;IsStatic:False;IsVirtual:False;IsGenericMethod:False;IsConstructor:False;IsFinal:False;"
        }
      },
      "NestedTypes": {}
    },
    "Microsoft.Azure.Cosmos.ChangeFeedMetadata;System.Object;IsAbstract:False;IsSealed:False;IsInterface:False;IsEnum:False;IsClass:True;IsValueType:False;IsNested:False;IsGenericType:False;IsSerializable:False": {
      "Subclasses": {},
      "Members": {
        "Boolean get_IsTimeToLiveExpired()[System.Runtime.CompilerServices.CompilerGeneratedAttribute()]": {
          "Type": "Method",
          "Attributes": [
            "CompilerGeneratedAttribute"
          ],
          "MethodInfo": "Boolean get_IsTimeToLiveExpired();IsAbstract:False;IsStatic:False;IsVirtual:False;IsGenericMethod:False;IsConstructor:False;IsFinal:False;"
        },
        "Boolean IsTimeToLiveExpired[Newtonsoft.Json.JsonPropertyAttribute(NullValueHandling = 1, PropertyName = \"timeToLiveExpired\")]": {
          "Type": "Property",
          "Attributes": [
            "JsonPropertyAttribute"
          ],
          "MethodInfo": "Boolean IsTimeToLiveExpired;CanRead:True;CanWrite:True;Boolean get_IsTimeToLiveExpired();IsAbstract:False;IsStatic:False;IsVirtual:False;IsGenericMethod:False;IsConstructor:False;IsFinal:False;"
        },
        "Int64 get_Lsn()[System.Runtime.CompilerServices.CompilerGeneratedAttribute()]": {
          "Type": "Method",
          "Attributes": [
            "CompilerGeneratedAttribute"
          ],
          "MethodInfo": "Int64 get_Lsn();IsAbstract:False;IsStatic:False;IsVirtual:False;IsGenericMethod:False;IsConstructor:False;IsFinal:False;"
        },
        "Int64 get_PreviousLsn()[System.Runtime.CompilerServices.CompilerGeneratedAttribute()]": {
          "Type": "Method",
          "Attributes": [
            "CompilerGeneratedAttribute"
          ],
          "MethodInfo": "Int64 get_PreviousLsn();IsAbstract:False;IsStatic:False;IsVirtual:False;IsGenericMethod:False;IsConstructor:False;IsFinal:False;"
        },
        "Int64 Lsn[Newtonsoft.Json.JsonPropertyAttribute(NullValueHandling = 1, PropertyName = \"lsn\")]": {
          "Type": "Property",
          "Attributes": [
            "JsonPropertyAttribute"
          ],
          "MethodInfo": "Int64 Lsn;CanRead:True;CanWrite:True;Int64 get_Lsn();IsAbstract:False;IsStatic:False;IsVirtual:False;IsGenericMethod:False;IsConstructor:False;IsFinal:False;"
        },
        "Int64 PreviousLsn[Newtonsoft.Json.JsonPropertyAttribute(NullValueHandling = 1, PropertyName = \"previousImageLSN\")]": {
          "Type": "Property",
          "Attributes": [
            "JsonPropertyAttribute"
          ],
          "MethodInfo": "Int64 PreviousLsn;CanRead:True;CanWrite:True;Int64 get_PreviousLsn();IsAbstract:False;IsStatic:False;IsVirtual:False;IsGenericMethod:False;IsConstructor:False;IsFinal:False;"
        },
        "Microsoft.Azure.Cosmos.ChangeFeedOperationType get_OperationType()[System.Runtime.CompilerServices.CompilerGeneratedAttribute()]": {
          "Type": "Method",
          "Attributes": [
            "CompilerGeneratedAttribute"
          ],
          "MethodInfo": "Microsoft.Azure.Cosmos.ChangeFeedOperationType get_OperationType();IsAbstract:False;IsStatic:False;IsVirtual:False;IsGenericMethod:False;IsConstructor:False;IsFinal:False;"
        },
        "Microsoft.Azure.Cosmos.ChangeFeedOperationType OperationType[Newtonsoft.Json.JsonPropertyAttribute(NullValueHandling = 1, PropertyName = \"operationType\")]-[Newtonsoft.Json.JsonConverterAttribute(typeof(Newtonsoft.Json.Converters.StringEnumConverter))]": {
          "Type": "Property",
          "Attributes": [
            "JsonConverterAttribute",
            "JsonPropertyAttribute"
          ],
          "MethodInfo": "Microsoft.Azure.Cosmos.ChangeFeedOperationType OperationType;CanRead:True;CanWrite:True;Microsoft.Azure.Cosmos.ChangeFeedOperationType get_OperationType();IsAbstract:False;IsStatic:False;IsVirtual:False;IsGenericMethod:False;IsConstructor:False;IsFinal:False;"
        },
        "System.DateTime ConflictResolutionTimestamp[Newtonsoft.Json.JsonPropertyAttribute(NullValueHandling = 1, PropertyName = \"crts\")]-[Newtonsoft.Json.JsonConverterAttribute(typeof(Microsoft.Azure.Documents.UnixDateTimeConverter))]": {
          "Type": "Property",
          "Attributes": [
            "JsonConverterAttribute",
            "JsonPropertyAttribute"
          ],
          "MethodInfo": "System.DateTime ConflictResolutionTimestamp;CanRead:True;CanWrite:True;System.DateTime get_ConflictResolutionTimestamp();IsAbstract:False;IsStatic:False;IsVirtual:False;IsGenericMethod:False;IsConstructor:False;IsFinal:False;"
        },
        "System.DateTime get_ConflictResolutionTimestamp()[System.Runtime.CompilerServices.CompilerGeneratedAttribute()]": {
          "Type": "Method",
          "Attributes": [
            "CompilerGeneratedAttribute"
          ],
          "MethodInfo": "System.DateTime get_ConflictResolutionTimestamp();IsAbstract:False;IsStatic:False;IsVirtual:False;IsGenericMethod:False;IsConstructor:False;IsFinal:False;"
        },
        "Void .ctor()": {
          "Type": "Constructor",
          "Attributes": [],
          "MethodInfo": "[Void .ctor(), Void .ctor()]"
        }
      },
      "NestedTypes": {}
    },
    "Microsoft.Azure.Cosmos.ChangeFeedMode;System.Object;IsAbstract:True;IsSealed:False;IsInterface:False;IsEnum:False;IsClass:True;IsValueType:False;IsNested:False;IsGenericType:False;IsSerializable:False": {
      "Subclasses": {},
      "Members": {
        "Microsoft.Azure.Cosmos.ChangeFeedMode AllVersionsAndDeletes": {
          "Type": "Property",
          "Attributes": [],
          "MethodInfo": "Microsoft.Azure.Cosmos.ChangeFeedMode AllVersionsAndDeletes;CanRead:True;CanWrite:False;Microsoft.Azure.Cosmos.ChangeFeedMode get_AllVersionsAndDeletes();IsAbstract:False;IsStatic:True;IsVirtual:False;IsGenericMethod:False;IsConstructor:False;IsFinal:False;"
        },
        "Microsoft.Azure.Cosmos.ChangeFeedMode get_AllVersionsAndDeletes()": {
          "Type": "Method",
          "Attributes": [],
          "MethodInfo": "Microsoft.Azure.Cosmos.ChangeFeedMode get_AllVersionsAndDeletes();IsAbstract:False;IsStatic:True;IsVirtual:False;IsGenericMethod:False;IsConstructor:False;IsFinal:False;"
        }
      },
      "NestedTypes": {}
    },
    "Microsoft.Azure.Cosmos.ChangeFeedOperationType;System.Enum;IsAbstract:False;IsSealed:True;IsInterface:False;IsEnum:True;IsClass:False;IsValueType:True;IsNested:False;IsGenericType:False;IsSerializable:True": {
      "Subclasses": {},
      "Members": {
        "Int32 value__": {
          "Type": "Field",
          "Attributes": [],
          "MethodInfo": "Int32 value__;IsInitOnly:False;IsStatic:False;"
        },
        "Microsoft.Azure.Cosmos.ChangeFeedOperationType Create[System.Runtime.Serialization.EnumMemberAttribute(Value = \"create\")]": {
          "Type": "Field",
          "Attributes": [
            "EnumMemberAttribute"
          ],
          "MethodInfo": "Microsoft.Azure.Cosmos.ChangeFeedOperationType Create;IsInitOnly:False;IsStatic:True;"
        },
        "Microsoft.Azure.Cosmos.ChangeFeedOperationType Delete[System.Runtime.Serialization.EnumMemberAttribute(Value = \"delete\")]": {
          "Type": "Field",
          "Attributes": [
            "EnumMemberAttribute"
          ],
          "MethodInfo": "Microsoft.Azure.Cosmos.ChangeFeedOperationType Delete;IsInitOnly:False;IsStatic:True;"
        },
        "Microsoft.Azure.Cosmos.ChangeFeedOperationType Replace[System.Runtime.Serialization.EnumMemberAttribute(Value = \"replace\")]": {
          "Type": "Field",
          "Attributes": [
            "EnumMemberAttribute"
          ],
          "MethodInfo": "Microsoft.Azure.Cosmos.ChangeFeedOperationType Replace;IsInitOnly:False;IsStatic:True;"
        }
      },
      "NestedTypes": {}
    },
    "Microsoft.Azure.Cosmos.ChangeFeedPolicy;System.Object;IsAbstract:False;IsSealed:True;IsInterface:False;IsEnum:False;IsClass:True;IsValueType:False;IsNested:False;IsGenericType:False;IsSerializable:False": {
      "Subclasses": {},
      "Members": {
        "System.TimeSpan FullFidelityNoRetention": {
          "Type": "Property",
          "Attributes": [],
          "MethodInfo": "System.TimeSpan FullFidelityNoRetention;CanRead:True;CanWrite:False;System.TimeSpan get_FullFidelityNoRetention();IsAbstract:False;IsStatic:True;IsVirtual:False;IsGenericMethod:False;IsConstructor:False;IsFinal:False;"
        },
        "System.TimeSpan FullFidelityRetention[Newtonsoft.Json.JsonIgnoreAttribute()]": {
          "Type": "Property",
          "Attributes": [
            "JsonIgnoreAttribute"
          ],
          "MethodInfo": "System.TimeSpan FullFidelityRetention;CanRead:True;CanWrite:True;System.TimeSpan get_FullFidelityRetention();IsAbstract:False;IsStatic:False;IsVirtual:False;IsGenericMethod:False;IsConstructor:False;IsFinal:False;Void set_FullFidelityRetention(System.TimeSpan);IsAbstract:False;IsStatic:False;IsVirtual:False;IsGenericMethod:False;IsConstructor:False;IsFinal:False;"
        },
        "System.TimeSpan get_FullFidelityNoRetention()": {
          "Type": "Method",
          "Attributes": [],
          "MethodInfo": "System.TimeSpan get_FullFidelityNoRetention();IsAbstract:False;IsStatic:True;IsVirtual:False;IsGenericMethod:False;IsConstructor:False;IsFinal:False;"
        },
        "System.TimeSpan get_FullFidelityRetention()": {
          "Type": "Method",
          "Attributes": [],
          "MethodInfo": "System.TimeSpan get_FullFidelityRetention();IsAbstract:False;IsStatic:False;IsVirtual:False;IsGenericMethod:False;IsConstructor:False;IsFinal:False;"
        },
        "Void .ctor()": {
          "Type": "Constructor",
          "Attributes": [],
          "MethodInfo": "[Void .ctor(), Void .ctor()]"
        },
        "Void set_FullFidelityRetention(System.TimeSpan)": {
          "Type": "Method",
          "Attributes": [],
          "MethodInfo": "Void set_FullFidelityRetention(System.TimeSpan);IsAbstract:False;IsStatic:False;IsVirtual:False;IsGenericMethod:False;IsConstructor:False;IsFinal:False;"
        }
      },
      "NestedTypes": {}
    },
    "Microsoft.Azure.Cosmos.ComputedProperty;System.Object;IsAbstract:False;IsSealed:True;IsInterface:False;IsEnum:False;IsClass:True;IsValueType:False;IsNested:False;IsGenericType:False;IsSerializable:False": {
      "Subclasses": {},
      "Members": {
        "System.String get_Name()[System.Runtime.CompilerServices.CompilerGeneratedAttribute()]": {
          "Type": "Method",
          "Attributes": [
            "CompilerGeneratedAttribute"
          ],
          "MethodInfo": "System.String get_Name();IsAbstract:False;IsStatic:False;IsVirtual:False;IsGenericMethod:False;IsConstructor:False;IsFinal:False;"
        },
        "System.String get_Query()[System.Runtime.CompilerServices.CompilerGeneratedAttribute()]": {
          "Type": "Method",
          "Attributes": [
            "CompilerGeneratedAttribute"
          ],
          "MethodInfo": "System.String get_Query();IsAbstract:False;IsStatic:False;IsVirtual:False;IsGenericMethod:False;IsConstructor:False;IsFinal:False;"
        },
        "System.String Name[Newtonsoft.Json.JsonPropertyAttribute(PropertyName = \"name\")]": {
          "Type": "Property",
          "Attributes": [
            "JsonPropertyAttribute"
          ],
          "MethodInfo": "System.String Name;CanRead:True;CanWrite:True;System.String get_Name();IsAbstract:False;IsStatic:False;IsVirtual:False;IsGenericMethod:False;IsConstructor:False;IsFinal:False;Void set_Name(System.String);IsAbstract:False;IsStatic:False;IsVirtual:False;IsGenericMethod:False;IsConstructor:False;IsFinal:False;"
        },
        "System.String Query[Newtonsoft.Json.JsonPropertyAttribute(PropertyName = \"query\")]": {
          "Type": "Property",
          "Attributes": [
            "JsonPropertyAttribute"
          ],
          "MethodInfo": "System.String Query;CanRead:True;CanWrite:True;System.String get_Query();IsAbstract:False;IsStatic:False;IsVirtual:False;IsGenericMethod:False;IsConstructor:False;IsFinal:False;Void set_Query(System.String);IsAbstract:False;IsStatic:False;IsVirtual:False;IsGenericMethod:False;IsConstructor:False;IsFinal:False;"
        },
        "Void .ctor()": {
          "Type": "Constructor",
          "Attributes": [],
          "MethodInfo": "[Void .ctor(), Void .ctor()]"
        },
        "Void set_Name(System.String)[System.Runtime.CompilerServices.CompilerGeneratedAttribute()]": {
          "Type": "Method",
          "Attributes": [
            "CompilerGeneratedAttribute"
          ],
          "MethodInfo": "Void set_Name(System.String);IsAbstract:False;IsStatic:False;IsVirtual:False;IsGenericMethod:False;IsConstructor:False;IsFinal:False;"
        },
        "Void set_Query(System.String)[System.Runtime.CompilerServices.CompilerGeneratedAttribute()]": {
          "Type": "Method",
          "Attributes": [
            "CompilerGeneratedAttribute"
          ],
          "MethodInfo": "Void set_Query(System.String);IsAbstract:False;IsStatic:False;IsVirtual:False;IsGenericMethod:False;IsConstructor:False;IsFinal:False;"
        }
      },
      "NestedTypes": {}
    },
    "Microsoft.Azure.Cosmos.Container;System.Object;IsAbstract:True;IsSealed:False;IsInterface:False;IsEnum:False;IsClass:True;IsValueType:False;IsNested:False;IsGenericType:False;IsSerializable:False": {
      "Subclasses": {},
      "Members": {
        "Microsoft.Azure.Cosmos.ChangeFeedProcessorBuilder GetChangeFeedProcessorBuilderWithAllVersionsAndDeletes[T](System.String, ChangeFeedHandler`1)": {
          "Type": "Method",
          "Attributes": [],
          "MethodInfo": "Microsoft.Azure.Cosmos.ChangeFeedProcessorBuilder GetChangeFeedProcessorBuilderWithAllVersionsAndDeletes[T](System.String, ChangeFeedHandler`1);IsAbstract:True;IsStatic:False;IsVirtual:True;IsGenericMethod:True;IsConstructor:False;IsFinal:False;"
        },
        "System.Threading.Tasks.Task`1[Microsoft.Azure.Cosmos.ResponseMessage] DeleteAllItemsByPartitionKeyStreamAsync(Microsoft.Azure.Cosmos.PartitionKey, Microsoft.Azure.Cosmos.RequestOptions, System.Threading.CancellationToken)": {
          "Type": "Method",
          "Attributes": [],
          "MethodInfo": "System.Threading.Tasks.Task`1[Microsoft.Azure.Cosmos.ResponseMessage] DeleteAllItemsByPartitionKeyStreamAsync(Microsoft.Azure.Cosmos.PartitionKey, Microsoft.Azure.Cosmos.RequestOptions, System.Threading.CancellationToken);IsAbstract:True;IsStatic:False;IsVirtual:True;IsGenericMethod:False;IsConstructor:False;IsFinal:False;"
        },
        "System.Threading.Tasks.Task`1[System.Boolean] IsFeedRangePartOfAsync(Microsoft.Azure.Cosmos.FeedRange, Microsoft.Azure.Cosmos.FeedRange, System.Threading.CancellationToken)": {
          "Type": "Method",
          "Attributes": [],
          "MethodInfo": "System.Threading.Tasks.Task`1[System.Boolean] IsFeedRangePartOfAsync(Microsoft.Azure.Cosmos.FeedRange, Microsoft.Azure.Cosmos.FeedRange, System.Threading.CancellationToken);IsAbstract:False;IsStatic:False;IsVirtual:True;IsGenericMethod:False;IsConstructor:False;IsFinal:False;"
        },
        "System.Threading.Tasks.Task`1[System.Collections.Generic.IEnumerable`1[System.String]] GetPartitionKeyRangesAsync(Microsoft.Azure.Cosmos.FeedRange, System.Threading.CancellationToken)": {
          "Type": "Method",
          "Attributes": [],
          "MethodInfo": "System.Threading.Tasks.Task`1[System.Collections.Generic.IEnumerable`1[System.String]] GetPartitionKeyRangesAsync(Microsoft.Azure.Cosmos.FeedRange, System.Threading.CancellationToken);IsAbstract:True;IsStatic:False;IsVirtual:True;IsGenericMethod:False;IsConstructor:False;IsFinal:False;"
        }
      },
      "NestedTypes": {}
    },
    "Microsoft.Azure.Cosmos.ContainerProperties;System.Object;IsAbstract:False;IsSealed:False;IsInterface:False;IsEnum:False;IsClass:True;IsValueType:False;IsNested:False;IsGenericType:False;IsSerializable:False": {
      "Subclasses": {},
      "Members": {
        "Microsoft.Azure.Cosmos.ChangeFeedPolicy ChangeFeedPolicy[Newtonsoft.Json.JsonIgnoreAttribute()]": {
          "Type": "Property",
          "Attributes": [
            "JsonIgnoreAttribute"
          ],
          "MethodInfo": "Microsoft.Azure.Cosmos.ChangeFeedPolicy ChangeFeedPolicy;CanRead:True;CanWrite:True;Microsoft.Azure.Cosmos.ChangeFeedPolicy get_ChangeFeedPolicy();IsAbstract:False;IsStatic:False;IsVirtual:False;IsGenericMethod:False;IsConstructor:False;IsFinal:False;Void set_ChangeFeedPolicy(Microsoft.Azure.Cosmos.ChangeFeedPolicy);IsAbstract:False;IsStatic:False;IsVirtual:False;IsGenericMethod:False;IsConstructor:False;IsFinal:False;"
        },
        "Microsoft.Azure.Cosmos.ChangeFeedPolicy get_ChangeFeedPolicy()": {
          "Type": "Method",
          "Attributes": [],
          "MethodInfo": "Microsoft.Azure.Cosmos.ChangeFeedPolicy get_ChangeFeedPolicy();IsAbstract:False;IsStatic:False;IsVirtual:False;IsGenericMethod:False;IsConstructor:False;IsFinal:False;"
        },
        "Microsoft.Azure.Cosmos.FullTextPolicy FullTextPolicy[Newtonsoft.Json.JsonIgnoreAttribute()]": {
          "Type": "Property",
          "Attributes": [
            "JsonIgnoreAttribute"
          ],
          "MethodInfo": "Microsoft.Azure.Cosmos.FullTextPolicy FullTextPolicy;CanRead:True;CanWrite:True;Microsoft.Azure.Cosmos.FullTextPolicy get_FullTextPolicy();IsAbstract:False;IsStatic:False;IsVirtual:False;IsGenericMethod:False;IsConstructor:False;IsFinal:False;Void set_FullTextPolicy(Microsoft.Azure.Cosmos.FullTextPolicy);IsAbstract:False;IsStatic:False;IsVirtual:False;IsGenericMethod:False;IsConstructor:False;IsFinal:False;"
        },
        "Microsoft.Azure.Cosmos.FullTextPolicy get_FullTextPolicy()": {
          "Type": "Method",
          "Attributes": [],
          "MethodInfo": "Microsoft.Azure.Cosmos.FullTextPolicy get_FullTextPolicy();IsAbstract:False;IsStatic:False;IsVirtual:False;IsGenericMethod:False;IsConstructor:False;IsFinal:False;"
        },
        "System.Collections.ObjectModel.Collection`1[Microsoft.Azure.Cosmos.ComputedProperty] ComputedProperties[Newtonsoft.Json.JsonIgnoreAttribute()]": {
          "Type": "Property",
          "Attributes": [
            "JsonIgnoreAttribute"
          ],
          "MethodInfo": "System.Collections.ObjectModel.Collection`1[Microsoft.Azure.Cosmos.ComputedProperty] ComputedProperties;CanRead:True;CanWrite:True;System.Collections.ObjectModel.Collection`1[Microsoft.Azure.Cosmos.ComputedProperty] get_ComputedProperties();IsAbstract:False;IsStatic:False;IsVirtual:False;IsGenericMethod:False;IsConstructor:False;IsFinal:False;Void set_ComputedProperties(System.Collections.ObjectModel.Collection`1[Microsoft.Azure.Cosmos.ComputedProperty]);IsAbstract:False;IsStatic:False;IsVirtual:False;IsGenericMethod:False;IsConstructor:False;IsFinal:False;"
        },
        "System.Collections.ObjectModel.Collection`1[Microsoft.Azure.Cosmos.ComputedProperty] get_ComputedProperties()": {
          "Type": "Method",
          "Attributes": [],
          "MethodInfo": "System.Collections.ObjectModel.Collection`1[Microsoft.Azure.Cosmos.ComputedProperty] get_ComputedProperties();IsAbstract:False;IsStatic:False;IsVirtual:False;IsGenericMethod:False;IsConstructor:False;IsFinal:False;"
        },
        "Void set_ChangeFeedPolicy(Microsoft.Azure.Cosmos.ChangeFeedPolicy)": {
          "Type": "Method",
          "Attributes": [],
          "MethodInfo": "Void set_ChangeFeedPolicy(Microsoft.Azure.Cosmos.ChangeFeedPolicy);IsAbstract:False;IsStatic:False;IsVirtual:False;IsGenericMethod:False;IsConstructor:False;IsFinal:False;"
        },
        "Void set_ComputedProperties(System.Collections.ObjectModel.Collection`1[Microsoft.Azure.Cosmos.ComputedProperty])": {
          "Type": "Method",
          "Attributes": [],
          "MethodInfo": "Void set_ComputedProperties(System.Collections.ObjectModel.Collection`1[Microsoft.Azure.Cosmos.ComputedProperty]);IsAbstract:False;IsStatic:False;IsVirtual:False;IsGenericMethod:False;IsConstructor:False;IsFinal:False;"
        },
        "Void set_FullTextPolicy(Microsoft.Azure.Cosmos.FullTextPolicy)": {
          "Type": "Method",
          "Attributes": [],
          "MethodInfo": "Void set_FullTextPolicy(Microsoft.Azure.Cosmos.FullTextPolicy);IsAbstract:False;IsStatic:False;IsVirtual:False;IsGenericMethod:False;IsConstructor:False;IsFinal:False;"
        }
      },
      "NestedTypes": {}
    },
    "Microsoft.Azure.Cosmos.CosmosClientOptions;System.Object;IsAbstract:False;IsSealed:False;IsInterface:False;IsEnum:False;IsClass:True;IsValueType:False;IsNested:False;IsGenericType:False;IsSerializable:False": {
      "Subclasses": {},
      "Members": {
        "Microsoft.Azure.Cosmos.AvailabilityStrategy AvailabilityStrategy": {
          "Type": "Property",
          "Attributes": [],
          "MethodInfo": "Microsoft.Azure.Cosmos.AvailabilityStrategy AvailabilityStrategy;CanRead:True;CanWrite:True;Microsoft.Azure.Cosmos.AvailabilityStrategy get_AvailabilityStrategy();IsAbstract:False;IsStatic:False;IsVirtual:False;IsGenericMethod:False;IsConstructor:False;IsFinal:False;Void set_AvailabilityStrategy(Microsoft.Azure.Cosmos.AvailabilityStrategy);IsAbstract:False;IsStatic:False;IsVirtual:False;IsGenericMethod:False;IsConstructor:False;IsFinal:False;"
        },
        "Microsoft.Azure.Cosmos.AvailabilityStrategy get_AvailabilityStrategy()[System.Runtime.CompilerServices.CompilerGeneratedAttribute()]": {
          "Type": "Method",
          "Attributes": [
            "CompilerGeneratedAttribute"
          ],
          "MethodInfo": "Microsoft.Azure.Cosmos.AvailabilityStrategy get_AvailabilityStrategy();IsAbstract:False;IsStatic:False;IsVirtual:False;IsGenericMethod:False;IsConstructor:False;IsFinal:False;"
        },
        "Void set_AvailabilityStrategy(Microsoft.Azure.Cosmos.AvailabilityStrategy)[System.Runtime.CompilerServices.CompilerGeneratedAttribute()]": {
          "Type": "Method",
          "Attributes": [
            "CompilerGeneratedAttribute"
          ],
          "MethodInfo": "Void set_AvailabilityStrategy(Microsoft.Azure.Cosmos.AvailabilityStrategy);IsAbstract:False;IsStatic:False;IsVirtual:False;IsGenericMethod:False;IsConstructor:False;IsFinal:False;"
        }
      },
      "NestedTypes": {}
    },
<<<<<<< HEAD
    "Microsoft.Azure.Cosmos.DistanceFunction;System.Enum;IsAbstract:False;IsSealed:True;IsInterface:False;IsEnum:True;IsClass:False;IsValueType:True;IsNested:False;IsGenericType:False;IsSerializable:True": {
      "Subclasses": {},
      "Members": {
        "Int32 value__": {
          "Type": "Field",
          "Attributes": [],
          "MethodInfo": "Int32 value__;IsInitOnly:False;IsStatic:False;"
        },
        "Microsoft.Azure.Cosmos.DistanceFunction Cosine[System.Runtime.Serialization.EnumMemberAttribute(Value = \"cosine\")]": {
          "Type": "Field",
          "Attributes": [
            "EnumMemberAttribute"
          ],
          "MethodInfo": "Microsoft.Azure.Cosmos.DistanceFunction Cosine;IsInitOnly:False;IsStatic:True;"
        },
        "Microsoft.Azure.Cosmos.DistanceFunction DotProduct[System.Runtime.Serialization.EnumMemberAttribute(Value = \"dotproduct\")]": {
          "Type": "Field",
          "Attributes": [
            "EnumMemberAttribute"
          ],
          "MethodInfo": "Microsoft.Azure.Cosmos.DistanceFunction DotProduct;IsInitOnly:False;IsStatic:True;"
        },
        "Microsoft.Azure.Cosmos.DistanceFunction Euclidean[System.Runtime.Serialization.EnumMemberAttribute(Value = \"euclidean\")]": {
          "Type": "Field",
          "Attributes": [
            "EnumMemberAttribute"
          ],
          "MethodInfo": "Microsoft.Azure.Cosmos.DistanceFunction Euclidean;IsInitOnly:False;IsStatic:True;"
        }
      },
      "NestedTypes": {}
    },
    "Microsoft.Azure.Cosmos.Embedding;System.Object;IsAbstract:False;IsSealed:False;IsInterface:False;IsEnum:False;IsClass:True;IsValueType:False;IsNested:False;IsGenericType:False;IsSerializable:False": {
      "Subclasses": {},
      "Members": {
        "Boolean Equals(Microsoft.Azure.Cosmos.Embedding)": {
          "Type": "Method",
          "Attributes": [],
          "MethodInfo": "Boolean Equals(Microsoft.Azure.Cosmos.Embedding);IsAbstract:False;IsStatic:False;IsVirtual:True;IsGenericMethod:False;IsConstructor:False;IsFinal:True;"
        },
        "Microsoft.Azure.Cosmos.DistanceFunction DistanceFunction[Newtonsoft.Json.JsonPropertyAttribute(PropertyName = \"distanceFunction\")]-[Newtonsoft.Json.JsonConverterAttribute(typeof(Newtonsoft.Json.Converters.StringEnumConverter))]": {
          "Type": "Property",
          "Attributes": [
            "JsonConverterAttribute",
            "JsonPropertyAttribute"
          ],
          "MethodInfo": "Microsoft.Azure.Cosmos.DistanceFunction DistanceFunction;CanRead:True;CanWrite:True;Microsoft.Azure.Cosmos.DistanceFunction get_DistanceFunction();IsAbstract:False;IsStatic:False;IsVirtual:False;IsGenericMethod:False;IsConstructor:False;IsFinal:False;Void set_DistanceFunction(Microsoft.Azure.Cosmos.DistanceFunction);IsAbstract:False;IsStatic:False;IsVirtual:False;IsGenericMethod:False;IsConstructor:False;IsFinal:False;"
        },
        "Microsoft.Azure.Cosmos.DistanceFunction get_DistanceFunction()[System.Runtime.CompilerServices.CompilerGeneratedAttribute()]": {
          "Type": "Method",
          "Attributes": [
            "CompilerGeneratedAttribute"
          ],
          "MethodInfo": "Microsoft.Azure.Cosmos.DistanceFunction get_DistanceFunction();IsAbstract:False;IsStatic:False;IsVirtual:False;IsGenericMethod:False;IsConstructor:False;IsFinal:False;"
        },
        "Microsoft.Azure.Cosmos.VectorDataType DataType[Newtonsoft.Json.JsonPropertyAttribute(PropertyName = \"dataType\")]-[Newtonsoft.Json.JsonConverterAttribute(typeof(Newtonsoft.Json.Converters.StringEnumConverter))]": {
          "Type": "Property",
          "Attributes": [
            "JsonConverterAttribute",
            "JsonPropertyAttribute"
          ],
          "MethodInfo": "Microsoft.Azure.Cosmos.VectorDataType DataType;CanRead:True;CanWrite:True;Microsoft.Azure.Cosmos.VectorDataType get_DataType();IsAbstract:False;IsStatic:False;IsVirtual:False;IsGenericMethod:False;IsConstructor:False;IsFinal:False;Void set_DataType(Microsoft.Azure.Cosmos.VectorDataType);IsAbstract:False;IsStatic:False;IsVirtual:False;IsGenericMethod:False;IsConstructor:False;IsFinal:False;"
        },
        "Microsoft.Azure.Cosmos.VectorDataType get_DataType()[System.Runtime.CompilerServices.CompilerGeneratedAttribute()]": {
          "Type": "Method",
          "Attributes": [
            "CompilerGeneratedAttribute"
          ],
          "MethodInfo": "Microsoft.Azure.Cosmos.VectorDataType get_DataType();IsAbstract:False;IsStatic:False;IsVirtual:False;IsGenericMethod:False;IsConstructor:False;IsFinal:False;"
        },
        "System.String get_Path()[System.Runtime.CompilerServices.CompilerGeneratedAttribute()]": {
          "Type": "Method",
          "Attributes": [
            "CompilerGeneratedAttribute"
          ],
          "MethodInfo": "System.String get_Path();IsAbstract:False;IsStatic:False;IsVirtual:False;IsGenericMethod:False;IsConstructor:False;IsFinal:False;"
        },
        "System.String Path[Newtonsoft.Json.JsonPropertyAttribute(PropertyName = \"path\")]": {
          "Type": "Property",
          "Attributes": [
            "JsonPropertyAttribute"
          ],
          "MethodInfo": "System.String Path;CanRead:True;CanWrite:True;System.String get_Path();IsAbstract:False;IsStatic:False;IsVirtual:False;IsGenericMethod:False;IsConstructor:False;IsFinal:False;Void set_Path(System.String);IsAbstract:False;IsStatic:False;IsVirtual:False;IsGenericMethod:False;IsConstructor:False;IsFinal:False;"
        },
        "UInt64 Dimensions[Newtonsoft.Json.JsonPropertyAttribute(PropertyName = \"dimensions\")]": {
          "Type": "Property",
          "Attributes": [
            "JsonPropertyAttribute"
          ],
          "MethodInfo": "UInt64 Dimensions;CanRead:True;CanWrite:True;UInt64 get_Dimensions();IsAbstract:False;IsStatic:False;IsVirtual:False;IsGenericMethod:False;IsConstructor:False;IsFinal:False;Void set_Dimensions(UInt64);IsAbstract:False;IsStatic:False;IsVirtual:False;IsGenericMethod:False;IsConstructor:False;IsFinal:False;"
        },
        "UInt64 get_Dimensions()[System.Runtime.CompilerServices.CompilerGeneratedAttribute()]": {
          "Type": "Method",
          "Attributes": [
            "CompilerGeneratedAttribute"
          ],
          "MethodInfo": "UInt64 get_Dimensions();IsAbstract:False;IsStatic:False;IsVirtual:False;IsGenericMethod:False;IsConstructor:False;IsFinal:False;"
        },
        "Void .ctor()": {
          "Type": "Constructor",
          "Attributes": [],
          "MethodInfo": "[Void .ctor(), Void .ctor()]"
        },
        "Void set_DataType(Microsoft.Azure.Cosmos.VectorDataType)[System.Runtime.CompilerServices.CompilerGeneratedAttribute()]": {
          "Type": "Method",
          "Attributes": [
            "CompilerGeneratedAttribute"
          ],
          "MethodInfo": "Void set_DataType(Microsoft.Azure.Cosmos.VectorDataType);IsAbstract:False;IsStatic:False;IsVirtual:False;IsGenericMethod:False;IsConstructor:False;IsFinal:False;"
        },
        "Void set_Dimensions(UInt64)[System.Runtime.CompilerServices.CompilerGeneratedAttribute()]": {
          "Type": "Method",
          "Attributes": [
            "CompilerGeneratedAttribute"
          ],
          "MethodInfo": "Void set_Dimensions(UInt64);IsAbstract:False;IsStatic:False;IsVirtual:False;IsGenericMethod:False;IsConstructor:False;IsFinal:False;"
        },
        "Void set_DistanceFunction(Microsoft.Azure.Cosmos.DistanceFunction)[System.Runtime.CompilerServices.CompilerGeneratedAttribute()]": {
          "Type": "Method",
          "Attributes": [
            "CompilerGeneratedAttribute"
          ],
          "MethodInfo": "Void set_DistanceFunction(Microsoft.Azure.Cosmos.DistanceFunction);IsAbstract:False;IsStatic:False;IsVirtual:False;IsGenericMethod:False;IsConstructor:False;IsFinal:False;"
        },
        "Void set_Path(System.String)[System.Runtime.CompilerServices.CompilerGeneratedAttribute()]": {
          "Type": "Method",
          "Attributes": [
            "CompilerGeneratedAttribute"
          ],
          "MethodInfo": "Void set_Path(System.String);IsAbstract:False;IsStatic:False;IsVirtual:False;IsGenericMethod:False;IsConstructor:False;IsFinal:False;"
        },
        "Void ValidateEmbeddingPath()": {
          "Type": "Method",
          "Attributes": [],
          "MethodInfo": "Void ValidateEmbeddingPath();IsAbstract:False;IsStatic:False;IsVirtual:False;IsGenericMethod:False;IsConstructor:False;IsFinal:False;"
        }
      },
      "NestedTypes": {}
    },
=======
>>>>>>> ed75a42d
    "Microsoft.Azure.Cosmos.Fluent.ChangeFeedPolicyDefinition;System.Object;IsAbstract:False;IsSealed:False;IsInterface:False;IsEnum:False;IsClass:True;IsValueType:False;IsNested:False;IsGenericType:False;IsSerializable:False": {
      "Subclasses": {},
      "Members": {
        "Microsoft.Azure.Cosmos.Fluent.ContainerBuilder Attach()": {
          "Type": "Method",
          "Attributes": [],
          "MethodInfo": "Microsoft.Azure.Cosmos.Fluent.ContainerBuilder Attach();IsAbstract:False;IsStatic:False;IsVirtual:False;IsGenericMethod:False;IsConstructor:False;IsFinal:False;"
        }
      },
      "NestedTypes": {}
    },
    "Microsoft.Azure.Cosmos.Fluent.ComputedPropertiesDefinition`1;System.Object;IsAbstract:False;IsSealed:False;IsInterface:False;IsEnum:False;IsClass:True;IsValueType:False;IsNested:False;IsGenericType:True;IsSerializable:False": {
      "Subclasses": {},
      "Members": {
        "Microsoft.Azure.Cosmos.Fluent.ComputedPropertiesDefinition`1[T] WithComputedProperty(System.String, System.String)": {
          "Type": "Method",
          "Attributes": [],
          "MethodInfo": "Microsoft.Azure.Cosmos.Fluent.ComputedPropertiesDefinition`1[T] WithComputedProperty(System.String, System.String);IsAbstract:False;IsStatic:False;IsVirtual:False;IsGenericMethod:False;IsConstructor:False;IsFinal:False;"
        },
        "T Attach()": {
          "Type": "Method",
          "Attributes": [],
          "MethodInfo": "T Attach();IsAbstract:False;IsStatic:False;IsVirtual:False;IsGenericMethod:False;IsConstructor:False;IsFinal:False;"
        }
      },
      "NestedTypes": {}
    },
    "Microsoft.Azure.Cosmos.Fluent.ContainerBuilder;Microsoft.Azure.Cosmos.Fluent.ContainerDefinition`1[[Microsoft.Azure.Cosmos.Fluent.ContainerBuilder, ]];IsAbstract:False;IsSealed:False;IsInterface:False;IsEnum:False;IsClass:True;IsValueType:False;IsNested:False;IsGenericType:False;IsSerializable:False": {
      "Subclasses": {},
      "Members": {
        "Microsoft.Azure.Cosmos.Fluent.ChangeFeedPolicyDefinition WithChangeFeedPolicy(System.TimeSpan)": {
          "Type": "Method",
          "Attributes": [],
          "MethodInfo": "Microsoft.Azure.Cosmos.Fluent.ChangeFeedPolicyDefinition WithChangeFeedPolicy(System.TimeSpan);IsAbstract:False;IsStatic:False;IsVirtual:False;IsGenericMethod:False;IsConstructor:False;IsFinal:False;"
        },
        "Microsoft.Azure.Cosmos.Fluent.FullTextPolicyDefinition WithFullTextPolicy(System.String, System.Collections.ObjectModel.Collection`1[Microsoft.Azure.Cosmos.FullTextPath])": {
          "Type": "Method",
          "Attributes": [],
          "MethodInfo": "Microsoft.Azure.Cosmos.Fluent.FullTextPolicyDefinition WithFullTextPolicy(System.String, System.Collections.ObjectModel.Collection`1[Microsoft.Azure.Cosmos.FullTextPath]);IsAbstract:False;IsStatic:False;IsVirtual:False;IsGenericMethod:False;IsConstructor:False;IsFinal:False;"
        }
      },
      "NestedTypes": {}
    },
    "Microsoft.Azure.Cosmos.Fluent.ContainerDefinition`1;System.Object;IsAbstract:True;IsSealed:False;IsInterface:False;IsEnum:False;IsClass:True;IsValueType:False;IsNested:False;IsGenericType:True;IsSerializable:False": {
      "Subclasses": {},
      "Members": {
        "Microsoft.Azure.Cosmos.Fluent.ComputedPropertiesDefinition`1[T] WithComputedProperties()": {
          "Type": "Method",
          "Attributes": [],
          "MethodInfo": "Microsoft.Azure.Cosmos.Fluent.ComputedPropertiesDefinition`1[T] WithComputedProperties();IsAbstract:False;IsStatic:False;IsVirtual:False;IsGenericMethod:False;IsConstructor:False;IsFinal:False;"
        }
      },
      "NestedTypes": {}
    },
    "Microsoft.Azure.Cosmos.Fluent.CosmosClientBuilder;System.Object;IsAbstract:False;IsSealed:False;IsInterface:False;IsEnum:False;IsClass:True;IsValueType:False;IsNested:False;IsGenericType:False;IsSerializable:False": {
      "Subclasses": {},
      "Members": {
        "Microsoft.Azure.Cosmos.Fluent.CosmosClientBuilder WithAvailabilityStrategy(Microsoft.Azure.Cosmos.AvailabilityStrategy)": {
          "Type": "Method",
          "Attributes": [],
          "MethodInfo": "Microsoft.Azure.Cosmos.Fluent.CosmosClientBuilder WithAvailabilityStrategy(Microsoft.Azure.Cosmos.AvailabilityStrategy);IsAbstract:False;IsStatic:False;IsVirtual:False;IsGenericMethod:False;IsConstructor:False;IsFinal:False;"
        }
      },
      "NestedTypes": {}
    },
    "Microsoft.Azure.Cosmos.Fluent.FullTextIndexDefinition`1;System.Object;IsAbstract:False;IsSealed:False;IsInterface:False;IsEnum:False;IsClass:True;IsValueType:False;IsNested:False;IsGenericType:True;IsSerializable:False": {
      "Subclasses": {},
      "Members": {
        "Microsoft.Azure.Cosmos.Fluent.FullTextIndexDefinition`1[T] Path(System.String)": {
          "Type": "Method",
          "Attributes": [],
          "MethodInfo": "Microsoft.Azure.Cosmos.Fluent.FullTextIndexDefinition`1[T] Path(System.String);IsAbstract:False;IsStatic:False;IsVirtual:False;IsGenericMethod:False;IsConstructor:False;IsFinal:False;"
        },
        "T Attach()": {
          "Type": "Method",
          "Attributes": [],
          "MethodInfo": "T Attach();IsAbstract:False;IsStatic:False;IsVirtual:False;IsGenericMethod:False;IsConstructor:False;IsFinal:False;"
        },
        "Void .ctor(T, System.Action`1[Microsoft.Azure.Cosmos.FullTextIndexPath])": {
          "Type": "Constructor",
          "Attributes": [],
          "MethodInfo": "[Void .ctor(T, System.Action`1[Microsoft.Azure.Cosmos.FullTextIndexPath]), Void .ctor(T, System.Action`1[Microsoft.Azure.Cosmos.FullTextIndexPath])]"
        }
      },
      "NestedTypes": {}
    },
    "Microsoft.Azure.Cosmos.Fluent.FullTextPolicyDefinition;System.Object;IsAbstract:False;IsSealed:False;IsInterface:False;IsEnum:False;IsClass:True;IsValueType:False;IsNested:False;IsGenericType:False;IsSerializable:False": {
      "Subclasses": {},
      "Members": {
        "Microsoft.Azure.Cosmos.Fluent.ContainerBuilder Attach()": {
          "Type": "Method",
          "Attributes": [],
          "MethodInfo": "Microsoft.Azure.Cosmos.Fluent.ContainerBuilder Attach();IsAbstract:False;IsStatic:False;IsVirtual:False;IsGenericMethod:False;IsConstructor:False;IsFinal:False;"
        },
        "Void .ctor(Microsoft.Azure.Cosmos.Fluent.ContainerBuilder, System.String, System.Collections.ObjectModel.Collection`1[Microsoft.Azure.Cosmos.FullTextPath], System.Action`1[Microsoft.Azure.Cosmos.FullTextPolicy])": {
          "Type": "Constructor",
          "Attributes": [],
          "MethodInfo": "[Void .ctor(Microsoft.Azure.Cosmos.Fluent.ContainerBuilder, System.String, System.Collections.ObjectModel.Collection`1[Microsoft.Azure.Cosmos.FullTextPath], System.Action`1[Microsoft.Azure.Cosmos.FullTextPolicy]), Void .ctor(Microsoft.Azure.Cosmos.Fluent.ContainerBuilder, System.String, System.Collections.ObjectModel.Collection`1[Microsoft.Azure.Cosmos.FullTextPath], System.Action`1[Microsoft.Azure.Cosmos.FullTextPolicy])]"
        }
      },
      "NestedTypes": {}
    },
    "Microsoft.Azure.Cosmos.Fluent.IndexingPolicyDefinition`1;System.Object;IsAbstract:False;IsSealed:False;IsInterface:False;IsEnum:False;IsClass:True;IsValueType:False;IsNested:False;IsGenericType:True;IsSerializable:False": {
      "Subclasses": {},
      "Members": {
        "Microsoft.Azure.Cosmos.Fluent.FullTextIndexDefinition`1[Microsoft.Azure.Cosmos.Fluent.IndexingPolicyDefinition`1[T]] WithFullTextIndex()": {
          "Type": "Method",
          "Attributes": [],
<<<<<<< HEAD
          "MethodInfo": "Microsoft.Azure.Cosmos.Fluent.VectorIndexDefinition`1[T] Path(System.String, Microsoft.Azure.Cosmos.VectorIndexType);IsAbstract:False;IsStatic:False;IsVirtual:False;IsGenericMethod:False;IsConstructor:False;IsFinal:False;"
        },
        "T Attach()": {
          "Type": "Method",
          "Attributes": [],
          "MethodInfo": "T Attach();IsAbstract:False;IsStatic:False;IsVirtual:False;IsGenericMethod:False;IsConstructor:False;IsFinal:False;"
        },
        "Void .ctor(T, System.Action`1[Microsoft.Azure.Cosmos.VectorIndexPath])": {
          "Type": "Constructor",
          "Attributes": [],
          "MethodInfo": "[Void .ctor(T, System.Action`1[Microsoft.Azure.Cosmos.VectorIndexPath]), Void .ctor(T, System.Action`1[Microsoft.Azure.Cosmos.VectorIndexPath])]"
=======
          "MethodInfo": "Microsoft.Azure.Cosmos.Fluent.FullTextIndexDefinition`1[Microsoft.Azure.Cosmos.Fluent.IndexingPolicyDefinition`1[T]] WithFullTextIndex();IsAbstract:False;IsStatic:False;IsVirtual:False;IsGenericMethod:False;IsConstructor:False;IsFinal:False;"
        }
      },
      "NestedTypes": {}
    },
    "Microsoft.Azure.Cosmos.Fluent.VectorIndexDefinition`1;System.Object;IsAbstract:False;IsSealed:False;IsInterface:False;IsEnum:False;IsClass:True;IsValueType:False;IsNested:False;IsGenericType:True;IsSerializable:False": {
      "Subclasses": {},
      "Members": {
        "Microsoft.Azure.Cosmos.Fluent.VectorIndexDefinition`1[T] WithIndexingSearchListSize(Int32)": {
          "Type": "Method",
          "Attributes": [],
          "MethodInfo": "Microsoft.Azure.Cosmos.Fluent.VectorIndexDefinition`1[T] WithIndexingSearchListSize(Int32);IsAbstract:False;IsStatic:False;IsVirtual:False;IsGenericMethod:False;IsConstructor:False;IsFinal:False;"
        },
        "Microsoft.Azure.Cosmos.Fluent.VectorIndexDefinition`1[T] WithQuantizationByteSize(Int32)": {
          "Type": "Method",
          "Attributes": [],
          "MethodInfo": "Microsoft.Azure.Cosmos.Fluent.VectorIndexDefinition`1[T] WithQuantizationByteSize(Int32);IsAbstract:False;IsStatic:False;IsVirtual:False;IsGenericMethod:False;IsConstructor:False;IsFinal:False;"
        },
        "Microsoft.Azure.Cosmos.Fluent.VectorIndexDefinition`1[T] WithVectorIndexShardKey(System.String[])": {
          "Type": "Method",
          "Attributes": [],
          "MethodInfo": "Microsoft.Azure.Cosmos.Fluent.VectorIndexDefinition`1[T] WithVectorIndexShardKey(System.String[]);IsAbstract:False;IsStatic:False;IsVirtual:False;IsGenericMethod:False;IsConstructor:False;IsFinal:False;"
>>>>>>> ed75a42d
        }
      },
      "NestedTypes": {}
    },
    "Microsoft.Azure.Cosmos.FullTextIndexPath;System.Object;IsAbstract:False;IsSealed:True;IsInterface:False;IsEnum:False;IsClass:True;IsValueType:False;IsNested:False;IsGenericType:False;IsSerializable:False": {
      "Subclasses": {},
      "Members": {
        "System.String get_Path()[System.Runtime.CompilerServices.CompilerGeneratedAttribute()]": {
          "Type": "Method",
          "Attributes": [
            "CompilerGeneratedAttribute"
          ],
          "MethodInfo": "System.String get_Path();IsAbstract:False;IsStatic:False;IsVirtual:False;IsGenericMethod:False;IsConstructor:False;IsFinal:False;"
        },
        "System.String Path[Newtonsoft.Json.JsonPropertyAttribute(PropertyName = \"path\")]": {
          "Type": "Property",
          "Attributes": [
            "JsonPropertyAttribute"
          ],
          "MethodInfo": "System.String Path;CanRead:True;CanWrite:True;System.String get_Path();IsAbstract:False;IsStatic:False;IsVirtual:False;IsGenericMethod:False;IsConstructor:False;IsFinal:False;Void set_Path(System.String);IsAbstract:False;IsStatic:False;IsVirtual:False;IsGenericMethod:False;IsConstructor:False;IsFinal:False;"
        },
        "Void .ctor()": {
          "Type": "Constructor",
          "Attributes": [],
          "MethodInfo": "[Void .ctor(), Void .ctor()]"
        },
        "Void set_Path(System.String)[System.Runtime.CompilerServices.CompilerGeneratedAttribute()]": {
          "Type": "Method",
          "Attributes": [
            "CompilerGeneratedAttribute"
          ],
          "MethodInfo": "Void set_Path(System.String);IsAbstract:False;IsStatic:False;IsVirtual:False;IsGenericMethod:False;IsConstructor:False;IsFinal:False;"
        }
      },
      "NestedTypes": {}
    },
    "Microsoft.Azure.Cosmos.FullTextPath;System.Object;IsAbstract:False;IsSealed:True;IsInterface:False;IsEnum:False;IsClass:True;IsValueType:False;IsNested:False;IsGenericType:False;IsSerializable:False": {
      "Subclasses": {},
      "Members": {
        "Boolean Equals(Microsoft.Azure.Cosmos.FullTextPath)": {
          "Type": "Method",
          "Attributes": [],
          "MethodInfo": "Boolean Equals(Microsoft.Azure.Cosmos.FullTextPath);IsAbstract:False;IsStatic:False;IsVirtual:True;IsGenericMethod:False;IsConstructor:False;IsFinal:True;"
        },
        "System.String get_Language()[System.Runtime.CompilerServices.CompilerGeneratedAttribute()]": {
          "Type": "Method",
          "Attributes": [
            "CompilerGeneratedAttribute"
          ],
          "MethodInfo": "System.String get_Language();IsAbstract:False;IsStatic:False;IsVirtual:False;IsGenericMethod:False;IsConstructor:False;IsFinal:False;"
        },
        "System.String get_Path()[System.Runtime.CompilerServices.CompilerGeneratedAttribute()]": {
          "Type": "Method",
          "Attributes": [
            "CompilerGeneratedAttribute"
          ],
          "MethodInfo": "System.String get_Path();IsAbstract:False;IsStatic:False;IsVirtual:False;IsGenericMethod:False;IsConstructor:False;IsFinal:False;"
        },
        "System.String Language[Newtonsoft.Json.JsonPropertyAttribute(PropertyName = \"language\")]": {
          "Type": "Property",
          "Attributes": [
            "JsonPropertyAttribute"
          ],
          "MethodInfo": "System.String Language;CanRead:True;CanWrite:True;System.String get_Language();IsAbstract:False;IsStatic:False;IsVirtual:False;IsGenericMethod:False;IsConstructor:False;IsFinal:False;Void set_Language(System.String);IsAbstract:False;IsStatic:False;IsVirtual:False;IsGenericMethod:False;IsConstructor:False;IsFinal:False;"
        },
        "System.String Path[Newtonsoft.Json.JsonPropertyAttribute(PropertyName = \"path\")]": {
          "Type": "Property",
          "Attributes": [
            "JsonPropertyAttribute"
          ],
          "MethodInfo": "System.String Path;CanRead:True;CanWrite:True;System.String get_Path();IsAbstract:False;IsStatic:False;IsVirtual:False;IsGenericMethod:False;IsConstructor:False;IsFinal:False;Void set_Path(System.String);IsAbstract:False;IsStatic:False;IsVirtual:False;IsGenericMethod:False;IsConstructor:False;IsFinal:False;"
        },
        "Void .ctor()": {
          "Type": "Constructor",
          "Attributes": [],
          "MethodInfo": "[Void .ctor(), Void .ctor()]"
        },
        "Void set_Language(System.String)[System.Runtime.CompilerServices.CompilerGeneratedAttribute()]": {
          "Type": "Method",
          "Attributes": [
            "CompilerGeneratedAttribute"
          ],
          "MethodInfo": "Void set_Language(System.String);IsAbstract:False;IsStatic:False;IsVirtual:False;IsGenericMethod:False;IsConstructor:False;IsFinal:False;"
        },
        "Void set_Path(System.String)[System.Runtime.CompilerServices.CompilerGeneratedAttribute()]": {
          "Type": "Method",
          "Attributes": [
            "CompilerGeneratedAttribute"
          ],
          "MethodInfo": "Void set_Path(System.String);IsAbstract:False;IsStatic:False;IsVirtual:False;IsGenericMethod:False;IsConstructor:False;IsFinal:False;"
        },
        "Void ValidateFullTextPath()": {
          "Type": "Method",
          "Attributes": [],
          "MethodInfo": "Void ValidateFullTextPath();IsAbstract:False;IsStatic:False;IsVirtual:False;IsGenericMethod:False;IsConstructor:False;IsFinal:False;"
        }
      },
      "NestedTypes": {}
    },
    "Microsoft.Azure.Cosmos.FullTextPolicy;System.Object;IsAbstract:False;IsSealed:True;IsInterface:False;IsEnum:False;IsClass:True;IsValueType:False;IsNested:False;IsGenericType:False;IsSerializable:False": {
      "Subclasses": {},
      "Members": {
        "System.Collections.ObjectModel.Collection`1[Microsoft.Azure.Cosmos.FullTextPath] FullTextPaths[Newtonsoft.Json.JsonIgnoreAttribute()]": {
          "Type": "Property",
          "Attributes": [
            "JsonIgnoreAttribute"
          ],
          "MethodInfo": "System.Collections.ObjectModel.Collection`1[Microsoft.Azure.Cosmos.FullTextPath] FullTextPaths;CanRead:True;CanWrite:True;System.Collections.ObjectModel.Collection`1[Microsoft.Azure.Cosmos.FullTextPath] get_FullTextPaths();IsAbstract:False;IsStatic:False;IsVirtual:False;IsGenericMethod:False;IsConstructor:False;IsFinal:False;Void set_FullTextPaths(System.Collections.ObjectModel.Collection`1[Microsoft.Azure.Cosmos.FullTextPath]);IsAbstract:False;IsStatic:False;IsVirtual:False;IsGenericMethod:False;IsConstructor:False;IsFinal:False;"
        },
        "System.Collections.ObjectModel.Collection`1[Microsoft.Azure.Cosmos.FullTextPath] get_FullTextPaths()": {
          "Type": "Method",
          "Attributes": [],
          "MethodInfo": "System.Collections.ObjectModel.Collection`1[Microsoft.Azure.Cosmos.FullTextPath] get_FullTextPaths();IsAbstract:False;IsStatic:False;IsVirtual:False;IsGenericMethod:False;IsConstructor:False;IsFinal:False;"
        },
        "System.String DefaultLanguage[Newtonsoft.Json.JsonPropertyAttribute(NullValueHandling = 1, PropertyName = \"defaultLanguage\")]": {
          "Type": "Property",
          "Attributes": [
            "JsonPropertyAttribute"
          ],
          "MethodInfo": "System.String DefaultLanguage;CanRead:True;CanWrite:True;System.String get_DefaultLanguage();IsAbstract:False;IsStatic:False;IsVirtual:False;IsGenericMethod:False;IsConstructor:False;IsFinal:False;Void set_DefaultLanguage(System.String);IsAbstract:False;IsStatic:False;IsVirtual:False;IsGenericMethod:False;IsConstructor:False;IsFinal:False;"
        },
        "System.String get_DefaultLanguage()[System.Runtime.CompilerServices.CompilerGeneratedAttribute()]": {
          "Type": "Method",
          "Attributes": [
            "CompilerGeneratedAttribute"
          ],
          "MethodInfo": "System.String get_DefaultLanguage();IsAbstract:False;IsStatic:False;IsVirtual:False;IsGenericMethod:False;IsConstructor:False;IsFinal:False;"
        },
        "Void .ctor()": {
          "Type": "Constructor",
          "Attributes": [],
          "MethodInfo": "[Void .ctor(), Void .ctor()]"
        },
        "Void set_DefaultLanguage(System.String)[System.Runtime.CompilerServices.CompilerGeneratedAttribute()]": {
          "Type": "Method",
          "Attributes": [
            "CompilerGeneratedAttribute"
          ],
          "MethodInfo": "Void set_DefaultLanguage(System.String);IsAbstract:False;IsStatic:False;IsVirtual:False;IsGenericMethod:False;IsConstructor:False;IsFinal:False;"
        },
        "Void set_FullTextPaths(System.Collections.ObjectModel.Collection`1[Microsoft.Azure.Cosmos.FullTextPath])": {
          "Type": "Method",
          "Attributes": [],
          "MethodInfo": "Void set_FullTextPaths(System.Collections.ObjectModel.Collection`1[Microsoft.Azure.Cosmos.FullTextPath]);IsAbstract:False;IsStatic:False;IsVirtual:False;IsGenericMethod:False;IsConstructor:False;IsFinal:False;"
        }
      },
      "NestedTypes": {}
    },
    "Microsoft.Azure.Cosmos.IndexingPolicy;System.Object;IsAbstract:False;IsSealed:True;IsInterface:False;IsEnum:False;IsClass:True;IsValueType:False;IsNested:False;IsGenericType:False;IsSerializable:False": {
      "Subclasses": {},
      "Members": {
<<<<<<< HEAD
        "Int32 value__": {
          "Type": "Field",
          "Attributes": [],
          "MethodInfo": "Int32 value__;IsInitOnly:False;IsStatic:False;"
        },
        "Microsoft.Azure.Cosmos.VectorDataType Float16[System.Runtime.Serialization.EnumMemberAttribute(Value = \"float16\")]": {
          "Type": "Field",
          "Attributes": [
            "EnumMemberAttribute"
          ],
          "MethodInfo": "Microsoft.Azure.Cosmos.VectorDataType Float16;IsInitOnly:False;IsStatic:True;"
        },
        "Microsoft.Azure.Cosmos.VectorDataType Float32[System.Runtime.Serialization.EnumMemberAttribute(Value = \"float32\")]": {
          "Type": "Field",
=======
        "System.Collections.ObjectModel.Collection`1[Microsoft.Azure.Cosmos.FullTextIndexPath] FullTextIndexes[Newtonsoft.Json.JsonPropertyAttribute(NullValueHandling = 1, PropertyName = \"fullTextIndexes\")]": {
          "Type": "Property",
>>>>>>> ed75a42d
          "Attributes": [
            "JsonPropertyAttribute"
          ],
          "MethodInfo": "System.Collections.ObjectModel.Collection`1[Microsoft.Azure.Cosmos.FullTextIndexPath] FullTextIndexes;CanRead:True;CanWrite:True;System.Collections.ObjectModel.Collection`1[Microsoft.Azure.Cosmos.FullTextIndexPath] get_FullTextIndexes();IsAbstract:False;IsStatic:False;IsVirtual:False;IsGenericMethod:False;IsConstructor:False;IsFinal:False;Void set_FullTextIndexes(System.Collections.ObjectModel.Collection`1[Microsoft.Azure.Cosmos.FullTextIndexPath]);IsAbstract:False;IsStatic:False;IsVirtual:False;IsGenericMethod:False;IsConstructor:False;IsFinal:False;"
        },
        "System.Collections.ObjectModel.Collection`1[Microsoft.Azure.Cosmos.FullTextIndexPath] get_FullTextIndexes()[System.Runtime.CompilerServices.CompilerGeneratedAttribute()]": {
          "Type": "Method",
          "Attributes": [
            "CompilerGeneratedAttribute"
          ],
          "MethodInfo": "System.Collections.ObjectModel.Collection`1[Microsoft.Azure.Cosmos.FullTextIndexPath] get_FullTextIndexes();IsAbstract:False;IsStatic:False;IsVirtual:False;IsGenericMethod:False;IsConstructor:False;IsFinal:False;"
        },
        "Void set_FullTextIndexes(System.Collections.ObjectModel.Collection`1[Microsoft.Azure.Cosmos.FullTextIndexPath])[System.Runtime.CompilerServices.CompilerGeneratedAttribute()]": {
          "Type": "Method",
          "Attributes": [
            "CompilerGeneratedAttribute"
          ],
          "MethodInfo": "Void set_FullTextIndexes(System.Collections.ObjectModel.Collection`1[Microsoft.Azure.Cosmos.FullTextIndexPath]);IsAbstract:False;IsStatic:False;IsVirtual:False;IsGenericMethod:False;IsConstructor:False;IsFinal:False;"
        }
      },
      "NestedTypes": {}
    },
    "Microsoft.Azure.Cosmos.Linq.CosmosLinqExtensions;System.Object;IsAbstract:True;IsSealed:True;IsInterface:False;IsEnum:False;IsClass:True;IsValueType:False;IsNested:False;IsGenericType:False;IsSerializable:False": {
      "Subclasses": {},
      "Members": {
        "Microsoft.Azure.Cosmos.QueryDefinition ToQueryDefinition[T](System.Linq.IQueryable`1[T], System.Collections.Generic.IDictionary`2[System.Object,System.String])[System.Runtime.CompilerServices.ExtensionAttribute()]": {
          "Type": "Method",
          "Attributes": [
            "ExtensionAttribute"
          ],
          "MethodInfo": "Microsoft.Azure.Cosmos.QueryDefinition ToQueryDefinition[T](System.Linq.IQueryable`1[T], System.Collections.Generic.IDictionary`2[System.Object,System.String]);IsAbstract:False;IsStatic:True;IsVirtual:False;IsGenericMethod:True;IsConstructor:False;IsFinal:False;"
        }
      },
      "NestedTypes": {}
    },
    "Microsoft.Azure.Cosmos.RequestOptions;System.Object;IsAbstract:False;IsSealed:False;IsInterface:False;IsEnum:False;IsClass:True;IsValueType:False;IsNested:False;IsGenericType:False;IsSerializable:False": {
      "Subclasses": {},
      "Members": {
        "Microsoft.Azure.Cosmos.AvailabilityStrategy AvailabilityStrategy": {
          "Type": "Property",
          "Attributes": [],
          "MethodInfo": "Microsoft.Azure.Cosmos.AvailabilityStrategy AvailabilityStrategy;CanRead:True;CanWrite:True;Microsoft.Azure.Cosmos.AvailabilityStrategy get_AvailabilityStrategy();IsAbstract:False;IsStatic:False;IsVirtual:False;IsGenericMethod:False;IsConstructor:False;IsFinal:False;Void set_AvailabilityStrategy(Microsoft.Azure.Cosmos.AvailabilityStrategy);IsAbstract:False;IsStatic:False;IsVirtual:False;IsGenericMethod:False;IsConstructor:False;IsFinal:False;"
        },
        "Microsoft.Azure.Cosmos.AvailabilityStrategy get_AvailabilityStrategy()[System.Runtime.CompilerServices.CompilerGeneratedAttribute()]": {
          "Type": "Method",
          "Attributes": [
            "CompilerGeneratedAttribute"
          ],
          "MethodInfo": "Microsoft.Azure.Cosmos.AvailabilityStrategy get_AvailabilityStrategy();IsAbstract:False;IsStatic:False;IsVirtual:False;IsGenericMethod:False;IsConstructor:False;IsFinal:False;"
        },
        "Void set_AvailabilityStrategy(Microsoft.Azure.Cosmos.AvailabilityStrategy)[System.Runtime.CompilerServices.CompilerGeneratedAttribute()]": {
          "Type": "Method",
          "Attributes": [
            "CompilerGeneratedAttribute"
          ],
          "MethodInfo": "Void set_AvailabilityStrategy(Microsoft.Azure.Cosmos.AvailabilityStrategy);IsAbstract:False;IsStatic:False;IsVirtual:False;IsGenericMethod:False;IsConstructor:False;IsFinal:False;"
        }
      },
      "NestedTypes": {}
    },
    "Microsoft.Azure.Cosmos.VectorIndexPath;System.Object;IsAbstract:False;IsSealed:True;IsInterface:False;IsEnum:False;IsClass:True;IsValueType:False;IsNested:False;IsGenericType:False;IsSerializable:False": {
      "Subclasses": {},
      "Members": {
<<<<<<< HEAD
        "Microsoft.Azure.Cosmos.VectorIndexType get_Type()[System.Runtime.CompilerServices.CompilerGeneratedAttribute()]": {
          "Type": "Method",
          "Attributes": [
            "CompilerGeneratedAttribute"
          ],
          "MethodInfo": "Microsoft.Azure.Cosmos.VectorIndexType get_Type();IsAbstract:False;IsStatic:False;IsVirtual:False;IsGenericMethod:False;IsConstructor:False;IsFinal:False;"
        },
        "Microsoft.Azure.Cosmos.VectorIndexType Type[Newtonsoft.Json.JsonPropertyAttribute(PropertyName = \"type\")]-[Newtonsoft.Json.JsonConverterAttribute(typeof(Newtonsoft.Json.Converters.StringEnumConverter))]": {
          "Type": "Property",
          "Attributes": [
            "JsonConverterAttribute",
            "JsonPropertyAttribute"
          ],
          "MethodInfo": "Microsoft.Azure.Cosmos.VectorIndexType Type;CanRead:True;CanWrite:True;Microsoft.Azure.Cosmos.VectorIndexType get_Type();IsAbstract:False;IsStatic:False;IsVirtual:False;IsGenericMethod:False;IsConstructor:False;IsFinal:False;Void set_Type(Microsoft.Azure.Cosmos.VectorIndexType);IsAbstract:False;IsStatic:False;IsVirtual:False;IsGenericMethod:False;IsConstructor:False;IsFinal:False;"
        },
        "System.String get_Path()[System.Runtime.CompilerServices.CompilerGeneratedAttribute()]": {
=======
        "Int32 get_IndexingSearchListSize()": {
          "Type": "Method",
          "Attributes": [],
          "MethodInfo": "Int32 get_IndexingSearchListSize();IsAbstract:False;IsStatic:False;IsVirtual:False;IsGenericMethod:False;IsConstructor:False;IsFinal:False;"
        },
        "Int32 get_QuantizationByteSize()": {
          "Type": "Method",
          "Attributes": [],
          "MethodInfo": "Int32 get_QuantizationByteSize();IsAbstract:False;IsStatic:False;IsVirtual:False;IsGenericMethod:False;IsConstructor:False;IsFinal:False;"
        },
        "Int32 IndexingSearchListSize[Newtonsoft.Json.JsonIgnoreAttribute()]": {
          "Type": "Property",
          "Attributes": [
            "JsonIgnoreAttribute"
          ],
          "MethodInfo": "Int32 IndexingSearchListSize;CanRead:True;CanWrite:True;Int32 get_IndexingSearchListSize();IsAbstract:False;IsStatic:False;IsVirtual:False;IsGenericMethod:False;IsConstructor:False;IsFinal:False;Void set_IndexingSearchListSize(Int32);IsAbstract:False;IsStatic:False;IsVirtual:False;IsGenericMethod:False;IsConstructor:False;IsFinal:False;"
        },
        "Int32 QuantizationByteSize[Newtonsoft.Json.JsonIgnoreAttribute()]": {
          "Type": "Property",
          "Attributes": [
            "JsonIgnoreAttribute"
          ],
          "MethodInfo": "Int32 QuantizationByteSize;CanRead:True;CanWrite:True;Int32 get_QuantizationByteSize();IsAbstract:False;IsStatic:False;IsVirtual:False;IsGenericMethod:False;IsConstructor:False;IsFinal:False;Void set_QuantizationByteSize(Int32);IsAbstract:False;IsStatic:False;IsVirtual:False;IsGenericMethod:False;IsConstructor:False;IsFinal:False;"
        },
        "System.String[] get_VectorIndexShardKey()[System.Runtime.CompilerServices.CompilerGeneratedAttribute()]": {
>>>>>>> ed75a42d
          "Type": "Method",
          "Attributes": [
            "CompilerGeneratedAttribute"
          ],
<<<<<<< HEAD
          "MethodInfo": "System.String get_Path();IsAbstract:False;IsStatic:False;IsVirtual:False;IsGenericMethod:False;IsConstructor:False;IsFinal:False;"
        },
        "System.String Path[Newtonsoft.Json.JsonPropertyAttribute(PropertyName = \"path\")]": {
=======
          "MethodInfo": "System.String[] get_VectorIndexShardKey();IsAbstract:False;IsStatic:False;IsVirtual:False;IsGenericMethod:False;IsConstructor:False;IsFinal:False;"
        },
        "System.String[] VectorIndexShardKey[Newtonsoft.Json.JsonPropertyAttribute(NullValueHandling = 1, PropertyName = \"vectorIndexShardKey\")]": {
>>>>>>> ed75a42d
          "Type": "Property",
          "Attributes": [
            "JsonPropertyAttribute"
          ],
<<<<<<< HEAD
          "MethodInfo": "System.String Path;CanRead:True;CanWrite:True;System.String get_Path();IsAbstract:False;IsStatic:False;IsVirtual:False;IsGenericMethod:False;IsConstructor:False;IsFinal:False;Void set_Path(System.String);IsAbstract:False;IsStatic:False;IsVirtual:False;IsGenericMethod:False;IsConstructor:False;IsFinal:False;"
        },
        "Void .ctor()": {
          "Type": "Constructor",
          "Attributes": [],
          "MethodInfo": "[Void .ctor(), Void .ctor()]"
        },
        "Void set_Path(System.String)[System.Runtime.CompilerServices.CompilerGeneratedAttribute()]": {
          "Type": "Method",
          "Attributes": [
            "CompilerGeneratedAttribute"
          ],
          "MethodInfo": "Void set_Path(System.String);IsAbstract:False;IsStatic:False;IsVirtual:False;IsGenericMethod:False;IsConstructor:False;IsFinal:False;"
        },
        "Void set_Type(Microsoft.Azure.Cosmos.VectorIndexType)[System.Runtime.CompilerServices.CompilerGeneratedAttribute()]": {
=======
          "MethodInfo": "System.String[] VectorIndexShardKey;CanRead:True;CanWrite:True;System.String[] get_VectorIndexShardKey();IsAbstract:False;IsStatic:False;IsVirtual:False;IsGenericMethod:False;IsConstructor:False;IsFinal:False;Void set_VectorIndexShardKey(System.String[]);IsAbstract:False;IsStatic:False;IsVirtual:False;IsGenericMethod:False;IsConstructor:False;IsFinal:False;"
        },
        "Void set_IndexingSearchListSize(Int32)": {
          "Type": "Method",
          "Attributes": [],
          "MethodInfo": "Void set_IndexingSearchListSize(Int32);IsAbstract:False;IsStatic:False;IsVirtual:False;IsGenericMethod:False;IsConstructor:False;IsFinal:False;"
        },
        "Void set_QuantizationByteSize(Int32)": {
          "Type": "Method",
          "Attributes": [],
          "MethodInfo": "Void set_QuantizationByteSize(Int32);IsAbstract:False;IsStatic:False;IsVirtual:False;IsGenericMethod:False;IsConstructor:False;IsFinal:False;"
        },
        "Void set_VectorIndexShardKey(System.String[])[System.Runtime.CompilerServices.CompilerGeneratedAttribute()]": {
>>>>>>> ed75a42d
          "Type": "Method",
          "Attributes": [
            "CompilerGeneratedAttribute"
          ],
<<<<<<< HEAD
          "MethodInfo": "Void set_Type(Microsoft.Azure.Cosmos.VectorIndexType);IsAbstract:False;IsStatic:False;IsVirtual:False;IsGenericMethod:False;IsConstructor:False;IsFinal:False;"
=======
          "MethodInfo": "Void set_VectorIndexShardKey(System.String[]);IsAbstract:False;IsStatic:False;IsVirtual:False;IsGenericMethod:False;IsConstructor:False;IsFinal:False;"
>>>>>>> ed75a42d
        }
      },
      "NestedTypes": {}
    }
  },
  "Members": {},
  "NestedTypes": {}
}<|MERGE_RESOLUTION|>--- conflicted
+++ resolved
@@ -418,7 +418,6 @@
       },
       "NestedTypes": {}
     },
-<<<<<<< HEAD
     "Microsoft.Azure.Cosmos.DistanceFunction;System.Enum;IsAbstract:False;IsSealed:True;IsInterface:False;IsEnum:True;IsClass:False;IsValueType:True;IsNested:False;IsGenericType:False;IsSerializable:True": {
       "Subclasses": {},
       "Members": {
@@ -558,8 +557,6 @@
       },
       "NestedTypes": {}
     },
-=======
->>>>>>> ed75a42d
     "Microsoft.Azure.Cosmos.Fluent.ChangeFeedPolicyDefinition;System.Object;IsAbstract:False;IsSealed:False;IsInterface:False;IsEnum:False;IsClass:True;IsValueType:False;IsNested:False;IsGenericType:False;IsSerializable:False": {
       "Subclasses": {},
       "Members": {
@@ -668,19 +665,6 @@
         "Microsoft.Azure.Cosmos.Fluent.FullTextIndexDefinition`1[Microsoft.Azure.Cosmos.Fluent.IndexingPolicyDefinition`1[T]] WithFullTextIndex()": {
           "Type": "Method",
           "Attributes": [],
-<<<<<<< HEAD
-          "MethodInfo": "Microsoft.Azure.Cosmos.Fluent.VectorIndexDefinition`1[T] Path(System.String, Microsoft.Azure.Cosmos.VectorIndexType);IsAbstract:False;IsStatic:False;IsVirtual:False;IsGenericMethod:False;IsConstructor:False;IsFinal:False;"
-        },
-        "T Attach()": {
-          "Type": "Method",
-          "Attributes": [],
-          "MethodInfo": "T Attach();IsAbstract:False;IsStatic:False;IsVirtual:False;IsGenericMethod:False;IsConstructor:False;IsFinal:False;"
-        },
-        "Void .ctor(T, System.Action`1[Microsoft.Azure.Cosmos.VectorIndexPath])": {
-          "Type": "Constructor",
-          "Attributes": [],
-          "MethodInfo": "[Void .ctor(T, System.Action`1[Microsoft.Azure.Cosmos.VectorIndexPath]), Void .ctor(T, System.Action`1[Microsoft.Azure.Cosmos.VectorIndexPath])]"
-=======
           "MethodInfo": "Microsoft.Azure.Cosmos.Fluent.FullTextIndexDefinition`1[Microsoft.Azure.Cosmos.Fluent.IndexingPolicyDefinition`1[T]] WithFullTextIndex();IsAbstract:False;IsStatic:False;IsVirtual:False;IsGenericMethod:False;IsConstructor:False;IsFinal:False;"
         }
       },
@@ -703,7 +687,6 @@
           "Type": "Method",
           "Attributes": [],
           "MethodInfo": "Microsoft.Azure.Cosmos.Fluent.VectorIndexDefinition`1[T] WithVectorIndexShardKey(System.String[]);IsAbstract:False;IsStatic:False;IsVirtual:False;IsGenericMethod:False;IsConstructor:False;IsFinal:False;"
->>>>>>> ed75a42d
         }
       },
       "NestedTypes": {}
@@ -855,25 +838,8 @@
     "Microsoft.Azure.Cosmos.IndexingPolicy;System.Object;IsAbstract:False;IsSealed:True;IsInterface:False;IsEnum:False;IsClass:True;IsValueType:False;IsNested:False;IsGenericType:False;IsSerializable:False": {
       "Subclasses": {},
       "Members": {
-<<<<<<< HEAD
-        "Int32 value__": {
-          "Type": "Field",
-          "Attributes": [],
-          "MethodInfo": "Int32 value__;IsInitOnly:False;IsStatic:False;"
-        },
-        "Microsoft.Azure.Cosmos.VectorDataType Float16[System.Runtime.Serialization.EnumMemberAttribute(Value = \"float16\")]": {
-          "Type": "Field",
-          "Attributes": [
-            "EnumMemberAttribute"
-          ],
-          "MethodInfo": "Microsoft.Azure.Cosmos.VectorDataType Float16;IsInitOnly:False;IsStatic:True;"
-        },
-        "Microsoft.Azure.Cosmos.VectorDataType Float32[System.Runtime.Serialization.EnumMemberAttribute(Value = \"float32\")]": {
-          "Type": "Field",
-=======
         "System.Collections.ObjectModel.Collection`1[Microsoft.Azure.Cosmos.FullTextIndexPath] FullTextIndexes[Newtonsoft.Json.JsonPropertyAttribute(NullValueHandling = 1, PropertyName = \"fullTextIndexes\")]": {
           "Type": "Property",
->>>>>>> ed75a42d
           "Attributes": [
             "JsonPropertyAttribute"
           ],
@@ -937,24 +903,6 @@
     "Microsoft.Azure.Cosmos.VectorIndexPath;System.Object;IsAbstract:False;IsSealed:True;IsInterface:False;IsEnum:False;IsClass:True;IsValueType:False;IsNested:False;IsGenericType:False;IsSerializable:False": {
       "Subclasses": {},
       "Members": {
-<<<<<<< HEAD
-        "Microsoft.Azure.Cosmos.VectorIndexType get_Type()[System.Runtime.CompilerServices.CompilerGeneratedAttribute()]": {
-          "Type": "Method",
-          "Attributes": [
-            "CompilerGeneratedAttribute"
-          ],
-          "MethodInfo": "Microsoft.Azure.Cosmos.VectorIndexType get_Type();IsAbstract:False;IsStatic:False;IsVirtual:False;IsGenericMethod:False;IsConstructor:False;IsFinal:False;"
-        },
-        "Microsoft.Azure.Cosmos.VectorIndexType Type[Newtonsoft.Json.JsonPropertyAttribute(PropertyName = \"type\")]-[Newtonsoft.Json.JsonConverterAttribute(typeof(Newtonsoft.Json.Converters.StringEnumConverter))]": {
-          "Type": "Property",
-          "Attributes": [
-            "JsonConverterAttribute",
-            "JsonPropertyAttribute"
-          ],
-          "MethodInfo": "Microsoft.Azure.Cosmos.VectorIndexType Type;CanRead:True;CanWrite:True;Microsoft.Azure.Cosmos.VectorIndexType get_Type();IsAbstract:False;IsStatic:False;IsVirtual:False;IsGenericMethod:False;IsConstructor:False;IsFinal:False;Void set_Type(Microsoft.Azure.Cosmos.VectorIndexType);IsAbstract:False;IsStatic:False;IsVirtual:False;IsGenericMethod:False;IsConstructor:False;IsFinal:False;"
-        },
-        "System.String get_Path()[System.Runtime.CompilerServices.CompilerGeneratedAttribute()]": {
-=======
         "Int32 get_IndexingSearchListSize()": {
           "Type": "Method",
           "Attributes": [],
@@ -980,41 +928,17 @@
           "MethodInfo": "Int32 QuantizationByteSize;CanRead:True;CanWrite:True;Int32 get_QuantizationByteSize();IsAbstract:False;IsStatic:False;IsVirtual:False;IsGenericMethod:False;IsConstructor:False;IsFinal:False;Void set_QuantizationByteSize(Int32);IsAbstract:False;IsStatic:False;IsVirtual:False;IsGenericMethod:False;IsConstructor:False;IsFinal:False;"
         },
         "System.String[] get_VectorIndexShardKey()[System.Runtime.CompilerServices.CompilerGeneratedAttribute()]": {
->>>>>>> ed75a42d
-          "Type": "Method",
-          "Attributes": [
-            "CompilerGeneratedAttribute"
-          ],
-<<<<<<< HEAD
-          "MethodInfo": "System.String get_Path();IsAbstract:False;IsStatic:False;IsVirtual:False;IsGenericMethod:False;IsConstructor:False;IsFinal:False;"
-        },
-        "System.String Path[Newtonsoft.Json.JsonPropertyAttribute(PropertyName = \"path\")]": {
-=======
+          "Type": "Method",
+          "Attributes": [
+            "CompilerGeneratedAttribute"
+          ],
           "MethodInfo": "System.String[] get_VectorIndexShardKey();IsAbstract:False;IsStatic:False;IsVirtual:False;IsGenericMethod:False;IsConstructor:False;IsFinal:False;"
         },
         "System.String[] VectorIndexShardKey[Newtonsoft.Json.JsonPropertyAttribute(NullValueHandling = 1, PropertyName = \"vectorIndexShardKey\")]": {
->>>>>>> ed75a42d
-          "Type": "Property",
-          "Attributes": [
-            "JsonPropertyAttribute"
-          ],
-<<<<<<< HEAD
-          "MethodInfo": "System.String Path;CanRead:True;CanWrite:True;System.String get_Path();IsAbstract:False;IsStatic:False;IsVirtual:False;IsGenericMethod:False;IsConstructor:False;IsFinal:False;Void set_Path(System.String);IsAbstract:False;IsStatic:False;IsVirtual:False;IsGenericMethod:False;IsConstructor:False;IsFinal:False;"
-        },
-        "Void .ctor()": {
-          "Type": "Constructor",
-          "Attributes": [],
-          "MethodInfo": "[Void .ctor(), Void .ctor()]"
-        },
-        "Void set_Path(System.String)[System.Runtime.CompilerServices.CompilerGeneratedAttribute()]": {
-          "Type": "Method",
-          "Attributes": [
-            "CompilerGeneratedAttribute"
-          ],
-          "MethodInfo": "Void set_Path(System.String);IsAbstract:False;IsStatic:False;IsVirtual:False;IsGenericMethod:False;IsConstructor:False;IsFinal:False;"
-        },
-        "Void set_Type(Microsoft.Azure.Cosmos.VectorIndexType)[System.Runtime.CompilerServices.CompilerGeneratedAttribute()]": {
-=======
+          "Type": "Property",
+          "Attributes": [
+            "JsonPropertyAttribute"
+          ],
           "MethodInfo": "System.String[] VectorIndexShardKey;CanRead:True;CanWrite:True;System.String[] get_VectorIndexShardKey();IsAbstract:False;IsStatic:False;IsVirtual:False;IsGenericMethod:False;IsConstructor:False;IsFinal:False;Void set_VectorIndexShardKey(System.String[]);IsAbstract:False;IsStatic:False;IsVirtual:False;IsGenericMethod:False;IsConstructor:False;IsFinal:False;"
         },
         "Void set_IndexingSearchListSize(Int32)": {
@@ -1028,16 +952,11 @@
           "MethodInfo": "Void set_QuantizationByteSize(Int32);IsAbstract:False;IsStatic:False;IsVirtual:False;IsGenericMethod:False;IsConstructor:False;IsFinal:False;"
         },
         "Void set_VectorIndexShardKey(System.String[])[System.Runtime.CompilerServices.CompilerGeneratedAttribute()]": {
->>>>>>> ed75a42d
-          "Type": "Method",
-          "Attributes": [
-            "CompilerGeneratedAttribute"
-          ],
-<<<<<<< HEAD
-          "MethodInfo": "Void set_Type(Microsoft.Azure.Cosmos.VectorIndexType);IsAbstract:False;IsStatic:False;IsVirtual:False;IsGenericMethod:False;IsConstructor:False;IsFinal:False;"
-=======
+          "Type": "Method",
+          "Attributes": [
+            "CompilerGeneratedAttribute"
+          ],
           "MethodInfo": "Void set_VectorIndexShardKey(System.String[]);IsAbstract:False;IsStatic:False;IsVirtual:False;IsGenericMethod:False;IsConstructor:False;IsFinal:False;"
->>>>>>> ed75a42d
         }
       },
       "NestedTypes": {}
