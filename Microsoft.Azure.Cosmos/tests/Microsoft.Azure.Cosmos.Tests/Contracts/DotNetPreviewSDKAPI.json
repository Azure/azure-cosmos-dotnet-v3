--- conflicted
+++ resolved
@@ -353,34 +353,6 @@
           "Type": "Method",
           "Attributes": [],
           "MethodInfo": "Void set_ComputedProperties(System.Collections.ObjectModel.Collection`1[Microsoft.Azure.Cosmos.ComputedProperty]);IsAbstract:False;IsStatic:False;IsVirtual:False;IsGenericMethod:False;IsConstructor:False;IsFinal:False;"
-<<<<<<< HEAD
-        }
-      },
-      "NestedTypes": {}
-    },
-    "Microsoft.Azure.Cosmos.DedicatedGatewayRequestOptions;System.Object;IsAbstract:False;IsSealed:False;IsInterface:False;IsEnum:False;IsClass:True;IsValueType:False;IsNested:False;IsGenericType:False;IsSerializable:False": {
-      "Subclasses": {},
-      "Members": {
-        "System.Nullable`1[System.Boolean] BypassIntegratedCache": {
-          "Type": "Property",
-          "Attributes": [],
-          "MethodInfo": "System.Nullable`1[System.Boolean] BypassIntegratedCache;CanRead:True;CanWrite:True;System.Nullable`1[System.Boolean] get_BypassIntegratedCache();IsAbstract:False;IsStatic:False;IsVirtual:False;IsGenericMethod:False;IsConstructor:False;IsFinal:False;Void set_BypassIntegratedCache(System.Nullable`1[System.Boolean]);IsAbstract:False;IsStatic:False;IsVirtual:False;IsGenericMethod:False;IsConstructor:False;IsFinal:False;"
-        },
-        "System.Nullable`1[System.Boolean] get_BypassIntegratedCache()[System.Runtime.CompilerServices.CompilerGeneratedAttribute()]": {
-          "Type": "Method",
-          "Attributes": [
-            "CompilerGeneratedAttribute"
-          ],
-          "MethodInfo": "System.Nullable`1[System.Boolean] get_BypassIntegratedCache();IsAbstract:False;IsStatic:False;IsVirtual:False;IsGenericMethod:False;IsConstructor:False;IsFinal:False;"
-        },
-        "Void set_BypassIntegratedCache(System.Nullable`1[System.Boolean])[System.Runtime.CompilerServices.CompilerGeneratedAttribute()]": {
-          "Type": "Method",
-          "Attributes": [
-            "CompilerGeneratedAttribute"
-          ],
-          "MethodInfo": "Void set_BypassIntegratedCache(System.Nullable`1[System.Boolean]);IsAbstract:False;IsStatic:False;IsVirtual:False;IsGenericMethod:False;IsConstructor:False;IsFinal:False;"
-=======
->>>>>>> dee9abae
         }
       },
       "NestedTypes": {}
@@ -424,7 +396,6 @@
       "NestedTypes": {}
     },
     "Microsoft.Azure.Cosmos.Fluent.ContainerDefinition`1;System.Object;IsAbstract:True;IsSealed:False;IsInterface:False;IsEnum:False;IsClass:True;IsValueType:False;IsNested:False;IsGenericType:True;IsSerializable:False": {
-<<<<<<< HEAD
       "Subclasses": {},
       "Members": {
         "Microsoft.Azure.Cosmos.Fluent.ComputedPropertiesDefinition`1[T] WithComputedProperties()": {
@@ -436,114 +407,6 @@
       "NestedTypes": {}
     },
     "Microsoft.Azure.Cosmos.Linq.CosmosLinqExtensions;System.Object;IsAbstract:True;IsSealed:True;IsInterface:False;IsEnum:False;IsClass:True;IsValueType:False;IsNested:False;IsGenericType:False;IsSerializable:False": {
-=======
->>>>>>> dee9abae
-      "Subclasses": {},
-      "Members": {
-        "Microsoft.Azure.Cosmos.Fluent.ComputedPropertiesDefinition`1[T] WithComputedProperties()": {
-          "Type": "Method",
-          "Attributes": [],
-          "MethodInfo": "Microsoft.Azure.Cosmos.Fluent.ComputedPropertiesDefinition`1[T] WithComputedProperties();IsAbstract:False;IsStatic:False;IsVirtual:False;IsGenericMethod:False;IsConstructor:False;IsFinal:False;"
-        }
-      },
-      "NestedTypes": {}
-    },
-<<<<<<< HEAD
-    "Microsoft.Azure.Cosmos.PriorityLevel;System.Enum;IsAbstract:False;IsSealed:True;IsInterface:False;IsEnum:True;IsClass:False;IsValueType:True;IsNested:False;IsGenericType:False;IsSerializable:True": {
-      "Subclasses": {},
-      "Members": {
-        "Int32 value__": {
-          "Type": "Field",
-          "Attributes": [],
-          "MethodInfo": "Int32 value__;IsInitOnly:False;IsStatic:False;"
-        },
-        "Microsoft.Azure.Cosmos.PriorityLevel High": {
-          "Type": "Field",
-          "Attributes": [],
-          "MethodInfo": "Microsoft.Azure.Cosmos.PriorityLevel High;IsInitOnly:False;IsStatic:True;"
-        },
-        "Microsoft.Azure.Cosmos.PriorityLevel Low": {
-          "Type": "Field",
-          "Attributes": [],
-          "MethodInfo": "Microsoft.Azure.Cosmos.PriorityLevel Low;IsInitOnly:False;IsStatic:True;"
-        }
-      },
-      "NestedTypes": {}
-    },
-    "Microsoft.Azure.Cosmos.QueryRequestOptions;Microsoft.Azure.Cosmos.RequestOptions;IsAbstract:False;IsSealed:False;IsInterface:False;IsEnum:False;IsClass:True;IsValueType:False;IsNested:False;IsGenericType:False;IsSerializable:False": {
-      "Subclasses": {},
-      "Members": {
-        "Boolean EnableOptimisticDirectExecution": {
-          "Type": "Property",
-          "Attributes": [],
-          "MethodInfo": "Boolean EnableOptimisticDirectExecution;CanRead:True;CanWrite:True;Boolean get_EnableOptimisticDirectExecution();IsAbstract:False;IsStatic:False;IsVirtual:False;IsGenericMethod:False;IsConstructor:False;IsFinal:False;Void set_EnableOptimisticDirectExecution(Boolean);IsAbstract:False;IsStatic:False;IsVirtual:False;IsGenericMethod:False;IsConstructor:False;IsFinal:False;"
-        },
-        "Boolean get_EnableOptimisticDirectExecution()[System.Runtime.CompilerServices.CompilerGeneratedAttribute()]": {
-          "Type": "Method",
-          "Attributes": [
-            "CompilerGeneratedAttribute"
-          ],
-          "MethodInfo": "Boolean get_EnableOptimisticDirectExecution();IsAbstract:False;IsStatic:False;IsVirtual:False;IsGenericMethod:False;IsConstructor:False;IsFinal:False;"
-        },
-        "Void set_EnableOptimisticDirectExecution(Boolean)[System.Runtime.CompilerServices.CompilerGeneratedAttribute()]": {
-          "Type": "Method",
-          "Attributes": [
-            "CompilerGeneratedAttribute"
-          ],
-          "MethodInfo": "Void set_EnableOptimisticDirectExecution(Boolean);IsAbstract:False;IsStatic:False;IsVirtual:False;IsGenericMethod:False;IsConstructor:False;IsFinal:False;"
-        }
-      },
-      "NestedTypes": {}
-    },
-    "Microsoft.Azure.Cosmos.RequestOptions;System.Object;IsAbstract:False;IsSealed:False;IsInterface:False;IsEnum:False;IsClass:True;IsValueType:False;IsNested:False;IsGenericType:False;IsSerializable:False": {
-      "Subclasses": {
-        "Microsoft.Azure.Cosmos.QueryRequestOptions;Microsoft.Azure.Cosmos.RequestOptions;IsAbstract:False;IsSealed:False;IsInterface:False;IsEnum:False;IsClass:True;IsValueType:False;IsNested:False;IsGenericType:False;IsSerializable:False": {
-          "Subclasses": {},
-          "Members": {
-            "Boolean EnableOptimisticDirectExecution": {
-              "Type": "Property",
-              "Attributes": [],
-              "MethodInfo": "Boolean EnableOptimisticDirectExecution;CanRead:True;CanWrite:True;Boolean get_EnableOptimisticDirectExecution();IsAbstract:False;IsStatic:False;IsVirtual:False;IsGenericMethod:False;IsConstructor:False;IsFinal:False;Void set_EnableOptimisticDirectExecution(Boolean);IsAbstract:False;IsStatic:False;IsVirtual:False;IsGenericMethod:False;IsConstructor:False;IsFinal:False;"
-            },
-            "Boolean get_EnableOptimisticDirectExecution()[System.Runtime.CompilerServices.CompilerGeneratedAttribute()]": {
-              "Type": "Method",
-              "Attributes": [
-                "CompilerGeneratedAttribute"
-              ],
-              "MethodInfo": "Boolean get_EnableOptimisticDirectExecution();IsAbstract:False;IsStatic:False;IsVirtual:False;IsGenericMethod:False;IsConstructor:False;IsFinal:False;"
-            },
-            "Void set_EnableOptimisticDirectExecution(Boolean)[System.Runtime.CompilerServices.CompilerGeneratedAttribute()]": {
-              "Type": "Method",
-              "Attributes": [
-                "CompilerGeneratedAttribute"
-              ],
-              "MethodInfo": "Void set_EnableOptimisticDirectExecution(Boolean);IsAbstract:False;IsStatic:False;IsVirtual:False;IsGenericMethod:False;IsConstructor:False;IsFinal:False;"
-            }
-          },
-          "NestedTypes": {}
-        }
-      },
-      "Members": {
-        "System.Nullable`1[Microsoft.Azure.Cosmos.PriorityLevel] get_PriorityLevel()[System.Runtime.CompilerServices.CompilerGeneratedAttribute()]": {
-          "Type": "Method",
-          "Attributes": [
-            "CompilerGeneratedAttribute"
-          ],
-          "MethodInfo": "System.Nullable`1[Microsoft.Azure.Cosmos.PriorityLevel] get_PriorityLevel();IsAbstract:False;IsStatic:False;IsVirtual:False;IsGenericMethod:False;IsConstructor:False;IsFinal:False;"
-        },
-        "System.Nullable`1[Microsoft.Azure.Cosmos.PriorityLevel] PriorityLevel": {
-          "Type": "Property",
-          "Attributes": [],
-          "MethodInfo": "System.Nullable`1[Microsoft.Azure.Cosmos.PriorityLevel] PriorityLevel;CanRead:True;CanWrite:True;System.Nullable`1[Microsoft.Azure.Cosmos.PriorityLevel] get_PriorityLevel();IsAbstract:False;IsStatic:False;IsVirtual:False;IsGenericMethod:False;IsConstructor:False;IsFinal:False;Void set_PriorityLevel(System.Nullable`1[Microsoft.Azure.Cosmos.PriorityLevel]);IsAbstract:False;IsStatic:False;IsVirtual:False;IsGenericMethod:False;IsConstructor:False;IsFinal:False;"
-        },
-        "Void set_PriorityLevel(System.Nullable`1[Microsoft.Azure.Cosmos.PriorityLevel])[System.Runtime.CompilerServices.CompilerGeneratedAttribute()]": {
-          "Type": "Method",
-          "Attributes": [
-            "CompilerGeneratedAttribute"
-          ],
-          "MethodInfo": "Void set_PriorityLevel(System.Nullable`1[Microsoft.Azure.Cosmos.PriorityLevel]);IsAbstract:False;IsStatic:False;IsVirtual:False;IsGenericMethod:False;IsConstructor:False;IsFinal:False;"
-=======
-    "Microsoft.Azure.Cosmos.Linq.CosmosLinqExtensions;System.Object;IsAbstract:True;IsSealed:True;IsInterface:False;IsEnum:False;IsClass:True;IsValueType:False;IsNested:False;IsGenericType:False;IsSerializable:False": {
       "Subclasses": {},
       "Members": {
         "Microsoft.Azure.Cosmos.QueryDefinition ToQueryDefinition[T](System.Linq.IQueryable`1[T], System.Collections.Generic.IDictionary`2[System.Object,System.String])[System.Runtime.CompilerServices.ExtensionAttribute()]": {
@@ -552,7 +415,6 @@
             "ExtensionAttribute"
           ],
           "MethodInfo": "Microsoft.Azure.Cosmos.QueryDefinition ToQueryDefinition[T](System.Linq.IQueryable`1[T], System.Collections.Generic.IDictionary`2[System.Object,System.String]);IsAbstract:False;IsStatic:True;IsVirtual:False;IsGenericMethod:True;IsConstructor:False;IsFinal:False;"
->>>>>>> dee9abae
         }
       },
       "NestedTypes": {}
