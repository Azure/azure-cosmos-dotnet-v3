--- conflicted
+++ resolved
@@ -169,19 +169,6 @@
           "Type": "Method",
           "Attributes": [],
           "MethodInfo": "Microsoft.Azure.Cosmos.ChangeFeedMode get_AllVersionsAndDeletes();IsAbstract:False;IsStatic:True;IsVirtual:False;IsGenericMethod:False;IsConstructor:False;IsFinal:False;"
-<<<<<<< HEAD
-        },
-        "Microsoft.Azure.Cosmos.ChangeFeedMode get_LatestVersion()": {
-          "Type": "Method",
-          "Attributes": [],
-          "MethodInfo": "Microsoft.Azure.Cosmos.ChangeFeedMode get_LatestVersion();IsAbstract:False;IsStatic:True;IsVirtual:False;IsGenericMethod:False;IsConstructor:False;IsFinal:False;"
-        },
-        "Microsoft.Azure.Cosmos.ChangeFeedMode LatestVersion": {
-          "Type": "Property",
-          "Attributes": [],
-          "MethodInfo": "Microsoft.Azure.Cosmos.ChangeFeedMode LatestVersion;CanRead:True;CanWrite:False;Microsoft.Azure.Cosmos.ChangeFeedMode get_LatestVersion();IsAbstract:False;IsStatic:True;IsVirtual:False;IsGenericMethod:False;IsConstructor:False;IsFinal:False;"
-=======
->>>>>>> b06d6c3c
         }
       },
       "NestedTypes": {}
@@ -340,11 +327,27 @@
           "Attributes": [],
           "MethodInfo": "Microsoft.Azure.Cosmos.ChangeFeedPolicy get_ChangeFeedPolicy();IsAbstract:False;IsStatic:False;IsVirtual:False;IsGenericMethod:False;IsConstructor:False;IsFinal:False;"
         },
-<<<<<<< HEAD
+        "System.Collections.ObjectModel.Collection`1[Microsoft.Azure.Cosmos.ComputedProperty] ComputedProperties[Newtonsoft.Json.JsonIgnoreAttribute()]": {
+          "Type": "Property",
+          "Attributes": [
+            "JsonIgnoreAttribute"
+          ],
+          "MethodInfo": "System.Collections.ObjectModel.Collection`1[Microsoft.Azure.Cosmos.ComputedProperty] ComputedProperties;CanRead:True;CanWrite:True;System.Collections.ObjectModel.Collection`1[Microsoft.Azure.Cosmos.ComputedProperty] get_ComputedProperties();IsAbstract:False;IsStatic:False;IsVirtual:False;IsGenericMethod:False;IsConstructor:False;IsFinal:False;Void set_ComputedProperties(System.Collections.ObjectModel.Collection`1[Microsoft.Azure.Cosmos.ComputedProperty]);IsAbstract:False;IsStatic:False;IsVirtual:False;IsGenericMethod:False;IsConstructor:False;IsFinal:False;"
+        },
+        "System.Collections.ObjectModel.Collection`1[Microsoft.Azure.Cosmos.ComputedProperty] get_ComputedProperties()": {
+          "Type": "Method",
+          "Attributes": [],
+          "MethodInfo": "System.Collections.ObjectModel.Collection`1[Microsoft.Azure.Cosmos.ComputedProperty] get_ComputedProperties();IsAbstract:False;IsStatic:False;IsVirtual:False;IsGenericMethod:False;IsConstructor:False;IsFinal:False;"
+        },
         "Void set_ChangeFeedPolicy(Microsoft.Azure.Cosmos.ChangeFeedPolicy)": {
           "Type": "Method",
           "Attributes": [],
           "MethodInfo": "Void set_ChangeFeedPolicy(Microsoft.Azure.Cosmos.ChangeFeedPolicy);IsAbstract:False;IsStatic:False;IsVirtual:False;IsGenericMethod:False;IsConstructor:False;IsFinal:False;"
+        },
+        "Void set_ComputedProperties(System.Collections.ObjectModel.Collection`1[Microsoft.Azure.Cosmos.ComputedProperty])": {
+          "Type": "Method",
+          "Attributes": [],
+          "MethodInfo": "Void set_ComputedProperties(System.Collections.ObjectModel.Collection`1[Microsoft.Azure.Cosmos.ComputedProperty]);IsAbstract:False;IsStatic:False;IsVirtual:False;IsGenericMethod:False;IsConstructor:False;IsFinal:False;"
         }
       },
       "NestedTypes": {}
@@ -354,59 +357,18 @@
       "Members": {
         "Boolean get_IsDistributedTracingEnabled()[System.Runtime.CompilerServices.CompilerGeneratedAttribute()]": {
           "Type": "Method",
-=======
-        "System.Collections.ObjectModel.Collection`1[Microsoft.Azure.Cosmos.ComputedProperty] ComputedProperties[Newtonsoft.Json.JsonIgnoreAttribute()]": {
-          "Type": "Property",
->>>>>>> b06d6c3c
-          "Attributes": [
-            "CompilerGeneratedAttribute"
-          ],
-<<<<<<< HEAD
+          "Attributes": [
+            "CompilerGeneratedAttribute"
+          ],
           "MethodInfo": "Boolean get_IsDistributedTracingEnabled();IsAbstract:False;IsStatic:False;IsVirtual:False;IsGenericMethod:False;IsConstructor:False;IsFinal:False;"
-=======
-          "MethodInfo": "System.Collections.ObjectModel.Collection`1[Microsoft.Azure.Cosmos.ComputedProperty] ComputedProperties;CanRead:True;CanWrite:True;System.Collections.ObjectModel.Collection`1[Microsoft.Azure.Cosmos.ComputedProperty] get_ComputedProperties();IsAbstract:False;IsStatic:False;IsVirtual:False;IsGenericMethod:False;IsConstructor:False;IsFinal:False;Void set_ComputedProperties(System.Collections.ObjectModel.Collection`1[Microsoft.Azure.Cosmos.ComputedProperty]);IsAbstract:False;IsStatic:False;IsVirtual:False;IsGenericMethod:False;IsConstructor:False;IsFinal:False;"
-        },
-        "System.Collections.ObjectModel.Collection`1[Microsoft.Azure.Cosmos.ComputedProperty] get_ComputedProperties()": {
-          "Type": "Method",
-          "Attributes": [],
-          "MethodInfo": "System.Collections.ObjectModel.Collection`1[Microsoft.Azure.Cosmos.ComputedProperty] get_ComputedProperties();IsAbstract:False;IsStatic:False;IsVirtual:False;IsGenericMethod:False;IsConstructor:False;IsFinal:False;"
->>>>>>> b06d6c3c
         },
         "Boolean IsDistributedTracingEnabled": {
           "Type": "Property",
           "Attributes": [],
           "MethodInfo": "Boolean IsDistributedTracingEnabled;CanRead:True;CanWrite:True;Boolean get_IsDistributedTracingEnabled();IsAbstract:False;IsStatic:False;IsVirtual:False;IsGenericMethod:False;IsConstructor:False;IsFinal:False;Void set_IsDistributedTracingEnabled(Boolean);IsAbstract:False;IsStatic:False;IsVirtual:False;IsGenericMethod:False;IsConstructor:False;IsFinal:False;"
         },
-<<<<<<< HEAD
         "Void set_IsDistributedTracingEnabled(Boolean)[System.Runtime.CompilerServices.CompilerGeneratedAttribute()]": {
           "Type": "Method",
-=======
-        "Void set_ComputedProperties(System.Collections.ObjectModel.Collection`1[Microsoft.Azure.Cosmos.ComputedProperty])": {
-          "Type": "Method",
-          "Attributes": [],
-          "MethodInfo": "Void set_ComputedProperties(System.Collections.ObjectModel.Collection`1[Microsoft.Azure.Cosmos.ComputedProperty]);IsAbstract:False;IsStatic:False;IsVirtual:False;IsGenericMethod:False;IsConstructor:False;IsFinal:False;"
-        }
-      },
-      "NestedTypes": {}
-    },
-    "Microsoft.Azure.Cosmos.CosmosClientOptions;System.Object;IsAbstract:False;IsSealed:False;IsInterface:False;IsEnum:False;IsClass:True;IsValueType:False;IsNested:False;IsGenericType:False;IsSerializable:False": {
-      "Subclasses": {},
-      "Members": {
-        "Boolean get_IsDistributedTracingEnabled()[System.Runtime.CompilerServices.CompilerGeneratedAttribute()]": {
-          "Type": "Method",
-          "Attributes": [
-            "CompilerGeneratedAttribute"
-          ],
-          "MethodInfo": "Boolean get_IsDistributedTracingEnabled();IsAbstract:False;IsStatic:False;IsVirtual:False;IsGenericMethod:False;IsConstructor:False;IsFinal:False;"
-        },
-        "Boolean IsDistributedTracingEnabled": {
-          "Type": "Property",
-          "Attributes": [],
-          "MethodInfo": "Boolean IsDistributedTracingEnabled;CanRead:True;CanWrite:True;Boolean get_IsDistributedTracingEnabled();IsAbstract:False;IsStatic:False;IsVirtual:False;IsGenericMethod:False;IsConstructor:False;IsFinal:False;Void set_IsDistributedTracingEnabled(Boolean);IsAbstract:False;IsStatic:False;IsVirtual:False;IsGenericMethod:False;IsConstructor:False;IsFinal:False;"
-        },
-        "Void set_IsDistributedTracingEnabled(Boolean)[System.Runtime.CompilerServices.CompilerGeneratedAttribute()]": {
-          "Type": "Method",
->>>>>>> b06d6c3c
           "Attributes": [
             "CompilerGeneratedAttribute"
           ],
@@ -453,21 +415,18 @@
       },
       "NestedTypes": {}
     },
-<<<<<<< HEAD
+    "Microsoft.Azure.Cosmos.Fluent.ContainerDefinition`1;System.Object;IsAbstract:True;IsSealed:False;IsInterface:False;IsEnum:False;IsClass:True;IsValueType:False;IsNested:False;IsGenericType:True;IsSerializable:False": {
+      "Subclasses": {},
+      "Members": {
+        "Microsoft.Azure.Cosmos.Fluent.ComputedPropertiesDefinition`1[T] WithComputedProperties()": {
+          "Type": "Method",
+          "Attributes": [],
+          "MethodInfo": "Microsoft.Azure.Cosmos.Fluent.ComputedPropertiesDefinition`1[T] WithComputedProperties();IsAbstract:False;IsStatic:False;IsVirtual:False;IsGenericMethod:False;IsConstructor:False;IsFinal:False;"
+        }
+      },
+      "NestedTypes": {}
+    },
     "Microsoft.Azure.Cosmos.Fluent.CosmosClientBuilder;System.Object;IsAbstract:False;IsSealed:False;IsInterface:False;IsEnum:False;IsClass:True;IsValueType:False;IsNested:False;IsGenericType:False;IsSerializable:False": {
-=======
-    "Microsoft.Azure.Cosmos.Fluent.ContainerDefinition`1;System.Object;IsAbstract:True;IsSealed:False;IsInterface:False;IsEnum:False;IsClass:True;IsValueType:False;IsNested:False;IsGenericType:True;IsSerializable:False": {
-      "Subclasses": {},
-      "Members": {
-        "Microsoft.Azure.Cosmos.Fluent.ComputedPropertiesDefinition`1[T] WithComputedProperties()": {
-          "Type": "Method",
-          "Attributes": [],
-          "MethodInfo": "Microsoft.Azure.Cosmos.Fluent.ComputedPropertiesDefinition`1[T] WithComputedProperties();IsAbstract:False;IsStatic:False;IsVirtual:False;IsGenericMethod:False;IsConstructor:False;IsFinal:False;"
-        }
-      },
-      "NestedTypes": {}
-    },
-    "Microsoft.Azure.Cosmos.Fluent.CosmosClientBuilder;System.Object;IsAbstract:False;IsSealed:False;IsInterface:False;IsEnum:False;IsClass:True;IsValueType:False;IsNested:False;IsGenericType:False;IsSerializable:False": {
       "Subclasses": {},
       "Members": {
         "Microsoft.Azure.Cosmos.Fluent.CosmosClientBuilder WithDistributedTracing(Boolean)": {
@@ -479,19 +438,6 @@
       "NestedTypes": {}
     },
     "Microsoft.Azure.Cosmos.Linq.CosmosLinqExtensions;System.Object;IsAbstract:True;IsSealed:True;IsInterface:False;IsEnum:False;IsClass:True;IsValueType:False;IsNested:False;IsGenericType:False;IsSerializable:False": {
->>>>>>> b06d6c3c
-      "Subclasses": {},
-      "Members": {
-        "Microsoft.Azure.Cosmos.Fluent.CosmosClientBuilder WithDistributedTracing(Boolean)": {
-          "Type": "Method",
-          "Attributes": [],
-          "MethodInfo": "Microsoft.Azure.Cosmos.Fluent.CosmosClientBuilder WithDistributedTracing(Boolean);IsAbstract:False;IsStatic:False;IsVirtual:False;IsGenericMethod:False;IsConstructor:False;IsFinal:False;"
-        }
-      },
-      "NestedTypes": {}
-    },
-<<<<<<< HEAD
-    "Microsoft.Azure.Cosmos.Linq.CosmosLinqExtensions;System.Object;IsAbstract:True;IsSealed:True;IsInterface:False;IsEnum:False;IsClass:True;IsValueType:False;IsNested:False;IsGenericType:False;IsSerializable:False": {
       "Subclasses": {},
       "Members": {
         "Microsoft.Azure.Cosmos.QueryDefinition ToQueryDefinition[T](System.Linq.IQueryable`1[T], System.Collections.Generic.IDictionary`2[System.Object,System.String])[System.Runtime.CompilerServices.ExtensionAttribute()]": {
@@ -500,7 +446,10 @@
             "ExtensionAttribute"
           ],
           "MethodInfo": "Microsoft.Azure.Cosmos.QueryDefinition ToQueryDefinition[T](System.Linq.IQueryable`1[T], System.Collections.Generic.IDictionary`2[System.Object,System.String]);IsAbstract:False;IsStatic:True;IsVirtual:False;IsGenericMethod:True;IsConstructor:False;IsFinal:False;"
-=======
+        }
+      },
+      "NestedTypes": {}
+    },
     "Microsoft.Azure.Cosmos.PriorityLevel;System.Enum;IsAbstract:False;IsSealed:True;IsInterface:False;IsEnum:True;IsClass:False;IsValueType:True;IsNested:False;IsGenericType:False;IsSerializable:True": {
       "Subclasses": {},
       "Members": {
@@ -543,7 +492,6 @@
             "CompilerGeneratedAttribute"
           ],
           "MethodInfo": "Void set_PriorityLevel(System.Nullable`1[Microsoft.Azure.Cosmos.PriorityLevel]);IsAbstract:False;IsStatic:False;IsVirtual:False;IsGenericMethod:False;IsConstructor:False;IsFinal:False;"
->>>>>>> b06d6c3c
         }
       },
       "NestedTypes": {}
