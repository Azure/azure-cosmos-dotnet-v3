﻿//------------------------------------------------------------
// Copyright (c) Microsoft Corporation.  All rights reserved.
//------------------------------------------------------------
namespace Microsoft.Azure.Cosmos.Contracts
{
    using System;
    using System.Collections.Generic;
    using System.Diagnostics;
    using System.IO;
    using System.Linq;
    using System.Reflection;
    using System.Text;
    using System.Text.RegularExpressions;
    using Microsoft.Azure.Documents;
    using Microsoft.VisualStudio.TestTools.UnitTesting;
    using Newtonsoft.Json;

    [TestCategory("Windows")]
    [TestClass]
    public class DirectContractTests
    {
        [TestMethod]
        public void TestInteropTest()
        {
            try
            {
                CosmosClient client = new CosmosClient(connectionString: null);
                Assert.Fail();
            }
            catch (ArgumentNullException)
            {
            }

            Assert.IsTrue(ServiceInteropWrapper.AssembliesExist.Value);

            string configJson = "{}";
            IntPtr provider;
            uint result = ServiceInteropWrapper.CreateServiceProvider(configJson, out provider);
        }

        [TestMethod]
        public void PublicDirectTypes()
        {
            Assembly directAssembly = typeof(IStoreClient).Assembly;

            Assert.IsTrue(directAssembly.FullName.StartsWith("Microsoft.Azure.Cosmos.Direct", System.StringComparison.Ordinal), directAssembly.FullName);

            Type[] exportedTypes = directAssembly.GetExportedTypes();
            Assert.AreEqual(0, exportedTypes.Length, string.Join(",", exportedTypes.Select(e => e.Name).ToArray()));
        }

        [TestMethod]
        public void MappedRegionsTest()
        {
            string[] cosmosRegions = typeof(Regions)
                            .GetMembers(BindingFlags.Static | BindingFlags.Public)
                            .Select(e => e.Name)
                            .ToArray();

            string[] locationNames = typeof(LocationNames)
                            .GetMembers(BindingFlags.Static | BindingFlags.Public)
                            .Select(e => e.Name)
                            .ToArray();

            if (locationNames.Length > cosmosRegions.Length)
            {
                HashSet<string> missingLocationNames = new HashSet<string>(locationNames);
                foreach (string region in cosmosRegions)
                {
                    missingLocationNames.Remove(region);
                }

                Assert.Fail($"Missing regions from Cosmos.Regions: {string.Join(";", missingLocationNames)}");
            }

            CollectionAssert.AreEquivalent(locationNames, cosmosRegions);
        }

        [TestMethod]
        public void RMContractTest()
        {
            Trace.TraceInformation($"{Documents.RMResources.PartitionKeyAndEffectivePartitionKeyBothSpecified} " +
                $"{Documents.RMResources.UnexpectedPartitionKeyRangeId}");
        }

        [TestMethod]
        public void CustomJsonReaderTest()
        {
            // Contract validation that JsonReaderFactory is present 
            DocumentServiceResponse.JsonReaderFactory = (stream) => null;
        }

        [TestMethod]
        public void ProjectPackageDependenciesTest()
        {
            string csprojFile = "Microsoft.Azure.Cosmos.csproj";
            Dictionary<string, Version> projectDependencies = DirectContractTests.GetPackageReferencies(csprojFile);
            Dictionary<string, Version> baselineDependencies = new Dictionary<string, Version>()
            {
                { "System.Numerics.Vectors", new Version(4, 5, 0) },
                { "Newtonsoft.Json", new Version(10, 0, 2) },
<<<<<<< HEAD
                { "System.Configuration.ConfigurationManager", new Version(4, 5, 0) },
                { "System.Memory", new Version(4, 5, 1) },
                { "System.Buffers", new Version(4, 5, 1) },
                { "System.Runtime.CompilerServices.Unsafe", new Version(4, 5, 1) },
                { "System.Threading.Tasks.Extensions", new Version(4, 5, 1) },
                { "System.ValueTuple", new Version(4, 5, 0) },
                { "Antlr4.Runtime.Standard", new Version(4, 8, 0) },
=======
                { "Microsoft.Bcl.AsyncInterfaces", new Version(1, 0, 0) },
                { "System.Configuration.ConfigurationManager", new Version(4, 5, 0) },
                { "System.Memory", new Version(4, 5, 3) },
                { "System.Buffers", new Version(4, 5, 1) },
                { "System.Runtime.CompilerServices.Unsafe", new Version(4, 5, 2) },
                { "System.Threading.Tasks.Extensions", new Version(4, 5, 2) },
                { "System.ValueTuple", new Version(4, 5, 0) },
                { "Antlr4.Runtime.Standard", new Version(4, 8, 0) },
                { "Microsoft.Bcl.HashCode", new Version(1, 1, 0) },
>>>>>>> 4a405881
            };

            Assert.AreEqual(projectDependencies.Count, baselineDependencies.Count);
            foreach (KeyValuePair<string, Version> projectDependency in projectDependencies)
            {
                Version baselineVersion = baselineDependencies[projectDependency.Key];
                Assert.AreEqual(baselineVersion, projectDependency.Value);
            }
        }

        [TestMethod]
        public void PackageDependenciesTest()
        {
            string csprojFile = "Microsoft.Azure.Cosmos.csproj";
            Dictionary<string, Version> projDependencies = DirectContractTests.GetPackageReferencies(csprojFile);

            string[] files = Directory.GetFiles(Directory.GetCurrentDirectory(), "*.nuspec");
            Dictionary<string, Version> allDependencies = new Dictionary<string, Version>();
            foreach (string nuspecFile in files)
            {
                Dictionary<string, Version> nuspecDependencies = DirectContractTests.GetNuspecDependencies(nuspecFile);
                foreach (KeyValuePair<string, Version> e in nuspecDependencies)
                {
                    if (!allDependencies.ContainsKey(e.Key))
                    {
                        allDependencies[e.Key] = e.Value;
                    }
                    else
                    {
                        Version existingValue = allDependencies[e.Key];
                        if (existingValue.CompareTo(e.Value) > 0)
                        {
                            allDependencies[e.Key] = e.Value;
                        }
                    }
                }
            }

            // Dependency version should match
            foreach (KeyValuePair<string, Version> e in allDependencies)
            {
                Assert.AreEqual(e.Value, projDependencies[e.Key], e.Key);
            }

            CollectionAssert.IsSubsetOf(allDependencies.Keys, projDependencies.Keys);
        }

        private static Dictionary<string, Version> GetPackageReferencies(string csprojName)
        {
            string fullCsprojName = Path.Combine(Directory.GetCurrentDirectory(), csprojName);
            Trace.TraceInformation($"Testing dependencies for csporj file {fullCsprojName}");
            string projContent = File.ReadAllText(fullCsprojName);

            Regex projRefMatcher = new Regex("<PackageReference\\s+Include=\"(?<Include>[^\"]*)\"\\s+Version=\"(?<Version>[^\"]*)\"\\s+(PrivateAssets=\"(?<PrivateAssets>[^\"]*)\")?");
            MatchCollection matches = projRefMatcher.Matches(projContent);

            int prjRefCount = new Regex("<PackageReference").Matches(projContent).Count;
            Assert.AreEqual(prjRefCount, matches.Count, "CSPROJ PackageReference regex is broken");

            Dictionary<string, Version> projReferences = new Dictionary<string, Version>();
            foreach (Match m in matches)
            {
                if (m.Groups["PrivateAssets"].Captures.Count != 0)
                {
                    Assert.AreEqual("All", m.Groups["PrivateAssets"].Value, $"{m.Groups["Include"].Value}");
                }
                else
                {
                    projReferences[m.Groups["Include"].Value] = Version.Parse(m.Groups["Version"].Value);
                }
            }

            return projReferences;
        }

        private static Dictionary<string, Version> GetNuspecDependencies(string nuspecFile)
        {
            Trace.TraceInformation($"Testing dependencies for nuspec file {nuspecFile}");
            string nuspecContent = File.ReadAllText(nuspecFile);

            Regex regexDepMatcher = new Regex("<dependency\\s+id=\"(?<id>[^\"]*)\"\\s+version=\"(?<version>[^\"]*)\"");
            MatchCollection matches = regexDepMatcher.Matches(nuspecContent);

            int dependencyCount = new Regex("<dependency").Matches(nuspecContent).Count;
            Assert.AreEqual(dependencyCount, matches.Count, "Nuspec dependency regex is broken");

            Dictionary<string, Version> dependencies = new Dictionary<string, Version>();
            foreach (Match m in matches)
            {
                dependencies[m.Groups["id"].Value] = Version.Parse(m.Groups["version"].Value);
            }

            return dependencies;
        }
    }
}<|MERGE_RESOLUTION|>--- conflicted
+++ resolved
@@ -99,15 +99,6 @@
             {
                 { "System.Numerics.Vectors", new Version(4, 5, 0) },
                 { "Newtonsoft.Json", new Version(10, 0, 2) },
-<<<<<<< HEAD
-                { "System.Configuration.ConfigurationManager", new Version(4, 5, 0) },
-                { "System.Memory", new Version(4, 5, 1) },
-                { "System.Buffers", new Version(4, 5, 1) },
-                { "System.Runtime.CompilerServices.Unsafe", new Version(4, 5, 1) },
-                { "System.Threading.Tasks.Extensions", new Version(4, 5, 1) },
-                { "System.ValueTuple", new Version(4, 5, 0) },
-                { "Antlr4.Runtime.Standard", new Version(4, 8, 0) },
-=======
                 { "Microsoft.Bcl.AsyncInterfaces", new Version(1, 0, 0) },
                 { "System.Configuration.ConfigurationManager", new Version(4, 5, 0) },
                 { "System.Memory", new Version(4, 5, 3) },
@@ -117,7 +108,6 @@
                 { "System.ValueTuple", new Version(4, 5, 0) },
                 { "Antlr4.Runtime.Standard", new Version(4, 8, 0) },
                 { "Microsoft.Bcl.HashCode", new Version(1, 1, 0) },
->>>>>>> 4a405881
             };
 
             Assert.AreEqual(projectDependencies.Count, baselineDependencies.Count);
