﻿namespace Microsoft.Azure.Cosmos.Tests.Contracts
{
    using System;
    using System.Collections;
    using System.Collections.Generic;
    using System.IO;
    using System.Linq;
    using System.Reflection;
    using System.Text.RegularExpressions;
    using Microsoft.VisualStudio.TestTools.UnitTesting;
    using Newtonsoft.Json;
    using Newtonsoft.Json.Converters;
    using Newtonsoft.Json.Linq;

    public class ContractEnforcement
    {
        private static readonly InvariantComparer invariantComparer = new();

        private static Assembly GetAssemblyLocally(string name)
        {
            Assembly.Load(name);
            Assembly[] loadedAssemblies = AppDomain.CurrentDomain.GetAssemblies();
            return loadedAssemblies
                .Where((candidate) => candidate.FullName.Contains(name + ","))
                .FirstOrDefault();
        }

        private sealed class MemberMetadata
        {
            [JsonConverter(typeof(StringEnumConverter))]
            public MemberTypes Type { get; }
            public List<string> Attributes { get; }
            public string MethodInfo { get; }
            public MemberMetadata(MemberTypes type, List<string> attributes, string methodInfo)
            {
                this.Type = type;
                this.Attributes = attributes;
                this.MethodInfo = methodInfo;
            }
        }

        private sealed class TypeTree
        {
            [JsonIgnore]
            public Type Type { get; }
            public SortedDictionary<string, TypeTree> Subclasses { get; } = new SortedDictionary<string, TypeTree>();
            public SortedDictionary<string, MemberMetadata> Members { get; } = new SortedDictionary<string, MemberMetadata>();
            public SortedDictionary<string, TypeTree> NestedTypes { get; } = new SortedDictionary<string, TypeTree>();

            public TypeTree(Type type)
            {
                this.Type = type;
            }
        }

        private static IEnumerable<CustomAttributeData> RemoveDebugSpecificAttributes(IEnumerable<CustomAttributeData> attributes)
        {
            return attributes.Where(x =>
                !x.AttributeType.Name.Contains("SuppressMessageAttribute") &&
                !x.AttributeType.Name.Contains("DynamicallyInvokableAttribute") &&
                !x.AttributeType.Name.Contains("NonVersionableAttribute") &&
                !x.AttributeType.Name.Contains("ReliabilityContractAttribute") &&
                !x.AttributeType.Name.Contains("NonVersionableAttribute") &&
                !x.AttributeType.Name.Contains("DebuggerStepThroughAttribute") &&
                !x.AttributeType.Name.Contains("IsReadOnlyAttribute")
            );
        }

        private static string GenerateNameWithClassAttributes(Type type)
        {
            // FullName contains unwanted assembly artifacts like version when it has a generic type
            Type baseType = type.BaseType;
            string baseTypeString = string.Empty;
            if (baseType != null)
            {
                // Remove assembly info to avoid breaking the contract just from version change
                baseTypeString = baseType.FullName;
                string assemblyInfo = baseType.Assembly?.ToString();
                if (!string.IsNullOrEmpty(assemblyInfo) &&
                    !string.IsNullOrWhiteSpace(baseTypeString))
                {
                    baseTypeString = baseTypeString.Replace(assemblyInfo, string.Empty);
                }
            }

            return $"{type.FullName};{baseTypeString};{nameof(type.IsAbstract)}:{(type.IsAbstract ? bool.TrueString : bool.FalseString)};" +
                $"{nameof(type.IsSealed)}:{(type.IsSealed ? bool.TrueString : bool.FalseString)};" +
                $"{nameof(type.IsInterface)}:{(type.IsInterface ? bool.TrueString : bool.FalseString)};" +
                $"{nameof(type.IsEnum)}:{(type.IsEnum ? bool.TrueString : bool.FalseString)};" +
                $"{nameof(type.IsClass)}:{(type.IsClass ? bool.TrueString : bool.FalseString)};" +
                $"{nameof(type.IsValueType)}:{(type.IsValueType ? bool.TrueString : bool.FalseString)};" +
                $"{nameof(type.IsNested)}:{(type.IsNested ? bool.TrueString : bool.FalseString)};" +
                $"{nameof(type.IsGenericType)}:{(type.IsGenericType ? bool.TrueString : bool.FalseString)};" +
#pragma warning disable SYSLIB0050 // 'Type.IsSerializable' is obsolete: 'Formatter-based serialization is obsolete and should not be used.
                $"{nameof(type.IsSerializable)}:{(type.IsSerializable ? bool.TrueString : bool.FalseString)}";
#pragma warning restore SYSLIB0050 // 'Type.IsSerializable' is obsolete: 'Formatter-based serialization is obsolete and should not be used.

        }

        private static string GenerateNameWithMethodAttributes(MethodInfo methodInfo)
        {
            return $"{methodInfo};{nameof(methodInfo.IsAbstract)}:{(methodInfo.IsAbstract ? bool.TrueString : bool.FalseString)};" +
                $"{nameof(methodInfo.IsStatic)}:{(methodInfo.IsStatic ? bool.TrueString : bool.FalseString)};" +
                $"{nameof(methodInfo.IsVirtual)}:{(methodInfo.IsVirtual ? bool.TrueString : bool.FalseString)};" +
                $"{nameof(methodInfo.IsGenericMethod)}:{(methodInfo.IsGenericMethod ? bool.TrueString : bool.FalseString)};" +
                $"{nameof(methodInfo.IsConstructor)}:{(methodInfo.IsConstructor ? bool.TrueString : bool.FalseString)};" +
                $"{nameof(methodInfo.IsFinal)}:{(methodInfo.IsFinal ? bool.TrueString : bool.FalseString)};";
        }

        private static string GenerateNameWithPropertyAttributes(PropertyInfo propertyInfo)
        {
            string name = $"{propertyInfo};{nameof(propertyInfo.CanRead)}:{(propertyInfo.CanRead ? bool.TrueString : bool.FalseString)};" +
                $"{nameof(propertyInfo.CanWrite)}:{(propertyInfo.CanWrite ? bool.TrueString : bool.FalseString)};";

            MethodInfo getMethodInfo = propertyInfo.GetGetMethod();
            if (getMethodInfo != null)
            {
                name += ContractEnforcement.GenerateNameWithMethodAttributes(getMethodInfo);
            }

            MethodInfo setMethodInfo = propertyInfo.GetSetMethod();
            if (setMethodInfo != null)
            {
                name += ContractEnforcement.GenerateNameWithMethodAttributes(setMethodInfo);
            }

            return name;
        }

        private static string GenerateNameWithFieldAttributes(FieldInfo fieldInfo)
        {
            return $"{fieldInfo};{nameof(fieldInfo.IsInitOnly)}:{(fieldInfo.IsInitOnly ? bool.TrueString : bool.FalseString)};" +
                $"{nameof(fieldInfo.IsStatic)}:{(fieldInfo.IsStatic ? bool.TrueString : bool.FalseString)};";
        }

        private static TypeTree BuildTypeTree(TypeTree root, Type[] types, BindingFlags bindingflags = BindingFlags.Public | BindingFlags.Instance | BindingFlags.Static | BindingFlags.DeclaredOnly)
        {
            IEnumerable<Type> subclassTypes = types.Where((type) => type.IsSubclassOf(root.Type)).OrderBy(o => o.FullName, invariantComparer);
            foreach (Type subclassType in subclassTypes)
            {
                root.Subclasses[ContractEnforcement.GenerateNameWithClassAttributes(subclassType)] = ContractEnforcement.BuildTypeTree(new TypeTree(subclassType), types);
            }

            IEnumerable<KeyValuePair<string, MemberInfo>> memberInfos =
                root.Type.GetMembers(bindingflags)
                    .Select(memberInfo => new KeyValuePair<string, MemberInfo>($"{memberInfo}{string.Join("-", ContractEnforcement.RemoveDebugSpecificAttributes(memberInfo.CustomAttributes))}", memberInfo))
                    .OrderBy(o => o.Key, invariantComparer);
            foreach (KeyValuePair<string, MemberInfo> memberInfo in memberInfos)
            {
                List<string> attributes = ContractEnforcement.RemoveDebugSpecificAttributes(memberInfo.Value.CustomAttributes)
                        .Select((customAttribute) => customAttribute.AttributeType.Name)
                        .ToList();
                attributes.Sort(invariantComparer);

                string methodSignature = null;

                if (memberInfo.Value.MemberType == MemberTypes.Method)
                {
                    MethodInfo methodInfo = (MethodInfo)memberInfo.Value;
                    methodSignature = ContractEnforcement.GenerateNameWithMethodAttributes(methodInfo);
                }
                else if (memberInfo.Value.MemberType == MemberTypes.Property)
                {
                    PropertyInfo propertyInfo = (PropertyInfo)memberInfo.Value;
                    methodSignature = ContractEnforcement.GenerateNameWithPropertyAttributes(propertyInfo);
                }
                else if (memberInfo.Value.MemberType == MemberTypes.Field)
                {
                    FieldInfo fieldInfo = (FieldInfo)memberInfo.Value;
                    methodSignature = ContractEnforcement.GenerateNameWithFieldAttributes(fieldInfo);
                }
                else if (memberInfo.Value.MemberType == MemberTypes.Constructor || memberInfo.Value.MemberType == MemberTypes.Event)
                {
                    methodSignature = memberInfo.ToString();
                }

                // Certain custom attributes add the following to the string value "d__9" which sometimes changes
                // based on the .NET SDK version it is being built on. This removes the value to avoid showing
                // breaking change when there is none.
                string key = Regex.Replace(memberInfo.Key, @"d__\d+", string.Empty);
                root.Members[
                        key
                    ] = new MemberMetadata(
                    memberInfo.Value.MemberType,
                    attributes,
                    methodSignature);
            }

            foreach (Type nestedType in root.Type.GetNestedTypes().OrderBy(o => o.FullName))
            {
                root.NestedTypes[ContractEnforcement.GenerateNameWithClassAttributes(nestedType)] = ContractEnforcement.BuildTypeTree(new TypeTree(nestedType), types);
            }

            return root;
        }

        public static void ValidateContractContainBreakingChanges(
            string dllName,
            string baselinePath,
            string breakingChangesPath)
        {
            string localJson = GetCurrentContract(dllName);
            File.WriteAllText($"Contracts/{breakingChangesPath}", localJson);

            string baselineJson = GetBaselineContract(baselinePath);
            ContractEnforcement.ValidateJsonAreSame(baselineJson, localJson);
        }

        public static void ValidateTelemetryContractContainBreakingChanges(
          string dllName,
          string baselinePath,
          string breakingChangesPath)
        {
            string localTelemetryJson = GetCurrentTelemetryContract(dllName);
            File.WriteAllText($"Contracts/{breakingChangesPath}", localTelemetryJson);

            string telemetryBaselineJson = GetBaselineContract(baselinePath);
            ContractEnforcement.ValidateJsonAreSame(localTelemetryJson, telemetryBaselineJson);
        }

        public static void ValidatePreviewContractContainBreakingChanges(
            string dllName,
            string officialBaselinePath,
            string previewBaselinePath,
            string previewBreakingChangesPath)
        {
            string currentPreviewJson = ContractEnforcement.GetCurrentContract(
              dllName);

            JObject currentJObject = JObject.Parse(currentPreviewJson);
            JObject officialBaselineJObject = JObject.Parse(File.ReadAllText("Contracts/" + officialBaselinePath));

            string currentJsonNoOfficialContract = ContractEnforcement.RemoveDuplicateContractElements(
                localContract: currentJObject,
                officialContract: officialBaselineJObject);

            Assert.IsNotNull(currentJsonNoOfficialContract);

            string baselinePreviewJson = ContractEnforcement.GetBaselineContract(previewBaselinePath);
            File.WriteAllText($"Contracts/{previewBreakingChangesPath}", currentJsonNoOfficialContract);

            ContractEnforcement.ValidateJsonAreSame(baselinePreviewJson, currentJsonNoOfficialContract);
        }

        public static string GetCurrentContract(string dllName)
        {
            TypeTree locally = new(typeof(object));
            Assembly assembly = ContractEnforcement.GetAssemblyLocally(dllName);
            Type[] exportedTypes = assembly.GetExportedTypes();
            ContractEnforcement.BuildTypeTree(locally, exportedTypes);

            string localJson = JsonConvert.SerializeObject(locally, Formatting.Indented);
            return localJson;
        }

        public static string GetCurrentTelemetryContract(string dllName)
        {
<<<<<<< HEAD
            List<string> nonTelemetryModels = new List<string>
            {
                "AzureVMMetadata",
                "Compute"
            };

            TypeTree locally = new TypeTree(typeof(object));
            Assembly assembly = ContractEnforcement.GetAssemblyLocally(dllName);
            Type[] exportedTypes = assembly.GetTypes().Where(t => 
                                                                t!= null && 
                                                                t.Namespace != null && 
=======
            List<string> nonTelemetryModels = new()
            {
                "AzureVMMetadata",
                "Compute",
                "NetworkMetricData",
                "OperationMetricData"
            };

            TypeTree locally = new(typeof(object));
            Assembly assembly = ContractEnforcement.GetAssemblyLocally(dllName);
            Type[] exportedTypes = assembly.GetTypes().Where(t =>
                                                                t != null &&
                                                                t.Namespace != null &&
>>>>>>> b4a4ac0f
                                                                t.Namespace.Contains("Microsoft.Azure.Cosmos.Telemetry.Models") &&
                                                                !nonTelemetryModels.Contains(t.Name))
                                                       .ToArray();

            ContractEnforcement.BuildTypeTree(locally, exportedTypes, BindingFlags.NonPublic | BindingFlags.Instance | BindingFlags.Static | BindingFlags.DeclaredOnly);

            string localJson = JsonConvert.SerializeObject(locally, Formatting.Indented);
            return localJson;
        }

        public static string GetBaselineContract(string baselinePath)
        {
            string baselineFile = File.ReadAllText("Contracts/" + baselinePath);
            return NormalizeJsonString(baselineFile);
        }

        public static string RemoveDuplicateContractElements(JObject localContract, JObject officialContract)
        {
            RemoveDuplicateContractHelper(localContract, officialContract);
            string noDuplicates = localContract.ToString();
            return NormalizeJsonString(noDuplicates);
        }

        private static string NormalizeJsonString(string file)
        {
            TypeTree baseline = JsonConvert.DeserializeObject<TypeTree>(file);
            string updatedString = JsonConvert.SerializeObject(baseline, Formatting.Indented);
            return updatedString;
        }

        private static void RemoveDuplicateContractHelper(JObject previewContract, JObject officialContract)
        {
            foreach (KeyValuePair<string, JToken> token in officialContract)
            {
                JToken previewLocalToken = previewContract[token.Key];
                if (previewLocalToken != null)
                {
                    if (JToken.DeepEquals(previewLocalToken, token.Value))
                    {
                        previewContract.Remove(token.Key);
                    }
                    else if (previewLocalToken.Type == JTokenType.Object && token.Value.Type == JTokenType.Object)
                    {
                        RemoveDuplicateContractHelper(previewLocalToken as JObject, token.Value as JObject);
                    }
                }
            }
        }

        public static void ValidateJsonAreSame(string baselineJson, string currentJson)
        {
            // This prevents failures caused by it being serialized slightly different order
            string normalizedBaselineJson = NormalizeJsonString(baselineJson);
            string normalizedCurrentJson = NormalizeJsonString(currentJson);
            System.Diagnostics.Trace.TraceWarning($"String length Expected: {normalizedBaselineJson.Length};Actual:{normalizedCurrentJson.Length}");
            if (!string.Equals(normalizedCurrentJson, normalizedBaselineJson, StringComparison.InvariantCulture))
            {
                System.Diagnostics.Trace.TraceWarning($"Expected: {normalizedBaselineJson}");
                System.Diagnostics.Trace.TraceWarning($"Actual: {normalizedCurrentJson}");
                Assert.Fail($@"Public API has changed. If this is expected, then run (EnlistmentRoot)\UpdateContracts.ps1 . To see the differences run the update script and use git diff.");
            }
        }

        private class InvariantComparer : IComparer<string>
        {
            public int Compare(string a, string b)
            {
                return Comparer.DefaultInvariant.Compare(a, b);
            }
        }
    }
}<|MERGE_RESOLUTION|>--- conflicted
+++ resolved
@@ -255,19 +255,6 @@
 
         public static string GetCurrentTelemetryContract(string dllName)
         {
-<<<<<<< HEAD
-            List<string> nonTelemetryModels = new List<string>
-            {
-                "AzureVMMetadata",
-                "Compute"
-            };
-
-            TypeTree locally = new TypeTree(typeof(object));
-            Assembly assembly = ContractEnforcement.GetAssemblyLocally(dllName);
-            Type[] exportedTypes = assembly.GetTypes().Where(t => 
-                                                                t!= null && 
-                                                                t.Namespace != null && 
-=======
             List<string> nonTelemetryModels = new()
             {
                 "AzureVMMetadata",
@@ -281,7 +268,6 @@
             Type[] exportedTypes = assembly.GetTypes().Where(t =>
                                                                 t != null &&
                                                                 t.Namespace != null &&
->>>>>>> b4a4ac0f
                                                                 t.Namespace.Contains("Microsoft.Azure.Cosmos.Telemetry.Models") &&
                                                                 !nonTelemetryModels.Contains(t.Name))
                                                        .ToArray();
