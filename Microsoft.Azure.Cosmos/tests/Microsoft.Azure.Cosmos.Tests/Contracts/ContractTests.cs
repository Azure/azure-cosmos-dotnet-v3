--- conflicted
+++ resolved
@@ -78,19 +78,11 @@
                 AuthorizationHelper.ParseAuthorizationToken(keyAuthorizationSignature, out ReadOnlyMemory<char> typeOutput1, out ReadOnlyMemory<char> versionoutput1, out ReadOnlyMemory<char> tokenOutput1);
                 Assert.AreEqual("master", typeOutput1.ToString());
                 Assert.IsTrue(AuthorizationHelper.CheckPayloadUsingKey(
-<<<<<<< HEAD
-                    tokenOutput1, 
-                    generateKeyAuthorizationSignatureArgs[2], 
-                    generateKeyAuthorizationSignatureArgs[1], 
-                    generateKeyAuthorizationSignatureArgs[3], 
-                    headers, 
-=======
                     tokenOutput1,
                     generateKeyAuthorizationSignatureArgs[2],
                     generateKeyAuthorizationSignatureArgs[1],
                     generateKeyAuthorizationSignatureArgs[3],
                     headers,
->>>>>>> b4a4ac0f
                     key));
             }
         }
