﻿//-----------------------------------------------------------------------
// <copyright file="SqlObjectVisitorBaselineTests.cs" company="Microsoft Corporation">
//     Copyright (c) Microsoft Corporation.  All rights reserved.
// </copyright>
//-----------------------------------------------------------------------
namespace Microsoft.Azure.Cosmos.Test.SqlObjects
{
    using System;
    using System.Collections.Generic;
    using System.Globalization;
    using System.Linq;
    using System.Text.RegularExpressions;
    using System.Xml;
    using BaselineTest;
    using Microsoft.Azure.Cosmos.CosmosElements;
    using Microsoft.Azure.Cosmos.CosmosElements.Numbers;
    using Microsoft.Azure.Cosmos.Query.Core.ClientDistributionPlan.Cql;
    using Microsoft.Azure.Cosmos.SqlObjects;
    using Microsoft.VisualStudio.TestTools.UnitTesting;
    using Newtonsoft.Json;
    using Newtonsoft.Json.Converters;

    /// <summary>
    /// Baseline Tests for SqlObjectToString.
    /// </summary>
    [TestClass]
    public class SqlObjectVisitorBaselineTests : BaselineTests<SqlObjectVisitorInput, SqlObjectVisitorOutput>
    {
        [ClassInitialize]
        public static void Initialize(TestContext testContext)
        {
            // put class init code here
            JsonConvert.DefaultSettings = () =>
            {
                JsonSerializerSettings settings = new JsonSerializerSettings();
                settings.Converters.Add(new StringEnumConverter());
                return settings;
            };
        }

        [TestInitialize]
        public void TestInitialize()
        {
            // Put test init code here
        }

        [TestMethod]
        [Owner("brchon")]
        public void SqlLiteral()
        {
            List<SqlObjectVisitorInput> inputs = new List<SqlObjectVisitorInput>();
            for (int i = 0; i < ' '; i++)
            {
                inputs.Add(
                    new SqlObjectVisitorInput(
                        $"Escape Sequence {i}",
                        SqlStringLiteral.Create(new string(new char[] { (char)i }))));
            }

            inputs.Add(new SqlObjectVisitorInput("Empty String", SqlStringLiteral.Create(string.Empty)));
            inputs.Add(new SqlObjectVisitorInput(nameof(SqlStringLiteral), SqlStringLiteral.Create("Hello")));
            inputs.Add(new SqlObjectVisitorInput(nameof(SqlStringLiteral) + " With Unicode", SqlStringLiteral.Create("💩")));
            inputs.Add(new SqlObjectVisitorInput(nameof(SqlNumberLiteral), SqlNumberLiteral.Create(0x5F3759DF)));
            inputs.Add(new SqlObjectVisitorInput(nameof(SqlNullLiteral), SqlNullLiteral.Singleton));
            inputs.Add(new SqlObjectVisitorInput(nameof(SqlBooleanLiteral) + "True", SqlBooleanLiteral.True));
            inputs.Add(new SqlObjectVisitorInput(nameof(SqlBooleanLiteral) + "False", SqlBooleanLiteral.False));
            inputs.Add(new SqlObjectVisitorInput(nameof(SqlUndefinedLiteral), SqlUndefinedLiteral.Create()));


            inputs.Add(new SqlObjectVisitorInput("Zero", SqlNumberLiteral.Create(0)));
            inputs.Add(new SqlObjectVisitorInput("Positive Number", SqlNumberLiteral.Create(1)));
            inputs.Add(new SqlObjectVisitorInput("Negative Number", SqlNumberLiteral.Create(-1)));

            inputs.Add(new SqlObjectVisitorInput("Double", SqlNumberLiteral.Create(1337.1337)));
            inputs.Add(new SqlObjectVisitorInput("E", SqlNumberLiteral.Create(Math.E)));
            inputs.Add(new SqlObjectVisitorInput("Pi", SqlNumberLiteral.Create(Math.PI)));
            inputs.Add(new SqlObjectVisitorInput("1/3", SqlNumberLiteral.Create(1.0 / 3.0)));
            long maxSafeInteger = 9007199254740991;
            inputs.Add(new SqlObjectVisitorInput($"Max Safe Integer {maxSafeInteger}", SqlNumberLiteral.Create(maxSafeInteger)));
            inputs.Add(new SqlObjectVisitorInput($"Max Safe Integer {maxSafeInteger} Plus One", SqlNumberLiteral.Create(maxSafeInteger + 1)));
            inputs.Add(new SqlObjectVisitorInput($"Max Safe Integer {maxSafeInteger} Minus One", SqlNumberLiteral.Create(maxSafeInteger - 1)));
            long minSafeInteger = -9007199254740991;
            inputs.Add(new SqlObjectVisitorInput($"Min Safe Integer: {minSafeInteger}", SqlNumberLiteral.Create(minSafeInteger)));
            inputs.Add(new SqlObjectVisitorInput($"Min Safe Integer: {minSafeInteger} Plus One", SqlNumberLiteral.Create(minSafeInteger + 1)));
            inputs.Add(new SqlObjectVisitorInput($"Min Safe Integer: {minSafeInteger} Minus One", SqlNumberLiteral.Create(minSafeInteger - 1)));
            inputs.Add(new SqlObjectVisitorInput(
                $"{nameof(Double.PositiveInfinity)} {Double.PositiveInfinity}",
                SqlNumberLiteral.Create(Double.PositiveInfinity)));
            inputs.Add(new SqlObjectVisitorInput(
                $"{nameof(Double.NegativeInfinity)} {Double.NegativeInfinity}",
                SqlNumberLiteral.Create(Double.NegativeInfinity)));
            inputs.Add(new SqlObjectVisitorInput(
                $"{nameof(Double.NaN)} {Double.NaN}",
                SqlNumberLiteral.Create(Double.NaN)));
            inputs.Add(new SqlObjectVisitorInput(
                $"{nameof(Double.Epsilon)} {Double.Epsilon}",
                SqlNumberLiteral.Create(Double.Epsilon)));
            inputs.Add(new SqlObjectVisitorInput(
                $"{nameof(Double.MaxValue)} {Double.MaxValue}",
                SqlNumberLiteral.Create(Double.MaxValue)));
            inputs.Add(new SqlObjectVisitorInput(
               $"{nameof(Double.MinValue)} {Double.MinValue}",
               SqlNumberLiteral.Create(Double.MinValue)));

            inputs.Add(new SqlObjectVisitorInput(
                $"{nameof(long.MinValue)} {long.MinValue}",
                SqlNumberLiteral.Create(long.MinValue)));
            inputs.Add(new SqlObjectVisitorInput(
                $"{nameof(long.MaxValue)} {long.MaxValue}",
                SqlNumberLiteral.Create(long.MaxValue)));
            this.ExecuteTestSuite(inputs);

            ValidateEquality(inputs);
        }

        [TestMethod]
        [Owner("brchon")]
        public void SqlScalarExpression()
        {
            SqlMemberIndexerScalarExpression somePath = SqlObjectVisitorBaselineTests.CreateSqlMemberIndexerScalarExpression(
                SqlLiteralScalarExpression.Create(SqlStringLiteral.Create("some")),
                SqlLiteralScalarExpression.Create(SqlStringLiteral.Create("random")),
                SqlLiteralScalarExpression.Create(SqlStringLiteral.Create("path")),
                SqlLiteralScalarExpression.Create(SqlNumberLiteral.Create(42)));

            List<SqlObjectVisitorInput> inputs = new List<SqlObjectVisitorInput>
            {
                new SqlObjectVisitorInput(
                nameof(SqlArrayCreateScalarExpression) + "Empty",
                SqlArrayCreateScalarExpression.Create()),
                new SqlObjectVisitorInput(
                nameof(SqlArrayCreateScalarExpression) + "OneItem",
                SqlArrayCreateScalarExpression.Create(SqlLiteralScalarExpression.SqlNullLiteralScalarExpression)),
                new SqlObjectVisitorInput(
                nameof(SqlArrayCreateScalarExpression) + "MultItems",
                SqlArrayCreateScalarExpression.Create(
                    SqlLiteralScalarExpression.SqlNullLiteralScalarExpression,
                    SqlLiteralScalarExpression.SqlNullLiteralScalarExpression,
                    SqlLiteralScalarExpression.SqlNullLiteralScalarExpression)),
                new SqlObjectVisitorInput(
                nameof(SqlBetweenScalarExpression),
                SqlBetweenScalarExpression.Create(
                    somePath,
                    SqlLiteralScalarExpression.Create(SqlNumberLiteral.Create(42)),
                    SqlLiteralScalarExpression.Create(SqlNumberLiteral.Create(1337)),
                    not: false)),
                new SqlObjectVisitorInput(
                nameof(SqlBinaryScalarExpression),
                SqlBinaryScalarExpression.Create(
                    SqlBinaryScalarOperatorKind.Add,
                    SqlLiteralScalarExpression.Create(SqlNumberLiteral.Create(5)),
                    SqlLiteralScalarExpression.Create(SqlNumberLiteral.Create(3)))),
                new SqlObjectVisitorInput(
                nameof(SqlCoalesceScalarExpression),
                SqlCoalesceScalarExpression.Create(
                    SqlLiteralScalarExpression.Create(SqlStringLiteral.Create("if this is null")),
                    SqlLiteralScalarExpression.Create(SqlStringLiteral.Create("then return this")))),
                new SqlObjectVisitorInput(
                nameof(SqlConditionalScalarExpression),
                SqlConditionalScalarExpression.Create(
                    SqlLiteralScalarExpression.Create(SqlStringLiteral.Create("if true")),
                    SqlLiteralScalarExpression.Create(SqlStringLiteral.Create("then this")),
                    SqlLiteralScalarExpression.Create(SqlStringLiteral.Create("else this"))))
            };

            foreach (bool not in new bool[] { true, false })
            {
                inputs.Add(new SqlObjectVisitorInput(
                nameof(SqlInScalarExpression) + $" Not: {not}",
                SqlInScalarExpression.Create(
                    SqlLiteralScalarExpression.Create(SqlStringLiteral.Create("is this")),
                    not,
                    SqlLiteralScalarExpression.Create(SqlStringLiteral.Create("this")),
                    SqlLiteralScalarExpression.Create(SqlStringLiteral.Create("set")),
                    SqlLiteralScalarExpression.Create(SqlStringLiteral.Create("of")),
                    SqlLiteralScalarExpression.Create(SqlStringLiteral.Create("values")))));
            }

            inputs.Add(new SqlObjectVisitorInput(
                nameof(SqlObjectCreateScalarExpression) + " Empty",
                SqlObjectCreateScalarExpression.Create()));

            inputs.Add(new SqlObjectVisitorInput(
                nameof(SqlObjectCreateScalarExpression) + " OneProperty",
                SqlObjectCreateScalarExpression.Create(
                    SqlObjectProperty.Create(
                        SqlPropertyName.Create("Hello"),
                        SqlLiteralScalarExpression.Create(SqlStringLiteral.Create("World"))))));

            inputs.Add(new SqlObjectVisitorInput(
                nameof(SqlObjectCreateScalarExpression) + " MultiProperty",
                SqlObjectCreateScalarExpression.Create(
                    SqlObjectProperty.Create(
                        SqlPropertyName.Create("Hello"),
                        SqlLiteralScalarExpression.Create(SqlStringLiteral.Create("World"))),
                    SqlObjectProperty.Create(
                        SqlPropertyName.Create("Hello"),
                        SqlLiteralScalarExpression.Create(SqlStringLiteral.Create("World"))),
                    SqlObjectProperty.Create(
                        SqlPropertyName.Create("Hello"),
                        SqlLiteralScalarExpression.Create(SqlStringLiteral.Create("World"))))));

            inputs.Add(new SqlObjectVisitorInput(
                nameof(SqlParameterRefScalarExpression),
                SqlParameterRefScalarExpression.Create(
                    SqlParameter.Create("@param0"))));

            inputs.Add(new SqlObjectVisitorInput(
                nameof(SqlPropertyRefScalarExpression),
                SqlPropertyRefScalarExpression.Create(
                    SqlLiteralScalarExpression.Create(SqlStringLiteral.Create("some")),
                    SqlIdentifier.Create("path"))));

            inputs.Add(new SqlObjectVisitorInput(
                nameof(SqlUnaryScalarExpression),
                SqlUnaryScalarExpression.Create(
                    SqlUnaryScalarOperatorKind.BitwiseNot,
                    SqlLiteralScalarExpression.Create(SqlNumberLiteral.Create(42)))));

            inputs.Add(new SqlObjectVisitorInput(nameof(SqlFunctionCallScalarExpression), SqlFunctionCallScalarExpression.CreateBuiltin(
                    SqlFunctionCallScalarExpression.Identifiers.Abs,
                    SqlLiteralScalarExpression.Create(SqlNumberLiteral.Create(-42)))));

            this.ExecuteTestSuite(inputs);

            ValidateEquality(inputs);
        }

        [TestMethod]
        [Owner("brchon")]
        public void SqlBinaryScalarOperators()
        {
            List<SqlObjectVisitorInput> inputs = new List<SqlObjectVisitorInput>();

            foreach (SqlBinaryScalarOperatorKind sqlBinaryScalarOperatorKind in Enum.GetValues(typeof(SqlBinaryScalarOperatorKind)))
            {
                inputs.Add(new SqlObjectVisitorInput(
                    sqlBinaryScalarOperatorKind.ToString(),
                    SqlBinaryScalarExpression.Create(
                        sqlBinaryScalarOperatorKind,
                        SqlLiteralScalarExpression.Create(SqlNumberLiteral.Create(0xDEADBEEF)),
                        SqlLiteralScalarExpression.Create(SqlNumberLiteral.Create(0xBAAAAAAD)))));
            }

            this.ExecuteTestSuite(inputs);

            ValidateEquality(inputs);
        }

        [TestMethod]
        [Owner("brchon")]
        public void SqlUnaryScalarOperators()
        {
            List<SqlObjectVisitorInput> inputs = new List<SqlObjectVisitorInput>();

            foreach (SqlUnaryScalarOperatorKind sqlUnaryScalarOperatorKind in Enum.GetValues(typeof(SqlUnaryScalarOperatorKind)))
            {
                inputs.Add(new SqlObjectVisitorInput(
                    sqlUnaryScalarOperatorKind.ToString(),
                    SqlUnaryScalarExpression.Create(
                        sqlUnaryScalarOperatorKind,
                        SqlLiteralScalarExpression.Create(SqlNumberLiteral.Create(0xDEADBEEF)))));
            }

            this.ExecuteTestSuite(inputs);
        }

        [TestMethod]
        [Owner("brchon")]
        public void SqlFunctionCalls()
        {
            List<SqlObjectVisitorInput> inputs = new List<SqlObjectVisitorInput>
            {
                new SqlObjectVisitorInput(
                SqlFunctionCallScalarExpression.Names.InternalCompareBsonBinaryData,
                SqlFunctionCallScalarExpression.CreateBuiltin(
                    SqlFunctionCallScalarExpression.Identifiers.InternalCompareBsonBinaryData,
                    SqlLiteralScalarExpression.Create(SqlNumberLiteral.Create(42)),
                    SqlLiteralScalarExpression.Create(SqlNumberLiteral.Create(1337)))),
                new SqlObjectVisitorInput(
                SqlFunctionCallScalarExpression.Names.InternalCompareObjects,
                SqlFunctionCallScalarExpression.CreateBuiltin(
                    SqlFunctionCallScalarExpression.Identifiers.InternalCompareObjects,
                    SqlLiteralScalarExpression.Create(SqlNumberLiteral.Create(42)),
                    SqlLiteralScalarExpression.Create(SqlNumberLiteral.Create(1337)))),
                new SqlObjectVisitorInput(
                SqlFunctionCallScalarExpression.Names.InternalEvalEq,
                SqlFunctionCallScalarExpression.CreateBuiltin(
                    SqlFunctionCallScalarExpression.Identifiers.InternalEvalEq,
                    SqlLiteralScalarExpression.Create(SqlStringLiteral.Create("field")),
                    SqlLiteralScalarExpression.Create(SqlNumberLiteral.Create(42)))),
                new SqlObjectVisitorInput(
                SqlFunctionCallScalarExpression.Names.InternalEvalGt,
                SqlFunctionCallScalarExpression.CreateBuiltin(
                    SqlFunctionCallScalarExpression.Identifiers.InternalEvalGt,
                    SqlLiteralScalarExpression.Create(SqlStringLiteral.Create("field")),
                    SqlLiteralScalarExpression.Create(SqlNumberLiteral.Create(42)))),
                new SqlObjectVisitorInput(
                SqlFunctionCallScalarExpression.Names.InternalEvalGte,
                SqlFunctionCallScalarExpression.CreateBuiltin(
                    SqlFunctionCallScalarExpression.Identifiers.InternalEvalGte,
                    SqlLiteralScalarExpression.Create(SqlStringLiteral.Create("field")),
                    SqlLiteralScalarExpression.Create(SqlNumberLiteral.Create(42)))),
                new SqlObjectVisitorInput(
                SqlFunctionCallScalarExpression.Names.InternalEvalIn,
                SqlFunctionCallScalarExpression.CreateBuiltin(
                    SqlFunctionCallScalarExpression.Identifiers.InternalEvalIn,
                    SqlLiteralScalarExpression.Create(SqlStringLiteral.Create("field")),
                    SqlArrayCreateScalarExpression.Create(
                        SqlLiteralScalarExpression.Create(SqlNumberLiteral.Create(1)),
                        SqlLiteralScalarExpression.Create(SqlNumberLiteral.Create(2)),
                        SqlLiteralScalarExpression.Create(SqlNumberLiteral.Create(3))))),
                new SqlObjectVisitorInput(
                SqlFunctionCallScalarExpression.Names.InternalEvalLt,
                SqlFunctionCallScalarExpression.CreateBuiltin(
                    SqlFunctionCallScalarExpression.Identifiers.InternalEvalLt,
                    SqlLiteralScalarExpression.Create(SqlStringLiteral.Create("field")),
                    SqlLiteralScalarExpression.Create(SqlNumberLiteral.Create(42)))),
                new SqlObjectVisitorInput(
                SqlFunctionCallScalarExpression.Names.InternalEvalLte,
                SqlFunctionCallScalarExpression.CreateBuiltin(
                    SqlFunctionCallScalarExpression.Identifiers.InternalEvalLte,
                    SqlLiteralScalarExpression.Create(SqlStringLiteral.Create("field")),
                    SqlLiteralScalarExpression.Create(SqlNumberLiteral.Create(42)))),
                new SqlObjectVisitorInput(
                SqlFunctionCallScalarExpression.Names.InternalEvalNeq,
                SqlFunctionCallScalarExpression.CreateBuiltin(
                    SqlFunctionCallScalarExpression.Identifiers.InternalEvalNeq,
                    SqlLiteralScalarExpression.Create(SqlStringLiteral.Create("field")),
                    SqlLiteralScalarExpression.Create(SqlNumberLiteral.Create(42)))),
                new SqlObjectVisitorInput(
                SqlFunctionCallScalarExpression.Names.InternalEvalNin,
                SqlFunctionCallScalarExpression.CreateBuiltin(
                    SqlFunctionCallScalarExpression.Identifiers.InternalEvalNin,
                    SqlLiteralScalarExpression.Create(SqlStringLiteral.Create("field")),
                    SqlArrayCreateScalarExpression.Create(
                        SqlLiteralScalarExpression.Create(SqlNumberLiteral.Create(1)),
                        SqlLiteralScalarExpression.Create(SqlNumberLiteral.Create(2)),
                        SqlLiteralScalarExpression.Create(SqlNumberLiteral.Create(3))))),
                new SqlObjectVisitorInput(
                SqlFunctionCallScalarExpression.Names.InternalObjectToArray,
                SqlFunctionCallScalarExpression.CreateBuiltin(
                    SqlFunctionCallScalarExpression.Identifiers.InternalObjectToArray,
                    SqlLiteralScalarExpression.Create(SqlNullLiteral.Singleton))),
                new SqlObjectVisitorInput(
                SqlFunctionCallScalarExpression.Names.InternalProxyProjection,
                SqlFunctionCallScalarExpression.CreateBuiltin(
                    SqlFunctionCallScalarExpression.Identifiers.InternalProxyProjection,
                    SqlLiteralScalarExpression.Create(SqlNumberLiteral.Create(42)),
                    SqlLiteralScalarExpression.Create(SqlNumberLiteral.Create(1337)),
                    SqlLiteralScalarExpression.Create(SqlNumberLiteral.Create(1234)))),
                new SqlObjectVisitorInput(
                SqlFunctionCallScalarExpression.Names.InternalRegexMatch,
                SqlFunctionCallScalarExpression.CreateBuiltin(
                    SqlFunctionCallScalarExpression.Identifiers.InternalRegexMatch,
                    SqlLiteralScalarExpression.Create(SqlNumberLiteral.Create(42)),
                    SqlLiteralScalarExpression.Create(SqlNumberLiteral.Create(1337)))),
                new SqlObjectVisitorInput(
                SqlFunctionCallScalarExpression.Names.InternalStDistance,
                SqlFunctionCallScalarExpression.CreateBuiltin(
                    SqlFunctionCallScalarExpression.Identifiers.InternalStDistance,
                    SqlLiteralScalarExpression.Create(SqlNumberLiteral.Create(42)),
                    SqlLiteralScalarExpression.Create(SqlNumberLiteral.Create(1337)))),
                new SqlObjectVisitorInput(
                SqlFunctionCallScalarExpression.Names.InternalStIntersects,
                SqlFunctionCallScalarExpression.CreateBuiltin(
                    SqlFunctionCallScalarExpression.Identifiers.InternalStIntersects,
                    SqlLiteralScalarExpression.Create(SqlNumberLiteral.Create(42)),
                    SqlLiteralScalarExpression.Create(SqlNumberLiteral.Create(1337)))),
                new SqlObjectVisitorInput(
                SqlFunctionCallScalarExpression.Names.InternalStWithin,
                SqlFunctionCallScalarExpression.CreateBuiltin(
                    SqlFunctionCallScalarExpression.Identifiers.InternalStWithin,
                    SqlLiteralScalarExpression.Create(SqlNumberLiteral.Create(42)),
                    SqlLiteralScalarExpression.Create(SqlNumberLiteral.Create(1337)))),
                new SqlObjectVisitorInput(
                SqlFunctionCallScalarExpression.Names.InternalTryArrayContains,
                SqlFunctionCallScalarExpression.CreateBuiltin(
                    SqlFunctionCallScalarExpression.Identifiers.InternalTryArrayContains,
                    SqlLiteralScalarExpression.Create(SqlNumberLiteral.Create(42)),
                    SqlLiteralScalarExpression.Create(SqlNumberLiteral.Create(1337)))),
                new SqlObjectVisitorInput(
                SqlFunctionCallScalarExpression.Names.Abs,
                SqlFunctionCallScalarExpression.CreateBuiltin(
                    SqlFunctionCallScalarExpression.Identifiers.Abs,
                    SqlLiteralScalarExpression.Create(SqlNumberLiteral.Create(42)))),
                new SqlObjectVisitorInput(
                SqlFunctionCallScalarExpression.Names.Acos,
                SqlFunctionCallScalarExpression.CreateBuiltin(
                    SqlFunctionCallScalarExpression.Identifiers.Acos,
                    SqlLiteralScalarExpression.Create(SqlNumberLiteral.Create(42)))),
                new SqlObjectVisitorInput(
                SqlFunctionCallScalarExpression.Names.All,
                SqlFunctionCallScalarExpression.CreateBuiltin(
                    SqlFunctionCallScalarExpression.Identifiers.All,
                    SqlLiteralScalarExpression.Create(SqlNumberLiteral.Create(42)))),
                new SqlObjectVisitorInput(
                SqlFunctionCallScalarExpression.Names.Any,
                SqlFunctionCallScalarExpression.CreateBuiltin(
                    SqlFunctionCallScalarExpression.Identifiers.Any,
                    SqlLiteralScalarExpression.Create(SqlNumberLiteral.Create(42)))),
                new SqlObjectVisitorInput(
                SqlFunctionCallScalarExpression.Names.Array,
                SqlFunctionCallScalarExpression.CreateBuiltin(
                    SqlFunctionCallScalarExpression.Identifiers.Array,
                    SqlLiteralScalarExpression.Create(SqlNumberLiteral.Create(42)))),
<<<<<<< HEAD
=======
                 new SqlObjectVisitorInput(
                SqlFunctionCallScalarExpression.Names.ArrayAvg,
                SqlFunctionCallScalarExpression.CreateBuiltin(
                    SqlFunctionCallScalarExpression.Identifiers.ArrayAvg,
                    SqlArrayCreateScalarExpression.Create(
                        SqlLiteralScalarExpression.Create(SqlNumberLiteral.Create(1)),
                        SqlLiteralScalarExpression.Create(SqlNumberLiteral.Create(2)),
                        SqlLiteralScalarExpression.Create(SqlNumberLiteral.Create(3))))),
>>>>>>> cdd1b1d2
                new SqlObjectVisitorInput(
                SqlFunctionCallScalarExpression.Names.ArrayConcat,
                SqlFunctionCallScalarExpression.CreateBuiltin(
                    SqlFunctionCallScalarExpression.Identifiers.ArrayConcat,
                    SqlArrayCreateScalarExpression.Create(
                        SqlLiteralScalarExpression.Create(SqlNumberLiteral.Create(1)),
                        SqlLiteralScalarExpression.Create(SqlNumberLiteral.Create(2)),
                        SqlLiteralScalarExpression.Create(SqlNumberLiteral.Create(3))),
                    SqlArrayCreateScalarExpression.Create(
                        SqlLiteralScalarExpression.Create(SqlNumberLiteral.Create(4)),
                        SqlLiteralScalarExpression.Create(SqlNumberLiteral.Create(5)),
                        SqlLiteralScalarExpression.Create(SqlNumberLiteral.Create(6))))),
                new SqlObjectVisitorInput(
                SqlFunctionCallScalarExpression.Names.ArrayContains,
                SqlFunctionCallScalarExpression.CreateBuiltin(
                    SqlFunctionCallScalarExpression.Identifiers.ArrayContains,
                    SqlArrayCreateScalarExpression.Create(
                        SqlLiteralScalarExpression.Create(SqlNumberLiteral.Create(1)),
                        SqlLiteralScalarExpression.Create(SqlNumberLiteral.Create(2)),
                        SqlLiteralScalarExpression.Create(SqlNumberLiteral.Create(3))),
                    SqlLiteralScalarExpression.Create(SqlNumberLiteral.Create(42)),
                    SqlLiteralScalarExpression.Create(SqlBooleanLiteral.Create(true)))),
                new SqlObjectVisitorInput(
                SqlFunctionCallScalarExpression.Names.ArrayLength,
                SqlFunctionCallScalarExpression.CreateBuiltin(
                    SqlFunctionCallScalarExpression.Identifiers.ArrayLength,
                     SqlArrayCreateScalarExpression.Create(
                        SqlLiteralScalarExpression.Create(SqlNumberLiteral.Create(1)),
                        SqlLiteralScalarExpression.Create(SqlNumberLiteral.Create(2)),
                        SqlLiteralScalarExpression.Create(SqlNumberLiteral.Create(3))))),
                new SqlObjectVisitorInput(
                SqlFunctionCallScalarExpression.Names.ArraySlice,
                SqlFunctionCallScalarExpression.CreateBuiltin(
                    SqlFunctionCallScalarExpression.Identifiers.ArraySlice,
                    SqlArrayCreateScalarExpression.Create(
                        SqlLiteralScalarExpression.Create(SqlNumberLiteral.Create(1)),
                        SqlLiteralScalarExpression.Create(SqlNumberLiteral.Create(2)),
                        SqlLiteralScalarExpression.Create(SqlNumberLiteral.Create(3))),
                    SqlLiteralScalarExpression.Create(SqlNumberLiteral.Create(4)),
                    SqlLiteralScalarExpression.Create(SqlNumberLiteral.Create(5)))),
                new SqlObjectVisitorInput(
                SqlFunctionCallScalarExpression.Names.Asin,
                SqlFunctionCallScalarExpression.CreateBuiltin(
                    SqlFunctionCallScalarExpression.Identifiers.Asin,
                    SqlLiteralScalarExpression.Create(SqlNumberLiteral.Create(42)))),
                new SqlObjectVisitorInput(
                SqlFunctionCallScalarExpression.Names.Atan,
                SqlFunctionCallScalarExpression.CreateBuiltin(
                    SqlFunctionCallScalarExpression.Identifiers.Atan,
                    SqlLiteralScalarExpression.Create(SqlNumberLiteral.Create(42)))),
                new SqlObjectVisitorInput(
                SqlFunctionCallScalarExpression.Names.Atn2,
                SqlFunctionCallScalarExpression.CreateBuiltin(
                    SqlFunctionCallScalarExpression.Identifiers.Atn2,
                    SqlLiteralScalarExpression.Create(SqlNumberLiteral.Create(42)))),
                new SqlObjectVisitorInput(
                SqlFunctionCallScalarExpression.Names.Avg,
                SqlFunctionCallScalarExpression.CreateBuiltin(
                    SqlFunctionCallScalarExpression.Identifiers.Avg,
                    SqlLiteralScalarExpression.Create(SqlNumberLiteral.Create(42)))),
                new SqlObjectVisitorInput(
                SqlFunctionCallScalarExpression.Names.Binary,
                SqlFunctionCallScalarExpression.CreateBuiltin(
                    SqlFunctionCallScalarExpression.Identifiers.Binary,
                    SqlLiteralScalarExpression.Create(SqlNumberLiteral.Create(42)))),
                new SqlObjectVisitorInput(
                SqlFunctionCallScalarExpression.Names.Float32,
                SqlFunctionCallScalarExpression.CreateBuiltin(
                    SqlFunctionCallScalarExpression.Identifiers.Float32,
                    SqlLiteralScalarExpression.Create(SqlNumberLiteral.Create(4.08)))),
                new SqlObjectVisitorInput(
                SqlFunctionCallScalarExpression.Names.Float64,
                SqlFunctionCallScalarExpression.CreateBuiltin(
                    SqlFunctionCallScalarExpression.Identifiers.Float64,
                    SqlLiteralScalarExpression.Create(SqlNumberLiteral.Create(4.08)))),
                new SqlObjectVisitorInput(
                SqlFunctionCallScalarExpression.Names.Guid,
                SqlFunctionCallScalarExpression.CreateBuiltin(
                    SqlFunctionCallScalarExpression.Identifiers.Guid,
                    SqlLiteralScalarExpression.Create(SqlNumberLiteral.Create(12345)))),
                new SqlObjectVisitorInput(
                SqlFunctionCallScalarExpression.Names.Int16,
                SqlFunctionCallScalarExpression.CreateBuiltin(
                    SqlFunctionCallScalarExpression.Identifiers.Int16,
                    SqlLiteralScalarExpression.Create(SqlNumberLiteral.Create(42)))),
                new SqlObjectVisitorInput(
                SqlFunctionCallScalarExpression.Names.Int32,
                SqlFunctionCallScalarExpression.CreateBuiltin(
                    SqlFunctionCallScalarExpression.Identifiers.Int32,
                    SqlLiteralScalarExpression.Create(SqlNumberLiteral.Create(42)))),
                new SqlObjectVisitorInput(
                SqlFunctionCallScalarExpression.Names.Int64,
                SqlFunctionCallScalarExpression.CreateBuiltin(
                    SqlFunctionCallScalarExpression.Identifiers.Int64,
                    SqlLiteralScalarExpression.Create(SqlNumberLiteral.Create(42)))),
                new SqlObjectVisitorInput(
                SqlFunctionCallScalarExpression.Names.Int8,
                SqlFunctionCallScalarExpression.CreateBuiltin(
                    SqlFunctionCallScalarExpression.Identifiers.Int8,
                    SqlLiteralScalarExpression.Create(SqlNumberLiteral.Create(4)))),
                new SqlObjectVisitorInput(
                SqlFunctionCallScalarExpression.Names.List,
                SqlFunctionCallScalarExpression.CreateBuiltin(
                    SqlFunctionCallScalarExpression.Identifiers.List,
                    SqlArrayCreateScalarExpression.Create(
                        SqlLiteralScalarExpression.Create(SqlNumberLiteral.Create(1)),
                        SqlLiteralScalarExpression.Create(SqlNumberLiteral.Create(2)),
                        SqlLiteralScalarExpression.Create(SqlNumberLiteral.Create(3))))),
                new SqlObjectVisitorInput(
                SqlFunctionCallScalarExpression.Names.ListContains,
                SqlFunctionCallScalarExpression.CreateBuiltin(
                    SqlFunctionCallScalarExpression.Identifiers.ListContains,
                    SqlArrayCreateScalarExpression.Create(
                        SqlLiteralScalarExpression.Create(SqlNumberLiteral.Create(1)),
                        SqlLiteralScalarExpression.Create(SqlNumberLiteral.Create(2)),
                        SqlLiteralScalarExpression.Create(SqlNumberLiteral.Create(3))),
                    SqlLiteralScalarExpression.Create(SqlNumberLiteral.Create(2)))),
                new SqlObjectVisitorInput(
                SqlFunctionCallScalarExpression.Names.Map,
                SqlFunctionCallScalarExpression.CreateBuiltin(
                    SqlFunctionCallScalarExpression.Identifiers.Map,
                    SqlArrayCreateScalarExpression.Create(
                        SqlLiteralScalarExpression.Create(SqlStringLiteral.Create("hi:1")),
                        SqlLiteralScalarExpression.Create(SqlStringLiteral.Create("hello:2")),
                        SqlLiteralScalarExpression.Create(SqlStringLiteral.Create("sup:3"))))),
                new SqlObjectVisitorInput(
               SqlFunctionCallScalarExpression.Names.MapContains,
               SqlFunctionCallScalarExpression.CreateBuiltin(
                   SqlFunctionCallScalarExpression.Identifiers.MapContains,
                   SqlArrayCreateScalarExpression.Create(
                       SqlLiteralScalarExpression.Create(SqlStringLiteral.Create("hi:1")),
                       SqlLiteralScalarExpression.Create(SqlStringLiteral.Create("hello:2")),
                       SqlLiteralScalarExpression.Create(SqlStringLiteral.Create("sup:3"))),
                   SqlLiteralScalarExpression.Create(SqlStringLiteral.Create("key")),
                   SqlLiteralScalarExpression.Create(SqlStringLiteral.Create("Value")))),
                new SqlObjectVisitorInput(
               SqlFunctionCallScalarExpression.Names.MapContainsKey,
               SqlFunctionCallScalarExpression.CreateBuiltin(
                   SqlFunctionCallScalarExpression.Identifiers.MapContainsKey,
                   SqlArrayCreateScalarExpression.Create(
                       SqlLiteralScalarExpression.Create(SqlStringLiteral.Create("hi:1")),
                       SqlLiteralScalarExpression.Create(SqlStringLiteral.Create("hello:2")),
                       SqlLiteralScalarExpression.Create(SqlStringLiteral.Create("sup:3"))),
                   SqlLiteralScalarExpression.Create(SqlStringLiteral.Create("key")))),
                new SqlObjectVisitorInput(
               SqlFunctionCallScalarExpression.Names.MapContainsValue,
               SqlFunctionCallScalarExpression.CreateBuiltin(
                   SqlFunctionCallScalarExpression.Identifiers.MapContainsValue,
                   SqlArrayCreateScalarExpression.Create(
                       SqlLiteralScalarExpression.Create(SqlStringLiteral.Create("hi:1")),
                       SqlLiteralScalarExpression.Create(SqlStringLiteral.Create("hello:2")),
                       SqlLiteralScalarExpression.Create(SqlStringLiteral.Create("sup:3"))),
                   SqlLiteralScalarExpression.Create(SqlStringLiteral.Create("value")))),
                new SqlObjectVisitorInput(
                SqlFunctionCallScalarExpression.Names.Set,
                SqlFunctionCallScalarExpression.CreateBuiltin(
                    SqlFunctionCallScalarExpression.Identifiers.Set,
                    SqlArrayCreateScalarExpression.Create(
                        SqlLiteralScalarExpression.Create(SqlNumberLiteral.Create(1)),
                        SqlLiteralScalarExpression.Create(SqlNumberLiteral.Create(2)),
                        SqlLiteralScalarExpression.Create(SqlNumberLiteral.Create(3))))),
                new SqlObjectVisitorInput(
                SqlFunctionCallScalarExpression.Names.SetContains,
                SqlFunctionCallScalarExpression.CreateBuiltin(
                    SqlFunctionCallScalarExpression.Identifiers.SetContains,
                    SqlArrayCreateScalarExpression.Create(
                        SqlLiteralScalarExpression.Create(SqlNumberLiteral.Create(1)),
                        SqlLiteralScalarExpression.Create(SqlNumberLiteral.Create(2)),
                        SqlLiteralScalarExpression.Create(SqlNumberLiteral.Create(3))),
                    SqlLiteralScalarExpression.Create(SqlNumberLiteral.Create(2)))),
                new SqlObjectVisitorInput(
                SqlFunctionCallScalarExpression.Names.Tuple,
                SqlFunctionCallScalarExpression.CreateBuiltin(
                    SqlFunctionCallScalarExpression.Identifiers.Tuple,
                    SqlArrayCreateScalarExpression.Create(
                        SqlLiteralScalarExpression.Create(SqlNumberLiteral.Create(1)),
                        SqlLiteralScalarExpression.Create(SqlNumberLiteral.Create(2)),
                        SqlLiteralScalarExpression.Create(SqlNumberLiteral.Create(3))))),
                new SqlObjectVisitorInput(
                SqlFunctionCallScalarExpression.Names.Udt,
                SqlFunctionCallScalarExpression.CreateBuiltin(
                    SqlFunctionCallScalarExpression.Identifiers.Udt,
                    SqlArrayCreateScalarExpression.Create(
                        SqlLiteralScalarExpression.Create(SqlStringLiteral.Create("random")),
                        SqlLiteralScalarExpression.Create(SqlStringLiteral.Create("type")),
                        SqlLiteralScalarExpression.Create(SqlNumberLiteral.Create(3))))),
                new SqlObjectVisitorInput(
                SqlFunctionCallScalarExpression.Names.UInt32,
                SqlFunctionCallScalarExpression.CreateBuiltin(
                    SqlFunctionCallScalarExpression.Identifiers.UInt32,
                    SqlLiteralScalarExpression.Create(SqlNumberLiteral.Create(42)))),
                new SqlObjectVisitorInput(
                SqlFunctionCallScalarExpression.Names.Ceiling,
                SqlFunctionCallScalarExpression.CreateBuiltin(
                    SqlFunctionCallScalarExpression.Identifiers.Ceiling,
                    SqlLiteralScalarExpression.Create(SqlNumberLiteral.Create(42)))),
                new SqlObjectVisitorInput(
                SqlFunctionCallScalarExpression.Names.Concat,
                SqlFunctionCallScalarExpression.CreateBuiltin(
                    SqlFunctionCallScalarExpression.Identifiers.Concat,
                    SqlLiteralScalarExpression.Create(SqlStringLiteral.Create("Hello")),
                    SqlLiteralScalarExpression.Create(SqlStringLiteral.Create("World")))),
                new SqlObjectVisitorInput(
                SqlFunctionCallScalarExpression.Names.Contains,
                SqlFunctionCallScalarExpression.CreateBuiltin(
                    SqlFunctionCallScalarExpression.Identifiers.Contains,
                    SqlLiteralScalarExpression.Create(SqlStringLiteral.Create("strstr")),
                    SqlLiteralScalarExpression.Create(SqlStringLiteral.Create("str")))),
                new SqlObjectVisitorInput(
                SqlFunctionCallScalarExpression.Names.Cos,
                SqlFunctionCallScalarExpression.CreateBuiltin(
                    SqlFunctionCallScalarExpression.Identifiers.Cos,
                    SqlLiteralScalarExpression.Create(SqlNumberLiteral.Create(42)))),
                new SqlObjectVisitorInput(
                SqlFunctionCallScalarExpression.Names.Cot,
                SqlFunctionCallScalarExpression.CreateBuiltin(
                    SqlFunctionCallScalarExpression.Identifiers.Cot,
                    SqlLiteralScalarExpression.Create(SqlNumberLiteral.Create(42)))),
                new SqlObjectVisitorInput(
                SqlFunctionCallScalarExpression.Names.Count,
                SqlFunctionCallScalarExpression.CreateBuiltin(
                    SqlFunctionCallScalarExpression.Identifiers.Count,
                    SqlLiteralScalarExpression.Create(SqlNumberLiteral.Create(42)))),
                new SqlObjectVisitorInput(
                SqlFunctionCallScalarExpression.Names.DateTimeAdd,
                SqlFunctionCallScalarExpression.CreateBuiltin(
                    SqlFunctionCallScalarExpression.Identifiers.DateTimeAdd,
<<<<<<< HEAD
                    SqlLiteralScalarExpression.Create(SqlStringLiteral.Create("Year")),
                    SqlLiteralScalarExpression.Create(SqlNumberLiteral.Create(2020)),
                    SqlLiteralScalarExpression.Create(SqlStringLiteral.Create("YYYY")))),
=======
                    SqlLiteralScalarExpression.Create(SqlStringLiteral.Create("yyyy")),
                    SqlLiteralScalarExpression.Create(SqlNumberLiteral.Create(1)),
                    SqlLiteralScalarExpression.Create(SqlStringLiteral.Create("2020-08-06T20:45:22.1234567Z")))),
                new SqlObjectVisitorInput(
                SqlFunctionCallScalarExpression.Names.DateTimeBin,
                SqlFunctionCallScalarExpression.CreateBuiltin(
                    SqlFunctionCallScalarExpression.Identifiers.DateTimeBin,
                    SqlLiteralScalarExpression.Create(SqlStringLiteral.Create("2020-08-06T20:45:22.1234567Z")),
                    SqlLiteralScalarExpression.Create(SqlStringLiteral.Create("yyyy")))),
                new SqlObjectVisitorInput(
                SqlFunctionCallScalarExpression.Names.DateTimeFormat,
                SqlFunctionCallScalarExpression.CreateBuiltin(
                    SqlFunctionCallScalarExpression.Identifiers.DateTimeFormat,
                    SqlLiteralScalarExpression.Create(SqlStringLiteral.Create("2020-08-06T20:45:22.1234567Z")),
                    SqlLiteralScalarExpression.Create(SqlStringLiteral.Create("(h-hh-hhh)")))),
>>>>>>> cdd1b1d2
                new SqlObjectVisitorInput(
                SqlFunctionCallScalarExpression.Names.DateTimeDiff,
                SqlFunctionCallScalarExpression.CreateBuiltin(
                    SqlFunctionCallScalarExpression.Identifiers.DateTimeDiff,
                    SqlLiteralScalarExpression.Create(SqlStringLiteral.Create("Year")),
                    SqlLiteralScalarExpression.Create(SqlStringLiteral.Create("2020-08-06T20:45:22.1234567Z")),
                    SqlLiteralScalarExpression.Create(SqlStringLiteral.Create("2020-08-06T20:45:22.1234567Z")))),
                new SqlObjectVisitorInput(
                SqlFunctionCallScalarExpression.Names.DateTimeFromParts,
                SqlFunctionCallScalarExpression.CreateBuiltin(
                    SqlFunctionCallScalarExpression.Identifiers.DateTimeFromParts,
                    SqlLiteralScalarExpression.Create(SqlNumberLiteral.Create(2020)),
                    SqlLiteralScalarExpression.Create(SqlNumberLiteral.Create(08)),
                    SqlLiteralScalarExpression.Create(SqlNumberLiteral.Create(06)))),
                new SqlObjectVisitorInput(
                SqlFunctionCallScalarExpression.Names.DateTimePart,
                SqlFunctionCallScalarExpression.CreateBuiltin(
                    SqlFunctionCallScalarExpression.Identifiers.DateTimePart,
                    SqlLiteralScalarExpression.Create(SqlStringLiteral.Create("Year")),
                    SqlLiteralScalarExpression.Create(SqlStringLiteral.Create("2020-08-06T20:45:22.1234567Z")))),
                new SqlObjectVisitorInput(
                SqlFunctionCallScalarExpression.Names.DateTimeToTicks,
                SqlFunctionCallScalarExpression.CreateBuiltin(
                    SqlFunctionCallScalarExpression.Identifiers.DateTimeToTicks,
                    SqlLiteralScalarExpression.Create(SqlStringLiteral.Create("2020-08-06T20:45:22.1234567Z")))),
                new SqlObjectVisitorInput(
                SqlFunctionCallScalarExpression.Names.DateTimeToTimestamp,
                SqlFunctionCallScalarExpression.CreateBuiltin(
                    SqlFunctionCallScalarExpression.Identifiers.DateTimeToTimestamp,
                    SqlLiteralScalarExpression.Create(SqlStringLiteral.Create("2020-08-06T20:45:22.1234567Z")))),
                new SqlObjectVisitorInput(
<<<<<<< HEAD
=======
                SqlFunctionCallScalarExpression.Names.Day,
                SqlFunctionCallScalarExpression.CreateBuiltin(
                    SqlFunctionCallScalarExpression.Identifiers.Day,
                    SqlLiteralScalarExpression.Create(SqlStringLiteral.Create("2020-08-06T20:45:22.1234567Z")))),
                new SqlObjectVisitorInput(
>>>>>>> cdd1b1d2
                SqlFunctionCallScalarExpression.Names.Degrees,
                SqlFunctionCallScalarExpression.CreateBuiltin(
                    SqlFunctionCallScalarExpression.Identifiers.Degrees,
                    SqlLiteralScalarExpression.Create(SqlNumberLiteral.Create(42)))),
                new SqlObjectVisitorInput(
                SqlFunctionCallScalarExpression.Names.Documentid,
                SqlFunctionCallScalarExpression.CreateBuiltin(
                    SqlFunctionCallScalarExpression.Identifiers.Documentid,
                    SqlLiteralScalarExpression.Create(SqlNumberLiteral.Create(42)))),
                new SqlObjectVisitorInput(
                SqlFunctionCallScalarExpression.Names.Endswith,
                SqlFunctionCallScalarExpression.CreateBuiltin(
                    SqlFunctionCallScalarExpression.Identifiers.Endswith,
                    SqlLiteralScalarExpression.Create(SqlStringLiteral.Create("Does this string endswith endswith")),
                    SqlLiteralScalarExpression.Create(SqlStringLiteral.Create("endswith")))),
                new SqlObjectVisitorInput(
                SqlFunctionCallScalarExpression.Names.Exp,
                SqlFunctionCallScalarExpression.CreateBuiltin(
                    SqlFunctionCallScalarExpression.Identifiers.Exp,
                    SqlLiteralScalarExpression.Create(SqlNumberLiteral.Create(42)))),
                new SqlObjectVisitorInput(
                SqlFunctionCallScalarExpression.Names.Floor,
                SqlFunctionCallScalarExpression.CreateBuiltin(
                    SqlFunctionCallScalarExpression.Identifiers.Floor,
                    SqlLiteralScalarExpression.Create(SqlNumberLiteral.Create(42)))),
                new SqlObjectVisitorInput(
               SqlFunctionCallScalarExpression.Names.GetCurrentDateTime,
               SqlFunctionCallScalarExpression.CreateBuiltin(
                   SqlFunctionCallScalarExpression.Identifiers.GetCurrentDateTime)),
                new SqlObjectVisitorInput(
               SqlFunctionCallScalarExpression.Names.GetCurrentTicks,
               SqlFunctionCallScalarExpression.CreateBuiltin(
                   SqlFunctionCallScalarExpression.Identifiers.GetCurrentTicks)),
                new SqlObjectVisitorInput(
               SqlFunctionCallScalarExpression.Names.GetCurrentTimestamp,
               SqlFunctionCallScalarExpression.CreateBuiltin(
                   SqlFunctionCallScalarExpression.Identifiers.GetCurrentTimestamp)),
                new SqlObjectVisitorInput(
<<<<<<< HEAD
=======
                SqlFunctionCallScalarExpression.Names.Iif,
                SqlFunctionCallScalarExpression.CreateBuiltin(
                    SqlFunctionCallScalarExpression.Identifiers.Iif,
                    SqlLiteralScalarExpression.Create(SqlBooleanLiteral.Create(true)),
                    SqlLiteralScalarExpression.Create(SqlStringLiteral.Create("YES")),
                    SqlLiteralScalarExpression.Create(SqlStringLiteral.Create("NO")))),
                new SqlObjectVisitorInput(
>>>>>>> cdd1b1d2
                SqlFunctionCallScalarExpression.Names.IndexOf,
                SqlFunctionCallScalarExpression.CreateBuiltin(
                    SqlFunctionCallScalarExpression.Identifiers.IndexOf,
                    SqlLiteralScalarExpression.Create(SqlStringLiteral.Create("banana")),
                    SqlLiteralScalarExpression.Create(SqlStringLiteral.Create("ana")))),
                new SqlObjectVisitorInput(
                SqlFunctionCallScalarExpression.Names.IsArray,
                SqlFunctionCallScalarExpression.CreateBuiltin(
                    SqlFunctionCallScalarExpression.Identifiers.IsArray,
                    SqlLiteralScalarExpression.Create(SqlNumberLiteral.Create(42)))),
                new SqlObjectVisitorInput(
                SqlFunctionCallScalarExpression.Names.IsBool,
                SqlFunctionCallScalarExpression.CreateBuiltin(
                    SqlFunctionCallScalarExpression.Identifiers.IsBool,
                    SqlLiteralScalarExpression.Create(SqlBooleanLiteral.Create(true)))),
                new SqlObjectVisitorInput(
<<<<<<< HEAD
=======
                SqlFunctionCallScalarExpression.Names.IsDateTime,
                SqlFunctionCallScalarExpression.CreateBuiltin(
                    SqlFunctionCallScalarExpression.Identifiers.IsDateTime,
                    SqlLiteralScalarExpression.Create(SqlNumberLiteral.Create(42)))),
                new SqlObjectVisitorInput(
>>>>>>> cdd1b1d2
                SqlFunctionCallScalarExpression.Names.IsDefined,
                SqlFunctionCallScalarExpression.CreateBuiltin(
                    SqlFunctionCallScalarExpression.Identifiers.IsDefined,
                    SqlLiteralScalarExpression.Create(SqlNumberLiteral.Create(42)))),
                new SqlObjectVisitorInput(
                SqlFunctionCallScalarExpression.Names.IsFiniteNumber,
                SqlFunctionCallScalarExpression.CreateBuiltin(
                    SqlFunctionCallScalarExpression.Identifiers.IsFiniteNumber,
                    SqlLiteralScalarExpression.Create(SqlNumberLiteral.Create(42)))),
                new SqlObjectVisitorInput(
                SqlFunctionCallScalarExpression.Names.IsNull,
                SqlFunctionCallScalarExpression.CreateBuiltin(
                    SqlFunctionCallScalarExpression.Identifiers.IsNull,
                    SqlLiteralScalarExpression.SqlNullLiteralScalarExpression)),
                new SqlObjectVisitorInput(
                SqlFunctionCallScalarExpression.Names.IsNumber,
                SqlFunctionCallScalarExpression.CreateBuiltin(
                    SqlFunctionCallScalarExpression.Identifiers.IsNumber,
                    SqlLiteralScalarExpression.Create(SqlNumberLiteral.Create(42)))),
                new SqlObjectVisitorInput(
                SqlFunctionCallScalarExpression.Names.IsObject,
                SqlFunctionCallScalarExpression.CreateBuiltin(
                    SqlFunctionCallScalarExpression.Identifiers.IsObject,
                    SqlLiteralScalarExpression.Create(SqlNumberLiteral.Create(42)))),
                new SqlObjectVisitorInput(
                SqlFunctionCallScalarExpression.Names.IsPrimitive,
                SqlFunctionCallScalarExpression.CreateBuiltin(
                    SqlFunctionCallScalarExpression.Identifiers.IsPrimitive,
                    SqlLiteralScalarExpression.Create(SqlNumberLiteral.Create(42)))),
                new SqlObjectVisitorInput(
                SqlFunctionCallScalarExpression.Names.IsString,
                SqlFunctionCallScalarExpression.CreateBuiltin(
                    SqlFunctionCallScalarExpression.Identifiers.IsString,
                    SqlLiteralScalarExpression.Create(SqlStringLiteral.Create("hello")))),
                new SqlObjectVisitorInput(
<<<<<<< HEAD
=======
                SqlFunctionCallScalarExpression.Names.LastIndexOf,
                SqlFunctionCallScalarExpression.CreateBuiltin(
                    SqlFunctionCallScalarExpression.Identifiers.LastIndexOf,
                    SqlLiteralScalarExpression.Create(SqlStringLiteral.Create("ABCDABCDABC")),
                    SqlLiteralScalarExpression.Create(SqlStringLiteral.Create("ABC")))),
                new SqlObjectVisitorInput(
>>>>>>> cdd1b1d2
                SqlFunctionCallScalarExpression.Names.Left,
                SqlFunctionCallScalarExpression.CreateBuiltin(
                    SqlFunctionCallScalarExpression.Identifiers.Left,
                    SqlLiteralScalarExpression.Create(SqlStringLiteral.Create("Hello")),
                    SqlLiteralScalarExpression.Create(SqlNumberLiteral.Create(42)))),
                new SqlObjectVisitorInput(
                SqlFunctionCallScalarExpression.Names.Length,
                SqlFunctionCallScalarExpression.CreateBuiltin(
                    SqlFunctionCallScalarExpression.Identifiers.Length,
                    SqlLiteralScalarExpression.Create(SqlNumberLiteral.Create(42)))),
                new SqlObjectVisitorInput(
                SqlFunctionCallScalarExpression.Names.Like,
                SqlFunctionCallScalarExpression.CreateBuiltin(
                    SqlFunctionCallScalarExpression.Identifiers.Like,
                    SqlLiteralScalarExpression.Create(SqlStringLiteral.Create("blah")),
                    SqlLiteralScalarExpression.Create(SqlStringLiteral.Create("blah")),
                    SqlLiteralScalarExpression.Create(SqlStringLiteral.Create("blah")))),
                new SqlObjectVisitorInput(
                SqlFunctionCallScalarExpression.Names.Log,
                SqlFunctionCallScalarExpression.CreateBuiltin(
                    SqlFunctionCallScalarExpression.Identifiers.Log,
                    SqlLiteralScalarExpression.Create(SqlNumberLiteral.Create(42)))),
                new SqlObjectVisitorInput(
                SqlFunctionCallScalarExpression.Names.Log10,
                SqlFunctionCallScalarExpression.CreateBuiltin(
                    SqlFunctionCallScalarExpression.Identifiers.Log10,
                    SqlLiteralScalarExpression.Create(SqlNumberLiteral.Create(42)))),
                new SqlObjectVisitorInput(
                SqlFunctionCallScalarExpression.Names.Lower,
                SqlFunctionCallScalarExpression.CreateBuiltin(
                    SqlFunctionCallScalarExpression.Identifiers.Lower,
                    SqlLiteralScalarExpression.Create(SqlNumberLiteral.Create(42)))),
                new SqlObjectVisitorInput(
                SqlFunctionCallScalarExpression.Names.Ltrim,
                SqlFunctionCallScalarExpression.CreateBuiltin(
                    SqlFunctionCallScalarExpression.Identifiers.Ltrim,
                    SqlLiteralScalarExpression.Create(SqlNumberLiteral.Create(42)))),
                new SqlObjectVisitorInput(
                SqlFunctionCallScalarExpression.Names.Max,
                SqlFunctionCallScalarExpression.CreateBuiltin(
                    SqlFunctionCallScalarExpression.Identifiers.Max,
                    SqlLiteralScalarExpression.Create(SqlNumberLiteral.Create(42)))),
                new SqlObjectVisitorInput(
                SqlFunctionCallScalarExpression.Names.Min,
                SqlFunctionCallScalarExpression.CreateBuiltin(
                    SqlFunctionCallScalarExpression.Identifiers.Min,
                    SqlLiteralScalarExpression.Create(SqlNumberLiteral.Create(42)))),
                new SqlObjectVisitorInput(
<<<<<<< HEAD
=======
                SqlFunctionCallScalarExpression.Names.Month,
                SqlFunctionCallScalarExpression.CreateBuiltin(
                    SqlFunctionCallScalarExpression.Identifiers.Month,
                    SqlLiteralScalarExpression.Create(SqlStringLiteral.Create("2020-08-06T20:45:22.1234567Z")))),
                new SqlObjectVisitorInput(
>>>>>>> cdd1b1d2
                SqlFunctionCallScalarExpression.Names.ObjectToArray,
                SqlFunctionCallScalarExpression.CreateBuiltin(
                    SqlFunctionCallScalarExpression.Identifiers.ObjectToArray,
                    SqlLiteralScalarExpression.Create(SqlNullLiteral.Singleton))),
                new SqlObjectVisitorInput(
                SqlFunctionCallScalarExpression.Names.Pi,
                SqlFunctionCallScalarExpression.CreateBuiltin(
                    SqlFunctionCallScalarExpression.Identifiers.Pi)),
                new SqlObjectVisitorInput(
                SqlFunctionCallScalarExpression.Names.Power,
                SqlFunctionCallScalarExpression.CreateBuiltin(
                    SqlFunctionCallScalarExpression.Identifiers.Power,
                    SqlLiteralScalarExpression.Create(SqlNumberLiteral.Create(42)),
                    SqlLiteralScalarExpression.Create(SqlNumberLiteral.Create(1337)))),
                new SqlObjectVisitorInput(
                SqlFunctionCallScalarExpression.Names.Radians,
                SqlFunctionCallScalarExpression.CreateBuiltin(
                    SqlFunctionCallScalarExpression.Identifiers.Radians,
                    SqlLiteralScalarExpression.Create(SqlNumberLiteral.Create(42)))),
                new SqlObjectVisitorInput(
                SqlFunctionCallScalarExpression.Names.Rand,
                SqlFunctionCallScalarExpression.CreateBuiltin(
                    SqlFunctionCallScalarExpression.Identifiers.Rand)),
                new SqlObjectVisitorInput(
                SqlFunctionCallScalarExpression.Names.Replace,
                SqlFunctionCallScalarExpression.CreateBuiltin(
                    SqlFunctionCallScalarExpression.Identifiers.Replace,
                    SqlLiteralScalarExpression.Create(SqlStringLiteral.Create("banana")),
                    SqlLiteralScalarExpression.Create(SqlStringLiteral.Create("ana")),
                    SqlLiteralScalarExpression.Create(SqlStringLiteral.Create("banana")))),
                new SqlObjectVisitorInput(
                SqlFunctionCallScalarExpression.Names.Replicate,
                SqlFunctionCallScalarExpression.CreateBuiltin(
                    SqlFunctionCallScalarExpression.Identifiers.Replicate,
                    SqlLiteralScalarExpression.Create(SqlStringLiteral.Create("hello")),
                    SqlLiteralScalarExpression.Create(SqlNumberLiteral.Create(5)))),
                new SqlObjectVisitorInput(
                SqlFunctionCallScalarExpression.Names.Reverse,
                SqlFunctionCallScalarExpression.CreateBuiltin(
                    SqlFunctionCallScalarExpression.Identifiers.Reverse,
                    SqlLiteralScalarExpression.Create(SqlNumberLiteral.Create(42)))),
                new SqlObjectVisitorInput(
                SqlFunctionCallScalarExpression.Names.Right,
                SqlFunctionCallScalarExpression.CreateBuiltin(
                    SqlFunctionCallScalarExpression.Identifiers.Right,
                    SqlLiteralScalarExpression.Create(SqlStringLiteral.Create("hello")),
                    SqlLiteralScalarExpression.Create(SqlNumberLiteral.Create(2)))),
                new SqlObjectVisitorInput(
                SqlFunctionCallScalarExpression.Names.Round,
                SqlFunctionCallScalarExpression.CreateBuiltin(
                    SqlFunctionCallScalarExpression.Identifiers.Round,
                    SqlLiteralScalarExpression.Create(SqlNumberLiteral.Create(42)))),
                new SqlObjectVisitorInput(
                SqlFunctionCallScalarExpression.Names.Rtrim,
                SqlFunctionCallScalarExpression.CreateBuiltin(
                    SqlFunctionCallScalarExpression.Identifiers.Rtrim,
                    SqlLiteralScalarExpression.Create(SqlNumberLiteral.Create(42)))),
                new SqlObjectVisitorInput(
<<<<<<< HEAD
=======
                SqlFunctionCallScalarExpression.Names.SetDifference,
                SqlFunctionCallScalarExpression.CreateBuiltin(
                    SqlFunctionCallScalarExpression.Identifiers.SetDifference,
                    SqlArrayCreateScalarExpression.Create(
                        SqlLiteralScalarExpression.Create(SqlNumberLiteral.Create(1)),
                        SqlLiteralScalarExpression.Create(SqlNumberLiteral.Create(2)),
                        SqlLiteralScalarExpression.Create(SqlNumberLiteral.Create(3))),
                    SqlArrayCreateScalarExpression.Create(
                        SqlLiteralScalarExpression.Create(SqlNumberLiteral.Create(1)),
                        SqlLiteralScalarExpression.Create(SqlNumberLiteral.Create(2)),
                        SqlLiteralScalarExpression.Create(SqlNumberLiteral.Create(3))))),
                new SqlObjectVisitorInput(
                SqlFunctionCallScalarExpression.Names.SetEqual,
                SqlFunctionCallScalarExpression.CreateBuiltin(
                    SqlFunctionCallScalarExpression.Identifiers.SetEqual,
                    SqlArrayCreateScalarExpression.Create(
                        SqlLiteralScalarExpression.Create(SqlNumberLiteral.Create(1)),
                        SqlLiteralScalarExpression.Create(SqlNumberLiteral.Create(2)),
                        SqlLiteralScalarExpression.Create(SqlNumberLiteral.Create(3))),
                    SqlArrayCreateScalarExpression.Create(
                        SqlLiteralScalarExpression.Create(SqlNumberLiteral.Create(1)),
                        SqlLiteralScalarExpression.Create(SqlNumberLiteral.Create(2)),
                        SqlLiteralScalarExpression.Create(SqlNumberLiteral.Create(3))))),
                new SqlObjectVisitorInput(
                SqlFunctionCallScalarExpression.Names.SetIntersect,
                SqlFunctionCallScalarExpression.CreateBuiltin(
                    SqlFunctionCallScalarExpression.Identifiers.SetIntersect,
                    SqlArrayCreateScalarExpression.Create(
                        SqlLiteralScalarExpression.Create(SqlNumberLiteral.Create(1)),
                        SqlLiteralScalarExpression.Create(SqlNumberLiteral.Create(2)),
                        SqlLiteralScalarExpression.Create(SqlNumberLiteral.Create(3))),
                    SqlArrayCreateScalarExpression.Create(
                        SqlLiteralScalarExpression.Create(SqlNumberLiteral.Create(1)),
                        SqlLiteralScalarExpression.Create(SqlNumberLiteral.Create(2)),
                        SqlLiteralScalarExpression.Create(SqlNumberLiteral.Create(3))))),
                new SqlObjectVisitorInput(
                SqlFunctionCallScalarExpression.Names.SetUnion,
                SqlFunctionCallScalarExpression.CreateBuiltin(
                    SqlFunctionCallScalarExpression.Identifiers.SetUnion,
                    SqlArrayCreateScalarExpression.Create(
                        SqlLiteralScalarExpression.Create(SqlNumberLiteral.Create(1)),
                        SqlLiteralScalarExpression.Create(SqlNumberLiteral.Create(2)),
                        SqlLiteralScalarExpression.Create(SqlNumberLiteral.Create(3))),
                    SqlArrayCreateScalarExpression.Create(
                        SqlLiteralScalarExpression.Create(SqlNumberLiteral.Create(1)),
                        SqlLiteralScalarExpression.Create(SqlNumberLiteral.Create(2)),
                        SqlLiteralScalarExpression.Create(SqlNumberLiteral.Create(3))))),
                new SqlObjectVisitorInput(
>>>>>>> cdd1b1d2
                SqlFunctionCallScalarExpression.Names.Sign,
                SqlFunctionCallScalarExpression.CreateBuiltin(
                    SqlFunctionCallScalarExpression.Identifiers.Sign,
                    SqlLiteralScalarExpression.Create(SqlNumberLiteral.Create(42)))),
                new SqlObjectVisitorInput(
                SqlFunctionCallScalarExpression.Names.Sin,
                SqlFunctionCallScalarExpression.CreateBuiltin(
                    SqlFunctionCallScalarExpression.Identifiers.Sin,
                    SqlLiteralScalarExpression.Create(SqlNumberLiteral.Create(42)))),
                new SqlObjectVisitorInput(
                SqlFunctionCallScalarExpression.Names.Sqrt,
                SqlFunctionCallScalarExpression.CreateBuiltin(
                    SqlFunctionCallScalarExpression.Identifiers.Sqrt,
                    SqlLiteralScalarExpression.Create(SqlNumberLiteral.Create(42)))),
                new SqlObjectVisitorInput(
                SqlFunctionCallScalarExpression.Names.Square,
                SqlFunctionCallScalarExpression.CreateBuiltin(
                    SqlFunctionCallScalarExpression.Identifiers.Square,
                    SqlLiteralScalarExpression.Create(SqlNumberLiteral.Create(42)))),
                new SqlObjectVisitorInput(
                SqlFunctionCallScalarExpression.Names.Startswith,
                SqlFunctionCallScalarExpression.CreateBuiltin(
                    SqlFunctionCallScalarExpression.Identifiers.Startswith,
                    SqlLiteralScalarExpression.Create(SqlStringLiteral.Create("does this string startswith does")),
                    SqlLiteralScalarExpression.Create(SqlStringLiteral.Create("does")))),
                new SqlObjectVisitorInput(
                SqlFunctionCallScalarExpression.Names.StDistance,
                SqlFunctionCallScalarExpression.CreateBuiltin(
                    SqlFunctionCallScalarExpression.Identifiers.StDistance,
                    SqlLiteralScalarExpression.Create(SqlNumberLiteral.Create(42)),
                    SqlLiteralScalarExpression.Create(SqlNumberLiteral.Create(42)))),
                new SqlObjectVisitorInput(
                SqlFunctionCallScalarExpression.Names.StIntersects,
                SqlFunctionCallScalarExpression.CreateBuiltin(
                    SqlFunctionCallScalarExpression.Identifiers.StIntersects,
                    SqlLiteralScalarExpression.Create(SqlNumberLiteral.Create(42)),
                    SqlLiteralScalarExpression.Create(SqlNumberLiteral.Create(42)))),
                new SqlObjectVisitorInput(
                SqlFunctionCallScalarExpression.Names.StIsvalid,
                SqlFunctionCallScalarExpression.CreateBuiltin(
                    SqlFunctionCallScalarExpression.Identifiers.StIsvalid,
                    SqlLiteralScalarExpression.Create(SqlNumberLiteral.Create(42)))),
                new SqlObjectVisitorInput(
                SqlFunctionCallScalarExpression.Names.StIsvaliddetailed,
                SqlFunctionCallScalarExpression.CreateBuiltin(
                    SqlFunctionCallScalarExpression.Identifiers.StIsvaliddetailed,
                    SqlLiteralScalarExpression.Create(SqlNumberLiteral.Create(42)))),
                new SqlObjectVisitorInput(
                SqlFunctionCallScalarExpression.Names.StWithin,
                SqlFunctionCallScalarExpression.CreateBuiltin(
                    SqlFunctionCallScalarExpression.Identifiers.StWithin,
                    SqlLiteralScalarExpression.Create(SqlNumberLiteral.Create(42)),
                    SqlLiteralScalarExpression.Create(SqlNumberLiteral.Create(42)))),
                new SqlObjectVisitorInput(
                SqlFunctionCallScalarExpression.Names.StringEquals,
                SqlFunctionCallScalarExpression.CreateBuiltin(
                    SqlFunctionCallScalarExpression.Identifiers.StringEquals,
                    SqlLiteralScalarExpression.Create(SqlStringLiteral.Create("hi")),
                    SqlLiteralScalarExpression.Create(SqlStringLiteral.Create("hello")))),
                new SqlObjectVisitorInput(
<<<<<<< HEAD
=======
                SqlFunctionCallScalarExpression.Names.StringJoin,
                SqlFunctionCallScalarExpression.CreateBuiltin(
                    SqlFunctionCallScalarExpression.Identifiers.StringJoin,
                    SqlArrayCreateScalarExpression.Create(
                        SqlLiteralScalarExpression.Create(SqlStringLiteral.Create("a")),
                        SqlLiteralScalarExpression.Create(SqlStringLiteral.Create("b")),
                        SqlLiteralScalarExpression.Create(SqlStringLiteral.Create("c"))),
                    SqlLiteralScalarExpression.Create(SqlStringLiteral.Create("hello")))),
                new SqlObjectVisitorInput(
                SqlFunctionCallScalarExpression.Names.StringSplit,
                SqlFunctionCallScalarExpression.CreateBuiltin(
                    SqlFunctionCallScalarExpression.Identifiers.StringSplit,
                    SqlLiteralScalarExpression.Create(SqlStringLiteral.Create("hello")),
                    SqlLiteralScalarExpression.Create(SqlStringLiteral.Create("e")))),
                new SqlObjectVisitorInput(
>>>>>>> cdd1b1d2
                SqlFunctionCallScalarExpression.Names.StringToArray,
                SqlFunctionCallScalarExpression.CreateBuiltin(
                    SqlFunctionCallScalarExpression.Identifiers.StringToArray,
                    SqlLiteralScalarExpression.Create(SqlStringLiteral.Create("[1, 2, 3]")))),
                new SqlObjectVisitorInput(
                SqlFunctionCallScalarExpression.Names.StringToBoolean,
                SqlFunctionCallScalarExpression.CreateBuiltin(
                    SqlFunctionCallScalarExpression.Identifiers.StringToBoolean,
                    SqlLiteralScalarExpression.Create(SqlStringLiteral.Create("true")))),
                new SqlObjectVisitorInput(
                SqlFunctionCallScalarExpression.Names.StringToNull,
                SqlFunctionCallScalarExpression.CreateBuiltin(
                    SqlFunctionCallScalarExpression.Identifiers.StringToNull,
                    SqlLiteralScalarExpression.Create(SqlStringLiteral.Create("null")))),
                new SqlObjectVisitorInput(
                SqlFunctionCallScalarExpression.Names.StringToNumber,
                SqlFunctionCallScalarExpression.CreateBuiltin(
                    SqlFunctionCallScalarExpression.Identifiers.StringToNumber,
                    SqlLiteralScalarExpression.Create(SqlStringLiteral.Create("420")))),
                new SqlObjectVisitorInput(
                SqlFunctionCallScalarExpression.Names.StringToObject,
                SqlFunctionCallScalarExpression.CreateBuiltin(
                    SqlFunctionCallScalarExpression.Identifiers.StringToObject,
                    SqlLiteralScalarExpression.Create(SqlStringLiteral.Create("object")))),
                new SqlObjectVisitorInput(
                SqlFunctionCallScalarExpression.Names.Substring,
                SqlFunctionCallScalarExpression.CreateBuiltin(
                    SqlFunctionCallScalarExpression.Identifiers.Substring,
                    SqlLiteralScalarExpression.Create(SqlStringLiteral.Create("Hello")),
                    SqlLiteralScalarExpression.Create(SqlNumberLiteral.Create(1)),
                    SqlLiteralScalarExpression.Create(SqlNumberLiteral.Create(2)))),
                new SqlObjectVisitorInput(
                SqlFunctionCallScalarExpression.Names.Sum,
                SqlFunctionCallScalarExpression.CreateBuiltin(
                    SqlFunctionCallScalarExpression.Identifiers.Sum,
                    SqlLiteralScalarExpression.Create(SqlNumberLiteral.Create(42)))),
                new SqlObjectVisitorInput(
                SqlFunctionCallScalarExpression.Names.Tan,
                SqlFunctionCallScalarExpression.CreateBuiltin(
                    SqlFunctionCallScalarExpression.Identifiers.Tan,
                    SqlLiteralScalarExpression.Create(SqlNumberLiteral.Create(42)))),
                new SqlObjectVisitorInput(
                SqlFunctionCallScalarExpression.Names.TicksToDateTime,
                SqlFunctionCallScalarExpression.CreateBuiltin(
                    SqlFunctionCallScalarExpression.Identifiers.TicksToDateTime,
                    SqlLiteralScalarExpression.Create(SqlNumberLiteral.Create(123456)))),
                new SqlObjectVisitorInput(
                SqlFunctionCallScalarExpression.Names.TimestampToDateTime,
                SqlFunctionCallScalarExpression.CreateBuiltin(
                    SqlFunctionCallScalarExpression.Identifiers.TimestampToDateTime,
                    SqlLiteralScalarExpression.Create(SqlStringLiteral.Create("2020-08-06T20:45:22.1234567Z")))),
                new SqlObjectVisitorInput(
                SqlFunctionCallScalarExpression.Names.ToString,
                SqlFunctionCallScalarExpression.CreateBuiltin(
                    SqlFunctionCallScalarExpression.Identifiers.ToString,
                    SqlLiteralScalarExpression.Create(SqlNumberLiteral.Create(123456)))),
                new SqlObjectVisitorInput(
                SqlFunctionCallScalarExpression.Names.Trim,
                SqlFunctionCallScalarExpression.CreateBuiltin(
                    SqlFunctionCallScalarExpression.Identifiers.Trim,
                    SqlLiteralScalarExpression.Create(SqlStringLiteral.Create("    hair     ")))),
                new SqlObjectVisitorInput(
                SqlFunctionCallScalarExpression.Names.Trunc,
                SqlFunctionCallScalarExpression.CreateBuiltin(
                    SqlFunctionCallScalarExpression.Identifiers.Trunc,
                    SqlLiteralScalarExpression.Create(SqlNumberLiteral.Create(42)))),
                new SqlObjectVisitorInput(
                SqlFunctionCallScalarExpression.Names.Upper,
                SqlFunctionCallScalarExpression.CreateBuiltin(
                    SqlFunctionCallScalarExpression.Identifiers.Upper,
<<<<<<< HEAD
                    SqlLiteralScalarExpression.Create(SqlNumberLiteral.Create(42))))
=======
                    SqlLiteralScalarExpression.Create(SqlNumberLiteral.Create(42)))),
                new SqlObjectVisitorInput(
                SqlFunctionCallScalarExpression.Names.VectorDistance,
                SqlFunctionCallScalarExpression.CreateBuiltin(
                    SqlFunctionCallScalarExpression.Identifiers.VectorDistance,
                    SqlArrayCreateScalarExpression.Create(
                        SqlLiteralScalarExpression.Create(SqlNumberLiteral.Create(1)),
                        SqlLiteralScalarExpression.Create(SqlNumberLiteral.Create(2)),
                        SqlLiteralScalarExpression.Create(SqlNumberLiteral.Create(3))),
                    SqlArrayCreateScalarExpression.Create(
                        SqlLiteralScalarExpression.Create(SqlNumberLiteral.Create(1)),
                        SqlLiteralScalarExpression.Create(SqlNumberLiteral.Create(2)),
                        SqlLiteralScalarExpression.Create(SqlNumberLiteral.Create(3))))),
                new SqlObjectVisitorInput(
                SqlFunctionCallScalarExpression.Names.Year,
                SqlFunctionCallScalarExpression.CreateBuiltin(
                    SqlFunctionCallScalarExpression.Identifiers.Year,
                    SqlLiteralScalarExpression.Create(SqlStringLiteral.Create("2020-08-06T20:45:22.1234567Z")))),
>>>>>>> cdd1b1d2
            };

            this.ExecuteTestSuite(inputs);

            ValidateEquality(inputs);
        }

        [TestMethod]
        [Owner("brchon")]
        public void SqlQueries()
        {
            SqlMemberIndexerScalarExpression somePath = SqlObjectVisitorBaselineTests.CreateSqlMemberIndexerScalarExpression(
                SqlLiteralScalarExpression.Create(SqlStringLiteral.Create("some")),
                SqlLiteralScalarExpression.Create(SqlStringLiteral.Create("random")),
                SqlLiteralScalarExpression.Create(SqlStringLiteral.Create("path")),
                SqlLiteralScalarExpression.Create(SqlNumberLiteral.Create(42)));

            // SELECT
            List<SqlObjectVisitorInput> inputs = new List<SqlObjectVisitorInput>();
            foreach (bool useStar in new bool[] { true, false })
            {
                foreach (bool useTop in new bool[] { true, false })
                {
                    foreach (bool hasDistinct in new bool[] { true, false })
                    {
                        SqlSelectSpec selectSpec = useStar
                            ? SqlSelectStarSpec.Singleton
                            : SqlSelectListSpec.Create(
                                SqlSelectItem.Create(
                                    somePath,
                                    SqlIdentifier.Create("some alias")));
                        SqlTopSpec topSpec = useTop ? topSpec = SqlTopSpec.Create(
                            SqlNumberLiteral.Create(42)) : null;

                        inputs.Add(new SqlObjectVisitorInput(
                            nameof(SqlSelectClause) + $" useStar: {useStar}, useTop: {useTop}, hasDistinct: {hasDistinct}",
                            SqlSelectClause.Create(selectSpec, topSpec, hasDistinct)));
                    }
                }
            }

            // FROM
            SqlInputPathCollection sqlInputPathCollection = SqlInputPathCollection.Create(
                SqlIdentifier.Create("inputPathCollection"),
                SqlStringPathExpression.Create(
                    null,
                    SqlStringLiteral.Create("somePath")));

            SqlSubqueryCollection sqlSubqueryCollection = SqlSubqueryCollection.Create(
                SqlQuery.Create(SqlSelectClause.SelectStar, null, null, null, null, null));

            SqlCollection[] sqlCollections = new SqlCollection[] { sqlInputPathCollection, sqlSubqueryCollection };
            SqlIdentifier sqlIdentifier = SqlIdentifier.Create("some alias");
            foreach (SqlCollection sqlCollection in sqlCollections)
            {
                SqlAliasedCollectionExpression sqlAliasedCollectionExpression = SqlAliasedCollectionExpression.Create(
                    sqlCollection,
                    sqlIdentifier);

                inputs.Add(new SqlObjectVisitorInput(
                    nameof(SqlAliasedCollectionExpression) + $" collectionType: {sqlCollection.GetType().Name}",
                    sqlAliasedCollectionExpression));

                SqlArrayIteratorCollectionExpression sqlArrayIteratorCollectionExpression = SqlArrayIteratorCollectionExpression.Create(
                    sqlIdentifier,
                    sqlCollection);

                inputs.Add(new SqlObjectVisitorInput(
                    nameof(SqlArrayIteratorCollectionExpression) + $" collectionType: {sqlCollection.GetType().Name}",
                    sqlArrayIteratorCollectionExpression));

                SqlJoinCollectionExpression sqlJoinCollectionExpression = SqlJoinCollectionExpression.Create(
                    sqlAliasedCollectionExpression,
                    sqlArrayIteratorCollectionExpression);

                inputs.Add(new SqlObjectVisitorInput(
                    nameof(SqlJoinCollectionExpression) + $" collectionType: {sqlCollection.GetType().Name}",
                    sqlJoinCollectionExpression));
            }

            // WHERE
            SqlWhereClause sqlWhereClause = SqlWhereClause.Create(
                SqlBinaryScalarExpression.Create(
                    SqlBinaryScalarOperatorKind.LessThan,
                    SqlLiteralScalarExpression.Create(SqlStringLiteral.Create("this path")),
                    SqlLiteralScalarExpression.Create(SqlNumberLiteral.Create(42))));
            inputs.Add(new SqlObjectVisitorInput(nameof(SqlWhereClause), sqlWhereClause));

            // GROUP BY
            inputs.Add(
                new SqlObjectVisitorInput(nameof(SqlGroupByClause) + " Single",
                SqlGroupByClause.Create(somePath)));

            inputs.Add(
               new SqlObjectVisitorInput(nameof(SqlGroupByClause) + " Multi",
               SqlGroupByClause.Create(somePath, somePath)));

            // ORDER BY
            inputs.Add(new SqlObjectVisitorInput(
                nameof(SqlOrderByClause) + " Single",
                SqlOrderByClause.Create(
                    SqlOrderByItem.Create(somePath, false))));

            inputs.Add(new SqlObjectVisitorInput(
                nameof(SqlOrderByClause) + " Multi",
                SqlOrderByClause.Create(
                    SqlOrderByItem.Create(somePath, false),
                    SqlOrderByItem.Create(somePath, true))));

            // OFFSET LIMIT
            inputs.Add(new SqlObjectVisitorInput(
                nameof(SqlOffsetSpec),
                SqlOffsetSpec.Create(SqlNumberLiteral.Create(0))));

            inputs.Add(new SqlObjectVisitorInput(
                nameof(SqlLimitSpec),
                SqlLimitSpec.Create(SqlNumberLiteral.Create(0))));

            inputs.Add(new SqlObjectVisitorInput(
                nameof(SqlOffsetLimitClause),
                SqlOffsetLimitClause.Create(
                    SqlOffsetSpec.Create(SqlNumberLiteral.Create(0)),
                    SqlLimitSpec.Create(SqlNumberLiteral.Create(0)))));

            // Query
            SqlQuery query = SqlQuery.Create(
                SqlSelectClause.SelectStar,
                SqlFromClause.Create(
                    SqlAliasedCollectionExpression.Create(
                        SqlInputPathCollection.Create(
                            SqlIdentifier.Create("inputPathCollection"),
                            SqlStringPathExpression.Create(
                                null,
                                SqlStringLiteral.Create("somePath"))),
                        SqlIdentifier.Create("some alias"))),
                sqlWhereClause,
                SqlGroupByClause.Create(somePath),
                SqlOrderByClause.Create(
                    SqlOrderByItem.Create(somePath, false)),
                SqlOffsetLimitClause.Create(
                    SqlOffsetSpec.Create(SqlNumberLiteral.Create(0)),
                    SqlLimitSpec.Create(SqlNumberLiteral.Create(0))));
            inputs.Add(new SqlObjectVisitorInput(
                nameof(SqlQuery),
                query));

            // (SUBQUERY)
            inputs.Add(new SqlObjectVisitorInput(
                nameof(SqlSubqueryScalarExpression),
                SqlSubqueryScalarExpression.Create(query)));

            // ARRAY(SUBQUERY)
            inputs.Add(new SqlObjectVisitorInput(
                nameof(SqlArrayScalarExpression),
                SqlArrayScalarExpression.Create(query)));

            // EXISTS(SUBQUERY)
            inputs.Add(new SqlObjectVisitorInput(
                nameof(SqlExistsScalarExpression),
                SqlExistsScalarExpression.Create(query)));

            this.ExecuteTestSuite(inputs);

            ValidateEquality(inputs);
        }

        public override SqlObjectVisitorOutput ExecuteTest(SqlObjectVisitorInput input)
        {
            SqlObjectVisitorOutput output;
            CultureInfo originalCulture = CultureInfo.CurrentCulture;
            try
            {
                // Add a culture info just to make sure that we are writing the same as culture invariant.
                CultureInfo.CurrentCulture = new CultureInfo("nl-BE");

                string textOutput = input.SqlObject.ToString();
                string prettyPrint = input.SqlObject.PrettyPrint();
                string obfuscatedQuery = input.SqlObject.GetObfuscatedObject().ToString();
                int hashCode = input.SqlObject.GetHashCode();

                output = new SqlObjectVisitorOutput(textOutput, prettyPrint, obfuscatedQuery, hashCode);

                string textOutputWithoutWhitespace = Regex.Replace(textOutput, @"\s+", "");
                string prettyPrintWithoutWhitespace = Regex.Replace(prettyPrint, @"\s+", "");
                Assert.AreEqual(textOutputWithoutWhitespace, prettyPrintWithoutWhitespace);
            }
            finally
            {
                CultureInfo.CurrentCulture = originalCulture;
            }

            return output;
        }

        private static void ValidateEquality(List<SqlObjectVisitorInput> inputs)
        {
            Assert.IsNotNull(inputs);
            Assert.AreNotEqual(0, inputs.Count);

            List<SqlObject> sqlObjects = inputs.Select(x => x.SqlObject).ToList();
            foreach (SqlObject first in sqlObjects)
            {
                foreach (SqlObject second in sqlObjects)
                {
                    if (object.ReferenceEquals(first, second))
                    {
                        Assert.AreEqual(first, second);
                        Assert.AreEqual(first.GetHashCode(), second.GetHashCode());
                    }
                    else
                    {
                        Assert.AreNotEqual(first, second);
                    }
                }
            }
        }

        private static SqlMemberIndexerScalarExpression CreateSqlMemberIndexerScalarExpression(
            SqlScalarExpression first,
            SqlScalarExpression second,
            params SqlScalarExpression[] everythingElse)
        {
            List<SqlScalarExpression> segments = new List<SqlScalarExpression>(2 + everythingElse.Length)
            {
                first,
                second
            };
            segments.AddRange(everythingElse);

            SqlMemberIndexerScalarExpression rootExpression = SqlMemberIndexerScalarExpression.Create(first, second);
            foreach (SqlScalarExpression indexer in segments.Skip(2))
            {
                rootExpression = SqlMemberIndexerScalarExpression.Create(rootExpression, indexer);
            }

            return rootExpression;
        }
    }

    public sealed class SqlObjectVisitorInput : BaselineTestInput
    {
        internal SqlObject SqlObject { get; }

        internal SqlObjectVisitorInput(
            string description,
            SqlObject sqlObject)
            : base(description)
        {
            this.SqlObject = sqlObject ?? throw new ArgumentNullException($"{nameof(sqlObject)} must not be null.");
        }

        public override void SerializeAsXml(XmlWriter xmlWriter)
        {
            if (xmlWriter == null)
            {
                throw new ArgumentNullException($"{nameof(xmlWriter)} cannot be null.");
            }

            xmlWriter.WriteElementString("Description", this.Description);
            xmlWriter.WriteStartElement("SqlObject");
            xmlWriter.WriteCData(JsonConvert.SerializeObject(this.SqlObject, Newtonsoft.Json.Formatting.Indented));
            xmlWriter.WriteEndElement();
        }
    }

    public sealed class SqlObjectVisitorOutput : BaselineTestOutput
    {
        public SqlObjectVisitorOutput(
            string textOutput,
            string prettyPrint,
            string obfuscatedQuery,
            int hashCode)
        {
            this.TextOutput = textOutput ?? throw new ArgumentNullException(nameof(textOutput));
            this.PrettyPrint = prettyPrint ?? throw new ArgumentNullException(nameof(prettyPrint));
            this.HashCode = hashCode;
            this.ObfusctedQuery = obfuscatedQuery ?? throw new ArgumentNullException(nameof(obfuscatedQuery));
        }

        public string TextOutput { get; }

        public string PrettyPrint { get; }

        public int HashCode { get; }

        public string ObfusctedQuery { get; }

        public override void SerializeAsXml(XmlWriter xmlWriter)
        {
            xmlWriter.WriteStartElement($"{nameof(this.TextOutput)}");
            xmlWriter.WriteCData(this.TextOutput);
            xmlWriter.WriteEndElement();

            xmlWriter.WriteStartElement($"{nameof(this.PrettyPrint)}");
            xmlWriter.WriteCData(Environment.NewLine + this.PrettyPrint + Environment.NewLine);
            xmlWriter.WriteEndElement();

            xmlWriter.WriteStartElement($"{nameof(this.HashCode)}");
            xmlWriter.WriteValue(this.HashCode);
            xmlWriter.WriteEndElement();

            xmlWriter.WriteStartElement($"{nameof(this.ObfusctedQuery)}");
            xmlWriter.WriteCData(this.ObfusctedQuery);
            xmlWriter.WriteEndElement();
        }
    }
}<|MERGE_RESOLUTION|>--- conflicted
+++ resolved
@@ -404,8 +404,6 @@
                 SqlFunctionCallScalarExpression.CreateBuiltin(
                     SqlFunctionCallScalarExpression.Identifiers.Array,
                     SqlLiteralScalarExpression.Create(SqlNumberLiteral.Create(42)))),
-<<<<<<< HEAD
-=======
                  new SqlObjectVisitorInput(
                 SqlFunctionCallScalarExpression.Names.ArrayAvg,
                 SqlFunctionCallScalarExpression.CreateBuiltin(
@@ -414,7 +412,6 @@
                         SqlLiteralScalarExpression.Create(SqlNumberLiteral.Create(1)),
                         SqlLiteralScalarExpression.Create(SqlNumberLiteral.Create(2)),
                         SqlLiteralScalarExpression.Create(SqlNumberLiteral.Create(3))))),
->>>>>>> cdd1b1d2
                 new SqlObjectVisitorInput(
                 SqlFunctionCallScalarExpression.Names.ArrayConcat,
                 SqlFunctionCallScalarExpression.CreateBuiltin(
@@ -642,11 +639,6 @@
                 SqlFunctionCallScalarExpression.Names.DateTimeAdd,
                 SqlFunctionCallScalarExpression.CreateBuiltin(
                     SqlFunctionCallScalarExpression.Identifiers.DateTimeAdd,
-<<<<<<< HEAD
-                    SqlLiteralScalarExpression.Create(SqlStringLiteral.Create("Year")),
-                    SqlLiteralScalarExpression.Create(SqlNumberLiteral.Create(2020)),
-                    SqlLiteralScalarExpression.Create(SqlStringLiteral.Create("YYYY")))),
-=======
                     SqlLiteralScalarExpression.Create(SqlStringLiteral.Create("yyyy")),
                     SqlLiteralScalarExpression.Create(SqlNumberLiteral.Create(1)),
                     SqlLiteralScalarExpression.Create(SqlStringLiteral.Create("2020-08-06T20:45:22.1234567Z")))),
@@ -662,7 +654,6 @@
                     SqlFunctionCallScalarExpression.Identifiers.DateTimeFormat,
                     SqlLiteralScalarExpression.Create(SqlStringLiteral.Create("2020-08-06T20:45:22.1234567Z")),
                     SqlLiteralScalarExpression.Create(SqlStringLiteral.Create("(h-hh-hhh)")))),
->>>>>>> cdd1b1d2
                 new SqlObjectVisitorInput(
                 SqlFunctionCallScalarExpression.Names.DateTimeDiff,
                 SqlFunctionCallScalarExpression.CreateBuiltin(
@@ -694,14 +685,11 @@
                     SqlFunctionCallScalarExpression.Identifiers.DateTimeToTimestamp,
                     SqlLiteralScalarExpression.Create(SqlStringLiteral.Create("2020-08-06T20:45:22.1234567Z")))),
                 new SqlObjectVisitorInput(
-<<<<<<< HEAD
-=======
                 SqlFunctionCallScalarExpression.Names.Day,
                 SqlFunctionCallScalarExpression.CreateBuiltin(
                     SqlFunctionCallScalarExpression.Identifiers.Day,
                     SqlLiteralScalarExpression.Create(SqlStringLiteral.Create("2020-08-06T20:45:22.1234567Z")))),
                 new SqlObjectVisitorInput(
->>>>>>> cdd1b1d2
                 SqlFunctionCallScalarExpression.Names.Degrees,
                 SqlFunctionCallScalarExpression.CreateBuiltin(
                     SqlFunctionCallScalarExpression.Identifiers.Degrees,
@@ -740,8 +728,6 @@
                SqlFunctionCallScalarExpression.CreateBuiltin(
                    SqlFunctionCallScalarExpression.Identifiers.GetCurrentTimestamp)),
                 new SqlObjectVisitorInput(
-<<<<<<< HEAD
-=======
                 SqlFunctionCallScalarExpression.Names.Iif,
                 SqlFunctionCallScalarExpression.CreateBuiltin(
                     SqlFunctionCallScalarExpression.Identifiers.Iif,
@@ -749,7 +735,6 @@
                     SqlLiteralScalarExpression.Create(SqlStringLiteral.Create("YES")),
                     SqlLiteralScalarExpression.Create(SqlStringLiteral.Create("NO")))),
                 new SqlObjectVisitorInput(
->>>>>>> cdd1b1d2
                 SqlFunctionCallScalarExpression.Names.IndexOf,
                 SqlFunctionCallScalarExpression.CreateBuiltin(
                     SqlFunctionCallScalarExpression.Identifiers.IndexOf,
@@ -766,14 +751,11 @@
                     SqlFunctionCallScalarExpression.Identifiers.IsBool,
                     SqlLiteralScalarExpression.Create(SqlBooleanLiteral.Create(true)))),
                 new SqlObjectVisitorInput(
-<<<<<<< HEAD
-=======
                 SqlFunctionCallScalarExpression.Names.IsDateTime,
                 SqlFunctionCallScalarExpression.CreateBuiltin(
                     SqlFunctionCallScalarExpression.Identifiers.IsDateTime,
                     SqlLiteralScalarExpression.Create(SqlNumberLiteral.Create(42)))),
                 new SqlObjectVisitorInput(
->>>>>>> cdd1b1d2
                 SqlFunctionCallScalarExpression.Names.IsDefined,
                 SqlFunctionCallScalarExpression.CreateBuiltin(
                     SqlFunctionCallScalarExpression.Identifiers.IsDefined,
@@ -809,15 +791,12 @@
                     SqlFunctionCallScalarExpression.Identifiers.IsString,
                     SqlLiteralScalarExpression.Create(SqlStringLiteral.Create("hello")))),
                 new SqlObjectVisitorInput(
-<<<<<<< HEAD
-=======
                 SqlFunctionCallScalarExpression.Names.LastIndexOf,
                 SqlFunctionCallScalarExpression.CreateBuiltin(
                     SqlFunctionCallScalarExpression.Identifiers.LastIndexOf,
                     SqlLiteralScalarExpression.Create(SqlStringLiteral.Create("ABCDABCDABC")),
                     SqlLiteralScalarExpression.Create(SqlStringLiteral.Create("ABC")))),
                 new SqlObjectVisitorInput(
->>>>>>> cdd1b1d2
                 SqlFunctionCallScalarExpression.Names.Left,
                 SqlFunctionCallScalarExpression.CreateBuiltin(
                     SqlFunctionCallScalarExpression.Identifiers.Left,
@@ -866,14 +845,11 @@
                     SqlFunctionCallScalarExpression.Identifiers.Min,
                     SqlLiteralScalarExpression.Create(SqlNumberLiteral.Create(42)))),
                 new SqlObjectVisitorInput(
-<<<<<<< HEAD
-=======
                 SqlFunctionCallScalarExpression.Names.Month,
                 SqlFunctionCallScalarExpression.CreateBuiltin(
                     SqlFunctionCallScalarExpression.Identifiers.Month,
                     SqlLiteralScalarExpression.Create(SqlStringLiteral.Create("2020-08-06T20:45:22.1234567Z")))),
                 new SqlObjectVisitorInput(
->>>>>>> cdd1b1d2
                 SqlFunctionCallScalarExpression.Names.ObjectToArray,
                 SqlFunctionCallScalarExpression.CreateBuiltin(
                     SqlFunctionCallScalarExpression.Identifiers.ObjectToArray,
@@ -932,8 +908,6 @@
                     SqlFunctionCallScalarExpression.Identifiers.Rtrim,
                     SqlLiteralScalarExpression.Create(SqlNumberLiteral.Create(42)))),
                 new SqlObjectVisitorInput(
-<<<<<<< HEAD
-=======
                 SqlFunctionCallScalarExpression.Names.SetDifference,
                 SqlFunctionCallScalarExpression.CreateBuiltin(
                     SqlFunctionCallScalarExpression.Identifiers.SetDifference,
@@ -982,7 +956,6 @@
                         SqlLiteralScalarExpression.Create(SqlNumberLiteral.Create(2)),
                         SqlLiteralScalarExpression.Create(SqlNumberLiteral.Create(3))))),
                 new SqlObjectVisitorInput(
->>>>>>> cdd1b1d2
                 SqlFunctionCallScalarExpression.Names.Sign,
                 SqlFunctionCallScalarExpression.CreateBuiltin(
                     SqlFunctionCallScalarExpression.Identifiers.Sign,
@@ -1043,8 +1016,6 @@
                     SqlLiteralScalarExpression.Create(SqlStringLiteral.Create("hi")),
                     SqlLiteralScalarExpression.Create(SqlStringLiteral.Create("hello")))),
                 new SqlObjectVisitorInput(
-<<<<<<< HEAD
-=======
                 SqlFunctionCallScalarExpression.Names.StringJoin,
                 SqlFunctionCallScalarExpression.CreateBuiltin(
                     SqlFunctionCallScalarExpression.Identifiers.StringJoin,
@@ -1060,7 +1031,6 @@
                     SqlLiteralScalarExpression.Create(SqlStringLiteral.Create("hello")),
                     SqlLiteralScalarExpression.Create(SqlStringLiteral.Create("e")))),
                 new SqlObjectVisitorInput(
->>>>>>> cdd1b1d2
                 SqlFunctionCallScalarExpression.Names.StringToArray,
                 SqlFunctionCallScalarExpression.CreateBuiltin(
                     SqlFunctionCallScalarExpression.Identifiers.StringToArray,
@@ -1131,9 +1101,6 @@
                 SqlFunctionCallScalarExpression.Names.Upper,
                 SqlFunctionCallScalarExpression.CreateBuiltin(
                     SqlFunctionCallScalarExpression.Identifiers.Upper,
-<<<<<<< HEAD
-                    SqlLiteralScalarExpression.Create(SqlNumberLiteral.Create(42))))
-=======
                     SqlLiteralScalarExpression.Create(SqlNumberLiteral.Create(42)))),
                 new SqlObjectVisitorInput(
                 SqlFunctionCallScalarExpression.Names.VectorDistance,
@@ -1152,7 +1119,6 @@
                 SqlFunctionCallScalarExpression.CreateBuiltin(
                     SqlFunctionCallScalarExpression.Identifiers.Year,
                     SqlLiteralScalarExpression.Create(SqlStringLiteral.Create("2020-08-06T20:45:22.1234567Z")))),
->>>>>>> cdd1b1d2
             };
 
             this.ExecuteTestSuite(inputs);
