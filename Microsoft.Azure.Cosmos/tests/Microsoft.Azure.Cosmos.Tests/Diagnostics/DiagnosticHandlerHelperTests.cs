﻿//------------------------------------------------------------
// Copyright (c) Microsoft Corporation.  All rights reserved.
//------------------------------------------------------------
namespace Microsoft.Azure.Cosmos.Diagnostics
{
    using System;
    using System.Reflection;
    using System.Threading.Tasks;
    using Microsoft.Azure.Cosmos.Handler;
    using Microsoft.VisualStudio.TestTools.UnitTesting;

    [TestClass]
    public class DiagnosticHandlerHelperTests
    {
        [ClassInitialize]
        public static void Initialize(TestContext _)
        {
            DiagnosticHandlerHelperTests.ResetDiagnosticsHandlerHelper();
        }

        private static void ResetDiagnosticsHandlerHelper()
        {
            //Stop the job
            DiagnosticsHandlerHelper helper = DiagnosticsHandlerHelper.GetInstance();
            MethodInfo iMethod = helper.GetType().GetMethod("StopSystemMonitor", BindingFlags.NonPublic | BindingFlags.Instance);
            iMethod.Invoke(helper, new object[] { });

            //Reset the DiagnosticSystemUsageRecorder with original value
            FieldInfo DiagnosticSystemUsageRecorderField = typeof(DiagnosticsHandlerHelper).GetField("DiagnosticSystemUsageRecorder",
                            BindingFlags.Static |
                            BindingFlags.NonPublic);
            DiagnosticSystemUsageRecorderField.SetValue(null, new Documents.Rntbd.SystemUsageRecorder(
                            identifier: "diagnostic",
                            historyLength: 6,
                            refreshInterval: DiagnosticsHandlerHelper.DiagnosticsRefreshInterval));

            //Reset the instance with original value
            FieldInfo field = typeof(DiagnosticsHandlerHelper).GetField("Instance",
                            BindingFlags.Static |
                            BindingFlags.NonPublic);
            field.SetValue(null, Activator.CreateInstance(typeof(DiagnosticsHandlerHelper), true));

        }

        [TestMethod]
        public void SingletonTest()
        {
            DiagnosticsHandlerHelper diagnosticHandlerHelper1 = DiagnosticsHandlerHelper.GetInstance();
            DiagnosticsHandlerHelper diagnosticHandlerHelper2 = DiagnosticsHandlerHelper.GetInstance();

            Assert.IsNotNull(diagnosticHandlerHelper1);
            Assert.IsNotNull(diagnosticHandlerHelper2);
            Assert.AreEqual(diagnosticHandlerHelper1, diagnosticHandlerHelper2, "Not Singleton");
        }

        [TestMethod]
        public async Task RefreshTestAsync()
        {
            // Get default instance of DiagnosticsHandlerHelper with client telemetry disabled (default)
            DiagnosticsHandlerHelper diagnosticHandlerHelper1 = DiagnosticsHandlerHelper.GetInstance();
            await Task.Delay(10000); // warm up to make sure there is at least one entry in the history
            Assert.IsNotNull(diagnosticHandlerHelper1.GetDiagnosticsSystemHistory());
<<<<<<< HEAD
            Assert.IsNull(diagnosticHandlerHelper1.GetClientTelemetrySystemHistory());
=======
            Assert.IsTrue(diagnosticHandlerHelper1.GetDiagnosticsSystemHistory().Values.Count > 0);
>>>>>>> 52d04361
            int countBeforeRefresh = diagnosticHandlerHelper1.GetDiagnosticsSystemHistory().Values.Count;

            FieldInfo TelemetrySystemUsageRecorderField1 = typeof(DiagnosticsHandlerHelper).GetField("TelemetrySystemUsageRecorder",
                            BindingFlags.Static |
                            BindingFlags.NonPublic);
            Assert.IsNull(TelemetrySystemUsageRecorderField1.GetValue(null));

            // Refresh instance of DiagnosticsHandlerHelper with client telemetry enabled
<<<<<<< HEAD
            DiagnosticsHandlerHelper.Refresh(isClientTelemetryEnabled: true);
            DiagnosticsHandlerHelper diagnosticHandlerHelper2 = DiagnosticsHandlerHelper.GetInstance();
            Assert.IsNotNull(diagnosticHandlerHelper2.GetDiagnosticsSystemHistory());
            int countAfterRefresh = diagnosticHandlerHelper2.GetDiagnosticsSystemHistory().Values.Count;

=======
            DiagnosticsHandlerHelper.Refresh(true);
            await Task.Delay(5000); // warm up again to populate telemetry data
            DiagnosticsHandlerHelper diagnosticHandlerHelper2 = DiagnosticsHandlerHelper.GetInstance();
            int countAfterRefresh = diagnosticHandlerHelper1.GetDiagnosticsSystemHistory().Values.Count;
            
>>>>>>> 52d04361
            Assert.IsTrue(countBeforeRefresh <= countAfterRefresh, "After Refresh count should be greater than or equal to before refresh count");
            Assert.AreNotEqual(diagnosticHandlerHelper1, diagnosticHandlerHelper2);

            await Task.Delay(5000); // warm up to make sure there is at least one entry in the history
            Assert.IsNotNull(diagnosticHandlerHelper2.GetClientTelemetrySystemHistory());

            Assert.IsTrue(diagnosticHandlerHelper2.GetClientTelemetrySystemHistory().Values.Count > 0);

            // Refresh instance of DiagnosticsHandlerHelper with client telemetry disabled
            DiagnosticsHandlerHelper.Refresh(isClientTelemetryEnabled: false);
            DiagnosticsHandlerHelper diagnosticHandlerHelper3 = DiagnosticsHandlerHelper.GetInstance();
            Assert.IsNotNull(diagnosticHandlerHelper3.GetDiagnosticsSystemHistory());
            Assert.IsNull(diagnosticHandlerHelper3.GetClientTelemetrySystemHistory());

            FieldInfo TelemetrySystemUsageRecorderField3 = typeof(DiagnosticsHandlerHelper).GetField("TelemetrySystemUsageRecorder",
                            BindingFlags.Static |
                            BindingFlags.NonPublic);
            Assert.IsNull(TelemetrySystemUsageRecorderField3.GetValue(null));
        }
    }
}<|MERGE_RESOLUTION|>--- conflicted
+++ resolved
@@ -60,11 +60,8 @@
             DiagnosticsHandlerHelper diagnosticHandlerHelper1 = DiagnosticsHandlerHelper.GetInstance();
             await Task.Delay(10000); // warm up to make sure there is at least one entry in the history
             Assert.IsNotNull(diagnosticHandlerHelper1.GetDiagnosticsSystemHistory());
-<<<<<<< HEAD
             Assert.IsNull(diagnosticHandlerHelper1.GetClientTelemetrySystemHistory());
-=======
             Assert.IsTrue(diagnosticHandlerHelper1.GetDiagnosticsSystemHistory().Values.Count > 0);
->>>>>>> 52d04361
             int countBeforeRefresh = diagnosticHandlerHelper1.GetDiagnosticsSystemHistory().Values.Count;
 
             FieldInfo TelemetrySystemUsageRecorderField1 = typeof(DiagnosticsHandlerHelper).GetField("TelemetrySystemUsageRecorder",
@@ -73,19 +70,11 @@
             Assert.IsNull(TelemetrySystemUsageRecorderField1.GetValue(null));
 
             // Refresh instance of DiagnosticsHandlerHelper with client telemetry enabled
-<<<<<<< HEAD
             DiagnosticsHandlerHelper.Refresh(isClientTelemetryEnabled: true);
             DiagnosticsHandlerHelper diagnosticHandlerHelper2 = DiagnosticsHandlerHelper.GetInstance();
             Assert.IsNotNull(diagnosticHandlerHelper2.GetDiagnosticsSystemHistory());
             int countAfterRefresh = diagnosticHandlerHelper2.GetDiagnosticsSystemHistory().Values.Count;
-
-=======
-            DiagnosticsHandlerHelper.Refresh(true);
-            await Task.Delay(5000); // warm up again to populate telemetry data
-            DiagnosticsHandlerHelper diagnosticHandlerHelper2 = DiagnosticsHandlerHelper.GetInstance();
-            int countAfterRefresh = diagnosticHandlerHelper1.GetDiagnosticsSystemHistory().Values.Count;
-            
->>>>>>> 52d04361
+          
             Assert.IsTrue(countBeforeRefresh <= countAfterRefresh, "After Refresh count should be greater than or equal to before refresh count");
             Assert.AreNotEqual(diagnosticHandlerHelper1, diagnosticHandlerHelper2);
 
