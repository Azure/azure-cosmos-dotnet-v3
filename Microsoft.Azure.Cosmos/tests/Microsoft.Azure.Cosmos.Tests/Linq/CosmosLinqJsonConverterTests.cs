--- conflicted
+++ resolved
@@ -153,7 +153,6 @@
             }
         }
 
-<<<<<<< HEAD
         [TestMethod]
         public void TestNewtonsoftExtensionDataQuery()
         {
@@ -181,7 +180,8 @@
 
             [System.Text.Json.Serialization.JsonExtensionData()]
             public Dictionary<string, System.Text.Json.JsonElement> NetExtensionData { get; set; }
-=======
+        }
+
         /// <remarks>
         // See: https://github.com/Azure/azure-cosmos-dotnet-v3/blob/master/Microsoft.Azure.Cosmos.Samples/Usage/SystemTextJson/CosmosSystemTextJsonSerializer.cs
         /// </remarks>
@@ -229,7 +229,6 @@
                 stream.Position = 0;
                 return stream;
             }
->>>>>>> b1d31345
         }
     }
 }