﻿//------------------------------------------------------------
// Copyright (c) Microsoft Corporation.  All rights reserved.
//------------------------------------------------------------

namespace Microsoft.Azure.Cosmos.Linq
{
    using System;
    using System.Collections.Generic;
    using System.Globalization;
    using System.IO;
    using System.Linq;
    using System.Linq.Expressions;
<<<<<<< HEAD
    using global::Azure.Core.Serialization;
=======
    using System.Reflection;
    using System.Text.Json.Serialization;
    using global::Azure.Core.Serialization;
    using Microsoft.Azure.Cosmos.Serializer;
>>>>>>> dee9abae
    using Microsoft.VisualStudio.TestTools.UnitTesting;
    using Newtonsoft.Json;
    using Newtonsoft.Json.Converters;

    [TestClass]
    public class CosmosLinqJsonConverterTests
    {
        private readonly CosmosLinqSerializerOptions defaultOptions = new();

        [TestMethod]
        public void DateTimeKindIsPreservedTest()
        {
            // Should work for UTC time
            DateTime utcDate = new DateTime(2022, 5, 26, 0, 0, 0, DateTimeKind.Utc);
            Expression<Func<TestDocument, bool>> expr = a => a.StartDate <= utcDate;
            string sql = SqlTranslator.TranslateExpression(expr.Body);
            Assert.AreEqual("(a[\"StartDate\"] <= \"2022-05-26\")", sql);

            // Should work for local time
            DateTime localDate = new DateTime(2022, 5, 26, 0, 0, 0, DateTimeKind.Local);
            expr = a => a.StartDate <= localDate;
            sql = SqlTranslator.TranslateExpression(expr.Body);
            Assert.AreEqual("(a[\"StartDate\"] <= \"2022-05-26\")", sql);
        }

        [TestMethod]
        public void EnumIsPreservedAsINTest()
        {
<<<<<<< HEAD
            // Arrange
            CosmosLinqSerializerOptions options = new()
            {
                //CustomCosmosSerializer = new TestCustomJsonSerializer()
            };

            // Act
            TestEnum[] values = new[] { TestEnum.One, TestEnum.Two };
            Expression<Func<TestEnumDocument, bool>> expr = a => values.Contains(a.Value);
            
            string sql = SqlTranslator.TranslateExpression(expr.Body, options);

            // Assert
            // Assert.AreEqual("(a[\"Value\"] IN (\"One\", \"Two\"))", sql); // <- TODO - Desired Behavior with CustomSerializer
            Assert.AreEqual("(a[\"Value\"] IN (0, 1))", sql); // <- Actual behavior, with ability to set custom serializor reverted
=======
            CosmosLinqSerializerOptionsInternal options = CosmosLinqSerializerOptionsInternal.Create(this.defaultOptions, new TestCustomJsonLinqSerializer());
            CosmosLinqSerializerOptionsInternal defaultOptions = CosmosLinqSerializerOptionsInternal.Create(this.defaultOptions, new TestCustomJsonSerializer());

            TestEnum[] values = new[] { TestEnum.One, TestEnum.Two };

            Expression<Func<TestEnumDocument, bool>> expr = a => values.Contains(a.Value);
            string sql = SqlTranslator.TranslateExpression(expr.Body, options);

            Expression<Func<TestEnumNewtonsoftDocument, bool>> exprNewtonsoft = a => values.Contains(a.Value);
            string sqlDefault = SqlTranslator.TranslateExpression(exprNewtonsoft.Body, defaultOptions);

            Assert.AreEqual("(a[\"Value\"] IN (\"One\", \"Two\"))", sql);
            Assert.AreEqual("(a[\"Value\"] IN (0, 1))", sqlDefault);
>>>>>>> dee9abae
        }

        [TestMethod]
        public void EnumIsPreservedAsEQUALSTest()
        {
<<<<<<< HEAD
            // Arrange
            CosmosLinqSerializerOptions options = new()
            {
                // CustomCosmosSerializer = new TestCustomJsonSerializer()
            };

            // Act
            TestEnum statusValue = TestEnum.One;
            Expression<Func<TestEnumDocument, bool>> expr = a => a.Value == statusValue;

            string sql = SqlTranslator.TranslateExpression(expr.Body, options);

            // Assert
            // Assert.AreEqual("(a[\"Value\"] = \"One\")", sql); // <- THIS is the correct value, if we are able to use the custom serializer
            Assert.AreEqual("(a[\"Value\"] = 0)", sql); // <- THIS is the current mis-behavior of the SDK
=======
            CosmosLinqSerializerOptionsInternal options = CosmosLinqSerializerOptionsInternal.Create(this.defaultOptions, new TestCustomJsonLinqSerializer());
            CosmosLinqSerializerOptionsInternal defaultOptions = CosmosLinqSerializerOptionsInternal.Create(this.defaultOptions, new TestCustomJsonSerializer());

            TestEnum statusValue = TestEnum.One;

            Expression<Func<TestEnumDocument, bool>> expr = a => a.Value == statusValue;
            string sql = SqlTranslator.TranslateExpression(expr.Body, options);

            Expression<Func<TestEnumNewtonsoftDocument, bool>> exprDefault = a => a.Value == statusValue;
            string sqlNewtonsoft = SqlTranslator.TranslateExpression(exprDefault.Body, defaultOptions);

            Assert.AreEqual("(a[\"Value\"] = \"One\")", sql);
            Assert.AreEqual("(a[\"Value\"] = \"One\")", sqlNewtonsoft);
>>>>>>> dee9abae
        }

        [TestMethod]
        public void EnumIsPreservedAsEXPRESSIONTest()
        {
<<<<<<< HEAD
            // Arrange
            CosmosLinqSerializerOptions options = new()
            {
                // CustomCosmosSerializer = new TestCustomJsonSerializer()
            };

            // Act
=======
            CosmosLinqSerializerOptionsInternal options = CosmosLinqSerializerOptionsInternal.Create(this.defaultOptions, new TestCustomJsonLinqSerializer());
            CosmosLinqSerializerOptionsInternal defaultOptions = CosmosLinqSerializerOptionsInternal.Create(this.defaultOptions, new TestCustomJsonSerializer());
>>>>>>> dee9abae

            // Get status constant
            ConstantExpression status = Expression.Constant(TestEnum.One);

            // Get member access expression
<<<<<<< HEAD
            ParameterExpression arg = Expression.Parameter(typeof(TestEnumNewtonsoftDocument), "a");
=======
            ParameterExpression arg = Expression.Parameter(typeof(TestEnumDocument), "a");
            ParameterExpression argNewtonsoft = Expression.Parameter(typeof(TestEnumNewtonsoftDocument), "a");
>>>>>>> dee9abae

            // Access the value property
            MemberExpression docValueExpression = Expression.MakeMemberAccess(
                arg,
<<<<<<< HEAD
=======
                typeof(TestEnumDocument).GetProperty(nameof(TestEnumDocument.Value))!
            );
            MemberExpression docValueExpressionDefault = Expression.MakeMemberAccess(
                argNewtonsoft,
>>>>>>> dee9abae
                typeof(TestEnumNewtonsoftDocument).GetProperty(nameof(TestEnumNewtonsoftDocument.Value))!
            );

            // Create comparison expression
            BinaryExpression expression = Expression.Equal(
                docValueExpression,
                status
            );
<<<<<<< HEAD

            // Create lambda expression
            Expression<Func<TestEnumNewtonsoftDocument, bool>> lambda = 
                Expression.Lambda<Func<TestEnumNewtonsoftDocument, bool>>(expression, arg);

            string sql = SqlTranslator.TranslateExpression(lambda.Body, options);

            // Assert
            Assert.AreEqual("(a[\"Value\"] = \"One\")", sql);
=======
            BinaryExpression expressionDefault = Expression.Equal(
                docValueExpressionDefault,
                status
            );

            // Create lambda expression
            Expression<Func<TestEnumDocument, bool>> lambda =
                Expression.Lambda<Func<TestEnumDocument, bool>>(expression, arg);
            string sql = SqlTranslator.TranslateExpression(lambda.Body, options);

            Expression<Func<TestEnumNewtonsoftDocument, bool>> lambdaNewtonsoft =
                Expression.Lambda<Func<TestEnumNewtonsoftDocument, bool>>(expressionDefault, argNewtonsoft);
            string sqlDefault = SqlTranslator.TranslateExpression(lambdaNewtonsoft.Body, defaultOptions);

            Assert.AreEqual("(a[\"Value\"] = \"One\")", sql);
            Assert.AreEqual("(a[\"Value\"] = \"One\")", sqlDefault);
>>>>>>> dee9abae
        }

        enum TestEnum
        {
            One,
            Two,
            Three,
        }

        class TestEnumDocument
        {
<<<<<<< HEAD
            [System.Text.Json.Serialization.JsonConverter(typeof(System.Text.Json.Serialization.JsonStringEnumConverter))] // TODO: Remove this once we have the ability to use custom serializer for LINQ queries
=======
>>>>>>> dee9abae
            public TestEnum Value { get; set; }
        }

        class TestEnumNewtonsoftDocument
        {
<<<<<<< HEAD
            [JsonConverter(typeof(StringEnumConverter))]
=======
            [Newtonsoft.Json.JsonConverter(typeof(StringEnumConverter))]
>>>>>>> dee9abae
            public TestEnum Value { get; set; }
        }

        class TestDocument
        {
            [Newtonsoft.Json.JsonConverter(typeof(DateJsonConverter))]
            public DateTime StartDate { get; set; }
        }

        class DateJsonConverter : IsoDateTimeConverter
        {
            public override void WriteJson(JsonWriter writer, object value, JsonSerializer serializer)
            {
                if (value is DateTime dateTime)
                {
                    writer.WriteValue(dateTime.ToString("yyyy-MM-dd", CultureInfo.InvariantCulture));
                }
                else
                {
                    base.WriteJson(writer, value, serializer);
                }
            }
        }

        [TestMethod]
        public void TestNewtonsoftExtensionDataQuery()
        {
<<<<<<< HEAD
            Expression<Func<DocumentWithExtensionData, bool>> expr = a => (string)a.NewtonsoftExtensionData["foo"] == "bar";
            string sql = SqlTranslator.TranslateExpression(expr.Body);
=======
            CosmosLinqSerializerOptionsInternal defaultOptions = CosmosLinqSerializerOptionsInternal.Create(this.defaultOptions, null);

            Expression<Func<DocumentWithExtensionData, bool>> expr = a => (string)a.NewtonsoftExtensionData["foo"] == "bar";
            string sql = SqlTranslator.TranslateExpression(expr.Body, defaultOptions);
>>>>>>> dee9abae

            Assert.AreEqual("(a[\"foo\"] = \"bar\")", sql);
        }

        [TestMethod]
        public void TestSystemTextJsonExtensionDataQuery()
        {
<<<<<<< HEAD
            Expression<Func<DocumentWithExtensionData, bool>> expr = a => ((object)a.NetExtensionData["foo"]) == "bar";
            string sql = SqlTranslator.TranslateExpression(expr.Body);

            // TODO: This is a limitation in the translator. It should be able to handle STJ extension data, if a custom
            // JSON serializer is specified.
            Assert.AreEqual("(a[\"NetExtensionData\"][\"foo\"] = \"bar\")", sql);
=======
            CosmosLinqSerializerOptionsInternal dotNetOptions = CosmosLinqSerializerOptionsInternal.Create(this.defaultOptions, new TestCustomJsonLinqSerializer());

            Expression<Func<DocumentWithExtensionData, bool>> expr = a => ((object)a.NetExtensionData["foo"]) == "bar";
            string sql = SqlTranslator.TranslateExpression(expr.Body, dotNetOptions);

            Assert.AreEqual("(a[\"foo\"] = \"bar\")", sql);
>>>>>>> dee9abae
        }

        class DocumentWithExtensionData
        {
            [Newtonsoft.Json.JsonExtensionData(ReadData = true, WriteData = true)]
            public Dictionary<string, object> NewtonsoftExtensionData { get; set; }

            [System.Text.Json.Serialization.JsonExtensionData()]
            public Dictionary<string, System.Text.Json.JsonElement> NetExtensionData { get; set; }
        }

        /// <remarks>
        // See: https://github.com/Azure/azure-cosmos-dotnet-v3/blob/master/Microsoft.Azure.Cosmos.Samples/Usage/SystemTextJson/CosmosSystemTextJsonSerializer.cs
        /// </remarks>
<<<<<<< HEAD
=======
        class TestCustomJsonLinqSerializer : CosmosLinqSerializer
        {
            private readonly JsonObjectSerializer systemTextJsonSerializer;

            private readonly System.Text.Json.JsonSerializerOptions jsonSerializerOptions = new()
            {
                DefaultIgnoreCondition = System.Text.Json.Serialization.JsonIgnoreCondition.WhenWritingNull,
                PropertyNameCaseInsensitive = true,
                Converters = {
                    new System.Text.Json.Serialization.JsonStringEnumConverter(),
                }
            };

            public TestCustomJsonLinqSerializer()
            {
                this.systemTextJsonSerializer = new JsonObjectSerializer(this.jsonSerializerOptions);
            }

            public override T FromStream<T>(Stream stream)
            {
                using (stream)
                {
                    if (stream.CanSeek && stream.Length == 0)
                    {
                        return default;
                    }

                    if (typeof(Stream).IsAssignableFrom(typeof(T)))
                    {
                        return (T)(object)stream;
                    }

                    return (T)this.systemTextJsonSerializer.Deserialize(stream, typeof(T), default);
                }
            }

            public override Stream ToStream<T>(T input)
            {
                MemoryStream stream = new();

                this.systemTextJsonSerializer.Serialize(stream, input, input.GetType(), default);
                stream.Position = 0;
                return stream;
            }

            public override string SerializeMemberName(MemberInfo memberInfo)
            {
                System.Text.Json.Serialization.JsonExtensionDataAttribute jsonExtensionDataAttribute =
                    memberInfo.GetCustomAttribute<System.Text.Json.Serialization.JsonExtensionDataAttribute>(true);
                if (jsonExtensionDataAttribute != null)
                {
                    return null;
                }

                JsonPropertyNameAttribute jsonPropertyNameAttribute = memberInfo.GetCustomAttribute<JsonPropertyNameAttribute>(true);
                if (!string.IsNullOrEmpty(jsonPropertyNameAttribute?.Name))
                {
                    return jsonPropertyNameAttribute.Name;
                }

                if (this.jsonSerializerOptions.PropertyNamingPolicy != null)
                {
                    return this.jsonSerializerOptions.PropertyNamingPolicy.ConvertName(memberInfo.Name);
                }

                // Do any additional handling of JsonSerializerOptions here.

                return memberInfo.Name;
            }
        }

        /// <remarks>
        // See: https://github.com/Azure/azure-cosmos-dotnet-v3/blob/master/Microsoft.Azure.Cosmos.Samples/Usage/SystemTextJson/CosmosSystemTextJsonSerializer.cs
        /// </remarks>
>>>>>>> dee9abae
        class TestCustomJsonSerializer : CosmosSerializer
        {
            private readonly JsonObjectSerializer systemTextJsonSerializer;

            public static readonly System.Text.Json.JsonSerializerOptions JsonOptions = new()
            {
                DefaultIgnoreCondition = System.Text.Json.Serialization.JsonIgnoreCondition.WhenWritingNull,
                PropertyNameCaseInsensitive = true,
                Converters = {
                    new System.Text.Json.Serialization.JsonStringEnumConverter(),
                }
            };

            public TestCustomJsonSerializer()
            {
                this.systemTextJsonSerializer = new JsonObjectSerializer(JsonOptions);
            }

            public override T FromStream<T>(Stream stream)
            {
                using (stream)
                {
                    if (stream.CanSeek && stream.Length == 0)
                    {
                        return default;
                    }

                    if (typeof(Stream).IsAssignableFrom(typeof(T)))
                    {
                        return (T)(object)stream;
                    }

                    return (T)this.systemTextJsonSerializer.Deserialize(stream, typeof(T), default);
                }
            }

            public override Stream ToStream<T>(T input)
            {
<<<<<<< HEAD
                MemoryStream stream = new ();

                this.systemTextJsonSerializer.Serialize(stream, input, typeof(T), default);
=======
                MemoryStream stream = new();

                this.systemTextJsonSerializer.Serialize(stream, input, input.GetType(), default);
>>>>>>> dee9abae
                stream.Position = 0;
                return stream;
            }
        }
    }
}<|MERGE_RESOLUTION|>--- conflicted
+++ resolved
@@ -10,14 +10,10 @@
     using System.IO;
     using System.Linq;
     using System.Linq.Expressions;
-<<<<<<< HEAD
-    using global::Azure.Core.Serialization;
-=======
     using System.Reflection;
     using System.Text.Json.Serialization;
     using global::Azure.Core.Serialization;
     using Microsoft.Azure.Cosmos.Serializer;
->>>>>>> dee9abae
     using Microsoft.VisualStudio.TestTools.UnitTesting;
     using Newtonsoft.Json;
     using Newtonsoft.Json.Converters;
@@ -46,23 +42,6 @@
         [TestMethod]
         public void EnumIsPreservedAsINTest()
         {
-<<<<<<< HEAD
-            // Arrange
-            CosmosLinqSerializerOptions options = new()
-            {
-                //CustomCosmosSerializer = new TestCustomJsonSerializer()
-            };
-
-            // Act
-            TestEnum[] values = new[] { TestEnum.One, TestEnum.Two };
-            Expression<Func<TestEnumDocument, bool>> expr = a => values.Contains(a.Value);
-            
-            string sql = SqlTranslator.TranslateExpression(expr.Body, options);
-
-            // Assert
-            // Assert.AreEqual("(a[\"Value\"] IN (\"One\", \"Two\"))", sql); // <- TODO - Desired Behavior with CustomSerializer
-            Assert.AreEqual("(a[\"Value\"] IN (0, 1))", sql); // <- Actual behavior, with ability to set custom serializor reverted
-=======
             CosmosLinqSerializerOptionsInternal options = CosmosLinqSerializerOptionsInternal.Create(this.defaultOptions, new TestCustomJsonLinqSerializer());
             CosmosLinqSerializerOptionsInternal defaultOptions = CosmosLinqSerializerOptionsInternal.Create(this.defaultOptions, new TestCustomJsonSerializer());
 
@@ -76,29 +55,11 @@
 
             Assert.AreEqual("(a[\"Value\"] IN (\"One\", \"Two\"))", sql);
             Assert.AreEqual("(a[\"Value\"] IN (0, 1))", sqlDefault);
->>>>>>> dee9abae
         }
 
         [TestMethod]
         public void EnumIsPreservedAsEQUALSTest()
         {
-<<<<<<< HEAD
-            // Arrange
-            CosmosLinqSerializerOptions options = new()
-            {
-                // CustomCosmosSerializer = new TestCustomJsonSerializer()
-            };
-
-            // Act
-            TestEnum statusValue = TestEnum.One;
-            Expression<Func<TestEnumDocument, bool>> expr = a => a.Value == statusValue;
-
-            string sql = SqlTranslator.TranslateExpression(expr.Body, options);
-
-            // Assert
-            // Assert.AreEqual("(a[\"Value\"] = \"One\")", sql); // <- THIS is the correct value, if we are able to use the custom serializer
-            Assert.AreEqual("(a[\"Value\"] = 0)", sql); // <- THIS is the current mis-behavior of the SDK
-=======
             CosmosLinqSerializerOptionsInternal options = CosmosLinqSerializerOptionsInternal.Create(this.defaultOptions, new TestCustomJsonLinqSerializer());
             CosmosLinqSerializerOptionsInternal defaultOptions = CosmosLinqSerializerOptionsInternal.Create(this.defaultOptions, new TestCustomJsonSerializer());
 
@@ -112,46 +73,28 @@
 
             Assert.AreEqual("(a[\"Value\"] = \"One\")", sql);
             Assert.AreEqual("(a[\"Value\"] = \"One\")", sqlNewtonsoft);
->>>>>>> dee9abae
         }
 
         [TestMethod]
         public void EnumIsPreservedAsEXPRESSIONTest()
         {
-<<<<<<< HEAD
-            // Arrange
-            CosmosLinqSerializerOptions options = new()
-            {
-                // CustomCosmosSerializer = new TestCustomJsonSerializer()
-            };
-
-            // Act
-=======
             CosmosLinqSerializerOptionsInternal options = CosmosLinqSerializerOptionsInternal.Create(this.defaultOptions, new TestCustomJsonLinqSerializer());
             CosmosLinqSerializerOptionsInternal defaultOptions = CosmosLinqSerializerOptionsInternal.Create(this.defaultOptions, new TestCustomJsonSerializer());
->>>>>>> dee9abae
 
             // Get status constant
             ConstantExpression status = Expression.Constant(TestEnum.One);
 
             // Get member access expression
-<<<<<<< HEAD
-            ParameterExpression arg = Expression.Parameter(typeof(TestEnumNewtonsoftDocument), "a");
-=======
             ParameterExpression arg = Expression.Parameter(typeof(TestEnumDocument), "a");
             ParameterExpression argNewtonsoft = Expression.Parameter(typeof(TestEnumNewtonsoftDocument), "a");
->>>>>>> dee9abae
 
             // Access the value property
             MemberExpression docValueExpression = Expression.MakeMemberAccess(
                 arg,
-<<<<<<< HEAD
-=======
                 typeof(TestEnumDocument).GetProperty(nameof(TestEnumDocument.Value))!
             );
             MemberExpression docValueExpressionDefault = Expression.MakeMemberAccess(
                 argNewtonsoft,
->>>>>>> dee9abae
                 typeof(TestEnumNewtonsoftDocument).GetProperty(nameof(TestEnumNewtonsoftDocument.Value))!
             );
 
@@ -160,17 +103,6 @@
                 docValueExpression,
                 status
             );
-<<<<<<< HEAD
-
-            // Create lambda expression
-            Expression<Func<TestEnumNewtonsoftDocument, bool>> lambda = 
-                Expression.Lambda<Func<TestEnumNewtonsoftDocument, bool>>(expression, arg);
-
-            string sql = SqlTranslator.TranslateExpression(lambda.Body, options);
-
-            // Assert
-            Assert.AreEqual("(a[\"Value\"] = \"One\")", sql);
-=======
             BinaryExpression expressionDefault = Expression.Equal(
                 docValueExpressionDefault,
                 status
@@ -187,7 +119,6 @@
 
             Assert.AreEqual("(a[\"Value\"] = \"One\")", sql);
             Assert.AreEqual("(a[\"Value\"] = \"One\")", sqlDefault);
->>>>>>> dee9abae
         }
 
         enum TestEnum
@@ -199,20 +130,12 @@
 
         class TestEnumDocument
         {
-<<<<<<< HEAD
-            [System.Text.Json.Serialization.JsonConverter(typeof(System.Text.Json.Serialization.JsonStringEnumConverter))] // TODO: Remove this once we have the ability to use custom serializer for LINQ queries
-=======
->>>>>>> dee9abae
             public TestEnum Value { get; set; }
         }
 
         class TestEnumNewtonsoftDocument
         {
-<<<<<<< HEAD
-            [JsonConverter(typeof(StringEnumConverter))]
-=======
             [Newtonsoft.Json.JsonConverter(typeof(StringEnumConverter))]
->>>>>>> dee9abae
             public TestEnum Value { get; set; }
         }
 
@@ -240,15 +163,10 @@
         [TestMethod]
         public void TestNewtonsoftExtensionDataQuery()
         {
-<<<<<<< HEAD
-            Expression<Func<DocumentWithExtensionData, bool>> expr = a => (string)a.NewtonsoftExtensionData["foo"] == "bar";
-            string sql = SqlTranslator.TranslateExpression(expr.Body);
-=======
             CosmosLinqSerializerOptionsInternal defaultOptions = CosmosLinqSerializerOptionsInternal.Create(this.defaultOptions, null);
 
             Expression<Func<DocumentWithExtensionData, bool>> expr = a => (string)a.NewtonsoftExtensionData["foo"] == "bar";
             string sql = SqlTranslator.TranslateExpression(expr.Body, defaultOptions);
->>>>>>> dee9abae
 
             Assert.AreEqual("(a[\"foo\"] = \"bar\")", sql);
         }
@@ -256,21 +174,12 @@
         [TestMethod]
         public void TestSystemTextJsonExtensionDataQuery()
         {
-<<<<<<< HEAD
-            Expression<Func<DocumentWithExtensionData, bool>> expr = a => ((object)a.NetExtensionData["foo"]) == "bar";
-            string sql = SqlTranslator.TranslateExpression(expr.Body);
-
-            // TODO: This is a limitation in the translator. It should be able to handle STJ extension data, if a custom
-            // JSON serializer is specified.
-            Assert.AreEqual("(a[\"NetExtensionData\"][\"foo\"] = \"bar\")", sql);
-=======
             CosmosLinqSerializerOptionsInternal dotNetOptions = CosmosLinqSerializerOptionsInternal.Create(this.defaultOptions, new TestCustomJsonLinqSerializer());
 
             Expression<Func<DocumentWithExtensionData, bool>> expr = a => ((object)a.NetExtensionData["foo"]) == "bar";
             string sql = SqlTranslator.TranslateExpression(expr.Body, dotNetOptions);
 
             Assert.AreEqual("(a[\"foo\"] = \"bar\")", sql);
->>>>>>> dee9abae
         }
 
         class DocumentWithExtensionData
@@ -285,8 +194,6 @@
         /// <remarks>
         // See: https://github.com/Azure/azure-cosmos-dotnet-v3/blob/master/Microsoft.Azure.Cosmos.Samples/Usage/SystemTextJson/CosmosSystemTextJsonSerializer.cs
         /// </remarks>
-<<<<<<< HEAD
-=======
         class TestCustomJsonLinqSerializer : CosmosLinqSerializer
         {
             private readonly JsonObjectSerializer systemTextJsonSerializer;
@@ -361,7 +268,6 @@
         /// <remarks>
         // See: https://github.com/Azure/azure-cosmos-dotnet-v3/blob/master/Microsoft.Azure.Cosmos.Samples/Usage/SystemTextJson/CosmosSystemTextJsonSerializer.cs
         /// </remarks>
->>>>>>> dee9abae
         class TestCustomJsonSerializer : CosmosSerializer
         {
             private readonly JsonObjectSerializer systemTextJsonSerializer;
@@ -400,15 +306,9 @@
 
             public override Stream ToStream<T>(T input)
             {
-<<<<<<< HEAD
-                MemoryStream stream = new ();
-
-                this.systemTextJsonSerializer.Serialize(stream, input, typeof(T), default);
-=======
                 MemoryStream stream = new();
 
                 this.systemTextJsonSerializer.Serialize(stream, input, input.GetType(), default);
->>>>>>> dee9abae
                 stream.Position = 0;
                 return stream;
             }
