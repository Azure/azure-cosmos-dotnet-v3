﻿//------------------------------------------------------------
// Copyright (c) Microsoft Corporation.  All rights reserved.
//------------------------------------------------------------

namespace Microsoft.Azure.Cosmos.Linq
{
    using System;
    using System.Collections.Generic;
    using System.Globalization;
    using System.IO;
    using System.Linq;
    using System.Linq.Expressions;
    using System.Reflection;
    using System.Text.Json.Serialization;
    using global::Azure.Core.Serialization;
    using Microsoft.Azure.Cosmos.Serializer;
    using Microsoft.VisualStudio.TestTools.UnitTesting;
    using Newtonsoft.Json;
    using Newtonsoft.Json.Converters;

    [TestClass]
    public class CosmosLinqJsonConverterTests
    {
        private readonly CosmosLinqSerializerOptions defaultOptions = new();

        [TestMethod]
        public void DateTimeKindIsPreservedTest()
        {
            // Should work for UTC time
            DateTime utcDate = new DateTime(2022, 5, 26, 0, 0, 0, DateTimeKind.Utc);
            Expression<Func<TestDocument, bool>> expr = a => a.StartDate <= utcDate;
            string sql = SqlTranslator.TranslateExpression(expr.Body);
            Assert.AreEqual("(a[\"StartDate\"] <= \"2022-05-26\")", sql);

            // Should work for local time
            DateTime localDate = new DateTime(2022, 5, 26, 0, 0, 0, DateTimeKind.Local);
            expr = a => a.StartDate <= localDate;
            sql = SqlTranslator.TranslateExpression(expr.Body);
            Assert.AreEqual("(a[\"StartDate\"] <= \"2022-05-26\")", sql);
        }

        [TestMethod]
        public void EnumIsPreservedAsINTest()
        {
            CosmosLinqSerializerOptionsInternal options = CosmosLinqSerializerOptionsInternal.Create(this.defaultOptions, new TestCustomJsonLinqSerializer());
            CosmosLinqSerializerOptionsInternal defaultOptions = CosmosLinqSerializerOptionsInternal.Create(this.defaultOptions, new TestCustomJsonSerializer());

            TestEnum[] values = new[] { TestEnum.One, TestEnum.Two };

            Expression<Func<TestEnumDocument, bool>> expr = a => values.Contains(a.Value);
            string sql = SqlTranslator.TranslateExpression(expr.Body, options);

            Expression<Func<TestEnumNewtonsoftDocument, bool>> exprNewtonsoft = a => values.Contains(a.Value);
            string sqlDefault = SqlTranslator.TranslateExpression(exprNewtonsoft.Body, defaultOptions);

            Assert.AreEqual("(a[\"Value\"] IN (\"One\", \"Two\"))", sql);
            Assert.AreEqual("(a[\"Value\"] IN (0, 1))", sqlDefault);
        }

        [TestMethod]
        public void EnumIsPreservedAsEQUALSTest()
        {
            CosmosLinqSerializerOptionsInternal options = CosmosLinqSerializerOptionsInternal.Create(this.defaultOptions, new TestCustomJsonLinqSerializer());
            CosmosLinqSerializerOptionsInternal defaultOptions = CosmosLinqSerializerOptionsInternal.Create(this.defaultOptions, new TestCustomJsonSerializer());

            TestEnum statusValue = TestEnum.One;

            Expression<Func<TestEnumDocument, bool>> expr = a => a.Value == statusValue;
            string sql = SqlTranslator.TranslateExpression(expr.Body, options);

            Expression<Func<TestEnumNewtonsoftDocument, bool>> exprDefault = a => a.Value == statusValue;
            string sqlNewtonsoft = SqlTranslator.TranslateExpression(exprDefault.Body, defaultOptions);

            Assert.AreEqual("(a[\"Value\"] = \"One\")", sql);
            Assert.AreEqual("(a[\"Value\"] = \"One\")", sqlNewtonsoft);
        }

        [TestMethod]
        public void EnumIsPreservedAsEXPRESSIONTest()
        {
            CosmosLinqSerializerOptionsInternal options = CosmosLinqSerializerOptionsInternal.Create(this.defaultOptions, new TestCustomJsonLinqSerializer());
            CosmosLinqSerializerOptionsInternal defaultOptions = CosmosLinqSerializerOptionsInternal.Create(this.defaultOptions, new TestCustomJsonSerializer());

            // Get status constant
            ConstantExpression status = Expression.Constant(TestEnum.One);

            // Get member access expression
            ParameterExpression arg = Expression.Parameter(typeof(TestEnumDocument), "a");
            ParameterExpression argNewtonsoft = Expression.Parameter(typeof(TestEnumNewtonsoftDocument), "a");

            // Access the value property
            MemberExpression docValueExpression = Expression.MakeMemberAccess(
                arg,
                typeof(TestEnumDocument).GetProperty(nameof(TestEnumDocument.Value))!
            );
            MemberExpression docValueExpressionDefault = Expression.MakeMemberAccess(
                argNewtonsoft,
                typeof(TestEnumNewtonsoftDocument).GetProperty(nameof(TestEnumNewtonsoftDocument.Value))!
            );

            // Create comparison expression
            BinaryExpression expression = Expression.Equal(
                docValueExpression,
                status
            );
            BinaryExpression expressionDefault = Expression.Equal(
                docValueExpressionDefault,
                status
            );

            // Create lambda expression
            Expression<Func<TestEnumDocument, bool>> lambda =
                Expression.Lambda<Func<TestEnumDocument, bool>>(expression, arg);
            string sql = SqlTranslator.TranslateExpression(lambda.Body, options);

            Expression<Func<TestEnumNewtonsoftDocument, bool>> lambdaNewtonsoft =
                Expression.Lambda<Func<TestEnumNewtonsoftDocument, bool>>(expressionDefault, argNewtonsoft);
            string sqlDefault = SqlTranslator.TranslateExpression(lambdaNewtonsoft.Body, defaultOptions);

            Assert.AreEqual("(a[\"Value\"] = \"One\")", sql);
            Assert.AreEqual("(a[\"Value\"] = \"One\")", sqlDefault);
        }

        enum TestEnum
        {
            One,
            Two,
            Three,
        }

        class TestEnumDocument
        {
            public TestEnum Value { get; set; }
        }

        class TestEnumNewtonsoftDocument
        {
            [Newtonsoft.Json.JsonConverter(typeof(StringEnumConverter))]
            public TestEnum Value { get; set; }
        }

        class TestDocument
        {
            [Newtonsoft.Json.JsonConverter(typeof(DateJsonConverter))]
            public DateTime StartDate { get; set; }
        }

        class DateJsonConverter : IsoDateTimeConverter
        {
            public override void WriteJson(JsonWriter writer, object value, JsonSerializer serializer)
            {
                if (value is DateTime dateTime)
                {
                    writer.WriteValue(dateTime.ToString("yyyy-MM-dd", CultureInfo.InvariantCulture));
                }
                else
                {
                    base.WriteJson(writer, value, serializer);
                }
            }
        }

        [TestMethod]
        public void TestNewtonsoftExtensionDataQuery()
        {
            CosmosLinqSerializerOptionsInternal defaultOptions = CosmosLinqSerializerOptionsInternal.Create(this.defaultOptions, null);

            Expression<Func<DocumentWithExtensionData, bool>> expr = a => (string)a.NewtonsoftExtensionData["foo"] == "bar";
            string sql = SqlTranslator.TranslateExpression(expr.Body, defaultOptions);

            Assert.AreEqual("(a[\"foo\"] = \"bar\")", sql);
        }

        [TestMethod]
        public void TestSystemTextJsonExtensionDataQuery()
        {
            CosmosLinqSerializerOptionsInternal dotNetOptions = CosmosLinqSerializerOptionsInternal.Create(this.defaultOptions, new TestCustomJsonLinqSerializer());

            Expression<Func<DocumentWithExtensionData, bool>> expr = a => ((object)a.NetExtensionData["foo"]) == "bar";
            string sql = SqlTranslator.TranslateExpression(expr.Body, dotNetOptions);

            Assert.AreEqual("(a[\"foo\"] = \"bar\")", sql);
        }

        class DocumentWithExtensionData
        {
            [Newtonsoft.Json.JsonExtensionData(ReadData = true, WriteData = true)]
            public Dictionary<string, object> NewtonsoftExtensionData { get; set; }

            [System.Text.Json.Serialization.JsonExtensionData()]
            public Dictionary<string, System.Text.Json.JsonElement> NetExtensionData { get; set; }
        }

        /// <remarks>
        // See: https://github.com/Azure/azure-cosmos-dotnet-v3/blob/master/Microsoft.Azure.Cosmos.Samples/Usage/SystemTextJson/CosmosSystemTextJsonSerializer.cs
        /// </remarks>
        class TestCustomJsonLinqSerializer : CosmosLinqSerializer
        {
            private readonly JsonObjectSerializer systemTextJsonSerializer;

            private readonly System.Text.Json.JsonSerializerOptions jsonSerializerOptions = new()
            {
                DefaultIgnoreCondition = System.Text.Json.Serialization.JsonIgnoreCondition.WhenWritingNull,
                PropertyNameCaseInsensitive = true,
                Converters = {
                    new System.Text.Json.Serialization.JsonStringEnumConverter(),
                }
            };

            public TestCustomJsonLinqSerializer()
            {
                this.systemTextJsonSerializer = new JsonObjectSerializer(this.jsonSerializerOptions);
            }

            public override T FromStream<T>(Stream stream)
            {
                using (stream)
                {
                    if (stream.CanSeek && stream.Length == 0)
                    {
                        return default;
                    }

                    if (typeof(Stream).IsAssignableFrom(typeof(T)))
                    {
                        return (T)(object)stream;
                    }

                    return (T)this.systemTextJsonSerializer.Deserialize(stream, typeof(T), default);
                }
            }

            public override Stream ToStream<T>(T input)
            {
                MemoryStream stream = new();

                this.systemTextJsonSerializer.Serialize(stream, input, input.GetType(), default);
                stream.Position = 0;
                return stream;
<<<<<<< HEAD
            }

            public override string SerializeMemberName(MemberInfo memberInfo)
            {
                System.Text.Json.Serialization.JsonExtensionDataAttribute jsonExtensionDataAttribute =
                    memberInfo.GetCustomAttribute<System.Text.Json.Serialization.JsonExtensionDataAttribute>(true);
                if (jsonExtensionDataAttribute != null)
                {
                    return null;
                }

                JsonPropertyNameAttribute jsonPropertyNameAttribute = memberInfo.GetCustomAttribute<JsonPropertyNameAttribute>(true);
                if (!string.IsNullOrEmpty(jsonPropertyNameAttribute?.Name))
                {
                    return jsonPropertyNameAttribute.Name;
                }

                if (this.jsonSerializerOptions.PropertyNamingPolicy != null)
                {
                    return this.jsonSerializerOptions.PropertyNamingPolicy.ConvertName(memberInfo.Name);
                }

                // Do any additional handling of JsonSerializerOptions here.

                return memberInfo.Name;
=======
            }

            public override string SerializeMemberName(MemberInfo memberInfo)
            {
                System.Text.Json.Serialization.JsonExtensionDataAttribute jsonExtensionDataAttribute =
                    memberInfo.GetCustomAttribute<System.Text.Json.Serialization.JsonExtensionDataAttribute>(true);
                if (jsonExtensionDataAttribute != null)
                {
                    return null;
                }

                JsonPropertyNameAttribute jsonPropertyNameAttribute = memberInfo.GetCustomAttribute<JsonPropertyNameAttribute>(true);
                if (!string.IsNullOrEmpty(jsonPropertyNameAttribute?.Name))
                {
                    return jsonPropertyNameAttribute.Name;
                }

                if (this.jsonSerializerOptions.PropertyNamingPolicy != null)
                {
                    return this.jsonSerializerOptions.PropertyNamingPolicy.ConvertName(memberInfo.Name);
                }

                // Do any additional handling of JsonSerializerOptions here.

                return memberInfo.Name;
>>>>>>> 43c14a31
            }
        }

        /// <remarks>
        // See: https://github.com/Azure/azure-cosmos-dotnet-v3/blob/master/Microsoft.Azure.Cosmos.Samples/Usage/SystemTextJson/CosmosSystemTextJsonSerializer.cs
        /// </remarks>
        class TestCustomJsonSerializer : CosmosSerializer
        {
            private readonly JsonObjectSerializer systemTextJsonSerializer;

            public static readonly System.Text.Json.JsonSerializerOptions JsonOptions = new()
            {
                DefaultIgnoreCondition = System.Text.Json.Serialization.JsonIgnoreCondition.WhenWritingNull,
                PropertyNameCaseInsensitive = true,
                Converters = {
                    new System.Text.Json.Serialization.JsonStringEnumConverter(),
                }
            };

            public TestCustomJsonSerializer()
            {
                this.systemTextJsonSerializer = new JsonObjectSerializer(JsonOptions);
            }

            public override T FromStream<T>(Stream stream)
            {
                using (stream)
                {
                    if (stream.CanSeek && stream.Length == 0)
                    {
                        return default;
                    }

                    if (typeof(Stream).IsAssignableFrom(typeof(T)))
                    {
                        return (T)(object)stream;
                    }

                    return (T)this.systemTextJsonSerializer.Deserialize(stream, typeof(T), default);
                }
            }

            public override Stream ToStream<T>(T input)
            {
                MemoryStream stream = new();

                this.systemTextJsonSerializer.Serialize(stream, input, input.GetType(), default);
                stream.Position = 0;
                return stream;
            }
        }
    }
}<|MERGE_RESOLUTION|>--- conflicted
+++ resolved
@@ -237,59 +237,31 @@
                 this.systemTextJsonSerializer.Serialize(stream, input, input.GetType(), default);
                 stream.Position = 0;
                 return stream;
-<<<<<<< HEAD
-            }
-
-            public override string SerializeMemberName(MemberInfo memberInfo)
-            {
-                System.Text.Json.Serialization.JsonExtensionDataAttribute jsonExtensionDataAttribute =
-                    memberInfo.GetCustomAttribute<System.Text.Json.Serialization.JsonExtensionDataAttribute>(true);
-                if (jsonExtensionDataAttribute != null)
-                {
-                    return null;
-                }
-
-                JsonPropertyNameAttribute jsonPropertyNameAttribute = memberInfo.GetCustomAttribute<JsonPropertyNameAttribute>(true);
-                if (!string.IsNullOrEmpty(jsonPropertyNameAttribute?.Name))
-                {
-                    return jsonPropertyNameAttribute.Name;
-                }
-
-                if (this.jsonSerializerOptions.PropertyNamingPolicy != null)
-                {
-                    return this.jsonSerializerOptions.PropertyNamingPolicy.ConvertName(memberInfo.Name);
-                }
-
-                // Do any additional handling of JsonSerializerOptions here.
-
-                return memberInfo.Name;
-=======
-            }
-
-            public override string SerializeMemberName(MemberInfo memberInfo)
-            {
-                System.Text.Json.Serialization.JsonExtensionDataAttribute jsonExtensionDataAttribute =
-                    memberInfo.GetCustomAttribute<System.Text.Json.Serialization.JsonExtensionDataAttribute>(true);
-                if (jsonExtensionDataAttribute != null)
-                {
-                    return null;
-                }
-
-                JsonPropertyNameAttribute jsonPropertyNameAttribute = memberInfo.GetCustomAttribute<JsonPropertyNameAttribute>(true);
-                if (!string.IsNullOrEmpty(jsonPropertyNameAttribute?.Name))
-                {
-                    return jsonPropertyNameAttribute.Name;
-                }
-
-                if (this.jsonSerializerOptions.PropertyNamingPolicy != null)
-                {
-                    return this.jsonSerializerOptions.PropertyNamingPolicy.ConvertName(memberInfo.Name);
-                }
-
-                // Do any additional handling of JsonSerializerOptions here.
-
-                return memberInfo.Name;
->>>>>>> 43c14a31
+            }
+
+            public override string SerializeMemberName(MemberInfo memberInfo)
+            {
+                System.Text.Json.Serialization.JsonExtensionDataAttribute jsonExtensionDataAttribute =
+                    memberInfo.GetCustomAttribute<System.Text.Json.Serialization.JsonExtensionDataAttribute>(true);
+                if (jsonExtensionDataAttribute != null)
+                {
+                    return null;
+                }
+
+                JsonPropertyNameAttribute jsonPropertyNameAttribute = memberInfo.GetCustomAttribute<JsonPropertyNameAttribute>(true);
+                if (!string.IsNullOrEmpty(jsonPropertyNameAttribute?.Name))
+                {
+                    return jsonPropertyNameAttribute.Name;
+                }
+
+                if (this.jsonSerializerOptions.PropertyNamingPolicy != null)
+                {
+                    return this.jsonSerializerOptions.PropertyNamingPolicy.ConvertName(memberInfo.Name);
+                }
+
+                // Do any additional handling of JsonSerializerOptions here.
+
+                return memberInfo.Name;
             }
         }
 
