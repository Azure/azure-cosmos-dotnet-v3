--- conflicted
+++ resolved
@@ -153,8 +153,6 @@
             }
         }
 
-<<<<<<< HEAD
-=======
         [TestMethod]
         public void TestNewtonsoftExtensionDataQuery()
         {
@@ -184,7 +182,6 @@
             public Dictionary<string, System.Text.Json.JsonElement> NetExtensionData { get; set; }
         }
 
->>>>>>> 5ec7b4bc
         /// <remarks>
         // See: https://github.com/Azure/azure-cosmos-dotnet-v3/blob/master/Microsoft.Azure.Cosmos.Samples/Usage/SystemTextJson/CosmosSystemTextJsonSerializer.cs
         /// </remarks>
