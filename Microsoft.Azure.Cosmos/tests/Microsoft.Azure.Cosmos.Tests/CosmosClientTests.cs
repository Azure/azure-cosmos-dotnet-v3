--- conflicted
+++ resolved
@@ -6,11 +6,8 @@
 {
     using System;
     using System.Collections.Generic;
-<<<<<<< HEAD
+    using System.Diagnostics;
     using System.Collections.Specialized;
-=======
-    using System.Diagnostics;
->>>>>>> 3cee8838
     using System.Globalization;
     using System.Linq;
     using System.Net;
@@ -22,11 +19,8 @@
     using FluentAssertions;
     using global::Azure;
     using global::Azure.Core;
-<<<<<<< HEAD
+    using Microsoft.Azure.Cosmos.Core.Trace;
     using Microsoft.Azure.Cosmos.Authorization;
-=======
-    using Microsoft.Azure.Cosmos.Core.Trace;
->>>>>>> 3cee8838
     using Microsoft.Azure.Cosmos.Fluent;
     using Microsoft.Azure.Cosmos.Telemetry;
     using Microsoft.Azure.Documents.Collections;
@@ -248,7 +242,6 @@
         }
 
         [TestMethod]
-<<<<<<< HEAD
         public void ValidateMasterKeyAuthProvider()
         {
             string masterKeyCredential = CosmosClientTests.NewRamdonMasterKey();
@@ -427,7 +420,8 @@
         {
             return "type=resource&ver=1.0&sig="  + Convert.ToBase64String(Encoding.UTF8.GetBytes(Guid.NewGuid().ToString()));
         }
-=======
+
+        [TestMethod]
         public void CosmosClientEarlyDisposeTest()
         {
             string disposeErrorMsg = "Cannot access a disposed object";
@@ -476,6 +470,5 @@
                 this.Callback(message);
             }
         }
->>>>>>> 3cee8838
     }
 }