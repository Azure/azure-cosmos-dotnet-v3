﻿namespace Microsoft.Azure.Cosmos.Tests.Tracing
{
    using System;
    using System.Collections.Generic;
    using System.Text;
    using Microsoft.Azure.Cosmos.Diagnostics;
    using Microsoft.Azure.Cosmos.Telemetry;
    using Microsoft.Azure.Cosmos.Tracing;
    using Microsoft.Azure.Cosmos.Tracing.TraceData;
    using Microsoft.Azure.Documents;
    using Microsoft.VisualStudio.TestTools.UnitTesting;

    [TestClass]
    public class ContactedRegionsTests
    {
        [TestMethod]
        public void ContactedRegionsWithNameTest()
        {
            CosmosDiagnostics diagnostics = new CosmosTraceDiagnostics(this.CreateTestTraceTree());
            IReadOnlyList<(string, Uri)> regionsContacted = diagnostics.GetContactedRegions();
            Assert.IsNotNull(regionsContacted);
            Assert.AreEqual(regionsContacted.Count, 4);
        }

        private ITrace CreateTestTraceTree()
        {
            ITrace trace;
            using (trace  = Trace.GetRootTrace("Root Trace", TraceComponent.Unknown, TraceLevel.Info))
            {
                using (ITrace firstLevel = trace.StartChild("First level Node", TraceComponent.Unknown, TraceLevel.Info))
                {
                    using (ITrace secondLevel = firstLevel.StartChild("Second level Node", TraceComponent.Unknown, TraceLevel.Info))
                    {
                        using (ITrace thirdLevel = secondLevel.StartChild("Third level Node", TraceComponent.Unknown, TraceLevel.Info))
                        {
                            thirdLevel.AddDatum("Client Side Request Stats", this.GetDatumObject(Regions.CentralUS));
                        }
                    }

                    using (ITrace secondLevel = trace.StartChild("Second level Node", TraceComponent.Unknown, TraceLevel.Info))
                    {
                        secondLevel.AddDatum("Client Side Request Stats", this.GetDatumObject(Regions.CentralIndia, Regions.EastUS2));
                    }
                }

                using (ITrace firstLevel = trace.StartChild("First level Node", TraceComponent.Unknown, TraceLevel.Info))
                {
                    firstLevel.AddDatum("Client Side Request Stats", this.GetDatumObject(Regions.FranceCentral));
                }
            }

            return trace;
        }

        private TraceDatum GetDatumObject(string regionName1, string regionName2 = null)
        {
<<<<<<< HEAD
            ClientSideRequestStatisticsTraceDatum datum = new ClientSideRequestStatisticsTraceDatum(DateTime.UtcNow,new TraceSummary());
=======
            ClientSideRequestStatisticsTraceDatum datum = new ClientSideRequestStatisticsTraceDatum(DateTime.UtcNow, new TraceSummary());
>>>>>>> ca8d48f8
            Uri uri1 = new Uri("http://someUri1.com");
            datum.RegionsContacted.Add((regionName1, uri1));
            if (regionName2 != null)
            {
                Uri uri2 = new Uri("http://someUri2.com");
                datum.RegionsContacted.Add((regionName2, uri2));
            }

            return datum;
        }

        [TestMethod]
        public void ContactedRegionsWithNameForClientTelemetryTest()
        {
            CosmosDiagnostics diagnostics = new CosmosTraceDiagnostics(this.CreateTestTraceTree());

            string regionsContacted  = ClientTelemetryHelper.GetContactedRegions(diagnostics);            
            Assert.IsNotNull(regionsContacted);
            Assert.AreEqual("Central US,Central India,East US 2,France Central", regionsContacted);
            
        }

        [TestMethod]
        public void ContactedRegionWithNameForClientTelemetryTest()
        {
            Trace trace;
            using (trace = Trace.GetRootTrace("Root Trace", TraceComponent.Unknown, TraceLevel.Info))
            {
                using (ITrace firstLevel = trace.StartChild("First level Node", TraceComponent.Unknown, TraceLevel.Info))
                {
                    firstLevel.AddDatum("Client Side Request Stats", this.GetDatumObject(Regions.FranceCentral));
                }
            }
           
            CosmosDiagnostics diagnostics = new CosmosTraceDiagnostics(trace);

            string regionsContacted = ClientTelemetryHelper.GetContactedRegions(diagnostics);
            Assert.IsNotNull(regionsContacted);
            Assert.AreEqual("France Central", regionsContacted);
        }

    }
}<|MERGE_RESOLUTION|>--- conflicted
+++ resolved
@@ -54,11 +54,7 @@
 
         private TraceDatum GetDatumObject(string regionName1, string regionName2 = null)
         {
-<<<<<<< HEAD
-            ClientSideRequestStatisticsTraceDatum datum = new ClientSideRequestStatisticsTraceDatum(DateTime.UtcNow,new TraceSummary());
-=======
             ClientSideRequestStatisticsTraceDatum datum = new ClientSideRequestStatisticsTraceDatum(DateTime.UtcNow, new TraceSummary());
->>>>>>> ca8d48f8
             Uri uri1 = new Uri("http://someUri1.com");
             datum.RegionsContacted.Add((regionName1, uri1));
             if (regionName2 != null)
