--- conflicted
+++ resolved
@@ -67,11 +67,7 @@
         [TestMethod]
         public void DuplicateContactedReplicasTests()
         {
-<<<<<<< HEAD
-            ClientSideRequestStatisticsTraceDatum clientSideRequestStatisticsTraceDatum = new ClientSideRequestStatisticsTraceDatum(DateTime.UtcNow,new TraceSummary());
-=======
             ClientSideRequestStatisticsTraceDatum clientSideRequestStatisticsTraceDatum = new ClientSideRequestStatisticsTraceDatum(DateTime.UtcNow, new TraceSummary());
->>>>>>> ca8d48f8
             clientSideRequestStatisticsTraceDatum.ContactedReplicas.Add(new TransportAddressUri(new Uri("http://storephysicaladdress1.com")));
             clientSideRequestStatisticsTraceDatum.ContactedReplicas.Add(new TransportAddressUri(new Uri("http://storephysicaladdress2.com")));
             clientSideRequestStatisticsTraceDatum.ContactedReplicas.Add(new TransportAddressUri(new Uri("http://storephysicaladdress2.com")));
@@ -124,11 +120,7 @@
         {
             using CancellationTokenSource cancellationTokenSource = new CancellationTokenSource();
 
-<<<<<<< HEAD
-            ClientSideRequestStatisticsTraceDatum datum = new ClientSideRequestStatisticsTraceDatum(DateTime.UtcNow,new Cosmos.Tracing.TraceSummary());
-=======
             ClientSideRequestStatisticsTraceDatum datum = new ClientSideRequestStatisticsTraceDatum(DateTime.UtcNow, new Cosmos.Tracing.TraceSummary());
->>>>>>> ca8d48f8
 
             Task backgroundTask = Task.Run(() => backgroundUpdater(datum, cancellationTokenSource.Token));
 
