﻿namespace Microsoft.Azure.Cosmos.Tests.Tracing
{
    using System;
    using Microsoft.Azure.Cosmos.Tracing;
    using Microsoft.VisualStudio.TestTools.UnitTesting;
    using Microsoft.Azure.Documents;
    using System.Reflection;
    using System.Linq;
    using System.Collections.Generic;
    using Microsoft.Azure.Cosmos.Tracing.TraceData;
    using static Microsoft.Azure.Cosmos.Tracing.TraceData.ClientSideRequestStatisticsTraceDatum;
    using Microsoft.Azure.Cosmos.Json;
    using Microsoft.Azure.Cosmos.Diagnostics;
    using Newtonsoft.Json.Linq;

    [TestClass]
    public class TraceTests
    {
        [TestMethod]
        public void TestRootTrace()
        {
            Trace rootTrace;
            using (rootTrace = Trace.GetRootTrace(name: "RootTrace"))
            {
                Assert.IsNotNull(rootTrace);
                Assert.IsNotNull(rootTrace.Children);
                Assert.AreEqual(0, rootTrace.Children.Count);
                Assert.AreEqual(rootTrace.Component, TraceComponent.Unknown);
                Assert.AreNotEqual(rootTrace.Id, Guid.Empty);
                Assert.IsNotNull(rootTrace.Data);
                Assert.AreEqual(0, rootTrace.Data.Count);
                Assert.AreEqual(rootTrace.Level, TraceLevel.Verbose);
                Assert.AreEqual(rootTrace.Name, "RootTrace");
                Assert.IsNull(rootTrace.Parent);
            }

            Assert.IsTrue(rootTrace.Duration > TimeSpan.Zero);
        }

        [TestMethod]
        public void TestAddChild()
        {
            Trace oneChild = Trace.GetRootTrace(name: "OneChild");
            Trace twoChild = Trace.GetRootTrace(name: "TwoChild");
            Trace rootTrace;
            using (rootTrace = Trace.GetRootTrace(name: "RootTrace"))
            {
                rootTrace.AddChild(oneChild);
                rootTrace.AddChild(twoChild);
            }

            Assert.AreEqual(2, rootTrace.Children.Count);
            Assert.AreEqual(oneChild, rootTrace.Children[0]);
            Assert.AreEqual(twoChild, rootTrace.Children[1]);
        }

        [TestMethod]
        public void TestTraceChildren()
        {
            using (Trace rootTrace = Trace.GetRootTrace(name: "RootTrace", component: TraceComponent.Query, level: TraceLevel.Info))
            {
                using (ITrace childTrace1 = rootTrace.StartChild("Child1" /*inherits parent's component*/))
                {
                }

                using (ITrace childTrace2 = rootTrace.StartChild("Child2", component: TraceComponent.Transport, TraceLevel.Info))
                {
                }

                Assert.AreEqual(rootTrace.Children.Count, 2);
                Assert.AreEqual(rootTrace.Children[0].Component, TraceComponent.Query);
                Assert.AreEqual(rootTrace.Children[1].Component, TraceComponent.Transport);
            }
        }

        [TestMethod]
        public void TestNoOpTrace()
        {
            using (NoOpTrace rootTrace = NoOpTrace.Singleton)
            {
                using (ITrace childTrace1 = rootTrace.StartChild("Child1"))
                {
                }

                using (ITrace childTrace2 = rootTrace.StartChild("Child2"))
                {
                }

                Assert.AreEqual(rootTrace.Children.Count, 0);
            }
        }

        [TestMethod]
        [Timeout(5000)]
        public void ValidateStoreResultSerialization()
        {
            HashSet<string> storeResultProperties = typeof(StoreResult).GetProperties(BindingFlags.Public | BindingFlags.Instance).Select(x => x.Name).ToHashSet<string>();
            string datumKey = "ClientStats";
            Trace trace = Trace.GetRootTrace("Test");
            ClientSideRequestStatisticsTraceDatum datum = new ClientSideRequestStatisticsTraceDatum(DateTime.UtcNow, new TraceSummary());
            trace.AddDatum(datumKey, datum);

            ReferenceCountedDisposable<StoreResult> storeResult = StoreResult.CreateForTesting(storeResponse: new StoreResponse());

            StoreResponseStatistics storeResponseStatistics = new StoreResponseStatistics(
                            DateTime.MinValue,
                            DateTime.MaxValue,
                            storeResult.Target,
                            ResourceType.Document,
                            OperationType.Query,
                            "42",
                            new Uri("http://someUri1.com"));

            ((List<StoreResponseStatistics>)datum.GetType().GetField("storeResponseStatistics", BindingFlags.NonPublic | BindingFlags.Instance).GetValue(datum)).Add(storeResponseStatistics);

            CosmosTraceDiagnostics diagnostics = new CosmosTraceDiagnostics(trace);
            string json = diagnostics.ToString();
            JObject jObject = JObject.Parse(json);
            JObject storeResultJObject = jObject["data"][datumKey]["StoreResponseStatistics"][0]["StoreResult"].ToObject<JObject>();
            List<string> jsonPropertyNames = storeResultJObject.Properties().Select(p => p.Name).ToList();

            storeResultProperties.Add("BELatencyInMs");
            storeResultProperties.Remove(nameof(storeResult.Target.BackendRequestDurationInMs));
            storeResultProperties.Add("TransportException");
            storeResultProperties.Remove(nameof(storeResult.Target.Exception));
            storeResultProperties.Add("transportRequestTimeline");
            storeResultProperties.Remove(nameof(storeResult.Target.TransportRequestStats));
<<<<<<< HEAD
=======
            storeResultProperties.Add("ReplicaHealthStatuses");
            storeResultProperties.Remove(nameof(storeResult.Target.ReplicaHealthStatuses));
>>>>>>> 4ab62933

            foreach (string key in jsonPropertyNames)
            {
                Assert.IsTrue(storeResultProperties.Remove(key), $"Json contains key:{key} not a storeresult property");
            }

            Assert.AreEqual(0, storeResultProperties.Count, $"Json is missing properties: {string.Join(';', storeResultProperties)}");
        }
    }
}<|MERGE_RESOLUTION|>--- conflicted
+++ resolved
@@ -125,11 +125,8 @@
             storeResultProperties.Remove(nameof(storeResult.Target.Exception));
             storeResultProperties.Add("transportRequestTimeline");
             storeResultProperties.Remove(nameof(storeResult.Target.TransportRequestStats));
-<<<<<<< HEAD
-=======
             storeResultProperties.Add("ReplicaHealthStatuses");
             storeResultProperties.Remove(nameof(storeResult.Target.ReplicaHealthStatuses));
->>>>>>> 4ab62933
 
             foreach (string key in jsonPropertyNames)
             {
