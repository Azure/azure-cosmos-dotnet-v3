--- conflicted
+++ resolved
@@ -97,11 +97,7 @@
             HashSet<string> storeResultProperties = typeof(StoreResult).GetProperties(BindingFlags.Public | BindingFlags.Instance).Select(x => x.Name).ToHashSet<string>();
             string datumKey = "ClientStats";
             Trace trace = Trace.GetRootTrace("Test");
-<<<<<<< HEAD
-            ClientSideRequestStatisticsTraceDatum datum = new ClientSideRequestStatisticsTraceDatum(DateTime.UtcNow,new TraceSummary());
-=======
             ClientSideRequestStatisticsTraceDatum datum = new ClientSideRequestStatisticsTraceDatum(DateTime.UtcNow, new TraceSummary());
->>>>>>> ca8d48f8
             trace.AddDatum(datumKey, datum);
 
             StoreResult storeResult = new StoreResult(
