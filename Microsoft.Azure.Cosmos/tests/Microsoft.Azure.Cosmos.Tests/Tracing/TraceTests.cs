﻿namespace Microsoft.Azure.Cosmos.Tests.Tracing
{
    using System;
    using Microsoft.Azure.Cosmos.Tracing;
    using Microsoft.VisualStudio.TestTools.UnitTesting;
    using Microsoft.Azure.Documents;
    using System.Reflection;
    using System.Linq;
    using System.Collections.Generic;
    using Microsoft.Azure.Cosmos.Tracing.TraceData;
    using static Microsoft.Azure.Cosmos.Tracing.TraceData.ClientSideRequestStatisticsTraceDatum;
    using Microsoft.Azure.Cosmos.Json;
    using Microsoft.Azure.Cosmos.Diagnostics;
    using Newtonsoft.Json.Linq;

    [TestClass]
    public class TraceTests
    {
        [TestMethod]
        public void TestRootTrace()
        {
            Trace rootTrace;
            using (rootTrace = Trace.GetRootTrace(name: "RootTrace"))
            {
                Assert.IsNotNull(rootTrace);
                Assert.IsNotNull(rootTrace.Children);
                Assert.AreEqual(0, rootTrace.Children.Count);
                Assert.AreEqual(rootTrace.Component, TraceComponent.Unknown);
                Assert.AreNotEqual(rootTrace.Id, Guid.Empty);
                Assert.IsNotNull(rootTrace.Data);
                Assert.AreEqual(0, rootTrace.Data.Count);
                Assert.AreEqual(rootTrace.Level, TraceLevel.Verbose);
                Assert.AreEqual(rootTrace.Name, "RootTrace");
                Assert.IsNull(rootTrace.Parent);
            }

            Assert.IsTrue(rootTrace.Duration > TimeSpan.Zero);
        }

        [TestMethod]
        public void TestAddChild()
        {
            Trace oneChild = Trace.GetRootTrace(name: "OneChild");
            Trace twoChild = Trace.GetRootTrace(name: "TwoChild");
            Trace rootTrace;
            using (rootTrace = Trace.GetRootTrace(name: "RootTrace"))
            {
                rootTrace.AddChild(oneChild);
                rootTrace.AddChild(twoChild);
            }

            Assert.AreEqual(2, rootTrace.Children.Count);
            Assert.AreEqual(oneChild, rootTrace.Children[0]);
            Assert.AreEqual(twoChild, rootTrace.Children[1]);
        }

        [TestMethod]
        public void TestTraceChildren()
        {
            using (Trace rootTrace = Trace.GetRootTrace(name: "RootTrace", component: TraceComponent.Query, level: TraceLevel.Info))
            {
                using (ITrace childTrace1 = rootTrace.StartChild("Child1" /*inherits parent's component*/))
                {
                }

                using (ITrace childTrace2 = rootTrace.StartChild("Child2", component: TraceComponent.Transport, TraceLevel.Info))
                {
                }

                Assert.AreEqual(rootTrace.Children.Count, 2);
                Assert.AreEqual(rootTrace.Children[0].Component, TraceComponent.Query);
                Assert.AreEqual(rootTrace.Children[1].Component, TraceComponent.Transport);
            }
        }

        [TestMethod]
        public void TestNoOpTrace()
        {
            using (NoOpTrace rootTrace = NoOpTrace.Singleton)
            {
                using (ITrace childTrace1 = rootTrace.StartChild("Child1"))
                {
                }

                using (ITrace childTrace2 = rootTrace.StartChild("Child2"))
                {
                }

                Assert.AreEqual(rootTrace.Children.Count, 0);
            }
        }

        [TestMethod]
        [Timeout(5000)]
        public void ValidateStoreResultSerialization()
        {
            HashSet<string> storeResultProperties = typeof(StoreResult).GetProperties(BindingFlags.Public | BindingFlags.Instance).Select(x => x.Name).ToHashSet<string>();
            string datumKey = "ClientStats";
            Trace trace = Trace.GetRootTrace("Test");
            ClientSideRequestStatisticsTraceDatum datum = new ClientSideRequestStatisticsTraceDatum(DateTime.UtcNow, trace);
            trace.AddDatum(datumKey, datum);

            ReferenceCountedDisposable<StoreResult> storeResult = StoreResult.CreateForTesting(storeResponse: new StoreResponse());

            StoreResponseStatistics storeResponseStatistics = new StoreResponseStatistics(
                            DateTime.MinValue,
                            DateTime.MaxValue,
                            storeResult.Target,
                            ResourceType.Document,
                            OperationType.Query,
                            "42",
                            new Uri("http://someUri1.com"));

            ((List<StoreResponseStatistics>)datum.GetType().GetField("storeResponseStatistics", BindingFlags.NonPublic | BindingFlags.Instance).GetValue(datum)).Add(storeResponseStatistics);

            CosmosTraceDiagnostics diagnostics = new CosmosTraceDiagnostics(trace);
            string json = diagnostics.ToString();
            JObject jObject = JObject.Parse(json);
            JObject storeResultJObject = jObject["data"][datumKey]["StoreResponseStatistics"][0]["StoreResult"].ToObject<JObject>();
            List<string> jsonPropertyNames = storeResultJObject.Properties().Select(p => p.Name).ToList();

            storeResultProperties.Add("BELatencyInMs");
            storeResultProperties.Remove(nameof(storeResult.Target.BackendRequestDurationInMs));
            storeResultProperties.Add("TransportException");
            storeResultProperties.Remove(nameof(storeResult.Target.Exception));
            storeResultProperties.Add("transportRequestTimeline");
            storeResultProperties.Remove(nameof(storeResult.Target.TransportRequestStats));
<<<<<<< HEAD
            storeResultProperties.Add("ReplicaHealthStatuses");
            storeResultProperties.Remove(nameof(storeResult.Target.ReplicaHealthStatuses));
=======
>>>>>>> b1d31345

            foreach (string key in jsonPropertyNames)
            {
                Assert.IsTrue(storeResultProperties.Remove(key), $"Json contains key:{key} not a storeresult property");
            }

            Assert.AreEqual(0, storeResultProperties.Count, $"Json is missing properties: {string.Join(';', storeResultProperties)}");
        }
    }
}<|MERGE_RESOLUTION|>--- conflicted
+++ resolved
@@ -125,11 +125,6 @@
             storeResultProperties.Remove(nameof(storeResult.Target.Exception));
             storeResultProperties.Add("transportRequestTimeline");
             storeResultProperties.Remove(nameof(storeResult.Target.TransportRequestStats));
-<<<<<<< HEAD
-            storeResultProperties.Add("ReplicaHealthStatuses");
-            storeResultProperties.Remove(nameof(storeResult.Target.ReplicaHealthStatuses));
-=======
->>>>>>> b1d31345
 
             foreach (string key in jsonPropertyNames)
             {
