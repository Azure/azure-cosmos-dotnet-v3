﻿//------------------------------------------------------------
// Copyright (c) Microsoft Corporation.  All rights reserved.
//------------------------------------------------------------

namespace Microsoft.Azure.Cosmos.Tests.Tracing
{
    using System;
    using System.Collections.Generic;
    using System.Collections.ObjectModel;
    using System.Globalization;
    using System.IO;
    using System.Linq;
    using System.Net.Http;
    using System.Reflection;
    using System.Runtime.CompilerServices;
    using System.Threading.Tasks;
    using System.Xml;
    using Microsoft.Azure.Cosmos.ChangeFeed;
    using Microsoft.Azure.Cosmos.ChangeFeed.Pagination;
    using Microsoft.Azure.Cosmos.CosmosElements;
    using Microsoft.Azure.Cosmos.Pagination;
    using Microsoft.Azure.Cosmos.Query.Core;
    using Microsoft.Azure.Cosmos.Query.Core.Metrics;
    using Microsoft.Azure.Cosmos.Query.Core.Monads;
    using Microsoft.Azure.Cosmos.Query.Core.Pipeline;
    using Microsoft.Azure.Cosmos.Query.Core.QueryPlan;
    using Microsoft.Azure.Cosmos.ReadFeed;
    using Microsoft.Azure.Cosmos.ReadFeed.Pagination;
    using Microsoft.Azure.Cosmos.Test.BaselineTest;
    using Microsoft.Azure.Cosmos.Tests.Pagination;
    using Microsoft.Azure.Cosmos.Tests.Query.Metrics;
    using Microsoft.Azure.Cosmos.Tracing;
    using Microsoft.Azure.Cosmos.Tracing.TraceData;
    using Microsoft.Azure.Documents;
    using Microsoft.VisualStudio.TestTools.UnitTesting;
    using Newtonsoft.Json.Linq;
    using static Microsoft.Azure.Cosmos.Tracing.TraceData.ClientSideRequestStatisticsTraceDatum;

    [TestClass]
    public sealed class TraceWriterBaselineTests : BaselineTests<TraceWriterBaselineTests.Input, TraceWriterBaselineTests.Output>
    {
        private static readonly Lazy<QueryMetrics> MockQueryMetrics = new Lazy<QueryMetrics>(() => new QueryMetrics(
            ServerSideMetricsTests.ServerSideMetrics,
            IndexUtilizationInfoTests.MockIndexUtilizationInfo,
            ClientSideMetricsTests.MockClientSideMetrics));

        private static readonly Documents.PartitionKeyDefinition partitionKeyDefinition = new Documents.PartitionKeyDefinition()
        {
            Paths = new Collection<string>()
            {
                "/pk"
            },
            Kind = Documents.PartitionKind.Hash,
            Version = Documents.PartitionKeyDefinitionVersion.V2,
        };

        [TestMethod]
        [Timeout(5000)]
        public void Serialization()
        {
            List<Input> inputs = new List<Input>();

            int startLineNumber;
            int endLineNumber;

            //----------------------------------------------------------------
            //  Root Trace
            //----------------------------------------------------------------
            {
                startLineNumber = GetLineNumber();
                TraceForBaselineTesting rootTrace;
                using (rootTrace = TraceForBaselineTesting.GetRootTrace())
                {
                }
                endLineNumber = GetLineNumber();

                inputs.Add(new Input("Root Trace", rootTrace, startLineNumber, endLineNumber));
            }
            //----------------------------------------------------------------

            //----------------------------------------------------------------
            //  Root Trace With Datum
            //----------------------------------------------------------------
            {
                startLineNumber = GetLineNumber();
                TraceForBaselineTesting rootTraceWithDatum;
                using (rootTraceWithDatum = TraceForBaselineTesting.GetRootTrace())
                {
                    rootTraceWithDatum.AddDatum("QueryMetrics", new QueryMetricsTraceDatum(MockQueryMetrics));
                }
                endLineNumber = GetLineNumber();

                inputs.Add(new Input("Root Trace With Datum", rootTraceWithDatum, startLineNumber, endLineNumber));
            }
            //----------------------------------------------------------------

            //----------------------------------------------------------------
            //  Root Trace With One Child
            //----------------------------------------------------------------
            {
                startLineNumber = GetLineNumber();
                TraceForBaselineTesting rootTrace;
                using (rootTrace = TraceForBaselineTesting.GetRootTrace())
                {
                    using (ITrace childTrace1 = rootTrace.StartChild("Child1"))
                    {
                    }
                }
                endLineNumber = GetLineNumber();

                inputs.Add(new Input("Root Trace With One Child", rootTrace, startLineNumber, endLineNumber));
            }
            //----------------------------------------------------------------

            //----------------------------------------------------------------
            //  Root Trace With One Child With Datum
            //----------------------------------------------------------------
            {
                startLineNumber = GetLineNumber();
                TraceForBaselineTesting rootTrace;
                using (rootTrace = TraceForBaselineTesting.GetRootTrace())
                {
                    using (ITrace childTrace1 = rootTrace.StartChild("Child1"))
                    {
                        childTrace1.AddDatum("QueryMetrics", new QueryMetricsTraceDatum(MockQueryMetrics));
                    }
                }
                endLineNumber = GetLineNumber();

                inputs.Add(new Input("Root Trace With One Child With Datum", rootTrace, startLineNumber, endLineNumber));
            }
            //----------------------------------------------------------------

            //----------------------------------------------------------------
            //  Root Trace With Two Children
            //----------------------------------------------------------------
            {
                startLineNumber = GetLineNumber();
                TraceForBaselineTesting rootTrace;
                using (rootTrace = TraceForBaselineTesting.GetRootTrace())
                {
                    using (ITrace childTrace1 = rootTrace.StartChild("Child1"))
                    {
                    }

                    using (ITrace childTrace2 = rootTrace.StartChild("Child2"))
                    {
                    }
                }
                endLineNumber = GetLineNumber();

                inputs.Add(new Input("Root Trace With Two Children", rootTrace, startLineNumber, endLineNumber));
            }
            //----------------------------------------------------------------

            //----------------------------------------------------------------
            //  Root Trace With Two Children With Info
            //----------------------------------------------------------------
            {
                startLineNumber = GetLineNumber();
                TraceForBaselineTesting rootTrace;
                using (rootTrace = TraceForBaselineTesting.GetRootTrace())
                {
                    using (ITrace childTrace1 = rootTrace.StartChild("Child1"))
                    {
                        childTrace1.AddDatum("QueryMetrics", new QueryMetricsTraceDatum(MockQueryMetrics));
                    }

                    using (ITrace childTrace2 = rootTrace.StartChild("Child2"))
                    {
                        childTrace2.AddDatum("QueryMetrics", new QueryMetricsTraceDatum(MockQueryMetrics));
                    }
                }
                endLineNumber = GetLineNumber();

                inputs.Add(new Input("Root Trace With Two Children With Info", rootTrace, startLineNumber, endLineNumber));
            }
            //----------------------------------------------------------------

            //----------------------------------------------------------------
            //  Trace With Grandchidren
            //----------------------------------------------------------------
            {
                startLineNumber = GetLineNumber();
                TraceForBaselineTesting rootTrace;
                using (rootTrace = TraceForBaselineTesting.GetRootTrace())
                {
                    using (ITrace childTrace1 = rootTrace.StartChild(
                        name: "Child1",
                        component: TraceComponent.Unknown,
                        level: TraceLevel.Info))
                    {
                        using (ITrace child1Child1 = childTrace1.StartChild(
                            name: "Child1Child1",
                            component: TraceComponent.Unknown,
                            level: TraceLevel.Info))
                        {
                        }

                        using (ITrace child1Child2 = childTrace1.StartChild(
                            name: "Child1Child2",
                            component: TraceComponent.Unknown,
                            level: TraceLevel.Info))
                        {
                        }
                    }

                    using (ITrace childTrace2 = rootTrace.StartChild(
                        name: "Child2",
                        component: TraceComponent.Unknown,
                        level: TraceLevel.Info))
                    {
                        using (ITrace child2Child1 = childTrace2.StartChild(
                            name: "Child2Child1",
                            component: TraceComponent.Unknown,
                            level: TraceLevel.Info))
                        {
                        }

                        using (ITrace child2Child2 = childTrace2.StartChild(
                            name: "Child2Child2",
                            component: TraceComponent.Unknown,
                            level: TraceLevel.Info))
                        {
                        }

                        using (ITrace child2Child3 = childTrace2.StartChild(
                            name: "Child2Child3",
                            component: TraceComponent.Unknown,
                            level: TraceLevel.Info))
                        {
                        }
                    }
                }

                endLineNumber = GetLineNumber();

                inputs.Add(new Input("Trace With Grandchildren", rootTrace, startLineNumber, endLineNumber));
            }
            //----------------------------------------------------------------

            this.ExecuteTestSuite(inputs);
        }

        [TestMethod]
        [Timeout(5000)]
        public void TraceData()
        {
            List<Input> inputs = new List<Input>();

            int startLineNumber;
            int endLineNumber;

            //----------------------------------------------------------------
            //  Point Operation Statistics
            //----------------------------------------------------------------
            {
                {
                    startLineNumber = GetLineNumber();
                    TraceForBaselineTesting rootTrace;
                    using (rootTrace = TraceForBaselineTesting.GetRootTrace())
                    {
                        PointOperationStatisticsTraceDatum datum = new PointOperationStatisticsTraceDatum(
                            activityId: Guid.Empty.ToString(),
                            responseTimeUtc: new DateTime(2020, 1, 2, 3, 4, 5, 6),
                            statusCode: System.Net.HttpStatusCode.OK,
                            subStatusCode: Documents.SubStatusCodes.WriteForbidden,
                            requestCharge: 4,
                            errorMessage: null,
                            method: HttpMethod.Post,
                            requestUri: "http://localhost.com",
                            requestSessionToken: nameof(PointOperationStatisticsTraceDatum.RequestSessionToken),
                            responseSessionToken: nameof(PointOperationStatisticsTraceDatum.ResponseSessionToken),
                            beLatencyInMs: "0.42");
                        rootTrace.AddDatum("Point Operation Statistics", datum);
                    }
                    endLineNumber = GetLineNumber();

                    inputs.Add(new Input("Point Operation Statistics", rootTrace, startLineNumber, endLineNumber));
                }

                {
                    startLineNumber = GetLineNumber();
                    TraceForBaselineTesting rootTrace;
                    using (rootTrace = TraceForBaselineTesting.GetRootTrace())
                    {
                        PointOperationStatisticsTraceDatum datum = new PointOperationStatisticsTraceDatum(
                            activityId: default,
                            responseTimeUtc: default,
                            statusCode: default,
                            subStatusCode: default,
                            requestCharge: default,
                            errorMessage: default,
                            method: default,
                            requestUri: default,
                            requestSessionToken: default,
                            responseSessionToken: default,
                            beLatencyInMs: default);
                        rootTrace.AddDatum("Point Operation Statistics Default", datum);
                    }
                    endLineNumber = GetLineNumber();

                    inputs.Add(new Input("Point Operation Statistics Default", rootTrace, startLineNumber, endLineNumber));
                }
            }
            //----------------------------------------------------------------

            //----------------------------------------------------------------
            //  Query Metrics
            //----------------------------------------------------------------
            {
                startLineNumber = GetLineNumber();
                TraceForBaselineTesting rootTrace;
                using (rootTrace = TraceForBaselineTesting.GetRootTrace())
                {
                    QueryMetricsTraceDatum datum = new QueryMetricsTraceDatum(
                        new Lazy<QueryMetrics>(() => new QueryMetrics(
                            ServerSideMetricsTests.ServerSideMetrics,
                            IndexUtilizationInfoTests.MockIndexUtilizationInfo,
                            ClientSideMetricsTests.MockClientSideMetrics)));
                    rootTrace.AddDatum("Query Metrics", datum);
                }
                endLineNumber = GetLineNumber();

                inputs.Add(new Input("Query Metrics", rootTrace, startLineNumber, endLineNumber));
            }
            //----------------------------------------------------------------

            //----------------------------------------------------------------
            //  Client Side Request Stats
            //----------------------------------------------------------------
            {
                {
                    startLineNumber = GetLineNumber();
                    TraceForBaselineTesting rootTrace;
                    using (rootTrace = TraceForBaselineTesting.GetRootTrace())
                    {
                        ClientSideRequestStatisticsTraceDatum datum = new ClientSideRequestStatisticsTraceDatum(DateTime.MinValue, rootTrace);

                        TransportAddressUri uri1 = new TransportAddressUri(new Uri("http://someUri1.com"));
                        TransportAddressUri uri2 = new TransportAddressUri(new Uri("http://someUri2.com"));

                        datum.ContactedReplicas.Add(uri1);
                        datum.ContactedReplicas.Add(uri2);

                        ClientSideRequestStatisticsTraceDatum.AddressResolutionStatistics mockStatistics = new ClientSideRequestStatisticsTraceDatum.AddressResolutionStatistics(
                            DateTime.MinValue,
                            DateTime.MaxValue,
                            "http://localhost.com");

                        TraceWriterBaselineTests.GetPrivateField<Dictionary<string, AddressResolutionStatistics>>(datum, "endpointToAddressResolutionStats").Add("asdf", mockStatistics);
                        TraceWriterBaselineTests.GetPrivateField<Dictionary<string, AddressResolutionStatistics>>(datum, "endpointToAddressResolutionStats").Add("asdf2", mockStatistics);

                        datum.FailedReplicas.Add(uri1);
                        datum.FailedReplicas.Add(uri2);

                        datum.RegionsContacted.Add(("local", uri1.Uri));
                        datum.RegionsContacted.Add(("local", uri2.Uri));

                        TraceWriterBaselineTests.SetEndRequestTime(datum, DateTime.MaxValue);

                        StoreResponseStatistics storeResponseStatistics = new StoreResponseStatistics(
                            DateTime.MinValue,
                            DateTime.MaxValue,
                            StoreResult.CreateForTesting(transportRequestStats: TraceWriterBaselineTests.CreateTransportRequestStats()).Target,
                            ResourceType.Document,
                            OperationType.Query,
                            "42",
                            uri1.Uri,
                            "region1");

                        TraceWriterBaselineTests.GetPrivateField<List<StoreResponseStatistics>>(datum, "storeResponseStatistics").Add(storeResponseStatistics);
                        rootTrace.AddDatum("Client Side Request Stats", datum);
                    }
                    endLineNumber = GetLineNumber();

                    inputs.Add(new Input("Client Side Request Stats", rootTrace, startLineNumber, endLineNumber));
                }

                {
                    startLineNumber = GetLineNumber();
                    TraceForBaselineTesting rootTrace;
                    using (rootTrace = TraceForBaselineTesting.GetRootTrace())
                    {
                        ClientSideRequestStatisticsTraceDatum datum = new ClientSideRequestStatisticsTraceDatum(DateTime.MinValue, rootTrace);
                        datum.ContactedReplicas.Add(default);

                        TraceWriterBaselineTests.GetPrivateField<Dictionary<string, AddressResolutionStatistics>>(datum, "endpointToAddressResolutionStats").Add("asdf", default);
                        TraceWriterBaselineTests.GetPrivateField<Dictionary<string, AddressResolutionStatistics>>(datum, "endpointToAddressResolutionStats").Add("asdf2", default);

                        datum.FailedReplicas.Add(default);

                        datum.RegionsContacted.Add(default);

                        TraceWriterBaselineTests.SetEndRequestTime(datum, default);

                        StoreResponseStatistics storeResponseStatistics = new StoreResponseStatistics(
                            requestStartTime: default,
                            requestResponseTime: default,
                            StoreResult.CreateForTesting(storeResponse: new StoreResponse()).Target,
                            resourceType: default,
                            operationType: default,
                            requestSessionToken: default,
                            locationEndpoint: default,
                            region: "region1");

                        TraceWriterBaselineTests.GetPrivateField<List<StoreResponseStatistics>>(datum, "storeResponseStatistics").Add(storeResponseStatistics);
                        rootTrace.AddDatum("Client Side Request Stats Default", datum);
                    }
                    endLineNumber = GetLineNumber();

                    inputs.Add(new Input("Client Side Request Stats Default", rootTrace, startLineNumber, endLineNumber));
                }

                {
                    startLineNumber = GetLineNumber();
                    TraceForBaselineTesting rootTrace;
                    using (rootTrace = TraceForBaselineTesting.GetRootTrace())
                    {
                        ClientSideRequestStatisticsTraceDatum datum = new ClientSideRequestStatisticsTraceDatum(DateTime.MinValue, rootTrace);
                        TraceWriterBaselineTests.SetEndRequestTime(datum,DateTime.MaxValue);

                        HttpResponseStatistics httpResponseStatistics = new HttpResponseStatistics(
                            DateTime.MinValue,
                            DateTime.MaxValue,
                            new Uri("http://someUri1.com"),
                            HttpMethod.Get,
                            ResourceType.Document,
                            new HttpResponseMessage(System.Net.HttpStatusCode.OK) { ReasonPhrase = "Success" },
                            exception: null,
                            region: "region1");

                        TraceWriterBaselineTests.GetPrivateField<List<HttpResponseStatistics>>(datum, "httpResponseStatistics").Add(httpResponseStatistics);

                        HttpResponseStatistics httpResponseStatisticsException = new HttpResponseStatistics(
                            DateTime.MinValue,
                            DateTime.MaxValue,
                            new Uri("http://someUri1.com"),
                            HttpMethod.Get,
                            ResourceType.Document,
                            responseMessage: null,
                            exception: new OperationCanceledException(),
                            region: "region1");
                        TraceWriterBaselineTests.GetPrivateField<List<HttpResponseStatistics>>(datum, "httpResponseStatistics").Add(httpResponseStatisticsException);

                        rootTrace.AddDatum("Client Side Request Stats", datum);
                    }
                    endLineNumber = GetLineNumber();

                    inputs.Add(new Input("Client Side Request Stats For Gateway Request", rootTrace, startLineNumber, endLineNumber));
                }
            }
            //----------------------------------------------------------------

            //----------------------------------------------------------------
            //  CPU History
            //----------------------------------------------------------------
            {
                startLineNumber = GetLineNumber();
                TraceForBaselineTesting rootTrace;
                using (rootTrace = TraceForBaselineTesting.GetRootTrace())
                {
                    CpuHistoryTraceDatum datum = new CpuHistoryTraceDatum(
                        new Documents.Rntbd.SystemUsageHistory(
                            new ReadOnlyCollection<Documents.Rntbd.SystemUsageLoad>(
                                new List<Documents.Rntbd.SystemUsageLoad>()
                                {
                                    new Documents.Rntbd.SystemUsageLoad(
                                        DateTime.MinValue,
                                        this.GetThreadInfo(),
                                        42,
                                        1000),
                                    new Documents.Rntbd.SystemUsageLoad(
                                        DateTime.MinValue,
                                        this.GetThreadInfo(),
                                        23,
                                        9000),
                                }),
                            monitoringInterval: TimeSpan.MaxValue));
                    rootTrace.AddDatum("System Info", datum);
                }
                endLineNumber = GetLineNumber();

                inputs.Add(new Input("System Info", rootTrace, startLineNumber, endLineNumber));
            }
            //----------------------------------------------------------------

            this.ExecuteTestSuite(inputs);
        }

        private Documents.Rntbd.ThreadInformation GetThreadInfo()
        {
            Documents.Rntbd.ThreadInformation threadInfo = Documents.Rntbd.ThreadInformation.Get();
            Type threadInfoType = threadInfo.GetType();
            FieldInfo prop = threadInfoType.GetField("<AvailableThreads>k__BackingField", BindingFlags.Instance | BindingFlags.NonPublic);
            prop.SetValue(threadInfo, null);

            prop = threadInfoType.GetField("<IsThreadStarving>k__BackingField", BindingFlags.Instance | BindingFlags.NonPublic);
            prop.SetValue(threadInfo, null);

            prop = threadInfoType.GetField("<MinThreads>k__BackingField", BindingFlags.Instance | BindingFlags.NonPublic);
            prop.SetValue(threadInfo, null);

            prop = threadInfoType.GetField("<MaxThreads>k__BackingField", BindingFlags.Instance | BindingFlags.NonPublic);
            prop.SetValue(threadInfo, null);

            prop = threadInfoType.GetField("<ThreadWaitIntervalInMs>k__BackingField", BindingFlags.Instance | BindingFlags.NonPublic);
            prop.SetValue(threadInfo, null);

            return threadInfo;
        }

        [TestMethod]
        [Timeout(5000)]
        public async Task ScenariosAsync()
        {
            List<Input> inputs = new List<Input>();

            int startLineNumber;
            int endLineNumber;

            //----------------------------------------------------------------
            //  ReadFeed
            //----------------------------------------------------------------
            {
                startLineNumber = GetLineNumber();
                int numItems = 100;
                IDocumentContainer documentContainer = await CreateDocumentContainerAsync(numItems);
                CrossPartitionReadFeedAsyncEnumerator enumerator = CrossPartitionReadFeedAsyncEnumerator.Create(
                    documentContainer,
                    new CrossFeedRangeState<ReadFeedState>(ReadFeedCrossFeedRangeState.CreateFromBeginning().FeedRangeStates),
                    new ReadFeedExecutionOptions(pageSizeHint: 10));

                int numChildren = 1; // One extra since we need to read one past the last user page to get the null continuation.
                TraceForBaselineTesting rootTrace;
                using (rootTrace = TraceForBaselineTesting.GetRootTrace())
                {
                    while (await enumerator.MoveNextAsync(rootTrace, cancellationToken: default))
                    {
                        numChildren++;
                    }
                }

                Assert.AreEqual(numChildren, rootTrace.Children.Count);
                endLineNumber = GetLineNumber();

                inputs.Add(new Input("ReadFeed", rootTrace, startLineNumber, endLineNumber));
            }
            //----------------------------------------------------------------

            //----------------------------------------------------------------
            //  ChangeFeed
            //----------------------------------------------------------------
            {
                startLineNumber = GetLineNumber();
                int numItems = 100;
                IDocumentContainer documentContainer = await CreateDocumentContainerAsync(numItems);
                CrossPartitionChangeFeedAsyncEnumerator enumerator = CrossPartitionChangeFeedAsyncEnumerator.Create(
                    documentContainer,
                    new CrossFeedRangeState<ChangeFeedState>(
                        ChangeFeedCrossFeedRangeState.CreateFromBeginning().FeedRangeStates),
                    new ChangeFeedExecutionOptions(
                        ChangeFeedMode.Incremental,
                        pageSizeHint: int.MaxValue));

                int numChildren = 0;
                TraceForBaselineTesting rootTrace;
                using (rootTrace = TraceForBaselineTesting.GetRootTrace())
                {
                    while (await enumerator.MoveNextAsync(rootTrace, cancellationToken: default))
                    {
                        numChildren++;

                        if (enumerator.Current.Result.Page is ChangeFeedNotModifiedPage)
                        {
                            break;
                        }
                    }
                }

                Assert.AreEqual(numChildren, rootTrace.Children.Count);
                endLineNumber = GetLineNumber();

                inputs.Add(new Input("ChangeFeed", rootTrace, startLineNumber, endLineNumber));
            }
            //----------------------------------------------------------------

            //----------------------------------------------------------------
            //  Query
            //----------------------------------------------------------------
            {
                startLineNumber = GetLineNumber();
                int numItems = 100;
                IDocumentContainer documentContainer = await CreateDocumentContainerAsync(numItems);
                IQueryPipelineStage pipelineStage = CreatePipeline(documentContainer, "SELECT * FROM c", pageSize: 10);

                TraceForBaselineTesting rootTrace;
                int numChildren = (await documentContainer.GetFeedRangesAsync(NoOpTrace.Singleton, default)).Count; // One extra since we need to read one past the last user page to get the null continuation.
                using (rootTrace = TraceForBaselineTesting.GetRootTrace())
                {
                    while (await pipelineStage.MoveNextAsync(rootTrace, cancellationToken: default))
                    {
                        numChildren++;
                    }
                }

                Assert.AreEqual(numChildren, rootTrace.Children.Count);
                endLineNumber = GetLineNumber();

                inputs.Add(new Input("Query", rootTrace, startLineNumber, endLineNumber));
            }
            //----------------------------------------------------------------

            this.ExecuteTestSuite(inputs);
        }

        public override Output ExecuteTest(Input input)
        {
            CultureInfo originalCulture = CultureInfo.CurrentCulture;
            CultureInfo.CurrentCulture = new CultureInfo("th-TH", false);
            try
            {
                string text = TraceWriter.TraceToText(input.Trace);
                string json = TraceWriter.TraceToJson(input.Trace);

                return new Output(text, JToken.Parse(json).ToString(Newtonsoft.Json.Formatting.Indented));
            }
            finally
            {
                CultureInfo.CurrentCulture = originalCulture;
            }
        }

        private static async Task<IDocumentContainer> CreateDocumentContainerAsync(
            int numItems,
            FlakyDocumentContainer.FailureConfigs failureConfigs = default)
        {
            Documents.PartitionKeyDefinition partitionKeyDefinition = new Documents.PartitionKeyDefinition()
            {
                Paths = new System.Collections.ObjectModel.Collection<string>()
                    {
                        "/pk"
                    },
                Kind = Documents.PartitionKind.Hash,
                Version = Documents.PartitionKeyDefinitionVersion.V2,
            };

            IMonadicDocumentContainer monadicDocumentContainer = new InMemoryContainer(partitionKeyDefinition);
            if (failureConfigs != null)
            {
                monadicDocumentContainer = new FlakyDocumentContainer(monadicDocumentContainer, failureConfigs);
            }

            DocumentContainer documentContainer = new DocumentContainer(monadicDocumentContainer);

            for (int i = 0; i < 3; i++)
            {
                IReadOnlyList<FeedRangeInternal> ranges = await documentContainer.GetFeedRangesAsync(
                    trace: NoOpTrace.Singleton,
                    cancellationToken: default);
                foreach (FeedRangeInternal range in ranges)
                {
                    await documentContainer.SplitAsync(range, cancellationToken: default);
                }

                await documentContainer.RefreshProviderAsync(NoOpTrace.Singleton, cancellationToken: default);
            }

            for (int i = 0; i < numItems; i++)
            {
                // Insert an item
                CosmosObject item = CosmosObject.Parse($"{{\"pk\" : {i} }}");
                while (true)
                {
                    TryCatch<Record> monadicCreateRecord = await documentContainer.MonadicCreateItemAsync(item, cancellationToken: default);
                    if (monadicCreateRecord.Succeeded)
                    {
                        break;
                    }
                }
            }

            return documentContainer;
        }

        internal static TransportRequestStats CreateTransportRequestStats()
        {
            DateTime defaultDateTime = new DateTime(
                year: 2021,
                month: 12,
                day: 31,
                hour: 23,
                minute: 59,
                second: 59,
                millisecond: 59,
                kind: DateTimeKind.Utc);

            TransportRequestStats transportRequestStats = new TransportRequestStats();
            transportRequestStats.RecordState(TransportRequestStats.RequestStage.ChannelAcquisitionStarted);
            transportRequestStats.RecordState(TransportRequestStats.RequestStage.Pipelined);
            transportRequestStats.RecordState(TransportRequestStats.RequestStage.Sent);
            transportRequestStats.RecordState(TransportRequestStats.RequestStage.Received);
            transportRequestStats.RecordState(TransportRequestStats.RequestStage.Completed);

            PropertyInfo field = transportRequestStats.GetType().GetRuntimeProperty("requestCreatedTime");
            field.SetValue(transportRequestStats, defaultDateTime);

            field = transportRequestStats.GetType().GetRuntimeProperty("channelAcquisitionStartedTime");
            field.SetValue(transportRequestStats, TimeSpan.FromMilliseconds(1));

            field = transportRequestStats.GetType().GetRuntimeProperty("requestPipelinedTime");
            field.SetValue(transportRequestStats, TimeSpan.FromMilliseconds(1));

            field = transportRequestStats.GetType().GetRuntimeProperty("requestSentTime");
            field.SetValue(transportRequestStats, TimeSpan.FromMilliseconds(1));

            field = transportRequestStats.GetType().GetRuntimeProperty("requestReceivedTime");
            field.SetValue(transportRequestStats, TimeSpan.FromMilliseconds(1));

            field = transportRequestStats.GetType().GetRuntimeProperty("requestCompletedTime");
            field.SetValue(transportRequestStats, TimeSpan.FromMilliseconds(1));

            transportRequestStats.RequestSizeInBytes = 2;
            transportRequestStats.RequestBodySizeInBytes = 1;
            transportRequestStats.ResponseBodySizeInBytes = 1;
            transportRequestStats.ResponseMetadataSizeInBytes = 1;

            transportRequestStats.NumberOfInflightRequestsToEndpoint = 2;
            transportRequestStats.NumberOfOpenConnectionsToEndpoint = 1;
            transportRequestStats.NumberOfInflightRequestsInConnection = 1;
            transportRequestStats.RequestWaitingForConnectionInitialization = true;
            transportRequestStats.ConnectionLastSendTime = defaultDateTime;
            transportRequestStats.ConnectionLastSendAttemptTime = defaultDateTime;
            transportRequestStats.ConnectionLastReceiveTime = defaultDateTime;
            return transportRequestStats;
        }

        internal static T GetPrivateField<T>(
            ClientSideRequestStatisticsTraceDatum datum,
            string propertyName)
        {
            return (T)datum.GetType().GetField(propertyName, BindingFlags.NonPublic | BindingFlags.Instance).GetValue(datum);
        }

        internal static void SetEndRequestTime(
            ClientSideRequestStatisticsTraceDatum datum,
            DateTime? dateTime)
        {
            datum.GetType().GetProperty("RequestEndTimeUtc").SetValue(datum, dateTime);
        }

        private static IQueryPipelineStage CreatePipeline(IDocumentContainer documentContainer, string query, int pageSize = 10, CosmosElement state = null)
        {
            TryCatch<IQueryPipelineStage> tryCreatePipeline = PipelineFactory.MonadicCreate(
                documentContainer,
                new SqlQuerySpec(query),
                targetRanges: new List<FeedRangeEpk>() { FeedRangeEpk.FullRange },
                partitionKey: null,
                GetQueryPlan(query),
                hybridSearchQueryInfo: null,
                maxItemCount: pageSize,
                containerQueryProperties: new Cosmos.Query.Core.QueryClient.ContainerQueryProperties(),
                allRanges: new List<FeedRangeEpk>() { FeedRangeEpk.FullRange },
                isContinuationExpected: true,
                maxConcurrency: 10,
                requestContinuationToken: state);

            tryCreatePipeline.ThrowIfFailed();

            return tryCreatePipeline.Result;
        }

        private static QueryInfo GetQueryPlan(string query)
        {
            TryCatch<PartitionedQueryExecutionInfoInternal> info = QueryPartitionProviderTestInstance.Object.TryGetPartitionedQueryExecutionInfoInternal(
                Newtonsoft.Json.JsonConvert.SerializeObject(new SqlQuerySpec(query)),
                partitionKeyDefinition,
                vectorEmbeddingPolicy: null,
                requireFormattableOrderByQuery: true,
                isContinuationExpected: false,
                allowNonValueAggregateQuery: true,
                hasLogicalPartitionKey: false,
<<<<<<< HEAD
                allowDCount: true,
=======
                allowDCount: true,
                hybridSearchSkipOrderByRewrite: false,
>>>>>>> faaa3a73
                useSystemPrefix: false,
                geospatialType: Cosmos.GeospatialType.Geography);

            info.ThrowIfFailed();
            return info.Result.QueryInfo;
        }

        private static int GetLineNumber([CallerLineNumber] int lineNumber = 0)
        {
            return lineNumber;
        }

        public sealed class Input : BaselineTestInput
        {
            private static readonly string[] sourceCode = File.ReadAllLines($"Tracing\\{nameof(TraceWriterBaselineTests)}.cs");

            internal Input(string description, ITrace trace, int startLineNumber, int endLineNumber)
                : base(description)
            {
                this.Trace = trace ?? throw new ArgumentNullException(nameof(trace));
                this.StartLineNumber = startLineNumber;
                this.EndLineNumber = endLineNumber;
            }

            internal ITrace Trace { get; }

            public int StartLineNumber { get; }

            public int EndLineNumber { get; }

            public override void SerializeAsXml(XmlWriter xmlWriter)
            {
                xmlWriter.WriteElementString(nameof(this.Description), this.Description);
                xmlWriter.WriteStartElement("Setup");
                ArraySegment<string> codeSnippet = new ArraySegment<string>(
                    sourceCode,
                    this.StartLineNumber,
                    this.EndLineNumber - this.StartLineNumber - 1);

                string setup;
                try
                {
                    setup =
                    Environment.NewLine
                    + string
                        .Join(
                            Environment.NewLine,
                            codeSnippet
                                .Select(x => x != string.Empty ? x["            ".Length..] : string.Empty))
                    + Environment.NewLine;
                }
                catch(Exception)
                {
                    throw;
                }
                xmlWriter.WriteCData(setup ?? "asdf");
                xmlWriter.WriteEndElement();
            }
        }

        public sealed class Output : BaselineTestOutput
        {
            public Output(string text, string json)
            {
                this.Text = text ?? throw new ArgumentNullException(nameof(text));
                this.Json = json ?? throw new ArgumentNullException(nameof(json));
            }

            public string Text { get; }

            public string Json { get; }

            public override void SerializeAsXml(XmlWriter xmlWriter)
            {
                xmlWriter.WriteStartElement(nameof(this.Text));
                xmlWriter.WriteCData(this.Text);
                xmlWriter.WriteEndElement();

                xmlWriter.WriteStartElement(nameof(this.Json));
                xmlWriter.WriteCData(this.Json);
                xmlWriter.WriteEndElement();
            }
        }

        private sealed class TraceForBaselineTesting : ITrace
        {
            private readonly Dictionary<string, object> data;
            private readonly List<ITrace> children;

            public TraceForBaselineTesting(
                string name,
                TraceLevel level,
                TraceComponent component,
                TraceForBaselineTesting parent)
            {
                this.Name = name ?? throw new ArgumentNullException(nameof(name));
                this.Level = level;
                this.Component = component;
                this.Parent = parent;
                this.children = new List<ITrace>();
                this.data = new Dictionary<string, object>();
            }

            public string Name { get; }

            public Guid Id => Guid.Empty;

            public DateTime StartTime => DateTime.MinValue;

            public TimeSpan Duration => TimeSpan.Zero;

            public TraceLevel Level { get; }

            public TraceComponent Component { get; }

            public TraceSummary Summary { get; }

            public ITrace Parent { get; }

            public IReadOnlyList<ITrace> Children => this.children;

            public IReadOnlyDictionary<string, object> Data => this.data;

            public IReadOnlyList<(string, Uri)> RegionsContacted => new List<(string, Uri)>();

            public void AddDatum(string key, TraceDatum traceDatum)
            {
                this.data[key] = traceDatum;
            }

            public void AddDatum(string key, object value)
            {
                this.data[key] = value;
            }

            public void Dispose()
            {
            }

            public ITrace StartChild(string name)
            {
                return this.StartChild(name, TraceComponent.Unknown, TraceLevel.Info);
            }

            public ITrace StartChild(string name, TraceComponent component, TraceLevel level)
            {
                TraceForBaselineTesting child = new TraceForBaselineTesting(name, level, component, parent: this);
                this.AddChild(child);
                return child;
            }

            public void AddChild(ITrace trace)
            {
                this.children.Add(trace);
            }

            public static TraceForBaselineTesting GetRootTrace()
            {
                return new TraceForBaselineTesting("Trace For Baseline Testing", TraceLevel.Info, TraceComponent.Unknown, parent: null);
            }

            public void UpdateRegionContacted(TraceDatum _)
            {
                //NoImplementation
            }

            public void AddOrUpdateDatum(string key, object value)
            {
                this.data[key] = value;
            }
        }
    }
}<|MERGE_RESOLUTION|>--- conflicted
+++ resolved
@@ -366,7 +366,7 @@
                             ResourceType.Document,
                             OperationType.Query,
                             "42",
-                            uri1.Uri,
+                            uri1.Uri,
                             "region1");
 
                         TraceWriterBaselineTests.GetPrivateField<List<StoreResponseStatistics>>(datum, "storeResponseStatistics").Add(storeResponseStatistics);
@@ -401,7 +401,7 @@
                             resourceType: default,
                             operationType: default,
                             requestSessionToken: default,
-                            locationEndpoint: default,
+                            locationEndpoint: default,
                             region: "region1");
 
                         TraceWriterBaselineTests.GetPrivateField<List<StoreResponseStatistics>>(datum, "storeResponseStatistics").Add(storeResponseStatistics);
@@ -427,7 +427,7 @@
                             HttpMethod.Get,
                             ResourceType.Document,
                             new HttpResponseMessage(System.Net.HttpStatusCode.OK) { ReasonPhrase = "Success" },
-                            exception: null,
+                            exception: null,
                             region: "region1");
 
                         TraceWriterBaselineTests.GetPrivateField<List<HttpResponseStatistics>>(datum, "httpResponseStatistics").Add(httpResponseStatistics);
@@ -439,7 +439,7 @@
                             HttpMethod.Get,
                             ResourceType.Document,
                             responseMessage: null,
-                            exception: new OperationCanceledException(),
+                            exception: new OperationCanceledException(),
                             region: "region1");
                         TraceWriterBaselineTests.GetPrivateField<List<HttpResponseStatistics>>(datum, "httpResponseStatistics").Add(httpResponseStatisticsException);
 
@@ -702,10 +702,10 @@
             transportRequestStats.RecordState(TransportRequestStats.RequestStage.Received);
             transportRequestStats.RecordState(TransportRequestStats.RequestStage.Completed);
 
-            PropertyInfo field = transportRequestStats.GetType().GetRuntimeProperty("requestCreatedTime");
+            PropertyInfo field = transportRequestStats.GetType().GetRuntimeProperty("requestCreatedTime");
             field.SetValue(transportRequestStats, defaultDateTime);
 
-            field = transportRequestStats.GetType().GetRuntimeProperty("channelAcquisitionStartedTime");
+            field = transportRequestStats.GetType().GetRuntimeProperty("channelAcquisitionStartedTime");
             field.SetValue(transportRequestStats, TimeSpan.FromMilliseconds(1));
 
             field = transportRequestStats.GetType().GetRuntimeProperty("requestPipelinedTime");
@@ -756,11 +756,11 @@
                 new SqlQuerySpec(query),
                 targetRanges: new List<FeedRangeEpk>() { FeedRangeEpk.FullRange },
                 partitionKey: null,
-                GetQueryPlan(query),
+                GetQueryPlan(query),
                 hybridSearchQueryInfo: null,
                 maxItemCount: pageSize,
-                containerQueryProperties: new Cosmos.Query.Core.QueryClient.ContainerQueryProperties(),
-                allRanges: new List<FeedRangeEpk>() { FeedRangeEpk.FullRange },
+                containerQueryProperties: new Cosmos.Query.Core.QueryClient.ContainerQueryProperties(),
+                allRanges: new List<FeedRangeEpk>() { FeedRangeEpk.FullRange },
                 isContinuationExpected: true,
                 maxConcurrency: 10,
                 requestContinuationToken: state);
@@ -774,18 +774,14 @@
         {
             TryCatch<PartitionedQueryExecutionInfoInternal> info = QueryPartitionProviderTestInstance.Object.TryGetPartitionedQueryExecutionInfoInternal(
                 Newtonsoft.Json.JsonConvert.SerializeObject(new SqlQuerySpec(query)),
-                partitionKeyDefinition,
+                partitionKeyDefinition,
                 vectorEmbeddingPolicy: null,
                 requireFormattableOrderByQuery: true,
                 isContinuationExpected: false,
                 allowNonValueAggregateQuery: true,
                 hasLogicalPartitionKey: false,
-<<<<<<< HEAD
-                allowDCount: true,
-=======
-                allowDCount: true,
+                allowDCount: true,
                 hybridSearchSkipOrderByRewrite: false,
->>>>>>> faaa3a73
                 useSystemPrefix: false,
                 geospatialType: Cosmos.GeospatialType.Geography);
 
