﻿//------------------------------------------------------------
// Copyright (c) Microsoft Corporation.  All rights reserved.
//------------------------------------------------------------

namespace Microsoft.Azure.Cosmos.Tests.Tracing
{
    using System;
    using System.Collections.Generic;
    using System.Collections.ObjectModel;
    using System.Globalization;
    using System.IO;
    using System.Linq;
    using System.Net.Http;
    using System.Reflection;
    using System.Runtime.CompilerServices;
    using System.Threading.Tasks;
    using System.Xml;
    using Microsoft.Azure.Cosmos.ChangeFeed;
    using Microsoft.Azure.Cosmos.ChangeFeed.Pagination;
    using Microsoft.Azure.Cosmos.CosmosElements;
    using Microsoft.Azure.Cosmos.Pagination;
    using Microsoft.Azure.Cosmos.Query.Core;
    using Microsoft.Azure.Cosmos.Query.Core.Metrics;
    using Microsoft.Azure.Cosmos.Query.Core.Monads;
    using Microsoft.Azure.Cosmos.Query.Core.Pipeline;
    using Microsoft.Azure.Cosmos.Query.Core.QueryPlan;
    using Microsoft.Azure.Cosmos.ReadFeed;
    using Microsoft.Azure.Cosmos.ReadFeed.Pagination;
    using Microsoft.Azure.Cosmos.Test.BaselineTest;
    using Microsoft.Azure.Cosmos.Tests.Pagination;
    using Microsoft.Azure.Cosmos.Tests.Query.Metrics;
    using Microsoft.Azure.Cosmos.Tracing;
    using Microsoft.Azure.Cosmos.Tracing.TraceData;
    using Microsoft.Azure.Documents;
    using Microsoft.VisualStudio.TestTools.UnitTesting;
    using Newtonsoft.Json.Linq;
    using static Microsoft.Azure.Cosmos.Tracing.TraceData.ClientSideRequestStatisticsTraceDatum;

    [TestClass]
    public sealed class TraceWriterBaselineTests : BaselineTests<TraceWriterBaselineTests.Input, TraceWriterBaselineTests.Output>
    {
        private static readonly Lazy<QueryMetrics> MockQueryMetrics = new Lazy<QueryMetrics>(() => new QueryMetrics(
            ServerSideMetricsTests.ServerSideMetrics,
            IndexUtilizationInfoTests.MockIndexUtilizationInfo,
            ClientSideMetricsTests.MockClientSideMetrics));

        private static readonly Documents.PartitionKeyDefinition partitionKeyDefinition = new Documents.PartitionKeyDefinition()
        {
            Paths = new Collection<string>()
            {
                "/pk"
            },
            Kind = Documents.PartitionKind.Hash,
            Version = Documents.PartitionKeyDefinitionVersion.V2,
        };

        [TestMethod]
        [Timeout(5000)]
        public void Serialization()
        {
            List<Input> inputs = new List<Input>();

            int startLineNumber;
            int endLineNumber;

            //----------------------------------------------------------------
            //  Root Trace
            //----------------------------------------------------------------
            {
                startLineNumber = GetLineNumber();
                TraceForBaselineTesting rootTrace;
                using (rootTrace = TraceForBaselineTesting.GetRootTrace())
                {
                }
                endLineNumber = GetLineNumber();

                inputs.Add(new Input("Root Trace", rootTrace, startLineNumber, endLineNumber));
            }
            //----------------------------------------------------------------

            //----------------------------------------------------------------
            //  Root Trace With Datum
            //----------------------------------------------------------------
            {
                startLineNumber = GetLineNumber();
                TraceForBaselineTesting rootTraceWithDatum;
                using (rootTraceWithDatum = TraceForBaselineTesting.GetRootTrace())
                {
                    rootTraceWithDatum.AddDatum("QueryMetrics", new QueryMetricsTraceDatum(MockQueryMetrics));
                }
                endLineNumber = GetLineNumber();

                inputs.Add(new Input("Root Trace With Datum", rootTraceWithDatum, startLineNumber, endLineNumber));
            }
            //----------------------------------------------------------------

            //----------------------------------------------------------------
            //  Root Trace With One Child
            //----------------------------------------------------------------
            {
                startLineNumber = GetLineNumber();
                TraceForBaselineTesting rootTrace;
                using (rootTrace = TraceForBaselineTesting.GetRootTrace())
                {
                    using (ITrace childTrace1 = rootTrace.StartChild("Child1"))
                    {
                    }
                }
                endLineNumber = GetLineNumber();

                inputs.Add(new Input("Root Trace With One Child", rootTrace, startLineNumber, endLineNumber));
            }
            //----------------------------------------------------------------

            //----------------------------------------------------------------
            //  Root Trace With One Child With Datum
            //----------------------------------------------------------------
            {
                startLineNumber = GetLineNumber();
                TraceForBaselineTesting rootTrace;
                using (rootTrace = TraceForBaselineTesting.GetRootTrace())
                {
                    using (ITrace childTrace1 = rootTrace.StartChild("Child1"))
                    {
                        childTrace1.AddDatum("QueryMetrics", new QueryMetricsTraceDatum(MockQueryMetrics));
                    }
                }
                endLineNumber = GetLineNumber();

                inputs.Add(new Input("Root Trace With One Child With Datum", rootTrace, startLineNumber, endLineNumber));
            }
            //----------------------------------------------------------------

            //----------------------------------------------------------------
            //  Root Trace With Two Children
            //----------------------------------------------------------------
            {
                startLineNumber = GetLineNumber();
                TraceForBaselineTesting rootTrace;
                using (rootTrace = TraceForBaselineTesting.GetRootTrace())
                {
                    using (ITrace childTrace1 = rootTrace.StartChild("Child1"))
                    {
                    }

                    using (ITrace childTrace2 = rootTrace.StartChild("Child2"))
                    {
                    }
                }
                endLineNumber = GetLineNumber();

                inputs.Add(new Input("Root Trace With Two Children", rootTrace, startLineNumber, endLineNumber));
            }
            //----------------------------------------------------------------

            //----------------------------------------------------------------
            //  Root Trace With Two Children With Info
            //----------------------------------------------------------------
            {
                startLineNumber = GetLineNumber();
                TraceForBaselineTesting rootTrace;
                using (rootTrace = TraceForBaselineTesting.GetRootTrace())
                {
                    using (ITrace childTrace1 = rootTrace.StartChild("Child1"))
                    {
                        childTrace1.AddDatum("QueryMetrics", new QueryMetricsTraceDatum(MockQueryMetrics));
                    }

                    using (ITrace childTrace2 = rootTrace.StartChild("Child2"))
                    {
                        childTrace2.AddDatum("QueryMetrics", new QueryMetricsTraceDatum(MockQueryMetrics));
                    }
                }
                endLineNumber = GetLineNumber();

                inputs.Add(new Input("Root Trace With Two Children With Info", rootTrace, startLineNumber, endLineNumber));
            }
            //----------------------------------------------------------------

            //----------------------------------------------------------------
            //  Trace With Grandchidren
            //----------------------------------------------------------------
            {
                startLineNumber = GetLineNumber();
                TraceForBaselineTesting rootTrace;
                using (rootTrace = TraceForBaselineTesting.GetRootTrace())
                {
                    using (ITrace childTrace1 = rootTrace.StartChild(
                        name: "Child1",
                        component: TraceComponent.Unknown,
                        level: TraceLevel.Info))
                    {
                        using (ITrace child1Child1 = childTrace1.StartChild(
                            name: "Child1Child1",
                            component: TraceComponent.Unknown,
                            level: TraceLevel.Info))
                        {
                        }

                        using (ITrace child1Child2 = childTrace1.StartChild(
                            name: "Child1Child2",
                            component: TraceComponent.Unknown,
                            level: TraceLevel.Info))
                        {
                        }
                    }

                    using (ITrace childTrace2 = rootTrace.StartChild(
                        name: "Child2",
                        component: TraceComponent.Unknown,
                        level: TraceLevel.Info))
                    {
                        using (ITrace child2Child1 = childTrace2.StartChild(
                            name: "Child2Child1",
                            component: TraceComponent.Unknown,
                            level: TraceLevel.Info))
                        {
                        }

                        using (ITrace child2Child2 = childTrace2.StartChild(
                            name: "Child2Child2",
                            component: TraceComponent.Unknown,
                            level: TraceLevel.Info))
                        {
                        }

                        using (ITrace child2Child3 = childTrace2.StartChild(
                            name: "Child2Child3",
                            component: TraceComponent.Unknown,
                            level: TraceLevel.Info))
                        {
                        }
                    }
                }

                endLineNumber = GetLineNumber();

                inputs.Add(new Input("Trace With Grandchildren", rootTrace, startLineNumber, endLineNumber));
            }
            //----------------------------------------------------------------

            this.ExecuteTestSuite(inputs);
        }

        [TestMethod]
        [Timeout(5000)]
        public void TraceData()
        {
            List<Input> inputs = new List<Input>();

            int startLineNumber;
            int endLineNumber;

            //----------------------------------------------------------------
            //  Point Operation Statistics
            //----------------------------------------------------------------
            {
                {
                    startLineNumber = GetLineNumber();
                    TraceForBaselineTesting rootTrace;
                    using (rootTrace = TraceForBaselineTesting.GetRootTrace())
                    {
                        PointOperationStatisticsTraceDatum datum = new PointOperationStatisticsTraceDatum(
                            activityId: Guid.Empty.ToString(),
                            responseTimeUtc: new DateTime(2020, 1, 2, 3, 4, 5, 6),
                            statusCode: System.Net.HttpStatusCode.OK,
                            subStatusCode: Documents.SubStatusCodes.WriteForbidden,
                            requestCharge: 4,
                            errorMessage: null,
                            method: HttpMethod.Post,
                            requestUri: "http://localhost.com",
                            requestSessionToken: nameof(PointOperationStatisticsTraceDatum.RequestSessionToken),
                            responseSessionToken: nameof(PointOperationStatisticsTraceDatum.ResponseSessionToken),
                            beLatencyInMs: "0.42");
                        rootTrace.AddDatum("Point Operation Statistics", datum);
                    }
                    endLineNumber = GetLineNumber();

                    inputs.Add(new Input("Point Operation Statistics", rootTrace, startLineNumber, endLineNumber));
                }

                {
                    startLineNumber = GetLineNumber();
                    TraceForBaselineTesting rootTrace;
                    using (rootTrace = TraceForBaselineTesting.GetRootTrace())
                    {
                        PointOperationStatisticsTraceDatum datum = new PointOperationStatisticsTraceDatum(
                            activityId: default,
                            responseTimeUtc: default,
                            statusCode: default,
                            subStatusCode: default,
                            requestCharge: default,
                            errorMessage: default,
                            method: default,
                            requestUri: default,
                            requestSessionToken: default,
                            responseSessionToken: default,
                            beLatencyInMs: default);
                        rootTrace.AddDatum("Point Operation Statistics Default", datum);
                    }
                    endLineNumber = GetLineNumber();

                    inputs.Add(new Input("Point Operation Statistics Default", rootTrace, startLineNumber, endLineNumber));
                }
            }
            //----------------------------------------------------------------

            //----------------------------------------------------------------
            //  Query Metrics
            //----------------------------------------------------------------
            {
                startLineNumber = GetLineNumber();
                TraceForBaselineTesting rootTrace;
                using (rootTrace = TraceForBaselineTesting.GetRootTrace())
                {
                    QueryMetricsTraceDatum datum = new QueryMetricsTraceDatum(
                        new Lazy<QueryMetrics>(() => new QueryMetrics(
                            ServerSideMetricsTests.ServerSideMetrics,
                            IndexUtilizationInfoTests.MockIndexUtilizationInfo,
                            ClientSideMetricsTests.MockClientSideMetrics)));
                    rootTrace.AddDatum("Query Metrics", datum);
                }
                endLineNumber = GetLineNumber();

                inputs.Add(new Input("Query Metrics", rootTrace, startLineNumber, endLineNumber));
            }
            //----------------------------------------------------------------

            //----------------------------------------------------------------
            //  Client Side Request Stats
            //----------------------------------------------------------------
            {
                {
                    startLineNumber = GetLineNumber();
                    TraceForBaselineTesting rootTrace;
                    using (rootTrace = TraceForBaselineTesting.GetRootTrace())
                    {
                        ClientSideRequestStatisticsTraceDatum datum = new ClientSideRequestStatisticsTraceDatum(DateTime.MinValue, rootTrace);

                        TransportAddressUri uri1 = new TransportAddressUri(new Uri("http://someUri1.com"));
                        TransportAddressUri uri2 = new TransportAddressUri(new Uri("http://someUri2.com"));

                        datum.ContactedReplicas.Add(uri1);
                        datum.ContactedReplicas.Add(uri2);

                        ClientSideRequestStatisticsTraceDatum.AddressResolutionStatistics mockStatistics = new ClientSideRequestStatisticsTraceDatum.AddressResolutionStatistics(
                            DateTime.MinValue,
                            DateTime.MaxValue,
                            "http://localhost.com");

                        TraceWriterBaselineTests.GetPrivateField<Dictionary<string, AddressResolutionStatistics>>(datum, "endpointToAddressResolutionStats").Add("asdf", mockStatistics);
                        TraceWriterBaselineTests.GetPrivateField<Dictionary<string, AddressResolutionStatistics>>(datum, "endpointToAddressResolutionStats").Add("asdf2", mockStatistics);

                        datum.FailedReplicas.Add(uri1);
                        datum.FailedReplicas.Add(uri2);

                        datum.RegionsContacted.Add(("local", uri1.Uri));
                        datum.RegionsContacted.Add(("local", uri2.Uri));

                        TraceWriterBaselineTests.SetEndRequestTime(datum, DateTime.MaxValue);

                        StoreResponseStatistics storeResponseStatistics = new StoreResponseStatistics(
                            DateTime.MinValue,
                            DateTime.MaxValue,
                            StoreResult.CreateForTesting(transportRequestStats: TraceWriterBaselineTests.CreateTransportRequestStats()).Target,
                            ResourceType.Document,
                            OperationType.Query,
                            "42",
                            uri1.Uri,
                            "region1");

                        TraceWriterBaselineTests.GetPrivateField<List<StoreResponseStatistics>>(datum, "storeResponseStatistics").Add(storeResponseStatistics);
                        rootTrace.AddDatum("Client Side Request Stats", datum);
                    }
                    endLineNumber = GetLineNumber();

                    inputs.Add(new Input("Client Side Request Stats", rootTrace, startLineNumber, endLineNumber));
                }

                {
                    startLineNumber = GetLineNumber();
                    TraceForBaselineTesting rootTrace;
                    using (rootTrace = TraceForBaselineTesting.GetRootTrace())
                    {
                        ClientSideRequestStatisticsTraceDatum datum = new ClientSideRequestStatisticsTraceDatum(DateTime.MinValue, rootTrace);
                        datum.ContactedReplicas.Add(default);

                        TraceWriterBaselineTests.GetPrivateField<Dictionary<string, AddressResolutionStatistics>>(datum, "endpointToAddressResolutionStats").Add("asdf", default);
                        TraceWriterBaselineTests.GetPrivateField<Dictionary<string, AddressResolutionStatistics>>(datum, "endpointToAddressResolutionStats").Add("asdf2", default);

                        datum.FailedReplicas.Add(default);

                        datum.RegionsContacted.Add(default);

                        TraceWriterBaselineTests.SetEndRequestTime(datum, default);

                        StoreResponseStatistics storeResponseStatistics = new StoreResponseStatistics(
                            requestStartTime: default,
                            requestResponseTime: default,
                            StoreResult.CreateForTesting(storeResponse: new StoreResponse()).Target,
                            resourceType: default,
                            operationType: default,
                            requestSessionToken: default,
                            locationEndpoint: default,
                            region: "region1");

                        TraceWriterBaselineTests.GetPrivateField<List<StoreResponseStatistics>>(datum, "storeResponseStatistics").Add(storeResponseStatistics);
                        rootTrace.AddDatum("Client Side Request Stats Default", datum);
                    }
                    endLineNumber = GetLineNumber();

                    inputs.Add(new Input("Client Side Request Stats Default", rootTrace, startLineNumber, endLineNumber));
                }

                {
                    startLineNumber = GetLineNumber();
                    TraceForBaselineTesting rootTrace;
                    using (rootTrace = TraceForBaselineTesting.GetRootTrace())
                    {
                        ClientSideRequestStatisticsTraceDatum datum = new ClientSideRequestStatisticsTraceDatum(DateTime.MinValue, rootTrace);
                        TraceWriterBaselineTests.SetEndRequestTime(datum,DateTime.MaxValue);

                        HttpResponseStatistics httpResponseStatistics = new HttpResponseStatistics(
                            DateTime.MinValue,
                            DateTime.MaxValue,
                            new Uri("http://someUri1.com"),
                            HttpMethod.Get,
                            ResourceType.Document,
                            new HttpResponseMessage(System.Net.HttpStatusCode.OK) { ReasonPhrase = "Success" },
                            exception: null,
                            region: "region1");

                        TraceWriterBaselineTests.GetPrivateField<List<HttpResponseStatistics>>(datum, "httpResponseStatistics").Add(httpResponseStatistics);

                        HttpResponseStatistics httpResponseStatisticsException = new HttpResponseStatistics(
                            DateTime.MinValue,
                            DateTime.MaxValue,
                            new Uri("http://someUri1.com"),
                            HttpMethod.Get,
                            ResourceType.Document,
                            responseMessage: null,
                            exception: new OperationCanceledException(),
                            region: "region1");
                        TraceWriterBaselineTests.GetPrivateField<List<HttpResponseStatistics>>(datum, "httpResponseStatistics").Add(httpResponseStatisticsException);

                        rootTrace.AddDatum("Client Side Request Stats", datum);
                    }
                    endLineNumber = GetLineNumber();

                    inputs.Add(new Input("Client Side Request Stats For Gateway Request", rootTrace, startLineNumber, endLineNumber));
                }
            }
            //----------------------------------------------------------------

            //----------------------------------------------------------------
            //  CPU History
            //----------------------------------------------------------------
            {
                startLineNumber = GetLineNumber();
                TraceForBaselineTesting rootTrace;
                using (rootTrace = TraceForBaselineTesting.GetRootTrace())
                {
                    CpuHistoryTraceDatum datum = new CpuHistoryTraceDatum(
                        new Documents.Rntbd.SystemUsageHistory(
                            new ReadOnlyCollection<Documents.Rntbd.SystemUsageLoad>(
                                new List<Documents.Rntbd.SystemUsageLoad>()
                                {
                                    new Documents.Rntbd.SystemUsageLoad(
                                        DateTime.MinValue,
                                        this.GetThreadInfo(),
                                        42,
                                        1000),
                                    new Documents.Rntbd.SystemUsageLoad(
                                        DateTime.MinValue,
                                        this.GetThreadInfo(),
                                        23,
                                        9000),
                                }),
                            monitoringInterval: TimeSpan.MaxValue));
                    rootTrace.AddDatum("System Info", datum);
                }
                endLineNumber = GetLineNumber();

                inputs.Add(new Input("System Info", rootTrace, startLineNumber, endLineNumber));
            }
            //----------------------------------------------------------------

            this.ExecuteTestSuite(inputs);
        }

        private Documents.Rntbd.ThreadInformation GetThreadInfo()
        {
            Documents.Rntbd.ThreadInformation threadInfo = Documents.Rntbd.ThreadInformation.Get();
            Type threadInfoType = threadInfo.GetType();
            FieldInfo prop = threadInfoType.GetField("<AvailableThreads>k__BackingField", BindingFlags.Instance | BindingFlags.NonPublic);
            prop.SetValue(threadInfo, null);

            prop = threadInfoType.GetField("<IsThreadStarving>k__BackingField", BindingFlags.Instance | BindingFlags.NonPublic);
            prop.SetValue(threadInfo, null);

            prop = threadInfoType.GetField("<MinThreads>k__BackingField", BindingFlags.Instance | BindingFlags.NonPublic);
            prop.SetValue(threadInfo, null);

            prop = threadInfoType.GetField("<MaxThreads>k__BackingField", BindingFlags.Instance | BindingFlags.NonPublic);
            prop.SetValue(threadInfo, null);

            prop = threadInfoType.GetField("<ThreadWaitIntervalInMs>k__BackingField", BindingFlags.Instance | BindingFlags.NonPublic);
            prop.SetValue(threadInfo, null);

            return threadInfo;
        }

        [TestMethod]
        [Timeout(5000)]
        public async Task ScenariosAsync()
        {
            List<Input> inputs = new List<Input>();

            int startLineNumber;
            int endLineNumber;

            //----------------------------------------------------------------
            //  ReadFeed
            //----------------------------------------------------------------
            {
                startLineNumber = GetLineNumber();
                int numItems = 100;
                IDocumentContainer documentContainer = await CreateDocumentContainerAsync(numItems);
                CrossPartitionReadFeedAsyncEnumerator enumerator = CrossPartitionReadFeedAsyncEnumerator.Create(
                    documentContainer,
                    new CrossFeedRangeState<ReadFeedState>(ReadFeedCrossFeedRangeState.CreateFromBeginning().FeedRangeStates),
                    new ReadFeedExecutionOptions(pageSizeHint: 10));

                int numChildren = 1; // One extra since we need to read one past the last user page to get the null continuation.
                TraceForBaselineTesting rootTrace;
                using (rootTrace = TraceForBaselineTesting.GetRootTrace())
                {
                    while (await enumerator.MoveNextAsync(rootTrace, cancellationToken: default))
                    {
                        numChildren++;
                    }
                }

                Assert.AreEqual(numChildren, rootTrace.Children.Count);
                endLineNumber = GetLineNumber();

                inputs.Add(new Input("ReadFeed", rootTrace, startLineNumber, endLineNumber));
            }
            //----------------------------------------------------------------

            //----------------------------------------------------------------
            //  ChangeFeed
            //----------------------------------------------------------------
            {
                startLineNumber = GetLineNumber();
                int numItems = 100;
                IDocumentContainer documentContainer = await CreateDocumentContainerAsync(numItems);
                CrossPartitionChangeFeedAsyncEnumerator enumerator = CrossPartitionChangeFeedAsyncEnumerator.Create(
                    documentContainer,
                    new CrossFeedRangeState<ChangeFeedState>(
                        ChangeFeedCrossFeedRangeState.CreateFromBeginning().FeedRangeStates),
                    new ChangeFeedExecutionOptions(
                        ChangeFeedMode.Incremental,
                        pageSizeHint: int.MaxValue));

                int numChildren = 0;
                TraceForBaselineTesting rootTrace;
                using (rootTrace = TraceForBaselineTesting.GetRootTrace())
                {
                    while (await enumerator.MoveNextAsync(rootTrace, cancellationToken: default))
                    {
                        numChildren++;

                        if (enumerator.Current.Result.Page is ChangeFeedNotModifiedPage)
                        {
                            break;
                        }
                    }
                }

                Assert.AreEqual(numChildren, rootTrace.Children.Count);
                endLineNumber = GetLineNumber();

                inputs.Add(new Input("ChangeFeed", rootTrace, startLineNumber, endLineNumber));
            }
            //----------------------------------------------------------------

            //----------------------------------------------------------------
            //  Query
            //----------------------------------------------------------------
            {
                startLineNumber = GetLineNumber();
                int numItems = 100;
                IDocumentContainer documentContainer = await CreateDocumentContainerAsync(numItems);
                IQueryPipelineStage pipelineStage = CreatePipeline(documentContainer, "SELECT * FROM c", pageSize: 10);

                TraceForBaselineTesting rootTrace;
                int numChildren = (await documentContainer.GetFeedRangesAsync(NoOpTrace.Singleton, default)).Count; // One extra since we need to read one past the last user page to get the null continuation.
                using (rootTrace = TraceForBaselineTesting.GetRootTrace())
                {
                    while (await pipelineStage.MoveNextAsync(rootTrace, cancellationToken: default))
                    {
                        numChildren++;
                    }
                }

                Assert.AreEqual(numChildren, rootTrace.Children.Count);
                endLineNumber = GetLineNumber();

                inputs.Add(new Input("Query", rootTrace, startLineNumber, endLineNumber));
            }
            //----------------------------------------------------------------

            this.ExecuteTestSuite(inputs);
        }

        public override Output ExecuteTest(Input input)
        {
            CultureInfo originalCulture = CultureInfo.CurrentCulture;
            CultureInfo.CurrentCulture = new CultureInfo("th-TH", false);
            try
            {
                string text = TraceWriter.TraceToText(input.Trace);
                string json = TraceWriter.TraceToJson(input.Trace);

                return new Output(text, JToken.Parse(json).ToString(Newtonsoft.Json.Formatting.Indented));
            }
            finally
            {
                CultureInfo.CurrentCulture = originalCulture;
            }
        }

        private static async Task<IDocumentContainer> CreateDocumentContainerAsync(
            int numItems,
            FlakyDocumentContainer.FailureConfigs failureConfigs = default)
        {
            Documents.PartitionKeyDefinition partitionKeyDefinition = new Documents.PartitionKeyDefinition()
            {
                Paths = new System.Collections.ObjectModel.Collection<string>()
                    {
                        "/pk"
                    },
                Kind = Documents.PartitionKind.Hash,
                Version = Documents.PartitionKeyDefinitionVersion.V2,
            };

            IMonadicDocumentContainer monadicDocumentContainer = new InMemoryContainer(partitionKeyDefinition);
            if (failureConfigs != null)
            {
                monadicDocumentContainer = new FlakyDocumentContainer(monadicDocumentContainer, failureConfigs);
            }

            DocumentContainer documentContainer = new DocumentContainer(monadicDocumentContainer);

            for (int i = 0; i < 3; i++)
            {
                IReadOnlyList<FeedRangeInternal> ranges = await documentContainer.GetFeedRangesAsync(
                    trace: NoOpTrace.Singleton,
                    cancellationToken: default);
                foreach (FeedRangeInternal range in ranges)
                {
                    await documentContainer.SplitAsync(range, cancellationToken: default);
                }

                await documentContainer.RefreshProviderAsync(NoOpTrace.Singleton, cancellationToken: default);
            }

            for (int i = 0; i < numItems; i++)
            {
                // Insert an item
                CosmosObject item = CosmosObject.Parse($"{{\"pk\" : {i} }}");
                while (true)
                {
                    TryCatch<Record> monadicCreateRecord = await documentContainer.MonadicCreateItemAsync(item, cancellationToken: default);
                    if (monadicCreateRecord.Succeeded)
                    {
                        break;
                    }
                }
            }

            return documentContainer;
        }

        internal static TransportRequestStats CreateTransportRequestStats()
        {
            DateTime defaultDateTime = new DateTime(
                year: 2021,
                month: 12,
                day: 31,
                hour: 23,
                minute: 59,
                second: 59,
                millisecond: 59,
                kind: DateTimeKind.Utc);

            TransportRequestStats transportRequestStats = new TransportRequestStats();
            transportRequestStats.RecordState(TransportRequestStats.RequestStage.ChannelAcquisitionStarted);
            transportRequestStats.RecordState(TransportRequestStats.RequestStage.Pipelined);
            transportRequestStats.RecordState(TransportRequestStats.RequestStage.Sent);
            transportRequestStats.RecordState(TransportRequestStats.RequestStage.Received);
            transportRequestStats.RecordState(TransportRequestStats.RequestStage.Completed);

            PropertyInfo field = transportRequestStats.GetType().GetRuntimeProperty("requestCreatedTime");
            field.SetValue(transportRequestStats, defaultDateTime);

            field = transportRequestStats.GetType().GetRuntimeProperty("channelAcquisitionStartedTime");
            field.SetValue(transportRequestStats, TimeSpan.FromMilliseconds(1));

            field = transportRequestStats.GetType().GetRuntimeProperty("requestPipelinedTime");
            field.SetValue(transportRequestStats, TimeSpan.FromMilliseconds(1));

            field = transportRequestStats.GetType().GetRuntimeProperty("requestSentTime");
            field.SetValue(transportRequestStats, TimeSpan.FromMilliseconds(1));

            field = transportRequestStats.GetType().GetRuntimeProperty("requestReceivedTime");
            field.SetValue(transportRequestStats, TimeSpan.FromMilliseconds(1));

            field = transportRequestStats.GetType().GetRuntimeProperty("requestCompletedTime");
            field.SetValue(transportRequestStats, TimeSpan.FromMilliseconds(1));

            transportRequestStats.RequestSizeInBytes = 2;
            transportRequestStats.RequestBodySizeInBytes = 1;
            transportRequestStats.ResponseBodySizeInBytes = 1;
            transportRequestStats.ResponseMetadataSizeInBytes = 1;

            transportRequestStats.NumberOfInflightRequestsToEndpoint = 2;
            transportRequestStats.NumberOfOpenConnectionsToEndpoint = 1;
            transportRequestStats.NumberOfInflightRequestsInConnection = 1;
            transportRequestStats.RequestWaitingForConnectionInitialization = true;
            transportRequestStats.ConnectionLastSendTime = defaultDateTime;
            transportRequestStats.ConnectionLastSendAttemptTime = defaultDateTime;
            transportRequestStats.ConnectionLastReceiveTime = defaultDateTime;
            return transportRequestStats;
        }

        internal static T GetPrivateField<T>(
            ClientSideRequestStatisticsTraceDatum datum,
            string propertyName)
        {
            return (T)datum.GetType().GetField(propertyName, BindingFlags.NonPublic | BindingFlags.Instance).GetValue(datum);
        }

        internal static void SetEndRequestTime(
            ClientSideRequestStatisticsTraceDatum datum,
            DateTime? dateTime)
        {
            datum.GetType().GetProperty("RequestEndTimeUtc").SetValue(datum, dateTime);
        }

        private static IQueryPipelineStage CreatePipeline(IDocumentContainer documentContainer, string query, int pageSize = 10, CosmosElement state = null)
        {
            TryCatch<IQueryPipelineStage> tryCreatePipeline = PipelineFactory.MonadicCreate(
                documentContainer,
                new SqlQuerySpec(query),
                targetRanges: new List<FeedRangeEpk>() { FeedRangeEpk.FullRange },
                partitionKey: null,
                GetQueryPlan(query),
                hybridSearchQueryInfo: null,
                maxItemCount: pageSize,
                containerQueryProperties: new Cosmos.Query.Core.QueryClient.ContainerQueryProperties(),
                allRanges: new List<FeedRangeEpk>() { FeedRangeEpk.FullRange },
                isContinuationExpected: true,
                maxConcurrency: 10,
                requestContinuationToken: state);

            tryCreatePipeline.ThrowIfFailed();

            return tryCreatePipeline.Result;
        }

        private static QueryInfo GetQueryPlan(string query)
        {
            TryCatch<PartitionedQueryExecutionInfoInternal> info = QueryPartitionProviderTestInstance.Object.TryGetPartitionedQueryExecutionInfoInternal(
                Newtonsoft.Json.JsonConvert.SerializeObject(new SqlQuerySpec(query)),
                partitionKeyDefinition,
                vectorEmbeddingPolicy: null,
                requireFormattableOrderByQuery: true,
                isContinuationExpected: false,
                allowNonValueAggregateQuery: true,
                hasLogicalPartitionKey: false,
<<<<<<< HEAD
                allowDCount: true,
=======
                allowDCount: true,
                hybridSearchSkipOrderByRewrite: false,
>>>>>>> f20c685e
                useSystemPrefix: false,
                geospatialType: Cosmos.GeospatialType.Geography);

            info.ThrowIfFailed();
            return info.Result.QueryInfo;
        }

        private static int GetLineNumber([CallerLineNumber] int lineNumber = 0)
        {
            return lineNumber;
        }

        public sealed class Input : BaselineTestInput
        {
            private static readonly string[] sourceCode = File.ReadAllLines($"Tracing\\{nameof(TraceWriterBaselineTests)}.cs");

            internal Input(string description, ITrace trace, int startLineNumber, int endLineNumber)
                : base(description)
            {
                this.Trace = trace ?? throw new ArgumentNullException(nameof(trace));
                this.StartLineNumber = startLineNumber;
                this.EndLineNumber = endLineNumber;
            }

            internal ITrace Trace { get; }

            public int StartLineNumber { get; }

            public int EndLineNumber { get; }

            public override void SerializeAsXml(XmlWriter xmlWriter)
            {
                xmlWriter.WriteElementString(nameof(this.Description), this.Description);
                xmlWriter.WriteStartElement("Setup");
                ArraySegment<string> codeSnippet = new ArraySegment<string>(
                    sourceCode,
                    this.StartLineNumber,
                    this.EndLineNumber - this.StartLineNumber - 1);

                string setup;
                try
                {
                    setup =
                    Environment.NewLine
                    + string
                        .Join(
                            Environment.NewLine,
                            codeSnippet
                                .Select(x => x != string.Empty ? x["            ".Length..] : string.Empty))
                    + Environment.NewLine;
                }
                catch(Exception)
                {
                    throw;
                }
                xmlWriter.WriteCData(setup ?? "asdf");
                xmlWriter.WriteEndElement();
            }
        }

        public sealed class Output : BaselineTestOutput
        {
            public Output(string text, string json)
            {
                this.Text = text ?? throw new ArgumentNullException(nameof(text));
                this.Json = json ?? throw new ArgumentNullException(nameof(json));
            }

            public string Text { get; }

            public string Json { get; }

            public override void SerializeAsXml(XmlWriter xmlWriter)
            {
                xmlWriter.WriteStartElement(nameof(this.Text));
                xmlWriter.WriteCData(this.Text);
                xmlWriter.WriteEndElement();

                xmlWriter.WriteStartElement(nameof(this.Json));
                xmlWriter.WriteCData(this.Json);
                xmlWriter.WriteEndElement();
            }
        }

        private sealed class TraceForBaselineTesting : ITrace
        {
            private readonly Dictionary<string, object> data;
            private readonly List<ITrace> children;

            public TraceForBaselineTesting(
                string name,
                TraceLevel level,
                TraceComponent component,
                TraceForBaselineTesting parent)
            {
                this.Name = name ?? throw new ArgumentNullException(nameof(name));
                this.Level = level;
                this.Component = component;
                this.Parent = parent;
                this.children = new List<ITrace>();
                this.data = new Dictionary<string, object>();
            }

            public string Name { get; }

            public Guid Id => Guid.Empty;

            public DateTime StartTime => DateTime.MinValue;

            public TimeSpan Duration => TimeSpan.Zero;

            public TraceLevel Level { get; }

            public TraceComponent Component { get; }

            public TraceSummary Summary { get; }

            public ITrace Parent { get; }

            public IReadOnlyList<ITrace> Children => this.children;

            public IReadOnlyDictionary<string, object> Data => this.data;

            public IReadOnlyList<(string, Uri)> RegionsContacted => new List<(string, Uri)>();

            public void AddDatum(string key, TraceDatum traceDatum)
            {
                this.data[key] = traceDatum;
            }

            public void AddDatum(string key, object value)
            {
                this.data[key] = value;
            }

            public void Dispose()
            {
            }

            public ITrace StartChild(string name)
            {
                return this.StartChild(name, TraceComponent.Unknown, TraceLevel.Info);
            }

            public ITrace StartChild(string name, TraceComponent component, TraceLevel level)
            {
                TraceForBaselineTesting child = new TraceForBaselineTesting(name, level, component, parent: this);
                this.AddChild(child);
                return child;
            }

            public void AddChild(ITrace trace)
            {
                this.children.Add(trace);
            }

            public static TraceForBaselineTesting GetRootTrace()
            {
                return new TraceForBaselineTesting("Trace For Baseline Testing", TraceLevel.Info, TraceComponent.Unknown, parent: null);
            }

            public void UpdateRegionContacted(TraceDatum _)
            {
                //NoImplementation
            }

            public void AddOrUpdateDatum(string key, object value)
            {
                this.data[key] = value;
            }
        }
    }
}<|MERGE_RESOLUTION|>--- conflicted
+++ resolved
@@ -780,12 +780,8 @@
                 isContinuationExpected: false,
                 allowNonValueAggregateQuery: true,
                 hasLogicalPartitionKey: false,
-<<<<<<< HEAD
-                allowDCount: true,
-=======
                 allowDCount: true,
                 hybridSearchSkipOrderByRewrite: false,
->>>>>>> f20c685e
                 useSystemPrefix: false,
                 geospatialType: Cosmos.GeospatialType.Geography);
 
