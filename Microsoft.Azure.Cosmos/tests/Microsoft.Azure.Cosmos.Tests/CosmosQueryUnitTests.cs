--- conflicted
+++ resolved
@@ -340,15 +340,9 @@
             return (components, response);
         }
 
-<<<<<<< HEAD
         private (Func<RequestContinuationToken, Task<TryCatch<IDocumentQueryExecutionComponent>>>, QueryResponseCore) SetupBaseContextToVerifyFailureScenario()
         {
             CosmosDiagnosticsContext diagnosticsContext = new CosmosDiagnosticsContext();
-=======
-        private (Func<string, Task<TryCatch<IDocumentQueryExecutionComponent>>>, QueryResponseCore) SetupBaseContextToVerifyFailureScenario()
-        { 
-            CosmosDiagnosticsContext diagnosticsContext = CosmosDiagnosticsContext.Create();
->>>>>>> 457a2349
             diagnosticsContext.AddDiagnosticsInternal( new PointOperationStatistics(
                     Guid.NewGuid().ToString(),
                     System.Net.HttpStatusCode.Unauthorized,
