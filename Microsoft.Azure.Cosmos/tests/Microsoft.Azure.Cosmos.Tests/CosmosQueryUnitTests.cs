﻿//------------------------------------------------------------
// Copyright (c) Microsoft Corporation.  All rights reserved.
//------------------------------------------------------------

namespace Microsoft.Azure.Cosmos.Tests
{
    using System;
    using System.Collections.Generic;
    using System.Threading;
    using System.Threading.Tasks;
    using Microsoft.Azure.Cosmos.Common;
    using Microsoft.Azure.Cosmos.Query;
    using Microsoft.Azure.Cosmos.Query.ExecutionComponent;
    using Microsoft.Azure.Documents;
    using Microsoft.VisualStudio.TestTools.UnitTesting;
    using Moq;

    [TestClass]
    public class CosmosQueryUnitTests
    {
        [TestMethod]
        public async Task TestCosmosQueryExecutionComponentOnFailure()
        {
            (IList<DocumentQueryExecutionComponentBase> components, QueryResponse response) setupContext = await this.GetAllExecutionComponents();

            foreach (DocumentQueryExecutionComponentBase component in setupContext.components)
            {
                QueryResponse response = await component.DrainAsync(1, default(CancellationToken));
                Assert.AreEqual(setupContext.response, response);
            }
        }

        [TestMethod]
        public async Task TestCosmosQueryExecutionComponentCancellation()
        {
            (IList<DocumentQueryExecutionComponentBase> components, QueryResponse response) setupContext = await this.GetAllExecutionComponents();
            CancellationTokenSource cancellationTokenSource = new CancellationTokenSource();
            cancellationTokenSource.Cancel();

            foreach (DocumentQueryExecutionComponentBase component in setupContext.components)
            {
                try
                {
                    QueryResponse response = await component.DrainAsync(1, cancellationTokenSource.Token);
                    Assert.Fail("cancellation token should have thrown an exception");
                }
                catch (OperationCanceledException e)
                {
                    Assert.IsNotNull(e.Message);
                }
            }
        }

<<<<<<< HEAD
        private async Task<(IList<DocumentQueryExecutionComponentBase> components, QueryResponse response)> GetAllExecutionComponents()
=======
        [TestMethod]
        [ExpectedException(typeof(InvalidOperationException))]
        public async Task TestCosmosQueryPartitionKeyDefinition()
        {
            PartitionKeyDefinition partitionKeyDefinition = new PartitionKeyDefinition();
            CosmosQueryRequestOptions queryRequestOptions = new CosmosQueryRequestOptions();
            queryRequestOptions.Properties = new Dictionary<string, object>()
            {
                {"x-ms-query-partitionkey-definition", partitionKeyDefinition }
            };

            SqlQuerySpec sqlQuerySpec = new SqlQuerySpec(@"select * from t where t.something = 42 ");
            bool allowNonValueAggregateQuery = true;
            bool isContinuationExpected = true;
            CancellationTokenSource cancellation = new CancellationTokenSource();
            CancellationToken token = cancellation.Token;

            Mock<CollectionCache> mockCollectionCache = new Mock<CollectionCache>();
            mockCollectionCache.Setup(x => x.ResolveCollectionAsync(It.IsAny<DocumentServiceRequest>(), token)).Returns(Task.FromResult(new CosmosContainerSettings("mockContainer", "/pk")));

            Mock<CosmosQueryClient> client = new Mock<CosmosQueryClient>();
            client.Setup(x => x.GetCollectionCacheAsync()).Returns(Task.FromResult(mockCollectionCache.Object));
            client.Setup(x => x.ByPassQueryParsing()).Returns(false);
            client.Setup(x => x.GetPartitionedQueryExecutionInfoAsync(
                sqlQuerySpec,
                partitionKeyDefinition,
                true,
                isContinuationExpected,
                allowNonValueAggregateQuery,
                token)).Throws(new InvalidOperationException("Verified that the PartitionKeyDefinition was correctly set. Cancel the rest of the query"));

            CosmosQueryExecutionContextFactory factory = new CosmosQueryExecutionContextFactory(
                client: client.Object,
                resourceTypeEnum: ResourceType.Document,
                operationType: OperationType.Query,
                resourceType: typeof(CosmosQueryResponse),
                sqlQuerySpec: sqlQuerySpec,
                queryRequestOptions: queryRequestOptions,
                resourceLink: new Uri("dbs/mockdb/colls/mockColl", UriKind.Relative),
                isContinuationExpected: isContinuationExpected,
                allowNonValueAggregateQuery: allowNonValueAggregateQuery,
                correlatedActivityId: new Guid("221FC86C-1825-4284-B10E-A6029652CCA6"));

            await factory.ExecuteNextAsync(token);
        }

        private async Task<(IList<DocumentQueryExecutionComponentBase> components, CosmosQueryResponse response)> GetAllExecutionComponents()
>>>>>>> 3257687c
        {
            (Func<string, Task<IDocumentQueryExecutionComponent>> func, QueryResponse response) setupContext = this.SetupBaseContextToVerifyFailureScenario();

            List<DocumentQueryExecutionComponentBase> components = new List<DocumentQueryExecutionComponentBase>();
            List<AggregateOperator> operators = new List<AggregateOperator>()
            {
                AggregateOperator.Average,
                AggregateOperator.Count,
                AggregateOperator.Max,
                AggregateOperator.Min,
                AggregateOperator.Sum
            };

            components.Add(await AggregateDocumentQueryExecutionComponent.CreateAsync(
                operators.ToArray(),
                null,
                setupContext.func));

            components.Add(await DistinctDocumentQueryExecutionComponent.CreateAsync(
                     null,
                     setupContext.func,
                     DistinctQueryType.Ordered));

            components.Add(await SkipDocumentQueryExecutionComponent.CreateAsync(
                       5,
                       null,
                       setupContext.func));

            components.Add(await TakeDocumentQueryExecutionComponent.CreateLimitDocumentQueryExecutionComponentAsync(
                      5,
                      null,
                      setupContext.func));

            components.Add(await TakeDocumentQueryExecutionComponent.CreateTopDocumentQueryExecutionComponentAsync(
                       5,
                       null,
                       setupContext.func));

            return (components, setupContext.response);
        }

        private (Func<string, Task<IDocumentQueryExecutionComponent>>, QueryResponse) SetupBaseContextToVerifyFailureScenario()
        {
            Mock<QueryResponse> mockResponseMessage = new Mock<QueryResponse>();
            mockResponseMessage.Setup(x => x.IsSuccessStatusCode).Returns(false);
            // Throw an exception if the context accesses the CosmosElements array
            mockResponseMessage.Setup(x => x.CosmosElements).Throws(new ArgumentException("Context tried to access the Cosmos Elements of a failed response. Context should just return failed response."));

            Mock<IDocumentQueryExecutionComponent> baseContext = new Mock<IDocumentQueryExecutionComponent>();
            baseContext.Setup(x => x.DrainAsync(It.IsAny<int>(), It.IsAny<CancellationToken>())).Returns(Task.FromResult<QueryResponse>(mockResponseMessage.Object));
            Func<string, Task<IDocumentQueryExecutionComponent>> callBack = x => Task.FromResult<IDocumentQueryExecutionComponent>(baseContext.Object);
            return (callBack, mockResponseMessage.Object);
        }
    }
}<|MERGE_RESOLUTION|>--- conflicted
+++ resolved
@@ -51,9 +51,6 @@
             }
         }
 
-<<<<<<< HEAD
-        private async Task<(IList<DocumentQueryExecutionComponentBase> components, QueryResponse response)> GetAllExecutionComponents()
-=======
         [TestMethod]
         [ExpectedException(typeof(InvalidOperationException))]
         public async Task TestCosmosQueryPartitionKeyDefinition()
@@ -100,8 +97,7 @@
             await factory.ExecuteNextAsync(token);
         }
 
-        private async Task<(IList<DocumentQueryExecutionComponentBase> components, CosmosQueryResponse response)> GetAllExecutionComponents()
->>>>>>> 3257687c
+        private async Task<(IList<DocumentQueryExecutionComponentBase> components, QueryResponse response)> GetAllExecutionComponents()
         {
             (Func<string, Task<IDocumentQueryExecutionComponent>> func, QueryResponse response) setupContext = this.SetupBaseContextToVerifyFailureScenario();
 
