--- conflicted
+++ resolved
@@ -58,38 +58,10 @@
                     serializer: new CosmosJsonDotNetSerializer(),
                 cancellationToken: cancellationToken);
 
-                TransactionalBatchResponse batchresponse;
-
-                CosmosDiagnosticsCore diagnosticsScope = new CosmosDiagnosticsCore();
-                diagnosticsScope.AddJsonAttribute("Point", new PointOperationStatistics(
-                        Guid.NewGuid().ToString(),
-                        HttpStatusCode.OK,
-                        SubStatusCodes.Unknown,
-                        0,
-                        string.Empty,
-                        HttpMethod.Get,
-                        new Uri("http://localhost"),
-                        new CosmosClientSideRequestStatistics()));
-
-                batchresponse = await TransactionalBatchResponse.FromResponseMessageAsync(
+                TransactionalBatchResponse batchresponse = await TransactionalBatchResponse.FromResponseMessageAsync(
                     new ResponseMessage(HttpStatusCode.OK)
                     {
-                        Content = responseContent,
-<<<<<<< HEAD
-                        DiagnosticsCore = diagnosticsScope
-=======
-                        Diagnostics = new PointOperationStatistics(
-                            activityId: Guid.NewGuid().ToString(),
-                            statusCode: HttpStatusCode.OK,
-                            subStatusCode: SubStatusCodes.Unknown,
-                            requestCharge: 0,
-                            errorMessage: string.Empty,
-                            method: HttpMethod.Get,
-                            requestUri: new Uri("http://localhost"),
-                            requestSessionToken: null,
-                            responseSessionToken: null,
-                            clientSideRequestStatistics: new CosmosClientSideRequestStatistics())
->>>>>>> 55d0d4bd
+                        Content = responseContent
                     },
                     batchRequest,
                     new CosmosJsonDotNetSerializer());
@@ -123,35 +95,9 @@
                     serializer: new CosmosJsonDotNetSerializer(),
                 cancellationToken: cancellationToken);
 
-                CosmosDiagnosticsCore diagnosticsScope = new CosmosDiagnosticsCore();
-                diagnosticsScope.AddJsonAttribute("Point", new PointOperationStatistics(
-                    Guid.NewGuid().ToString(),
-                    HttpStatusCode.Gone,
-                    SubStatusCodes.NameCacheIsStale,
-                    0,
-                    string.Empty,
-                    HttpMethod.Get,
-                    new Uri("http://localhost"),
-                    new CosmosClientSideRequestStatistics()));
-
                 ResponseMessage responseMessage = new ResponseMessage(HttpStatusCode.Gone)
                 {
-                    Content = responseContent,
-<<<<<<< HEAD
-                    DiagnosticsCore = diagnosticsScope
-=======
-                    Diagnostics = new PointOperationStatistics(
-                        activityId: Guid.NewGuid().ToString(),
-                        statusCode: HttpStatusCode.Gone,
-                        subStatusCode: SubStatusCodes.NameCacheIsStale,
-                        requestCharge: 0,
-                        errorMessage: string.Empty,
-                        method: HttpMethod.Get,
-                        requestUri: new Uri("http://localhost"),
-                        requestSessionToken: null,
-                        responseSessionToken: null,
-                        clientSideRequestStatistics: new CosmosClientSideRequestStatistics())
->>>>>>> 55d0d4bd
+                    Content = responseContent
                 };
                 responseMessage.Headers.SubStatusCode = SubStatusCodes.PartitionKeyRangeGone;
 
