﻿//------------------------------------------------------------
// Copyright (c) Microsoft Corporation.  All rights reserved.
//------------------------------------------------------------

namespace Microsoft.Azure.Cosmos.Tests
{
    using System;
    using System.Collections.Generic;
    using System.Collections.ObjectModel;
    using System.IO;
    using System.Net;
    using System.Net.Http;
    using System.Threading;
    using System.Threading.Tasks;
    using Microsoft.Azure.Cosmos.Routing;
    using Microsoft.Azure.Cosmos.Telemetry;
    using Microsoft.Azure.Cosmos.Tracing;
    using Microsoft.Azure.Cosmos.Tracing.TraceData;
    using Microsoft.Azure.Documents;
    using Microsoft.VisualStudio.TestTools.UnitTesting;
    using Moq;

    [TestClass]
    public class BatchAsyncContainerExecutorTests
    {
        [TestMethod]
        public async Task RetryOnSplit()
        {
            ItemBatchOperation itemBatchOperation = CreateItem("test");

            Mock<CosmosClientContext> mockedContext = this.MockClientContext();
            mockedContext.Setup(c => c.ClientOptions).Returns(new CosmosClientOptions());
            mockedContext
                .SetupSequence(c => c.ProcessResourceOperationStreamAsync(
                    It.IsAny<string>(),
                    It.IsAny<ResourceType>(),
                    It.IsAny<OperationType>(),
                    It.IsAny<RequestOptions>(),
                    It.IsAny<ContainerInternal>(),
                    It.IsAny<Cosmos.FeedRange>(),
                    It.IsAny<Stream>(),
                    It.IsAny<Action<RequestMessage>>(),
                    It.IsAny<ITrace>(),
                    It.IsAny<CancellationToken>()))
                .Returns(GenerateSplitResponseAsync(itemBatchOperation))
                .Returns(GenerateOkResponseAsync(itemBatchOperation));

            mockedContext.Setup(c => c.SerializerCore).Returns(MockCosmosUtil.Serializer);

            string link = "/dbs/db/colls/colls";
            Mock<ContainerInternal> mockContainer = new Mock<ContainerInternal>();
            mockContainer.Setup(x => x.LinkUri).Returns(link);
            mockContainer.Setup(x => x.GetCachedContainerPropertiesAsync(It.IsAny<bool>(), It.IsAny<ITrace>(), It.IsAny<CancellationToken>()))
                .Returns(Task.FromResult(new ContainerProperties() { PartitionKey = new PartitionKeyDefinition() { Paths = new Collection<string>() { "/id" } } }));
            Mock<CosmosClientContext> context = this.MockClientContext();
            mockContainer.Setup(c => c.ClientContext).Returns(context.Object);
            context.Setup(c => c.DocumentClient).Returns(new ClientWithSplitDetection());


            CollectionRoutingMap routingMap = CollectionRoutingMap.TryCreateCompleteRoutingMap(
                new[]
                    {
                        Tuple.Create(new PartitionKeyRange{ Id = "0", MinInclusive = "", MaxExclusive = "FF"}, (ServiceIdentity)null)
                    },
                string.Empty);
            mockContainer.Setup(x => x.GetRoutingMapAsync(It.IsAny<CancellationToken>())).Returns(Task.FromResult(routingMap));
            BatchAsyncContainerExecutor executor = new BatchAsyncContainerExecutor(mockContainer.Object, mockedContext.Object, 20, BatchAsyncContainerExecutorCache.DefaultMaxBulkRequestBodySizeInBytes);
            TransactionalBatchOperationResult result = await executor.AddAsync(itemBatchOperation, NoOpTrace.Singleton);

            Mock.Get(mockContainer.Object)
                .Verify(x => x.GetCachedContainerPropertiesAsync(It.IsAny<bool>(), It.IsAny<ITrace>(), It.IsAny<CancellationToken>()), Times.Exactly(2));
            Mock.Get(mockedContext.Object)
                .Verify(c => c.ProcessResourceOperationStreamAsync(
                    It.IsAny<string>(),
                    It.IsAny<ResourceType>(),
                    It.IsAny<OperationType>(),
                    It.IsAny<RequestOptions>(),
                    It.IsAny<ContainerInternal>(),
                    It.IsAny<Cosmos.FeedRange>(),
                    It.IsAny<Stream>(),
                    It.IsAny<Action<RequestMessage>>(),
                    It.IsAny<ITrace>(),
                    It.IsAny<CancellationToken>()), Times.Exactly(2));
            Assert.AreEqual(HttpStatusCode.OK, result.StatusCode);
            Assert.IsNotNull(result.ToResponseMessage().Trace);
        }

        [TestMethod]
        public async Task RetryOnNameStale()
        {
            ItemBatchOperation itemBatchOperation = CreateItem("test");

            Mock<CosmosClientContext> mockedContext = this.MockClientContext();
            mockedContext.Setup(c => c.ClientOptions).Returns(new CosmosClientOptions());
            mockedContext
                .SetupSequence(c => c.ProcessResourceOperationStreamAsync(
                    It.IsAny<string>(),
                    It.IsAny<ResourceType>(),
                    It.IsAny<OperationType>(),
                    It.IsAny<RequestOptions>(),
                    It.IsAny<ContainerInternal>(),
                    It.IsAny<Cosmos.FeedRange>(),
                    It.IsAny<Stream>(),
                    It.IsAny<Action<RequestMessage>>(),
                    It.IsAny<ITrace>(),
                    It.IsAny<CancellationToken>()))
                .Returns(GenerateCacheStaleResponseAsync(itemBatchOperation))
                .Returns(GenerateOkResponseAsync(itemBatchOperation));

            mockedContext.Setup(c => c.SerializerCore).Returns(MockCosmosUtil.Serializer);

            string link = "/dbs/db/colls/colls";
            Mock<ContainerInternal> mockContainer = new Mock<ContainerInternal>();
            mockContainer.Setup(x => x.LinkUri).Returns(link);
            mockContainer.Setup(x => x.GetCachedContainerPropertiesAsync(It.IsAny<bool>(), It.IsAny<ITrace>(), It.IsAny<CancellationToken>()))
                .Returns(Task.FromResult(new ContainerProperties() { PartitionKey = new PartitionKeyDefinition() { Paths = new Collection<string>() { "/id" } } }));

            CollectionRoutingMap routingMap = CollectionRoutingMap.TryCreateCompleteRoutingMap(
                new[]
                {
                    Tuple.Create(new PartitionKeyRange{ Id = "0", MinInclusive = "", MaxExclusive = "FF"}, (ServiceIdentity)null)
                },
                string.Empty);
            mockContainer.Setup(x => x.GetRoutingMapAsync(It.IsAny<CancellationToken>())).Returns(Task.FromResult(routingMap));
            BatchAsyncContainerExecutor executor = new BatchAsyncContainerExecutor(mockContainer.Object, mockedContext.Object, 20, BatchAsyncContainerExecutorCache.DefaultMaxBulkRequestBodySizeInBytes);
            TransactionalBatchOperationResult result = await executor.AddAsync(itemBatchOperation, NoOpTrace.Singleton);

            Mock.Get(mockContainer.Object)
                .Verify(x => x.GetCachedContainerPropertiesAsync(It.IsAny<bool>(), It.IsAny<ITrace>(), It.IsAny<CancellationToken>()), Times.Exactly(2));
            Mock.Get(mockedContext.Object)
                .Verify(c => c.ProcessResourceOperationStreamAsync(
                    It.IsAny<string>(),
                    It.IsAny<ResourceType>(),
                    It.IsAny<OperationType>(),
                    It.IsAny<RequestOptions>(),
                    It.IsAny<ContainerInternal>(),
                    It.IsAny<Cosmos.FeedRange>(),
                    It.IsAny<Stream>(),
                    It.IsAny<Action<RequestMessage>>(),
                    It.IsAny<ITrace>(),
                    It.IsAny<CancellationToken>()), Times.Exactly(2));
            Assert.AreEqual(HttpStatusCode.OK, result.StatusCode);
            Assert.IsNotNull(result.ToResponseMessage().Trace);
        }

        [TestMethod]
        public async Task RetryOn429()
        {
            ItemBatchOperation itemBatchOperation = CreateItem("test");

            Mock<CosmosClientContext> mockedContext = this.MockClientContext();
            mockedContext.Setup(c => c.ClientOptions).Returns(new CosmosClientOptions());
            mockedContext
                .SetupSequence(c => c.ProcessResourceOperationStreamAsync(
                    It.IsAny<string>(),
                    It.IsAny<ResourceType>(),
                    It.IsAny<OperationType>(),
                    It.IsAny<RequestOptions>(),
                    It.IsAny<ContainerInternal>(),
                    It.IsAny<Cosmos.FeedRange>(),
                    It.IsAny<Stream>(),
                    It.IsAny<Action<RequestMessage>>(),
                    It.IsAny<ITrace>(),
                    It.IsAny<CancellationToken>()))
                .Returns(Generate429ResponseAsync(itemBatchOperation))
                .Returns(GenerateOkResponseAsync(itemBatchOperation));

            mockedContext.Setup(c => c.SerializerCore).Returns(MockCosmosUtil.Serializer);

            string link = $"/dbs/db/colls/colls";
            Mock<ContainerInternal> mockContainer = new Mock<ContainerInternal>();
            mockContainer.Setup(x => x.LinkUri).Returns(link);
            mockContainer.Setup(x => x.GetCachedContainerPropertiesAsync(It.IsAny<bool>(), It.IsAny<ITrace>(), It.IsAny<CancellationToken>()))
                .Returns(Task.FromResult(new ContainerProperties() { PartitionKey = new PartitionKeyDefinition() { Paths = new Collection<string>() { "/id" } } }));

            CollectionRoutingMap routingMap = CollectionRoutingMap.TryCreateCompleteRoutingMap(
                new[]
                    {
                        Tuple.Create(new PartitionKeyRange{ Id = "0", MinInclusive = "", MaxExclusive = "FF"}, (ServiceIdentity)null)
                    },
                string.Empty);
            mockContainer.Setup(x => x.GetRoutingMapAsync(It.IsAny<CancellationToken>())).Returns(Task.FromResult(routingMap));
            BatchAsyncContainerExecutor executor = new BatchAsyncContainerExecutor(mockContainer.Object, mockedContext.Object, 20, BatchAsyncContainerExecutorCache.DefaultMaxBulkRequestBodySizeInBytes);
            TransactionalBatchOperationResult result = await executor.AddAsync(itemBatchOperation, NoOpTrace.Singleton);

            Mock.Get(mockContainer.Object)
                .Verify(x => x.GetCachedContainerPropertiesAsync(It.IsAny<bool>(), It.IsAny<ITrace>(), It.IsAny<CancellationToken>()), Times.Exactly(2));
            Mock.Get(mockedContext.Object)
                .Verify(c => c.ProcessResourceOperationStreamAsync(
                    It.IsAny<string>(),
                    It.IsAny<ResourceType>(),
                    It.IsAny<OperationType>(),
                    It.IsAny<RequestOptions>(),
                    It.IsAny<ContainerInternal>(),
                    It.IsAny<Cosmos.FeedRange>(),
                    It.IsAny<Stream>(),
                    It.IsAny<Action<RequestMessage>>(),
                    It.IsAny<ITrace>(),
                    It.IsAny<CancellationToken>()), Times.Exactly(2));
            Assert.AreEqual(HttpStatusCode.OK, result.StatusCode);
            Assert.IsNotNull(result.ToResponseMessage().Trace);
        }

        [TestMethod]
        public async Task DoesNotRecalculatePartitionKeyRangeOnNoSplits()
        {
            ItemBatchOperation itemBatchOperation = CreateItem("test");

            Mock<CosmosClientContext> mockedContext = this.MockClientContext();
            mockedContext.Setup(c => c.ClientOptions).Returns(new CosmosClientOptions());
            mockedContext
                .Setup(c => c.ProcessResourceOperationStreamAsync(
                    It.IsAny<string>(),
                    It.IsAny<ResourceType>(),
                    It.IsAny<OperationType>(),
                    It.IsAny<RequestOptions>(),
                    It.IsAny<ContainerInternal>(),
                    It.IsAny<Cosmos.FeedRange>(),
                    It.IsAny<Stream>(),
                    It.IsAny<Action<RequestMessage>>(),
                    It.IsAny<ITrace>(),
                    It.IsAny<CancellationToken>()))
                .Returns(GenerateOkResponseAsync(itemBatchOperation));

            mockedContext.Setup(c => c.SerializerCore).Returns(MockCosmosUtil.Serializer);

            string link = "/dbs/db/colls/colls";
            Mock<ContainerInternal> mockContainer = new Mock<ContainerInternal>();
            mockContainer.Setup(x => x.LinkUri).Returns(link);
            mockContainer.Setup(x => x.GetCachedContainerPropertiesAsync(It.IsAny<bool>(), It.IsAny<ITrace>(), It.IsAny<CancellationToken>()))
                .Returns(Task.FromResult(new ContainerProperties() { PartitionKey = new PartitionKeyDefinition() { Paths = new Collection<string>() { "/id" } } }));

            CollectionRoutingMap routingMap = CollectionRoutingMap.TryCreateCompleteRoutingMap(
                new[]
                    {
                        Tuple.Create(new PartitionKeyRange{ Id = "0", MinInclusive = "", MaxExclusive = "FF"}, (ServiceIdentity)null)
                    },
                string.Empty);
            mockContainer.Setup(x => x.GetRoutingMapAsync(It.IsAny<CancellationToken>())).Returns(Task.FromResult(routingMap));
            BatchAsyncContainerExecutor executor = new BatchAsyncContainerExecutor(mockContainer.Object, mockedContext.Object, 20, BatchAsyncContainerExecutorCache.DefaultMaxBulkRequestBodySizeInBytes);
            TransactionalBatchOperationResult result = await executor.AddAsync(itemBatchOperation, NoOpTrace.Singleton);

            Mock.Get(mockContainer.Object)
                .Verify(x => x.GetCachedContainerPropertiesAsync(It.IsAny<bool>(), It.IsAny<ITrace>(), It.IsAny<CancellationToken>()), Times.Once);
            Mock.Get(mockedContext.Object)
                .Verify(c => c.ProcessResourceOperationStreamAsync(
                    It.IsAny<string>(),
                    It.IsAny<ResourceType>(),
                    It.IsAny<OperationType>(),
                    It.IsAny<RequestOptions>(),
                    It.IsAny<ContainerInternal>(),
                    It.IsAny<Cosmos.FeedRange>(),
                    It.IsAny<Stream>(),
                    It.IsAny<Action<RequestMessage>>(),
                    It.IsAny<ITrace>(),
                    It.IsAny<CancellationToken>()), Times.Once);
            Assert.AreEqual(HttpStatusCode.OK, result.StatusCode);
        }

        private static async Task<ResponseMessage> GenerateResponseAsync(
            ItemBatchOperation itemBatchOperation,
            HttpStatusCode httpStatusCode,
            SubStatusCodes subStatusCode)
        {
            List<TransactionalBatchOperationResult> results = new List<TransactionalBatchOperationResult>();
            ItemBatchOperation[] arrayOperations = new ItemBatchOperation[1];
            results.Add(
                new TransactionalBatchOperationResult(httpStatusCode)
                {
                    ETag = itemBatchOperation.Id,
                    SubStatusCode = subStatusCode
                });

            arrayOperations[0] = itemBatchOperation;

            MemoryStream responseContent = await new BatchResponsePayloadWriter(results).GeneratePayloadAsync();

            _ = await SinglePartitionKeyServerBatchRequest.CreateAsync(
                partitionKey: null,
                operations: new ArraySegment<ItemBatchOperation>(arrayOperations),
                serializerCore: MockCosmosUtil.Serializer,
                trace: NoOpTrace.Singleton,
                cancellationToken: CancellationToken.None);

            ResponseMessage responseMessage = new ResponseMessage(httpStatusCode)
            {
                Content = responseContent,
            };

            using (responseMessage.Trace = Trace.GetRootTrace("Test Trace"))
            {
                responseMessage.Trace.AddDatum(
                    "Point Operation Statistics",
                    new PointOperationStatisticsTraceDatum(
                    activityId: Guid.NewGuid().ToString(),
                    statusCode: httpStatusCode,
                    subStatusCode: subStatusCode,
                    responseTimeUtc: DateTime.UtcNow,
                    requestCharge: 0,
                    errorMessage: string.Empty,
                    method: HttpMethod.Get,
                    requestUri: "http://localhost",
                    requestSessionToken: null,
                    responseSessionToken: null,
                    beLatencyInMs: "0.42"));
            }

            responseMessage.Headers.SubStatusCode = subStatusCode;
            return responseMessage;
        }

        private static Task<ResponseMessage> GenerateSplitResponseAsync(ItemBatchOperation itemBatchOperation)
        {
            return GenerateResponseAsync(itemBatchOperation, HttpStatusCode.Gone, SubStatusCodes.PartitionKeyRangeGone);
        }

        private static Task<ResponseMessage> GenerateCacheStaleResponseAsync(ItemBatchOperation itemBatchOperation)
        {
            return GenerateResponseAsync(itemBatchOperation, HttpStatusCode.Gone, SubStatusCodes.NameCacheIsStale);
        }

        private static Task<ResponseMessage> Generate429ResponseAsync(ItemBatchOperation itemBatchOperation)
        {
            return GenerateResponseAsync(itemBatchOperation, (HttpStatusCode)429, SubStatusCodes.Unknown);
        }

        private static Task<ResponseMessage> GenerateOkResponseAsync(ItemBatchOperation itemBatchOperation)
        {
            return GenerateResponseAsync(itemBatchOperation, HttpStatusCode.OK, SubStatusCodes.Unknown);
        }

        private static ItemBatchOperation CreateItem(string id)
        {
            MyDocument myDocument = new MyDocument() { id = id, Status = id };
            return new ItemBatchOperation(
                operationType: OperationType.Create,
                operationIndex: 0,
                partitionKey: new Cosmos.PartitionKey(id),
                id: id,
                resourceStream: MockCosmosUtil.Serializer.ToStream(myDocument));
        }

        private Mock<CosmosClientContext> MockClientContext()
        {
            Mock<CosmosClientContext> mockContext = new Mock<CosmosClientContext>();
            mockContext.Setup(x => x.OperationHelperAsync<object>(
                It.IsAny<string>(),
                It.IsAny<string>(),
                It.IsAny<string>(),
                It.IsAny<OperationType>(),
                It.IsAny<RequestOptions>(),
                It.IsAny<Func<ITrace, Task<object>>>(),
                It.IsAny<(string OperationName, Func<object, OpenTelemetryAttributes> GetAttributes)?>(),
                It.IsAny<ResourceType?>(),
                It.IsAny<TraceComponent>(),
                It.IsAny<TraceLevel>()))
               .Returns<string, string, string, OperationType, RequestOptions, Func<ITrace, Task<object>>, (string OperationName, Func<object, OpenTelemetryAttributes> GetAttributes)?, ResourceType?, TraceComponent, TraceLevel>(
                (operationName, containerName, databaseName, operationType, requestOptions, func, oTelFunc, resourceType, comp, level) => func(NoOpTrace.Singleton));

            mockContext.Setup(x => x.Client).Returns(MockCosmosUtil.CreateMockCosmosClient());

            return mockContext;
        }

        private class MyDocument
        {
            public string id { get; set; }

            public string Status { get; set; }

            public bool Updated { get; set; }
        }

        private class ClientWithSplitDetection : MockDocumentClient
        {
            private readonly Mock<PartitionKeyRangeCache> partitionKeyRangeCache;

            public ClientWithSplitDetection()
            {
<<<<<<< HEAD
                this.partitionKeyRangeCache = new Mock<PartitionKeyRangeCache>(MockBehavior.Strict, null, null, null, null);
=======
                this.partitionKeyRangeCache = new Mock<PartitionKeyRangeCache>(MockBehavior.Strict, null, null, null, null, false);
>>>>>>> faaa3a73
                this.partitionKeyRangeCache.Setup(
                        m => m.TryGetOverlappingRangesAsync(
                            It.IsAny<string>(),
                            It.IsAny<Documents.Routing.Range<string>>(),
                            It.IsAny<ITrace>(),
                            It.Is<bool>(b => b == true) // Mocking only the refresh, if it doesn't get called, the test fails
                        )
                ).Returns((string collectionRid, Documents.Routing.Range<string> range, ITrace trace, bool forceRefresh) => Task.FromResult<IReadOnlyList<PartitionKeyRange>>(this.ResolveOverlapingPartitionKeyRanges(collectionRid, range, forceRefresh)));
            }

            internal override Task<PartitionKeyRangeCache> GetPartitionKeyRangeCacheAsync(ITrace trace)
            {
                return Task.FromResult(this.partitionKeyRangeCache.Object);
            }

        }
    }
}<|MERGE_RESOLUTION|>--- conflicted
+++ resolved
@@ -377,11 +377,7 @@
 
             public ClientWithSplitDetection()
             {
-<<<<<<< HEAD
-                this.partitionKeyRangeCache = new Mock<PartitionKeyRangeCache>(MockBehavior.Strict, null, null, null, null);
-=======
                 this.partitionKeyRangeCache = new Mock<PartitionKeyRangeCache>(MockBehavior.Strict, null, null, null, null, false);
->>>>>>> faaa3a73
                 this.partitionKeyRangeCache.Setup(
                         m => m.TryGetOverlappingRangesAsync(
                             It.IsAny<string>(),
