﻿//------------------------------------------------------------
// Copyright (c) Microsoft Corporation.  All rights reserved.
//------------------------------------------------------------

namespace Microsoft.Azure.Cosmos.Tests
{
    using System;
    using System.Collections.Generic;
    using System.Collections.ObjectModel;
    using System.IO;
    using System.Net;
    using System.Net.Http;
    using System.Threading;
    using System.Threading.Tasks;
    using Microsoft.Azure.Cosmos.Routing;
    using Microsoft.Azure.Cosmos.Telemetry;
    using Microsoft.Azure.Cosmos.Tracing;
    using Microsoft.Azure.Cosmos.Tracing.TraceData;
    using Microsoft.Azure.Documents;
    using Microsoft.VisualStudio.TestTools.UnitTesting;
    using Moq;

    [TestClass]
    public class BatchAsyncContainerExecutorTests
    {
        [TestMethod]
        public async Task RetryOnSplit()
        {
            ItemBatchOperation itemBatchOperation = CreateItem("test");

            Mock<CosmosClientContext> mockedContext = this.MockClientContext();
            mockedContext.Setup(c => c.ClientOptions).Returns(new CosmosClientOptions());
            mockedContext
                .SetupSequence(c => c.ProcessResourceOperationStreamAsync(
                    It.IsAny<string>(),
                    It.IsAny<ResourceType>(),
                    It.IsAny<OperationType>(),
                    It.IsAny<RequestOptions>(),
                    It.IsAny<ContainerInternal>(),
                    It.IsAny<Cosmos.FeedRange>(),
                    It.IsAny<Stream>(),
                    It.IsAny<Action<RequestMessage>>(),
                    It.IsAny<ITrace>(),
                    It.IsAny<CancellationToken>()))
                .Returns(GenerateSplitResponseAsync(itemBatchOperation))
                .Returns(GenerateOkResponseAsync(itemBatchOperation));

            mockedContext.Setup(c => c.SerializerCore).Returns(MockCosmosUtil.Serializer);

            string link = "/dbs/db/colls/colls";
            Mock<ContainerInternal> mockContainer = new Mock<ContainerInternal>();
            mockContainer.Setup(x => x.LinkUri).Returns(link);
            mockContainer.Setup(x => x.GetCachedContainerPropertiesAsync(It.IsAny<bool>(), It.IsAny<ITrace>(), It.IsAny<CancellationToken>()))
                .Returns(Task.FromResult(new ContainerProperties() { PartitionKey = new PartitionKeyDefinition() { Paths = new Collection<string>() { "/id" } } }));
            Mock<CosmosClientContext> context = this.MockClientContext();
            mockContainer.Setup(c => c.ClientContext).Returns(context.Object);
            context.Setup(c => c.DocumentClient).Returns(new ClientWithSplitDetection());


            CollectionRoutingMap routingMap = CollectionRoutingMap.TryCreateCompleteRoutingMap(
                new[]
                    {
                        Tuple.Create(new PartitionKeyRange{ Id = "0", MinInclusive = "", MaxExclusive = "FF"}, (ServiceIdentity)null)
                    },
                string.Empty);
            mockContainer.Setup(x => x.GetRoutingMapAsync(It.IsAny<CancellationToken>())).Returns(Task.FromResult(routingMap));
            BatchAsyncContainerExecutor executor = new BatchAsyncContainerExecutor(mockContainer.Object, mockedContext.Object, 20, BatchAsyncContainerExecutorCache.DefaultMaxBulkRequestBodySizeInBytes);
            TransactionalBatchOperationResult result = await executor.AddAsync(itemBatchOperation, NoOpTrace.Singleton);

            Mock.Get(mockContainer.Object)
                .Verify(x => x.GetCachedContainerPropertiesAsync(It.IsAny<bool>(), It.IsAny<ITrace>(), It.IsAny<CancellationToken>()), Times.Exactly(2));
            Mock.Get(mockedContext.Object)
                .Verify(c => c.ProcessResourceOperationStreamAsync(
                    It.IsAny<string>(),
                    It.IsAny<ResourceType>(),
                    It.IsAny<OperationType>(),
                    It.IsAny<RequestOptions>(),
                    It.IsAny<ContainerInternal>(),
                    It.IsAny<Cosmos.FeedRange>(),
                    It.IsAny<Stream>(),
                    It.IsAny<Action<RequestMessage>>(),
                    It.IsAny<ITrace>(),
                    It.IsAny<CancellationToken>()), Times.Exactly(2));
            Assert.AreEqual(HttpStatusCode.OK, result.StatusCode);
            Assert.IsNotNull(result.ToResponseMessage().Trace);
        }

        [TestMethod]
        public async Task RetryOnNameStale()
        {
            ItemBatchOperation itemBatchOperation = CreateItem("test");

            Mock<CosmosClientContext> mockedContext = this.MockClientContext();
            mockedContext.Setup(c => c.ClientOptions).Returns(new CosmosClientOptions());
            mockedContext
                .SetupSequence(c => c.ProcessResourceOperationStreamAsync(
                    It.IsAny<string>(),
                    It.IsAny<ResourceType>(),
                    It.IsAny<OperationType>(),
                    It.IsAny<RequestOptions>(),
                    It.IsAny<ContainerInternal>(),
                    It.IsAny<Cosmos.FeedRange>(),
                    It.IsAny<Stream>(),
                    It.IsAny<Action<RequestMessage>>(),
                    It.IsAny<ITrace>(),
                    It.IsAny<CancellationToken>()))
                .Returns(GenerateCacheStaleResponseAsync(itemBatchOperation))
                .Returns(GenerateOkResponseAsync(itemBatchOperation));

            mockedContext.Setup(c => c.SerializerCore).Returns(MockCosmosUtil.Serializer);

            string link = "/dbs/db/colls/colls";
            Mock<ContainerInternal> mockContainer = new Mock<ContainerInternal>();
            mockContainer.Setup(x => x.LinkUri).Returns(link);
            mockContainer.Setup(x => x.GetCachedContainerPropertiesAsync(It.IsAny<bool>(), It.IsAny<ITrace>(), It.IsAny<CancellationToken>()))
                .Returns(Task.FromResult(new ContainerProperties() { PartitionKey = new PartitionKeyDefinition() { Paths = new Collection<string>() { "/id" } } }));

            CollectionRoutingMap routingMap = CollectionRoutingMap.TryCreateCompleteRoutingMap(
                new[]
                {
                    Tuple.Create(new PartitionKeyRange{ Id = "0", MinInclusive = "", MaxExclusive = "FF"}, (ServiceIdentity)null)
                },
                string.Empty);
            mockContainer.Setup(x => x.GetRoutingMapAsync(It.IsAny<CancellationToken>())).Returns(Task.FromResult(routingMap));
            BatchAsyncContainerExecutor executor = new BatchAsyncContainerExecutor(mockContainer.Object, mockedContext.Object, 20, BatchAsyncContainerExecutorCache.DefaultMaxBulkRequestBodySizeInBytes);
            TransactionalBatchOperationResult result = await executor.AddAsync(itemBatchOperation, NoOpTrace.Singleton);

            Mock.Get(mockContainer.Object)
                .Verify(x => x.GetCachedContainerPropertiesAsync(It.IsAny<bool>(), It.IsAny<ITrace>(), It.IsAny<CancellationToken>()), Times.Exactly(2));
            Mock.Get(mockedContext.Object)
                .Verify(c => c.ProcessResourceOperationStreamAsync(
                    It.IsAny<string>(),
                    It.IsAny<ResourceType>(),
                    It.IsAny<OperationType>(),
                    It.IsAny<RequestOptions>(),
                    It.IsAny<ContainerInternal>(),
                    It.IsAny<Cosmos.FeedRange>(),
                    It.IsAny<Stream>(),
                    It.IsAny<Action<RequestMessage>>(),
                    It.IsAny<ITrace>(),
                    It.IsAny<CancellationToken>()), Times.Exactly(2));
            Assert.AreEqual(HttpStatusCode.OK, result.StatusCode);
            Assert.IsNotNull(result.ToResponseMessage().Trace);
        }

        [TestMethod]
        public async Task RetryOn429()
        {
            ItemBatchOperation itemBatchOperation = CreateItem("test");

            Mock<CosmosClientContext> mockedContext = this.MockClientContext();
            mockedContext.Setup(c => c.ClientOptions).Returns(new CosmosClientOptions());
            mockedContext
                .SetupSequence(c => c.ProcessResourceOperationStreamAsync(
                    It.IsAny<string>(),
                    It.IsAny<ResourceType>(),
                    It.IsAny<OperationType>(),
                    It.IsAny<RequestOptions>(),
                    It.IsAny<ContainerInternal>(),
                    It.IsAny<Cosmos.FeedRange>(),
                    It.IsAny<Stream>(),
                    It.IsAny<Action<RequestMessage>>(),
                    It.IsAny<ITrace>(),
                    It.IsAny<CancellationToken>()))
                .Returns(Generate429ResponseAsync(itemBatchOperation))
                .Returns(GenerateOkResponseAsync(itemBatchOperation));

            mockedContext.Setup(c => c.SerializerCore).Returns(MockCosmosUtil.Serializer);

            string link = $"/dbs/db/colls/colls";
            Mock<ContainerInternal> mockContainer = new Mock<ContainerInternal>();
            mockContainer.Setup(x => x.LinkUri).Returns(link);
            mockContainer.Setup(x => x.GetCachedContainerPropertiesAsync(It.IsAny<bool>(), It.IsAny<ITrace>(), It.IsAny<CancellationToken>()))
                .Returns(Task.FromResult(new ContainerProperties() { PartitionKey = new PartitionKeyDefinition() { Paths = new Collection<string>() { "/id" } } }));

            CollectionRoutingMap routingMap = CollectionRoutingMap.TryCreateCompleteRoutingMap(
                new[]
                    {
                        Tuple.Create(new PartitionKeyRange{ Id = "0", MinInclusive = "", MaxExclusive = "FF"}, (ServiceIdentity)null)
                    },
                string.Empty);
            mockContainer.Setup(x => x.GetRoutingMapAsync(It.IsAny<CancellationToken>())).Returns(Task.FromResult(routingMap));
            BatchAsyncContainerExecutor executor = new BatchAsyncContainerExecutor(mockContainer.Object, mockedContext.Object, 20, BatchAsyncContainerExecutorCache.DefaultMaxBulkRequestBodySizeInBytes);
            TransactionalBatchOperationResult result = await executor.AddAsync(itemBatchOperation, NoOpTrace.Singleton);

            Mock.Get(mockContainer.Object)
                .Verify(x => x.GetCachedContainerPropertiesAsync(It.IsAny<bool>(), It.IsAny<ITrace>(), It.IsAny<CancellationToken>()), Times.Exactly(2));
            Mock.Get(mockedContext.Object)
                .Verify(c => c.ProcessResourceOperationStreamAsync(
                    It.IsAny<string>(),
                    It.IsAny<ResourceType>(),
                    It.IsAny<OperationType>(),
                    It.IsAny<RequestOptions>(),
                    It.IsAny<ContainerInternal>(),
                    It.IsAny<Cosmos.FeedRange>(),
                    It.IsAny<Stream>(),
                    It.IsAny<Action<RequestMessage>>(),
                    It.IsAny<ITrace>(),
                    It.IsAny<CancellationToken>()), Times.Exactly(2));
            Assert.AreEqual(HttpStatusCode.OK, result.StatusCode);
            Assert.IsNotNull(result.ToResponseMessage().Trace);
        }

        [TestMethod]
        public async Task DoesNotRecalculatePartitionKeyRangeOnNoSplits()
        {
            ItemBatchOperation itemBatchOperation = CreateItem("test");

            Mock<CosmosClientContext> mockedContext = this.MockClientContext();
            mockedContext.Setup(c => c.ClientOptions).Returns(new CosmosClientOptions());
            mockedContext
                .Setup(c => c.ProcessResourceOperationStreamAsync(
                    It.IsAny<string>(),
                    It.IsAny<ResourceType>(),
                    It.IsAny<OperationType>(),
                    It.IsAny<RequestOptions>(),
                    It.IsAny<ContainerInternal>(),
                    It.IsAny<Cosmos.FeedRange>(),
                    It.IsAny<Stream>(),
                    It.IsAny<Action<RequestMessage>>(),
                    It.IsAny<ITrace>(),
                    It.IsAny<CancellationToken>()))
                .Returns(GenerateOkResponseAsync(itemBatchOperation));

            mockedContext.Setup(c => c.SerializerCore).Returns(MockCosmosUtil.Serializer);

            string link = "/dbs/db/colls/colls";
            Mock<ContainerInternal> mockContainer = new Mock<ContainerInternal>();
            mockContainer.Setup(x => x.LinkUri).Returns(link);
            mockContainer.Setup(x => x.GetCachedContainerPropertiesAsync(It.IsAny<bool>(), It.IsAny<ITrace>(), It.IsAny<CancellationToken>()))
                .Returns(Task.FromResult(new ContainerProperties() { PartitionKey = new PartitionKeyDefinition() { Paths = new Collection<string>() { "/id" } } }));

            CollectionRoutingMap routingMap = CollectionRoutingMap.TryCreateCompleteRoutingMap(
                new[]
                    {
                        Tuple.Create(new PartitionKeyRange{ Id = "0", MinInclusive = "", MaxExclusive = "FF"}, (ServiceIdentity)null)
                    },
                string.Empty);
            mockContainer.Setup(x => x.GetRoutingMapAsync(It.IsAny<CancellationToken>())).Returns(Task.FromResult(routingMap));
            BatchAsyncContainerExecutor executor = new BatchAsyncContainerExecutor(mockContainer.Object, mockedContext.Object, 20, BatchAsyncContainerExecutorCache.DefaultMaxBulkRequestBodySizeInBytes);
            TransactionalBatchOperationResult result = await executor.AddAsync(itemBatchOperation, NoOpTrace.Singleton);

            Mock.Get(mockContainer.Object)
                .Verify(x => x.GetCachedContainerPropertiesAsync(It.IsAny<bool>(), It.IsAny<ITrace>(), It.IsAny<CancellationToken>()), Times.Once);
            Mock.Get(mockedContext.Object)
                .Verify(c => c.ProcessResourceOperationStreamAsync(
                    It.IsAny<string>(),
                    It.IsAny<ResourceType>(),
                    It.IsAny<OperationType>(),
                    It.IsAny<RequestOptions>(),
                    It.IsAny<ContainerInternal>(),
                    It.IsAny<Cosmos.FeedRange>(),
                    It.IsAny<Stream>(),
                    It.IsAny<Action<RequestMessage>>(),
                    It.IsAny<ITrace>(),
                    It.IsAny<CancellationToken>()), Times.Once);
            Assert.AreEqual(HttpStatusCode.OK, result.StatusCode);
        }

        private static async Task<ResponseMessage> GenerateResponseAsync(
            ItemBatchOperation itemBatchOperation,
            HttpStatusCode httpStatusCode,
            SubStatusCodes subStatusCode)
        {
            List<TransactionalBatchOperationResult> results = new List<TransactionalBatchOperationResult>();
            ItemBatchOperation[] arrayOperations = new ItemBatchOperation[1];
            results.Add(
                new TransactionalBatchOperationResult(httpStatusCode)
                {
                    ETag = itemBatchOperation.Id,
                    SubStatusCode = subStatusCode
                });

            arrayOperations[0] = itemBatchOperation;

            MemoryStream responseContent = await new BatchResponsePayloadWriter(results).GeneratePayloadAsync();

            _ = await SinglePartitionKeyServerBatchRequest.CreateAsync(
                partitionKey: null,
                operations: new ArraySegment<ItemBatchOperation>(arrayOperations),
                serializerCore: MockCosmosUtil.Serializer,
                trace: NoOpTrace.Singleton,
                cancellationToken: CancellationToken.None);

            ResponseMessage responseMessage = new ResponseMessage(httpStatusCode)
            {
                Content = responseContent,
            };

            using (responseMessage.Trace = Trace.GetRootTrace("Test Trace"))
            {
                responseMessage.Trace.AddDatum(
                    "Point Operation Statistics",
                    new PointOperationStatisticsTraceDatum(
                    activityId: Guid.NewGuid().ToString(),
                    statusCode: httpStatusCode,
                    subStatusCode: subStatusCode,
                    responseTimeUtc: DateTime.UtcNow,
                    requestCharge: 0,
                    errorMessage: string.Empty,
                    method: HttpMethod.Get,
                    requestUri: "http://localhost",
                    requestSessionToken: null,
                    responseSessionToken: null,
                    beLatencyInMs: "0.42"));
            }

            responseMessage.Headers.SubStatusCode = subStatusCode;
            return responseMessage;
        }

        private static Task<ResponseMessage> GenerateSplitResponseAsync(ItemBatchOperation itemBatchOperation)
        {
            return GenerateResponseAsync(itemBatchOperation, HttpStatusCode.Gone, SubStatusCodes.PartitionKeyRangeGone);
        }

        private static Task<ResponseMessage> GenerateCacheStaleResponseAsync(ItemBatchOperation itemBatchOperation)
        {
            return GenerateResponseAsync(itemBatchOperation, HttpStatusCode.Gone, SubStatusCodes.NameCacheIsStale);
        }

        private static Task<ResponseMessage> Generate429ResponseAsync(ItemBatchOperation itemBatchOperation)
        {
            return GenerateResponseAsync(itemBatchOperation, (HttpStatusCode)429, SubStatusCodes.Unknown);
        }

        private static Task<ResponseMessage> GenerateOkResponseAsync(ItemBatchOperation itemBatchOperation)
        {
            return GenerateResponseAsync(itemBatchOperation, HttpStatusCode.OK, SubStatusCodes.Unknown);
        }

        private static ItemBatchOperation CreateItem(string id)
        {
            MyDocument myDocument = new MyDocument() { id = id, Status = id };
            return new ItemBatchOperation(
                operationType: OperationType.Create,
                operationIndex: 0,
                partitionKey: new Cosmos.PartitionKey(id),
                id: id,
                resourceStream: MockCosmosUtil.Serializer.ToStream(myDocument));
        }

        private Mock<CosmosClientContext> MockClientContext()
        {
            Mock<CosmosClientContext> mockContext = new Mock<CosmosClientContext>();
            mockContext.Setup(x => x.OperationHelperAsync<object>(
                It.IsAny<string>(),
                It.IsAny<string>(),
                It.IsAny<string>(),
                It.IsAny<OperationType>(),
                It.IsAny<RequestOptions>(),
                It.IsAny<Func<ITrace, Task<object>>>(),
<<<<<<< HEAD
                It.IsAny<Tuple<string, Func<object, OpenTelemetryAttributes>>>(),
                It.IsAny<ResourceType?>(),
                It.IsAny<TraceComponent>(),
                It.IsAny<TraceLevel>()))
               .Returns<string, string, string, OperationType, RequestOptions, Func<ITrace, Task<object>>, Tuple<string, Func<object, OpenTelemetryAttributes>>, ResourceType?, TraceComponent, TraceLevel>(
                (operationName,containerName, databaseName, operationType, requestOptions, func, oTelFunc, resourceType, comp, level) => func(NoOpTrace.Singleton));
=======
                It.IsAny<(string OperationName, Func<object, OpenTelemetryAttributes> GetAttributes)?>(),
                It.IsAny<ResourceType?>(),
                It.IsAny<TraceComponent>(),
                It.IsAny<TraceLevel>()))
               .Returns<string, string, string, OperationType, RequestOptions, Func<ITrace, Task<object>>, (string OperationName, Func<object, OpenTelemetryAttributes> GetAttributes)?, ResourceType?, TraceComponent, TraceLevel>(
                (operationName, containerName, databaseName, operationType, requestOptions, func, oTelFunc, resourceType, comp, level) => func(NoOpTrace.Singleton));
>>>>>>> 4d9da410

            mockContext.Setup(x => x.Client).Returns(MockCosmosUtil.CreateMockCosmosClient());

            return mockContext;
        }

        private class MyDocument
        {
            public string id { get; set; }

            public string Status { get; set; }

            public bool Updated { get; set; }
        }

        private class ClientWithSplitDetection : MockDocumentClient
        {
            private readonly Mock<PartitionKeyRangeCache> partitionKeyRangeCache;

            public ClientWithSplitDetection()
            {
                this.partitionKeyRangeCache = new Mock<PartitionKeyRangeCache>(MockBehavior.Strict, null, null, null, null);
                this.partitionKeyRangeCache.Setup(
                        m => m.TryGetOverlappingRangesAsync(
                            It.IsAny<string>(),
                            It.IsAny<Documents.Routing.Range<string>>(),
                            It.IsAny<ITrace>(),
                            It.Is<bool>(b => b == true) // Mocking only the refresh, if it doesn't get called, the test fails
                        )
                ).Returns((string collectionRid, Documents.Routing.Range<string> range, ITrace trace, bool forceRefresh) => Task.FromResult<IReadOnlyList<PartitionKeyRange>>(this.ResolveOverlapingPartitionKeyRanges(collectionRid, range, forceRefresh)));
            }

            internal override Task<PartitionKeyRangeCache> GetPartitionKeyRangeCacheAsync(ITrace trace)
            {
                return Task.FromResult(this.partitionKeyRangeCache.Object);
            }

        }
    }
}<|MERGE_RESOLUTION|>--- conflicted
+++ resolved
@@ -350,21 +350,12 @@
                 It.IsAny<OperationType>(),
                 It.IsAny<RequestOptions>(),
                 It.IsAny<Func<ITrace, Task<object>>>(),
-<<<<<<< HEAD
-                It.IsAny<Tuple<string, Func<object, OpenTelemetryAttributes>>>(),
-                It.IsAny<ResourceType?>(),
-                It.IsAny<TraceComponent>(),
-                It.IsAny<TraceLevel>()))
-               .Returns<string, string, string, OperationType, RequestOptions, Func<ITrace, Task<object>>, Tuple<string, Func<object, OpenTelemetryAttributes>>, ResourceType?, TraceComponent, TraceLevel>(
-                (operationName,containerName, databaseName, operationType, requestOptions, func, oTelFunc, resourceType, comp, level) => func(NoOpTrace.Singleton));
-=======
                 It.IsAny<(string OperationName, Func<object, OpenTelemetryAttributes> GetAttributes)?>(),
                 It.IsAny<ResourceType?>(),
                 It.IsAny<TraceComponent>(),
                 It.IsAny<TraceLevel>()))
                .Returns<string, string, string, OperationType, RequestOptions, Func<ITrace, Task<object>>, (string OperationName, Func<object, OpenTelemetryAttributes> GetAttributes)?, ResourceType?, TraceComponent, TraceLevel>(
                 (operationName, containerName, databaseName, operationType, requestOptions, func, oTelFunc, resourceType, comp, level) => func(NoOpTrace.Singleton));
->>>>>>> 4d9da410
 
             mockContext.Setup(x => x.Client).Returns(MockCosmosUtil.CreateMockCosmosClient());
 
