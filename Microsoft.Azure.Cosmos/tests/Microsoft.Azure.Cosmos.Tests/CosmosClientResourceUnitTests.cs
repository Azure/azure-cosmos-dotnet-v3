﻿//------------------------------------------------------------
// Copyright (c) Microsoft Corporation.  All rights reserved.
//------------------------------------------------------------

namespace Microsoft.Azure.Cosmos.Core.Tests
{
    using System;
    using System.Collections.Generic;
    using System.Globalization;
    using System.Net.Http;
    using System.Net.Security;
<<<<<<< HEAD
    using System.Security.Cryptography.X509Certificates;
    using System.Security.Cryptography;
=======
    using System.Security.Cryptography;
    using System.Security.Cryptography.X509Certificates;
    using System.Threading.Tasks;
>>>>>>> 11e2c347
    using Microsoft.Azure.Cosmos.Tests;
    using Microsoft.Azure.Documents;
    using Microsoft.Azure.Documents.Collections;
    using Microsoft.VisualStudio.TestTools.UnitTesting;
    using Moq;
    using System.Globalization;
    using System.Threading.Tasks;
    using Microsoft.Azure.Documents.Collections;

    [TestClass]
    public class CosmosClientResourceUnitTests
    {
        [TestMethod]
        public void ValidateUriGenerationForResources()
        {
            string databaseId = "db1234";
            string crId = "cr42";

            CosmosClientContext context = this.CreateMockClientContext();
            DatabaseInternal db = new DatabaseInlineCore(context, databaseId);
            Assert.AreEqual(db.LinkUri, "dbs/" + databaseId);

            ContainerInternal container = new ContainerInlineCore(context, db, crId);
            Assert.AreEqual(container.LinkUri, "dbs/" + databaseId + "/colls/" + crId);
        }

        [TestMethod]
        public void ValidateItemRequestOptions()
        {
            ItemRequestOptions options = new ItemRequestOptions
            {
                PreTriggers = new List<string>()
                {
                    "preTrigger"
                },

                PostTriggers = new List<string>()
                {
                    "postTrigger"
                }
            };

            RequestMessage httpRequest = new RequestMessage(
                HttpMethod.Post,
                new Uri("/dbs/testdb/colls/testcontainer/docs/testId", UriKind.Relative));

            options.PopulateRequestOptions(httpRequest);
            Assert.IsTrue(httpRequest.Headers.TryGetValue(HttpConstants.HttpHeaders.PreTriggerInclude, out _));
            Assert.IsTrue(httpRequest.Headers.TryGetValue(HttpConstants.HttpHeaders.PostTriggerInclude, out _));
        }

        [TestMethod]
        public void ValidateItemRequestOptionsMultipleTriggers()
        {
            ItemRequestOptions options = new ItemRequestOptions
            {
                PreTriggers = new List<string>()
                {
                    "preTrigger",
                    "preTrigger2",
                    "preTrigger3",
                    "preTrigger4"
                },

                PostTriggers = new List<string>()
                {
                    "postTrigger",
                    "postTrigger2",
                    "postTrigger3",
                    "postTrigger4",
                    "postTrigger5"
                }
            };

            RequestMessage httpRequest = new RequestMessage(
                HttpMethod.Post,
                new Uri("/dbs/testdb/colls/testcontainer/docs/testId", UriKind.Relative));

            options.PopulateRequestOptions(httpRequest);
            Assert.IsTrue(httpRequest.Headers.TryGetValue(HttpConstants.HttpHeaders.PreTriggerInclude, out _));
            Assert.IsTrue(httpRequest.Headers.TryGetValue(HttpConstants.HttpHeaders.PostTriggerInclude, out _));
        }

        [TestMethod]
        public void ValidateSetItemRequestOptions()
        {
            ItemRequestOptions options = new ItemRequestOptions
            {
                PreTriggers = new List<string>() { "preTrigger" },
                PostTriggers = new List<string>() { "postTrigger" }
            };

            RequestMessage httpRequest = new RequestMessage(
                HttpMethod.Post,
                new Uri("/dbs/testdb/colls/testcontainer/docs/testId", UriKind.Relative));

            options.PopulateRequestOptions(httpRequest);
            Assert.IsTrue(httpRequest.Headers.TryGetValue(HttpConstants.HttpHeaders.PreTriggerInclude, out _));
            Assert.IsTrue(httpRequest.Headers.TryGetValue(HttpConstants.HttpHeaders.PostTriggerInclude, out _));
        }

        [TestMethod]
        public void InitializeBatchExecutorForContainer_Null_WhenAllowBulk_False()
        {
            string databaseId = "db1234";
            string crId = "cr42";

            CosmosClientContext context = this.CreateMockClientContext();
            DatabaseInternal db = new DatabaseInlineCore(context, databaseId);
            ContainerInternal container = new ContainerInlineCore(context, db, crId);
            Assert.IsNull(container.BatchExecutor);
        }

        [TestMethod]
        public void InitializeBatchExecutorForContainer_NotNull_WhenAllowBulk_True()
        {
            string databaseId = "db1234";
            string crId = "cr42";

            CosmosClientContext context = this.CreateMockClientContext(allowBulkExecution: true);

            DatabaseInternal db = new DatabaseInlineCore(context, databaseId);
            ContainerInternal container = new ContainerInlineCore(context, db, crId);
            Assert.IsNotNull(container.BatchExecutor);
        }

        [TestMethod]
        public void WithServerCertificateAddedClientOptions_CreateContext_RemoteCertificateCallbackReturnsTrue()
        {
            //Arrange
            X509Certificate2 x509Certificate2 = new CertificateRequest("cn=www.test", ECDsa.Create(), HashAlgorithmName.SHA256).CreateSelfSigned(DateTime.Now, DateTime.Now.AddYears(1));
            X509Chain x509Chain = new X509Chain();
            SslPolicyErrors sslPolicyErrors = new SslPolicyErrors();

            string authKeyValue = "MockAuthKey";
            Mock<AuthorizationTokenProvider> mockAuth = new Mock<AuthorizationTokenProvider>(MockBehavior.Strict);
            mockAuth.Setup(x => x.Dispose());
            mockAuth.Setup(x => x.AddAuthorizationHeaderAsync(
                It.IsAny<Documents.Collections.INameValueCollection>(),
                It.IsAny<Uri>(),
                It.IsAny<string>(),
                It.IsAny<Documents.AuthorizationTokenType>()))
                .Callback<Documents.Collections.INameValueCollection, Uri, string, Documents.AuthorizationTokenType>(
                (headers, uri, verb, tokenType) => headers.Add(Documents.HttpConstants.HttpHeaders.Authorization, authKeyValue))
                .Returns(() => new ValueTask());

            CosmosClient client = new CosmosClient(
                "https://localhost:8081",
                authorizationTokenProvider: mockAuth.Object,
                new CosmosClientOptions()
                {
                    ServerCertificateCustomValidationCallback = (X509Certificate2 cerf, X509Chain chain, SslPolicyErrors error) => true
                });

            //Act
            CosmosClientContext context = ClientContextCore.Create(
                    client,
                    client.ClientOptions);

            //Assert
            Assert.IsTrue(context.DocumentClient.remoteCertificateValidationCallback(new object(), x509Certificate2, x509Chain, sslPolicyErrors));

        }

        private CosmosClientContext CreateMockClientContext(bool allowBulkExecution = false)
        {
            Mock<CosmosClient> mockClient = new Mock<CosmosClient>();
            mockClient.Setup(x => x.Endpoint).Returns(new Uri("http://localhost"));

            return ClientContextCore.Create(
                mockClient.Object,
                new MockDocumentClient(),
                new CosmosClientOptions() { AllowBulkExecution = allowBulkExecution });
        } 
    }
}<|MERGE_RESOLUTION|>--- conflicted
+++ resolved
@@ -9,22 +9,14 @@
     using System.Globalization;
     using System.Net.Http;
     using System.Net.Security;
-<<<<<<< HEAD
-    using System.Security.Cryptography.X509Certificates;
-    using System.Security.Cryptography;
-=======
     using System.Security.Cryptography;
     using System.Security.Cryptography.X509Certificates;
     using System.Threading.Tasks;
->>>>>>> 11e2c347
     using Microsoft.Azure.Cosmos.Tests;
     using Microsoft.Azure.Documents;
     using Microsoft.Azure.Documents.Collections;
     using Microsoft.VisualStudio.TestTools.UnitTesting;
     using Moq;
-    using System.Globalization;
-    using System.Threading.Tasks;
-    using Microsoft.Azure.Documents.Collections;
 
     [TestClass]
     public class CosmosClientResourceUnitTests
@@ -190,6 +182,6 @@
                 mockClient.Object,
                 new MockDocumentClient(),
                 new CosmosClientOptions() { AllowBulkExecution = allowBulkExecution });
-        } 
+        }
     }
 }