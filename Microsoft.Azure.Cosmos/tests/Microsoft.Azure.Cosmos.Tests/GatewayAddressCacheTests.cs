﻿//------------------------------------------------------------
// Copyright (c) Microsoft Corporation.  All rights reserved.
//------------------------------------------------------------
namespace Microsoft.Azure.Cosmos
{
    using System;
    using System.Collections.Generic;
    using System.Collections.ObjectModel;
    using System.Linq;
    using System.Net;
    using System.Net.Http;
    using System.Reflection;
    using System.Text;
    using System.Threading;
    using System.Threading.Tasks;
    using Microsoft.Azure.Cosmos.Common;
    using Microsoft.Azure.Cosmos.Routing;
    using Microsoft.Azure.Cosmos.Tests;
    using Microsoft.Azure.Cosmos.Tracing;
    using Microsoft.Azure.Documents;
    using Microsoft.Azure.Documents.Client;
    using Microsoft.Azure.Documents.Rntbd;
    using Microsoft.VisualStudio.TestTools.UnitTesting;
    using Moq;

    /// <summary>
    /// Tests for <see cref="GatewayAddressCache"/>.
    /// </summary>
    [TestClass]
    public class GatewayAddressCacheTests
    {
        private const string DatabaseAccountApiEndpoint = "https://endpoint.azure.com";
        private readonly Mock<ICosmosAuthorizationTokenProvider> mockTokenProvider;
        private readonly Mock<IServiceConfigurationReader> mockServiceConfigReader;
        private readonly Mock<PartitionKeyRangeCache> partitionKeyRangeCache;
        private readonly int targetReplicaSetSize = 4;
        private readonly PartitionKeyRangeIdentity testPartitionKeyRangeIdentity;
        private readonly ServiceIdentity serviceIdentity;
        private readonly Uri serviceName;

        public GatewayAddressCacheTests()
        {
            this.mockTokenProvider = new Mock<ICosmosAuthorizationTokenProvider>();
            this.mockTokenProvider.Setup(foo => foo.GetUserAuthorizationTokenAsync(It.IsAny<string>(), It.IsAny<string>(), It.IsAny<string>(), It.IsAny<Documents.Collections.INameValueCollection>(), It.IsAny<AuthorizationTokenType>(), It.IsAny<ITrace>()))
                .Returns(new ValueTask<string>("token!"));
            this.mockServiceConfigReader = new Mock<IServiceConfigurationReader>();
            this.mockServiceConfigReader.Setup(foo => foo.SystemReplicationPolicy).Returns(new ReplicationPolicy() { MaxReplicaSetSize = this.targetReplicaSetSize });
            this.mockServiceConfigReader.Setup(foo => foo.UserReplicationPolicy).Returns(new ReplicationPolicy() { MaxReplicaSetSize = this.targetReplicaSetSize });
            this.testPartitionKeyRangeIdentity = new PartitionKeyRangeIdentity("YxM9ANCZIwABAAAAAAAAAA==", "YxM9ANCZIwABAAAAAAAAAA==");
            this.serviceName = new Uri(GatewayAddressCacheTests.DatabaseAccountApiEndpoint);
            this.serviceIdentity = new ServiceIdentity("federation1", this.serviceName, false);

            List<PartitionKeyRange> partitionKeyRanges = new ()
            {
                new PartitionKeyRange()
                {
                    MinInclusive = Documents.Routing.PartitionKeyInternal.MinimumInclusiveEffectivePartitionKey,
                    MaxExclusive = Documents.Routing.PartitionKeyInternal.MaximumExclusiveEffectivePartitionKey,
                    Id = "0"
                }
            };

            this.partitionKeyRangeCache = new Mock<PartitionKeyRangeCache>(null, null, null);
            this.partitionKeyRangeCache
                .Setup(m => m.TryGetOverlappingRangesAsync(
                    It.IsAny<string>(),
                    It.IsAny<Documents.Routing.Range<string>>(),
                    It.IsAny<ITrace>(),
                    It.IsAny<bool>()))
                .Returns(Task.FromResult((IReadOnlyList<PartitionKeyRange>)partitionKeyRanges));
        }

        [TestMethod]
        public void TestGatewayAddressCacheAutoRefreshOnSuboptimalPartition()
        {
            FakeMessageHandler messageHandler = new FakeMessageHandler();
            HttpClient httpClient = new HttpClient(messageHandler);
            httpClient.Timeout = TimeSpan.FromSeconds(120);
            GatewayAddressCache cache = new GatewayAddressCache(
                new Uri(GatewayAddressCacheTests.DatabaseAccountApiEndpoint),
                Documents.Client.Protocol.Tcp,
                this.mockTokenProvider.Object,
                this.mockServiceConfigReader.Object,
                MockCosmosUtil.CreateCosmosHttpClient(() => httpClient),
                openConnectionsHandler: null,
                suboptimalPartitionForceRefreshIntervalInSeconds: 2);

            int initialAddressesCount = cache.TryGetAddressesAsync(
                DocumentServiceRequest.Create(OperationType.Invalid, ResourceType.Address, AuthorizationTokenType.Invalid),
                this.testPartitionKeyRangeIdentity,
                this.serviceIdentity,
                false,
                CancellationToken.None).Result.AllAddresses.Count();

            Assert.IsTrue(initialAddressesCount < this.targetReplicaSetSize);

            Task.Delay(3000).Wait();

            int finalAddressCount = cache.TryGetAddressesAsync(
                DocumentServiceRequest.Create(OperationType.Invalid, ResourceType.Address, AuthorizationTokenType.Invalid),
                this.testPartitionKeyRangeIdentity,
                this.serviceIdentity,
                false,
                CancellationToken.None).Result.AllAddresses.Count();

            Assert.IsTrue(finalAddressCount == this.targetReplicaSetSize);
        }

        [TestMethod]
        public async Task TestGatewayAddressCacheUpdateOnConnectionResetAsync()
        {
            FakeMessageHandler messageHandler = new FakeMessageHandler();
            HttpClient httpClient = new HttpClient(messageHandler)
            {
                Timeout = TimeSpan.FromSeconds(120)
            };

            GatewayAddressCache cache = new GatewayAddressCache(
                new Uri(GatewayAddressCacheTests.DatabaseAccountApiEndpoint),
                Documents.Client.Protocol.Tcp,
                this.mockTokenProvider.Object,
                this.mockServiceConfigReader.Object,
                MockCosmosUtil.CreateCosmosHttpClient(() => httpClient),
                openConnectionsHandler: null,
                suboptimalPartitionForceRefreshIntervalInSeconds: 2,
                enableTcpConnectionEndpointRediscovery: true);

            PartitionAddressInformation addresses = await cache.TryGetAddressesAsync(
             DocumentServiceRequest.Create(OperationType.Invalid, ResourceType.Address, AuthorizationTokenType.Invalid),
             this.testPartitionKeyRangeIdentity,
             this.serviceIdentity,
             false,
             CancellationToken.None);

            Assert.IsNotNull(addresses.AllAddresses.Select(address => address.PhysicalUri == "https://blabla.com"));

            // Mark transport addresses to Unhealthy depcting a connection reset event.
            ServerKey faultyServerKey = new (new Uri("https://blabla2.com"));
            await cache.MarkAddressesToUnhealthyAsync(faultyServerKey);

            // check if the addresss is updated
            addresses = await cache.TryGetAddressesAsync(
             DocumentServiceRequest.Create(OperationType.Invalid, ResourceType.Address, AuthorizationTokenType.Invalid),
             this.testPartitionKeyRangeIdentity,
             this.serviceIdentity,
             false,
             CancellationToken.None);

            // Validate that the above transport uri with host blabla2.com has been marked Unhealthy.
            IReadOnlyList<TransportAddressUri> transportAddressUris = addresses
                .Get(Protocol.Tcp)?
                .ReplicaTransportAddressUris;

            TransportAddressUri transportAddressUri = transportAddressUris
                .Single(x => x.ReplicaServerKey.Equals(faultyServerKey));

            Assert.IsTrue(condition: transportAddressUri.GetCurrentHealthState().GetHealthStatus().Equals(TransportAddressHealthState.HealthStatus.Unhealthy));
        }

        [TestMethod]
        public async Task TestGatewayAddressCacheAvoidCacheRefresWhenAlreadyUpdatedAsync()
        {
            Mock<IHttpHandler> mockHttpHandler = new Mock<IHttpHandler>(MockBehavior.Strict);
            string oldAddress = "rntbd://dummytenant.documents.azure.com:14003/apps/APPGUID/services/SERVICEGUID/partitions/PARTITIONGUID/replicas/4s";
            string newAddress = "rntbd://dummytenant.documents.azure.com:14003/apps/APPGUID/services/SERVICEGUID/partitions/PARTITIONGUID/replicas/5s";
            mockHttpHandler.SetupSequence(x => x.SendAsync(
                It.IsAny<HttpRequestMessage>(),
                It.IsAny<CancellationToken>()))
                 .Returns(MockCosmosUtil.CreateHttpResponseOfAddresses(new List<string>()
                 {
                     "rntbd://dummytenant.documents.azure.com:14003/apps/APPGUID/services/SERVICEGUID/partitions/PARTITIONGUID/replicas/1p",
                     "rntbd://dummytenant.documents.azure.com:14003/apps/APPGUID/services/SERVICEGUID/partitions/PARTITIONGUID/replicas/2s",
                     "rntbd://dummytenant.documents.azure.com:14003/apps/APPGUID/services/SERVICEGUID/partitions/PARTITIONGUID/replicas/3s",
                     oldAddress,
                 }))
                 .Returns(MockCosmosUtil.CreateHttpResponseOfAddresses(new List<string>()
                 {
                     "rntbd://dummytenant.documents.azure.com:14003/apps/APPGUID/services/SERVICEGUID/partitions/PARTITIONGUID/replicas/1p",
                     "rntbd://dummytenant.documents.azure.com:14003/apps/APPGUID/services/SERVICEGUID/partitions/PARTITIONGUID/replicas/2s",
                     "rntbd://dummytenant.documents.azure.com:14003/apps/APPGUID/services/SERVICEGUID/partitions/PARTITIONGUID/replicas/3s",
                     newAddress,
                 }));

            HttpClient httpClient = new HttpClient(new HttpHandlerHelper(mockHttpHandler.Object));
            GatewayAddressCache cache = new GatewayAddressCache(
                new Uri(GatewayAddressCacheTests.DatabaseAccountApiEndpoint),
                Documents.Client.Protocol.Tcp,
                this.mockTokenProvider.Object,
                this.mockServiceConfigReader.Object,
                MockCosmosUtil.CreateCosmosHttpClient(() => httpClient),
                openConnectionsHandler: null,
                suboptimalPartitionForceRefreshIntervalInSeconds: 2,
                enableTcpConnectionEndpointRediscovery: true);

            DocumentServiceRequest request1 = DocumentServiceRequest.Create(OperationType.Invalid, ResourceType.Address, AuthorizationTokenType.Invalid);
            DocumentServiceRequest request2 = DocumentServiceRequest.Create(OperationType.Invalid, ResourceType.Address, AuthorizationTokenType.Invalid);

            PartitionAddressInformation request1Addresses = await cache.TryGetAddressesAsync(
                request: request1,
                partitionKeyRangeIdentity: this.testPartitionKeyRangeIdentity,
                serviceIdentity: this.serviceIdentity,
                forceRefreshPartitionAddresses: false,
                cancellationToken: CancellationToken.None);

            PartitionAddressInformation request2Addresses = await cache.TryGetAddressesAsync(
                request: request2,
                partitionKeyRangeIdentity: this.testPartitionKeyRangeIdentity,
                serviceIdentity: this.serviceIdentity,
                forceRefreshPartitionAddresses: false,
                cancellationToken: CancellationToken.None);

            Assert.AreEqual(request1Addresses, request2Addresses);
            Assert.AreEqual(4, request1Addresses.AllAddresses.Count());
            Assert.AreEqual(1, request1Addresses.AllAddresses.Count(x => x.PhysicalUri == oldAddress));
            Assert.AreEqual(0, request1Addresses.AllAddresses.Count(x => x.PhysicalUri == newAddress));

            // check if the addresss is updated
            request1Addresses = await cache.TryGetAddressesAsync(
                request: request1,
                partitionKeyRangeIdentity: this.testPartitionKeyRangeIdentity,
                serviceIdentity: this.serviceIdentity,
                forceRefreshPartitionAddresses: true,
                cancellationToken: CancellationToken.None);

            // Even though force refresh is true it will just use the new cache
            // value rather than doing a gateway call to do another refresh since the value
            // already changed from the last cache access
            request2Addresses = await cache.TryGetAddressesAsync(
                request: request2,
                partitionKeyRangeIdentity: this.testPartitionKeyRangeIdentity,
                serviceIdentity: this.serviceIdentity,
                forceRefreshPartitionAddresses: true,
                cancellationToken: CancellationToken.None);

            Assert.AreEqual(request1Addresses, request2Addresses);
            Assert.AreEqual(4, request1Addresses.AllAddresses.Count());
            Assert.AreEqual(0, request1Addresses.AllAddresses.Count(x => x.PhysicalUri == oldAddress));
            Assert.AreEqual(1, request1Addresses.AllAddresses.Count(x => x.PhysicalUri == newAddress));

            mockHttpHandler.VerifyAll();
        }

        [TestMethod]
        [Timeout(2000)]
        public void GlobalAddressResolverUpdateAsyncSynchronizationTest()
        {
            SynchronizationContext prevContext = SynchronizationContext.Current;
            try
            {
                TestSynchronizationContext syncContext = new TestSynchronizationContext();
                SynchronizationContext.SetSynchronizationContext(syncContext);
                syncContext.Post(_ =>
                {
                    UserAgentContainer container = new UserAgentContainer(clientId: 0);
                    FakeMessageHandler messageHandler = new FakeMessageHandler();

                    AccountProperties databaseAccount = new AccountProperties();
                    Mock<IDocumentClientInternal> mockDocumentClient = new Mock<IDocumentClientInternal>();
                    mockDocumentClient.Setup(owner => owner.ServiceEndpoint).Returns(new Uri("https://blabla.com/"));
                    mockDocumentClient.Setup(owner => owner.GetDatabaseAccountInternalAsync(It.IsAny<Uri>(), It.IsAny<CancellationToken>())).ReturnsAsync(databaseAccount);

                    GlobalEndpointManager globalEndpointManager = new GlobalEndpointManager(mockDocumentClient.Object, new ConnectionPolicy());
                    GlobalPartitionEndpointManager partitionKeyRangeLocationCache = new GlobalPartitionEndpointManagerCore(globalEndpointManager);

                    ConnectionPolicy connectionPolicy = new ConnectionPolicy
                    {
                        RequestTimeout = TimeSpan.FromSeconds(10)
                    };

                    GlobalAddressResolver globalAddressResolver = new GlobalAddressResolver(
                        endpointManager: globalEndpointManager,
                        partitionKeyRangeLocationCache: partitionKeyRangeLocationCache,
                        protocol: Documents.Client.Protocol.Tcp,
                        tokenProvider: this.mockTokenProvider.Object,
                        collectionCache: null,
                        routingMapProvider: null,
                        serviceConfigReader: this.mockServiceConfigReader.Object,
                        connectionPolicy: connectionPolicy,
                        httpClient: MockCosmosUtil.CreateCosmosHttpClient(() => new HttpClient(messageHandler)));

                    ConnectionStateListener connectionStateListener = new ConnectionStateListener(globalAddressResolver);
                    connectionStateListener.OnConnectionEvent(ConnectionEvent.ReadEof, DateTime.Now, new Documents.Rntbd.ServerKey(new Uri("https://endpoint.azure.com:4040/")));

                }, state: null);
            }
            finally
            {
                SynchronizationContext.SetSynchronizationContext(prevContext);
            }
        }

        [TestMethod]
        [Owner("aysarkar")]
        public async Task GatewayAddressCacheInNetworkRequestTestAsync()
        {
            FakeMessageHandler messageHandler = new FakeMessageHandler();
            HttpClient httpClient = new(messageHandler);
            httpClient.Timeout = TimeSpan.FromSeconds(120);
            GatewayAddressCache cache = new GatewayAddressCache(
                new Uri(GatewayAddressCacheTests.DatabaseAccountApiEndpoint),
                Documents.Client.Protocol.Tcp,
                this.mockTokenProvider.Object,
                this.mockServiceConfigReader.Object,
                MockCosmosUtil.CreateCosmosHttpClient(() => httpClient),
                openConnectionsHandler: null,
                suboptimalPartitionForceRefreshIntervalInSeconds: 2,
                enableTcpConnectionEndpointRediscovery: true);

            // No header should be present.
            PartitionAddressInformation legacyRequest = await cache.TryGetAddressesAsync(
                DocumentServiceRequest.Create(OperationType.Invalid, ResourceType.Address, AuthorizationTokenType.Invalid),
                this.testPartitionKeyRangeIdentity,
                this.serviceIdentity,
                false,
                CancellationToken.None);

            Assert.IsFalse(legacyRequest.IsLocalRegion);

            // Header indicates the request is from the same azure region.
            messageHandler.Headers[HttpConstants.HttpHeaders.LocalRegionRequest] = "true";
            PartitionAddressInformation inNetworkAddresses = await cache.TryGetAddressesAsync(
                DocumentServiceRequest.Create(OperationType.Invalid, ResourceType.Address, AuthorizationTokenType.Invalid),
                this.testPartitionKeyRangeIdentity,
                this.serviceIdentity,
                true,
                CancellationToken.None);
            Assert.IsTrue(inNetworkAddresses.IsLocalRegion);

            // Header indicates the request is not from the same azure region.
            messageHandler.Headers[HttpConstants.HttpHeaders.LocalRegionRequest] = "false";
            PartitionAddressInformation outOfNetworkAddresses = await cache.TryGetAddressesAsync(
                DocumentServiceRequest.Create(OperationType.Invalid, ResourceType.Address, AuthorizationTokenType.Invalid),
                this.testPartitionKeyRangeIdentity,
                this.serviceIdentity,
                true,
                CancellationToken.None);
            Assert.IsFalse(outOfNetworkAddresses.IsLocalRegion);
        }

        /// <summary>
        /// Test to validate that when <see cref="GatewayAddressCache.OpenConnectionsAsync()"/> is called with a
        /// valid open connection handler, the handler method is indeed invoked.
        /// </summary>
        [TestMethod]
        [Owner("dkunda")]
        public async Task OpenConnectionsAsync_WithValidOpenConnectionHandler_ShouldInvokeHandlerMethod()
        {
            // Arrange.
            FakeMessageHandler messageHandler = new ();
            FakeOpenConnectionHandler fakeOpenConnectionHandler = new (failingIndexes: new HashSet<int>());
            ContainerProperties containerProperties = ContainerProperties.CreateWithResourceId("ccZ1ANCszwk=");
            containerProperties.Id = "TestId";
            containerProperties.PartitionKeyPath = "/pk";
            HttpClient httpClient = new(messageHandler)
            {
                Timeout = TimeSpan.FromSeconds(120)
            };

            GatewayAddressCache cache = new (
                new Uri(GatewayAddressCacheTests.DatabaseAccountApiEndpoint),
                Documents.Client.Protocol.Tcp,
                this.mockTokenProvider.Object,
                this.mockServiceConfigReader.Object,
                MockCosmosUtil.CreateCosmosHttpClient(() => httpClient),
                openConnectionsHandler: fakeOpenConnectionHandler,
                suboptimalPartitionForceRefreshIntervalInSeconds: 2);

            // Act.
            await cache.OpenConnectionsAsync(
                databaseName: "test-database",
                collection: containerProperties,
                partitionKeyRangeIdentities: new List<PartitionKeyRangeIdentity>()
                {
                    this.testPartitionKeyRangeIdentity
                },
                shouldOpenRntbdChannels: true,
                cancellationToken: CancellationToken.None);

            // Assert.
            GatewayAddressCacheTests.AssertOpenConnectionHandlerAttributes(
                fakeOpenConnectionHandler: fakeOpenConnectionHandler,
                expectedTotalFailedAddressesToOpenCount: 0,
                expectedTotalHandlerInvocationCount: 1,
                expectedTotalReceivedAddressesCount: 3,
                expectedTotalSuccessAddressesToOpenCount: 3);
        }

        /// <summary>
        /// Test to validate that when <see cref="GatewayAddressCache.OpenConnectionsAsync()"/> is invoked with a
        /// open connection handler that throws an exception, the handler method is indeed invoked
        /// and the exception is handled in such a way that the cosmos client initialization does not fail.
        /// </summary>
        [TestMethod]
        [Owner("dkunda")]
        public async Task OpenConnectionsAsync_WhenConnectionHandlerThrowsException_ShouldNotFailInitialization()
        {
            // Arrange.
            FakeMessageHandler messageHandler = new ();
            FakeOpenConnectionHandler fakeOpenConnectionHandler = new(failingIndexes: new HashSet<int>() { 0, 1, 2});
            ContainerProperties containerProperties = ContainerProperties.CreateWithResourceId("ccZ1ANCszwk=");
            containerProperties.Id = "TestId";
            containerProperties.PartitionKeyPath = "/pk";
            HttpClient httpClient = new(messageHandler);

            GatewayAddressCache cache = new (
                new Uri(GatewayAddressCacheTests.DatabaseAccountApiEndpoint),
                Documents.Client.Protocol.Tcp,
                this.mockTokenProvider.Object,
                this.mockServiceConfigReader.Object,
                MockCosmosUtil.CreateCosmosHttpClient(() => httpClient),
                openConnectionsHandler: fakeOpenConnectionHandler,
                suboptimalPartitionForceRefreshIntervalInSeconds: 2);

            // Act.
            await cache.OpenConnectionsAsync(
                databaseName: "test-database",
                collection: containerProperties,
                partitionKeyRangeIdentities: new List<PartitionKeyRangeIdentity>()
                {
                    this.testPartitionKeyRangeIdentity
                },
                shouldOpenRntbdChannels: true,
                cancellationToken: CancellationToken.None);

            // Assert.
            GatewayAddressCacheTests.AssertOpenConnectionHandlerAttributes(
                fakeOpenConnectionHandler: fakeOpenConnectionHandler,
                expectedTotalFailedAddressesToOpenCount: 3,
                expectedTotalHandlerInvocationCount: 1,
                expectedTotalReceivedAddressesCount: 3,
                expectedTotalSuccessAddressesToOpenCount: 0);
        }

        /// <summary>
        /// Test to validate that when <see cref="GatewayAddressCache.OpenConnectionsAsync()"/> is invoked with a null
        /// open connection handler, the handler method is never invoked, thus no attempt to open connections
        /// to the backend replica happens.
        /// </summary>
        [TestMethod]
        [Owner("dkunda")]
        public async Task OpenConnectionsAsync_WithNullOpenConnectionHandler_ShouldNotInvokeHandlerMethod()
        {
            // Arrange.
            FakeMessageHandler messageHandler = new ();
            FakeOpenConnectionHandler fakeOpenConnectionHandler = new (failingIndexes: new HashSet<int>());
            ContainerProperties containerProperties = ContainerProperties.CreateWithResourceId("ccZ1ANCszwk=");
            containerProperties.Id = "TestId";
            containerProperties.PartitionKeyPath = "/pk";
            HttpClient httpClient = new(messageHandler)
            {
                Timeout = TimeSpan.FromSeconds(120)
            };

            GatewayAddressCache cache = new(
                new Uri(GatewayAddressCacheTests.DatabaseAccountApiEndpoint),
                Documents.Client.Protocol.Tcp,
                this.mockTokenProvider.Object,
                this.mockServiceConfigReader.Object,
                MockCosmosUtil.CreateCosmosHttpClient(() => httpClient),
                openConnectionsHandler: null,
                suboptimalPartitionForceRefreshIntervalInSeconds: 2);

            // Act.
            await cache.OpenConnectionsAsync(
                databaseName: "test-database",
                collection: containerProperties,
                partitionKeyRangeIdentities: new List<PartitionKeyRangeIdentity>()
                {
                    this.testPartitionKeyRangeIdentity
                },
                shouldOpenRntbdChannels: true,
                cancellationToken: CancellationToken.None);

            // Assert.
            GatewayAddressCacheTests.AssertOpenConnectionHandlerAttributes(
                fakeOpenConnectionHandler: fakeOpenConnectionHandler,
                expectedTotalFailedAddressesToOpenCount: 0,
                expectedTotalHandlerInvocationCount: 0,
                expectedTotalReceivedAddressesCount: 0,
                expectedTotalSuccessAddressesToOpenCount: 0);
        }

        /// <summary>
        /// Test to validate that when <see cref="GlobalAddressResolver.OpenConnectionsToAllReplicasAsync()"/> is called with a
        /// valid open connection handler, the handler method is indeed invoked and an attempt is made to open
        /// the connections to the backend replicas.
        /// </summary>
        [TestMethod]
        [Owner("dkunda")]
        public async Task GlobalAddressResolver_OpenConnectionsToAllReplicasAsync_WithValidHandler_ShouldOpenConnectionsToBackend()
        {
            // Arrange.
            FakeOpenConnectionHandler fakeOpenConnectionHandler = new (failingIndexes: new HashSet<int>());
            UserAgentContainer container = new (clientId: 0);
            FakeMessageHandler messageHandler = new ();
            AccountProperties databaseAccount = new ();

            Mock<IDocumentClientInternal> mockDocumentClient = new ();
            mockDocumentClient
                .Setup(owner => owner.ServiceEndpoint)
                .Returns(new Uri("https://blabla.com/"));

            mockDocumentClient
                .Setup(owner => owner.GetDatabaseAccountInternalAsync(It.IsAny<Uri>(), It.IsAny<CancellationToken>()))
                .ReturnsAsync(databaseAccount);

            GlobalEndpointManager globalEndpointManager = new (
                mockDocumentClient.Object,
                new ConnectionPolicy());
            GlobalPartitionEndpointManager partitionKeyRangeLocationCache = new GlobalPartitionEndpointManagerCore(globalEndpointManager);

            ConnectionPolicy connectionPolicy = new ()
            {
                RequestTimeout = TimeSpan.FromSeconds(120)
            };

            ContainerProperties containerProperties = ContainerProperties.CreateWithResourceId("ccZ1ANCszwk=");
            containerProperties.Id = "TestId";
            containerProperties.PartitionKeyPath = "/pk";

            Mock<CollectionCache> mockCollectionCahce = new (MockBehavior.Strict);
            mockCollectionCahce
                .Setup(x => x.ResolveByNameAsync(
                    It.IsAny<string>(),
                    It.IsAny<string>(),
                    false,
                    It.IsAny<ITrace>(),
                    It.IsAny<IClientSideRequestStatistics>(),
                    It.IsAny<CancellationToken>()))
                .Returns(Task.FromResult(containerProperties));

            GlobalAddressResolver globalAddressResolver = new (
                endpointManager: globalEndpointManager,
                partitionKeyRangeLocationCache: partitionKeyRangeLocationCache,
                protocol: Documents.Client.Protocol.Tcp,
                tokenProvider: this.mockTokenProvider.Object,
                collectionCache: mockCollectionCahce.Object,
                routingMapProvider: this.partitionKeyRangeCache.Object,
                serviceConfigReader: this.mockServiceConfigReader.Object,
                connectionPolicy: connectionPolicy,
                httpClient: MockCosmosUtil.CreateCosmosHttpClient(() => new HttpClient(messageHandler)));

            globalAddressResolver.SetOpenConnectionsHandler(
                openConnectionsHandler: fakeOpenConnectionHandler);

            // Act.
            await globalAddressResolver.OpenConnectionsToAllReplicasAsync(
                databaseName: "test-db",
                containerLinkUri: "https://test.uri.cosmos.com",
                CancellationToken.None);

            // Assert.
            GatewayAddressCacheTests.AssertOpenConnectionHandlerAttributes(
                fakeOpenConnectionHandler: fakeOpenConnectionHandler,
                expectedTotalFailedAddressesToOpenCount: 0,
                expectedTotalHandlerInvocationCount: 1,
                expectedTotalReceivedAddressesCount: 3,
                expectedTotalSuccessAddressesToOpenCount: 3);
        }

        /// <summary>
        /// Test to validate that when <see cref="GlobalAddressResolver.OpenConnectionsToAllReplicasAsync()"/> is called with a
        /// open connection handler that throws an exception, the handler method is indeed invoked and the exception is handled
        /// in such a way that the cosmos client initialization does not fail.
        /// </summary>
        [TestMethod]
        [Owner("dkunda")]
        public async Task GlobalAddressResolver_OpenConnectionsToAllReplicasAsync_WhenHandlerDelegateThrowsException_ShouldNotFailInitialization()
        {
            // Arrange.
            FakeOpenConnectionHandler fakeOpenConnectionHandler = new (failingIndexes: new HashSet<int>() { 0, 2});
            UserAgentContainer container = new(clientId: 0);
            FakeMessageHandler messageHandler = new();
            AccountProperties databaseAccount = new();

            Mock<IDocumentClientInternal> mockDocumentClient = new();
            mockDocumentClient
                .Setup(owner => owner.ServiceEndpoint)
                .Returns(new Uri("https://blabla.com/"));

            mockDocumentClient
                .Setup(owner => owner.GetDatabaseAccountInternalAsync(It.IsAny<Uri>(), It.IsAny<CancellationToken>()))
                .ReturnsAsync(databaseAccount);

            GlobalEndpointManager globalEndpointManager = new(
                mockDocumentClient.Object,
                new ConnectionPolicy());
            GlobalPartitionEndpointManager partitionKeyRangeLocationCache = new GlobalPartitionEndpointManagerCore(globalEndpointManager);

            ConnectionPolicy connectionPolicy = new()
            {
                RequestTimeout = TimeSpan.FromSeconds(120)
            };

            ContainerProperties containerProperties = ContainerProperties.CreateWithResourceId("ccZ1ANCszwk=");
            containerProperties.Id = "TestId";
            containerProperties.PartitionKeyPath = "/pk";

            Mock<CollectionCache> mockCollectionCahce = new(MockBehavior.Strict);
            mockCollectionCahce
                .Setup(x => x.ResolveByNameAsync(
                    It.IsAny<string>(),
                    It.IsAny<string>(),
                    false,
                    It.IsAny<ITrace>(),
                    It.IsAny<IClientSideRequestStatistics>(),
                    It.IsAny<CancellationToken>()))
                .Returns(Task.FromResult(containerProperties));

            GlobalAddressResolver globalAddressResolver = new(
                endpointManager: globalEndpointManager,
                partitionKeyRangeLocationCache: partitionKeyRangeLocationCache,
                protocol: Documents.Client.Protocol.Tcp,
                tokenProvider: this.mockTokenProvider.Object,
                collectionCache: mockCollectionCahce.Object,
                routingMapProvider: this.partitionKeyRangeCache.Object,
                serviceConfigReader: this.mockServiceConfigReader.Object,
                connectionPolicy: connectionPolicy,
                httpClient: MockCosmosUtil.CreateCosmosHttpClient(() => new HttpClient(messageHandler)));

            globalAddressResolver.SetOpenConnectionsHandler(
                openConnectionsHandler: fakeOpenConnectionHandler);

            // Act.
            await globalAddressResolver.OpenConnectionsToAllReplicasAsync(
                databaseName: "test-db",
                containerLinkUri: "https://test.uri.cosmos.com",
                CancellationToken.None);

            // Assert.
            GatewayAddressCacheTests.AssertOpenConnectionHandlerAttributes(
                fakeOpenConnectionHandler: fakeOpenConnectionHandler,
                expectedTotalFailedAddressesToOpenCount: 2,
                expectedTotalHandlerInvocationCount: 1,
                expectedTotalReceivedAddressesCount: 3,
                expectedTotalSuccessAddressesToOpenCount: 1);
        }

        /// <summary>
        /// Test to validate that when <see cref="GlobalAddressResolver.OpenConnectionsToAllReplicasAsync()"/> is invoked and
        /// and an internal operation throws an exception which is other than a transport exception, then the exception is indeed
        /// bubbled up and thrown during the cosmos client initialization.
        /// </summary>
        [TestMethod]
        [Owner("dkunda")]
        public async Task GlobalAddressResolver_OpenConnectionsToAllReplicasAsync_WhenInternalExceptionThrownApartFromTransportError_ShouldThrowException()
        {
            // Arrange.
            FakeOpenConnectionHandler fakeOpenConnectionHandler = new (failingIndexes: new HashSet<int>());
            UserAgentContainer container = new(clientId: 0);
            FakeMessageHandler messageHandler = new();
            AccountProperties databaseAccount = new();

            Mock<IDocumentClientInternal> mockDocumentClient = new();
            mockDocumentClient
                .Setup(owner => owner.ServiceEndpoint)
                .Returns(new Uri("https://blabla.com/"));

            mockDocumentClient
                .Setup(owner => owner.GetDatabaseAccountInternalAsync(It.IsAny<Uri>(), It.IsAny<CancellationToken>()))
                .ReturnsAsync(databaseAccount);

            GlobalEndpointManager globalEndpointManager = new (
                mockDocumentClient.Object,
                new ConnectionPolicy());
            GlobalPartitionEndpointManager partitionKeyRangeLocationCache = new GlobalPartitionEndpointManagerCore(globalEndpointManager);

            ConnectionPolicy connectionPolicy = new ()
            {
                RequestTimeout = TimeSpan.FromSeconds(120)
            };

            ContainerProperties containerProperties = ContainerProperties.CreateWithResourceId("ccZ1ANCszwk=");
            containerProperties.Id = "TestId";
            containerProperties.PartitionKeyPath = "/pk";

            Mock<CollectionCache> mockCollectionCahce = new (MockBehavior.Strict);
            mockCollectionCahce
                .Setup(x => x.ResolveByNameAsync(
                    It.IsAny<string>(),
                    It.IsAny<string>(),
                    false,
                    It.IsAny<ITrace>(),
                    It.IsAny<IClientSideRequestStatistics>(),
                    It.IsAny<CancellationToken>()))
                .Returns(Task.FromResult(containerProperties));

            string exceptionMessage = "Failed to lookup partition key ranges.";
            Mock<PartitionKeyRangeCache> partitionKeyRangeCache = new (null, null, null);
            partitionKeyRangeCache
                .Setup(m => m.TryGetOverlappingRangesAsync(
                    It.IsAny<string>(),
                    It.IsAny<Documents.Routing.Range<string>>(),
                    It.IsAny<ITrace>(),
                    It.IsAny<bool>()))
                .ThrowsAsync(
                    new Exception(exceptionMessage));

            GlobalAddressResolver globalAddressResolver = new(
                endpointManager: globalEndpointManager,
                partitionKeyRangeLocationCache: partitionKeyRangeLocationCache,
                protocol: Documents.Client.Protocol.Tcp,
                tokenProvider: this.mockTokenProvider.Object,
                collectionCache: mockCollectionCahce.Object,
                routingMapProvider: partitionKeyRangeCache.Object,
                serviceConfigReader: this.mockServiceConfigReader.Object,
                connectionPolicy: connectionPolicy,
                httpClient: MockCosmosUtil.CreateCosmosHttpClient(() => new HttpClient(messageHandler)));

            globalAddressResolver.SetOpenConnectionsHandler(
                openConnectionsHandler: fakeOpenConnectionHandler);

            // Act.
            Exception ex = await Assert.ThrowsExceptionAsync<Exception>(() => globalAddressResolver.OpenConnectionsToAllReplicasAsync(
                databaseName: "test-db",
                containerLinkUri: "https://test.uri.cosmos.com",
                CancellationToken.None));

            // Assert.
            Assert.IsNotNull(ex);
            Assert.AreEqual(exceptionMessage, ex.Message);
            GatewayAddressCacheTests.AssertOpenConnectionHandlerAttributes(
                fakeOpenConnectionHandler: fakeOpenConnectionHandler,
                expectedTotalFailedAddressesToOpenCount: 0,
                expectedTotalHandlerInvocationCount: 0,
                expectedTotalReceivedAddressesCount: 0,
                expectedTotalSuccessAddressesToOpenCount: 0);
        }

        /// <summary>
        /// Test to validate that when <see cref="GlobalAddressResolver.OpenConnectionsToAllReplicasAsync()"/> is invoked and
        /// no valid collection could be resolved for the given database name and container link uri, thus a null value is
        /// returned, then a <see cref="CosmosException"/> is thrown during the cosmos client initialization.
        /// </summary>
        [TestMethod]
        [Owner("dkunda")]
        public async Task GlobalAddressResolver_OpenConnectionsToAllReplicasAsync_WhenNullCollectionReturned_ShouldThrowException()
        {
            // Arrange.
            FakeOpenConnectionHandler fakeOpenConnectionHandler = new (failingIndexes: new HashSet<int>());
            UserAgentContainer container = new (clientId: 0);
            FakeMessageHandler messageHandler = new ();
            AccountProperties databaseAccount = new ();

            Mock<IDocumentClientInternal> mockDocumentClient = new ();
            mockDocumentClient
                .Setup(owner => owner.ServiceEndpoint)
                .Returns(new Uri("https://blabla.com/"));

            mockDocumentClient
                .Setup(owner => owner.GetDatabaseAccountInternalAsync(It.IsAny<Uri>(), It.IsAny<CancellationToken>()))
                .ReturnsAsync(databaseAccount);

            GlobalEndpointManager globalEndpointManager = new (
                mockDocumentClient.Object,
                new ConnectionPolicy());
            GlobalPartitionEndpointManager partitionKeyRangeLocationCache = new GlobalPartitionEndpointManagerCore(globalEndpointManager);

            ConnectionPolicy connectionPolicy = new ()
            {
                RequestTimeout = TimeSpan.FromSeconds(120)
            };

            Mock<CollectionCache> mockCollectionCahce = new (MockBehavior.Strict);
            mockCollectionCahce
                .Setup(x => x.ResolveByNameAsync(
                    It.IsAny<string>(),
                    It.IsAny<string>(),
                    false,
                    It.IsAny<ITrace>(),
                    It.IsAny<IClientSideRequestStatistics>(),
                    It.IsAny<CancellationToken>()))
                .Returns(Task.FromResult<ContainerProperties>(null));

            GlobalAddressResolver globalAddressResolver = new (
                endpointManager: globalEndpointManager,
                partitionKeyRangeLocationCache: partitionKeyRangeLocationCache,
                protocol: Documents.Client.Protocol.Tcp,
                tokenProvider: this.mockTokenProvider.Object,
                collectionCache: mockCollectionCahce.Object,
                routingMapProvider: this.partitionKeyRangeCache.Object,
                serviceConfigReader: this.mockServiceConfigReader.Object,
                connectionPolicy: connectionPolicy,
                httpClient: MockCosmosUtil.CreateCosmosHttpClient(() => new HttpClient(messageHandler)));

            globalAddressResolver.SetOpenConnectionsHandler(
                openConnectionsHandler: fakeOpenConnectionHandler);

            // Act.
            CosmosException ce = await Assert.ThrowsExceptionAsync<CosmosException>(() => globalAddressResolver.OpenConnectionsToAllReplicasAsync(
                databaseName: "test-db",
                containerLinkUri: "https://test.uri.cosmos.com",
                CancellationToken.None));

            // Assert.
            Assert.IsNotNull(ce);
            Assert.IsTrue(ce.Message.Contains("Could not resolve the collection"));
            GatewayAddressCacheTests.AssertOpenConnectionHandlerAttributes(
                fakeOpenConnectionHandler: fakeOpenConnectionHandler,
                expectedTotalFailedAddressesToOpenCount: 0,
                expectedTotalHandlerInvocationCount: 0,
                expectedTotalReceivedAddressesCount: 0,
                expectedTotalSuccessAddressesToOpenCount: 0);
        }

        /// <summary>
        /// Test to validate that when <see cref="GatewayAddressCache.OpenConnectionsAsync()"/> is called with a
        /// valid open connection handler and some of the address resolving fails with exception, then the
        /// GatewayAddressCache should ignore the failed addresses and the handler method is indeed invoked
        /// for all resolved addresses.
        /// </summary>
        [TestMethod]
        [Owner("dkunda")]
        public async Task OpenConnectionsAsync_WhenSomeAddressResolvingFailsWithException_ShouldIgnoreExceptionsAndInvokeHandlerMethodForOtherAddresses()
        {
            // Arrange.
            FakeMessageHandler messageHandler = new ();
            FakeOpenConnectionHandler fakeOpenConnectionHandler = new (failingIndexes: new HashSet<int>());
            ContainerProperties containerProperties = ContainerProperties.CreateWithResourceId("ccZ1ANCszwk=");
            containerProperties.Id = "TestId";
            containerProperties.PartitionKeyPath = "/pk";
            List<PartitionKeyRangeIdentity> partitionKeyRangeIdentities = Enumerable.Repeat(this.testPartitionKeyRangeIdentity, 70).ToList();

            List<Address> addresses = new ()
            {
                new Address() { IsPrimary = true, PhysicalUri = "https://blabla.com", Protocol = RuntimeConstants.Protocols.RNTBD, PartitionKeyRangeId = "YxM9ANCZIwABAAAAAAAAAA==" },
                new Address() { IsPrimary = false, PhysicalUri = "https://blabla3.com", Protocol = RuntimeConstants.Protocols.RNTBD, PartitionKeyRangeId = "YxM9ANCZIwABAAAAAAAAAA==" },
                new Address() { IsPrimary = false, PhysicalUri = "https://blabla2.com", Protocol = RuntimeConstants.Protocols.RNTBD, PartitionKeyRangeId = "YxM9ANCZIwABAAAAAAAAAA==" },
                new Address() { IsPrimary = false, PhysicalUri = "https://blabla4.com", Protocol = RuntimeConstants.Protocols.RNTBD, PartitionKeyRangeId = "YxM9ANCZIwABAAAAAAAAAA==" },
                new Address() { IsPrimary = false, PhysicalUri = "https://blabla5.com", Protocol = RuntimeConstants.Protocols.RNTBD, PartitionKeyRangeId = "YxM9ANCZIwABAAAAAAAAAA==" }
            };

            FeedResource<Address> addressFeedResource = new ()
            {
                Id = "YxM9ANCZIwABAAAAAAAAAA==",
                SelfLink = "dbs/YxM9AA==/colls/YxM9ANCZIwA=/docs/YxM9ANCZIwABAAAAAAAAAA==/",
                Timestamp = DateTime.Now,
                InnerCollection = new Collection<Address>(addresses),
            };

            StringBuilder feedResourceString = new ();
            addressFeedResource.SaveTo(feedResourceString);

            StringContent content = new (feedResourceString.ToString());
            HttpResponseMessage responseMessage = new ()
            {
                StatusCode = HttpStatusCode.OK,
                Content = content,
            };

            Mock<CosmosHttpClient> mockHttpClient = new ();
            mockHttpClient.SetupSequence(x => x.GetAsync(
                    It.IsAny<Uri>(),
                    It.IsAny<Documents.Collections.INameValueCollection>(),
                    It.IsAny<ResourceType>(),
                    It.IsAny<HttpTimeoutPolicy>(),
                    It.IsAny<IClientSideRequestStatistics>(),
                    It.IsAny<CancellationToken>()))
                .ThrowsAsync(new Exception("Some random error occurred."))
                .ReturnsAsync(responseMessage);

            GatewayAddressCache cache = new(
                new Uri(GatewayAddressCacheTests.DatabaseAccountApiEndpoint),
                Documents.Client.Protocol.Tcp,
                this.mockTokenProvider.Object,
                this.mockServiceConfigReader.Object,
                mockHttpClient.Object,
                openConnectionsHandler: fakeOpenConnectionHandler,
                suboptimalPartitionForceRefreshIntervalInSeconds: 2);

            // Act.
            await cache.OpenConnectionsAsync(
                databaseName: "test-database",
                collection: containerProperties,
                partitionKeyRangeIdentities: partitionKeyRangeIdentities,
                shouldOpenRntbdChannels: true,
                cancellationToken: CancellationToken.None);

            // Assert.
            GatewayAddressCacheTests.AssertOpenConnectionHandlerAttributes(
                fakeOpenConnectionHandler: fakeOpenConnectionHandler,
                expectedTotalFailedAddressesToOpenCount: 0,
                expectedTotalHandlerInvocationCount: 1,
                expectedTotalReceivedAddressesCount: addresses.Count,
                expectedTotalSuccessAddressesToOpenCount: addresses.Count);
        }

        /// <summary>
        /// Test to validate that when replica validation is enabled and force address refresh happens to fetch the latest address from gateway,
        /// if in case the gateway returns the same address which was previously unhealthy, the gateway address cache resets the returned status
        /// to unhealthy and validates that replica using the open connection handler and finally marks it to connected.
        /// </summary>
        [TestMethod]
        [Owner("dkunda")]
        public async Task TryGetAddressesAsync_WhenReplicaVlidationEnabled_ShouldValidateUnhealthyReplicasHealth()
        {
            // Arrange.
            ManualResetEvent manualResetEvent = new(initialState: false);
            Mock<IHttpHandler> mockHttpHandler = new (MockBehavior.Strict);
            string oldAddress = "rntbd://dummytenant.documents.azure.com:14003/apps/APPGUID/services/SERVICEGUID/partitions/PARTITIONGUID/replicas/4s";
            string newAddress = "rntbd://dummytenant.documents.azure.com:14003/apps/APPGUID/services/SERVICEGUID/partitions/PARTITIONGUID/replicas/5s";
            string addressTobeMarkedUnhealthy = "rntbd://dummytenant.documents.azure.com:14003/apps/APPGUID/services/SERVICEGUID/partitions/PARTITIONGUID/replicas/2s";
            mockHttpHandler.SetupSequence(x => x.SendAsync(
                It.IsAny<HttpRequestMessage>(),
                It.IsAny<CancellationToken>()))
                 .Returns(MockCosmosUtil.CreateHttpResponseOfAddresses(new List<string>()
                 {
                     "rntbd://dummytenant.documents.azure.com:14003/apps/APPGUID/services/SERVICEGUID/partitions/PARTITIONGUID/replicas/1p",
                     addressTobeMarkedUnhealthy,
                     "rntbd://dummytenant.documents.azure.com:14003/apps/APPGUID/services/SERVICEGUID/partitions/PARTITIONGUID/replicas/3s",
                     oldAddress,
                 }))
                 .Returns(MockCosmosUtil.CreateHttpResponseOfAddresses(new List<string>()
                 {
                     "rntbd://dummytenant.documents.azure.com:14003/apps/APPGUID/services/SERVICEGUID/partitions/PARTITIONGUID/replicas/1p",
                     addressTobeMarkedUnhealthy,
                     "rntbd://dummytenant.documents.azure.com:14003/apps/APPGUID/services/SERVICEGUID/partitions/PARTITIONGUID/replicas/3s",
                     newAddress,
                 }));

            FakeOpenConnectionHandler fakeOpenConnectionHandler = new (
                failingIndexes: new HashSet<int>(),
                manualResetEvent: manualResetEvent);

            HttpClient httpClient = new (new HttpHandlerHelper(mockHttpHandler.Object));
            GatewayAddressCache cache = new (
                new Uri(GatewayAddressCacheTests.DatabaseAccountApiEndpoint),
                Documents.Client.Protocol.Tcp,
                this.mockTokenProvider.Object,
                this.mockServiceConfigReader.Object,
                MockCosmosUtil.CreateCosmosHttpClient(() => httpClient),
                openConnectionsHandler: fakeOpenConnectionHandler,
                suboptimalPartitionForceRefreshIntervalInSeconds: 2,
                enableTcpConnectionEndpointRediscovery: true);

            // By default, the replica validation feature is disabled in GatewayAddressCache. Reflection is used to enable the feature
            // for the purpose of this test.
            FieldInfo fieldInfo = cache
                .GetType()
                .GetField(
                    name: "isReplicaAddressValidationEnabled",
                    bindingAttr: BindingFlags.Instance | BindingFlags.NonPublic);

            fieldInfo.SetValue(
                    obj: cache,
                    value: true);

            DocumentServiceRequest request = DocumentServiceRequest.Create(OperationType.Invalid, ResourceType.Address, AuthorizationTokenType.Invalid);

            // Act and Assert.
            PartitionAddressInformation addressInfo = await cache.TryGetAddressesAsync(
                request: request,
                partitionKeyRangeIdentity: this.testPartitionKeyRangeIdentity,
                serviceIdentity: this.serviceIdentity,
                forceRefreshPartitionAddresses: false,
                cancellationToken: CancellationToken.None);

            TransportAddressUri refreshedUri = addressInfo
                .Get(Documents.Client.Protocol.Tcp)?
                .ReplicaTransportAddressUris
                .Single(x => x.ToString().Equals(addressTobeMarkedUnhealthy));

            // Waits until a completion signal from the background task is received.
            GatewayAddressCacheTests.WaitForManualResetEventSignal(
                manualResetEvent: manualResetEvent,
                shouldReset: true);

            // Because the Unknown Replicas are now validated aggresively, the health status should be marked as connected.
            Assert.IsNotNull(refreshedUri);
            Assert.AreEqual(
                expected: TransportAddressHealthState.HealthStatus.Connected,
                actual: refreshedUri.GetCurrentHealthState().GetHealthStatus());

<<<<<<< HEAD
=======
            GatewayAddressCacheTests.ValidateHealthStatesInDiagnostics(
                addressInfo: addressInfo,
                numberOfConnectedReplicas: 0,
                numberOfUnknownReplicas: 4,
                numberOfUnhealthyPendingReplicas: 0,
                numberOfUnhealthyReplicas: 0);

>>>>>>> b1d31345
            Assert.AreEqual(4, addressInfo.AllAddresses.Count);
            Assert.AreEqual(1, addressInfo.AllAddresses.Count(x => x.PhysicalUri == oldAddress));
            Assert.AreEqual(0, addressInfo.AllAddresses.Count(x => x.PhysicalUri == newAddress));

            // Because force refresh is requested, an unhealthy replica is added to the failed endpoint so that it's status could be validted.
            request.RequestContext.FailedEndpoints.Value.Add(
                new TransportAddressUri(
                    addressUri: new Uri(
                        uriString: addressTobeMarkedUnhealthy)));

            addressInfo = await cache.TryGetAddressesAsync(
                request: request,
                partitionKeyRangeIdentity: this.testPartitionKeyRangeIdentity,
                serviceIdentity: this.serviceIdentity,
                forceRefreshPartitionAddresses: true,
                cancellationToken: CancellationToken.None);

            Assert.AreEqual(4, addressInfo.AllAddresses.Count);
            Assert.AreEqual(0, addressInfo.AllAddresses.Count(x => x.PhysicalUri == oldAddress));
            Assert.AreEqual(1, addressInfo.AllAddresses.Count(x => x.PhysicalUri == newAddress));

            // Waits until a completion signal from the background task is received.
            GatewayAddressCacheTests.WaitForManualResetEventSignal(
                manualResetEvent: manualResetEvent,
                shouldReset: false);

            refreshedUri = addressInfo
                .Get(Documents.Client.Protocol.Tcp)?
                .ReplicaTransportAddressUris
                .Single(x => x.ToString().Equals(addressTobeMarkedUnhealthy));

            Assert.IsNotNull(refreshedUri);
            Assert.AreEqual(
                expected: TransportAddressHealthState.HealthStatus.Connected,
                actual: refreshedUri.GetCurrentHealthState().GetHealthStatus());

            mockHttpHandler.VerifyAll();
<<<<<<< HEAD
=======

            GatewayAddressCacheTests.ValidateHealthStatesInDiagnostics(
                addressInfo: addressInfo,
                numberOfConnectedReplicas: 2,
                numberOfUnknownReplicas: 1,
                numberOfUnhealthyPendingReplicas: 1,
                numberOfUnhealthyReplicas: 0);

>>>>>>> b1d31345
            GatewayAddressCacheTests.AssertOpenConnectionHandlerAttributes(
                fakeOpenConnectionHandler: fakeOpenConnectionHandler,
                expectedTotalFailedAddressesToOpenCount: 0,
                expectedTotalHandlerInvocationCount: 2,
                expectedTotalReceivedAddressesCount: 6,
                expectedTotalSuccessAddressesToOpenCount: 6);
        }

        /// <summary>
        /// Test to validate that when replica validation is enabled and there exists a replica such that it remained unhealthy for a period of one minute or
        /// more, then even though a force refresh is not requested, the unhealthy replicas at least get a chance to re-validate it's status by the
        /// on-demand async non-blocking cache refresh flow and eventually marks itself as healthy once the open connection attempt is successful.
        /// </summary>
        [TestMethod]
        [Owner("dkunda")]
        public async Task TryGetAddressesAsync_WhenReplicaVlidationEnabledAndUnhealthyUriExistsForOneMinute_ShouldForceRefreshUnhealthyReplicas()
        {
            // Arrange.
            ManualResetEvent manualResetEvent = new (initialState: false);
            Mock<IHttpHandler> mockHttpHandler = new(MockBehavior.Strict);
            string oldAddress = "rntbd://dummytenant.documents.azure.com:14003/apps/APPGUID/services/SERVICEGUID/partitions/PARTITIONGUID/replicas/4s";
            string newAddress = "rntbd://dummytenant.documents.azure.com:14003/apps/APPGUID/services/SERVICEGUID/partitions/PARTITIONGUID/replicas/5s";
            string addressTobeMarkedUnhealthy = "rntbd://dummytenant.documents.azure.com:14003/apps/APPGUID/services/SERVICEGUID/partitions/PARTITIONGUID/replicas/2s";
            mockHttpHandler.SetupSequence(x => x.SendAsync(
                It.IsAny<HttpRequestMessage>(),
                It.IsAny<CancellationToken>()))
                 .Returns(MockCosmosUtil.CreateHttpResponseOfAddresses(new List<string>()
                 {
                     "rntbd://dummytenant.documents.azure.com:14003/apps/APPGUID/services/SERVICEGUID/partitions/PARTITIONGUID/replicas/1p",
                     addressTobeMarkedUnhealthy,
                     "rntbd://dummytenant.documents.azure.com:14003/apps/APPGUID/services/SERVICEGUID/partitions/PARTITIONGUID/replicas/3s",
                     oldAddress,
                 }))
                 .Returns(MockCosmosUtil.CreateHttpResponseOfAddresses(new List<string>()
                 {
                     "rntbd://dummytenant.documents.azure.com:14003/apps/APPGUID/services/SERVICEGUID/partitions/PARTITIONGUID/replicas/1p",
                     addressTobeMarkedUnhealthy,
                     "rntbd://dummytenant.documents.azure.com:14003/apps/APPGUID/services/SERVICEGUID/partitions/PARTITIONGUID/replicas/3s",
                     newAddress,
                 }))
                 .Returns(MockCosmosUtil.CreateHttpResponseOfAddresses(new List<string>()
                 {
                     "rntbd://dummytenant.documents.azure.com:14003/apps/APPGUID/services/SERVICEGUID/partitions/PARTITIONGUID/replicas/1p",
                     addressTobeMarkedUnhealthy,
                     "rntbd://dummytenant.documents.azure.com:14003/apps/APPGUID/services/SERVICEGUID/partitions/PARTITIONGUID/replicas/3s",
                     newAddress,
                 }));

            FakeOpenConnectionHandler fakeOpenConnectionHandler = new (
                failIndexesByAttempts: new Dictionary<int, HashSet<int>>()
                {
                    { 0, new HashSet<int>() { 1 } }
                },
                manualResetEvent: manualResetEvent);

            HttpClient httpClient = new (new HttpHandlerHelper(mockHttpHandler.Object));
            GatewayAddressCache cache = new (
                new Uri(GatewayAddressCacheTests.DatabaseAccountApiEndpoint),
                Documents.Client.Protocol.Tcp,
                this.mockTokenProvider.Object,
                this.mockServiceConfigReader.Object,
                MockCosmosUtil.CreateCosmosHttpClient(() => httpClient),
                openConnectionsHandler: fakeOpenConnectionHandler,
                suboptimalPartitionForceRefreshIntervalInSeconds: 2,
                enableTcpConnectionEndpointRediscovery: true);

            // By default, the replica validation feature is disabled in GatewayAddressCache. Reflection is used to enable the feature
            // for the purpose of this test.
            FieldInfo fieldInfo = cache
                .GetType()
                .GetField(
                    name: "isReplicaAddressValidationEnabled",
                    bindingAttr: BindingFlags.Instance | BindingFlags.NonPublic);

            fieldInfo.SetValue(
                    obj: cache,
                    value: true);

            DocumentServiceRequest request = DocumentServiceRequest.Create(OperationType.Invalid, ResourceType.Address, AuthorizationTokenType.Invalid);

            // Act and Assert.
            PartitionAddressInformation addressInfo = await cache.TryGetAddressesAsync(
                request: request,
                partitionKeyRangeIdentity: this.testPartitionKeyRangeIdentity,
                serviceIdentity: this.serviceIdentity,
                forceRefreshPartitionAddresses: false,
                cancellationToken: CancellationToken.None);

            TransportAddressUri refreshedUri = addressInfo
                .Get(Documents.Client.Protocol.Tcp)?
                .ReplicaTransportAddressUris
                .Single(x => x.ToString().Equals(addressTobeMarkedUnhealthy));

            // Waits until a completion signal from the background task is received.
            GatewayAddressCacheTests.WaitForManualResetEventSignal(
                manualResetEvent: manualResetEvent,
                shouldReset: true);

<<<<<<< HEAD
=======
            GatewayAddressCacheTests.ValidateHealthStatesInDiagnostics(
                addressInfo: addressInfo,
                numberOfConnectedReplicas: 0,
                numberOfUnknownReplicas: 4,
                numberOfUnhealthyPendingReplicas: 0,
                numberOfUnhealthyReplicas: 0);

>>>>>>> b1d31345
            GatewayAddressCacheTests.AssertOpenConnectionHandlerAttributes(
                fakeOpenConnectionHandler: fakeOpenConnectionHandler,
                expectedTotalFailedAddressesToOpenCount: 0,
                expectedTotalHandlerInvocationCount: 1,
                expectedTotalReceivedAddressesCount: 4,
                expectedTotalSuccessAddressesToOpenCount: 4);

            // Because the Unknown Replicas are now validated aggresively, the health status should be marked as connected.
            Assert.IsNotNull(refreshedUri);
            Assert.AreEqual(
                expected: TransportAddressHealthState.HealthStatus.Connected,
                actual: refreshedUri.GetCurrentHealthState().GetHealthStatus());

            Assert.AreEqual(4, addressInfo.AllAddresses.Count);
            Assert.AreEqual(1, addressInfo.AllAddresses.Count(x => x.PhysicalUri == oldAddress));
            Assert.AreEqual(0, addressInfo.AllAddresses.Count(x => x.PhysicalUri == newAddress));

            // Because force refresh is requested, an unhealthy replica is added to the failed endpoint so that it's health status could be validted.
            request.RequestContext.FailedEndpoints.Value.Add(
                new TransportAddressUri(
                    addressUri: new Uri(
                        uriString: addressTobeMarkedUnhealthy)));

            addressInfo = await cache.TryGetAddressesAsync(
                request: request,
                partitionKeyRangeIdentity: this.testPartitionKeyRangeIdentity,
                serviceIdentity: this.serviceIdentity,
                forceRefreshPartitionAddresses: true,
                cancellationToken: CancellationToken.None);

            Assert.AreEqual(4, addressInfo.AllAddresses.Count);
            Assert.AreEqual(0, addressInfo.AllAddresses.Count(x => x.PhysicalUri == oldAddress));
            Assert.AreEqual(1, addressInfo.AllAddresses.Count(x => x.PhysicalUri == newAddress));

            // Waits until a completion signal from the background task is received.
            GatewayAddressCacheTests.WaitForManualResetEventSignal(
                manualResetEvent: manualResetEvent,
                shouldReset: true);

            // During the replica validation flow, the connection attempt was not successful thus the replica
            // was marked unhealthy.
            refreshedUri = addressInfo
                .Get(Documents.Client.Protocol.Tcp)?
                .ReplicaTransportAddressUris
                .Single(x => x.ToString().Equals(addressTobeMarkedUnhealthy));

            Assert.IsNotNull(refreshedUri);
            Assert.AreEqual(
                expected: TransportAddressHealthState.HealthStatus.Unhealthy,
                actual: refreshedUri.GetCurrentHealthState().GetHealthStatus());

<<<<<<< HEAD
=======
            GatewayAddressCacheTests.ValidateHealthStatesInDiagnostics(
                addressInfo: addressInfo,
                numberOfConnectedReplicas: 2,
                numberOfUnknownReplicas: 1,
                numberOfUnhealthyPendingReplicas: 1,
                numberOfUnhealthyReplicas: 0);

>>>>>>> b1d31345
            GatewayAddressCacheTests.AssertOpenConnectionHandlerAttributes(
                fakeOpenConnectionHandler: fakeOpenConnectionHandler,
                expectedTotalFailedAddressesToOpenCount: 1,
                expectedTotalHandlerInvocationCount: 2,
                expectedTotalReceivedAddressesCount: 6,
                expectedTotalSuccessAddressesToOpenCount: 5);

            // A delay of 2 minute was added to make the replica unhealthy for more than one minute. This
            // will make sure the unhealthy replica gets a chance to re-validate it's health status.
            ReflectionUtils.AddMinuteToDateTimeFieldUsingReflection(
                            objectName: refreshedUri.GetCurrentHealthState(),
                            fieldName: "lastUnhealthyTimestamp",
                            delayInMinutes: -2);

            addressInfo = await cache.TryGetAddressesAsync(
                request: request,
                partitionKeyRangeIdentity: this.testPartitionKeyRangeIdentity,
                serviceIdentity: this.serviceIdentity,
                forceRefreshPartitionAddresses: false,
                cancellationToken: CancellationToken.None);

            // Waits until a completion signal from the background task is received.
            GatewayAddressCacheTests.WaitForManualResetEventSignal(
                manualResetEvent: manualResetEvent,
                shouldReset: false);

            Assert.AreEqual(4, addressInfo.AllAddresses.Count);
            GatewayAddressCacheTests.AssertOpenConnectionHandlerAttributes(
                fakeOpenConnectionHandler: fakeOpenConnectionHandler,
                expectedTotalFailedAddressesToOpenCount: 1,
                expectedTotalHandlerInvocationCount: 3,
                expectedTotalReceivedAddressesCount: 7,
                expectedTotalSuccessAddressesToOpenCount: 6);

            addressInfo = await cache.TryGetAddressesAsync(
                request: request,
                partitionKeyRangeIdentity: this.testPartitionKeyRangeIdentity,
                serviceIdentity: this.serviceIdentity,
                forceRefreshPartitionAddresses: false,
                cancellationToken: CancellationToken.None);

            refreshedUri = addressInfo
                .Get(Documents.Client.Protocol.Tcp)?
                .ReplicaTransportAddressUris
                .Single(x => x.ToString().Equals(addressTobeMarkedUnhealthy));

            // Because the open connection attempt to the unhealthy replica was successful, the replica was
            // marked as healthy.
            mockHttpHandler.VerifyAll();
            Assert.AreEqual(4, addressInfo.AllAddresses.Count);
            Assert.IsNotNull(refreshedUri);
            Assert.AreEqual(
                expected: TransportAddressHealthState.HealthStatus.Connected,
                actual: refreshedUri.GetCurrentHealthState().GetHealthStatus());

            // This assertion makes sure that no additional calls were made to the open connection handler after
            // since the last address refresh, because all the replicas at this point should be Connected.
            GatewayAddressCacheTests.AssertOpenConnectionHandlerAttributes(
                fakeOpenConnectionHandler: fakeOpenConnectionHandler,
                expectedTotalFailedAddressesToOpenCount: 1,
                expectedTotalHandlerInvocationCount: 3,
                expectedTotalReceivedAddressesCount: 7,
                expectedTotalSuccessAddressesToOpenCount: 6);
        }

        /// <summary>
        /// Test to validate that when replica validation is disabled and there exists some unhealthy replicas, the gateway address
        /// cache doesn't validate the health state of the unhealthy replicas.
        /// </summary>
        [TestMethod]
        [Owner("dkunda")]
        public async Task TryGetAddressesAsync_WhenReplicaVlidationDisabled_ShouldNotValidateUnhealthyReplicas()
        {
            // Arrange.
            Mock<IHttpHandler> mockHttpHandler = new(MockBehavior.Strict);
            string oldAddress = "rntbd://dummytenant.documents.azure.com:14003/apps/APPGUID/services/SERVICEGUID/partitions/PARTITIONGUID/replicas/4s";
            string newAddress = "rntbd://dummytenant.documents.azure.com:14003/apps/APPGUID/services/SERVICEGUID/partitions/PARTITIONGUID/replicas/5s";
            string addressTobeMarkedUnhealthy = "rntbd://dummytenant.documents.azure.com:14003/apps/APPGUID/services/SERVICEGUID/partitions/PARTITIONGUID/replicas/2s";
            mockHttpHandler.SetupSequence(x => x.SendAsync(
                It.IsAny<HttpRequestMessage>(),
                It.IsAny<CancellationToken>()))
                 .Returns(MockCosmosUtil.CreateHttpResponseOfAddresses(new List<string>()
                 {
                     "rntbd://dummytenant.documents.azure.com:14003/apps/APPGUID/services/SERVICEGUID/partitions/PARTITIONGUID/replicas/1p",
                     addressTobeMarkedUnhealthy,
                     "rntbd://dummytenant.documents.azure.com:14003/apps/APPGUID/services/SERVICEGUID/partitions/PARTITIONGUID/replicas/3s",
                     oldAddress,
                 }))
                 .Returns(MockCosmosUtil.CreateHttpResponseOfAddresses(new List<string>()
                 {
                     "rntbd://dummytenant.documents.azure.com:14003/apps/APPGUID/services/SERVICEGUID/partitions/PARTITIONGUID/replicas/1p",
                     addressTobeMarkedUnhealthy,
                     "rntbd://dummytenant.documents.azure.com:14003/apps/APPGUID/services/SERVICEGUID/partitions/PARTITIONGUID/replicas/3s",
                     newAddress,
                 }));

            FakeOpenConnectionHandler fakeOpenConnectionHandler = new(failingIndexes: new HashSet<int>());
            HttpClient httpClient = new(new HttpHandlerHelper(mockHttpHandler.Object));
            GatewayAddressCache cache = new(
                new Uri(GatewayAddressCacheTests.DatabaseAccountApiEndpoint),
                Documents.Client.Protocol.Tcp,
                this.mockTokenProvider.Object,
                this.mockServiceConfigReader.Object,
                MockCosmosUtil.CreateCosmosHttpClient(() => httpClient),
                openConnectionsHandler: fakeOpenConnectionHandler,
                suboptimalPartitionForceRefreshIntervalInSeconds: 2,
                enableTcpConnectionEndpointRediscovery: true);

            DocumentServiceRequest request = DocumentServiceRequest.Create(OperationType.Invalid, ResourceType.Address, AuthorizationTokenType.Invalid);

            // Act and Assert.
            PartitionAddressInformation addressInfo = await cache.TryGetAddressesAsync(
                request: request,
                partitionKeyRangeIdentity: this.testPartitionKeyRangeIdentity,
                serviceIdentity: this.serviceIdentity,
                forceRefreshPartitionAddresses: false,
                cancellationToken: CancellationToken.None);

            Assert.AreEqual(4, addressInfo.AllAddresses.Count);
            Assert.AreEqual(1, addressInfo.AllAddresses.Count(x => x.PhysicalUri == oldAddress));
            Assert.AreEqual(0, addressInfo.AllAddresses.Count(x => x.PhysicalUri == newAddress));

            // Because force refresh is requested, an unhealthy replica is added to the failed endpoint so that it's status could be validted.
            request.RequestContext.FailedEndpoints.Value.Add(
                new TransportAddressUri(
                    addressUri: new Uri(
                        uriString: addressTobeMarkedUnhealthy)));

            addressInfo = await cache.TryGetAddressesAsync(
                request: request,
                partitionKeyRangeIdentity: this.testPartitionKeyRangeIdentity,
                serviceIdentity: this.serviceIdentity,
                forceRefreshPartitionAddresses: true,
                cancellationToken: CancellationToken.None);

            Assert.AreEqual(4, addressInfo.AllAddresses.Count);
            Assert.AreEqual(0, addressInfo.AllAddresses.Count(x => x.PhysicalUri == oldAddress));
            Assert.AreEqual(1, addressInfo.AllAddresses.Count(x => x.PhysicalUri == newAddress));

            TransportAddressUri refreshedUri = addressInfo
                .Get(Documents.Client.Protocol.Tcp)?
                .ReplicaTransportAddressUris
                .Single(x => x.ToString().Equals(addressTobeMarkedUnhealthy));

            Assert.IsNotNull(refreshedUri);
            Assert.AreEqual(
                expected: TransportAddressHealthState.HealthStatus.Unknown,
                actual: refreshedUri.GetCurrentHealthState().GetHealthStatus());

            mockHttpHandler.VerifyAll();
            GatewayAddressCacheTests.AssertOpenConnectionHandlerAttributes(
                fakeOpenConnectionHandler: fakeOpenConnectionHandler,
                expectedTotalFailedAddressesToOpenCount: 0,
                expectedTotalHandlerInvocationCount: 0,
                expectedTotalReceivedAddressesCount: 0,
                expectedTotalSuccessAddressesToOpenCount: 0);
        }

        /// <summary>
        /// Blocks the current thread until a completion signal on the ManualResetEvent
        /// is received. A timeout of 5 seconds is added to avoid any thread starvation.
        /// </summary>
        /// <param name="manualResetEvent">An instance of <see cref="ManualResetEvent"/>.</param>
        /// <param name="shouldReset">A boolean flag indicating if a Reset on the manualResetEvent is required.</param>
        private static void WaitForManualResetEventSignal(
            ManualResetEvent manualResetEvent,
            bool shouldReset)
        {
            manualResetEvent.WaitOne(
                millisecondsTimeout: 5000);

            if (shouldReset)
            {
                manualResetEvent.Reset();
            }
        }

        /// <summary>
        /// Helper method to assert on the <see cref="FakeOpenConnectionHandler"/> class attributes
        /// to match with that of the expected ones.
        /// </summary>
        /// <param name="fakeOpenConnectionHandler">An instance of the <see cref="FakeOpenConnectionHandler"/>.</param>
        /// <param name="expectedTotalFailedAddressesToOpenCount">The expected total addresses count that are supposed to fail while opening connection for the scenario.</param>
        /// <param name="expectedTotalHandlerInvocationCount">The expected total open connection handler method invocation count for the scenario.</param>
        /// <param name="expectedTotalReceivedAddressesCount">The expected total received addresses count for the scenario.</param>
        /// <param name="expectedTotalSuccessAddressesToOpenCount">The expected total addresses count that are supposed to succeed while opening connection for the scenario.</param>
        private static void AssertOpenConnectionHandlerAttributes(
            FakeOpenConnectionHandler fakeOpenConnectionHandler,
            int expectedTotalFailedAddressesToOpenCount,
            int expectedTotalHandlerInvocationCount,
            int expectedTotalReceivedAddressesCount,
            int expectedTotalSuccessAddressesToOpenCount)
        {
            Assert.AreEqual(expectedTotalFailedAddressesToOpenCount, fakeOpenConnectionHandler.GetTotalExceptionCount());
            Assert.AreEqual(expectedTotalHandlerInvocationCount, fakeOpenConnectionHandler.GetTotalMethodInvocationCount());
            Assert.AreEqual(expectedTotalReceivedAddressesCount, fakeOpenConnectionHandler.GetTotalReceivedAddressesCount());
            Assert.AreEqual(expectedTotalSuccessAddressesToOpenCount, fakeOpenConnectionHandler.GetTotalSuccessfulInvocationCount());
<<<<<<< HEAD
=======
        }

        /// <summary>
        /// Helper method to validate and assert on the cached health states for diagnostics.
        /// </summary>
        /// <param name="addressInfo">An instance of <see cref="PartitionAddressInformation"/> containing the partition address information.</param>
        /// <param name="numberOfConnectedReplicas">An integer containing the number of connected replicas to be validated inthe cached health status list.</param>
        /// <param name="numberOfUnknownReplicas">An integer containing the number of unknown replicas to be validated inthe cached health status list.</param>
        /// <param name="numberOfUnhealthyPendingReplicas">An integer containing the number of unhealthy pending replicas to be validated inthe cached health status list.</param>
        /// <param name="numberOfUnhealthyReplicas">An integer containing the number of unhealthy replicas to be validated inthe cached health status list.</param>
        private static void ValidateHealthStatesInDiagnostics(
            PartitionAddressInformation addressInfo,
            int numberOfConnectedReplicas,
            int numberOfUnknownReplicas,
            int numberOfUnhealthyPendingReplicas,
            int numberOfUnhealthyReplicas)
        {
            IReadOnlyList<string> replicaHealthStatuses = addressInfo.Get(Protocol.Tcp)?.ReplicaTransportAddressUrisHealthState;

            Assert.IsNotNull(replicaHealthStatuses);
            Assert.AreEqual(
                expected: numberOfConnectedReplicas,
                actual: replicaHealthStatuses.Where(x => x.Contains("| status: Connected |")).Count());

            Assert.AreEqual(
                expected: numberOfUnknownReplicas,
                actual: replicaHealthStatuses.Where(x => x.Contains("| status: Unknown |")).Count());

            Assert.AreEqual(
                expected: numberOfUnhealthyPendingReplicas,
                actual: replicaHealthStatuses.Where(x => x.Contains("| status: UnhealthyPending |")).Count());

            Assert.AreEqual(
                expected: numberOfUnhealthyReplicas,
                actual: replicaHealthStatuses.Where(x => x.Contains("| status: Unhealthy |")).Count());
>>>>>>> b1d31345
        }

        private class FakeMessageHandler : HttpMessageHandler
        {
            private bool returnFullReplicaSet;
            private bool returnUpdatedAddresses;

            public Dictionary<string, string> Headers { get; set; }

            public FakeMessageHandler()
            {
                this.returnFullReplicaSet = false;
                this.returnUpdatedAddresses = false;
                this.Headers = new Dictionary<string, string>();
            }

            protected override Task<HttpResponseMessage> SendAsync(HttpRequestMessage request, CancellationToken cancellationToken)
            {
                List<Address> addresses = new List<Address>()
                {
                    new Address() { IsPrimary = true, PhysicalUri = "https://blabla.com", Protocol = RuntimeConstants.Protocols.RNTBD, PartitionKeyRangeId = "YxM9ANCZIwABAAAAAAAAAA==" },
                    new Address() { IsPrimary = false, PhysicalUri = "https://blabla3.com", Protocol = RuntimeConstants.Protocols.RNTBD, PartitionKeyRangeId = "YxM9ANCZIwABAAAAAAAAAA==" },
                    new Address() { IsPrimary = false, PhysicalUri = "https://blabla2.com", Protocol = RuntimeConstants.Protocols.RNTBD, PartitionKeyRangeId = "YxM9ANCZIwABAAAAAAAAAA==" },
                };

                if (this.returnFullReplicaSet)
                {
                    addresses.Add(new Address() { IsPrimary = false, PhysicalUri = "https://blabla4.com", Protocol = RuntimeConstants.Protocols.RNTBD, PartitionKeyRangeId = "YxM9ANCZIwABAAAAAAAAAA==" });
                    this.returnFullReplicaSet = false;
                }
                else
                {
                    this.returnFullReplicaSet = true;
                }

                if (this.returnUpdatedAddresses)
                {
                    addresses.RemoveAll(address => address.IsPrimary == true);
                    addresses.Add(new Address() { IsPrimary = true, PhysicalUri = "https://blabla5.com", Protocol = RuntimeConstants.Protocols.RNTBD, PartitionKeyRangeId = "YxM9ANCZIwABAAAAAAAAAA==" });
                    this.returnUpdatedAddresses = false;
                }
                else
                {
                    this.returnUpdatedAddresses = true;
                }

                FeedResource<Address> addressFeedResource = new FeedResource<Address>()
                {
                    Id = "YxM9ANCZIwABAAAAAAAAAA==",
                    SelfLink = "dbs/YxM9AA==/colls/YxM9ANCZIwA=/docs/YxM9ANCZIwABAAAAAAAAAA==/",
                    Timestamp = DateTime.Now,
                    InnerCollection = new Collection<Address>(addresses),
                };

                StringBuilder feedResourceString = new StringBuilder();
                addressFeedResource.SaveTo(feedResourceString);

                StringContent content = new StringContent(feedResourceString.ToString());
                HttpResponseMessage responseMessage = new HttpResponseMessage()
                {
                    StatusCode = HttpStatusCode.OK,
                    Content = content,
                };

                if (this.Headers != null)
                {
                    foreach (KeyValuePair<string, string> headerPair in this.Headers)
                    {
                        responseMessage.Headers.Add(headerPair.Key, headerPair.Value);
                    }
                }

                return Task.FromResult<HttpResponseMessage>(responseMessage);
            }
        }

        public class TestSynchronizationContext : SynchronizationContext
        {
            private readonly object locker = new object();
            public override void Post(SendOrPostCallback d, object state)
            {
                lock (this.locker)
                {
                    d(state);
                }
            }
        }

        public class FakeOpenConnectionHandler : IOpenConnectionsHandler
        {
            private int exceptionCounter = 0;
            private int methodInvocationCounter = 0;
            private int successInvocationCounter = 0;
            private int totalReceivedAddressesCounter = 0;
            private readonly HashSet<int> failingIndexes;
            private readonly bool useAttemptBasedFailingIndexs;
            private readonly ManualResetEvent manualResetEvent;
            private readonly Dictionary<int, HashSet<int>> failIndexesByAttempts;

            public FakeOpenConnectionHandler(
                HashSet<int> failingIndexes,
                ManualResetEvent manualResetEvent = null)
            {
                this.failingIndexes = failingIndexes;
                this.manualResetEvent = manualResetEvent;
            }
<<<<<<< HEAD

            public FakeOpenConnectionHandler(
                Dictionary<int, HashSet<int>> failIndexesByAttempts,
                ManualResetEvent manualResetEvent = null)
            {
                this.useAttemptBasedFailingIndexs = true;
                this.failIndexesByAttempts = failIndexesByAttempts;
                this.manualResetEvent = manualResetEvent;
            }

            public int GetTotalSuccessfulInvocationCount()
            {
                return this.successInvocationCounter;
            }

            public int GetTotalExceptionCount()
            {
                return this.exceptionCounter;
            }

            public int GetTotalReceivedAddressesCount()
            {
                return this.totalReceivedAddressesCounter;
            }

            public int GetTotalMethodInvocationCount()
            {
=======

            public FakeOpenConnectionHandler(
                Dictionary<int, HashSet<int>> failIndexesByAttempts,
                ManualResetEvent manualResetEvent = null)
            {
                this.useAttemptBasedFailingIndexs = true;
                this.failIndexesByAttempts = failIndexesByAttempts;
                this.manualResetEvent = manualResetEvent;
            }

            public int GetTotalSuccessfulInvocationCount()
            {
                return this.successInvocationCounter;
            }

            public int GetTotalExceptionCount()
            {
                return this.exceptionCounter;
            }

            public int GetTotalReceivedAddressesCount()
            {
                return this.totalReceivedAddressesCounter;
            }

            public int GetTotalMethodInvocationCount()
            {
>>>>>>> b1d31345
                return this.methodInvocationCounter;
            }

            Task IOpenConnectionsHandler.TryOpenRntbdChannelsAsync(
                IEnumerable<TransportAddressUri> addresses)
            {
                int idx = 0;
                this.totalReceivedAddressesCounter += addresses.Count();
                foreach (TransportAddressUri transportAddress in addresses)
                {
                    if (this.useAttemptBasedFailingIndexs)
                    {
                        if (this.failIndexesByAttempts.ContainsKey(idx) && this.failIndexesByAttempts[idx].Contains(this.methodInvocationCounter))
                        {
                            this.ExecuteFailureCondition(transportAddress);
                        }
                        else
                        {
                            this.ExecuteSuccessCondition(transportAddress);
                        }
                    }
                    else
                    {
                        if (this.failingIndexes.Contains(idx))
                        {
                            this.ExecuteFailureCondition(transportAddress);
                        }
                        else
                        {
                            this.ExecuteSuccessCondition(transportAddress);
                        }
                    }

                    idx++;
                }

                this.methodInvocationCounter++;
                this.manualResetEvent?.Set();
                return Task.CompletedTask;
            }

            private void ExecuteSuccessCondition(
                TransportAddressUri address)
            {
                address.SetConnected();
                this.successInvocationCounter++;
            }

            private void ExecuteFailureCondition(
                TransportAddressUri address)
            {
                address.SetUnhealthy();
                this.exceptionCounter++;
            }
        }
    }
}<|MERGE_RESOLUTION|>--- conflicted
+++ resolved
@@ -971,8 +971,6 @@
                 expected: TransportAddressHealthState.HealthStatus.Connected,
                 actual: refreshedUri.GetCurrentHealthState().GetHealthStatus());
 
-<<<<<<< HEAD
-=======
             GatewayAddressCacheTests.ValidateHealthStatesInDiagnostics(
                 addressInfo: addressInfo,
                 numberOfConnectedReplicas: 0,
@@ -980,7 +978,6 @@
                 numberOfUnhealthyPendingReplicas: 0,
                 numberOfUnhealthyReplicas: 0);
 
->>>>>>> b1d31345
             Assert.AreEqual(4, addressInfo.AllAddresses.Count);
             Assert.AreEqual(1, addressInfo.AllAddresses.Count(x => x.PhysicalUri == oldAddress));
             Assert.AreEqual(0, addressInfo.AllAddresses.Count(x => x.PhysicalUri == newAddress));
@@ -1018,8 +1015,6 @@
                 actual: refreshedUri.GetCurrentHealthState().GetHealthStatus());
 
             mockHttpHandler.VerifyAll();
-<<<<<<< HEAD
-=======
 
             GatewayAddressCacheTests.ValidateHealthStatesInDiagnostics(
                 addressInfo: addressInfo,
@@ -1028,7 +1023,6 @@
                 numberOfUnhealthyPendingReplicas: 1,
                 numberOfUnhealthyReplicas: 0);
 
->>>>>>> b1d31345
             GatewayAddressCacheTests.AssertOpenConnectionHandlerAttributes(
                 fakeOpenConnectionHandler: fakeOpenConnectionHandler,
                 expectedTotalFailedAddressesToOpenCount: 0,
@@ -1127,8 +1121,6 @@
                 manualResetEvent: manualResetEvent,
                 shouldReset: true);
 
-<<<<<<< HEAD
-=======
             GatewayAddressCacheTests.ValidateHealthStatesInDiagnostics(
                 addressInfo: addressInfo,
                 numberOfConnectedReplicas: 0,
@@ -1136,7 +1128,6 @@
                 numberOfUnhealthyPendingReplicas: 0,
                 numberOfUnhealthyReplicas: 0);
 
->>>>>>> b1d31345
             GatewayAddressCacheTests.AssertOpenConnectionHandlerAttributes(
                 fakeOpenConnectionHandler: fakeOpenConnectionHandler,
                 expectedTotalFailedAddressesToOpenCount: 0,
@@ -1188,8 +1179,6 @@
                 expected: TransportAddressHealthState.HealthStatus.Unhealthy,
                 actual: refreshedUri.GetCurrentHealthState().GetHealthStatus());
 
-<<<<<<< HEAD
-=======
             GatewayAddressCacheTests.ValidateHealthStatesInDiagnostics(
                 addressInfo: addressInfo,
                 numberOfConnectedReplicas: 2,
@@ -1197,7 +1186,6 @@
                 numberOfUnhealthyPendingReplicas: 1,
                 numberOfUnhealthyReplicas: 0);
 
->>>>>>> b1d31345
             GatewayAddressCacheTests.AssertOpenConnectionHandlerAttributes(
                 fakeOpenConnectionHandler: fakeOpenConnectionHandler,
                 expectedTotalFailedAddressesToOpenCount: 1,
@@ -1395,8 +1383,6 @@
             Assert.AreEqual(expectedTotalHandlerInvocationCount, fakeOpenConnectionHandler.GetTotalMethodInvocationCount());
             Assert.AreEqual(expectedTotalReceivedAddressesCount, fakeOpenConnectionHandler.GetTotalReceivedAddressesCount());
             Assert.AreEqual(expectedTotalSuccessAddressesToOpenCount, fakeOpenConnectionHandler.GetTotalSuccessfulInvocationCount());
-<<<<<<< HEAD
-=======
         }
 
         /// <summary>
@@ -1432,7 +1418,6 @@
             Assert.AreEqual(
                 expected: numberOfUnhealthyReplicas,
                 actual: replicaHealthStatuses.Where(x => x.Contains("| status: Unhealthy |")).Count());
->>>>>>> b1d31345
         }
 
         private class FakeMessageHandler : HttpMessageHandler
@@ -1539,7 +1524,6 @@
                 this.failingIndexes = failingIndexes;
                 this.manualResetEvent = manualResetEvent;
             }
-<<<<<<< HEAD
 
             public FakeOpenConnectionHandler(
                 Dictionary<int, HashSet<int>> failIndexesByAttempts,
@@ -1567,35 +1551,6 @@
 
             public int GetTotalMethodInvocationCount()
             {
-=======
-
-            public FakeOpenConnectionHandler(
-                Dictionary<int, HashSet<int>> failIndexesByAttempts,
-                ManualResetEvent manualResetEvent = null)
-            {
-                this.useAttemptBasedFailingIndexs = true;
-                this.failIndexesByAttempts = failIndexesByAttempts;
-                this.manualResetEvent = manualResetEvent;
-            }
-
-            public int GetTotalSuccessfulInvocationCount()
-            {
-                return this.successInvocationCounter;
-            }
-
-            public int GetTotalExceptionCount()
-            {
-                return this.exceptionCounter;
-            }
-
-            public int GetTotalReceivedAddressesCount()
-            {
-                return this.totalReceivedAddressesCounter;
-            }
-
-            public int GetTotalMethodInvocationCount()
-            {
->>>>>>> b1d31345
                 return this.methodInvocationCounter;
             }
 
