﻿//------------------------------------------------------------
// Copyright (c) Microsoft Corporation.  All rights reserved.
//------------------------------------------------------------
namespace Microsoft.Azure.Cosmos
{
    using System;
    using System.Collections.Generic;
    using System.Collections.ObjectModel;
    using System.Linq;
    using System.Net;
    using System.Net.Http;
    using System.Reflection;
    using System.Text;
    using System.Threading;
    using System.Threading.Tasks;
    using Microsoft.Azure.Cosmos.Common;
    using Microsoft.Azure.Cosmos.Routing;
    using Microsoft.Azure.Cosmos.Tests;
    using Microsoft.Azure.Cosmos.Tracing;
    using Microsoft.Azure.Documents;
    using Microsoft.Azure.Documents.Client;
    using Microsoft.Azure.Documents.Rntbd;
    using Microsoft.VisualStudio.TestTools.UnitTesting;
    using Moq;

    /// <summary>
    /// Tests for <see cref="GatewayAddressCache"/>.
    /// </summary>
    [TestClass]
    public class GatewayAddressCacheTests
    {
        private const string DatabaseAccountApiEndpoint = "https://endpoint.azure.com";
        private readonly Mock<ICosmosAuthorizationTokenProvider> mockTokenProvider;
        private readonly Mock<IServiceConfigurationReader> mockServiceConfigReader;
        private readonly Mock<PartitionKeyRangeCache> partitionKeyRangeCache;
        private readonly int targetReplicaSetSize = 4;
        private readonly PartitionKeyRangeIdentity testPartitionKeyRangeIdentity;
        private readonly ServiceIdentity serviceIdentity;
        private readonly Uri serviceName;

        public GatewayAddressCacheTests()
        {
            this.mockTokenProvider = new Mock<ICosmosAuthorizationTokenProvider>();
            this.mockTokenProvider.Setup(foo => foo.GetUserAuthorizationTokenAsync(It.IsAny<string>(), It.IsAny<string>(), It.IsAny<string>(), It.IsAny<Documents.Collections.INameValueCollection>(), It.IsAny<AuthorizationTokenType>(), It.IsAny<ITrace>()))
                .Returns(new ValueTask<string>("token!"));
            this.mockServiceConfigReader = new Mock<IServiceConfigurationReader>();
            this.mockServiceConfigReader.Setup(foo => foo.SystemReplicationPolicy).Returns(new ReplicationPolicy() { MaxReplicaSetSize = this.targetReplicaSetSize });
            this.mockServiceConfigReader.Setup(foo => foo.UserReplicationPolicy).Returns(new ReplicationPolicy() { MaxReplicaSetSize = this.targetReplicaSetSize });
            this.testPartitionKeyRangeIdentity = new PartitionKeyRangeIdentity("YxM9ANCZIwABAAAAAAAAAA==", "YxM9ANCZIwABAAAAAAAAAA==");
            this.serviceName = new Uri(GatewayAddressCacheTests.DatabaseAccountApiEndpoint);
            this.serviceIdentity = new ServiceIdentity("federation1", this.serviceName, false);

            List<PartitionKeyRange> partitionKeyRanges = new()
            {
                new PartitionKeyRange()
                {
                    MinInclusive = Documents.Routing.PartitionKeyInternal.MinimumInclusiveEffectivePartitionKey,
                    MaxExclusive = Documents.Routing.PartitionKeyInternal.MaximumExclusiveEffectivePartitionKey,
                    Id = "0"
                }
            };

<<<<<<< HEAD
            this.partitionKeyRangeCache = new Mock<PartitionKeyRangeCache>(null, null, null, null);
=======
            this.partitionKeyRangeCache = new Mock<PartitionKeyRangeCache>(null, null, null, null, false);
>>>>>>> faaa3a73
            this.partitionKeyRangeCache
                .Setup(m => m.TryGetOverlappingRangesAsync(
                    It.IsAny<string>(),
                    It.IsAny<Documents.Routing.Range<string>>(),
                    It.IsAny<ITrace>(),
                    It.IsAny<bool>()))
                .Returns(Task.FromResult((IReadOnlyList<PartitionKeyRange>)partitionKeyRanges));
        }

        [TestMethod]
        public void TestGatewayAddressCacheAutoRefreshOnSuboptimalPartition()
        {
            FakeMessageHandler messageHandler = new FakeMessageHandler();
            HttpClient httpClient = new HttpClient(messageHandler)
            {
                Timeout = TimeSpan.FromSeconds(120)
            };
            GatewayAddressCache cache = new GatewayAddressCache(
                new Uri(GatewayAddressCacheTests.DatabaseAccountApiEndpoint),
                Documents.Client.Protocol.Tcp,
                this.mockTokenProvider.Object,
                this.mockServiceConfigReader.Object,
                MockCosmosUtil.CreateCosmosHttpClient(() => httpClient),
                openConnectionsHandler: null,
                 Mock.Of<IConnectionStateListener>(),
                suboptimalPartitionForceRefreshIntervalInSeconds: 2);

            int initialAddressesCount = cache.TryGetAddressesAsync(
                DocumentServiceRequest.Create(OperationType.Invalid, ResourceType.Address, AuthorizationTokenType.Invalid),
                this.testPartitionKeyRangeIdentity,
                this.serviceIdentity,
                false,
                CancellationToken.None).Result.AllAddresses.Count();

            Assert.IsTrue(initialAddressesCount < this.targetReplicaSetSize);

            Task.Delay(3000).Wait();

            int finalAddressCount = cache.TryGetAddressesAsync(
                DocumentServiceRequest.Create(OperationType.Invalid, ResourceType.Address, AuthorizationTokenType.Invalid),
                this.testPartitionKeyRangeIdentity,
                this.serviceIdentity,
                false,
                CancellationToken.None).Result.AllAddresses.Count();

            Assert.IsTrue(finalAddressCount == this.targetReplicaSetSize);
        }


        [TestMethod]
        public async Task TestGatewayAddressCacheAndConnectionStateListenerRegAndUnReg()
        {
            FakeMessageHandler messageHandler = new FakeMessageHandler();
            HttpClient httpClient = new HttpClient(messageHandler)
            {
                Timeout = TimeSpan.FromSeconds(120)
            };

            Mock<IConnectionStateListener> connectionListenerMock = new Mock<IConnectionStateListener>();

            GatewayAddressCache cache = new GatewayAddressCache(
                new Uri(GatewayAddressCacheTests.DatabaseAccountApiEndpoint),
                Documents.Client.Protocol.Tcp,
                this.mockTokenProvider.Object,
                this.mockServiceConfigReader.Object,
                MockCosmosUtil.CreateCosmosHttpClient(() => httpClient),
                openConnectionsHandler: null,
                connectionListenerMock.Object,
                suboptimalPartitionForceRefreshIntervalInSeconds: 2,
                enableTcpConnectionEndpointRediscovery: true);

            PartitionAddressInformation addresses = await cache.TryGetAddressesAsync(
             DocumentServiceRequest.Create(OperationType.Invalid, ResourceType.Address, AuthorizationTokenType.Invalid),
             this.testPartitionKeyRangeIdentity,
             this.serviceIdentity,
             false,
             CancellationToken.None);

            Mock.Get(connectionListenerMock.Object).Verify(x => x.Register(It.IsAny<ServerKey>(), It.IsAny<Func<ServerKey, Task>>()), Times.Exactly(3));
            cache.Dispose();
            Mock.Get(connectionListenerMock.Object).Verify(x => x.UnRegister(It.IsAny<ServerKey>(), It.IsAny<Func<ServerKey, Task>>()), Times.Exactly(3));

        }

        [TestMethod]
        public async Task TestGatewayAddressCacheUpdateOnConnectionResetAsync()
        {
            FakeMessageHandler messageHandler = new FakeMessageHandler();
            HttpClient httpClient = new HttpClient(messageHandler)
            {
                Timeout = TimeSpan.FromSeconds(120)
            };

            GatewayAddressCache cache = new GatewayAddressCache(
                new Uri(GatewayAddressCacheTests.DatabaseAccountApiEndpoint),
                Documents.Client.Protocol.Tcp,
                this.mockTokenProvider.Object,
                this.mockServiceConfigReader.Object,
                MockCosmosUtil.CreateCosmosHttpClient(() => httpClient),
                openConnectionsHandler: null,
                Mock.Of<IConnectionStateListener>(),
                suboptimalPartitionForceRefreshIntervalInSeconds: 2,
                enableTcpConnectionEndpointRediscovery: true);

            PartitionAddressInformation addresses = await cache.TryGetAddressesAsync(
             DocumentServiceRequest.Create(OperationType.Invalid, ResourceType.Address, AuthorizationTokenType.Invalid),
             this.testPartitionKeyRangeIdentity,
             this.serviceIdentity,
             false,
             CancellationToken.None);
            
            Assert.IsNotNull(addresses.AllAddresses.Select(address => address.PhysicalUri == "https://blabla.com"));

            // Mark transport addresses to Unhealthy depcting a connection reset event.
            ServerKey faultyServerKey = new(new Uri("https://blabla2.com"));
            await cache.MarkAddressesToUnhealthyAsync(faultyServerKey);

            // check if the addresss is updated
            addresses = await cache.TryGetAddressesAsync(
             DocumentServiceRequest.Create(OperationType.Invalid, ResourceType.Address, AuthorizationTokenType.Invalid),
             this.testPartitionKeyRangeIdentity,
             this.serviceIdentity,
             false,
             CancellationToken.None);

            // Validate that the above transport uri with host blabla2.com has been marked Unhealthy.
            IReadOnlyList<TransportAddressUri> transportAddressUris = addresses
                .Get(Protocol.Tcp)?
                .ReplicaTransportAddressUris;

            TransportAddressUri transportAddressUri = transportAddressUris
                .Single(x => x.ReplicaServerKey.Equals(faultyServerKey));

            Assert.IsTrue(condition: transportAddressUri.GetCurrentHealthState().GetHealthStatus().Equals(TransportAddressHealthState.HealthStatus.Unhealthy));
        }

        [TestMethod]
        public async Task TestGatewayAddressCacheAvoidCacheRefresWhenAlreadyUpdatedAsync()
        {
            Mock<IHttpHandler> mockHttpHandler = new Mock<IHttpHandler>(MockBehavior.Strict);
            string oldAddress = "rntbd://dummytenant.documents.azure.com:14003/apps/APPGUID/services/SERVICEGUID/partitions/PARTITIONGUID/replicas/4s";
            string newAddress = "rntbd://dummytenant.documents.azure.com:14003/apps/APPGUID/services/SERVICEGUID/partitions/PARTITIONGUID/replicas/5s";
            mockHttpHandler.SetupSequence(x => x.SendAsync(
                It.IsAny<HttpRequestMessage>(),
                It.IsAny<CancellationToken>()))
                 .Returns(MockCosmosUtil.CreateHttpResponseOfAddresses(new List<string>()
                 {
                     "rntbd://dummytenant.documents.azure.com:14003/apps/APPGUID/services/SERVICEGUID/partitions/PARTITIONGUID/replicas/1p",
                     "rntbd://dummytenant.documents.azure.com:14003/apps/APPGUID/services/SERVICEGUID/partitions/PARTITIONGUID/replicas/2s",
                     "rntbd://dummytenant.documents.azure.com:14003/apps/APPGUID/services/SERVICEGUID/partitions/PARTITIONGUID/replicas/3s",
                     oldAddress,
                 }))
                 .Returns(MockCosmosUtil.CreateHttpResponseOfAddresses(new List<string>()
                 {
                     "rntbd://dummytenant.documents.azure.com:14003/apps/APPGUID/services/SERVICEGUID/partitions/PARTITIONGUID/replicas/1p",
                     "rntbd://dummytenant.documents.azure.com:14003/apps/APPGUID/services/SERVICEGUID/partitions/PARTITIONGUID/replicas/2s",
                     "rntbd://dummytenant.documents.azure.com:14003/apps/APPGUID/services/SERVICEGUID/partitions/PARTITIONGUID/replicas/3s",
                     newAddress,
                 }));

            HttpClient httpClient = new HttpClient(new HttpHandlerHelper(mockHttpHandler.Object));
            GatewayAddressCache cache = new GatewayAddressCache(
                new Uri(GatewayAddressCacheTests.DatabaseAccountApiEndpoint),
                Documents.Client.Protocol.Tcp,
                this.mockTokenProvider.Object,
                this.mockServiceConfigReader.Object,
                MockCosmosUtil.CreateCosmosHttpClient(() => httpClient),
                openConnectionsHandler: null,
                Mock.Of<IConnectionStateListener>(),
                suboptimalPartitionForceRefreshIntervalInSeconds: 2,
                enableTcpConnectionEndpointRediscovery: true);

            DocumentServiceRequest request1 = DocumentServiceRequest.Create(OperationType.Invalid, ResourceType.Address, AuthorizationTokenType.Invalid);
            DocumentServiceRequest request2 = DocumentServiceRequest.Create(OperationType.Invalid, ResourceType.Address, AuthorizationTokenType.Invalid);

            PartitionAddressInformation request1Addresses = await cache.TryGetAddressesAsync(
                request: request1,
                partitionKeyRangeIdentity: this.testPartitionKeyRangeIdentity,
                serviceIdentity: this.serviceIdentity,
                forceRefreshPartitionAddresses: false,
                cancellationToken: CancellationToken.None);

            PartitionAddressInformation request2Addresses = await cache.TryGetAddressesAsync(
                request: request2,
                partitionKeyRangeIdentity: this.testPartitionKeyRangeIdentity,
                serviceIdentity: this.serviceIdentity,
                forceRefreshPartitionAddresses: false,
                cancellationToken: CancellationToken.None);

            Assert.AreEqual(request1Addresses, request2Addresses);
            Assert.AreEqual(4, request1Addresses.AllAddresses.Count());
            Assert.AreEqual(1, request1Addresses.AllAddresses.Count(x => x.PhysicalUri == oldAddress));
            Assert.AreEqual(0, request1Addresses.AllAddresses.Count(x => x.PhysicalUri == newAddress));

            // check if the addresss is updated
            request1Addresses = await cache.TryGetAddressesAsync(
                request: request1,
                partitionKeyRangeIdentity: this.testPartitionKeyRangeIdentity,
                serviceIdentity: this.serviceIdentity,
                forceRefreshPartitionAddresses: true,
                cancellationToken: CancellationToken.None);

            // Even though force refresh is true it will just use the new cache
            // value rather than doing a gateway call to do another refresh since the value
            // already changed from the last cache access
            request2Addresses = await cache.TryGetAddressesAsync(
                request: request2,
                partitionKeyRangeIdentity: this.testPartitionKeyRangeIdentity,
                serviceIdentity: this.serviceIdentity,
                forceRefreshPartitionAddresses: true,
                cancellationToken: CancellationToken.None);

            Assert.AreEqual(request1Addresses, request2Addresses);
            Assert.AreEqual(4, request1Addresses.AllAddresses.Count());
            Assert.AreEqual(0, request1Addresses.AllAddresses.Count(x => x.PhysicalUri == oldAddress));
            Assert.AreEqual(1, request1Addresses.AllAddresses.Count(x => x.PhysicalUri == newAddress));

            mockHttpHandler.VerifyAll();
        }

        [TestMethod]
        [Timeout(2000)]
        public void GlobalAddressResolverUpdateAsyncSynchronizationTest()
        {
            SynchronizationContext prevContext = SynchronizationContext.Current;
            try
            {
                TestSynchronizationContext syncContext = new TestSynchronizationContext();
                SynchronizationContext.SetSynchronizationContext(syncContext);
                syncContext.Post(_ =>
                {
                    UserAgentContainer container = new UserAgentContainer(clientId: 0);
                    FakeMessageHandler messageHandler = new FakeMessageHandler();

                    AccountProperties databaseAccount = new AccountProperties();
                    Mock<IDocumentClientInternal> mockDocumentClient = new Mock<IDocumentClientInternal>();
                    mockDocumentClient.Setup(owner => owner.ServiceEndpoint).Returns(new Uri("https://blabla.com/"));
                    mockDocumentClient.Setup(owner => owner.GetDatabaseAccountInternalAsync(It.IsAny<Uri>(), It.IsAny<CancellationToken>())).ReturnsAsync(databaseAccount);

                    GlobalEndpointManager globalEndpointManager = new GlobalEndpointManager(mockDocumentClient.Object, new ConnectionPolicy());
                    GlobalPartitionEndpointManager partitionKeyRangeLocationCache = new GlobalPartitionEndpointManagerCore(globalEndpointManager);

                    ConnectionPolicy connectionPolicy = new ConnectionPolicy
                    {
                        RequestTimeout = TimeSpan.FromSeconds(10)
                    };

                    IConnectionStateListener connectionStateListener = new ConnectionStateMuxListener(true);
                    GlobalAddressResolver globalAddressResolver = new GlobalAddressResolver(
                        endpointManager: globalEndpointManager,
<<<<<<< HEAD
                        null,
=======
                        partitionKeyRangeLocationCache,
>>>>>>> faaa3a73
                        Protocol.Tcp,
                        this.mockTokenProvider.Object,
                        null,
                        null,
                        this.mockServiceConfigReader.Object,
                        connectionPolicy,
                        httpClient: MockCosmosUtil.CreateCosmosHttpClient(() => new HttpClient(messageHandler)),
                        connectionStateListener: connectionStateListener);

                    connectionStateListener.OnConnectionEventAsync(ConnectionEvent.ReadEof, DateTime.Now, new ServerKey(new Uri("https://endpoint.azure.com:4040/"))).Wait();

                }, state: null);
            }
            finally
            {
                SynchronizationContext.SetSynchronizationContext(prevContext);
            }
        }

        [TestMethod]
        [Owner("aysarkar")]
        public async Task GatewayAddressCacheInNetworkRequestTestAsync()
        {
            FakeMessageHandler messageHandler = new FakeMessageHandler();
            HttpClient httpClient = new(messageHandler)
            {
                Timeout = TimeSpan.FromSeconds(120)
            };
            GatewayAddressCache cache = new GatewayAddressCache(
                new Uri(GatewayAddressCacheTests.DatabaseAccountApiEndpoint),
                Documents.Client.Protocol.Tcp,
                this.mockTokenProvider.Object,
                this.mockServiceConfigReader.Object,
                MockCosmosUtil.CreateCosmosHttpClient(() => httpClient),
                openConnectionsHandler: null,
                connectionStateListener: Mock.Of<IConnectionStateListener>(),
                suboptimalPartitionForceRefreshIntervalInSeconds: 2,
                enableTcpConnectionEndpointRediscovery: true);

            // No header should be present.
            PartitionAddressInformation legacyRequest = await cache.TryGetAddressesAsync(
                DocumentServiceRequest.Create(OperationType.Invalid, ResourceType.Address, AuthorizationTokenType.Invalid),
                this.testPartitionKeyRangeIdentity,
                this.serviceIdentity,
                false,
                CancellationToken.None);

            Assert.IsFalse(legacyRequest.IsLocalRegion);

            // Header indicates the request is from the same azure region.
            messageHandler.Headers[HttpConstants.HttpHeaders.LocalRegionRequest] = "true";
            PartitionAddressInformation inNetworkAddresses = await cache.TryGetAddressesAsync(
                DocumentServiceRequest.Create(OperationType.Invalid, ResourceType.Address, AuthorizationTokenType.Invalid),
                this.testPartitionKeyRangeIdentity,
                this.serviceIdentity,
                true,
                CancellationToken.None);
            Assert.IsTrue(inNetworkAddresses.IsLocalRegion);

            // Header indicates the request is not from the same azure region.
            messageHandler.Headers[HttpConstants.HttpHeaders.LocalRegionRequest] = "false";
            PartitionAddressInformation outOfNetworkAddresses = await cache.TryGetAddressesAsync(
                DocumentServiceRequest.Create(OperationType.Invalid, ResourceType.Address, AuthorizationTokenType.Invalid),
                this.testPartitionKeyRangeIdentity,
                this.serviceIdentity,
                true,
                CancellationToken.None);
            Assert.IsFalse(outOfNetworkAddresses.IsLocalRegion);
        }

        /// <summary>
        /// Test to validate that when <see cref="GatewayAddressCache.OpenConnectionsAsync()"/> is called with a
        /// valid open connection handler, the handler method is indeed invoked.
        /// </summary>
        [TestMethod]
        [Owner("dkunda")]
        public async Task OpenConnectionsAsync_WithValidOpenConnectionHandler_ShouldInvokeHandlerMethod()
        {
            // Arrange.
            FakeMessageHandler messageHandler = new();
            FakeOpenConnectionHandler fakeOpenConnectionHandler = new(failingIndexes: new HashSet<int>());
            ContainerProperties containerProperties = ContainerProperties.CreateWithResourceId("ccZ1ANCszwk=");
            containerProperties.Id = "TestId";
            containerProperties.PartitionKeyPath = "/pk";
            HttpClient httpClient = new(messageHandler)
            {
                Timeout = TimeSpan.FromSeconds(120)
            };

            GatewayAddressCache cache = new(
                new Uri(GatewayAddressCacheTests.DatabaseAccountApiEndpoint),
                Documents.Client.Protocol.Tcp,
                this.mockTokenProvider.Object,
                this.mockServiceConfigReader.Object,
                MockCosmosUtil.CreateCosmosHttpClient(() => httpClient),
                openConnectionsHandler: fakeOpenConnectionHandler,
                connectionStateListener: Mock.Of<IConnectionStateListener>(),
                suboptimalPartitionForceRefreshIntervalInSeconds: 2);

            // Act.
            await cache.OpenConnectionsAsync(
                databaseName: "test-database",
                collection: containerProperties,
                partitionKeyRangeIdentities: new List<PartitionKeyRangeIdentity>()
                {
                    this.testPartitionKeyRangeIdentity
                },
                shouldOpenRntbdChannels: true,
                cancellationToken: CancellationToken.None);

            // Assert.
            GatewayAddressCacheTests.AssertOpenConnectionHandlerAttributes(
                fakeOpenConnectionHandler: fakeOpenConnectionHandler,
                expectedTotalFailedAddressesToOpenCount: 0,
                expectedTotalHandlerInvocationCount: 1,
                expectedTotalReceivedAddressesCount: 3,
                expectedTotalSuccessAddressesToOpenCount: 3);
        }

        /// <summary>
        /// Test to validate that when <see cref="GatewayAddressCache.OpenConnectionsAsync()"/> is invoked with a
        /// open connection handler that throws an exception, the handler method is indeed invoked
        /// and the exception is handled in such a way that the cosmos client initialization does not fail.
        /// </summary>
        [TestMethod]
        [Owner("dkunda")]
        public async Task OpenConnectionsAsync_WhenConnectionHandlerThrowsException_ShouldNotFailInitialization()
        {
            // Arrange.
            FakeMessageHandler messageHandler = new();
            FakeOpenConnectionHandler fakeOpenConnectionHandler = new(failingIndexes: new HashSet<int>() { 0, 1, 2 });
            ContainerProperties containerProperties = ContainerProperties.CreateWithResourceId("ccZ1ANCszwk=");
            containerProperties.Id = "TestId";
            containerProperties.PartitionKeyPath = "/pk";
            HttpClient httpClient = new(messageHandler);

            GatewayAddressCache cache = new(
                new Uri(GatewayAddressCacheTests.DatabaseAccountApiEndpoint),
                Documents.Client.Protocol.Tcp,
                this.mockTokenProvider.Object,
                this.mockServiceConfigReader.Object,
                MockCosmosUtil.CreateCosmosHttpClient(() => httpClient),
                openConnectionsHandler: fakeOpenConnectionHandler,
                connectionStateListener: Mock.Of<IConnectionStateListener>(),
                suboptimalPartitionForceRefreshIntervalInSeconds: 2);

            // Act.
            await cache.OpenConnectionsAsync(
                databaseName: "test-database",
                collection: containerProperties,
                partitionKeyRangeIdentities: new List<PartitionKeyRangeIdentity>()
                {
                    this.testPartitionKeyRangeIdentity
                },
                shouldOpenRntbdChannels: true,
                cancellationToken: CancellationToken.None);

            // Assert.
            GatewayAddressCacheTests.AssertOpenConnectionHandlerAttributes(
                fakeOpenConnectionHandler: fakeOpenConnectionHandler,
                expectedTotalFailedAddressesToOpenCount: 3,
                expectedTotalHandlerInvocationCount: 1,
                expectedTotalReceivedAddressesCount: 3,
                expectedTotalSuccessAddressesToOpenCount: 0);
        }

        /// <summary>
        /// Test to validate that when <see cref="GatewayAddressCache.OpenConnectionsAsync()"/> is invoked with a null
        /// open connection handler, the handler method is never invoked, thus no attempt to open connections
        /// to the backend replica happens.
        /// </summary>
        [TestMethod]
        [Owner("dkunda")]
        public async Task OpenConnectionsAsync_WithNullOpenConnectionHandler_ShouldNotInvokeHandlerMethod()
        {
            // Arrange.
            FakeMessageHandler messageHandler = new();
            FakeOpenConnectionHandler fakeOpenConnectionHandler = new(failingIndexes: new HashSet<int>());
            ContainerProperties containerProperties = ContainerProperties.CreateWithResourceId("ccZ1ANCszwk=");
            containerProperties.Id = "TestId";
            containerProperties.PartitionKeyPath = "/pk";
            HttpClient httpClient = new(messageHandler)
            {
                Timeout = TimeSpan.FromSeconds(120)
            };

            GatewayAddressCache cache = new(
                new Uri(GatewayAddressCacheTests.DatabaseAccountApiEndpoint),
                Documents.Client.Protocol.Tcp,
                this.mockTokenProvider.Object,
                this.mockServiceConfigReader.Object,
                MockCosmosUtil.CreateCosmosHttpClient(() => httpClient),
                openConnectionsHandler: null,
                connectionStateListener: Mock.Of<IConnectionStateListener>(),
                suboptimalPartitionForceRefreshIntervalInSeconds: 2);

            // Act.
            await cache.OpenConnectionsAsync(
                databaseName: "test-database",
                collection: containerProperties,
                partitionKeyRangeIdentities: new List<PartitionKeyRangeIdentity>()
                {
                    this.testPartitionKeyRangeIdentity
                },
                shouldOpenRntbdChannels: true,
                cancellationToken: CancellationToken.None);

            // Assert.
            GatewayAddressCacheTests.AssertOpenConnectionHandlerAttributes(
                fakeOpenConnectionHandler: fakeOpenConnectionHandler,
                expectedTotalFailedAddressesToOpenCount: 0,
                expectedTotalHandlerInvocationCount: 0,
                expectedTotalReceivedAddressesCount: 0,
                expectedTotalSuccessAddressesToOpenCount: 0);
<<<<<<< HEAD
=======
        }

        /// <summary>
        /// Test to validate that when <see cref="GatewayAddressCache.OpenConnectionsAsync()"/> is called with a valid open connection handler
        /// and a cancellation token that will expire with a pre-configured time, the handler method is indeed invoked and the open connection
        /// operation gets cancelled successfully, if the cancellation token expires. The open connection operation succeeds if the operation
        /// is finished before the cancellation token expiry time.
        /// </summary>
        [TestMethod]
        [Owner("dkunda")]
        [DataRow(1, 2, 1, 0, 3, 0, true, DisplayName = "Validate that when the cancellation token expiry time (i.e. 1 sec) is smaller than the open connection opperation duration (i.e. 2 sec)," +
            "the open connection operation gets cancelled and the cancellation token is indeed respected and eventually cancelled.")]
        [DataRow(3, 1, 1, 0, 3, 3, false, DisplayName = "Validate that when the cancellation token expiry time (i.e. 3 sec) is larger than the open connection opperation duration (i.e. 1 sec)," +
            "the open connection operation completes successfully and the cancellation token is not cancelled.")]
        public async Task OpenConnectionsAsync_WithValidOpenConnectionHandlerAndCancellationTokenExpires_ShouldInvokeHandlerMethodAndCancelToken(
            int cancellationTokenTimeoutInSeconds,
            int openConnectionDelayInSeconds,
            int expectedTotalHandlerInvocationCount,
            int expectedTotalFailedAddressesToOpenCount,
            int expectedTotalReceivedAddressesCount,
            int expectedTotalSuccessAddressesToOpenCount,
            bool shouldCancelToken)
        {
            // Arrange.
            FakeMessageHandler messageHandler = new();
            FakeOpenConnectionHandler fakeOpenConnectionHandler = new(
                failingIndexes: new HashSet<int>(),
                openConnectionDelayInSeconds: openConnectionDelayInSeconds);

            ContainerProperties containerProperties = ContainerProperties.CreateWithResourceId("ccZ1ANCszwk=");
            containerProperties.Id = "TestId";
            containerProperties.PartitionKeyPath = "/pk";
            HttpClient httpClient = new(messageHandler)
            {
                Timeout = TimeSpan.FromSeconds(120)
            };

            CancellationTokenSource cts = new(TimeSpan.FromSeconds(cancellationTokenTimeoutInSeconds));
            CancellationToken token = cts.Token;

            GatewayAddressCache cache = new(
                new Uri(GatewayAddressCacheTests.DatabaseAccountApiEndpoint),
                Protocol.Tcp,
                this.mockTokenProvider.Object,
                this.mockServiceConfigReader.Object,
                MockCosmosUtil.CreateCosmosHttpClient(() => httpClient),
                openConnectionsHandler: fakeOpenConnectionHandler,
                connectionStateListener: Mock.Of<IConnectionStateListener>(),
                suboptimalPartitionForceRefreshIntervalInSeconds: 2);

            // Act.
            await cache.OpenConnectionsAsync(
                databaseName: "test-database",
                collection: containerProperties,
                partitionKeyRangeIdentities: new List<PartitionKeyRangeIdentity>()
                {
                    this.testPartitionKeyRangeIdentity
                },
                shouldOpenRntbdChannels: true,
                cancellationToken: token);

            // Assert.
            GatewayAddressCacheTests.AssertOpenConnectionHandlerAttributes(
                fakeOpenConnectionHandler: fakeOpenConnectionHandler,
                expectedTotalFailedAddressesToOpenCount: expectedTotalFailedAddressesToOpenCount,
                expectedTotalHandlerInvocationCount: expectedTotalHandlerInvocationCount,
                expectedTotalReceivedAddressesCount: expectedTotalReceivedAddressesCount,
                expectedTotalSuccessAddressesToOpenCount: expectedTotalSuccessAddressesToOpenCount);

            Assert.AreEqual(shouldCancelToken, token.IsCancellationRequested);
>>>>>>> faaa3a73
        }

        /// <summary>
        /// Test to validate that when <see cref="GlobalAddressResolver.OpenConnectionsToAllReplicasAsync()"/> is called with a
        /// valid open connection handler, the handler method is indeed invoked and an attempt is made to open
        /// the connections to the backend replicas.
        /// </summary>
        [TestMethod]
        [Owner("dkunda")]
        public async Task GlobalAddressResolver_OpenConnectionsToAllReplicasAsync_WithValidHandler_ShouldOpenConnectionsToBackend()
        {
            // Arrange.
            FakeOpenConnectionHandler fakeOpenConnectionHandler = new(failingIndexes: new HashSet<int>());
            UserAgentContainer container = new(clientId: 0);
            FakeMessageHandler messageHandler = new();
            AccountProperties databaseAccount = new();

            Mock<IDocumentClientInternal> mockDocumentClient = new();
            mockDocumentClient
                .Setup(owner => owner.ServiceEndpoint)
                .Returns(new Uri("https://blabla.com/"));

            mockDocumentClient
                .Setup(owner => owner.GetDatabaseAccountInternalAsync(It.IsAny<Uri>(), It.IsAny<CancellationToken>()))
                .ReturnsAsync(databaseAccount);

            GlobalEndpointManager globalEndpointManager = new(
                mockDocumentClient.Object,
                new ConnectionPolicy());
            GlobalPartitionEndpointManager partitionKeyRangeLocationCache = new GlobalPartitionEndpointManagerCore(globalEndpointManager);

            ConnectionPolicy connectionPolicy = new()
            {
                RequestTimeout = TimeSpan.FromSeconds(120)
            };

            ContainerProperties containerProperties = ContainerProperties.CreateWithResourceId("ccZ1ANCszwk=");
            containerProperties.Id = "TestId";
            containerProperties.PartitionKeyPath = "/pk";

<<<<<<< HEAD
            Mock<CollectionCache> mockCollectionCahce = new(MockBehavior.Strict);
=======
            Mock<CollectionCache> mockCollectionCahce = new(MockBehavior.Strict, false);
>>>>>>> faaa3a73
            mockCollectionCahce
                .Setup(x => x.ResolveByNameAsync(
                    It.IsAny<string>(),
                    It.IsAny<string>(),
                    false,
                    It.IsAny<ITrace>(),
                    It.IsAny<IClientSideRequestStatistics>(),
                    It.IsAny<CancellationToken>()))
                .Returns(Task.FromResult(containerProperties));

            GlobalAddressResolver globalAddressResolver = new(
                endpointManager: globalEndpointManager,
                partitionKeyRangeLocationCache: partitionKeyRangeLocationCache,
                protocol: Documents.Client.Protocol.Tcp,
                tokenProvider: this.mockTokenProvider.Object,
                collectionCache: mockCollectionCahce.Object,
                routingMapProvider: this.partitionKeyRangeCache.Object,
                serviceConfigReader: this.mockServiceConfigReader.Object,
                connectionPolicy: connectionPolicy,
                connectionStateListener: Mock.Of<IConnectionStateListener>(),
                httpClient: MockCosmosUtil.CreateCosmosHttpClient(() => new HttpClient(messageHandler)));

            globalAddressResolver.SetOpenConnectionsHandler(
                openConnectionsHandler: fakeOpenConnectionHandler);

            // Act.
            await globalAddressResolver.OpenConnectionsToAllReplicasAsync(
                databaseName: "test-db",
                containerLinkUri: "https://test.uri.cosmos.com",
                CancellationToken.None);

            // Assert.
            GatewayAddressCacheTests.AssertOpenConnectionHandlerAttributes(
                fakeOpenConnectionHandler: fakeOpenConnectionHandler,
                expectedTotalFailedAddressesToOpenCount: 0,
                expectedTotalHandlerInvocationCount: 1,
                expectedTotalReceivedAddressesCount: 3,
                expectedTotalSuccessAddressesToOpenCount: 3);
        }

        /// <summary>
        /// Test to validate that when <see cref="GlobalAddressResolver.OpenConnectionsToAllReplicasAsync()"/> is called with a
        /// open connection handler that throws an exception, the handler method is indeed invoked and the exception is handled
        /// in such a way that the cosmos client initialization does not fail.
        /// </summary>
        [TestMethod]
        [Owner("dkunda")]
        public async Task GlobalAddressResolver_OpenConnectionsToAllReplicasAsync_WhenHandlerDelegateThrowsException_ShouldNotFailInitialization()
        {
            // Arrange.
            FakeOpenConnectionHandler fakeOpenConnectionHandler = new(failingIndexes: new HashSet<int>() { 0, 2 });
            UserAgentContainer container = new(clientId: 0);
            FakeMessageHandler messageHandler = new();
            AccountProperties databaseAccount = new();

            Mock<IDocumentClientInternal> mockDocumentClient = new();
            mockDocumentClient
                .Setup(owner => owner.ServiceEndpoint)
                .Returns(new Uri("https://blabla.com/"));

            mockDocumentClient
                .Setup(owner => owner.GetDatabaseAccountInternalAsync(It.IsAny<Uri>(), It.IsAny<CancellationToken>()))
                .ReturnsAsync(databaseAccount);

            GlobalEndpointManager globalEndpointManager = new(
                mockDocumentClient.Object,
                new ConnectionPolicy());
            GlobalPartitionEndpointManager partitionKeyRangeLocationCache = new GlobalPartitionEndpointManagerCore(globalEndpointManager);

            ConnectionPolicy connectionPolicy = new()
            {
                RequestTimeout = TimeSpan.FromSeconds(120)
            };

            ContainerProperties containerProperties = ContainerProperties.CreateWithResourceId("ccZ1ANCszwk=");
            containerProperties.Id = "TestId";
            containerProperties.PartitionKeyPath = "/pk";

            Mock<CollectionCache> mockCollectionCahce = new(MockBehavior.Strict, false);
            mockCollectionCahce
                .Setup(x => x.ResolveByNameAsync(
                    It.IsAny<string>(),
                    It.IsAny<string>(),
                    false,
                    It.IsAny<ITrace>(),
                    It.IsAny<IClientSideRequestStatistics>(),
                    It.IsAny<CancellationToken>()))
                .Returns(Task.FromResult(containerProperties));

            GlobalAddressResolver globalAddressResolver = new(
                endpointManager: globalEndpointManager,
                partitionKeyRangeLocationCache: partitionKeyRangeLocationCache,
                protocol: Documents.Client.Protocol.Tcp,
                tokenProvider: this.mockTokenProvider.Object,
                collectionCache: mockCollectionCahce.Object,
                routingMapProvider: this.partitionKeyRangeCache.Object,
                serviceConfigReader: this.mockServiceConfigReader.Object,
                connectionPolicy: connectionPolicy,
                connectionStateListener: Mock.Of<IConnectionStateListener>(),
                httpClient: MockCosmosUtil.CreateCosmosHttpClient(() => new HttpClient(messageHandler)));

            globalAddressResolver.SetOpenConnectionsHandler(
                openConnectionsHandler: fakeOpenConnectionHandler);

            // Act.
            await globalAddressResolver.OpenConnectionsToAllReplicasAsync(
                databaseName: "test-db",
                containerLinkUri: "https://test.uri.cosmos.com",
                CancellationToken.None);

            // Assert.
            GatewayAddressCacheTests.AssertOpenConnectionHandlerAttributes(
                fakeOpenConnectionHandler: fakeOpenConnectionHandler,
                expectedTotalFailedAddressesToOpenCount: 2,
                expectedTotalHandlerInvocationCount: 1,
                expectedTotalReceivedAddressesCount: 3,
                expectedTotalSuccessAddressesToOpenCount: 1);
        }

        /// <summary>
        /// Test to validate that when <see cref="GlobalAddressResolver.OpenConnectionsToAllReplicasAsync()"/> is invoked and
        /// and an internal operation throws an exception which is other than a transport exception, then the exception is indeed
        /// bubbled up and thrown during the cosmos client initialization.
        /// </summary>
        [TestMethod]
        [Owner("dkunda")]
        public async Task GlobalAddressResolver_OpenConnectionsToAllReplicasAsync_WhenInternalExceptionThrownApartFromTransportError_ShouldThrowException()
        {
            // Arrange.
            FakeOpenConnectionHandler fakeOpenConnectionHandler = new(failingIndexes: new HashSet<int>());
            UserAgentContainer container = new(clientId: 0);
            FakeMessageHandler messageHandler = new();
            AccountProperties databaseAccount = new();

            Mock<IDocumentClientInternal> mockDocumentClient = new();
            mockDocumentClient
                .Setup(owner => owner.ServiceEndpoint)
                .Returns(new Uri("https://blabla.com/"));

            mockDocumentClient
                .Setup(owner => owner.GetDatabaseAccountInternalAsync(It.IsAny<Uri>(), It.IsAny<CancellationToken>()))
                .ReturnsAsync(databaseAccount);

            GlobalEndpointManager globalEndpointManager = new(
                mockDocumentClient.Object,
                new ConnectionPolicy());
            GlobalPartitionEndpointManager partitionKeyRangeLocationCache = new GlobalPartitionEndpointManagerCore(globalEndpointManager);

            ConnectionPolicy connectionPolicy = new()
            {
                RequestTimeout = TimeSpan.FromSeconds(120)
            };

            ContainerProperties containerProperties = ContainerProperties.CreateWithResourceId("ccZ1ANCszwk=");
            containerProperties.Id = "TestId";
            containerProperties.PartitionKeyPath = "/pk";

<<<<<<< HEAD
            Mock<CollectionCache> mockCollectionCahce = new(MockBehavior.Strict);
=======
            Mock<CollectionCache> mockCollectionCahce = new(MockBehavior.Strict, false);
>>>>>>> faaa3a73
            mockCollectionCahce
                .Setup(x => x.ResolveByNameAsync(
                    It.IsAny<string>(),
                    It.IsAny<string>(),
                    false,
                    It.IsAny<ITrace>(),
                    It.IsAny<IClientSideRequestStatistics>(),
                    It.IsAny<CancellationToken>()))
                .Returns(Task.FromResult(containerProperties));

            string exceptionMessage = "Failed to lookup partition key ranges.";
<<<<<<< HEAD
            Mock<PartitionKeyRangeCache> partitionKeyRangeCache = new(null, null, null, null);
=======
            Mock<PartitionKeyRangeCache> partitionKeyRangeCache = new(null, null, null, null, false);
>>>>>>> faaa3a73
            partitionKeyRangeCache
                .Setup(m => m.TryGetOverlappingRangesAsync(
                    It.IsAny<string>(),
                    It.IsAny<Documents.Routing.Range<string>>(),
                    It.IsAny<ITrace>(),
                    It.IsAny<bool>()))
                .ThrowsAsync(
                    new Exception(exceptionMessage));

            GlobalAddressResolver globalAddressResolver = new(
                endpointManager: globalEndpointManager,
                partitionKeyRangeLocationCache: partitionKeyRangeLocationCache,
                protocol: Documents.Client.Protocol.Tcp,
                tokenProvider: this.mockTokenProvider.Object,
                collectionCache: mockCollectionCahce.Object,
                routingMapProvider: partitionKeyRangeCache.Object,
                serviceConfigReader: this.mockServiceConfigReader.Object,
                connectionPolicy: connectionPolicy,
                connectionStateListener: Mock.Of<IConnectionStateListener>(),
                httpClient: MockCosmosUtil.CreateCosmosHttpClient(() => new HttpClient(messageHandler)));

            globalAddressResolver.SetOpenConnectionsHandler(
                openConnectionsHandler: fakeOpenConnectionHandler);

            // Act.
            Exception ex = await Assert.ThrowsExceptionAsync<Exception>(() => globalAddressResolver.OpenConnectionsToAllReplicasAsync(
                databaseName: "test-db",
                containerLinkUri: "https://test.uri.cosmos.com",
                CancellationToken.None));

            // Assert.
            Assert.IsNotNull(ex);
            Assert.AreEqual(exceptionMessage, ex.Message);
            GatewayAddressCacheTests.AssertOpenConnectionHandlerAttributes(
                fakeOpenConnectionHandler: fakeOpenConnectionHandler,
                expectedTotalFailedAddressesToOpenCount: 0,
                expectedTotalHandlerInvocationCount: 0,
                expectedTotalReceivedAddressesCount: 0,
                expectedTotalSuccessAddressesToOpenCount: 0);
        }

        /// <summary>
        /// Test to validate that when <see cref="GlobalAddressResolver.OpenConnectionsToAllReplicasAsync()"/> is invoked and
        /// no valid collection could be resolved for the given database name and container link uri, thus a null value is
        /// returned, then a <see cref="CosmosException"/> is thrown during the cosmos client initialization.
        /// </summary>
        [TestMethod]
        [Owner("dkunda")]
        public async Task GlobalAddressResolver_OpenConnectionsToAllReplicasAsync_WhenNullCollectionReturned_ShouldThrowException()
        {
            // Arrange.
            FakeOpenConnectionHandler fakeOpenConnectionHandler = new(failingIndexes: new HashSet<int>());
            UserAgentContainer container = new(clientId: 0);
            FakeMessageHandler messageHandler = new();
            AccountProperties databaseAccount = new();

            Mock<IDocumentClientInternal> mockDocumentClient = new();
            mockDocumentClient
                .Setup(owner => owner.ServiceEndpoint)
                .Returns(new Uri("https://blabla.com/"));

            mockDocumentClient
                .Setup(owner => owner.GetDatabaseAccountInternalAsync(It.IsAny<Uri>(), It.IsAny<CancellationToken>()))
                .ReturnsAsync(databaseAccount);

            GlobalEndpointManager globalEndpointManager = new(
                mockDocumentClient.Object,
                new ConnectionPolicy());
            GlobalPartitionEndpointManager partitionKeyRangeLocationCache = new GlobalPartitionEndpointManagerCore(globalEndpointManager);

            ConnectionPolicy connectionPolicy = new()
            {
                RequestTimeout = TimeSpan.FromSeconds(120)
            };

<<<<<<< HEAD
            Mock<CollectionCache> mockCollectionCahce = new(MockBehavior.Strict);
=======
            Mock<CollectionCache> mockCollectionCahce = new(MockBehavior.Strict, false);
>>>>>>> faaa3a73
            mockCollectionCahce
                .Setup(x => x.ResolveByNameAsync(
                    It.IsAny<string>(),
                    It.IsAny<string>(),
                    false,
                    It.IsAny<ITrace>(),
                    It.IsAny<IClientSideRequestStatistics>(),
                    It.IsAny<CancellationToken>()))
                .Returns(Task.FromResult<ContainerProperties>(null));

            GlobalAddressResolver globalAddressResolver = new(
                endpointManager: globalEndpointManager,
                partitionKeyRangeLocationCache: partitionKeyRangeLocationCache,
                protocol: Documents.Client.Protocol.Tcp,
                tokenProvider: this.mockTokenProvider.Object,
                collectionCache: mockCollectionCahce.Object,
                routingMapProvider: this.partitionKeyRangeCache.Object,
                serviceConfigReader: this.mockServiceConfigReader.Object,
                connectionPolicy: connectionPolicy,
                connectionStateListener: Mock.Of<IConnectionStateListener>(),
                httpClient: MockCosmosUtil.CreateCosmosHttpClient(() => new HttpClient(messageHandler)));

            globalAddressResolver.SetOpenConnectionsHandler(
                openConnectionsHandler: fakeOpenConnectionHandler);

            // Act.
            CosmosException ce = await Assert.ThrowsExceptionAsync<CosmosException>(() => globalAddressResolver.OpenConnectionsToAllReplicasAsync(
                databaseName: "test-db",
                containerLinkUri: "https://test.uri.cosmos.com",
                CancellationToken.None));

            // Assert.
            Assert.IsNotNull(ce);
            Assert.IsTrue(ce.Message.Contains("Could not resolve the collection"));
            GatewayAddressCacheTests.AssertOpenConnectionHandlerAttributes(
                fakeOpenConnectionHandler: fakeOpenConnectionHandler,
                expectedTotalFailedAddressesToOpenCount: 0,
                expectedTotalHandlerInvocationCount: 0,
                expectedTotalReceivedAddressesCount: 0,
                expectedTotalSuccessAddressesToOpenCount: 0);
        }

        /// <summary>
        /// Test to validate that when <see cref="GatewayAddressCache.OpenConnectionsAsync()"/> is called with a
        /// valid open connection handler and some of the address resolving fails with exception, then the
        /// GatewayAddressCache should ignore the failed addresses and the handler method is indeed invoked
        /// for all resolved addresses.
        /// </summary>
        [TestMethod]
        [Owner("dkunda")]
        public async Task OpenConnectionsAsync_WhenSomeAddressResolvingFailsWithException_ShouldIgnoreExceptionsAndInvokeHandlerMethodForOtherAddresses()
        {
            // Arrange.
            FakeMessageHandler messageHandler = new();
            FakeOpenConnectionHandler fakeOpenConnectionHandler = new(failingIndexes: new HashSet<int>());
            ContainerProperties containerProperties = ContainerProperties.CreateWithResourceId("ccZ1ANCszwk=");
            containerProperties.Id = "TestId";
            containerProperties.PartitionKeyPath = "/pk";
            List<PartitionKeyRangeIdentity> partitionKeyRangeIdentities = Enumerable.Repeat(this.testPartitionKeyRangeIdentity, 70).ToList();

            List<Address> addresses = new()
            {
                new Address() { IsPrimary = true, PhysicalUri = "https://blabla.com", Protocol = RuntimeConstants.Protocols.RNTBD, PartitionKeyRangeId = "YxM9ANCZIwABAAAAAAAAAA==" },
                new Address() { IsPrimary = false, PhysicalUri = "https://blabla3.com", Protocol = RuntimeConstants.Protocols.RNTBD, PartitionKeyRangeId = "YxM9ANCZIwABAAAAAAAAAA==" },
                new Address() { IsPrimary = false, PhysicalUri = "https://blabla2.com", Protocol = RuntimeConstants.Protocols.RNTBD, PartitionKeyRangeId = "YxM9ANCZIwABAAAAAAAAAA==" },
                new Address() { IsPrimary = false, PhysicalUri = "https://blabla4.com", Protocol = RuntimeConstants.Protocols.RNTBD, PartitionKeyRangeId = "YxM9ANCZIwABAAAAAAAAAA==" },
                new Address() { IsPrimary = false, PhysicalUri = "https://blabla5.com", Protocol = RuntimeConstants.Protocols.RNTBD, PartitionKeyRangeId = "YxM9ANCZIwABAAAAAAAAAA==" }
            };

            FeedResource<Address> addressFeedResource = new()
            {
                Id = "YxM9ANCZIwABAAAAAAAAAA==",
                SelfLink = "dbs/YxM9AA==/colls/YxM9ANCZIwA=/docs/YxM9ANCZIwABAAAAAAAAAA==/",
                Timestamp = DateTime.Now,
                InnerCollection = new Collection<Address>(addresses),
            };

            StringBuilder feedResourceString = new();
            addressFeedResource.SaveTo(feedResourceString);

            StringContent content = new(feedResourceString.ToString());
            HttpResponseMessage responseMessage = new()
            {
                StatusCode = HttpStatusCode.OK,
                Content = content,
            };

            Mock<CosmosHttpClient> mockHttpClient = new();
            mockHttpClient.SetupSequence(x => x.GetAsync(
                    It.IsAny<Uri>(),
                    It.IsAny<Documents.Collections.INameValueCollection>(),
                    It.IsAny<ResourceType>(),
                    It.IsAny<HttpTimeoutPolicy>(),
                    It.IsAny<IClientSideRequestStatistics>(),
                    It.IsAny<CancellationToken>(),
                    It.IsAny<DocumentServiceRequest>()))
                .ThrowsAsync(new Exception("Some random error occurred."))
                .ReturnsAsync(responseMessage);

            GatewayAddressCache cache = new(
                new Uri(GatewayAddressCacheTests.DatabaseAccountApiEndpoint),
                Documents.Client.Protocol.Tcp,
                this.mockTokenProvider.Object,
                this.mockServiceConfigReader.Object,
                mockHttpClient.Object,
                openConnectionsHandler: fakeOpenConnectionHandler,
                connectionStateListener: Mock.Of<IConnectionStateListener>(),
                suboptimalPartitionForceRefreshIntervalInSeconds: 2);

            // Act.
            await cache.OpenConnectionsAsync(
                databaseName: "test-database",
                collection: containerProperties,
                partitionKeyRangeIdentities: partitionKeyRangeIdentities,
                shouldOpenRntbdChannels: true,
                cancellationToken: CancellationToken.None);

            // Assert.
            GatewayAddressCacheTests.AssertOpenConnectionHandlerAttributes(
                fakeOpenConnectionHandler: fakeOpenConnectionHandler,
                expectedTotalFailedAddressesToOpenCount: 0,
                expectedTotalHandlerInvocationCount: 1,
                expectedTotalReceivedAddressesCount: addresses.Count,
                expectedTotalSuccessAddressesToOpenCount: addresses.Count);
        }

        /// <summary>
        /// Test to validate that when replica validation is enabled and force address refresh happens to fetch the latest address from gateway,
        /// if in case the gateway returns the same address which was previously unhealthy, the gateway address cache resets the returned status
        /// to unhealthy and validates that replica using the open connection handler and finally marks it to connected.
        /// </summary>
        [TestMethod]
        [Owner("dkunda")]
        public async Task TryGetAddressesAsync_WhenReplicaVlidationEnabled_ShouldValidateUnhealthyReplicasHealth()
        {
            // Arrange.
            ManualResetEvent manualResetEvent = new(initialState: false);
            Mock<IHttpHandler> mockHttpHandler = new(MockBehavior.Strict);
            string oldAddress = "rntbd://dummytenant.documents.azure.com:14003/apps/APPGUID/services/SERVICEGUID/partitions/PARTITIONGUID/replicas/4s";
            string newAddress = "rntbd://dummytenant.documents.azure.com:14003/apps/APPGUID/services/SERVICEGUID/partitions/PARTITIONGUID/replicas/5s";
            string addressTobeMarkedUnhealthy = "rntbd://dummytenant.documents.azure.com:14003/apps/APPGUID/services/SERVICEGUID/partitions/PARTITIONGUID/replicas/2s";
            mockHttpHandler.SetupSequence(x => x.SendAsync(
                It.IsAny<HttpRequestMessage>(),
                It.IsAny<CancellationToken>()))
                 .Returns(MockCosmosUtil.CreateHttpResponseOfAddresses(new List<string>()
                 {
                     "rntbd://dummytenant.documents.azure.com:14003/apps/APPGUID/services/SERVICEGUID/partitions/PARTITIONGUID/replicas/1p",
                     addressTobeMarkedUnhealthy,
                     "rntbd://dummytenant.documents.azure.com:14003/apps/APPGUID/services/SERVICEGUID/partitions/PARTITIONGUID/replicas/3s",
                     oldAddress,
                 }))
                 .Returns(MockCosmosUtil.CreateHttpResponseOfAddresses(new List<string>()
                 {
                     "rntbd://dummytenant.documents.azure.com:14003/apps/APPGUID/services/SERVICEGUID/partitions/PARTITIONGUID/replicas/1p",
                     addressTobeMarkedUnhealthy,
                     "rntbd://dummytenant.documents.azure.com:14003/apps/APPGUID/services/SERVICEGUID/partitions/PARTITIONGUID/replicas/3s",
                     newAddress,
                 }));

            FakeOpenConnectionHandler fakeOpenConnectionHandler = new(
                failingIndexes: new HashSet<int>(),
                manualResetEvent: manualResetEvent);

            HttpClient httpClient = new(new HttpHandlerHelper(mockHttpHandler.Object));
            GatewayAddressCache cache = new(
                new Uri(GatewayAddressCacheTests.DatabaseAccountApiEndpoint),
                Documents.Client.Protocol.Tcp,
                this.mockTokenProvider.Object,
                this.mockServiceConfigReader.Object,
                MockCosmosUtil.CreateCosmosHttpClient(() => httpClient),
                openConnectionsHandler: fakeOpenConnectionHandler,
                connectionStateListener: Mock.Of<IConnectionStateListener>(),
                suboptimalPartitionForceRefreshIntervalInSeconds: 2,
                enableTcpConnectionEndpointRediscovery: true,
                replicaAddressValidationEnabled: true);

            DocumentServiceRequest request = DocumentServiceRequest.Create(OperationType.Invalid, ResourceType.Address, AuthorizationTokenType.Invalid);

            // Act and Assert.
            PartitionAddressInformation addressInfo = await cache.TryGetAddressesAsync(
                request: request,
                partitionKeyRangeIdentity: this.testPartitionKeyRangeIdentity,
                serviceIdentity: this.serviceIdentity,
                forceRefreshPartitionAddresses: false,
                cancellationToken: CancellationToken.None);

            TransportAddressUri refreshedUri = addressInfo
                .Get(Documents.Client.Protocol.Tcp)?
                .ReplicaTransportAddressUris
                .Single(x => x.ToString().Equals(addressTobeMarkedUnhealthy));

            // Waits until a completion signal from the background task is received.
            GatewayAddressCacheTests.WaitForManualResetEventSignal(
                manualResetEvent: manualResetEvent,
                shouldReset: true);

            // Because the Unknown Replicas are not validated, the health status should remain as unknown.
            Assert.IsNotNull(refreshedUri);
            Assert.AreEqual(
                expected: TransportAddressHealthState.HealthStatus.Unknown,
                actual: refreshedUri.GetCurrentHealthState().GetHealthStatus());

            GatewayAddressCacheTests.ValidateHealthStatesInDiagnostics(
                addressInfo: addressInfo,
                numberOfConnectedReplicas: 0,
                numberOfUnknownReplicas: 4,
                numberOfUnhealthyPendingReplicas: 0,
                numberOfUnhealthyReplicas: 0);

            Assert.AreEqual(4, addressInfo.AllAddresses.Count);
            Assert.AreEqual(1, addressInfo.AllAddresses.Count(x => x.PhysicalUri == oldAddress));
            Assert.AreEqual(0, addressInfo.AllAddresses.Count(x => x.PhysicalUri == newAddress));

            // Because force refresh is requested, an unhealthy replica is added to the failed endpoint so that it's status could be validted.
<<<<<<< HEAD
            request.RequestContext.FailedEndpoints.Value.Add(
                new TransportAddressUri(
                    addressUri: new Uri(
                        uriString: addressTobeMarkedUnhealthy)));
=======
            request.RequestContext.FailedEndpoints.Value.TryAdd(
                key: new TransportAddressUri(
                    addressUri: new Uri(
                        uriString: addressTobeMarkedUnhealthy)),
                value: true);
>>>>>>> faaa3a73

            addressInfo = await cache.TryGetAddressesAsync(
                request: request,
                partitionKeyRangeIdentity: this.testPartitionKeyRangeIdentity,
                serviceIdentity: this.serviceIdentity,
                forceRefreshPartitionAddresses: true,
                cancellationToken: CancellationToken.None);

            Assert.AreEqual(4, addressInfo.AllAddresses.Count);
            Assert.AreEqual(0, addressInfo.AllAddresses.Count(x => x.PhysicalUri == oldAddress));
            Assert.AreEqual(1, addressInfo.AllAddresses.Count(x => x.PhysicalUri == newAddress));

            // Waits until a completion signal from the background task is received.
            GatewayAddressCacheTests.WaitForManualResetEventSignal(
                manualResetEvent: manualResetEvent,
                shouldReset: false);

            refreshedUri = addressInfo
                .Get(Documents.Client.Protocol.Tcp)?
                .ReplicaTransportAddressUris
                .Single(x => x.ToString().Equals(addressTobeMarkedUnhealthy));

            Assert.IsNotNull(refreshedUri);
            Assert.AreEqual(
                expected: TransportAddressHealthState.HealthStatus.Connected,
                actual: refreshedUri.GetCurrentHealthState().GetHealthStatus());

            mockHttpHandler.VerifyAll();

            GatewayAddressCacheTests.ValidateHealthStatesInDiagnostics(
                addressInfo: addressInfo,
                numberOfConnectedReplicas: 0,
                numberOfUnknownReplicas: 3,
                numberOfUnhealthyPendingReplicas: 1,
                numberOfUnhealthyReplicas: 0);

            GatewayAddressCacheTests.AssertOpenConnectionHandlerAttributes(
                fakeOpenConnectionHandler: fakeOpenConnectionHandler,
                expectedTotalFailedAddressesToOpenCount: 0,
                expectedTotalHandlerInvocationCount: 1,
                expectedTotalReceivedAddressesCount: 1,
                expectedTotalSuccessAddressesToOpenCount: 1);
        }

        /// <summary>
        /// Test to validate that when replica validation is enabled and there exists a replica such that it remained unhealthy for a period of one minute or
        /// more, then even though a force refresh is not requested, the unhealthy replicas at least get a chance to re-validate it's status by the
        /// on-demand async non-blocking cache refresh flow and eventually marks itself as healthy once the open connection attempt is successful.
        /// </summary>
        [TestMethod]
        [Owner("dkunda")]
        public async Task TryGetAddressesAsync_WhenReplicaVlidationEnabledAndUnhealthyUriExistsForOneMinute_ShouldForceRefreshUnhealthyReplicas()
        {
            // Arrange.
            ManualResetEvent manualResetEvent = new(initialState: false);
            Mock<IHttpHandler> mockHttpHandler = new(MockBehavior.Strict);
            string oldAddress = "rntbd://dummytenant.documents.azure.com:14003/apps/APPGUID/services/SERVICEGUID/partitions/PARTITIONGUID/replicas/4s";
            string newAddress = "rntbd://dummytenant.documents.azure.com:14003/apps/APPGUID/services/SERVICEGUID/partitions/PARTITIONGUID/replicas/5s";
            string addressTobeMarkedUnhealthy = "rntbd://dummytenant.documents.azure.com:14003/apps/APPGUID/services/SERVICEGUID/partitions/PARTITIONGUID/replicas/2s";
            mockHttpHandler.SetupSequence(x => x.SendAsync(
                It.IsAny<HttpRequestMessage>(),
                It.IsAny<CancellationToken>()))
                 .Returns(MockCosmosUtil.CreateHttpResponseOfAddresses(new List<string>()
                 {
                     "rntbd://dummytenant.documents.azure.com:14003/apps/APPGUID/services/SERVICEGUID/partitions/PARTITIONGUID/replicas/1p",
                     addressTobeMarkedUnhealthy,
                     "rntbd://dummytenant.documents.azure.com:14003/apps/APPGUID/services/SERVICEGUID/partitions/PARTITIONGUID/replicas/3s",
                     oldAddress,
                 }))
                 .Returns(MockCosmosUtil.CreateHttpResponseOfAddresses(new List<string>()
                 {
                     "rntbd://dummytenant.documents.azure.com:14003/apps/APPGUID/services/SERVICEGUID/partitions/PARTITIONGUID/replicas/1p",
                     addressTobeMarkedUnhealthy,
                     "rntbd://dummytenant.documents.azure.com:14003/apps/APPGUID/services/SERVICEGUID/partitions/PARTITIONGUID/replicas/3s",
                     newAddress,
                 }))
                 .Returns(MockCosmosUtil.CreateHttpResponseOfAddresses(new List<string>()
                 {
                     "rntbd://dummytenant.documents.azure.com:14003/apps/APPGUID/services/SERVICEGUID/partitions/PARTITIONGUID/replicas/1p",
                     addressTobeMarkedUnhealthy,
                     "rntbd://dummytenant.documents.azure.com:14003/apps/APPGUID/services/SERVICEGUID/partitions/PARTITIONGUID/replicas/3s",
                     newAddress,
                 }));

            FakeOpenConnectionHandler fakeOpenConnectionHandler = new(
                failIndexesByAttempts: new Dictionary<int, HashSet<int>>()
                {
                    { 0, new HashSet<int>() { 1 } }
                },
                manualResetEvent: manualResetEvent);

            HttpClient httpClient = new(new HttpHandlerHelper(mockHttpHandler.Object));
            GatewayAddressCache cache = new(
                new Uri(GatewayAddressCacheTests.DatabaseAccountApiEndpoint),
                Documents.Client.Protocol.Tcp,
                this.mockTokenProvider.Object,
                this.mockServiceConfigReader.Object,
                MockCosmosUtil.CreateCosmosHttpClient(() => httpClient),
                openConnectionsHandler: fakeOpenConnectionHandler,
                connectionStateListener: Mock.Of<IConnectionStateListener>(),
                suboptimalPartitionForceRefreshIntervalInSeconds: 2,
                enableTcpConnectionEndpointRediscovery: true,
                replicaAddressValidationEnabled: true);

            DocumentServiceRequest request = DocumentServiceRequest.Create(OperationType.Invalid, ResourceType.Address, AuthorizationTokenType.Invalid);

            // Act and Assert.
            PartitionAddressInformation addressInfo = await cache.TryGetAddressesAsync(
                request: request,
                partitionKeyRangeIdentity: this.testPartitionKeyRangeIdentity,
                serviceIdentity: this.serviceIdentity,
                forceRefreshPartitionAddresses: false,
                cancellationToken: CancellationToken.None);

            TransportAddressUri refreshedUri = addressInfo
                .Get(Documents.Client.Protocol.Tcp)?
                .ReplicaTransportAddressUris
                .Single(x => x.ToString().Equals(addressTobeMarkedUnhealthy));

            // Waits until a completion signal from the background task is received.
            GatewayAddressCacheTests.WaitForManualResetEventSignal(
                manualResetEvent: manualResetEvent,
                shouldReset: true);

            GatewayAddressCacheTests.ValidateHealthStatesInDiagnostics(
                addressInfo: addressInfo,
                numberOfConnectedReplicas: 0,
                numberOfUnknownReplicas: 4,
                numberOfUnhealthyPendingReplicas: 0,
                numberOfUnhealthyReplicas: 0);

            GatewayAddressCacheTests.AssertOpenConnectionHandlerAttributes(
                fakeOpenConnectionHandler: fakeOpenConnectionHandler,
                expectedTotalFailedAddressesToOpenCount: 0,
                expectedTotalHandlerInvocationCount: 0,
                expectedTotalReceivedAddressesCount: 0,
                expectedTotalSuccessAddressesToOpenCount: 0);

            // Because the Unknown Replicas are not validated, the health status should remain as unknown.
            Assert.IsNotNull(refreshedUri);
            Assert.AreEqual(
                expected: TransportAddressHealthState.HealthStatus.Unknown,
                actual: refreshedUri.GetCurrentHealthState().GetHealthStatus());

            Assert.AreEqual(4, addressInfo.AllAddresses.Count);
            Assert.AreEqual(1, addressInfo.AllAddresses.Count(x => x.PhysicalUri == oldAddress));
            Assert.AreEqual(0, addressInfo.AllAddresses.Count(x => x.PhysicalUri == newAddress));

            // Because force refresh is requested, an unhealthy replica is added to the failed endpoint so that it's health status could be validted.
<<<<<<< HEAD
            request.RequestContext.FailedEndpoints.Value.Add(
                new TransportAddressUri(
                    addressUri: new Uri(
                        uriString: addressTobeMarkedUnhealthy)));
=======
            request.RequestContext.FailedEndpoints.Value.TryAdd(
                key: new TransportAddressUri(
                    addressUri: new Uri(
                        uriString: addressTobeMarkedUnhealthy)),
                value: true);
>>>>>>> faaa3a73

            addressInfo = await cache.TryGetAddressesAsync(
                request: request,
                partitionKeyRangeIdentity: this.testPartitionKeyRangeIdentity,
                serviceIdentity: this.serviceIdentity,
                forceRefreshPartitionAddresses: true,
                cancellationToken: CancellationToken.None);

            Assert.AreEqual(4, addressInfo.AllAddresses.Count);
            Assert.AreEqual(0, addressInfo.AllAddresses.Count(x => x.PhysicalUri == oldAddress));
            Assert.AreEqual(1, addressInfo.AllAddresses.Count(x => x.PhysicalUri == newAddress));

            // Waits until a completion signal from the background task is received.
            GatewayAddressCacheTests.WaitForManualResetEventSignal(
                manualResetEvent: manualResetEvent,
                shouldReset: true);

            // During the replica validation flow, the connection attempt was not successful thus the replica
            // was marked unhealthy.
            refreshedUri = addressInfo
                .Get(Documents.Client.Protocol.Tcp)?
                .ReplicaTransportAddressUris
                .Single(x => x.ToString().Equals(addressTobeMarkedUnhealthy));

            Assert.IsNotNull(refreshedUri);
            Assert.AreEqual(
                expected: TransportAddressHealthState.HealthStatus.Unhealthy,
                actual: refreshedUri.GetCurrentHealthState().GetHealthStatus());

            GatewayAddressCacheTests.ValidateHealthStatesInDiagnostics(
                addressInfo: addressInfo,
                numberOfConnectedReplicas: 0,
                numberOfUnknownReplicas: 3,
                numberOfUnhealthyPendingReplicas: 1,
                numberOfUnhealthyReplicas: 0);

            GatewayAddressCacheTests.AssertOpenConnectionHandlerAttributes(
                fakeOpenConnectionHandler: fakeOpenConnectionHandler,
                expectedTotalFailedAddressesToOpenCount: 1,
                expectedTotalHandlerInvocationCount: 1,
                expectedTotalReceivedAddressesCount: 1,
                expectedTotalSuccessAddressesToOpenCount: 0);

            // A delay of 2 minute was added to make the replica unhealthy for more than one minute. This
            // will make sure the unhealthy replica gets a chance to re-validate it's health status.
<<<<<<< HEAD
            ReflectionUtils.AddMinuteToDateTimeFieldUsingReflection(
=======
            TestUtils.AddMinuteToDateTimeFieldUsingReflection(
>>>>>>> faaa3a73
                            objectName: refreshedUri.GetCurrentHealthState(),
                            fieldName: "lastUnhealthyTimestamp",
                            delayInMinutes: -2);

            addressInfo = await cache.TryGetAddressesAsync(
                request: request,
                partitionKeyRangeIdentity: this.testPartitionKeyRangeIdentity,
                serviceIdentity: this.serviceIdentity,
                forceRefreshPartitionAddresses: false,
                cancellationToken: CancellationToken.None);

            // Waits until a completion signal from the background task is received.
            GatewayAddressCacheTests.WaitForManualResetEventSignal(
                manualResetEvent: manualResetEvent,
                shouldReset: false);

            Assert.AreEqual(4, addressInfo.AllAddresses.Count);
            GatewayAddressCacheTests.AssertOpenConnectionHandlerAttributes(
                fakeOpenConnectionHandler: fakeOpenConnectionHandler,
                expectedTotalFailedAddressesToOpenCount: 1,
                expectedTotalHandlerInvocationCount: 2,
                expectedTotalReceivedAddressesCount: 2,
                expectedTotalSuccessAddressesToOpenCount: 1);

            addressInfo = await cache.TryGetAddressesAsync(
                request: request,
                partitionKeyRangeIdentity: this.testPartitionKeyRangeIdentity,
                serviceIdentity: this.serviceIdentity,
                forceRefreshPartitionAddresses: false,
                cancellationToken: CancellationToken.None);

            refreshedUri = addressInfo
                .Get(Documents.Client.Protocol.Tcp)?
                .ReplicaTransportAddressUris
                .Single(x => x.ToString().Equals(addressTobeMarkedUnhealthy));

            // Because the open connection attempt to the unhealthy replica was successful, the replica was
            // marked as healthy.
            mockHttpHandler.VerifyAll();
            Assert.AreEqual(4, addressInfo.AllAddresses.Count);
            Assert.IsNotNull(refreshedUri);
            Assert.AreEqual(
                expected: TransportAddressHealthState.HealthStatus.Connected,
                actual: refreshedUri.GetCurrentHealthState().GetHealthStatus());

            // This assertion makes sure that no additional calls were made to the open connection handler after
            // since the last address refresh, because all the replicas at this point should be Connected.
            GatewayAddressCacheTests.AssertOpenConnectionHandlerAttributes(
                fakeOpenConnectionHandler: fakeOpenConnectionHandler,
                expectedTotalFailedAddressesToOpenCount: 1,
                expectedTotalHandlerInvocationCount: 2,
                expectedTotalReceivedAddressesCount: 2,
                expectedTotalSuccessAddressesToOpenCount: 1);
        }

        /// <summary>
        /// Test to validate that when replica validation is enabled and there exists a replica such that it remained unhealthy for a period of one minute or
        /// more, then even though a force refresh is not requested, the unhealthy replicas at least get a chance to re-validate it's status by the
        /// on-demand async non-blocking cache refresh flow and eventually marks itself as healthy once the open connection attempt is successful. The purpose
        /// of this test to validate the above scenario with high number of concurrent execution and validate that the concurrent executions doesn't create an
        /// unbounded number of tasks and the task creation is limited to just one, thus reducing the pressure on the task scheduler drammatically.
        /// </summary>
        [TestMethod]
        [Owner("dkunda")]
        public async Task TryGetAddressesAsync_WhenReplicaVlidationEnabledAndCSListenerMarksReplicaUnhealthyWithParallelInvocation_ShouldValidateUnhealthyReplicasOnce()
        {
            // Arrange.
            int maxIteration = 2;
            ManualResetEvent manualResetEvent = new(initialState: false);
            Mock<IHttpHandler> mockHttpHandler = new(MockBehavior.Strict);
            string oldAddress = "rntbd://dummytenant.documents.azure.com:14004/apps/APPGUID/services/SERVICEGUID/partitions/PARTITIONGUID/replicas/4s";
            string newAddress = "rntbd://dummytenant.documents.azure.com:14004/apps/APPGUID/services/SERVICEGUID/partitions/PARTITIONGUID/replicas/5s";
            string addressTobeMarkedUnhealthy = "rntbd://dummytenant.documents.azure.com:14002/apps/APPGUID/services/SERVICEGUID/partitions/PARTITIONGUID/replicas/2s";
            mockHttpHandler.SetupSequence(x => x.SendAsync(
                It.IsAny<HttpRequestMessage>(),
                It.IsAny<CancellationToken>()))
                 .Returns(MockCosmosUtil.CreateHttpResponseOfAddresses(new List<string>()
                 {
                     "rntbd://dummytenant.documents.azure.com:14001/apps/APPGUID/services/SERVICEGUID/partitions/PARTITIONGUID/replicas/1p",
                     addressTobeMarkedUnhealthy,
                     "rntbd://dummytenant.documents.azure.com:14003/apps/APPGUID/services/SERVICEGUID/partitions/PARTITIONGUID/replicas/3s",
                     oldAddress,
                 }))
                 .Returns(MockCosmosUtil.CreateHttpResponseOfAddresses(new List<string>()
                 {
                     "rntbd://dummytenant.documents.azure.com:14001/apps/APPGUID/services/SERVICEGUID/partitions/PARTITIONGUID/replicas/1p",
                     addressTobeMarkedUnhealthy,
                     "rntbd://dummytenant.documents.azure.com:14003/apps/APPGUID/services/SERVICEGUID/partitions/PARTITIONGUID/replicas/3s",
                     newAddress,
                 }))
                 .Returns(MockCosmosUtil.CreateHttpResponseOfAddresses(new List<string>()
                 {
                     "rntbd://dummytenant.documents.azure.com:14001/apps/APPGUID/services/SERVICEGUID/partitions/PARTITIONGUID/replicas/1p",
                     addressTobeMarkedUnhealthy,
                     "rntbd://dummytenant.documents.azure.com:14003/apps/APPGUID/services/SERVICEGUID/partitions/PARTITIONGUID/replicas/3s",
                     newAddress,
                 }))
                 .Returns(MockCosmosUtil.CreateHttpResponseOfAddresses(new List<string>()
                 {
                     "rntbd://dummytenant.documents.azure.com:14001/apps/APPGUID/services/SERVICEGUID/partitions/PARTITIONGUID/replicas/1p",
                     addressTobeMarkedUnhealthy,
                     "rntbd://dummytenant.documents.azure.com:14003/apps/APPGUID/services/SERVICEGUID/partitions/PARTITIONGUID/replicas/3s",
                     newAddress,
                 }));

            FakeOpenConnectionHandler fakeOpenConnectionHandler = new(
                failIndexesByAttempts: new Dictionary<int, HashSet<int>>(),
                manualResetEvent: manualResetEvent,
                openConnectionDelayInSeconds: 1);

            HttpClient httpClient = new(new HttpHandlerHelper(mockHttpHandler.Object));
            GatewayAddressCache cache = new(
                new Uri(GatewayAddressCacheTests.DatabaseAccountApiEndpoint),
                Documents.Client.Protocol.Tcp,
                this.mockTokenProvider.Object,
                this.mockServiceConfigReader.Object,
                MockCosmosUtil.CreateCosmosHttpClient(() => httpClient),
                openConnectionsHandler: fakeOpenConnectionHandler,
                connectionStateListener: Mock.Of<IConnectionStateListener>(),
                suboptimalPartitionForceRefreshIntervalInSeconds: 2,
                enableTcpConnectionEndpointRediscovery: true,
                replicaAddressValidationEnabled: true);

            DocumentServiceRequest request = DocumentServiceRequest.Create(OperationType.Invalid, ResourceType.Address, AuthorizationTokenType.Invalid);

            // Act and Assert.
            PartitionAddressInformation addressInfo = default;
            TransportAddressUri refreshedUri = default;

            for (int iterationIndex = 1; iterationIndex <= maxIteration; iterationIndex++)
            {
                List<Task> openConnectionTasks = new();
                addressInfo = await cache.TryGetAddressesAsync(
                                request: request,
                                partitionKeyRangeIdentity: this.testPartitionKeyRangeIdentity,
                                serviceIdentity: this.serviceIdentity,
                                forceRefreshPartitionAddresses: false,
                                cancellationToken: CancellationToken.None);

                // Mimic the Connection State Listener based approach to mark a replica to unhealthy.
                await cache.MarkAddressesToUnhealthyAsync(
                    new ServerKey(
                        new Uri(
                            uriString: addressTobeMarkedUnhealthy)));

                refreshedUri = addressInfo
                    .Get(Protocol.Tcp)?
                    .ReplicaTransportAddressUris
                    .Single(x => x.ToString().Equals(addressTobeMarkedUnhealthy));

<<<<<<< HEAD
                ReflectionUtils.AddMinuteToDateTimeFieldUsingReflection(
=======
                TestUtils.AddMinuteToDateTimeFieldUsingReflection(
>>>>>>> faaa3a73
                                            objectName: refreshedUri.GetCurrentHealthState(),
                                            fieldName: "lastUnhealthyTimestamp",
                                            delayInMinutes: -2 * iterationIndex);

                int numberOfTasksCreated = 0;
                for (int j = 0; j < 500 * iterationIndex; j++)
                {
                    openConnectionTasks
                        .Add(
                            cache.TryGetAddressesAsync(
                            request: request,
                            partitionKeyRangeIdentity: this.testPartitionKeyRangeIdentity,
                            serviceIdentity: this.serviceIdentity,
                            forceRefreshPartitionAddresses: false,
                            cancellationToken: CancellationToken.None)
                         .ContinueWith(x =>
                         {
                             if (x.IsCompletedSuccessfully)
                             {
                                 Interlocked.Increment(ref numberOfTasksCreated);
                             }
                         }));
                }

                // awaits for the parallel execution to finish.
                await Task.WhenAll(openConnectionTasks);

                // This assertion validates that the number of tasks completed are same as the 500 * iterationIndex.
                Assert.AreEqual(500 * iterationIndex, numberOfTasksCreated);

                // Waits until a completion signal from the background task is received.
                GatewayAddressCacheTests.WaitForManualResetEventSignal(
                    manualResetEvent: manualResetEvent,
                    shouldReset: true);

                GatewayAddressCacheTests.AssertOpenConnectionHandlerAttributes(
                    fakeOpenConnectionHandler: fakeOpenConnectionHandler,
                    expectedTotalFailedAddressesToOpenCount: 0,
                    expectedTotalHandlerInvocationCount: iterationIndex,
                    expectedTotalReceivedAddressesCount: iterationIndex,
                    expectedTotalSuccessAddressesToOpenCount: iterationIndex);
            }
        }

        /// <summary>
        /// Test to validate that when replica validation is disabled and there exists some unhealthy replicas, the gateway address
        /// cache doesn't validate the health state of the unhealthy replicas.
        /// </summary>
        [TestMethod]
        [Owner("dkunda")]
        public async Task TryGetAddressesAsync_WhenReplicaVlidationDisabled_ShouldNotValidateUnhealthyReplicas()
        {
            // Arrange.
            Mock<IHttpHandler> mockHttpHandler = new(MockBehavior.Strict);
            string oldAddress = "rntbd://dummytenant.documents.azure.com:14003/apps/APPGUID/services/SERVICEGUID/partitions/PARTITIONGUID/replicas/4s";
            string newAddress = "rntbd://dummytenant.documents.azure.com:14003/apps/APPGUID/services/SERVICEGUID/partitions/PARTITIONGUID/replicas/5s";
            string addressTobeMarkedUnhealthy = "rntbd://dummytenant.documents.azure.com:14003/apps/APPGUID/services/SERVICEGUID/partitions/PARTITIONGUID/replicas/2s";
            mockHttpHandler.SetupSequence(x => x.SendAsync(
                It.IsAny<HttpRequestMessage>(),
                It.IsAny<CancellationToken>()))
                 .Returns(MockCosmosUtil.CreateHttpResponseOfAddresses(new List<string>()
                 {
                     "rntbd://dummytenant.documents.azure.com:14003/apps/APPGUID/services/SERVICEGUID/partitions/PARTITIONGUID/replicas/1p",
                     addressTobeMarkedUnhealthy,
                     "rntbd://dummytenant.documents.azure.com:14003/apps/APPGUID/services/SERVICEGUID/partitions/PARTITIONGUID/replicas/3s",
                     oldAddress,
                 }))
                 .Returns(MockCosmosUtil.CreateHttpResponseOfAddresses(new List<string>()
                 {
                     "rntbd://dummytenant.documents.azure.com:14003/apps/APPGUID/services/SERVICEGUID/partitions/PARTITIONGUID/replicas/1p",
                     addressTobeMarkedUnhealthy,
                     "rntbd://dummytenant.documents.azure.com:14003/apps/APPGUID/services/SERVICEGUID/partitions/PARTITIONGUID/replicas/3s",
                     newAddress,
                 }));

            FakeOpenConnectionHandler fakeOpenConnectionHandler = new(failingIndexes: new HashSet<int>());
            HttpClient httpClient = new(new HttpHandlerHelper(mockHttpHandler.Object));
            GatewayAddressCache cache = new(
                new Uri(GatewayAddressCacheTests.DatabaseAccountApiEndpoint),
                Documents.Client.Protocol.Tcp,
                this.mockTokenProvider.Object,
                this.mockServiceConfigReader.Object,
                MockCosmosUtil.CreateCosmosHttpClient(() => httpClient),
                openConnectionsHandler: fakeOpenConnectionHandler,
                connectionStateListener: Mock.Of<IConnectionStateListener>(),
                suboptimalPartitionForceRefreshIntervalInSeconds: 2,
                enableTcpConnectionEndpointRediscovery: true);

            DocumentServiceRequest request = DocumentServiceRequest.Create(OperationType.Invalid, ResourceType.Address, AuthorizationTokenType.Invalid);

            // Act and Assert.
            PartitionAddressInformation addressInfo = await cache.TryGetAddressesAsync(
                request: request,
                partitionKeyRangeIdentity: this.testPartitionKeyRangeIdentity,
                serviceIdentity: this.serviceIdentity,
                forceRefreshPartitionAddresses: false,
                cancellationToken: CancellationToken.None);

            Assert.AreEqual(4, addressInfo.AllAddresses.Count);
            Assert.AreEqual(1, addressInfo.AllAddresses.Count(x => x.PhysicalUri == oldAddress));
            Assert.AreEqual(0, addressInfo.AllAddresses.Count(x => x.PhysicalUri == newAddress));

            // Because force refresh is requested, an unhealthy replica is added to the failed endpoint so that it's status could be validted.
<<<<<<< HEAD
            request.RequestContext.FailedEndpoints.Value.Add(
                new TransportAddressUri(
                    addressUri: new Uri(
                        uriString: addressTobeMarkedUnhealthy)));
=======
            request.RequestContext.FailedEndpoints.Value.TryAdd(
                key: new TransportAddressUri(
                    addressUri: new Uri(
                        uriString: addressTobeMarkedUnhealthy)),
                value: true);
>>>>>>> faaa3a73

            addressInfo = await cache.TryGetAddressesAsync(
                request: request,
                partitionKeyRangeIdentity: this.testPartitionKeyRangeIdentity,
                serviceIdentity: this.serviceIdentity,
                forceRefreshPartitionAddresses: true,
                cancellationToken: CancellationToken.None);

            Assert.AreEqual(4, addressInfo.AllAddresses.Count);
            Assert.AreEqual(0, addressInfo.AllAddresses.Count(x => x.PhysicalUri == oldAddress));
            Assert.AreEqual(1, addressInfo.AllAddresses.Count(x => x.PhysicalUri == newAddress));

            TransportAddressUri refreshedUri = addressInfo
                .Get(Documents.Client.Protocol.Tcp)?
                .ReplicaTransportAddressUris
                .Single(x => x.ToString().Equals(addressTobeMarkedUnhealthy));

            Assert.IsNotNull(refreshedUri);
            Assert.AreEqual(
                expected: TransportAddressHealthState.HealthStatus.Unknown,
                actual: refreshedUri.GetCurrentHealthState().GetHealthStatus());

            mockHttpHandler.VerifyAll();
            GatewayAddressCacheTests.AssertOpenConnectionHandlerAttributes(
                fakeOpenConnectionHandler: fakeOpenConnectionHandler,
                expectedTotalFailedAddressesToOpenCount: 0,
                expectedTotalHandlerInvocationCount: 0,
                expectedTotalReceivedAddressesCount: 0,
                expectedTotalSuccessAddressesToOpenCount: 0);
        }

        /// <summary>
<<<<<<< HEAD
=======
        /// Test to validate that when <see cref="GlobalAddressResolver.TryOpenConnectionToUnhealthyEndpointsAsync()"/> is called with a
        /// valid open connection handler, the handler method is indeed invoked and an attempt is made to open the connections to the backend replicas.
        /// </summary>
        [TestMethod]
        [Owner("dkunda")]
        [DataRow(true, DisplayName = "Scenario when pk range to address mapping is populated")]
        [DataRow(false, DisplayName = "Scenario when pk range to address mapping is missing")]
        public async Task GlobalAddressResolver_TryOpenConnectionToUnhealthyEndpointsAsync_WithValidHandler_ShouldOpenConnectionsAndMarkThemAsConnected(
            bool shouldPopulatePkRangeToAddressMapping)
        {
            // Arrange.
            FakeOpenConnectionHandler fakeOpenConnectionHandler = new(failingIndexes: new HashSet<int>());
            UserAgentContainer container = new(clientId: 0);
            FakeMessageHandler messageHandler = new();
            AccountProperties databaseAccount = new AccountProperties()
            {
                EnableMultipleWriteLocations = false,
                ReadLocationsInternal = new Collection<AccountRegion>()
                {
                    { new AccountRegion() { Name = "location1", Endpoint = new Uri("https://location1.documents.azure.com").ToString() } },
                    { new AccountRegion() { Name = "location2", Endpoint = new Uri("https://location2.documents.azure.com").ToString() } },
                    { new AccountRegion() { Name = "location3", Endpoint = new Uri("https://location3.documents.azure.com").ToString() } },
                },
                WriteLocationsInternal = new Collection<AccountRegion>()
                {
                    { new AccountRegion() { Name = "location1", Endpoint = new Uri("https://location1.documents.azure.com").ToString() } },
                    { new AccountRegion() { Name = "location2", Endpoint = new Uri("https://location2.documents.azure.com").ToString() } },
                    { new AccountRegion() { Name = "location3", Endpoint = new Uri("https://location3.documents.azure.com").ToString() } },
                }
            };

            Mock<IDocumentClientInternal> mockDocumentClient = new();
            mockDocumentClient
                .Setup(owner => owner.ServiceEndpoint)
                .Returns(new Uri("https://location1.documents.azure.com"));

            mockDocumentClient
                .Setup(owner => owner.GetDatabaseAccountInternalAsync(It.IsAny<Uri>(), It.IsAny<CancellationToken>()))
                .ReturnsAsync(databaseAccount);

            GlobalEndpointManager globalEndpointManager = new(
                mockDocumentClient.Object,
                new ConnectionPolicy());
            GlobalPartitionEndpointManager partitionKeyRangeLocationCache = new GlobalPartitionEndpointManagerCore(globalEndpointManager);

            ConnectionPolicy connectionPolicy = new()
            {
                RequestTimeout = TimeSpan.FromSeconds(120)
            };

            ContainerProperties containerProperties = ContainerProperties.CreateWithResourceId("ccZ1ANCszwk=");
            containerProperties.Id = "TestId";
            containerProperties.PartitionKeyPath = "/pk";

            Mock<CollectionCache> mockCollectionCahce = new(MockBehavior.Strict, false);
            mockCollectionCahce
                .Setup(x => x.ResolveByNameAsync(
                    It.IsAny<string>(),
                    It.IsAny<string>(),
                    false,
                    It.IsAny<ITrace>(),
                    It.IsAny<IClientSideRequestStatistics>(),
                    It.IsAny<CancellationToken>()))
                .Returns(Task.FromResult(containerProperties));

            GlobalAddressResolver globalAddressResolver = new(
                endpointManager: globalEndpointManager,
                partitionKeyRangeLocationCache: partitionKeyRangeLocationCache,
                protocol: Protocol.Tcp,
                tokenProvider: this.mockTokenProvider.Object,
                collectionCache: mockCollectionCahce.Object,
                routingMapProvider: this.partitionKeyRangeCache.Object,
                serviceConfigReader: this.mockServiceConfigReader.Object,
                connectionPolicy: connectionPolicy,
                connectionStateListener: Mock.Of<IConnectionStateListener>(),
                httpClient: MockCosmosUtil.CreateCosmosHttpClient(() => new HttpClient(messageHandler)));

            globalAddressResolver.SetOpenConnectionsHandler(
                openConnectionsHandler: fakeOpenConnectionHandler);

            // Act.
            const string suffix = "-FF-FF-FF-FF-FF-FF-FF-FF-FF-FF-FF-FF-FF-FF-FF";
            PartitionKeyRange pkRange = new () { Id = "YxM9ANCZIwABAAAAAAAAAA==", MinInclusive = "3F" + suffix, MaxExclusive = "5F" + suffix };

            Dictionary<PartitionKeyRange, Tuple<string, Uri, TransportAddressHealthState.HealthStatus>> pkRangeToEndpointMappings = new();

            if (shouldPopulatePkRangeToAddressMapping)
            {
                pkRangeToEndpointMappings.Add(
                    key: pkRange,
                    value: new Tuple<string, Uri, TransportAddressHealthState.HealthStatus>(
                        containerProperties.ResourceId,
                        new Uri("https://location1.documents.azure.com"),
                        TransportAddressHealthState.HealthStatus.Unhealthy));
            }

            await globalAddressResolver.TryOpenConnectionToUnhealthyEndpointsAsync(pkRangeToEndpointMappings);

            // Assert.
            int totalHandlerInvocationCount = shouldPopulatePkRangeToAddressMapping ? 1 : 0;
            int totalReceivedAddressesCount = shouldPopulatePkRangeToAddressMapping ? 3 : 0;
            int totalSuccessAddressesToOpenCount = shouldPopulatePkRangeToAddressMapping ? 3 : 0;

            GatewayAddressCacheTests.AssertOpenConnectionHandlerAttributes(
                fakeOpenConnectionHandler: fakeOpenConnectionHandler,
                expectedTotalFailedAddressesToOpenCount: 0,
                expectedTotalHandlerInvocationCount: totalHandlerInvocationCount,
                expectedTotalReceivedAddressesCount: totalReceivedAddressesCount,
                expectedTotalSuccessAddressesToOpenCount: totalSuccessAddressesToOpenCount);
        }

        /// <summary>
>>>>>>> faaa3a73
        /// Blocks the current thread until a completion signal on the ManualResetEvent
        /// is received. A timeout of 5 seconds is added to avoid any thread starvation.
        /// </summary>
        /// <param name="manualResetEvent">An instance of <see cref="ManualResetEvent"/>.</param>
        /// <param name="shouldReset">A boolean flag indicating if a Reset on the manualResetEvent is required.</param>
        private static void WaitForManualResetEventSignal(
            ManualResetEvent manualResetEvent,
            bool shouldReset)
        {
            manualResetEvent.WaitOne(
                millisecondsTimeout: 5000);

            if (shouldReset)
            {
                manualResetEvent.Reset();
            }
        }

        /// <summary>
        /// Helper method to assert on the <see cref="FakeOpenConnectionHandler"/> class attributes
        /// to match with that of the expected ones.
        /// </summary>
        /// <param name="fakeOpenConnectionHandler">An instance of the <see cref="FakeOpenConnectionHandler"/>.</param>
        /// <param name="expectedTotalFailedAddressesToOpenCount">The expected total addresses count that are supposed to fail while opening connection for the scenario.</param>
        /// <param name="expectedTotalHandlerInvocationCount">The expected total open connection handler method invocation count for the scenario.</param>
        /// <param name="expectedTotalReceivedAddressesCount">The expected total received addresses count for the scenario.</param>
        /// <param name="expectedTotalSuccessAddressesToOpenCount">The expected total addresses count that are supposed to succeed while opening connection for the scenario.</param>
        private static void AssertOpenConnectionHandlerAttributes(
            FakeOpenConnectionHandler fakeOpenConnectionHandler,
            int expectedTotalFailedAddressesToOpenCount,
            int expectedTotalHandlerInvocationCount,
            int expectedTotalReceivedAddressesCount,
            int expectedTotalSuccessAddressesToOpenCount)
        {
            Assert.AreEqual(expectedTotalFailedAddressesToOpenCount, fakeOpenConnectionHandler.GetTotalExceptionCount());
            Assert.AreEqual(expectedTotalHandlerInvocationCount, fakeOpenConnectionHandler.GetTotalMethodInvocationCount());
            Assert.AreEqual(expectedTotalReceivedAddressesCount, fakeOpenConnectionHandler.GetTotalReceivedAddressesCount());
            Assert.AreEqual(expectedTotalSuccessAddressesToOpenCount, fakeOpenConnectionHandler.GetTotalSuccessfulInvocationCount());
        }

        /// <summary>
        /// Helper method to validate and assert on the cached health states for diagnostics.
        /// </summary>
        /// <param name="addressInfo">An instance of <see cref="PartitionAddressInformation"/> containing the partition address information.</param>
        /// <param name="numberOfConnectedReplicas">An integer containing the number of connected replicas to be validated inthe cached health status list.</param>
        /// <param name="numberOfUnknownReplicas">An integer containing the number of unknown replicas to be validated inthe cached health status list.</param>
        /// <param name="numberOfUnhealthyPendingReplicas">An integer containing the number of unhealthy pending replicas to be validated inthe cached health status list.</param>
        /// <param name="numberOfUnhealthyReplicas">An integer containing the number of unhealthy replicas to be validated inthe cached health status list.</param>
        private static void ValidateHealthStatesInDiagnostics(
            PartitionAddressInformation addressInfo,
            int numberOfConnectedReplicas,
            int numberOfUnknownReplicas,
            int numberOfUnhealthyPendingReplicas,
            int numberOfUnhealthyReplicas)
        {
            IReadOnlyList<string> replicaHealthStatuses = addressInfo.Get(Protocol.Tcp)?.ReplicaTransportAddressUrisHealthState;

            Assert.IsNotNull(replicaHealthStatuses);
            Assert.AreEqual(
                expected: numberOfConnectedReplicas,
                actual: replicaHealthStatuses.Where(x => x.Contains("| status: Connected |")).Count());

            Assert.AreEqual(
                expected: numberOfUnknownReplicas,
                actual: replicaHealthStatuses.Where(x => x.Contains("| status: Unknown |")).Count());

            Assert.AreEqual(
                expected: numberOfUnhealthyPendingReplicas,
                actual: replicaHealthStatuses.Where(x => x.Contains("| status: UnhealthyPending |")).Count());

            Assert.AreEqual(
                expected: numberOfUnhealthyReplicas,
                actual: replicaHealthStatuses.Where(x => x.Contains("| status: Unhealthy |")).Count());
        }

        private class FakeMessageHandler : HttpMessageHandler
        {
            private bool returnFullReplicaSet;
            private bool returnUpdatedAddresses;

            public Dictionary<string, string> Headers { get; set; }

            public FakeMessageHandler()
            {
                this.returnFullReplicaSet = false;
                this.returnUpdatedAddresses = false;
                this.Headers = new Dictionary<string, string>();
            }

            protected override Task<HttpResponseMessage> SendAsync(HttpRequestMessage request, CancellationToken cancellationToken)
            {
                List<Address> addresses = new List<Address>()
                {
                    new Address() { IsPrimary = true, PhysicalUri = "https://blabla.com", Protocol = RuntimeConstants.Protocols.RNTBD, PartitionKeyRangeId = "YxM9ANCZIwABAAAAAAAAAA==" },
                    new Address() { IsPrimary = false, PhysicalUri = "https://blabla3.com", Protocol = RuntimeConstants.Protocols.RNTBD, PartitionKeyRangeId = "YxM9ANCZIwABAAAAAAAAAA==" },
                    new Address() { IsPrimary = false, PhysicalUri = "https://blabla2.com", Protocol = RuntimeConstants.Protocols.RNTBD, PartitionKeyRangeId = "YxM9ANCZIwABAAAAAAAAAA==" },
                };

                if (this.returnFullReplicaSet)
                {
                    addresses.Add(new Address() { IsPrimary = false, PhysicalUri = "https://blabla4.com", Protocol = RuntimeConstants.Protocols.RNTBD, PartitionKeyRangeId = "YxM9ANCZIwABAAAAAAAAAA==" });
                    this.returnFullReplicaSet = false;
                }
                else
                {
                    this.returnFullReplicaSet = true;
                }

                if (this.returnUpdatedAddresses)
                {
                    addresses.RemoveAll(address => address.IsPrimary == true);
                    addresses.Add(new Address() { IsPrimary = true, PhysicalUri = "https://blabla5.com", Protocol = RuntimeConstants.Protocols.RNTBD, PartitionKeyRangeId = "YxM9ANCZIwABAAAAAAAAAA==" });
                    this.returnUpdatedAddresses = false;
                }
                else
                {
                    this.returnUpdatedAddresses = true;
                }

                FeedResource<Address> addressFeedResource = new FeedResource<Address>()
                {
                    Id = "YxM9ANCZIwABAAAAAAAAAA==",
                    SelfLink = "dbs/YxM9AA==/colls/YxM9ANCZIwA=/docs/YxM9ANCZIwABAAAAAAAAAA==/",
                    Timestamp = DateTime.Now,
                    InnerCollection = new Collection<Address>(addresses),
                };

                StringBuilder feedResourceString = new StringBuilder();
                addressFeedResource.SaveTo(feedResourceString);

                StringContent content = new StringContent(feedResourceString.ToString());
                HttpResponseMessage responseMessage = new HttpResponseMessage()
                {
                    StatusCode = HttpStatusCode.OK,
                    Content = content,
                };

                if (this.Headers != null)
                {
                    foreach (KeyValuePair<string, string> headerPair in this.Headers)
                    {
                        responseMessage.Headers.Add(headerPair.Key, headerPair.Value);
                    }
                }

                return Task.FromResult<HttpResponseMessage>(responseMessage);
            }
        }

        public class TestSynchronizationContext : SynchronizationContext
        {
            private readonly object locker = new object();
            public override void Post(SendOrPostCallback d, object state)
            {
                lock (this.locker)
                {
                    d(state);
                }
            }
        }

        public class FakeOpenConnectionHandler : IOpenConnectionsHandler
        {
            private int exceptionCounter = 0;
            private int methodInvocationCounter = 0;
            private int successInvocationCounter = 0;
            private int totalReceivedAddressesCounter = 0;
            private readonly HashSet<int> failingIndexes;
            private readonly int openConnectionDelayInSeconds;
            private readonly bool useAttemptBasedFailingIndexs;
            private readonly ManualResetEvent manualResetEvent;
            private readonly Dictionary<int, HashSet<int>> failIndexesByAttempts;

            public FakeOpenConnectionHandler(
                HashSet<int> failingIndexes,
                ManualResetEvent manualResetEvent = null,
                int openConnectionDelayInSeconds = 0)
            {
                this.failingIndexes = failingIndexes;
                this.manualResetEvent = manualResetEvent;
                this.openConnectionDelayInSeconds = openConnectionDelayInSeconds;
            }

            public FakeOpenConnectionHandler(
                Dictionary<int, HashSet<int>> failIndexesByAttempts,
                ManualResetEvent manualResetEvent = null,
                int openConnectionDelayInSeconds = 0)
            {
                this.useAttemptBasedFailingIndexs = true;
                this.failIndexesByAttempts = failIndexesByAttempts;
                this.manualResetEvent = manualResetEvent;
                this.openConnectionDelayInSeconds = openConnectionDelayInSeconds;
            }

            public int GetTotalSuccessfulInvocationCount()
            {
                return this.successInvocationCounter;
            }

            public int GetTotalExceptionCount()
            {
                return this.exceptionCounter;
            }

            public int GetTotalReceivedAddressesCount()
            {
                return this.totalReceivedAddressesCounter;
            }

            public int GetTotalMethodInvocationCount()
            {
                return this.methodInvocationCounter;
            }

            async Task IOpenConnectionsHandler.TryOpenRntbdChannelsAsync(
                IEnumerable<TransportAddressUri> addresses)
            {
                int idx = 0;
                this.methodInvocationCounter++;
                this.totalReceivedAddressesCounter += addresses.Count();

                if (this.openConnectionDelayInSeconds > 0)
                {
                    await Task.Delay(TimeSpan.FromSeconds(this.openConnectionDelayInSeconds));
                }

                foreach (TransportAddressUri transportAddress in addresses)
                {
                    if (this.useAttemptBasedFailingIndexs)
                    {
                        if (this.failIndexesByAttempts.ContainsKey(idx) && this.failIndexesByAttempts[idx].Contains(this.methodInvocationCounter))
                        {
                            this.ExecuteFailureCondition(transportAddress);
                        }
                        else
                        {
                            this.ExecuteSuccessCondition(transportAddress);
                        }
                    }
                    else
                    {
                        if (this.failingIndexes.Contains(idx))
                        {
                            this.ExecuteFailureCondition(transportAddress);
                        }
                        else
                        {
                            this.ExecuteSuccessCondition(transportAddress);
                        }
                    }

                    idx++;
                }

                this.manualResetEvent?.Set();
            }

            private void ExecuteSuccessCondition(
                TransportAddressUri address)
            {
                address.SetConnected();
                this.successInvocationCounter++;
            }

            private void ExecuteFailureCondition(
                TransportAddressUri address)
            {
                address.SetUnhealthy();
                this.exceptionCounter++;
            }
        }
    }
}<|MERGE_RESOLUTION|>--- conflicted
+++ resolved
@@ -60,11 +60,7 @@
                 }
             };
 
-<<<<<<< HEAD
-            this.partitionKeyRangeCache = new Mock<PartitionKeyRangeCache>(null, null, null, null);
-=======
             this.partitionKeyRangeCache = new Mock<PartitionKeyRangeCache>(null, null, null, null, false);
->>>>>>> faaa3a73
             this.partitionKeyRangeCache
                 .Setup(m => m.TryGetOverlappingRangesAsync(
                     It.IsAny<string>(),
@@ -315,11 +311,7 @@
                     IConnectionStateListener connectionStateListener = new ConnectionStateMuxListener(true);
                     GlobalAddressResolver globalAddressResolver = new GlobalAddressResolver(
                         endpointManager: globalEndpointManager,
-<<<<<<< HEAD
-                        null,
-=======
                         partitionKeyRangeLocationCache,
->>>>>>> faaa3a73
                         Protocol.Tcp,
                         this.mockTokenProvider.Object,
                         null,
@@ -534,8 +526,6 @@
                 expectedTotalHandlerInvocationCount: 0,
                 expectedTotalReceivedAddressesCount: 0,
                 expectedTotalSuccessAddressesToOpenCount: 0);
-<<<<<<< HEAD
-=======
         }
 
         /// <summary>
@@ -606,7 +596,6 @@
                 expectedTotalSuccessAddressesToOpenCount: expectedTotalSuccessAddressesToOpenCount);
 
             Assert.AreEqual(shouldCancelToken, token.IsCancellationRequested);
->>>>>>> faaa3a73
         }
 
         /// <summary>
@@ -647,11 +636,7 @@
             containerProperties.Id = "TestId";
             containerProperties.PartitionKeyPath = "/pk";
 
-<<<<<<< HEAD
-            Mock<CollectionCache> mockCollectionCahce = new(MockBehavior.Strict);
-=======
             Mock<CollectionCache> mockCollectionCahce = new(MockBehavior.Strict, false);
->>>>>>> faaa3a73
             mockCollectionCahce
                 .Setup(x => x.ResolveByNameAsync(
                     It.IsAny<string>(),
@@ -809,11 +794,7 @@
             containerProperties.Id = "TestId";
             containerProperties.PartitionKeyPath = "/pk";
 
-<<<<<<< HEAD
-            Mock<CollectionCache> mockCollectionCahce = new(MockBehavior.Strict);
-=======
             Mock<CollectionCache> mockCollectionCahce = new(MockBehavior.Strict, false);
->>>>>>> faaa3a73
             mockCollectionCahce
                 .Setup(x => x.ResolveByNameAsync(
                     It.IsAny<string>(),
@@ -825,11 +806,7 @@
                 .Returns(Task.FromResult(containerProperties));
 
             string exceptionMessage = "Failed to lookup partition key ranges.";
-<<<<<<< HEAD
-            Mock<PartitionKeyRangeCache> partitionKeyRangeCache = new(null, null, null, null);
-=======
             Mock<PartitionKeyRangeCache> partitionKeyRangeCache = new(null, null, null, null, false);
->>>>>>> faaa3a73
             partitionKeyRangeCache
                 .Setup(m => m.TryGetOverlappingRangesAsync(
                     It.IsAny<string>(),
@@ -905,11 +882,7 @@
                 RequestTimeout = TimeSpan.FromSeconds(120)
             };
 
-<<<<<<< HEAD
-            Mock<CollectionCache> mockCollectionCahce = new(MockBehavior.Strict);
-=======
             Mock<CollectionCache> mockCollectionCahce = new(MockBehavior.Strict, false);
->>>>>>> faaa3a73
             mockCollectionCahce
                 .Setup(x => x.ResolveByNameAsync(
                     It.IsAny<string>(),
@@ -1124,18 +1097,11 @@
             Assert.AreEqual(0, addressInfo.AllAddresses.Count(x => x.PhysicalUri == newAddress));
 
             // Because force refresh is requested, an unhealthy replica is added to the failed endpoint so that it's status could be validted.
-<<<<<<< HEAD
-            request.RequestContext.FailedEndpoints.Value.Add(
-                new TransportAddressUri(
-                    addressUri: new Uri(
-                        uriString: addressTobeMarkedUnhealthy)));
-=======
             request.RequestContext.FailedEndpoints.Value.TryAdd(
                 key: new TransportAddressUri(
                     addressUri: new Uri(
                         uriString: addressTobeMarkedUnhealthy)),
                 value: true);
->>>>>>> faaa3a73
 
             addressInfo = await cache.TryGetAddressesAsync(
                 request: request,
@@ -1285,18 +1251,11 @@
             Assert.AreEqual(0, addressInfo.AllAddresses.Count(x => x.PhysicalUri == newAddress));
 
             // Because force refresh is requested, an unhealthy replica is added to the failed endpoint so that it's health status could be validted.
-<<<<<<< HEAD
-            request.RequestContext.FailedEndpoints.Value.Add(
-                new TransportAddressUri(
-                    addressUri: new Uri(
-                        uriString: addressTobeMarkedUnhealthy)));
-=======
             request.RequestContext.FailedEndpoints.Value.TryAdd(
                 key: new TransportAddressUri(
                     addressUri: new Uri(
                         uriString: addressTobeMarkedUnhealthy)),
                 value: true);
->>>>>>> faaa3a73
 
             addressInfo = await cache.TryGetAddressesAsync(
                 request: request,
@@ -1342,11 +1301,7 @@
 
             // A delay of 2 minute was added to make the replica unhealthy for more than one minute. This
             // will make sure the unhealthy replica gets a chance to re-validate it's health status.
-<<<<<<< HEAD
-            ReflectionUtils.AddMinuteToDateTimeFieldUsingReflection(
-=======
             TestUtils.AddMinuteToDateTimeFieldUsingReflection(
->>>>>>> faaa3a73
                             objectName: refreshedUri.GetCurrentHealthState(),
                             fieldName: "lastUnhealthyTimestamp",
                             delayInMinutes: -2);
@@ -1497,11 +1452,7 @@
                     .ReplicaTransportAddressUris
                     .Single(x => x.ToString().Equals(addressTobeMarkedUnhealthy));
 
-<<<<<<< HEAD
-                ReflectionUtils.AddMinuteToDateTimeFieldUsingReflection(
-=======
                 TestUtils.AddMinuteToDateTimeFieldUsingReflection(
->>>>>>> faaa3a73
                                             objectName: refreshedUri.GetCurrentHealthState(),
                                             fieldName: "lastUnhealthyTimestamp",
                                             delayInMinutes: -2 * iterationIndex);
@@ -1605,18 +1556,11 @@
             Assert.AreEqual(0, addressInfo.AllAddresses.Count(x => x.PhysicalUri == newAddress));
 
             // Because force refresh is requested, an unhealthy replica is added to the failed endpoint so that it's status could be validted.
-<<<<<<< HEAD
-            request.RequestContext.FailedEndpoints.Value.Add(
-                new TransportAddressUri(
-                    addressUri: new Uri(
-                        uriString: addressTobeMarkedUnhealthy)));
-=======
             request.RequestContext.FailedEndpoints.Value.TryAdd(
                 key: new TransportAddressUri(
                     addressUri: new Uri(
                         uriString: addressTobeMarkedUnhealthy)),
                 value: true);
->>>>>>> faaa3a73
 
             addressInfo = await cache.TryGetAddressesAsync(
                 request: request,
@@ -1649,8 +1593,6 @@
         }
 
         /// <summary>
-<<<<<<< HEAD
-=======
         /// Test to validate that when <see cref="GlobalAddressResolver.TryOpenConnectionToUnhealthyEndpointsAsync()"/> is called with a
         /// valid open connection handler, the handler method is indeed invoked and an attempt is made to open the connections to the backend replicas.
         /// </summary>
@@ -1763,7 +1705,6 @@
         }
 
         /// <summary>
->>>>>>> faaa3a73
         /// Blocks the current thread until a completion signal on the ManualResetEvent
         /// is received. A timeout of 5 seconds is added to avoid any thread starvation.
         /// </summary>
