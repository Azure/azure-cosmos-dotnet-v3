﻿//------------------------------------------------------------
// Copyright (c) Microsoft Corporation.  All rights reserved.
//------------------------------------------------------------

namespace Microsoft.Azure.Cosmos.Tests
{
    using System;
    using System.Collections.Generic;
    using System.Collections.ObjectModel;
    using System.IO;
    using System.Linq;
    using System.Reflection;
    using System.Text;
    using System.Threading.Tasks;
    using Microsoft.Azure.Cosmos.Linq;
    using Microsoft.Azure.Cosmos.Scripts;
    using Microsoft.Azure.Documents;
    using Microsoft.VisualStudio.TestTools.UnitTesting;
    using Newtonsoft.Json;
    using Newtonsoft.Json.Linq;

    [TestClass]
    public class SettingsContractTests
    {
        [TestMethod]
        public void DatabaseSettingsDefaults()
        {
            DatabaseProperties dbSettings = new DatabaseProperties();

            Assert.IsNull(dbSettings.LastModified);
            Assert.IsNull(dbSettings.ResourceId);
            Assert.IsNull(dbSettings.Id);
            Assert.IsNull(dbSettings.ETag);

            SettingsContractTests.TypeAccessorGuard(typeof(DatabaseProperties), "Id");
        }

        [TestMethod]
        public void StoredProecdureSettingsDefaults()
        {
            StoredProcedureProperties dbSettings = new StoredProcedureProperties();

            Assert.IsNull(dbSettings.LastModified);
            Assert.IsNull(dbSettings.ResourceId);
            Assert.IsNull(dbSettings.Id);
            Assert.IsNull(dbSettings.ETag);

            SettingsContractTests.TypeAccessorGuard(typeof(StoredProcedureProperties), "Id", "Body");
        }

        [TestMethod]
        public void ConflictsSettingsDefaults()
        {
            ConflictProperties conflictSettings = new ConflictProperties();

            Assert.IsNull(conflictSettings.ResourceType);
            Assert.AreEqual(Cosmos.OperationKind.Invalid, conflictSettings.OperationKind);
            Assert.IsNull(conflictSettings.Id);

            SettingsContractTests.TypeAccessorGuard(typeof(ConflictProperties), "Id", "OperationKind", "ResourceType", "SourceResourceId");
        }

        [TestMethod]
        public void OperationKindMatchesDirect()
        {
            this.AssertEnums<Cosmos.OperationKind, Documents.OperationKind>();
        }

        [TestMethod]
        public void TriggerOperationMatchesDirect()
        {
            this.AssertEnumsContains<Cosmos.Scripts.TriggerOperation, Documents.TriggerOperation>();
        }

        [TestMethod]
        public void DatabaseStreamDeserialzieTest()
        {
            string dbId = "946ad017-14d9-4cee-8619-0cbc62414157";
            string rid = "vu9cAA==";
            string self = "dbs\\/vu9cAA==\\/";
            string etag = "00000000-0000-0000-f8ea-31d6e5f701d4";
            double ts = 1555923784;

            DateTime UnixStartTime = new DateTime(1970, 1, 1, 0, 0, 0, 0, DateTimeKind.Utc);
            DateTime expected = UnixStartTime.AddSeconds(ts);

            string testPyaload = "{\"id\":\"" + dbId
                    + "\",\"_rid\":\"" + rid
                    + "\",\"_self\":\"" + self
                    + "\",\"_etag\":\"" + etag
                    + "\",\"_colls\":\"colls\\/\",\"_users\":\"users\\/\",\"_ts\":" + ts + "}";

            DatabaseProperties deserializedPayload =
                JsonConvert.DeserializeObject<DatabaseProperties>(testPyaload);

            Assert.IsTrue(deserializedPayload.LastModified.HasValue);
            Assert.AreEqual(expected, deserializedPayload.LastModified.Value);
            Assert.AreEqual(dbId, deserializedPayload.Id);
            Assert.AreEqual(rid, deserializedPayload.ResourceId);
            Assert.AreEqual(etag, deserializedPayload.ETag);
        }

        [TestMethod]
        public void ContainerStreamDeserialzieTest()
        {
            string colId = "946ad017-14d9-4cee-8619-0cbc62414157";
            string rid = "vu9cAA==";
            string self = "dbs\\/vu9cAA==\\/cols\\/abc==\\/";
            string etag = "00000000-0000-0000-f8ea-31d6e5f701d4";
            double ts = 1555923784;

            DateTime UnixStartTime = new DateTime(1970, 1, 1, 0, 0, 0, 0, DateTimeKind.Utc);
            DateTime expected = UnixStartTime.AddSeconds(ts);

            string testPyaload = "{\"id\":\"" + colId
                    + "\",\"_rid\":\"" + rid
                    + "\",\"_self\":\"" + self
                    + "\",\"_etag\":\"" + etag
                    + "\",\"_colls\":\"colls\\/\",\"_users\":\"users\\/\",\"_ts\":" + ts + "}";

            ContainerProperties deserializedPayload =
                JsonConvert.DeserializeObject<ContainerProperties>(testPyaload);

            Assert.IsTrue(deserializedPayload.LastModified.HasValue);
            Assert.AreEqual(expected, deserializedPayload.LastModified.Value);
            Assert.AreEqual(colId, deserializedPayload.Id);
            Assert.AreEqual(rid, deserializedPayload.ResourceId);
            Assert.AreEqual(etag, deserializedPayload.ETag);
        }

        [TestMethod]
        public void StoredProcedureDeserialzieTest()
        {
            string colId = "946ad017-14d9-4cee-8619-0cbc62414157";
            string rid = "vu9cAA==";
            string self = "dbs\\/vu9cAA==\\/cols\\/abc==\\/sprocs\\/def==\\/";
            string etag = "00000000-0000-0000-f8ea-31d6e5f701d4";
            double ts = 1555923784;

            DateTime UnixStartTime = new DateTime(1970, 1, 1, 0, 0, 0, 0, DateTimeKind.Utc);
            DateTime expected = UnixStartTime.AddSeconds(ts);

            string testPyaload = "{\"id\":\"" + colId
                    + "\",\"_rid\":\"" + rid
                    + "\",\"_self\":\"" + self
                    + "\",\"_etag\":\"" + etag
                    + "\",\"_colls\":\"colls\\/\",\"_users\":\"users\\/\",\"_ts\":" + ts + "}";

            StoredProcedureProperties deserializedPayload =
                JsonConvert.DeserializeObject<StoredProcedureProperties>(testPyaload);

            Assert.IsTrue(deserializedPayload.LastModified.HasValue);
            Assert.AreEqual(expected, deserializedPayload.LastModified.Value);
            Assert.AreEqual(colId, deserializedPayload.Id);
            Assert.AreEqual(rid, deserializedPayload.ResourceId);
            Assert.AreEqual(etag, deserializedPayload.ETag);
        }

        [TestMethod]
        public void DatabaseSettingsSerializeTest()
        {
            string id = Guid.NewGuid().ToString();

            DatabaseProperties databaseSettings = new DatabaseProperties()
            {
                Id = id
            };

            Database db = new Database()
            {
                Id = id
            };

            string cosmosSerialized = SettingsContractTests.CosmosSerialize(databaseSettings);
            string directSerialized = SettingsContractTests.DirectSerialize(db);

            // Swap de-serialize and validate 
            DatabaseProperties dbDeserSettings = SettingsContractTests.CosmosDeserialize<DatabaseProperties>(directSerialized);
            Database dbDeser = SettingsContractTests.DirectDeSerialize<Database>(cosmosSerialized);

            Assert.AreEqual(dbDeserSettings.Id, dbDeser.Id);
            Assert.AreEqual(dbDeserSettings.Id, db.Id);
        }

        [TestMethod]
        public void DatabaseSettingsDeSerializeTest()
        {
            string dbResponsePayload = @"{
                _colls : 'dbs/6GoAAA==/colls/',
                _users: 'dbs/6GoAAA==/users/',
                 id: 'QuickStarts',
                _rid: '6GoAAA==',
                _self: 'dbs/6GoAAA==/',
                _ts: 1530581163,
                _etag: '00002000-0000-0000-0000-5b3ad0ab0000'
                }";

            DatabaseProperties databaseSettings = SettingsContractTests.CosmosDeserialize<DatabaseProperties>(dbResponsePayload);
            Database db = SettingsContractTests.DirectDeSerialize<Database>(dbResponsePayload);

            // Not all are exposed in CosmosDatabaseSettings
            // so lets only validate relevant parts
            Assert.AreEqual(db.Id, databaseSettings.Id);
            Assert.AreEqual(db.ETag, databaseSettings.ETag);
            Assert.AreEqual(db.ResourceId, databaseSettings.ResourceId);

            Assert.AreEqual("QuickStarts", databaseSettings.Id);
            Assert.AreEqual("00002000-0000-0000-0000-5b3ad0ab0000", databaseSettings.ETag);
            Assert.AreEqual("6GoAAA==", databaseSettings.ResourceId);
        }

        [TestMethod]
        public void ContainerSettingsSimpleTest()
        {
            string id = Guid.NewGuid().ToString();
            string pkPath = "/partitionKey";

            // Two equivalent definitions 
            ContainerProperties cosmosContainerSettings = new ContainerProperties(id, pkPath);

            DocumentCollection collection = new DocumentCollection()
            {
                Id = id,
                PartitionKey = new PartitionKeyDefinition()
                {
                    Paths = new Collection<string>() { pkPath },
                }
            };

            string cosmosSerialized = SettingsContractTests.CosmosSerialize(cosmosContainerSettings);
            string directSerialized = SettingsContractTests.DirectSerialize(collection);

            // Swap de-serialize and validate 
            ContainerProperties containerDeserSettings = SettingsContractTests.CosmosDeserialize<ContainerProperties>(directSerialized);
            DocumentCollection collectionDeser = SettingsContractTests.DirectDeSerialize<DocumentCollection>(cosmosSerialized);

            Assert.AreEqual(collection.Id, containerDeserSettings.Id);
            Assert.AreEqual(collection.PartitionKey.Paths[0], containerDeserSettings.PartitionKeyPath);

            Assert.AreEqual(cosmosContainerSettings.Id, collectionDeser.Id);
            Assert.AreEqual(cosmosContainerSettings.PartitionKeyPath, collectionDeser.PartitionKey.Paths[0]);
        }

        [TestMethod]
        public void ValidateAdditionalPropertiesAttributeInPropertiesFiles()
        {
            IEnumerable<Type> allClasses = from t in Assembly.GetAssembly(typeof(CosmosClient)).GetTypes()
                                           where t.IsClass &&
                                           t.IsPublic &&
                                           !t.IsAbstract
                                           where t.Name.EndsWith("Properties")
                                           select t;

            foreach (Type className in allClasses)
            {
                SettingsContractTests.ValidateAdditionalProperties(className);
            }

        }

        /// <summary>
        /// All property types must have an AdditionalProperties with newtonsoft attribute to ensure that an old SDK does not lose any fields that a newer contract may have.
        /// </summary>
        /// <param name="className"></param>
        private static void ValidateAdditionalProperties(Type className)
        {
            PropertyInfo property = className.GetProperty("AdditionalProperties", BindingFlags.Instance | BindingFlags.NonPublic | BindingFlags.Public);
            Assert.IsTrue(property != null, "AdditionalProperties property is not there for " + className);
            Assert.AreEqual("Newtonsoft.Json.JsonExtensionDataAttribute", property.CustomAttributes.First().AttributeType.FullName, "AdditionalProperties property is not Newtonsoft.JsonJsonExtensionDataAttribute");

            PropertyInfo[] propertyInfoArr = className.GetProperties(BindingFlags.Instance | BindingFlags.NonPublic | BindingFlags.Public);
            foreach (PropertyInfo propInfo in propertyInfoArr)
            {
                ValidateProperty(propInfo.PropertyType);
            }
        }

        private static void ValidateProperty(Type propInfoType)
        {
            if (propInfoType.ToString().Contains("Microsoft.Azure.Cosmos") &&
                (propInfoType.BaseType == null || propInfoType.BaseType.Name.Equals("Object")))
            {
                if (propInfoType.GenericTypeArguments.Length == 0)
                {
                    SettingsContractTests.ValidateAdditionalProperties(propInfoType);
                }
                else
                {
                    foreach (Type genericTypeArgs in propInfoType.GenericTypeArguments)
                    {
                        SettingsContractTests.ValidateProperty(genericTypeArgs);
                    }

                }
            }
        }

        [TestMethod]
        public void SettingsDeserializeWithAdditionalDataTest()
        {
            this.DeserializeWithAdditionalDataTest<StoredProcedureProperties>();
            this.DeserializeWithAdditionalDataTest<ConflictProperties>();
            this.DeserializeWithAdditionalDataTest<DatabaseProperties>();
            this.DeserializeWithAdditionalDataTest<PermissionProperties>();
            this.DeserializeWithAdditionalDataTest<UserDefinedFunctionProperties>();
            this.DeserializeWithAdditionalDataTest<UserProperties>();
        }

        [TestMethod]
        public void AccountPropertiesDeserializeWithAdditionalDataTest()
        {
            string cosmosSerialized = "{\"id\":\"2a9f501b-6948-4795-8fd1-797defb5c466\",\"writableLocations\":[],\"readableLocations\":[{\"name\":\"region1\",\"additionalRegion\":\"regionValue\",\"databaseAccountEndpoint\":null}],\"userConsistencyPolicy\":{\"defaultConsistencyLevel\":\"Strong\",\"maxStalenessPrefix\":0,\"additionalConsistency\":\"consistencyValue\",\"maxIntervalInSeconds\":1},\"addresses\":null,\"userReplicationPolicy\":null,\"systemReplicationPolicy\":null,\"readPolicy\":null,\"queryEngineConfiguration\":null,\"enableMultipleWriteLocations\":false}";

            JObject complexObject = JObject.FromObject(new { id = 1, name = new { fname = "fname", lname = "lname" } });

            // Adding additional information
            JObject jobject = JObject.Parse(cosmosSerialized);
            jobject.Add(new JProperty("simple string", "policy value"));
            jobject.Add(new JProperty("complex object", complexObject));

            // Serialized string
            cosmosSerialized = SettingsContractTests.CosmosSerialize(jobject);

            AccountProperties containerDeserSettings = SettingsContractTests.CosmosDeserialize<AccountProperties>(cosmosSerialized);

            Assert.AreEqual("2a9f501b-6948-4795-8fd1-797defb5c466", containerDeserSettings.Id);
            Assert.AreEqual(2, containerDeserSettings.AdditionalProperties.Count);
            Assert.AreEqual("policy value", (string)containerDeserSettings.AdditionalProperties["simple string"]);
            Assert.AreEqual(complexObject.ToString(), JObject.FromObject(containerDeserSettings.AdditionalProperties["complex object"]).ToString());

            Assert.AreEqual(1, containerDeserSettings.ReadableRegions.First().AdditionalProperties.Count);
            Assert.AreEqual("regionValue", containerDeserSettings.ReadableRegions.First().AdditionalProperties["additionalRegion"]);

            Assert.AreEqual(1, containerDeserSettings.Consistency.AdditionalProperties.Count);
            Assert.AreEqual("consistencyValue", containerDeserSettings.Consistency.AdditionalProperties["additionalConsistency"]);

        }

        [TestMethod]
        public void ContainerPropertiesDeserializeWithAdditionalDataTest()
        {
<<<<<<< HEAD
            string cosmosSerialized = "{\"indexingPolicy\":{\"automatic\":true,\"indexingMode\":\"Consistent\",\"additionalIndexPolicy\":\"indexpolicyvalue\",\"includedPaths\":[{\"path\":\"/included/path\",\"additionalIncludedPath\":\"includedPathValue\",\"indexes\":[]}],\"excludedPaths\":[{\"path\":\"/excluded/path\",\"additionalExcludedPath\":\"excludedPathValue\"}],\"compositeIndexes\":[[{\"path\":\"/composite/path\",\"additionalCompositeIndex\":\"compositeIndexValue\",\"order\":\"ascending\"}]],\"spatialIndexes\":[{\"path\":\"/spatial/path\",\"additionalSpatialIndexes\":\"spatialIndexValue\",\"types\":[]}],\"vectorIndexes\":[{\"path\":\"/vector1\",\"type\":\"flat\",\"additionalVectorIndex\":\"vectorIndexValue1\"},{\"path\":\"/vector2\",\"type\":\"quantizedFlat\",\"additionalVectorIndex\":\"vectorIndexValue2\"},{\"path\":\"/vector3\",\"type\":\"diskANN\"}]},\"computedProperties\":[{\"name\":\"lowerName\",\"query\":\"SELECT VALUE LOWER(c.name) FROM c\"},{\"name\":\"estimatedTax\",\"query\":\"SELECT VALUE c.salary * 0.2 FROM c\"}],\"geospatialConfig\":{\"type\":\"Geography\",\"additionalGeospatialConfig\":\"geospatialConfigValue\"},\"uniqueKeyPolicy\":{\"additionalUniqueKeyPolicy\":\"uniqueKeyPolicyValue\",\"uniqueKeys\":[{\"paths\":[\"/unique/key/path/1\",\"/unique/key/path/2\"]}]},\"conflictResolutionPolicy\":{\"mode\":\"LastWriterWins\",\"additionalConflictResolutionPolicy\":\"conflictResolutionValue\"},\"clientEncryptionPolicy\":{\"includedPaths\":[{\"path\":\"/path\",\"clientEncryptionKeyId\":\"clientEncryptionKeyId\",\"encryptionType\":\"Randomized\",\"additionalIncludedPath\":\"includedPathValue\",\"encryptionAlgorithm\":\"AEAD_AES_256_CBC_HMAC_SHA256\"}],\"policyFormatVersion\":1,\"additionalEncryptionPolicy\":\"clientEncryptionpolicyValue\"},\"id\":\"2a9f501b-6948-4795-8fd1-797defb5c466\",\"partitionKey\":{\"paths\":[],\"kind\":\"Hash\"},\"vectorEmbeddingPolicy\":{\"vectorEmbeddings\":[{\"path\":\"/vector1\",\"dataType\":\"float32\",\"dimensions\":1200,\"distanceFunction\":\"cosine\"},{\"path\":\"/vector2\",\"dataType\":\"int8\",\"dimensions\":3,\"distanceFunction\":\"dotproduct\"},{\"path\":\"/vector3\",\"dataType\":\"uint8\",\"dimensions\":400,\"distanceFunction\":\"euclidean\"}]}}";
            
=======
            string cosmosSerialized = "{\"indexingPolicy\":{\"automatic\":true,\"indexingMode\":\"Consistent\",\"additionalIndexPolicy\":\"indexpolicyvalue\",\"includedPaths\":[{\"path\":\"/included/path\",\"additionalIncludedPath\":\"includedPathValue\",\"indexes\":[]}],\"excludedPaths\":[{\"path\":\"/excluded/path\",\"additionalExcludedPath\":\"excludedPathValue\"}],\"compositeIndexes\":[[{\"path\":\"/composite/path\",\"additionalCompositeIndex\":\"compositeIndexValue\",\"order\":\"ascending\"}]],\"spatialIndexes\":[{\"path\":\"/spatial/path\",\"additionalSpatialIndexes\":\"spatialIndexValue\",\"types\":[]}],\"vectorIndexes\":[{\"path\":\"/vector1\",\"type\":\"flat\",\"additionalVectorIndex\":\"vectorIndexValue1\"},{\"path\":\"/vector2\",\"type\":\"quantizedFlat\",\"additionalVectorIndex\":\"vectorIndexValue2\"},{\"path\":\"/vector3\",\"type\":\"diskANN\"}],\"fullTextIndexes\":[{\"path\":\"/fullTextPath1\",\"additionalFullTextIndex\":\"fullTextIndexValue1\"},{\"path\":\"/fullTextPath2\",\"additionalFullTextIndex\":\"fullTextIndexValue2\"},{\"path\":\"/fullTextPath3\"}]},\"computedProperties\":[{\"name\":\"lowerName\",\"query\":\"SELECT VALUE LOWER(c.name) FROM c\"},{\"name\":\"estimatedTax\",\"query\":\"SELECT VALUE c.salary * 0.2 FROM c\"}],\"geospatialConfig\":{\"type\":\"Geography\",\"additionalGeospatialConfig\":\"geospatialConfigValue\"},\"uniqueKeyPolicy\":{\"additionalUniqueKeyPolicy\":\"uniqueKeyPolicyValue\",\"uniqueKeys\":[{\"paths\":[\"/unique/key/path/1\",\"/unique/key/path/2\"]}]},\"conflictResolutionPolicy\":{\"mode\":\"LastWriterWins\",\"additionalConflictResolutionPolicy\":\"conflictResolutionValue\"},\"clientEncryptionPolicy\":{\"includedPaths\":[{\"path\":\"/path\",\"clientEncryptionKeyId\":\"clientEncryptionKeyId\",\"encryptionType\":\"Randomized\",\"additionalIncludedPath\":\"includedPathValue\",\"encryptionAlgorithm\":\"AEAD_AES_256_CBC_HMAC_SHA256\"}],\"policyFormatVersion\":1,\"additionalEncryptionPolicy\":\"clientEncryptionpolicyValue\"},\"id\":\"2a9f501b-6948-4795-8fd1-797defb5c466\",\"partitionKey\":{\"paths\":[],\"kind\":\"Hash\"},\"vectorEmbeddingPolicy\":{\"vectorEmbeddings\":[{\"path\":\"/vector1\",\"dataType\":\"float32\",\"dimensions\":1200,\"distanceFunction\":\"cosine\"},{\"path\":\"/vector2\",\"dataType\":\"int8\",\"dimensions\":3,\"distanceFunction\":\"dotproduct\"},{\"path\":\"/vector3\",\"dataType\":\"uint8\",\"dimensions\":400,\"distanceFunction\":\"euclidean\"}]},\"fullTextPolicy\": {\"defaultLanguage\": \"en-US\",\"fullTextPaths\": [{\"path\": \"/fullTextPath1\",\"language\": \"en-US\"},{\"path\": \"/fullTextPath2\",\"language\": \"en-US\"},{\"path\": \"/fullTextPath3\",\"language\": \"en-US\"}]}}";

>>>>>>> b4a4ac0f
            JObject complexObject = JObject.FromObject(new { id = 1, name = new { fname = "fname", lname = "lname" } });

            // Adding additional information
            JObject jobject = JObject.Parse(cosmosSerialized);
            jobject.Add(new JProperty("simple string", "policy value"));
            jobject.Add(new JProperty("complex object", complexObject));

            // Serialized string
            cosmosSerialized = SettingsContractTests.CosmosSerialize(jobject);

            ContainerProperties containerProperties = SettingsContractTests.CosmosDeserialize<ContainerProperties>(cosmosSerialized);

            Assert.AreEqual("2a9f501b-6948-4795-8fd1-797defb5c466", containerProperties.Id);

            Assert.AreEqual(2, containerProperties.AdditionalProperties.Count);
            Assert.AreEqual("policy value", (string)containerProperties.AdditionalProperties["simple string"]);
            Assert.AreEqual(complexObject.ToString(), JObject.FromObject(containerProperties.AdditionalProperties["complex object"]).ToString());

            Assert.AreEqual(1, containerProperties.IndexingPolicy.AdditionalProperties.Count);
            Assert.AreEqual("indexpolicyvalue", containerProperties.IndexingPolicy.AdditionalProperties["additionalIndexPolicy"]);

            Assert.AreEqual(1, containerProperties.IndexingPolicy.SpatialIndexes[0].AdditionalProperties.Count);
            Assert.AreEqual("spatialIndexValue", containerProperties.IndexingPolicy.SpatialIndexes[0].AdditionalProperties["additionalSpatialIndexes"]);

            Assert.AreEqual(1, containerProperties.IndexingPolicy.CompositeIndexes[0][0].AdditionalProperties.Count);
            Assert.AreEqual("compositeIndexValue", containerProperties.IndexingPolicy.CompositeIndexes[0][0].AdditionalProperties["additionalCompositeIndex"]);

            Assert.AreEqual(1, containerProperties.IndexingPolicy.VectorIndexes[0].AdditionalProperties.Count);
            Assert.AreEqual("vectorIndexValue1", containerProperties.IndexingPolicy.VectorIndexes[0].AdditionalProperties["additionalVectorIndex"]);
<<<<<<< HEAD

            Assert.AreEqual(1, containerProperties.IndexingPolicy.VectorIndexes[1].AdditionalProperties.Count);
            Assert.AreEqual("vectorIndexValue2", containerProperties.IndexingPolicy.VectorIndexes[1].AdditionalProperties["additionalVectorIndex"]);

            Assert.IsNull(containerProperties.IndexingPolicy.VectorIndexes[2].AdditionalProperties);

            Assert.AreEqual(1, containerProperties.IndexingPolicy.IncludedPaths[0].AdditionalProperties.Count);
            Assert.AreEqual("includedPathValue", containerProperties.IndexingPolicy.IncludedPaths[0].AdditionalProperties["additionalIncludedPath"]);

            Assert.AreEqual(1, containerProperties.IndexingPolicy.ExcludedPaths[0].AdditionalProperties.Count);
            Assert.AreEqual("excludedPathValue", containerProperties.IndexingPolicy.ExcludedPaths[0].AdditionalProperties["additionalExcludedPath"]);

            Assert.AreEqual(1, containerProperties.GeospatialConfig.AdditionalProperties.Count);
            Assert.AreEqual("geospatialConfigValue", containerProperties.GeospatialConfig.AdditionalProperties["additionalGeospatialConfig"]);

            Assert.AreEqual(1, containerProperties.UniqueKeyPolicy.AdditionalProperties.Count);
            Assert.AreEqual("uniqueKeyPolicyValue", containerProperties.UniqueKeyPolicy.AdditionalProperties["additionalUniqueKeyPolicy"]);

            Assert.AreEqual(1, containerProperties.ConflictResolutionPolicy.AdditionalProperties.Count);
            Assert.AreEqual("conflictResolutionValue", containerProperties.ConflictResolutionPolicy.AdditionalProperties["additionalConflictResolutionPolicy"]);

            Assert.AreEqual(1, containerProperties.ClientEncryptionPolicy.AdditionalProperties.Count);
            Assert.AreEqual("clientEncryptionpolicyValue", containerProperties.ClientEncryptionPolicy.AdditionalProperties["additionalEncryptionPolicy"]);

            Assert.AreEqual(1, containerProperties.ClientEncryptionPolicy.IncludedPaths.First().AdditionalProperties.Count);
            Assert.AreEqual("includedPathValue", containerProperties.ClientEncryptionPolicy.IncludedPaths.First().AdditionalProperties["additionalIncludedPath"]);

            Assert.IsNotNull(containerProperties.VectorEmbeddingPolicy);
            Assert.AreEqual(3, containerProperties.VectorEmbeddingPolicy.Embeddings.Count);
            Assert.AreEqual("/vector1", containerProperties.VectorEmbeddingPolicy.Embeddings[0].Path);
            Assert.AreEqual(Cosmos.VectorDataType.Float32, containerProperties.VectorEmbeddingPolicy.Embeddings[0].DataType);
            Assert.AreEqual((ulong)1200, containerProperties.VectorEmbeddingPolicy.Embeddings[0].Dimensions);
            Assert.AreEqual(Cosmos.DistanceFunction.Cosine, containerProperties.VectorEmbeddingPolicy.Embeddings[0].DistanceFunction);

=======

            Assert.AreEqual(1, containerProperties.IndexingPolicy.VectorIndexes[1].AdditionalProperties.Count);
            Assert.AreEqual("vectorIndexValue2", containerProperties.IndexingPolicy.VectorIndexes[1].AdditionalProperties["additionalVectorIndex"]);

            Assert.IsNull(containerProperties.IndexingPolicy.VectorIndexes[2].AdditionalProperties);

            Assert.AreEqual(1, containerProperties.IndexingPolicy.FullTextIndexes[0].AdditionalProperties.Count);
            Assert.AreEqual("fullTextIndexValue1", containerProperties.IndexingPolicy.FullTextIndexes[0].AdditionalProperties["additionalFullTextIndex"]);

            Assert.AreEqual(1, containerProperties.IndexingPolicy.FullTextIndexes[1].AdditionalProperties.Count);
            Assert.AreEqual("fullTextIndexValue2", containerProperties.IndexingPolicy.FullTextIndexes[1].AdditionalProperties["additionalFullTextIndex"]);

            Assert.AreEqual(1, containerProperties.IndexingPolicy.IncludedPaths[0].AdditionalProperties.Count);
            Assert.AreEqual("includedPathValue", containerProperties.IndexingPolicy.IncludedPaths[0].AdditionalProperties["additionalIncludedPath"]);

            Assert.AreEqual(1, containerProperties.IndexingPolicy.ExcludedPaths[0].AdditionalProperties.Count);
            Assert.AreEqual("excludedPathValue", containerProperties.IndexingPolicy.ExcludedPaths[0].AdditionalProperties["additionalExcludedPath"]);

            Assert.AreEqual(1, containerProperties.GeospatialConfig.AdditionalProperties.Count);
            Assert.AreEqual("geospatialConfigValue", containerProperties.GeospatialConfig.AdditionalProperties["additionalGeospatialConfig"]);

            Assert.AreEqual(1, containerProperties.UniqueKeyPolicy.AdditionalProperties.Count);
            Assert.AreEqual("uniqueKeyPolicyValue", containerProperties.UniqueKeyPolicy.AdditionalProperties["additionalUniqueKeyPolicy"]);

            Assert.AreEqual(1, containerProperties.ConflictResolutionPolicy.AdditionalProperties.Count);
            Assert.AreEqual("conflictResolutionValue", containerProperties.ConflictResolutionPolicy.AdditionalProperties["additionalConflictResolutionPolicy"]);

            Assert.AreEqual(1, containerProperties.ClientEncryptionPolicy.AdditionalProperties.Count);
            Assert.AreEqual("clientEncryptionpolicyValue", containerProperties.ClientEncryptionPolicy.AdditionalProperties["additionalEncryptionPolicy"]);

            Assert.AreEqual(1, containerProperties.ClientEncryptionPolicy.IncludedPaths.First().AdditionalProperties.Count);
            Assert.AreEqual("includedPathValue", containerProperties.ClientEncryptionPolicy.IncludedPaths.First().AdditionalProperties["additionalIncludedPath"]);

            Assert.IsNotNull(containerProperties.VectorEmbeddingPolicy);
            Assert.AreEqual(3, containerProperties.VectorEmbeddingPolicy.Embeddings.Count);
            Assert.AreEqual("/vector1", containerProperties.VectorEmbeddingPolicy.Embeddings[0].Path);
            Assert.AreEqual(Cosmos.VectorDataType.Float32, containerProperties.VectorEmbeddingPolicy.Embeddings[0].DataType);
            Assert.AreEqual(1200, containerProperties.VectorEmbeddingPolicy.Embeddings[0].Dimensions);
            Assert.AreEqual(Cosmos.DistanceFunction.Cosine, containerProperties.VectorEmbeddingPolicy.Embeddings[0].DistanceFunction);

            Assert.IsNotNull(containerProperties.FullTextPolicy);
            Assert.AreEqual("en-US", containerProperties.FullTextPolicy.DefaultLanguage);
            Assert.AreEqual(3, containerProperties.FullTextPolicy.FullTextPaths.Count);

            Assert.AreEqual("/fullTextPath1", containerProperties.FullTextPolicy.FullTextPaths[0].Path);
            Assert.AreEqual("en-US", containerProperties.FullTextPolicy.FullTextPaths[0].Language);

            Assert.AreEqual("/fullTextPath2", containerProperties.FullTextPolicy.FullTextPaths[1].Path);
            Assert.AreEqual("en-US", containerProperties.FullTextPolicy.FullTextPaths[1].Language);

            Assert.AreEqual("/fullTextPath3", containerProperties.FullTextPolicy.FullTextPaths[2].Path);
            Assert.AreEqual("en-US", containerProperties.FullTextPolicy.FullTextPaths[2].Language);

>>>>>>> b4a4ac0f
            Assert.AreEqual(2, containerProperties.ComputedProperties.Count);
            Assert.AreEqual("lowerName", containerProperties.ComputedProperties[0].Name);
            Assert.AreEqual("SELECT VALUE LOWER(c.name) FROM c", containerProperties.ComputedProperties[0].Query);
            Assert.AreEqual("estimatedTax", containerProperties.ComputedProperties[1].Name);
            Assert.AreEqual("SELECT VALUE c.salary * 0.2 FROM c", containerProperties.ComputedProperties[1].Query);
        }

        [TestMethod]
        public void ClientEncryptionKeyPropertiesDeserializeWithAdditionalDataTest()
        {
            string cosmosSerialized = "{\"id\":\"id\",\"encryptionAlgorithm\":\"encryptionAlgorithm\",\"wrappedDataEncryptionKey\":\"AA==\",\"keyWrapMetadata\":{\"type\":\"type\",\"name\":\"name\",\"value\":\"value\", \"additional\":\"value\"}}";

            JObject complexObject = JObject.FromObject(new { id = 1, name = new { fname = "fname", lname = "lname" } });

            // Adding additional information
            JObject jobject = JObject.Parse(cosmosSerialized);
            jobject.Add(new JProperty("simple string", "policy value"));
            jobject.Add(new JProperty("complex object", complexObject));

            // Serialized string
            string modifiedCosmosSerialized = SettingsContractTests.CosmosSerialize(jobject);

            ClientEncryptionKeyProperties deserSettings = SettingsContractTests.CosmosDeserialize<ClientEncryptionKeyProperties>(modifiedCosmosSerialized);
            ClientEncryptionKeyProperties deserSettingsIntance2 = SettingsContractTests.CosmosDeserialize<ClientEncryptionKeyProperties>(modifiedCosmosSerialized);

            Assert.AreEqual("id", deserSettings.Id);
            Assert.AreEqual("encryptionAlgorithm", deserSettings.EncryptionAlgorithm);
            Assert.AreEqual(1, deserSettings.WrappedDataEncryptionKey.Length);

            Assert.AreEqual("type", deserSettings.EncryptionKeyWrapMetadata.Type);
            Assert.AreEqual("name", deserSettings.EncryptionKeyWrapMetadata.Name);
            Assert.AreEqual("value", deserSettings.EncryptionKeyWrapMetadata.Value);
            Assert.AreEqual(1, deserSettings.EncryptionKeyWrapMetadata.AdditionalProperties.Count);
            Assert.AreEqual("value", deserSettings.EncryptionKeyWrapMetadata.AdditionalProperties["additional"]);

            Assert.AreEqual(2, deserSettings.AdditionalProperties.Count);
            Assert.AreEqual("policy value", (string)deserSettings.AdditionalProperties["simple string"]);
            Assert.AreEqual(complexObject.ToString(), JObject.FromObject(deserSettings.AdditionalProperties["complex object"]).ToString());

            Assert.AreEqual(deserSettings, deserSettingsIntance2); // Testing equal function changes

            JObject newComplexObject = JObject.FromObject(new { id = 1, name = new { fname = "fname", lname = "lname1" } });
            // Adding additional information
            JObject jobject_for_non_equality = JObject.Parse(cosmosSerialized);
            jobject_for_non_equality.Add(new JProperty("simple string", "policy value"));
            jobject_for_non_equality.Add(new JProperty("complex object", newComplexObject));

            // Serialized string
            string modifiedForNonEqualityCheckCosmosSerialized = SettingsContractTests.CosmosSerialize(jobject_for_non_equality);
            ClientEncryptionKeyProperties deserSettingsIntance3 = SettingsContractTests.CosmosDeserialize<ClientEncryptionKeyProperties>(modifiedForNonEqualityCheckCosmosSerialized);

            Assert.AreNotEqual(deserSettingsIntance2, deserSettingsIntance3); // Testing equal function changes
        }

        [TestMethod]
        public void TriggerPropertiesDeserializeWithAdditionalDataTest()
        {
            TriggerProperties triggerProperties = new TriggerProperties
            {
                Body = "body"
            };

            string cosmosSerialized = SettingsContractTests.CosmosSerialize(triggerProperties);

            JObject complexObject = JObject.FromObject(new { id = 1, name = new { fname = "fname", lname = "lname" } });

            // Adding additional information
            JObject jobject = JObject.Parse(cosmosSerialized);
            jobject.Add(new JProperty("simple string", "policy value"));
            jobject.Add(new JProperty("complex object", complexObject));

            // Serialized string
            cosmosSerialized = SettingsContractTests.CosmosSerialize(jobject);

            TriggerProperties deserSettings = SettingsContractTests.CosmosDeserialize<TriggerProperties>(cosmosSerialized);

            Assert.AreEqual("body", deserSettings.Body);
            Assert.AreEqual(2, deserSettings.AdditionalProperties.Count);
            Assert.AreEqual("policy value", (string)deserSettings.AdditionalProperties["simple string"]);
            Assert.AreEqual(complexObject.ToString(), JObject.FromObject(deserSettings.AdditionalProperties["complex object"]).ToString());
        }

        [TestMethod]
        public void ThroughputPropertiesDeserializeWithAdditionalDataTest()
        {
            ThroughputProperties manualThroughputProperties = ThroughputProperties.CreateManualThroughput(1);
            ThroughputProperties autoscaleThroughputProperties = ThroughputProperties.CreateAutoscaleThroughput(2);

            string cosmosManualSerialized = SettingsContractTests.CosmosSerialize(manualThroughputProperties);
            string cosmosAutoscaleSerialized = SettingsContractTests.CosmosSerialize(autoscaleThroughputProperties);

            JObject complexObject = JObject.FromObject(new { id = 1, name = new { fname = "fname", lname = "lname" } });

            // Adding additional information
            JObject manualJobject = JObject.Parse(cosmosManualSerialized);
            manualJobject.Add(new JProperty("simple string", "policy value"));
            manualJobject.Add(new JProperty("complex object", complexObject));

            JObject autoscaleJobject = JObject.Parse(cosmosAutoscaleSerialized);
            autoscaleJobject.Add(new JProperty("simple string", "policy value"));
            autoscaleJobject.Add(new JProperty("complex object", complexObject));

            // Serialized string
            cosmosManualSerialized = SettingsContractTests.CosmosSerialize(manualJobject);
            cosmosAutoscaleSerialized = SettingsContractTests.CosmosSerialize(autoscaleJobject);

            ThroughputProperties manualDeserSettings = SettingsContractTests.CosmosDeserialize<ThroughputProperties>(cosmosManualSerialized);
            ThroughputProperties autoscaleDeserSettings = SettingsContractTests.CosmosDeserialize<ThroughputProperties>(cosmosAutoscaleSerialized);

            Assert.AreEqual(1, manualDeserSettings.Content.OfferThroughput);
            Assert.AreEqual(2, manualDeserSettings.AdditionalProperties.Count);
            Assert.AreEqual("policy value", (string)manualDeserSettings.AdditionalProperties["simple string"]);
            Assert.AreEqual(complexObject.ToString(), JObject.FromObject(manualDeserSettings.AdditionalProperties["complex object"]).ToString());

            Assert.AreEqual(2, autoscaleDeserSettings.Content.OfferAutoscaleSettings.MaxThroughput);
            Assert.AreEqual(2, autoscaleDeserSettings.AdditionalProperties.Count);
            Assert.AreEqual("policy value", (string)autoscaleDeserSettings.AdditionalProperties["simple string"]);
            Assert.AreEqual(complexObject.ToString(), JObject.FromObject(autoscaleDeserSettings.AdditionalProperties["complex object"]).ToString());
        }

        [TestMethod]
        public void BoundingBoxPropertiesDeserializeWithAdditionalDataTest()
        {
            BoundingBoxProperties boundingBoxProperties = new BoundingBoxProperties
            {
                Xmin = 10
            };

            string cosmosSerialized = SettingsContractTests.CosmosSerialize(boundingBoxProperties);

            JObject complexObject = JObject.FromObject(new { id = 1, name = new { fname = "fname", lname = "lname" } });

            // Adding additional information
            JObject jobject = JObject.Parse(cosmosSerialized);
            jobject.Add(new JProperty("simple string", "policy value"));
            jobject.Add(new JProperty("complex object", complexObject));

            // Serialized string
            cosmosSerialized = SettingsContractTests.CosmosSerialize(jobject);

            BoundingBoxProperties deserSettings = SettingsContractTests.CosmosDeserialize<BoundingBoxProperties>(cosmosSerialized);

            Assert.AreEqual(10, deserSettings.Xmin);
            Assert.AreEqual(2, deserSettings.AdditionalProperties.Count);
            Assert.AreEqual("policy value", (string)deserSettings.AdditionalProperties["simple string"]);
            Assert.AreEqual(complexObject.ToString(), JObject.FromObject(deserSettings.AdditionalProperties["complex object"]).ToString());
        }

        [TestMethod]
        public void OfferContentPropertiesDeserializeWithAdditionalDataTest()
        {
            OfferContentProperties offerContentProperties = OfferContentProperties.CreateManualOfferConent(1);

            string cosmosSerialized = SettingsContractTests.CosmosSerialize(offerContentProperties);

            JObject complexObject = JObject.FromObject(new { id = 1, name = new { fname = "fname", lname = "lname" } });

            // Adding additional information
            JObject jobject = JObject.Parse(cosmosSerialized);
            jobject.Add(new JProperty("simple string", "policy value"));
            jobject.Add(new JProperty("complex object", complexObject));

            // Serialized string
            cosmosSerialized = SettingsContractTests.CosmosSerialize(jobject);

            OfferContentProperties containerDeserSettings = SettingsContractTests.CosmosDeserialize<OfferContentProperties>(cosmosSerialized);

            Assert.AreEqual(1, containerDeserSettings.OfferThroughput);
            Assert.AreEqual(2, containerDeserSettings.AdditionalProperties.Count);
            Assert.AreEqual("policy value", (string)containerDeserSettings.AdditionalProperties["simple string"]);
            Assert.AreEqual(complexObject.ToString(), JObject.FromObject(containerDeserSettings.AdditionalProperties["complex object"]).ToString());
        }

        [TestMethod]
        public void OfferAutoscaleAutoUpgradePropertiesDeserializeWithAdditionalDataTest()
        {
            string cosmosSerialized = "{\"throughputPolicy\":{\"incrementPercent\":1, \"additional\":\"property\"}}";

            JObject complexObject = JObject.FromObject(new { id = 1, name = new { fname = "fname", lname = "lname" } });

            // Adding additional information
            JObject jobject = JObject.Parse(cosmosSerialized);
            jobject.Add(new JProperty("simple string", "policy value"));
            jobject.Add(new JProperty("complex object", complexObject));

            // Serialized string
            cosmosSerialized = SettingsContractTests.CosmosSerialize(jobject);

            OfferAutoscaleAutoUpgradeProperties containerDeserSettings = SettingsContractTests.CosmosDeserialize<OfferAutoscaleAutoUpgradeProperties>(cosmosSerialized);

            Assert.AreEqual(1, containerDeserSettings.ThroughputProperties.IncrementPercent);
            Assert.AreEqual(2, containerDeserSettings.AdditionalProperties.Count);
            Assert.AreEqual("policy value", (string)containerDeserSettings.AdditionalProperties["simple string"]);
            Assert.AreEqual(complexObject.ToString(), JObject.FromObject(containerDeserSettings.AdditionalProperties["complex object"]).ToString());
            Assert.AreEqual("property", (string)containerDeserSettings.ThroughputProperties.AdditionalProperties["additional"]);
        }

        private void DeserializeWithAdditionalDataTest<T>()
        {
            string cosmosSerialized = "{\"id\":\"2a9f501b-6948-4795-8fd1-797defb5c466\"}";

            JObject complexObject = JObject.FromObject(new { id = 1, name = new { fname = "fname", lname = "lname" } });

            // Adding additional information
            JObject jobject = JObject.Parse(cosmosSerialized);
            jobject.Add(new JProperty("simple string", "policy value"));
            jobject.Add(new JProperty("complex object", complexObject));

            // Serialized string
            cosmosSerialized = SettingsContractTests.CosmosSerialize(jobject);

            dynamic containerDeserSettings = SettingsContractTests.CosmosDeserialize<T>(cosmosSerialized);

            Assert.AreEqual("2a9f501b-6948-4795-8fd1-797defb5c466", containerDeserSettings.Id);
            Assert.AreEqual(2, containerDeserSettings.AdditionalProperties.Count);
            Assert.AreEqual("policy value", (string)containerDeserSettings.AdditionalProperties["simple string"]);
            Assert.AreEqual(complexObject.ToString(), JObject.FromObject(containerDeserSettings.AdditionalProperties["complex object"]).ToString());
        }

        [TestMethod]
        public void PartitionKeyDefinitionVersionValuesTest()
        {
            this.AssertEnums<Cosmos.PartitionKeyDefinitionVersion, Documents.PartitionKeyDefinitionVersion>();
        }

        [TestMethod]
        public void ContainerSettingsWithConflictResolution()
        {
            string id = Guid.NewGuid().ToString();
            string pkPath = "/partitionKey";

            // Two equivalent definitions 
            ContainerProperties cosmosContainerSettings = new ContainerProperties(id, pkPath)
            {
                ConflictResolutionPolicy = new Cosmos.ConflictResolutionPolicy()
                {
                    Mode = Cosmos.ConflictResolutionMode.Custom,
                    ResolutionPath = "/path",
                    ResolutionProcedure = "sp"
                }
            };

            DocumentCollection collection = new DocumentCollection()
            {
                Id = id,
                ConflictResolutionPolicy = new ConflictResolutionPolicy()
                {
                    Mode = ConflictResolutionMode.Custom,
                    ConflictResolutionPath = "/path",
                    ConflictResolutionProcedure = "sp"
                }
            };

            string cosmosSerialized = SettingsContractTests.CosmosSerialize(cosmosContainerSettings);
            string directSerialized = SettingsContractTests.DirectSerialize(collection);

            // Swap de-serialize and validate 
            _ = SettingsContractTests.CosmosDeserialize<ContainerProperties>(directSerialized);
            DocumentCollection collectionDeser = SettingsContractTests.DirectDeSerialize<DocumentCollection>(cosmosSerialized);

            Assert.AreEqual(cosmosContainerSettings.Id, collectionDeser.Id);
            Assert.AreEqual((int)cosmosContainerSettings.ConflictResolutionPolicy.Mode, (int)collectionDeser.ConflictResolutionPolicy.Mode);
            Assert.AreEqual(cosmosContainerSettings.ConflictResolutionPolicy.ResolutionPath, collectionDeser.ConflictResolutionPolicy.ConflictResolutionPath);
            Assert.AreEqual(cosmosContainerSettings.ConflictResolutionPolicy.ResolutionProcedure, collectionDeser.ConflictResolutionPolicy.ConflictResolutionProcedure);
        }

        [TestMethod]
        public void ContainerSettingsWithIndexingPolicyTest()
        {
            string id = Guid.NewGuid().ToString();
            string pkPath = "/partitionKey";

            // Two equivalent definitions 
            ContainerProperties cosmosContainerSettings = new ContainerProperties(id, pkPath);
            cosmosContainerSettings.IndexingPolicy.Automatic = true;
            cosmosContainerSettings.IndexingPolicy.IncludedPaths.Add(new Cosmos.IncludedPath() { Path = "/id1/*" });

            Cosmos.UniqueKey cuk1 = new Cosmos.UniqueKey();
            cuk1.Paths.Add("/u1");
            cosmosContainerSettings.UniqueKeyPolicy.UniqueKeys.Add(cuk1);

            DocumentCollection collection = new DocumentCollection()
            {
                Id = id,
                PartitionKey = new PartitionKeyDefinition()
                {
                    Paths = new Collection<string>() { pkPath },
                }
            };
            collection.IndexingPolicy.Automatic = true;
            collection.IndexingPolicy.IncludedPaths.Add(new Documents.IncludedPath() { Path = "/id1/*" });

            Documents.UniqueKey duk1 = new Documents.UniqueKey();
            duk1.Paths.Add("/u1");
            collection.UniqueKeyPolicy.UniqueKeys.Add(duk1);

            string cosmosSerialized = SettingsContractTests.CosmosSerialize(cosmosContainerSettings);
            string directSerialized = SettingsContractTests.DirectSerialize(collection);

            // Swap de-serialize and validate 
            ContainerProperties containerDeserSettings = SettingsContractTests.CosmosDeserialize<ContainerProperties>(directSerialized);
            DocumentCollection collectionDeser = SettingsContractTests.DirectDeSerialize<DocumentCollection>(cosmosSerialized);

            Assert.AreEqual(collection.Id, containerDeserSettings.Id);
            Assert.AreEqual(collection.PartitionKey.Paths[0], containerDeserSettings.PartitionKeyPath);
            Assert.AreEqual(collection.IndexingPolicy.Automatic, containerDeserSettings.IndexingPolicy.Automatic);
            Assert.AreEqual(collection.IndexingPolicy.IncludedPaths.Count, containerDeserSettings.IndexingPolicy.IncludedPaths.Count);
            Assert.AreEqual(collection.IndexingPolicy.IncludedPaths[0].Path, containerDeserSettings.IndexingPolicy.IncludedPaths[0].Path);
            Assert.AreEqual(collection.IndexingPolicy.IncludedPaths[0].Indexes.Count, containerDeserSettings.IndexingPolicy.IncludedPaths[0].Indexes.Count);
            Assert.AreEqual(collection.UniqueKeyPolicy.UniqueKeys.Count, containerDeserSettings.UniqueKeyPolicy.UniqueKeys.Count);
            Assert.AreEqual(collection.UniqueKeyPolicy.UniqueKeys[0].Paths.Count, containerDeserSettings.UniqueKeyPolicy.UniqueKeys[0].Paths.Count);
            Assert.AreEqual(collection.UniqueKeyPolicy.UniqueKeys[0].Paths[0], containerDeserSettings.UniqueKeyPolicy.UniqueKeys[0].Paths[0]);

            Assert.AreEqual(cosmosContainerSettings.Id, collectionDeser.Id);
            Assert.AreEqual(cosmosContainerSettings.PartitionKeyPath, collectionDeser.PartitionKey.Paths[0]);
            Assert.AreEqual(cosmosContainerSettings.IndexingPolicy.Automatic, collectionDeser.IndexingPolicy.Automatic);
            Assert.AreEqual(cosmosContainerSettings.IndexingPolicy.IncludedPaths.Count, collectionDeser.IndexingPolicy.IncludedPaths.Count);
            Assert.AreEqual(cosmosContainerSettings.IndexingPolicy.IncludedPaths[0].Path, collectionDeser.IndexingPolicy.IncludedPaths[0].Path);
            Assert.AreEqual(cosmosContainerSettings.IndexingPolicy.IncludedPaths[0].Indexes.Count, collectionDeser.IndexingPolicy.IncludedPaths[0].Indexes.Count);
            Assert.AreEqual(cosmosContainerSettings.UniqueKeyPolicy.UniqueKeys.Count, collectionDeser.UniqueKeyPolicy.UniqueKeys.Count);
            Assert.AreEqual(cosmosContainerSettings.UniqueKeyPolicy.UniqueKeys[0].Paths.Count, collectionDeser.UniqueKeyPolicy.UniqueKeys[0].Paths.Count);
            Assert.AreEqual(cosmosContainerSettings.UniqueKeyPolicy.UniqueKeys[0].Paths[0], collectionDeser.UniqueKeyPolicy.UniqueKeys[0].Paths[0]);
        }

        [TestMethod]
        public void ContainerSettingsDefaults()
        {
            string id = Guid.NewGuid().ToString();
            string pkPath = "/partitionKey";

#if PREVIEW
            SettingsContractTests.TypeAccessorGuard(typeof(ContainerProperties),
                "Id",
                "UniqueKeyPolicy",
                "DefaultTimeToLive",
                "AnalyticalStoreTimeToLiveInSeconds",
                "IndexingPolicy",
                "GeospatialConfig",
                "TimeToLivePropertyPath",
                "PartitionKeyPath",
                "PartitionKeyDefinitionVersion",
                "ComputedProperties",
                "ConflictResolutionPolicy",
                "ChangeFeedPolicy",
                "ClientEncryptionPolicy",
                "PartitionKeyPaths",
<<<<<<< HEAD
                "VectorEmbeddingPolicy");
=======
                "VectorEmbeddingPolicy",
                "FullTextPolicy");
>>>>>>> b4a4ac0f
#else
            SettingsContractTests.TypeAccessorGuard(typeof(ContainerProperties),
                "Id",
                "UniqueKeyPolicy",
                "DefaultTimeToLive",
                "AnalyticalStoreTimeToLiveInSeconds",
                "IndexingPolicy",
                "GeospatialConfig",
                "TimeToLivePropertyPath",
                "PartitionKeyPath",
                "PartitionKeyDefinitionVersion",
                "ConflictResolutionPolicy",
                "ClientEncryptionPolicy",
                "PartitionKeyPaths",
<<<<<<< HEAD
                "VectorEmbeddingPolicy");
=======
                "VectorEmbeddingPolicy",
                "FullTextPolicy");
>>>>>>> b4a4ac0f
#endif

            // Two equivalent definitions 
            ContainerProperties cosmosContainerSettings = new ContainerProperties(id, pkPath);

            Assert.AreEqual(id, cosmosContainerSettings.Id);
            Assert.AreEqual(pkPath, cosmosContainerSettings.PartitionKeyPath);

            Assert.IsNull(cosmosContainerSettings.ResourceId);
            Assert.IsNull(cosmosContainerSettings.LastModified);
            Assert.IsNull(cosmosContainerSettings.ETag);
            Assert.IsNull(cosmosContainerSettings.DefaultTimeToLive);

            Assert.IsNotNull(cosmosContainerSettings.IndexingPolicy);
            Assert.IsNotNull(cosmosContainerSettings.ChangeFeedPolicy);
            Assert.IsNotNull(cosmosContainerSettings.ConflictResolutionPolicy);
            Assert.IsTrue(object.ReferenceEquals(cosmosContainerSettings.IndexingPolicy, cosmosContainerSettings.IndexingPolicy));
            Assert.IsNotNull(cosmosContainerSettings.IndexingPolicy.IncludedPaths);
            Assert.IsTrue(object.ReferenceEquals(cosmosContainerSettings.IndexingPolicy.IncludedPaths, cosmosContainerSettings.IndexingPolicy.IncludedPaths));

            Assert.IsNotNull(cosmosContainerSettings.ComputedProperties);
            Assert.AreEqual(0, cosmosContainerSettings.ComputedProperties.Count);
            Assert.IsTrue(object.ReferenceEquals(cosmosContainerSettings.ComputedProperties, cosmosContainerSettings.ComputedProperties));

            Cosmos.IncludedPath ip = new Cosmos.IncludedPath();
            Assert.IsNotNull(ip.Indexes);

            Assert.IsNotNull(cosmosContainerSettings.UniqueKeyPolicy);
            Assert.IsTrue(object.ReferenceEquals(cosmosContainerSettings.UniqueKeyPolicy, cosmosContainerSettings.UniqueKeyPolicy));
            Assert.IsNotNull(cosmosContainerSettings.UniqueKeyPolicy.UniqueKeys);
            Assert.IsTrue(object.ReferenceEquals(cosmosContainerSettings.UniqueKeyPolicy.UniqueKeys, cosmosContainerSettings.UniqueKeyPolicy.UniqueKeys));

            Cosmos.UniqueKey uk = new Cosmos.UniqueKey();
            Assert.IsNotNull(uk.Paths);
        }

        [TestMethod]
        public async Task ContainerSettingsIndexTest()
        {
<<<<<<< HEAD
            string containerJsonString = "{\"indexingPolicy\":{\"automatic\":true,\"indexingMode\":\"Consistent\",\"includedPaths\":[{\"path\":\"/*\",\"indexes\":[{\"dataType\":\"Number\",\"precision\":-1,\"kind\":\"Range\"},{\"dataType\":\"String\",\"precision\":-1,\"kind\":\"Range\"}]}],\"excludedPaths\":[{\"path\":\"/\\\"_etag\\\"/?\"}],\"compositeIndexes\":[],\"spatialIndexes\":[],\"vectorIndexes\":[]},\"id\":\"MigrationTest\",\"partitionKey\":{\"paths\":[\"/id\"],\"kind\":\"Hash\"}}";
=======
            string containerJsonString = "{\"indexingPolicy\":{\"automatic\":true,\"indexingMode\":\"Consistent\",\"includedPaths\":[{\"path\":\"/*\",\"indexes\":[{\"dataType\":\"Number\",\"precision\":-1,\"kind\":\"Range\"},{\"dataType\":\"String\",\"precision\":-1,\"kind\":\"Range\"}]}],\"excludedPaths\":[{\"path\":\"/\\\"_etag\\\"/?\"}],\"compositeIndexes\":[],\"spatialIndexes\":[],\"vectorIndexes\":[],\"fullTextIndexes\":[]},\"id\":\"MigrationTest\",\"partitionKey\":{\"paths\":[\"/id\"],\"kind\":\"Hash\"}}";
>>>>>>> b4a4ac0f

            CosmosJsonDotNetSerializer serializerCore = new CosmosJsonDotNetSerializer();
            ContainerProperties containerProperties = null;
            using (MemoryStream memory = new MemoryStream(Encoding.UTF8.GetBytes(containerJsonString)))
            {
                containerProperties = serializerCore.FromStream<ContainerProperties>(memory);
            }

            Assert.IsNotNull(containerProperties);
            Assert.AreEqual("MigrationTest", containerProperties.Id);

            string containerJsonAfterConversion = null;
            using (Stream stream = serializerCore.ToStream<ContainerProperties>(containerProperties))
            {
                using (StreamReader sr = new StreamReader(stream))
                {
                    containerJsonAfterConversion = await sr.ReadToEndAsync();
                }
            }

            Assert.AreEqual(containerJsonString, containerJsonAfterConversion);
        }

        [TestMethod]
        public void ContainerSettingsNullPartitionKeyTest()
        {
            ContainerProperties cosmosContainerSettings = new ContainerProperties("id", "/partitionKey")
            {
                PartitionKey = null
            };

            string cosmosSerialized = SettingsContractTests.CosmosSerialize(cosmosContainerSettings);
            Assert.IsFalse(cosmosSerialized.Contains("partitionKey"));
        }

        [TestMethod]
        [Ignore("This test will be enabled once the V2 DocumentCollection starts supporting the full text policy index.")]
        public async Task ContainerV2CompatTest()
        {
            string containerId = "SerializeContainerTest";
            DocumentCollection documentCollection = new DocumentCollection()
            {
                Id = containerId,
                PartitionKey = new PartitionKeyDefinition()
                {
                    Paths = new Collection<string>()
                    {
                        "/pkPath"
                    }
                },
                IndexingPolicy = new IndexingPolicy()
                {
                    IncludedPaths = new Collection<IncludedPath>()
                    {
                        new IncludedPath()
                        {
                            Path = "/*"
                        }
                    },
                    CompositeIndexes = new Collection<Collection<CompositePath>>()
                    {
                        new Collection<CompositePath>()
                        {
                            new CompositePath()
                            {
                                Path = "/address/test/*",
                                Order = CompositePathSortOrder.Ascending
                            },
                            new CompositePath()
                            {
                                Path = "/address/test2/*",
                                Order = CompositePathSortOrder.Ascending
                            }
                        }
                    },
                    SpatialIndexes = new Collection<SpatialSpec>()
                    {
                        new SpatialSpec()
                        {
                            Path = "/name/first/*",
                            SpatialTypes = new Collection<SpatialType>()
                            {
                                SpatialType.LineString
                            }
                        }
                    }
                },
            };


            string documentJsonString = null;
            using (MemoryStream memoryStream = new MemoryStream())
            {
                documentCollection.SaveTo(memoryStream);
                memoryStream.Position = 0;
                using (StreamReader sr = new StreamReader(memoryStream))
                {
                    documentJsonString = await sr.ReadToEndAsync();
                }
            }

            Assert.IsNotNull(documentJsonString);

            string cosmosJsonString = null;
            using (MemoryStream memoryStream = new MemoryStream())
            {
                documentCollection.SaveTo(memoryStream);
                memoryStream.Position = 0;

                CosmosJsonDotNetSerializer serializerCore = new CosmosJsonDotNetSerializer();
                ContainerProperties containerProperties = serializerCore.FromStream<ContainerProperties>(memoryStream);

                Assert.IsNotNull(containerProperties);
                Assert.AreEqual(containerId, containerProperties.Id);

                using (Stream stream = serializerCore.ToStream<ContainerProperties>(containerProperties))
                {
                    using (StreamReader sr = new StreamReader(stream))
                    {
                        cosmosJsonString = await sr.ReadToEndAsync();
                    }
                }
            }

            JObject jObjectDocumentCollection = JObject.Parse(documentJsonString);
            JObject jObjectContainer = JObject.Parse(cosmosJsonString);
            Assert.IsTrue(JToken.DeepEquals(jObjectDocumentCollection, jObjectContainer), $"v2:{documentJsonString}; v3:{cosmosJsonString}");
        }

        [TestMethod]
        public void CosmosAccountSettingsSerializationTest()
        {
            AccountProperties cosmosAccountSettings = new AccountProperties
            {
                Id = "someId",
                EnableMultipleWriteLocations = true,
                ResourceId = "/uri",
                ETag = "etag",
                WriteLocationsInternal = new Collection<AccountRegion>() { new AccountRegion() { Name = "region1", Endpoint = "endpoint1" } },
                ReadLocationsInternal = new Collection<AccountRegion>() { new AccountRegion() { Name = "region2", Endpoint = "endpoint2" } },
                AddressesLink = "link",
                Consistency = new AccountConsistency() { DefaultConsistencyLevel = Cosmos.ConsistencyLevel.BoundedStaleness },
                ReplicationPolicy = new ReplicationPolicy() { AsyncReplication = true },
                ReadPolicy = new ReadPolicy() { PrimaryReadCoefficient = 10 }
            };

            string cosmosSerialized = SettingsContractTests.CosmosSerialize(cosmosAccountSettings);

            AccountProperties accountDeserSettings = SettingsContractTests.CosmosDeserialize<AccountProperties>(cosmosSerialized);

            Assert.AreEqual(cosmosAccountSettings.Id, accountDeserSettings.Id);
            Assert.AreEqual(cosmosAccountSettings.EnableMultipleWriteLocations, accountDeserSettings.EnableMultipleWriteLocations);
            Assert.AreEqual(cosmosAccountSettings.ResourceId, accountDeserSettings.ResourceId);
            Assert.AreEqual(cosmosAccountSettings.ETag, accountDeserSettings.ETag);
            Assert.AreEqual(cosmosAccountSettings.WriteLocationsInternal[0].Name, accountDeserSettings.WriteLocationsInternal[0].Name);
            Assert.AreEqual(cosmosAccountSettings.WriteLocationsInternal[0].Endpoint, accountDeserSettings.WriteLocationsInternal[0].Endpoint);
            Assert.AreEqual(cosmosAccountSettings.ReadLocationsInternal[0].Name, accountDeserSettings.ReadLocationsInternal[0].Name);
            Assert.AreEqual(cosmosAccountSettings.ReadLocationsInternal[0].Endpoint, accountDeserSettings.ReadLocationsInternal[0].Endpoint);
            Assert.AreEqual(cosmosAccountSettings.AddressesLink, accountDeserSettings.AddressesLink);
            Assert.AreEqual(cosmosAccountSettings.Consistency.DefaultConsistencyLevel, accountDeserSettings.Consistency.DefaultConsistencyLevel);
            Assert.AreEqual(cosmosAccountSettings.ReplicationPolicy.AsyncReplication, accountDeserSettings.ReplicationPolicy.AsyncReplication);
            Assert.AreEqual(cosmosAccountSettings.ReadPolicy.PrimaryReadCoefficient, accountDeserSettings.ReadPolicy.PrimaryReadCoefficient);
        }

        [TestMethod]
        public void ConflictSettingsSerializeTest()
        {
            string id = Guid.NewGuid().ToString();

            ConflictProperties conflictSettings = new ConflictProperties()
            {
                Id = id,
                OperationKind = Cosmos.OperationKind.Create,
                ResourceType = typeof(StoredProcedureProperties)
            };

            Conflict conflict = new Conflict()
            {
                Id = id,
                OperationKind = OperationKind.Create,
                ResourceType = typeof(StoredProcedure)
            };

            string cosmosSerialized = SettingsContractTests.CosmosSerialize(conflictSettings);
            string directSerialized = SettingsContractTests.DirectSerialize(conflict);

            // Swap de-serialize and validate 
            ConflictProperties conflictDeserSettings = SettingsContractTests.CosmosDeserialize<ConflictProperties>(directSerialized);
            Conflict conflictDeser = SettingsContractTests.DirectDeSerialize<Conflict>(cosmosSerialized);

            Assert.AreEqual(conflictDeserSettings.Id, conflictDeser.Id);
            Assert.AreEqual((int)conflictDeserSettings.OperationKind, (int)conflictDeser.OperationKind);
            Assert.AreEqual(typeof(StoredProcedure), conflictDeser.ResourceType);
            Assert.AreEqual(typeof(StoredProcedureProperties), conflictDeserSettings.ResourceType);
            Assert.AreEqual(conflictDeserSettings.Id, conflict.Id);
        }

        [TestMethod]
        public void ConflictSettingsDeSerializeTest()
        {
            string conflictResponsePayload = @"{
                 id: 'Conflict1',
                 operationType: 'Replace',
                 resourceType: 'trigger'
                }";

            ConflictProperties conflictSettings = SettingsContractTests.CosmosDeserialize<ConflictProperties>(conflictResponsePayload);
            Conflict conflict = SettingsContractTests.DirectDeSerialize<Conflict>(conflictResponsePayload);

            Assert.AreEqual(conflict.Id, conflictSettings.Id);
            Assert.AreEqual((int)conflictSettings.OperationKind, (int)conflict.OperationKind);
            Assert.AreEqual(typeof(Trigger), conflict.ResourceType);
            Assert.AreEqual(typeof(TriggerProperties), conflictSettings.ResourceType);

            Assert.AreEqual("Conflict1", conflictSettings.Id);
        }

        [TestMethod]
        public void ChangeFeedPolicySerialization()
        {
            ContainerProperties containerSettings = new ContainerProperties("TestContainer", "/partitionKey");
            string serialization = JsonConvert.SerializeObject(containerSettings);
            Assert.IsFalse(serialization.Contains(Constants.Properties.ChangeFeedPolicy), "Change Feed Policy should not be included by default");

            TimeSpan desiredTimeSpan = TimeSpan.FromHours(1);
            containerSettings.ChangeFeedPolicy = new Cosmos.ChangeFeedPolicy() { FullFidelityRetention = desiredTimeSpan };
            string serializationWithValues = JsonConvert.SerializeObject(containerSettings);
            Assert.IsTrue(serializationWithValues.Contains(Constants.Properties.ChangeFeedPolicy), "Change Feed Policy should be included");
            Assert.IsTrue(serializationWithValues.Contains(Constants.Properties.LogRetentionDuration), "Change Feed Policy retention should be included");

            JObject parsed = JObject.Parse(serializationWithValues);
            JToken retentionValue = parsed[Constants.Properties.ChangeFeedPolicy][Constants.Properties.LogRetentionDuration];
            Assert.AreEqual(JTokenType.Integer, retentionValue.Type, "Change Feed Policy serialized retention should be an integer");
            Assert.AreEqual((int)desiredTimeSpan.TotalMinutes, retentionValue.Value<int>(), "Change Feed Policy serialized retention value incorrect");
        }

        [TestMethod]
        public void ChangeFeedPolicySerialization_Disabled()
        {
            ContainerProperties containerSettings = new ContainerProperties("TestContainer", "/partitionKey");
            string serialization = JsonConvert.SerializeObject(containerSettings);
            Assert.IsFalse(serialization.Contains(Constants.Properties.ChangeFeedPolicy), "Change Feed Policy should not be included by default");

            containerSettings.ChangeFeedPolicy = new Cosmos.ChangeFeedPolicy() { FullFidelityRetention = Cosmos.ChangeFeedPolicy.FullFidelityNoRetention };
            string serializationWithValues = JsonConvert.SerializeObject(containerSettings);
            Assert.IsTrue(serializationWithValues.Contains(Constants.Properties.ChangeFeedPolicy), "Change Feed Policy should be included");
            Assert.IsTrue(serializationWithValues.Contains(Constants.Properties.LogRetentionDuration), "Change Feed Policy retention should be included");

            JObject parsed = JObject.Parse(serializationWithValues);
            JToken retentionValue = parsed[Constants.Properties.ChangeFeedPolicy][Constants.Properties.LogRetentionDuration];
            Assert.AreEqual(JTokenType.Integer, retentionValue.Type, "Change Feed Policy serialized retention should be an integer");
            Assert.AreEqual(0, retentionValue.Value<int>(), "Change Feed Policy serialized retention value incorrect");
        }

        [TestMethod]
        public void ChangeFeedPolicySerialization_InvalidValues()
        {
            ContainerProperties containerSettings = new ContainerProperties("TestContainer", "/partitionKey");
            string serialization = JsonConvert.SerializeObject(containerSettings);
            Assert.IsFalse(serialization.Contains(Constants.Properties.ChangeFeedPolicy), "Change Feed Policy should not be included by default");

            Assert.ThrowsException<ArgumentOutOfRangeException>(() => new Cosmos.ChangeFeedPolicy() { FullFidelityRetention = TimeSpan.FromSeconds(10) });
            Assert.ThrowsException<ArgumentOutOfRangeException>(() => new Cosmos.ChangeFeedPolicy() { FullFidelityRetention = TimeSpan.FromMilliseconds(10) });
            Assert.ThrowsException<ArgumentOutOfRangeException>(() => new Cosmos.ChangeFeedPolicy() { FullFidelityRetention = TimeSpan.FromSeconds(-10) });
        }

        [TestMethod]
        public void VectorEmbeddingPolicySerialization()
        {
            ContainerProperties containerSettings = new ContainerProperties("TestContainer", "/pk");
            string serialization = JsonConvert.SerializeObject(containerSettings);
            Assert.IsFalse(serialization.Contains("vectorEmbeddingPolicy"), "Vector Embedding Policy should not be included by default");

            Cosmos.Embedding embedding1 = new()
            {
                Path = "/vector1",
                DataType = Cosmos.VectorDataType.Int8,
                DistanceFunction = Cosmos.DistanceFunction.DotProduct,
                Dimensions = 1200,
            };

            Cosmos.Embedding embedding2 = new()
            {
                Path = "/vector2",
                DataType = Cosmos.VectorDataType.Uint8,
                DistanceFunction = Cosmos.DistanceFunction.Cosine,
                Dimensions = 3,
            };

<<<<<<< HEAD
            Collection<Cosmos.Embedding> embeddings = new ()
=======
            Collection<Cosmos.Embedding> embeddings = new()
>>>>>>> b4a4ac0f
            {
                embedding1,
                embedding2,
            };

            containerSettings.VectorEmbeddingPolicy = new Cosmos.VectorEmbeddingPolicy(embeddings);

            string serializationWithValues = JsonConvert.SerializeObject(containerSettings);
            Assert.IsTrue(serializationWithValues.Contains("vectorEmbeddingPolicy"), "Vector Embedding Policy should be included.");
            Assert.IsTrue(serializationWithValues.Contains("distanceFunction"), "Vector Embedding Policy distance function should be included.");

            JObject parsed = JObject.Parse(serializationWithValues);
            JToken vectorEmbeddings = parsed["vectorEmbeddingPolicy"]["vectorEmbeddings"];
            Assert.AreEqual(JTokenType.Array, vectorEmbeddings.Type, "Vector Embedding Policy serialized vectorEmbeddings should be an array.");
            Assert.IsTrue(embedding1.Equals(vectorEmbeddings.Value<JArray>()[0].ToObject<Cosmos.Embedding>()));
            Assert.IsTrue(embedding2.Equals(vectorEmbeddings.Value<JArray>()[1].ToObject<Cosmos.Embedding>()));
        }

<<<<<<< HEAD
=======
        [TestMethod]
        public void FullTextPolicySerialization()
        {
            ContainerProperties containerSettings = new ContainerProperties("TestContainer", "/pk");
            string serialization = JsonConvert.SerializeObject(containerSettings);
            Assert.IsFalse(serialization.Contains("fullTextPolicy"), "Full Text Policy should not be included by default");

            string defaultLanguage = "en-US", path1 = "/fts1", path2 = "/fts2", path3 = "/fts3";

            FullTextPath fullTextPath1 = new Cosmos.FullTextPath()
            {
                Path = path1,
                Language = "en-US",
            };

            FullTextPath fullTextPath2 = new Cosmos.FullTextPath()
            {
                Path = path2,
                Language = "en-US",
            };

            FullTextPath fullTextPath3 = new Cosmos.FullTextPath()
            {
                Path = path3,
                Language = "en-US",
            };

            Collection<FullTextPath> fullTextPaths = new Collection<FullTextPath>()
                {
                    fullTextPath1,
                    fullTextPath2,
                    fullTextPath3,
                };

            containerSettings.FullTextPolicy = new Cosmos.FullTextPolicy()
            {
                DefaultLanguage = defaultLanguage,
                FullTextPaths = fullTextPaths,
            };

            string serializationWithValues = JsonConvert.SerializeObject(containerSettings);
            Assert.IsTrue(serializationWithValues.Contains("fullTextPolicy"), "Full Text Policy should be included.");

            JObject parsed = JObject.Parse(serializationWithValues);
            JToken fullTextPathsDeSerialized = parsed["fullTextPolicy"]["fullTextPaths"];
            JToken fullTextLanguageDeSerialized = parsed["fullTextPolicy"]["defaultLanguage"];
            Assert.AreEqual(JTokenType.Array, fullTextPathsDeSerialized.Type, "Full Text Policy serialized paths should be an array.");
            Assert.AreEqual(JTokenType.String, fullTextLanguageDeSerialized.Type, "Full Text Policy serialized language should be a string.");
            Assert.IsTrue(fullTextPath1.Equals(fullTextPathsDeSerialized.Value<JArray>()[0].ToObject<Cosmos.FullTextPath>()));
            Assert.IsTrue(fullTextPath2.Equals(fullTextPathsDeSerialized.Value<JArray>()[1].ToObject<Cosmos.FullTextPath>()));
        }

>>>>>>> b4a4ac0f
        private static T CosmosDeserialize<T>(string payload)
        {
            using (MemoryStream ms = new MemoryStream())
            {
                StreamWriter sw = new StreamWriter(ms, new UTF8Encoding(false, true), 1024, leaveOpen: true);
                sw.Write(payload);
                sw.Flush();

                ms.Position = 0;
                return CosmosResource.FromStream<T>(ms);
            }
        }

        private static T DirectDeSerialize<T>(string payload) where T : JsonSerializable, new()
        {
            using (MemoryStream ms = new MemoryStream())
            {
                StreamWriter sw = new StreamWriter(ms, new UTF8Encoding(false, true), 1024, leaveOpen: true);
                sw.Write(payload);
                sw.Flush();

                ms.Position = 0;
                return JsonSerializable.LoadFrom<T>(ms);
            }
        }

        private static string CosmosSerialize(object input)
        {
            using (Stream stream = CosmosResource.ToStream(input))
            {
                using (StreamReader sr = new StreamReader(stream))
                {
                    return sr.ReadToEnd();
                }
            }
        }

        private static string DirectSerialize<T>(T input) where T : JsonSerializable
        {
            using (MemoryStream ms = new MemoryStream())
            {
                input.SaveTo(ms);
                ms.Position = 0;

                using (StreamReader sr = new StreamReader(ms))
                {
                    return sr.ReadToEnd();
                }
            }
        }

        private static void TypeAccessorGuard(Type input, params string[] publicSettable)
        {
            // All properties are public readable only by-default
            PropertyInfo[] allProperties = input.GetProperties(BindingFlags.Instance | BindingFlags.Public);
            foreach (PropertyInfo pInfo in allProperties)
            {
                MethodInfo[] accessors = pInfo.GetAccessors();
                foreach (MethodInfo m in accessors)
                {
                    if (m.ReturnType == typeof(void))
                    {
                        // Set accessor 
                        bool publicSetAllowed = publicSettable.Where(e => m.Name.EndsWith("_" + e)).Any();
                        Assert.AreEqual(publicSetAllowed, m.IsPublic, m.ToString());
                        Assert.IsFalse(m.IsVirtual, m.ToString());
                    }
                    else
                    {
                        // get accessor 
                        Assert.IsTrue(m.IsPublic, m.ToString());
                        Assert.IsFalse(m.IsVirtual, m.ToString());
                    }
                }
            }
        }

        private void AssertEnums<TFirstEnum, TSecondEnum>() where TFirstEnum : struct, IConvertible where TSecondEnum : struct, IConvertible
        {
            string[] allCosmosEntries = Enum.GetNames(typeof(TFirstEnum));
            string[] allDocumentsEntries = Enum.GetNames(typeof(TSecondEnum));

            CollectionAssert.AreEqual(allCosmosEntries, allDocumentsEntries);

            foreach (string entry in allCosmosEntries)
            {

                Enum.TryParse<TFirstEnum>(entry, out TFirstEnum cosmosVersion);
                Enum.TryParse<TSecondEnum>(entry, out TSecondEnum documentssVersion);

                Assert.AreEqual(Convert.ToInt32(documentssVersion), Convert.ToInt32(cosmosVersion));
            }
        }

        private void AssertEnumsContains<TFirstEnum, TSecondEnum>() where TFirstEnum : struct, IConvertible where TSecondEnum : struct, IConvertible
        {
            string[] allCosmosEntries = Enum.GetNames(typeof(TFirstEnum));
            string[] allDocumentsEntries = Enum.GetNames(typeof(TSecondEnum));

<<<<<<< HEAD
           foreach(string entry in allDocumentsEntries)
           {
                Assert.IsTrue(allCosmosEntries.Contains(entry));
           }
=======
            foreach (string entry in allDocumentsEntries)
            {
                Assert.IsTrue(allCosmosEntries.Contains(entry));
            }
>>>>>>> b4a4ac0f
        }
    }
}<|MERGE_RESOLUTION|>--- conflicted
+++ resolved
@@ -339,13 +339,8 @@
         [TestMethod]
         public void ContainerPropertiesDeserializeWithAdditionalDataTest()
         {
-<<<<<<< HEAD
-            string cosmosSerialized = "{\"indexingPolicy\":{\"automatic\":true,\"indexingMode\":\"Consistent\",\"additionalIndexPolicy\":\"indexpolicyvalue\",\"includedPaths\":[{\"path\":\"/included/path\",\"additionalIncludedPath\":\"includedPathValue\",\"indexes\":[]}],\"excludedPaths\":[{\"path\":\"/excluded/path\",\"additionalExcludedPath\":\"excludedPathValue\"}],\"compositeIndexes\":[[{\"path\":\"/composite/path\",\"additionalCompositeIndex\":\"compositeIndexValue\",\"order\":\"ascending\"}]],\"spatialIndexes\":[{\"path\":\"/spatial/path\",\"additionalSpatialIndexes\":\"spatialIndexValue\",\"types\":[]}],\"vectorIndexes\":[{\"path\":\"/vector1\",\"type\":\"flat\",\"additionalVectorIndex\":\"vectorIndexValue1\"},{\"path\":\"/vector2\",\"type\":\"quantizedFlat\",\"additionalVectorIndex\":\"vectorIndexValue2\"},{\"path\":\"/vector3\",\"type\":\"diskANN\"}]},\"computedProperties\":[{\"name\":\"lowerName\",\"query\":\"SELECT VALUE LOWER(c.name) FROM c\"},{\"name\":\"estimatedTax\",\"query\":\"SELECT VALUE c.salary * 0.2 FROM c\"}],\"geospatialConfig\":{\"type\":\"Geography\",\"additionalGeospatialConfig\":\"geospatialConfigValue\"},\"uniqueKeyPolicy\":{\"additionalUniqueKeyPolicy\":\"uniqueKeyPolicyValue\",\"uniqueKeys\":[{\"paths\":[\"/unique/key/path/1\",\"/unique/key/path/2\"]}]},\"conflictResolutionPolicy\":{\"mode\":\"LastWriterWins\",\"additionalConflictResolutionPolicy\":\"conflictResolutionValue\"},\"clientEncryptionPolicy\":{\"includedPaths\":[{\"path\":\"/path\",\"clientEncryptionKeyId\":\"clientEncryptionKeyId\",\"encryptionType\":\"Randomized\",\"additionalIncludedPath\":\"includedPathValue\",\"encryptionAlgorithm\":\"AEAD_AES_256_CBC_HMAC_SHA256\"}],\"policyFormatVersion\":1,\"additionalEncryptionPolicy\":\"clientEncryptionpolicyValue\"},\"id\":\"2a9f501b-6948-4795-8fd1-797defb5c466\",\"partitionKey\":{\"paths\":[],\"kind\":\"Hash\"},\"vectorEmbeddingPolicy\":{\"vectorEmbeddings\":[{\"path\":\"/vector1\",\"dataType\":\"float32\",\"dimensions\":1200,\"distanceFunction\":\"cosine\"},{\"path\":\"/vector2\",\"dataType\":\"int8\",\"dimensions\":3,\"distanceFunction\":\"dotproduct\"},{\"path\":\"/vector3\",\"dataType\":\"uint8\",\"dimensions\":400,\"distanceFunction\":\"euclidean\"}]}}";
-            
-=======
             string cosmosSerialized = "{\"indexingPolicy\":{\"automatic\":true,\"indexingMode\":\"Consistent\",\"additionalIndexPolicy\":\"indexpolicyvalue\",\"includedPaths\":[{\"path\":\"/included/path\",\"additionalIncludedPath\":\"includedPathValue\",\"indexes\":[]}],\"excludedPaths\":[{\"path\":\"/excluded/path\",\"additionalExcludedPath\":\"excludedPathValue\"}],\"compositeIndexes\":[[{\"path\":\"/composite/path\",\"additionalCompositeIndex\":\"compositeIndexValue\",\"order\":\"ascending\"}]],\"spatialIndexes\":[{\"path\":\"/spatial/path\",\"additionalSpatialIndexes\":\"spatialIndexValue\",\"types\":[]}],\"vectorIndexes\":[{\"path\":\"/vector1\",\"type\":\"flat\",\"additionalVectorIndex\":\"vectorIndexValue1\"},{\"path\":\"/vector2\",\"type\":\"quantizedFlat\",\"additionalVectorIndex\":\"vectorIndexValue2\"},{\"path\":\"/vector3\",\"type\":\"diskANN\"}],\"fullTextIndexes\":[{\"path\":\"/fullTextPath1\",\"additionalFullTextIndex\":\"fullTextIndexValue1\"},{\"path\":\"/fullTextPath2\",\"additionalFullTextIndex\":\"fullTextIndexValue2\"},{\"path\":\"/fullTextPath3\"}]},\"computedProperties\":[{\"name\":\"lowerName\",\"query\":\"SELECT VALUE LOWER(c.name) FROM c\"},{\"name\":\"estimatedTax\",\"query\":\"SELECT VALUE c.salary * 0.2 FROM c\"}],\"geospatialConfig\":{\"type\":\"Geography\",\"additionalGeospatialConfig\":\"geospatialConfigValue\"},\"uniqueKeyPolicy\":{\"additionalUniqueKeyPolicy\":\"uniqueKeyPolicyValue\",\"uniqueKeys\":[{\"paths\":[\"/unique/key/path/1\",\"/unique/key/path/2\"]}]},\"conflictResolutionPolicy\":{\"mode\":\"LastWriterWins\",\"additionalConflictResolutionPolicy\":\"conflictResolutionValue\"},\"clientEncryptionPolicy\":{\"includedPaths\":[{\"path\":\"/path\",\"clientEncryptionKeyId\":\"clientEncryptionKeyId\",\"encryptionType\":\"Randomized\",\"additionalIncludedPath\":\"includedPathValue\",\"encryptionAlgorithm\":\"AEAD_AES_256_CBC_HMAC_SHA256\"}],\"policyFormatVersion\":1,\"additionalEncryptionPolicy\":\"clientEncryptionpolicyValue\"},\"id\":\"2a9f501b-6948-4795-8fd1-797defb5c466\",\"partitionKey\":{\"paths\":[],\"kind\":\"Hash\"},\"vectorEmbeddingPolicy\":{\"vectorEmbeddings\":[{\"path\":\"/vector1\",\"dataType\":\"float32\",\"dimensions\":1200,\"distanceFunction\":\"cosine\"},{\"path\":\"/vector2\",\"dataType\":\"int8\",\"dimensions\":3,\"distanceFunction\":\"dotproduct\"},{\"path\":\"/vector3\",\"dataType\":\"uint8\",\"dimensions\":400,\"distanceFunction\":\"euclidean\"}]},\"fullTextPolicy\": {\"defaultLanguage\": \"en-US\",\"fullTextPaths\": [{\"path\": \"/fullTextPath1\",\"language\": \"en-US\"},{\"path\": \"/fullTextPath2\",\"language\": \"en-US\"},{\"path\": \"/fullTextPath3\",\"language\": \"en-US\"}]}}";
 
->>>>>>> b4a4ac0f
             JObject complexObject = JObject.FromObject(new { id = 1, name = new { fname = "fname", lname = "lname" } });
 
             // Adding additional information
@@ -375,42 +370,6 @@
 
             Assert.AreEqual(1, containerProperties.IndexingPolicy.VectorIndexes[0].AdditionalProperties.Count);
             Assert.AreEqual("vectorIndexValue1", containerProperties.IndexingPolicy.VectorIndexes[0].AdditionalProperties["additionalVectorIndex"]);
-<<<<<<< HEAD
-
-            Assert.AreEqual(1, containerProperties.IndexingPolicy.VectorIndexes[1].AdditionalProperties.Count);
-            Assert.AreEqual("vectorIndexValue2", containerProperties.IndexingPolicy.VectorIndexes[1].AdditionalProperties["additionalVectorIndex"]);
-
-            Assert.IsNull(containerProperties.IndexingPolicy.VectorIndexes[2].AdditionalProperties);
-
-            Assert.AreEqual(1, containerProperties.IndexingPolicy.IncludedPaths[0].AdditionalProperties.Count);
-            Assert.AreEqual("includedPathValue", containerProperties.IndexingPolicy.IncludedPaths[0].AdditionalProperties["additionalIncludedPath"]);
-
-            Assert.AreEqual(1, containerProperties.IndexingPolicy.ExcludedPaths[0].AdditionalProperties.Count);
-            Assert.AreEqual("excludedPathValue", containerProperties.IndexingPolicy.ExcludedPaths[0].AdditionalProperties["additionalExcludedPath"]);
-
-            Assert.AreEqual(1, containerProperties.GeospatialConfig.AdditionalProperties.Count);
-            Assert.AreEqual("geospatialConfigValue", containerProperties.GeospatialConfig.AdditionalProperties["additionalGeospatialConfig"]);
-
-            Assert.AreEqual(1, containerProperties.UniqueKeyPolicy.AdditionalProperties.Count);
-            Assert.AreEqual("uniqueKeyPolicyValue", containerProperties.UniqueKeyPolicy.AdditionalProperties["additionalUniqueKeyPolicy"]);
-
-            Assert.AreEqual(1, containerProperties.ConflictResolutionPolicy.AdditionalProperties.Count);
-            Assert.AreEqual("conflictResolutionValue", containerProperties.ConflictResolutionPolicy.AdditionalProperties["additionalConflictResolutionPolicy"]);
-
-            Assert.AreEqual(1, containerProperties.ClientEncryptionPolicy.AdditionalProperties.Count);
-            Assert.AreEqual("clientEncryptionpolicyValue", containerProperties.ClientEncryptionPolicy.AdditionalProperties["additionalEncryptionPolicy"]);
-
-            Assert.AreEqual(1, containerProperties.ClientEncryptionPolicy.IncludedPaths.First().AdditionalProperties.Count);
-            Assert.AreEqual("includedPathValue", containerProperties.ClientEncryptionPolicy.IncludedPaths.First().AdditionalProperties["additionalIncludedPath"]);
-
-            Assert.IsNotNull(containerProperties.VectorEmbeddingPolicy);
-            Assert.AreEqual(3, containerProperties.VectorEmbeddingPolicy.Embeddings.Count);
-            Assert.AreEqual("/vector1", containerProperties.VectorEmbeddingPolicy.Embeddings[0].Path);
-            Assert.AreEqual(Cosmos.VectorDataType.Float32, containerProperties.VectorEmbeddingPolicy.Embeddings[0].DataType);
-            Assert.AreEqual((ulong)1200, containerProperties.VectorEmbeddingPolicy.Embeddings[0].Dimensions);
-            Assert.AreEqual(Cosmos.DistanceFunction.Cosine, containerProperties.VectorEmbeddingPolicy.Embeddings[0].DistanceFunction);
-
-=======
 
             Assert.AreEqual(1, containerProperties.IndexingPolicy.VectorIndexes[1].AdditionalProperties.Count);
             Assert.AreEqual("vectorIndexValue2", containerProperties.IndexingPolicy.VectorIndexes[1].AdditionalProperties["additionalVectorIndex"]);
@@ -464,7 +423,6 @@
             Assert.AreEqual("/fullTextPath3", containerProperties.FullTextPolicy.FullTextPaths[2].Path);
             Assert.AreEqual("en-US", containerProperties.FullTextPolicy.FullTextPaths[2].Language);
 
->>>>>>> b4a4ac0f
             Assert.AreEqual(2, containerProperties.ComputedProperties.Count);
             Assert.AreEqual("lowerName", containerProperties.ComputedProperties[0].Name);
             Assert.AreEqual("SELECT VALUE LOWER(c.name) FROM c", containerProperties.ComputedProperties[0].Query);
@@ -811,12 +769,8 @@
                 "ChangeFeedPolicy",
                 "ClientEncryptionPolicy",
                 "PartitionKeyPaths",
-<<<<<<< HEAD
-                "VectorEmbeddingPolicy");
-=======
                 "VectorEmbeddingPolicy",
                 "FullTextPolicy");
->>>>>>> b4a4ac0f
 #else
             SettingsContractTests.TypeAccessorGuard(typeof(ContainerProperties),
                 "Id",
@@ -831,12 +785,8 @@
                 "ConflictResolutionPolicy",
                 "ClientEncryptionPolicy",
                 "PartitionKeyPaths",
-<<<<<<< HEAD
-                "VectorEmbeddingPolicy");
-=======
                 "VectorEmbeddingPolicy",
                 "FullTextPolicy");
->>>>>>> b4a4ac0f
 #endif
 
             // Two equivalent definitions 
@@ -876,11 +826,7 @@
         [TestMethod]
         public async Task ContainerSettingsIndexTest()
         {
-<<<<<<< HEAD
-            string containerJsonString = "{\"indexingPolicy\":{\"automatic\":true,\"indexingMode\":\"Consistent\",\"includedPaths\":[{\"path\":\"/*\",\"indexes\":[{\"dataType\":\"Number\",\"precision\":-1,\"kind\":\"Range\"},{\"dataType\":\"String\",\"precision\":-1,\"kind\":\"Range\"}]}],\"excludedPaths\":[{\"path\":\"/\\\"_etag\\\"/?\"}],\"compositeIndexes\":[],\"spatialIndexes\":[],\"vectorIndexes\":[]},\"id\":\"MigrationTest\",\"partitionKey\":{\"paths\":[\"/id\"],\"kind\":\"Hash\"}}";
-=======
             string containerJsonString = "{\"indexingPolicy\":{\"automatic\":true,\"indexingMode\":\"Consistent\",\"includedPaths\":[{\"path\":\"/*\",\"indexes\":[{\"dataType\":\"Number\",\"precision\":-1,\"kind\":\"Range\"},{\"dataType\":\"String\",\"precision\":-1,\"kind\":\"Range\"}]}],\"excludedPaths\":[{\"path\":\"/\\\"_etag\\\"/?\"}],\"compositeIndexes\":[],\"spatialIndexes\":[],\"vectorIndexes\":[],\"fullTextIndexes\":[]},\"id\":\"MigrationTest\",\"partitionKey\":{\"paths\":[\"/id\"],\"kind\":\"Hash\"}}";
->>>>>>> b4a4ac0f
 
             CosmosJsonDotNetSerializer serializerCore = new CosmosJsonDotNetSerializer();
             ContainerProperties containerProperties = null;
@@ -1170,11 +1116,7 @@
                 Dimensions = 3,
             };
 
-<<<<<<< HEAD
-            Collection<Cosmos.Embedding> embeddings = new ()
-=======
             Collection<Cosmos.Embedding> embeddings = new()
->>>>>>> b4a4ac0f
             {
                 embedding1,
                 embedding2,
@@ -1193,8 +1135,6 @@
             Assert.IsTrue(embedding2.Equals(vectorEmbeddings.Value<JArray>()[1].ToObject<Cosmos.Embedding>()));
         }
 
-<<<<<<< HEAD
-=======
         [TestMethod]
         public void FullTextPolicySerialization()
         {
@@ -1247,7 +1187,6 @@
             Assert.IsTrue(fullTextPath2.Equals(fullTextPathsDeSerialized.Value<JArray>()[1].ToObject<Cosmos.FullTextPath>()));
         }
 
->>>>>>> b4a4ac0f
         private static T CosmosDeserialize<T>(string payload)
         {
             using (MemoryStream ms = new MemoryStream())
@@ -1347,17 +1286,10 @@
             string[] allCosmosEntries = Enum.GetNames(typeof(TFirstEnum));
             string[] allDocumentsEntries = Enum.GetNames(typeof(TSecondEnum));
 
-<<<<<<< HEAD
-           foreach(string entry in allDocumentsEntries)
-           {
+            foreach (string entry in allDocumentsEntries)
+            {
                 Assert.IsTrue(allCosmosEntries.Contains(entry));
-           }
-=======
-            foreach (string entry in allDocumentsEntries)
-            {
-                Assert.IsTrue(allCosmosEntries.Contains(entry));
-            }
->>>>>>> b4a4ac0f
+            }
         }
     }
 }