﻿//------------------------------------------------------------
// Copyright (c) Microsoft Corporation.  All rights reserved.
//------------------------------------------------------------

namespace Microsoft.Azure.Cosmos.Tests
{
    using System;
    using System.Collections.ObjectModel;
    using System.IO;
    using System.Linq;
    using System.Reflection;
    using System.Text;
    using Microsoft.Azure.Documents;
    using Microsoft.VisualStudio.TestTools.UnitTesting;
    using Newtonsoft.Json;

    [TestClass]
    public class SettingsContractTests
    {
        [TestMethod]
        public void DatabaseSettingsDefaults()
        {
            CosmosDatabaseSettings dbSettings = new CosmosDatabaseSettings();

            Assert.IsNull(dbSettings.LastModified);
            Assert.IsNull(dbSettings.ResourceId);
            Assert.IsNull(dbSettings.Id);
            Assert.IsNull(dbSettings.ETag);

            SettingsContractTests.TypeAccessorGuard(typeof(CosmosDatabaseSettings), "Id");
        }

        [TestMethod]
        public void StoredProecdureSettingsDefaults()
        {
            CosmosStoredProcedureSettings dbSettings = new CosmosStoredProcedureSettings();

            Assert.IsNull(dbSettings.LastModified);
            Assert.IsNull(dbSettings.ResourceId);
            Assert.IsNull(dbSettings.Id);
            Assert.IsNull(dbSettings.ETag);

            SettingsContractTests.TypeAccessorGuard(typeof(CosmosStoredProcedureSettings), "Id", "Body");
        }

        [TestMethod]
        public void ConflictsSettingsDefaults()
        {
            CosmosConflictSettings conflictSettings = new CosmosConflictSettings();

            Assert.IsNull(conflictSettings.ResourceType);
            Assert.AreEqual(Cosmos.OperationKind.Invalid, conflictSettings.OperationKind);
            Assert.IsNull(conflictSettings.Id);

            SettingsContractTests.TypeAccessorGuard(typeof(CosmosConflictSettings), "Id", "OperationKind", "ResourceType");
        }

        [TestMethod]
        public void DatabaseStreamDeserialzieTest()
        {
            string dbId = "946ad017-14d9-4cee-8619-0cbc62414157";
            string rid = "vu9cAA==";
            string self = "dbs\\/vu9cAA==\\/";
            string etag = "00000000-0000-0000-f8ea-31d6e5f701d4";
            double ts = 1555923784;

            DateTime UnixStartTime = new DateTime(1970, 1, 1, 0, 0, 0, 0, DateTimeKind.Utc);
            DateTime expected = UnixStartTime.AddSeconds(ts);

            string testPyaload = "{\"id\":\"" + dbId
                    + "\",\"_rid\":\"" + rid
                    + "\",\"_self\":\"" + self
                    + "\",\"_etag\":\"" + etag
                    + "\",\"_colls\":\"colls\\/\",\"_users\":\"users\\/\",\"_ts\":" + ts + "}";

            CosmosDatabaseSettings deserializedPayload = 
                JsonConvert.DeserializeObject<CosmosDatabaseSettings>(testPyaload);

            Assert.IsTrue(deserializedPayload.LastModified.HasValue);
            Assert.AreEqual(expected, deserializedPayload.LastModified.Value);
            Assert.AreEqual(dbId, deserializedPayload.Id);
            Assert.AreEqual(rid, deserializedPayload.ResourceId);
            Assert.AreEqual(etag, deserializedPayload.ETag);
        }

        [TestMethod]
        public void ContainerStreamDeserialzieTest()
        {
            string colId = "946ad017-14d9-4cee-8619-0cbc62414157";
            string rid = "vu9cAA==";
            string self = "dbs\\/vu9cAA==\\/cols\\/abc==\\/";
            string etag = "00000000-0000-0000-f8ea-31d6e5f701d4";
            double ts = 1555923784;

            DateTime UnixStartTime = new DateTime(1970, 1, 1, 0, 0, 0, 0, DateTimeKind.Utc);
            DateTime expected = UnixStartTime.AddSeconds(ts);

            string testPyaload = "{\"id\":\"" + colId
                    + "\",\"_rid\":\"" + rid
                    + "\",\"_self\":\"" + self
                    + "\",\"_etag\":\"" + etag
                    + "\",\"_colls\":\"colls\\/\",\"_users\":\"users\\/\",\"_ts\":" + ts + "}";

            CosmosContainerSettings deserializedPayload =
                JsonConvert.DeserializeObject<CosmosContainerSettings>(testPyaload);

            Assert.IsTrue(deserializedPayload.LastModified.HasValue);
            Assert.AreEqual(expected, deserializedPayload.LastModified.Value);
            Assert.AreEqual(colId, deserializedPayload.Id);
            Assert.AreEqual(rid, deserializedPayload.ResourceId);
            Assert.AreEqual(etag, deserializedPayload.ETag);
        }

        [TestMethod]
        public void StoredProcedureDeserialzieTest()
        {
            string colId = "946ad017-14d9-4cee-8619-0cbc62414157";
            string rid = "vu9cAA==";
            string self = "dbs\\/vu9cAA==\\/cols\\/abc==\\/sprocs\\/def==\\/";
            string etag = "00000000-0000-0000-f8ea-31d6e5f701d4";
            double ts = 1555923784;

            DateTime UnixStartTime = new DateTime(1970, 1, 1, 0, 0, 0, 0, DateTimeKind.Utc);
            DateTime expected = UnixStartTime.AddSeconds(ts);

            string testPyaload = "{\"id\":\"" + colId
                    + "\",\"_rid\":\"" + rid
                    + "\",\"_self\":\"" + self
                    + "\",\"_etag\":\"" + etag
                    + "\",\"_colls\":\"colls\\/\",\"_users\":\"users\\/\",\"_ts\":" + ts + "}";

            CosmosStoredProcedureSettings deserializedPayload =
                JsonConvert.DeserializeObject<CosmosStoredProcedureSettings>(testPyaload);

            Assert.IsTrue(deserializedPayload.LastModified.HasValue);
            Assert.AreEqual(expected, deserializedPayload.LastModified.Value);
            Assert.AreEqual(colId, deserializedPayload.Id);
            Assert.AreEqual(rid, deserializedPayload.ResourceId);
            Assert.AreEqual(etag, deserializedPayload.ETag);
        }

        [TestMethod]
        public void DatabaseSettingsSerializeTest()
        {
            string id = Guid.NewGuid().ToString();

            CosmosDatabaseSettings databaseSettings = new CosmosDatabaseSettings()
            {
                Id = id
            };

            Database db = new Database()
            {
                Id = id
            };

            string cosmosSerialized = SettingsContractTests.CosmosSerialize(databaseSettings);
            string directSerialized = SettingsContractTests.DirectSerialize(db);

            // Swap de-serialize and validate 
            CosmosDatabaseSettings dbDeserSettings = SettingsContractTests.CosmosDeserialize<CosmosDatabaseSettings>(directSerialized);
            Database dbDeser = SettingsContractTests.DirectDeSerialize<Database>(cosmosSerialized);

            Assert.AreEqual(dbDeserSettings.Id, dbDeser.Id);
            Assert.AreEqual(dbDeserSettings.Id, db.Id);
        }

        [TestMethod]
        public void DatabaseSettingsDeSerializeTest()
        {
            string dbResponsePayload = @"{
                _colls : 'dbs/6GoAAA==/colls/',
                _users: 'dbs/6GoAAA==/users/',
                 id: 'QuickStarts',
                _rid: '6GoAAA==',
                _self: 'dbs/6GoAAA==/',
                _ts: 1530581163,
                _etag: '00002000-0000-0000-0000-5b3ad0ab0000'
                }";

            CosmosDatabaseSettings databaseSettings = SettingsContractTests.CosmosDeserialize<CosmosDatabaseSettings>(dbResponsePayload);
            Database db = SettingsContractTests.DirectDeSerialize<Database>(dbResponsePayload);

            // Not all are exposed in CosmosDatabaseSettings
            // so lets only validate relevant parts
            Assert.AreEqual(db.Id, databaseSettings.Id);
            Assert.AreEqual(db.ETag, databaseSettings.ETag);
            Assert.AreEqual(db.ResourceId, databaseSettings.ResourceId);

            Assert.AreEqual("QuickStarts", databaseSettings.Id);
            Assert.AreEqual("00002000-0000-0000-0000-5b3ad0ab0000", databaseSettings.ETag);
            Assert.AreEqual("6GoAAA==", databaseSettings.ResourceId);
        }

        [TestMethod]
        public void ContainerSettingsSimpleTest()
        {
            string id = Guid.NewGuid().ToString();
            string pkPath = "/partitionKey";

            // Two equivalent definitions 
            CosmosContainerSettings cosmosContainerSettings = new CosmosContainerSettings(id, pkPath);
            DocumentCollection collection = new DocumentCollection()
            {
                Id = id,
                PartitionKey = new PartitionKeyDefinition()
                {
                    Paths = new Collection<string>() { pkPath },
                }
            };

            string cosmosSerialized = SettingsContractTests.CosmosSerialize(cosmosContainerSettings);
            string directSerialized = SettingsContractTests.DirectSerialize(collection);

            // Swap de-serialize and validate 
            CosmosContainerSettings containerDeserSettings = SettingsContractTests.CosmosDeserialize<CosmosContainerSettings>(directSerialized);
            DocumentCollection collectionDeser = SettingsContractTests.DirectDeSerialize<DocumentCollection>(cosmosSerialized);

            Assert.AreEqual(collection.Id, containerDeserSettings.Id);
            Assert.AreEqual(collection.PartitionKey.Paths[0], containerDeserSettings.PartitionKeyPath);

            Assert.AreEqual(cosmosContainerSettings.Id, collectionDeser.Id);
            Assert.AreEqual(cosmosContainerSettings.PartitionKeyPath, collectionDeser.PartitionKey.Paths[0]);
        }

        [TestMethod]
        public void ContainerSettingsWithConflictResolution()
        {
            string id = Guid.NewGuid().ToString();
            string pkPath = "/partitionKey";

            // Two equivalent definitions 
            CosmosContainerSettings cosmosContainerSettings = new CosmosContainerSettings(id, pkPath)
            {
                ConflictResolutionPolicy = new Cosmos.ConflictResolutionPolicy()
                {
                    Mode = Cosmos.ConflictResolutionMode.Custom,
                    ConflictResolutionPath = "/path",
                    ConflictResolutionProcedure = "sp"
                }
            };

            DocumentCollection collection = new DocumentCollection()
            {
                Id = id,
                ConflictResolutionPolicy = new ConflictResolutionPolicy()
                {
                    Mode = ConflictResolutionMode.Custom,
                    ConflictResolutionPath = "/path",
                    ConflictResolutionProcedure = "sp"
                }
            };

            string cosmosSerialized = SettingsContractTests.CosmosSerialize(cosmosContainerSettings);
            string directSerialized = SettingsContractTests.DirectSerialize(collection);

            // Swap de-serialize and validate 
            CosmosContainerSettings containerDeserSettings = SettingsContractTests.CosmosDeserialize<CosmosContainerSettings>(directSerialized);
            DocumentCollection collectionDeser = SettingsContractTests.DirectDeSerialize<DocumentCollection>(cosmosSerialized);

            Assert.AreEqual(cosmosContainerSettings.Id, collectionDeser.Id);
            Assert.AreEqual((int)cosmosContainerSettings.ConflictResolutionPolicy.Mode, (int)collectionDeser.ConflictResolutionPolicy.Mode);
            Assert.AreEqual(cosmosContainerSettings.ConflictResolutionPolicy.ConflictResolutionPath, collectionDeser.ConflictResolutionPolicy.ConflictResolutionPath);
            Assert.AreEqual(cosmosContainerSettings.ConflictResolutionPolicy.ConflictResolutionProcedure, collectionDeser.ConflictResolutionPolicy.ConflictResolutionProcedure);
        }

        [TestMethod]
        public void ContainerSettingsWithIndexingPolicyTest()
        {
            string id = Guid.NewGuid().ToString();
            string pkPath = "/partitionKey";

            // Two equivalent definitions 
            CosmosContainerSettings cosmosContainerSettings = new CosmosContainerSettings(id, pkPath);
            cosmosContainerSettings.IndexingPolicy.Automatic = true;
            cosmosContainerSettings.IndexingPolicy.IncludedPaths.Add(new Cosmos.IncludedPath() { Path = "/id1/*" });

            Cosmos.UniqueKey cuk1 = new Cosmos.UniqueKey();
            cuk1.Paths.Add("/u1");
            cosmosContainerSettings.UniqueKeyPolicy.UniqueKeys.Add(cuk1);

            DocumentCollection collection = new DocumentCollection()
            {
                Id = id,
                PartitionKey = new PartitionKeyDefinition()
                {
                    Paths = new Collection<string>() { pkPath },
                }
            };
            collection.IndexingPolicy.Automatic = true;
            collection.IndexingPolicy.IncludedPaths.Add(new Documents.IncludedPath() { Path = "/id1/*" });

            Documents.UniqueKey duk1 = new Documents.UniqueKey();
            duk1.Paths.Add("/u1");
            collection.UniqueKeyPolicy.UniqueKeys.Add(duk1);

            string cosmosSerialized = SettingsContractTests.CosmosSerialize(cosmosContainerSettings);
            string directSerialized = SettingsContractTests.DirectSerialize(collection);

            // Swap de-serialize and validate 
            CosmosContainerSettings containerDeserSettings = SettingsContractTests.CosmosDeserialize<CosmosContainerSettings>(directSerialized);
            DocumentCollection collectionDeser = SettingsContractTests.DirectDeSerialize<DocumentCollection>(cosmosSerialized);

            Assert.AreEqual(collection.Id, containerDeserSettings.Id);
            Assert.AreEqual(collection.PartitionKey.Paths[0], containerDeserSettings.PartitionKeyPath);
            Assert.AreEqual(collection.IndexingPolicy.Automatic, containerDeserSettings.IndexingPolicy.Automatic);
            Assert.AreEqual(collection.IndexingPolicy.IncludedPaths.Count, containerDeserSettings.IndexingPolicy.IncludedPaths.Count);
            Assert.AreEqual(collection.IndexingPolicy.IncludedPaths[0].Path, containerDeserSettings.IndexingPolicy.IncludedPaths[0].Path);
            Assert.AreEqual(collection.IndexingPolicy.IncludedPaths[0].Indexes.Count, containerDeserSettings.IndexingPolicy.IncludedPaths[0].Indexes.Count);
            Assert.AreEqual(collection.UniqueKeyPolicy.UniqueKeys.Count, containerDeserSettings.UniqueKeyPolicy.UniqueKeys.Count);
            Assert.AreEqual(collection.UniqueKeyPolicy.UniqueKeys[0].Paths.Count, containerDeserSettings.UniqueKeyPolicy.UniqueKeys[0].Paths.Count);
            Assert.AreEqual(collection.UniqueKeyPolicy.UniqueKeys[0].Paths[0], containerDeserSettings.UniqueKeyPolicy.UniqueKeys[0].Paths[0]);

            Assert.AreEqual(cosmosContainerSettings.Id, collectionDeser.Id);
            Assert.AreEqual(cosmosContainerSettings.PartitionKeyPath, collectionDeser.PartitionKey.Paths[0]);
            Assert.AreEqual(cosmosContainerSettings.IndexingPolicy.Automatic, collectionDeser.IndexingPolicy.Automatic);
            Assert.AreEqual(cosmosContainerSettings.IndexingPolicy.IncludedPaths.Count, collectionDeser.IndexingPolicy.IncludedPaths.Count);
            Assert.AreEqual(cosmosContainerSettings.IndexingPolicy.IncludedPaths[0].Path, collectionDeser.IndexingPolicy.IncludedPaths[0].Path);
            Assert.AreEqual(cosmosContainerSettings.IndexingPolicy.IncludedPaths[0].Indexes.Count, collectionDeser.IndexingPolicy.IncludedPaths[0].Indexes.Count);
            Assert.AreEqual(cosmosContainerSettings.UniqueKeyPolicy.UniqueKeys.Count, collectionDeser.UniqueKeyPolicy.UniqueKeys.Count);
            Assert.AreEqual(cosmosContainerSettings.UniqueKeyPolicy.UniqueKeys[0].Paths.Count, collectionDeser.UniqueKeyPolicy.UniqueKeys[0].Paths.Count);
            Assert.AreEqual(cosmosContainerSettings.UniqueKeyPolicy.UniqueKeys[0].Paths[0], collectionDeser.UniqueKeyPolicy.UniqueKeys[0].Paths[0]);
        }

        [TestMethod]
        public void ContainerSettingsDefaults()
        {
            string id = Guid.NewGuid().ToString();
            string pkPath = "/partitionKey";

<<<<<<< HEAD
            SettingsContractTests.TypeAccessorGuard(typeof(CosmosContainerSettings), "Id", "UniqueKeyPolicy", "DefaultTimeToLive", "IndexingPolicy", "ConflictResolutionPolicy");
=======
            SettingsContractTests.TypeAccessorGuard(typeof(CosmosContainerSettings), "Id", "UniqueKeyPolicy", "DefaultTimeToLive", "IndexingPolicy", "TimeToLivePropertyPath");
>>>>>>> f0307f95

            // Two equivalent definitions 
            CosmosContainerSettings cosmosContainerSettings = new CosmosContainerSettings(id, pkPath);

            Assert.AreEqual(id, cosmosContainerSettings.Id);
            Assert.AreEqual(pkPath, cosmosContainerSettings.PartitionKeyPath);

            Assert.IsNull(cosmosContainerSettings.ResourceId);
            Assert.IsNull(cosmosContainerSettings.LastModified);
            Assert.IsNull(cosmosContainerSettings.ETag);
            Assert.IsNull(cosmosContainerSettings.DefaultTimeToLive);

            Assert.IsNotNull(cosmosContainerSettings.IndexingPolicy);
            Assert.IsNull(cosmosContainerSettings.ConflictResolutionPolicy);
            Assert.IsTrue(object.ReferenceEquals(cosmosContainerSettings.IndexingPolicy, cosmosContainerSettings.IndexingPolicy));
            Assert.IsNotNull(cosmosContainerSettings.IndexingPolicy.IncludedPaths);
            Assert.IsTrue(object.ReferenceEquals(cosmosContainerSettings.IndexingPolicy.IncludedPaths, cosmosContainerSettings.IndexingPolicy.IncludedPaths));

            Cosmos.IncludedPath ip = new Cosmos.IncludedPath();
            Assert.IsNotNull(ip.Indexes);

            Assert.IsNotNull(cosmosContainerSettings.UniqueKeyPolicy);
            Assert.IsTrue(object.ReferenceEquals(cosmosContainerSettings.UniqueKeyPolicy, cosmosContainerSettings.UniqueKeyPolicy));
            Assert.IsNotNull(cosmosContainerSettings.UniqueKeyPolicy.UniqueKeys);
            Assert.IsTrue(object.ReferenceEquals(cosmosContainerSettings.UniqueKeyPolicy.UniqueKeys, cosmosContainerSettings.UniqueKeyPolicy.UniqueKeys));

            Cosmos.UniqueKey uk = new Cosmos.UniqueKey();
            Assert.IsNotNull(uk.Paths);
        }

        [TestMethod]
        public void ConflictSettingsSerializeTest()
        {
            string id = Guid.NewGuid().ToString();

            CosmosConflictSettings conflictSettings = new CosmosConflictSettings()
            {
                Id = id,
                OperationKind = Cosmos.OperationKind.Create,
                ResourceType = typeof(CosmosStoredProcedure)
            };

            Conflict conflict = new Conflict()
            {
                Id = id,
                OperationKind = OperationKind.Create,
                ResourceType = typeof(StoredProcedure)
            };

            string cosmosSerialized = SettingsContractTests.CosmosSerialize(conflictSettings);
            string directSerialized = SettingsContractTests.DirectSerialize(conflict);

            // Swap de-serialize and validate 
            CosmosConflictSettings conflictDeserSettings = SettingsContractTests.CosmosDeserialize<CosmosConflictSettings>(directSerialized);
            Conflict conflictDeser = SettingsContractTests.DirectDeSerialize<Conflict>(cosmosSerialized);

            Assert.AreEqual(conflictDeserSettings.Id, conflictDeser.Id);
            Assert.AreEqual((int)conflictDeserSettings.OperationKind, (int)conflictDeser.OperationKind);
            Assert.AreEqual(typeof(StoredProcedure), conflictDeser.ResourceType);
            Assert.AreEqual(typeof(CosmosStoredProcedure), conflictDeserSettings.ResourceType);
            Assert.AreEqual(conflictDeserSettings.Id, conflict.Id);
        }

        [TestMethod]
        public void ConflictSettingsDeSerializeTest()
        {
            string conflictResponsePayload = @"{
                 id: 'Conflict1',
                 operationType: 'Replace',
                 resourceType: 'trigger'
                }";

            CosmosConflictSettings conflictSettings = SettingsContractTests.CosmosDeserialize<CosmosConflictSettings>(conflictResponsePayload);
            Conflict conflict = SettingsContractTests.DirectDeSerialize<Conflict>(conflictResponsePayload);

            Assert.AreEqual(conflict.Id, conflictSettings.Id);
            Assert.AreEqual((int)conflictSettings.OperationKind, (int)conflict.OperationKind);
            Assert.AreEqual(typeof(Trigger), conflict.ResourceType);
            Assert.AreEqual(typeof(CosmosTrigger), conflictSettings.ResourceType);

            Assert.AreEqual("Conflict1", conflictSettings.Id);
        }

        private static T CosmosDeserialize<T>(string payload)
        {
            using (MemoryStream ms = new MemoryStream())
            {
                StreamWriter sw = new StreamWriter(ms, new UTF8Encoding(false, true), 1024, leaveOpen: true);
                sw.Write(payload);
                sw.Flush();

                ms.Position = 0;
                return CosmosResource.FromStream<T>(ms);
            }
        }

        private static T DirectDeSerialize<T>(string payload) where T: JsonSerializable, new()
        {
            using (MemoryStream ms = new MemoryStream())
            {
                StreamWriter sw = new StreamWriter(ms, new UTF8Encoding(false, true), 1024, leaveOpen: true);
                sw.Write(payload);
                sw.Flush();

                ms.Position = 0;
                return JsonSerializable.LoadFrom<T>(ms);
            }
        }

        private static string CosmosSerialize(object input)
        {
            using (Stream stream = CosmosResource.ToStream(input))
            {
                using (StreamReader sr = new StreamReader(stream))
                {
                    return sr.ReadToEnd();
                }
            }
        }

        private static string DirectSerialize<T>(T input) where T: JsonSerializable
        {
            using (MemoryStream ms = new MemoryStream())
            {
                input.SaveTo(ms);
                ms.Position = 0;

                using (StreamReader sr = new StreamReader(ms))
                {
                    return sr.ReadToEnd();
                }
            }
        }

        private static void TypeAccessorGuard(Type input, params string[] publicSettable)
        {
            // All properties are public readable only by-default
            PropertyInfo[] allProperties = input.GetProperties(BindingFlags.Instance|BindingFlags.Public);
            foreach (PropertyInfo pInfo in allProperties)
            {
                MethodInfo[] accessors = pInfo.GetAccessors();
                foreach (MethodInfo m in accessors)
                {
                    if (m.ReturnType == typeof(void))
                    {
                        // Set accessor 
                        bool publicSetAllowed = publicSettable.Where(e => m.Name.EndsWith("_" + e)).Any();
                        Assert.AreEqual(publicSetAllowed, m.IsPublic, m.ToString());
                        Assert.AreEqual(publicSetAllowed, m.IsVirtual, m.ToString());
                    }
                    else
                    {
                        // get accessor 
                        Assert.IsTrue(m.IsPublic, m.ToString());
                        Assert.IsTrue(m.IsVirtual, m.ToString());
                    }
                }
            }
        }
    }
}<|MERGE_RESOLUTION|>--- conflicted
+++ resolved
@@ -328,11 +328,7 @@
             string id = Guid.NewGuid().ToString();
             string pkPath = "/partitionKey";
 
-<<<<<<< HEAD
-            SettingsContractTests.TypeAccessorGuard(typeof(CosmosContainerSettings), "Id", "UniqueKeyPolicy", "DefaultTimeToLive", "IndexingPolicy", "ConflictResolutionPolicy");
-=======
-            SettingsContractTests.TypeAccessorGuard(typeof(CosmosContainerSettings), "Id", "UniqueKeyPolicy", "DefaultTimeToLive", "IndexingPolicy", "TimeToLivePropertyPath");
->>>>>>> f0307f95
+            SettingsContractTests.TypeAccessorGuard(typeof(CosmosContainerSettings), "Id", "UniqueKeyPolicy", "DefaultTimeToLive", "IndexingPolicy", "TimeToLivePropertyPath", "ConflictResolutionPolicy");
 
             // Two equivalent definitions 
             CosmosContainerSettings cosmosContainerSettings = new CosmosContainerSettings(id, pkPath);
