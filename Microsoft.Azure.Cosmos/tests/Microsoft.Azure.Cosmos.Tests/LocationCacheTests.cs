﻿//------------------------------------------------------------
// Copyright (c) Microsoft Corporation.  All rights reserved.
//------------------------------------------------------------
namespace Microsoft.Azure.Cosmos.Client.Tests
{
    using System;
    using System.Collections.Generic;
    using System.Collections.ObjectModel;
    using System.Globalization;
    using System.IO;
    using System.Linq;
    using System.Net.Http;
    using System.Threading;
    using System.Threading.Tasks;
    using Microsoft.Azure.Cosmos.Core.Trace;
    using Microsoft.Azure.Cosmos.Linq;
    using Microsoft.Azure.Cosmos.Routing;
    using Microsoft.Azure.Documents;
    using Microsoft.Azure.Documents.Collections;
    using Microsoft.VisualStudio.TestTools.UnitTesting;
    using Moq;

    /// <summary>
    /// Tests for <see cref="LocationCache"/>
    /// </summary>
    [TestClass]
    public sealed class LocationCacheTests
    {
        private static readonly Uri DefaultEndpoint = new Uri("https://default.documents.azure.com");
        private static readonly Uri DefaultRegionalEndpoint = new Uri("https://location1.documents.azure.com");
        private static readonly Uri Location1Endpoint = new Uri("https://location1.documents.azure.com");
        private static readonly Uri Location2Endpoint = new Uri("https://location2.documents.azure.com");
        private static readonly Uri Location3Endpoint = new Uri("https://location3.documents.azure.com");
        private static readonly Uri Location4Endpoint = new Uri("https://location4.documents.azure.com");
        private static readonly Uri[] WriteEndpoints = new Uri[] { LocationCacheTests.Location1Endpoint, LocationCacheTests.Location2Endpoint, LocationCacheTests.Location3Endpoint };
        private static readonly Uri[] ReadEndpoints = new Uri[] { LocationCacheTests.Location1Endpoint, LocationCacheTests.Location2Endpoint, LocationCacheTests.Location4Endpoint };
        private static readonly Dictionary<string, Uri> EndpointByLocation = new Dictionary<string, Uri>()
        {
            { "location1", LocationCacheTests.Location1Endpoint },
            { "location2", LocationCacheTests.Location2Endpoint },
            { "location3", LocationCacheTests.Location3Endpoint },
            { "location4", LocationCacheTests.Location4Endpoint },
        };

        private ReadOnlyCollection<string> preferredLocations;
        private AccountProperties databaseAccount;
        private LocationCache cache;
        private GlobalPartitionEndpointManager partitionKeyRangeLocationCache;
        private Mock<IDocumentClientInternal> mockedClient;

        [TestMethod]
        [DataRow(true, false, DisplayName = "Validate write endpoint order with preferred locations as empty and multi-write usage disabled and default endpoint is global endpoint.")]
        [DataRow(false, false, DisplayName = "Validate write endpoint order with preferred locations as non-empty and multi-write usage disabled and default endpoint is global endpoint.")]
        [DataRow(true, true, DisplayName = "Validate write endpoint order with preferred locations as empty and multi-write usage disabled and default endpoint is regional endpoint.")]
        [DataRow(false, true, DisplayName = "Validate write endpoint order with preferred locations as non-empty and multi-write usage disabled and default endpoint is regional endpoint.")]
        [Owner("atulk")]
        public void ValidateWriteEndpointOrderWithClientSideDisableMultipleWriteLocation(bool isPreferredLocationListEmpty, bool isDefaultEndpointARegionalEndpoint)
        {
            using GlobalEndpointManager endpointManager = this.Initialize(
                useMultipleWriteLocations: false,
                enableEndpointDiscovery: true,
                isPreferredLocationsListEmpty: isPreferredLocationListEmpty,
                isDefaultEndpointARegionalEndpoint: isDefaultEndpointARegionalEndpoint);

            Assert.AreEqual(this.cache.WriteEndpoints[0], LocationCacheTests.Location1Endpoint);
            Assert.AreEqual(this.cache.WriteEndpoints[1], LocationCacheTests.Location2Endpoint);
            Assert.AreEqual(this.cache.WriteEndpoints[2], LocationCacheTests.Location3Endpoint);
        }

        [TestMethod]
        [DataRow(true, DisplayName = "Validate get location with preferred locations as non-empty.")]
        [DataRow(false, DisplayName = "Validate get location with preferred locations as empty.")]
        [Owner("atulk")]
        public void ValidateGetLocation(bool isPreferredLocationListEmpty)
        {
            using GlobalEndpointManager endpointManager = this.Initialize(
                useMultipleWriteLocations: false,
                enableEndpointDiscovery: true,
                isPreferredLocationsListEmpty: isPreferredLocationListEmpty);

            Assert.AreEqual(this.databaseAccount.WriteLocationsInternal.First().Name, this.cache.GetLocation(LocationCacheTests.DefaultEndpoint));

            foreach (AccountRegion databaseAccountLocation in this.databaseAccount.WriteLocationsInternal)
            {
                Assert.AreEqual(databaseAccountLocation.Name, this.cache.GetLocation(new Uri(databaseAccountLocation.Endpoint)));
            }

            foreach (AccountRegion databaseAccountLocation in this.databaseAccount.ReadLocationsInternal)
            {
                Assert.AreEqual(databaseAccountLocation.Name, this.cache.GetLocation(new Uri(databaseAccountLocation.Endpoint)));
            }
        }


        [TestMethod]
        [Owner("sourabhjain")]
        public void ValidateTryGetLocationForGatewayDiagnostics()
        {
            using GlobalEndpointManager endpointManager = this.Initialize(
                useMultipleWriteLocations: false,
                enableEndpointDiscovery: true,
                isPreferredLocationsListEmpty: true);

            Assert.AreEqual(false, this.cache.TryGetLocationForGatewayDiagnostics(LocationCacheTests.DefaultEndpoint, out string regionName));
            Assert.IsNull(regionName);

            // Default Endpoint with path
            Assert.AreEqual(false, this.cache.TryGetLocationForGatewayDiagnostics(new Uri(LocationCacheTests.DefaultEndpoint, "random/path"), out regionName));
            Assert.IsNull(regionName);

            foreach (AccountRegion databaseAccountLocation in this.databaseAccount.WriteLocationsInternal)
            {
                Assert.AreEqual(true, this.cache.TryGetLocationForGatewayDiagnostics(new Uri(databaseAccountLocation.Endpoint), out regionName));
                Assert.AreEqual(databaseAccountLocation.Name, regionName);
            }

            foreach (AccountRegion databaseAccountLocation in this.databaseAccount.ReadLocationsInternal)
            {
                Assert.AreEqual(true, this.cache.TryGetLocationForGatewayDiagnostics(new Uri(databaseAccountLocation.Endpoint), out regionName));
                Assert.AreEqual(databaseAccountLocation.Name, regionName);
            }
        }

        [TestMethod]
        [Owner("atulk")]
        public async Task ValidateRetryOnSessionNotAvailableWithDisableMultipleWriteLocationsAndEndpointDiscoveryDisabled()
        {
            await this.ValidateRetryOnSessionNotAvailableWithEndpointDiscoveryDisabled(false, false, false);
            await this.ValidateRetryOnSessionNotAvailableWithEndpointDiscoveryDisabled(false, false, true);
            await this.ValidateRetryOnSessionNotAvailableWithEndpointDiscoveryDisabled(false, true, false);
            await this.ValidateRetryOnSessionNotAvailableWithEndpointDiscoveryDisabled(false, true, true);
            await this.ValidateRetryOnSessionNotAvailableWithEndpointDiscoveryDisabled(true, false, false);
            await this.ValidateRetryOnSessionNotAvailableWithEndpointDiscoveryDisabled(true, false, true);
            await this.ValidateRetryOnSessionNotAvailableWithEndpointDiscoveryDisabled(true, true, false);
            await this.ValidateRetryOnSessionNotAvailableWithEndpointDiscoveryDisabled(true, true, true);
        }

        private async Task ValidateRetryOnSessionNotAvailableWithEndpointDiscoveryDisabled(bool isPreferredLocationsListEmpty, bool useMultipleWriteLocations, bool isReadRequest)
        {
            const bool enableEndpointDiscovery = false;

            using GlobalEndpointManager endpointManager = this.Initialize(
                useMultipleWriteLocations: useMultipleWriteLocations,
                enableEndpointDiscovery: enableEndpointDiscovery,
                isPreferredLocationsListEmpty: isPreferredLocationsListEmpty);
            ClientRetryPolicy retryPolicy = this.CreateClientRetryPolicy(enableEndpointDiscovery, partitionLevelFailoverEnabled: false, endpointManager);

            using (DocumentServiceRequest request = this.CreateRequest(isReadRequest: isReadRequest, isMasterResourceType: false))
            {
                int retryCount = 0;

                try
                {
                    await BackoffRetryUtility<bool>.ExecuteAsync(
                        () =>
                        {
                            retryPolicy.OnBeforeSendRequest(request);

                            if (retryCount == 0)
                            {
                                Assert.AreEqual(request.RequestContext.LocationEndpointToRoute, endpointManager.ReadEndpoints[0]);
                            }
                            else
                            {
                                Assert.Fail();
                            }

                            retryCount++;

                            StoreResponseNameValueCollection headers = new()
                            {
                                [WFConstants.BackendHeaders.SubStatus] = ((int)SubStatusCodes.ReadSessionNotAvailable).ToString()
                            };
                            DocumentClientException notFoundException = new NotFoundException(RMResources.NotFound, headers);

                            throw notFoundException;
                        },
                        retryPolicy);

                    Assert.Fail();
                }
                catch (NotFoundException)
                {
                    DefaultTrace.TraceInformation("Received expected notFoundException");
                    Assert.AreEqual(1, retryCount);
                }
            }
        }

        private ClientRetryPolicy CreateClientRetryPolicy(
<<<<<<< HEAD
            bool enableEndpointDiscovery,
=======
            bool enableEndpointDiscovery,
>>>>>>> 11e2c347
            bool partitionLevelFailoverEnabled,
            GlobalEndpointManager endpointManager)
        {
            return new ClientRetryPolicy(
<<<<<<< HEAD
                endpointManager, 
                this.partitionKeyRangeLocationCache, 
                new RetryOptions(),
                enableEndpointDiscovery,
=======
                endpointManager,
                this.partitionKeyRangeLocationCache,
                new RetryOptions(),
                enableEndpointDiscovery,
>>>>>>> 11e2c347
                isPertitionLevelFailoverEnabled: partitionLevelFailoverEnabled);
        }

        [TestMethod]
        [Owner("atulk")]
        public async Task ValidateRetryOnSessionNotAvailableWithDisableMultipleWriteLocationsAndEndpointDiscoveryEnabled()
        {
            await this.ValidateRetryOnSessionNotAvailableWithDisableMultipleWriteLocationsAndEndpointDiscoveryEnabledAsync(true);
            await this.ValidateRetryOnSessionNotAvailableWithDisableMultipleWriteLocationsAndEndpointDiscoveryEnabledAsync(false);
        }

        private async Task ValidateRetryOnSessionNotAvailableWithDisableMultipleWriteLocationsAndEndpointDiscoveryEnabledAsync(bool isPreferredLocationsListEmpty)
        {
            const bool useMultipleWriteLocations = false;
            bool enableEndpointDiscovery = true;

            using GlobalEndpointManager endpointManager = this.Initialize(
                useMultipleWriteLocations: useMultipleWriteLocations,
                enableEndpointDiscovery: enableEndpointDiscovery,
                isPreferredLocationsListEmpty: isPreferredLocationsListEmpty);

            endpointManager.InitializeAccountPropertiesAndStartBackgroundRefresh(this.databaseAccount);
            ClientRetryPolicy retryPolicy = this.CreateClientRetryPolicy(enableEndpointDiscovery, partitionLevelFailoverEnabled: false, endpointManager);

            using (DocumentServiceRequest request = this.CreateRequest(isReadRequest: true, isMasterResourceType: false))
            {
                int retryCount = 0;

                try
                {
                    await BackoffRetryUtility<bool>.ExecuteAsync(
                        () =>
                        {
                            retryPolicy.OnBeforeSendRequest(request);

                            if (retryCount == 0)
                            {
                                Uri expectedEndpoint = isPreferredLocationsListEmpty ?
                                    new Uri(this.databaseAccount.WriteLocationsInternal[0].Endpoint) : // All requests go to write endpoint
                                    LocationCacheTests.EndpointByLocation[this.preferredLocations[0]];

                                Assert.AreEqual(expectedEndpoint, request.RequestContext.LocationEndpointToRoute);
                            }
                            else if (retryCount == 1)
                            {
                                // Second request must go to write endpoint
                                Uri expectedEndpoint = new Uri(this.databaseAccount.WriteLocationsInternal[0].Endpoint);
                                Assert.AreEqual(expectedEndpoint, request.RequestContext.LocationEndpointToRoute);
                            }
                            else
                            {
                                Assert.Fail();
                            }

                            retryCount++;

                            StoreResponseNameValueCollection headers = new()
                            {
                                [WFConstants.BackendHeaders.SubStatus] = ((int)SubStatusCodes.ReadSessionNotAvailable).ToString()
                            };
                            DocumentClientException notFoundException = new NotFoundException(RMResources.NotFound, headers);


                            throw notFoundException;
                        },
                        retryPolicy);

                    Assert.Fail();
                }
                catch (NotFoundException)
                {
                    DefaultTrace.TraceInformation("Received expected notFoundException");
                    Assert.AreEqual(2, retryCount);
                }
            }
        }

        [TestMethod]
        [DataRow(false, false, DisplayName = "Validate (Read/Write)SessionNotAvailable cross-region retry w/o preferredLocations with global default endpoint.")]
        [DataRow(true, false, DisplayName = "Validate (Read/Write)SessionNotAvailable cross-region retry with preferredLocations with global default endpoint.")]
        [DataRow(false, true, DisplayName = "Validate (Read/Write)SessionNotAvailable cross-region retry w/o preferredLocations with regional default endpoint.")]
        [DataRow(true, true, DisplayName = "Validate (Read/Write)SessionNotAvailable cross-region retry with preferredLocations with regional default endpoint.")]
        [Owner("atulk")]
        public async Task ValidateRetryOnReadSessionNotAvailableWithEnableMultipleWriteLocationsAndEndpointDiscoveryEnabled(bool isPreferredLocationsEmpty, bool isDefaultEndpointARegionalEndpoint)
        {
            await this.ValidateRetryOnReadSessionNotAvailableWithEnableMultipleWriteLocationsAsync(isPreferredLocationsEmpty, isDefaultEndpointARegionalEndpoint);
            await this.ValidateRetryOnWriteSessionNotAvailableWithEnableMultipleWriteLocationsAsync(isPreferredLocationsEmpty, isDefaultEndpointARegionalEndpoint);
        }

        private async Task ValidateRetryOnReadSessionNotAvailableWithEnableMultipleWriteLocationsAsync(bool isPreferredLocationsEmpty, bool isDefaultEndpointARegionalEndpoint)
        {
            const bool useMultipleWriteLocations = true;
            bool enableEndpointDiscovery = true;

            ReadOnlyCollection<string> preferredList = isPreferredLocationsEmpty
                ? new List<string>().AsReadOnly()
                : new List<string>() { "location2", "location1" }.AsReadOnly();

            using GlobalEndpointManager endpointManager = this.Initialize(
                useMultipleWriteLocations: useMultipleWriteLocations,
                enableEndpointDiscovery: enableEndpointDiscovery,
                isPreferredLocationsListEmpty: false,
                preferedRegionListOverride: preferredList,
                isDefaultEndpointARegionalEndpoint: isDefaultEndpointARegionalEndpoint);

            endpointManager.InitializeAccountPropertiesAndStartBackgroundRefresh(this.databaseAccount);
            ClientRetryPolicy retryPolicy = this.CreateClientRetryPolicy(enableEndpointDiscovery, partitionLevelFailoverEnabled: false, endpointManager);

            if (!isPreferredLocationsEmpty)
            {
                using (DocumentServiceRequest request =
                       this.CreateRequest(isReadRequest: true, isMasterResourceType: false))
                {
                    int retryCount = 0;

                    try
                    {
                        await BackoffRetryUtility<bool>.ExecuteAsync(
                            () =>
                            {
                                retryPolicy.OnBeforeSendRequest(request);

                                if (retryCount == 0)
                                {
                                    Uri expectedEndpoint = LocationCacheTests.EndpointByLocation[preferredList[0]];

                                    Assert.AreEqual(expectedEndpoint, request.RequestContext.LocationEndpointToRoute);
                                }
                                else if (retryCount == 1)
                                {
                                    // Second request must go to the next preferred location
                                    Uri expectedEndpoint = LocationCacheTests.EndpointByLocation[preferredList[1]];

                                    Assert.AreEqual(expectedEndpoint, request.RequestContext.LocationEndpointToRoute);
                                }
                                else if (retryCount == 2)
                                {
                                    // Third request must go to first preferred location
                                    Uri expectedEndpoint = LocationCacheTests.EndpointByLocation[preferredList[0]];
                                    Assert.AreEqual(expectedEndpoint, request.RequestContext.LocationEndpointToRoute);
                                }
                                else
                                {
                                    Assert.Fail();
                                }

                                retryCount++;

                                StoreResponseNameValueCollection headers = new()
                                {
                                    [WFConstants.BackendHeaders.SubStatus] =
                                    ((int)SubStatusCodes.ReadSessionNotAvailable).ToString()
                                };
                                DocumentClientException notFoundException =
                                    new NotFoundException(RMResources.NotFound, headers);


                                throw notFoundException;
                            },
                            retryPolicy);

                        Assert.Fail();
                    }
                    catch (NotFoundException)
                    {
                        DefaultTrace.TraceInformation("Received expected notFoundException");
                        Assert.AreEqual(3, retryCount);
                    }
                }
            }
            else
            {
                if (!isDefaultEndpointARegionalEndpoint)
                {
                    ReadOnlyCollection<string> effectivePreferredLocations = this.cache.EffectivePreferredLocations;

                    // effective preferred locations are the account-level read locations
                    Assert.AreEqual(4, effectivePreferredLocations.Count);

                    using (DocumentServiceRequest request =
                           this.CreateRequest(isReadRequest: true, isMasterResourceType: false))
                    {
                        int retryCount = 0;

                        try
                        {
                            await BackoffRetryUtility<bool>.ExecuteAsync(() =>
                            {
                                retryPolicy.OnBeforeSendRequest(request);

                                if (retryCount == 0)
                                {
                                    // First request must go to the first effective preferred location
                                    Uri expectedEndpoint =
                                        LocationCacheTests.EndpointByLocation[effectivePreferredLocations[0]];

                                    Assert.AreEqual(expectedEndpoint, request.RequestContext.LocationEndpointToRoute);
                                }
                                else if (retryCount == 1)
                                {
                                    // Second request must go to the second effective preferred location
                                    Uri expectedEndpoint =
                                        LocationCacheTests.EndpointByLocation[effectivePreferredLocations[1]];

                                    Assert.AreEqual(expectedEndpoint, request.RequestContext.LocationEndpointToRoute);
                                }
                                else if (retryCount == 2)
                                {
                                    // Third request must go to third effective preferred location
                                    Uri expectedEndpoint =
                                        LocationCacheTests.EndpointByLocation[effectivePreferredLocations[2]];
                                    Assert.AreEqual(expectedEndpoint, request.RequestContext.LocationEndpointToRoute);
                                }
                                else if (retryCount == 3)
                                {
                                    // Third request must go to fourth effective preferred location
                                    Uri expectedEndpoint =
                                        LocationCacheTests.EndpointByLocation[effectivePreferredLocations[3]];
                                    Assert.AreEqual(expectedEndpoint, request.RequestContext.LocationEndpointToRoute);
                                }
                                else if (retryCount == 4)
                                {
                                    // Fourth request must go to first effective preferred location
                                    Uri expectedEndpoint =
                                        LocationCacheTests.EndpointByLocation[effectivePreferredLocations[0]];
                                    Assert.AreEqual(expectedEndpoint, request.RequestContext.LocationEndpointToRoute);
                                }
                                else
                                {
                                    Assert.Fail();
                                }

                                retryCount++;

                                StoreResponseNameValueCollection headers = new()
                                {
                                    [WFConstants.BackendHeaders.SubStatus] =
                                    ((int)SubStatusCodes.ReadSessionNotAvailable).ToString()
                                };
                                DocumentClientException notFoundException =
                                    new NotFoundException(RMResources.NotFound, headers);

                                throw notFoundException;
                            }, retryPolicy);

                            Assert.Fail();
                        }
                        catch (NotFoundException)
                        {
                            DefaultTrace.TraceInformation("Received expected notFoundException");
                            Assert.AreEqual(5, retryCount);
                        }
                    }
                }
                else
                {
                    ReadOnlyCollection<string> effectivePreferredLocations = this.cache.EffectivePreferredLocations;

                    // effective preferred locations is just the default regional endpoint
                    Assert.AreEqual(1, effectivePreferredLocations.Count);

                    using (DocumentServiceRequest request =
                           this.CreateRequest(isReadRequest: true, isMasterResourceType: false))
                    {
                        int retryCount = 0;

                        try
                        {
                            await BackoffRetryUtility<bool>.ExecuteAsync(() =>
                            {
                                retryPolicy.OnBeforeSendRequest(request);

                                if (retryCount == 0)
                                {
                                    // First request must go to the first effective preferred location
                                    Uri expectedEndpoint =
                                        LocationCacheTests.EndpointByLocation[effectivePreferredLocations[0]];

                                    Assert.AreEqual(expectedEndpoint, request.RequestContext.LocationEndpointToRoute);
                                }
                                else if (retryCount == 1)
                                {
                                    // Second request must go to the second effective preferred location
                                    Uri expectedEndpoint =
                                        LocationCacheTests.EndpointByLocation[effectivePreferredLocations[0]];

                                    Assert.AreEqual(expectedEndpoint, request.RequestContext.LocationEndpointToRoute);
                                }
                                else
                                {
                                    Assert.Fail();
                                }

                                retryCount++;

                                StoreResponseNameValueCollection headers = new()
                                {
                                    [WFConstants.BackendHeaders.SubStatus] =
                                    ((int)SubStatusCodes.ReadSessionNotAvailable).ToString()
                                };
                                DocumentClientException notFoundException =
                                    new NotFoundException(RMResources.NotFound, headers);

                                throw notFoundException;
                            }, retryPolicy);

                            Assert.Fail();
                        }
                        catch (NotFoundException)
                        {
                            DefaultTrace.TraceInformation("Received expected notFoundException");
                            Assert.AreEqual(2, retryCount);
                        }
                    }
                }
            }
        }

        private async Task ValidateRetryOnWriteSessionNotAvailableWithEnableMultipleWriteLocationsAsync(bool isPreferredLocationsEmpty, bool isDefaultEndpointARegionalEndpoint)
        {
            const bool useMultipleWriteLocations = true;
            bool enableEndpointDiscovery = true;

            ReadOnlyCollection<string> preferredList = isPreferredLocationsEmpty
                ? new List<string>().AsReadOnly()
                : new List<string>() { "location3", "location2", "location1" }.AsReadOnly();

            using GlobalEndpointManager endpointManager = this.Initialize(
                useMultipleWriteLocations: useMultipleWriteLocations,
                enableEndpointDiscovery: enableEndpointDiscovery,
                isPreferredLocationsListEmpty: false,
                preferedRegionListOverride: preferredList,
                isDefaultEndpointARegionalEndpoint: isDefaultEndpointARegionalEndpoint);

            endpointManager.InitializeAccountPropertiesAndStartBackgroundRefresh(this.databaseAccount);
            ClientRetryPolicy retryPolicy = this.CreateClientRetryPolicy(enableEndpointDiscovery, partitionLevelFailoverEnabled: false, endpointManager);

            if (!isPreferredLocationsEmpty)
            {
                using (DocumentServiceRequest request = this.CreateRequest(isReadRequest: false, isMasterResourceType: false))
                {
                    int retryCount = 0;

                    try
                    {
                        await BackoffRetryUtility<bool>.ExecuteAsync(
                            () =>
                            {
                                retryPolicy.OnBeforeSendRequest(request);

                                if (retryCount == 0)
                                {
                                    Uri expectedEndpoint = LocationCacheTests.EndpointByLocation[preferredList[0]];
                                    Assert.AreEqual(expectedEndpoint, request.RequestContext.LocationEndpointToRoute);
                                }
                                else if (retryCount == 1)
                                {
                                    // Second request must go to the next preferred location
                                    Uri expectedEndpoint = LocationCacheTests.EndpointByLocation[preferredList[1]];
                                    Assert.AreEqual(expectedEndpoint, request.RequestContext.LocationEndpointToRoute);
                                }
                                else if (retryCount == 2)
                                {
                                    // Third request must go to the next preferred location
                                    Uri expectedEndpoint = LocationCacheTests.EndpointByLocation[preferredList[2]];
                                    Assert.AreEqual(expectedEndpoint, request.RequestContext.LocationEndpointToRoute);
                                }
                                else if (retryCount == 3)
                                {
                                    // Fourth request must go to first preferred location
                                    Uri expectedEndpoint = LocationCacheTests.EndpointByLocation[preferredList[0]];
                                    Assert.AreEqual(expectedEndpoint, request.RequestContext.LocationEndpointToRoute);
                                }
                                else
                                {
                                    Assert.Fail();
                                }

                                retryCount++;

                                StoreResponseNameValueCollection headers = new()
                                {
                                    [WFConstants.BackendHeaders.SubStatus] = ((int)SubStatusCodes.ReadSessionNotAvailable).ToString()
                                };
                                DocumentClientException notFoundException = new NotFoundException(RMResources.NotFound, headers);


                                throw notFoundException;
                            },
                            retryPolicy);

                        Assert.Fail();
                    }
                    catch (NotFoundException)
                    {
                        DefaultTrace.TraceInformation("Received expected notFoundException");
                        Assert.AreEqual(4, retryCount);
                    }
                }
            }
            else
            {
                if (!isDefaultEndpointARegionalEndpoint)
                {
                    using (DocumentServiceRequest request =
                           this.CreateRequest(isReadRequest: false, isMasterResourceType: false))
                    {
                        int retryCount = 0;
                        ReadOnlyCollection<string> effectivePreferredLocations = this.cache.EffectivePreferredLocations;

                        // effective preferred locations are the account-level read locations
                        Assert.AreEqual(4, effectivePreferredLocations.Count);

                        // for regions touched for writes - it will be the first 3 effectivePreferredLocations (location1, location2, location3)
                        // which are the write regions for the account
                        try
                        {
                            await BackoffRetryUtility<bool>.ExecuteAsync(() =>
                            {
                                retryPolicy.OnBeforeSendRequest(request);

                                if (retryCount == 0)
                                {
                                    Uri expectedEndpoint =
                                        LocationCacheTests.EndpointByLocation[effectivePreferredLocations[0]];
                                    Assert.AreEqual(expectedEndpoint, request.RequestContext.LocationEndpointToRoute);
                                }
                                else if (retryCount == 1)
                                {
                                    // Second request must go to the next effective preferred location
                                    Uri expectedEndpoint =
                                        LocationCacheTests.EndpointByLocation[effectivePreferredLocations[1]];
                                    Assert.AreEqual(expectedEndpoint, request.RequestContext.LocationEndpointToRoute);
                                }
                                else if (retryCount == 2)
                                {
                                    // Third request must go to the next effective preferred location
                                    Uri expectedEndpoint =
                                        LocationCacheTests.EndpointByLocation[effectivePreferredLocations[2]];
                                    Assert.AreEqual(expectedEndpoint, request.RequestContext.LocationEndpointToRoute);
                                }
                                else if (retryCount == 3)
                                {
                                    // Fourth request must go to first effective preferred location
                                    Uri expectedEndpoint =
                                        LocationCacheTests.EndpointByLocation[effectivePreferredLocations[0]];
                                    Assert.AreEqual(expectedEndpoint, request.RequestContext.LocationEndpointToRoute);
                                }
                                else
                                {
                                    Assert.Fail();
                                }

                                retryCount++;

                                StoreResponseNameValueCollection headers = new()
                                {
                                    [WFConstants.BackendHeaders.SubStatus] =
                                    ((int)SubStatusCodes.ReadSessionNotAvailable).ToString()
                                };
                                DocumentClientException notFoundException =
                                    new NotFoundException(RMResources.NotFound, headers);

                                throw notFoundException;
                            }, retryPolicy);

                            Assert.Fail();
                        }
                        catch (NotFoundException)
                        {
                            DefaultTrace.TraceInformation("Received expected notFoundException");
                            Assert.AreEqual(4, retryCount);
                        }
                    }
                }
                else
                {
                    using (DocumentServiceRequest request =
                           this.CreateRequest(isReadRequest: false, isMasterResourceType: false))
                    {
                        int retryCount = 0;
                        ReadOnlyCollection<string> effectivePreferredLocations = this.cache.EffectivePreferredLocations;

                        // effective preferred locations is just the default regional endpoint
                        Assert.AreEqual(1, effectivePreferredLocations.Count);

                        // for regions touched for writes - it will be the first 3 effectivePreferredLocations (location1, location2, location3)
                        // which are the write regions for the account
                        try
                        {
                            await BackoffRetryUtility<bool>.ExecuteAsync(() =>
                            {
                                retryPolicy.OnBeforeSendRequest(request);

                                if (retryCount == 0)
                                {
                                    Uri expectedEndpoint =
                                        LocationCacheTests.EndpointByLocation[effectivePreferredLocations[0]];
                                    Assert.AreEqual(expectedEndpoint, request.RequestContext.LocationEndpointToRoute);
                                }
                                else if (retryCount == 1)
                                {
                                    // Second request must go to the first effective preferred location
                                    Uri expectedEndpoint =
                                        LocationCacheTests.EndpointByLocation[effectivePreferredLocations[0]];
                                    Assert.AreEqual(expectedEndpoint, request.RequestContext.LocationEndpointToRoute);
                                }
                                else
                                {
                                    Assert.Fail();
                                }

                                retryCount++;

                                StoreResponseNameValueCollection headers = new()
                                {
                                    [WFConstants.BackendHeaders.SubStatus] =
                                    ((int)SubStatusCodes.ReadSessionNotAvailable).ToString()
                                };
                                DocumentClientException notFoundException =
                                    new NotFoundException(RMResources.NotFound, headers);

                                throw notFoundException;
                            }, retryPolicy);

                            Assert.Fail();
                        }
                        catch (NotFoundException)
                        {
                            DefaultTrace.TraceInformation("Received expected notFoundException");
                            Assert.AreEqual(2, retryCount);
                        }
                    }
                }
            }
        }

        [TestMethod]
        [DataRow(false, false, DisplayName = "Validate WriteForbidden retries with preferredLocations with global default endpoint.")]
        [DataRow(true, false, DisplayName = "Validate WriteForbidden retries w/o preferredLocations with global default endpoint.")]
        [DataRow(false, true, DisplayName = "Validate WriteForbidden retries with preferredLocations with regional default endpoint.")]
        [DataRow(true, true, DisplayName = "Validate WriteForbidden retries w/o preferredLocations with regional default endpoint.")]
        [Owner("atulk")]
        public async Task ValidateRetryOnWriteForbiddenExceptionAsync(bool isPreferredLocationsEmpty, bool isDefaultEndpointARegionalEndpoint)
        {
            using GlobalEndpointManager endpointManager = this.Initialize(
                useMultipleWriteLocations: false,
                enableEndpointDiscovery: true,
                isPreferredLocationsListEmpty: isPreferredLocationsEmpty,
                isDefaultEndpointARegionalEndpoint: isDefaultEndpointARegionalEndpoint);

            endpointManager.InitializeAccountPropertiesAndStartBackgroundRefresh(this.databaseAccount);
            ClientRetryPolicy retryPolicy = this.CreateClientRetryPolicy(enableEndpointDiscovery: true, partitionLevelFailoverEnabled: false, endpointManager: endpointManager);
<<<<<<< HEAD
=======

            if (isPreferredLocationsEmpty)
            {
                if (!isDefaultEndpointARegionalEndpoint)
                {
                    Assert.IsNotNull(this.cache.EffectivePreferredLocations);
                    Assert.AreEqual(4, this.cache.EffectivePreferredLocations.Count);
                }
                else
                {
                    Assert.IsNotNull(this.cache.EffectivePreferredLocations);
                    Assert.AreEqual(1, this.cache.EffectivePreferredLocations.Count);
                    Assert.AreEqual("location1", this.cache.EffectivePreferredLocations[0]);
                }
            }
>>>>>>> 11e2c347

            using (DocumentServiceRequest request = this.CreateRequest(isReadRequest: false, isMasterResourceType: false))
            {
                request.RequestContext.ResolvedPartitionKeyRange = new PartitionKeyRange()
                {
                    Id = "0",
                    MinInclusive = "",
                    MaxExclusive = "FF"
                };

                int retryCount = 0;

                await BackoffRetryUtility<bool>.ExecuteAsync(
                    () =>
                    {
                        retryCount++;
                        retryPolicy.OnBeforeSendRequest(request);

                        if (retryCount == 1)
                        {
                            this.mockedClient.ResetCalls();

                            Uri expectedEndpoint = isPreferredLocationsEmpty ?
                                LocationCacheTests.EndpointByLocation[this.cache.EffectivePreferredLocations[0]] :
                                LocationCacheTests.EndpointByLocation[this.preferredLocations[0]];

                            Assert.AreEqual(expectedEndpoint, request.RequestContext.LocationEndpointToRoute);

                            StoreResponseNameValueCollection headers = new()
                            {
                                [WFConstants.BackendHeaders.SubStatus] = ((int)SubStatusCodes.WriteForbidden).ToString()
                            };
                            DocumentClientException forbiddenException = new ForbiddenException(RMResources.Forbidden, headers);

                            throw forbiddenException;
                        }
                        else if (retryCount == 2)
                        {
                            this.mockedClient.Verify(client => client.GetDatabaseAccountInternalAsync(It.IsAny<Uri>(), It.IsAny<CancellationToken>()), Times.Once);

                            // Next request must go to next available write endpoint
                            Uri expectedEndpoint;

                            if (isPreferredLocationsEmpty)
                            {
                                if (isDefaultEndpointARegionalEndpoint)
                                {
                                    ReadOnlyCollection<string> availableWriteLocations =
                                        this.cache.GetAvailableAccountLevelWriteLocations();

                                    Assert.IsNotNull(availableWriteLocations);
                                    Assert.AreEqual(3, availableWriteLocations.Count);

                                    Assert.IsNotNull(this.cache.EffectivePreferredLocations);
                                    Assert.AreEqual(this.cache.EffectivePreferredLocations.Count, 1);

                                    expectedEndpoint = LocationCacheTests.EndpointByLocation[availableWriteLocations[1]];
                                }
                                else
                                {
                                    expectedEndpoint = LocationCacheTests.EndpointByLocation[this.cache.EffectivePreferredLocations[1]];
                                }
                            }
                            else
                            {
                                expectedEndpoint = LocationCacheTests.EndpointByLocation[this.preferredLocations[1]];
                            }

                            Assert.AreEqual(expectedEndpoint, request.RequestContext.LocationEndpointToRoute);

                            return Task.FromResult(true);
                        }
                        else
                        {
                            Assert.Fail();
                        }

                        return Task.FromResult(true);
                    },
                    retryPolicy);
            }
        }

        [TestMethod]
        [DataRow(false, false, DisplayName = "Validate DatabaseAccountNotFound retries with preferredLocations with global default endpoint.")]
        [DataRow(true, false, DisplayName = "Validate DatabaseAccountNotFound retries w/o preferredLocations with global default endpoint.")]
        [DataRow(false, true, DisplayName = "Validate DatabaseAccountNotFound retries with preferredLocations with global default endpoint.")]
        [DataRow(true, true, DisplayName = "Validate DatabaseAccountNotFound retries w/o preferredLocations with global default endpoint.")]
        [Owner("atulk")]
        public async Task ValidateRetryOnDatabaseAccountNotFoundAsync(bool isPreferredLocationsEmpty, bool isDefaultEndpointARegionalEndpoint)
        {
            await this.ValidateRetryOnDatabaseAccountNotFoundAsync(enableMultipleWriteLocations: false, isReadRequest: false, isPreferredLocationsEmpty, isDefaultEndpointARegionalEndpoint);
            await this.ValidateRetryOnDatabaseAccountNotFoundAsync(enableMultipleWriteLocations: false, isReadRequest: true, isPreferredLocationsEmpty, isDefaultEndpointARegionalEndpoint);
            await this.ValidateRetryOnDatabaseAccountNotFoundAsync(enableMultipleWriteLocations: true, isReadRequest: false, isPreferredLocationsEmpty, isDefaultEndpointARegionalEndpoint);
            await this.ValidateRetryOnDatabaseAccountNotFoundAsync(enableMultipleWriteLocations: true, isReadRequest: true, isPreferredLocationsEmpty, isDefaultEndpointARegionalEndpoint);
        }

        private async Task ValidateRetryOnDatabaseAccountNotFoundAsync(bool enableMultipleWriteLocations, bool isReadRequest, bool isPreferredLocationsEmpty, bool isDefaultEndpointARegionalEndpoint)
        {
            using GlobalEndpointManager endpointManager = this.Initialize(
                useMultipleWriteLocations: enableMultipleWriteLocations,
                enableEndpointDiscovery: true,
                isPreferredLocationsListEmpty: isPreferredLocationsEmpty,
                isDefaultEndpointARegionalEndpoint: isDefaultEndpointARegionalEndpoint);

            if (isPreferredLocationsEmpty)
            {
                if (enableMultipleWriteLocations)
                {
                    if (isDefaultEndpointARegionalEndpoint)
                    {
                        Assert.IsNotNull(this.cache.EffectivePreferredLocations);
                        Assert.IsTrue(this.cache.EffectivePreferredLocations.Count == 1);
                        Assert.IsTrue(this.cache.EffectivePreferredLocations[0] == "location1");
                    }
                }
                else
                {
                    if (isDefaultEndpointARegionalEndpoint)
                    {
                        Assert.IsNotNull(this.cache.EffectivePreferredLocations);
                        Assert.IsTrue(this.cache.EffectivePreferredLocations.Count == 1);
                        Assert.IsTrue(this.cache.EffectivePreferredLocations[0] == "location1");
                    }
                }
            }

            endpointManager.InitializeAccountPropertiesAndStartBackgroundRefresh(this.databaseAccount);
            ClientRetryPolicy retryPolicy = this.CreateClientRetryPolicy(enableEndpointDiscovery: true, partitionLevelFailoverEnabled: false, endpointManager: endpointManager);

            int expectedRetryCount = isReadRequest || enableMultipleWriteLocations ? 2 : 1;

            using (DocumentServiceRequest request = this.CreateRequest(isReadRequest: isReadRequest, isMasterResourceType: false))
            {
                int retryCount = 0;

                try
                {
                    await BackoffRetryUtility<bool>.ExecuteAsync(
                        () =>
                        {
                            retryCount++;
                            retryPolicy.OnBeforeSendRequest(request);

                            // both retries check for flip-flop behavior b/w first two available write regions
                            // in case of multi-write enabled end to end (client + account)
                            if (retryCount == 1)
                            {
                                Uri expectedEndpoint = isPreferredLocationsEmpty ?
                                    LocationCacheTests.EndpointByLocation[this.cache.EffectivePreferredLocations[0]] :
                                    LocationCacheTests.EndpointByLocation[this.preferredLocations[0]];

                                Assert.AreEqual(expectedEndpoint, request.RequestContext.LocationEndpointToRoute);

                                StoreResponseNameValueCollection headers = new()
                                {
                                    [WFConstants.BackendHeaders.SubStatus] = ((int)SubStatusCodes.DatabaseAccountNotFound).ToString()
                                };
                                DocumentClientException forbiddenException = new ForbiddenException(RMResources.NotFound, headers);

                                throw forbiddenException;
                            }
                            else if (retryCount == 2)
                            {
                                // Next request must go to next available write endpoint
                                Uri expectedEndpoint;

                                if (isPreferredLocationsEmpty)
                                {
                                    if (isDefaultEndpointARegionalEndpoint)
                                    {
                                        ReadOnlyCollection<string> availableWriteLocations =
                                            this.cache.GetAvailableAccountLevelWriteLocations();

                                        Assert.IsNotNull(availableWriteLocations);
                                        Assert.AreEqual(3, availableWriteLocations.Count);

                                        Assert.IsNotNull(this.cache.EffectivePreferredLocations);
                                        Assert.AreEqual(this.cache.EffectivePreferredLocations.Count, 1);

                                        expectedEndpoint = LocationCacheTests.EndpointByLocation[availableWriteLocations[1]];
                                    }
                                    else
                                    {
                                        expectedEndpoint = LocationCacheTests.EndpointByLocation[this.cache.EffectivePreferredLocations[1]];
                                    }
                                }
                                else
                                {
                                    expectedEndpoint = LocationCacheTests.EndpointByLocation[this.preferredLocations[1]];
                                }

                                Assert.AreEqual(expectedEndpoint, request.RequestContext.LocationEndpointToRoute);

                                return Task.FromResult(true);
                            }
                            else
                            {
                                Assert.Fail();
                            }

                            return Task.FromResult(true);
                        },
                        retryPolicy);
                }
                catch (ForbiddenException)
                {
                    if (expectedRetryCount == 1)
                    {
                        DefaultTrace.TraceInformation("Received expected ForbiddenException");
                    }
                    else
                    {
                        Assert.Fail();
                    }
                }

                Assert.AreEqual(expectedRetryCount, retryCount);
            }
        }

        [TestMethod]
        [DataRow(true, true, true, false, DisplayName = "MultipleWriteEndpointsEnabled | EndpointDiscoveryEnabled | PreferredLocationListEmpty | DefaultEndpointIsGlobalEndpoint")]
        [DataRow(true, false, false, false, DisplayName = "MultipleWriteEndpointsEnabled | EndpointDiscoveryNotEnabled | PreferredLocationListNotEmpty | DefaultEndpointIsGlobalEndpoint")]
        [DataRow(true, false, true, false, DisplayName = "MultipleWriteEndpointsEnabled | EndpointDiscoveryNotEnabled | PreferredLocationListEmpty | DefaultEndpointIsGlobalEndpoint")]
        [DataRow(true, true, false, false, DisplayName = "MultipleWriteEndpointsEnabled | EndpointDiscoveryEnabled | PreferredLocationListNotEmpty | DefaultEndpointIsGlobalEndpoint")]
        [DataRow(false, false, false, false, DisplayName = "MultipleWriteEndpointsNotEnabled | EndpointDiscoveryNotEnabled | PreferredLocationListNotEmpty | DefaultEndpointIsGlobalEndpoint")]
        [DataRow(false, true, true, false, DisplayName = "MultipleWriteEndpointsNotEnabled | EndpointDiscoveryEnabled | PreferredLocationListEmpty | DefaultEndpointIsGlobalEndpoint")]
        [DataRow(false, true, false, false, DisplayName = "MultipleWriteEndpointsNotEnabled | EndpointDiscoveryEnabled | PreferredLocationListNotEmpty | DefaultEndpointIsGlobalEndpoint")]
        [DataRow(false, true, true, false, DisplayName = "MultipleWriteEndpointsNotEnabled | EndpointDiscoveryEnabled | PreferredLocationListEmpty | DefaultEndpointIsGlobalEndpoint")]
        [DataRow(true, true, true, true, DisplayName = "MultipleWriteEndpointsEnabled | EndpointDiscoveryEnabled | PreferredLocationListEmpty | DefaultEndpointIsRegionalEndpoint")]
        [DataRow(true, false, false, true, DisplayName = "MultipleWriteEndpointsEnabled | EndpointDiscoveryNotEnabled | PreferredLocationListNotEmpty | DefaultEndpointIsRegionalEndpoint")]
        [DataRow(true, false, true, true, DisplayName = "MultipleWriteEndpointsEnabled | EndpointDiscoveryNotEnabled | PreferredLocationListEmpty | DefaultEndpointIsRegionalEndpoint")]
        [DataRow(true, true, false, true, DisplayName = "MultipleWriteEndpointsEnabled | EndpointDiscoveryEnabled | PreferredLocationListNotEmpty | DefaultEndpointIsRegionalEndpoint")]
        [DataRow(false, false, false, true, DisplayName = "MultipleWriteEndpointsNotEnabled | EndpointDiscoveryNotEnabled | PreferredLocationListNotEmpty | DefaultEndpointIsRegionalEndpoint")]
        [DataRow(false, true, true, true, DisplayName = "MultipleWriteEndpointsNotEnabled | EndpointDiscoveryEnabled | PreferredLocationListEmpty | DefaultEndpointIsRegionalEndpoint")]
        [DataRow(false, true, false, true, DisplayName = "MultipleWriteEndpointsNotEnabled | EndpointDiscoveryEnabled | PreferredLocationListNotEmpty | DefaultEndpointIsRegionalEndpoint")]
        [DataRow(false, true, true, true, DisplayName = "MultipleWriteEndpointsNotEnabled | EndpointDiscoveryEnabled | PreferredLocationListEmpty | DefaultEndpointIsRegionalEndpoint")]
        public async Task ValidateAsync(
            bool useMultipleWriteEndpoints,
            bool endpointDiscoveryEnabled,
            bool isPreferredListEmpty,
            bool isDefaultEndpointARegionalEndpoint)
        {
            await this.ValidateLocationCacheAsync(
                useMultipleWriteEndpoints,
                endpointDiscoveryEnabled,
                isPreferredListEmpty,
                isDefaultEndpointARegionalEndpoint);
        }

        [TestMethod]
        [DataRow(false, false, DisplayName = "Validate retry on HTTP exception retries with preferredLocations with global default endpoint.")]
        [DataRow(true, false, DisplayName = "Validate retry on HTTP exception retries w/o preferredLocations with global default endpoint.")]
        [DataRow(false, true, DisplayName = "Validate retry on HTTP exception retries with preferredLocations with regional default endpoint.")]
        [DataRow(true, true, DisplayName = "Validate retry on HTTP exception retries w/o preferredLocations with regional default endpoint.")]
        public async Task ValidateRetryOnHttpExceptionAsync(bool isPreferredLocationsEmpty, bool isDefaultEndpointARegionalEndpoint)
        {
            await this.ValidateRetryOnHttpExceptionAsync(enableMultipleWriteLocations: false, isReadRequest: false, isPreferredLocationsEmpty, isDefaultEndpointARegionalEndpoint);
            await this.ValidateRetryOnHttpExceptionAsync(enableMultipleWriteLocations: false, isReadRequest: true, isPreferredLocationsEmpty, isDefaultEndpointARegionalEndpoint);
            await this.ValidateRetryOnHttpExceptionAsync(enableMultipleWriteLocations: true, isReadRequest: false, isPreferredLocationsEmpty, isDefaultEndpointARegionalEndpoint);
            await this.ValidateRetryOnHttpExceptionAsync(enableMultipleWriteLocations: true, isReadRequest: true, isPreferredLocationsEmpty, isDefaultEndpointARegionalEndpoint);
        }

        private async Task ValidateRetryOnHttpExceptionAsync(bool enableMultipleWriteLocations, bool isReadRequest, bool isPreferredLocationsEmpty, bool isDefaultEndpointARegionalEndpoint)
        {
            ReadOnlyCollection<string> preferredList = new List<string>() {
                "location2",
                "location1"
            }.AsReadOnly();

            using GlobalEndpointManager endpointManager = this.Initialize(
                useMultipleWriteLocations: enableMultipleWriteLocations,
                enableEndpointDiscovery: true,
                isPreferredLocationsListEmpty: isPreferredLocationsEmpty,
                preferedRegionListOverride: preferredList,
                enforceSingleMasterSingleWriteLocation: true,
                isDefaultEndpointARegionalEndpoint: isDefaultEndpointARegionalEndpoint);

            endpointManager.InitializeAccountPropertiesAndStartBackgroundRefresh(this.databaseAccount);
            ClientRetryPolicy retryPolicy = this.CreateClientRetryPolicy(enableEndpointDiscovery: true, partitionLevelFailoverEnabled: false, endpointManager: endpointManager);
<<<<<<< HEAD
=======

            if (isPreferredLocationsEmpty)
            {
                if (enableMultipleWriteLocations)
                {
                    if (isDefaultEndpointARegionalEndpoint)
                    {
                        Assert.IsNotNull(this.cache.EffectivePreferredLocations);
                        Assert.AreEqual(1, this.cache.EffectivePreferredLocations.Count);
                        Assert.AreEqual("location1", this.cache.EffectivePreferredLocations[0]);
                    }
                    else
                    {
                        Assert.IsNotNull(this.cache.EffectivePreferredLocations);
                        Assert.AreEqual(4, this.cache.EffectivePreferredLocations.Count);
                    }
                }
                else
                {
                    if (isDefaultEndpointARegionalEndpoint)
                    {
                        Assert.IsNotNull(this.cache.EffectivePreferredLocations);
                        Assert.AreEqual(1, this.cache.EffectivePreferredLocations.Count);
                        Assert.AreEqual("location1", this.cache.EffectivePreferredLocations[0]);
                    }
                    else
                    {
                        Assert.IsNotNull(this.cache.EffectivePreferredLocations);
                        Assert.AreEqual(4, this.cache.EffectivePreferredLocations.Count);
                    }
                }
            }
>>>>>>> 11e2c347

            using (DocumentServiceRequest request = this.CreateRequest(isReadRequest: isReadRequest, isMasterResourceType: false))
            {
                int retryCount = 0;

                try
                {
                    await BackoffRetryUtility<bool>.ExecuteAsync(
                        () =>
                        {
                            retryCount++;
                            retryPolicy.OnBeforeSendRequest(request);

                            if (retryCount == 1)
                            {
                                Uri expectedEndpoint = null;
                                if (enableMultipleWriteLocations
                                    || isReadRequest)
                                {
                                    // MultiMaster or Single Master Read can use preferred locations for first request
                                    expectedEndpoint = isPreferredLocationsEmpty ?
                                        LocationCacheTests.EndpointByLocation[this.cache.EffectivePreferredLocations[0]]
                                        : LocationCacheTests.EndpointByLocation[preferredList[0]];
                                }
                                else
                                {
                                    // Single Master Write always goes to the only write region
                                    expectedEndpoint = new Uri(this.databaseAccount.WriteLocationsInternal[0].Endpoint);
                                }

                                Assert.AreEqual(expectedEndpoint, request.RequestContext.LocationEndpointToRoute);

                                HttpRequestException httpException = new HttpRequestException();
                                throw httpException;
                            }
                            else if (retryCount == 2)
                            {
                                Uri expectedEndpoint = null;
                                if (enableMultipleWriteLocations
                                    || isReadRequest)
                                {
                                    // Next request must go to next preferred endpoint
                                    // [or] back to first effective preferred region in case empty preferred regions and regional default endpoint
                                    if (isPreferredLocationsEmpty)
                                    {
                                        expectedEndpoint = isDefaultEndpointARegionalEndpoint
                                            ? LocationCacheTests.EndpointByLocation[this.cache.EffectivePreferredLocations[0]]
                                            : LocationCacheTests.EndpointByLocation[this.cache.EffectivePreferredLocations[1]];
                                    }
                                    else
                                    {
                                        expectedEndpoint = LocationCacheTests.EndpointByLocation[preferredList[1]];
                                    }
                                }
                                else
                                {
                                    // Single Master Write does not have anywhere else to go
                                    expectedEndpoint = new Uri(this.databaseAccount.WriteLocationsInternal[0].Endpoint);
                                }

                                Assert.AreEqual(expectedEndpoint, request.RequestContext.LocationEndpointToRoute);

                                return Task.FromResult(true);
                            }
                            else
                            {
                                Assert.Fail();
                            }

                            return Task.FromResult(true);
                        },
                        retryPolicy);
                }
                catch (ForbiddenException)
                {
                    Assert.Fail();
                }
            }
        }

        [DataTestMethod]
<<<<<<< HEAD
        [DataRow(true, false, false, false, false, DisplayName = "Read request - Single master - no preferred locations - without partition level failover - should NOT retry")]
        [DataRow(false, false, false, false, false, DisplayName = "Write request - Single master - no preferred locations - without partition level failover - should NOT retry")]
        [DataRow(true, true, false, false, false, DisplayName = "Read request - Multi master - no preferred locations - without partition level failover - should NOT retry")]
        [DataRow(false, true, false, false, false, DisplayName = "Write request - Multi master - no preferred locations - without partition level failover - should NOT retry")]
        [DataRow(true, false, true, true, false, DisplayName = "Read request - Single master - with preferred locations - without partition level failover - should retry")]
        [DataRow(false, false, true, false, false, DisplayName = "Write request - Single master - with preferred locations - without partition level failover - should NOT retry")]
        [DataRow(true, true, true, true, false, DisplayName = "Read request - Multi master - with preferred locations - without partition level failover - should retry")]
        [DataRow(false, true, true, true, false, DisplayName = "Write request - Multi master - with preferred locations - without partition level failover - should retry")]
        [DataRow(true, false, false, false, true, DisplayName = "Read request - Single master - no preferred locations - with partition level failover - should NOT retry")]
        [DataRow(false, false, false, false, true, DisplayName = "Write request - Single master - no preferred locations - with partition level failover - should NOT retry")]
        [DataRow(true, true, false, false, true, DisplayName = "Read request - Multi master - no preferred locations - with partition level failover - should NOT retry")]
        [DataRow(false, true, false, false, true, DisplayName = "Write request - Multi master - no preferred locations - with partition level failover - should NOT retry")]
        [DataRow(true, false, true, true, true, DisplayName = "Read request - Single master - with preferred locations - with partition level failover - should NOT retry")]
        [DataRow(false, false, true, true, true, DisplayName = "Write request - Single master - with preferred locations - with partition level failover - should retry")]
        [DataRow(true, true, true, true, true, DisplayName = "Read request - Multi master - with preferred locations - with partition level failover - should retry")]
        [DataRow(false, true, true, true, true, DisplayName = "Write request - Multi master - with preferred locations - with partition level failover - should retry")]
=======
        [DataRow(true, false, false, true, false, false, DisplayName = "Read request - Single master - no preferred locations - without partition level failover - should retry - global default endpoint")]
        [DataRow(false, false, false, false, false, false, DisplayName = "Write request - Single master - no preferred locations - without partition level failover - should NOT retry - global default endpoint")]
        [DataRow(true, true, false, true, false, false, DisplayName = "Read request - Multi master - no preferred locations - without partition level failover - should retry - global default endpoint")]
        [DataRow(false, true, false, true, false, false, DisplayName = "Write request - Multi master - no preferred locations - without partition level failover - should NOT retry - global default endpoint")]
        [DataRow(true, false, true, true, false, false, DisplayName = "Read request - Single master - with preferred locations - without partition level failover - should retry - global default endpoint")]
        [DataRow(false, false, true, false, false, false, DisplayName = "Write request - Single master - with preferred locations - without partition level failover - should NOT retry - global default endpoint")]
        [DataRow(true, true, true, true, false, false, DisplayName = "Read request - Multi master - with preferred locations - without partition level failover - should retry - global default endpoint")]
        [DataRow(false, true, true, true, false, false, DisplayName = "Write request - Multi master - with preferred locations - without partition level failover - should retry - global default endpoint")]
        [DataRow(true, false, false, true, true, false, DisplayName = "Read request - Single master - no preferred locations - with partition level failover - should retry - global default endpoint")]
        [DataRow(false, false, false, true, true, false, DisplayName = "Write request - Single master - no preferred locations - with partition level failover - should retry - global default endpoint")]
        [DataRow(true, true, false, true, true, false, DisplayName = "Read request - Multi master - no preferred locations - with partition level failover - should retry - global default endpoint")]
        [DataRow(false, true, false, true, true, false, DisplayName = "Write request - Multi master - no preferred locations - with partition level failover - should retry - global default endpoint")]
        [DataRow(true, false, true, true, true, false, DisplayName = "Read request - Single master - with preferred locations - with partition level failover - should NOT retry - global default endpoint")]
        [DataRow(false, false, true, true, true, false, DisplayName = "Write request - Single master - with preferred locations - with partition level failover - should retry - global default endpoint")]
        [DataRow(true, true, true, true, true, false, DisplayName = "Read request - Multi master - with preferred locations - with partition level failover - should retry - global default endpoint")]
        [DataRow(false, true, true, true, true, false, DisplayName = "Write request - Multi master - with preferred locations - with partition level failover - should retry - global default endpoint")]
        [DataRow(true, false, false, false, false, true, DisplayName = "Read request - Single master - no preferred locations - without partition level failover - should NOT retry - regional default endpoint")]
        [DataRow(false, false, false, false, false, true, DisplayName = "Write request - Single master - no preferred locations - without partition level failover - should NOT retry - regional default endpoint")]
        [DataRow(true, true, false, false, false, true, DisplayName = "Read request - Multi master - no preferred locations - without partition level failover - should NOT retry - regional default endpoint")]
        [DataRow(false, true, false, false, false, true, DisplayName = "Write request - Multi master - no preferred locations - without partition level failover - should NOT retry - regional default endpoint")]
        [DataRow(true, false, true, true, false, true, DisplayName = "Read request - Single master - with preferred locations - without partition level failover - should retry - regional default endpoint")]
        [DataRow(false, false, true, false, false, true, DisplayName = "Write request - Single master - with preferred locations - without partition level failover - should NOT retry - regional default endpoint")]
        [DataRow(true, true, true, true, false, true, DisplayName = "Read request - Multi master - with preferred locations - without partition level failover - should retry - regional default endpoint")]
        [DataRow(false, true, true, true, false, true, DisplayName = "Write request - Multi master - with preferred locations - without partition level failover - should retry - regional default endpoint")]
        [DataRow(true, false, false, false, true, true, DisplayName = "Read request - Single master - no preferred locations - with partition level failover - should NOT retry - regional default endpoint")]
        [DataRow(false, false, false, false, true, true, DisplayName = "Write request - Single master - no preferred locations - with partition level failover - should NOT retry - regional default endpoint")]
        [DataRow(true, true, false, false, true, true, DisplayName = "Read request - Multi master - no preferred locations - with partition level failover - should NOT retry - regional default endpoint")]
        [DataRow(false, true, false, false, true, true, DisplayName = "Write request - Multi master - no preferred locations - with partition level failover - should NOT retry - regional default endpoint")]
        [DataRow(true, false, true, true, true, true, DisplayName = "Read request - Single master - with preferred locations - with partition level failover - should NOT retry - regional default endpoint")]
        [DataRow(false, false, true, true, true, true, DisplayName = "Write request - Single master - with preferred locations - with partition level failover - should retry - regional default endpoint")]
        [DataRow(true, true, true, true, true, true, DisplayName = "Read request - Multi master - with preferred locations - with partition level failover - should retry - regional default endpoint")]
        [DataRow(false, true, true, true, true, true, DisplayName = "Write request - Multi master - with preferred locations - with partition level failover - should retry - regional default endpoint")]
>>>>>>> 11e2c347
        public async Task ClientRetryPolicy_ValidateRetryOnServiceUnavailable(
            bool isReadRequest,
            bool useMultipleWriteLocations,
            bool usesPreferredLocations,
            bool shouldHaveRetried,
            bool enablePartitionLevelFailover,
            bool isDefaultEndpointARegionalEndpoint)
        {
            const bool enableEndpointDiscovery = true;

            ReadOnlyCollection<string> preferredList = new List<string>() {
                "location2",
                "location1"
            }.AsReadOnly();

            using GlobalEndpointManager endpointManager = this.Initialize(
                useMultipleWriteLocations: useMultipleWriteLocations,
                enableEndpointDiscovery: enableEndpointDiscovery,
                isPreferredLocationsListEmpty: !usesPreferredLocations,
                enablePartitionLevelFailover: enablePartitionLevelFailover,
                preferedRegionListOverride: preferredList,
                enforceSingleMasterSingleWriteLocation: true,
                isDefaultEndpointARegionalEndpoint: isDefaultEndpointARegionalEndpoint);

<<<<<<< HEAD
            endpointManager.InitializeAccountPropertiesAndStartBackgroundRefresh(this.databaseAccount);

            ClientRetryPolicy retryPolicy = this.CreateClientRetryPolicy(enableEndpointDiscovery, partitionLevelFailoverEnabled: enablePartitionLevelFailover, endpointManager);
=======
            endpointManager.InitializeAccountPropertiesAndStartBackgroundRefresh(this.databaseAccount);

            ClientRetryPolicy retryPolicy = this.CreateClientRetryPolicy(enableEndpointDiscovery, partitionLevelFailoverEnabled: enablePartitionLevelFailover, endpointManager);

            if (!usesPreferredLocations)
            {
                if (isDefaultEndpointARegionalEndpoint)
                {
                    Assert.IsNotNull(this.cache.EffectivePreferredLocations);
                    Assert.AreEqual(1, this.cache.EffectivePreferredLocations.Count);
                    Assert.AreEqual("location1", this.cache.EffectivePreferredLocations[0]);
                }
                else
                {
                    Assert.IsNotNull(this.cache.EffectivePreferredLocations);
                    Assert.AreEqual(4, this.cache.EffectivePreferredLocations.Count);
                }
            }

>>>>>>> 11e2c347

            using (DocumentServiceRequest request = this.CreateRequest(isReadRequest: isReadRequest, isMasterResourceType: false))
            {
                int retryCount = 0;

                try
                {
                    await BackoffRetryUtility<bool>.ExecuteAsync(
                        () =>
                        {
                            retryPolicy.OnBeforeSendRequest(request);

                            if (retryCount == 1)
                            {
                                Uri expectedEndpoint;

                                if (usesPreferredLocations)
                                {
                                    if (useMultipleWriteLocations)
                                    {
                                        expectedEndpoint = isReadRequest
                                            ? LocationCacheTests.EndpointByLocation[preferredList[1]]
                                            : LocationCacheTests.EndpointByLocation[preferredList[1]];
                                    }
                                    else
                                    {
                                        expectedEndpoint = isReadRequest
                                            ? LocationCacheTests.EndpointByLocation[preferredList[1]]
                                            : LocationCacheTests.EndpointByLocation[preferredList[1]];
                                    }
                                }
                                else
                                {
                                    if (useMultipleWriteLocations)
                                    {
                                        expectedEndpoint = isReadRequest
                                            ? LocationCacheTests.EndpointByLocation[this.cache.EffectivePreferredLocations[1]]
                                            : LocationCacheTests.EndpointByLocation[this.cache.EffectivePreferredLocations[1]];
                                    }
                                    else
                                    {
                                        expectedEndpoint = isReadRequest
                                            ? LocationCacheTests.EndpointByLocation[this.cache.EffectivePreferredLocations[1]]
                                            : LocationCacheTests.EndpointByLocation[this.cache.EffectivePreferredLocations[0]];
                                    }
                                }

                                Assert.AreEqual(expectedEndpoint, request.RequestContext.LocationEndpointToRoute);
                            }
                            else if (retryCount > 1)
                            {
                                Assert.Fail("Should retry once");
                            }

                            retryCount++;

                            throw new ServiceUnavailableException();
                        },
                        retryPolicy);

                    Assert.Fail();
                }
                catch (ServiceUnavailableException)
                {
                    DefaultTrace.TraceInformation("Received expected ServiceUnavailableException");
                    if (shouldHaveRetried)
                    {
                        Assert.AreEqual(2, retryCount, $"Retry count {retryCount}, shouldHaveRetried {shouldHaveRetried} isReadRequest {isReadRequest} useMultipleWriteLocations {useMultipleWriteLocations} usesPreferredLocations {usesPreferredLocations}");
                    }
                    else
                    {
                        Assert.AreEqual(1, retryCount, $"Retry count {retryCount}, shouldHaveRetried {shouldHaveRetried} isReadRequest {isReadRequest} useMultipleWriteLocations {useMultipleWriteLocations} usesPreferredLocations {usesPreferredLocations}");
                    }
                }
            }
        }

        [TestMethod]
<<<<<<< HEAD
        [DataRow(true, true, true, DisplayName = "Read request - Multi master - with preferred locations")]
        [DataRow(true, true, false, DisplayName = "Read request - Multi master - no preferred locations")]
        [DataRow(true, false, true, DisplayName =  "Read request - Single master - with preferred locations")]
        [DataRow(true, false, false, DisplayName = "Read request - Single master - no preferred locations")]
        [DataRow(false, true, true, DisplayName = "Write request - Multi master - with preferred locations")]
        [DataRow(false, true, false, DisplayName = "Write request - Multi master - no preferred locations")]
        [DataRow(false, false, true, DisplayName = "Write request - Single master - with preferred locations")]
        [DataRow(false, false, false, DisplayName = "Write request - Single master - no preferred locations")]
        public void VerifyRegionExcludedTest(
            bool isReadRequest,
            bool useMultipleWriteLocations,
            bool usesPreferredLocations)
        {
            bool enableEndpointDiscovery = true;

            ReadOnlyCollection<string> preferredList = usesPreferredLocations ? 
=======
        [DataRow(true, true, true, false, DisplayName = "Read request - Multi master - with preferred locations - default endpoint is not regional endpoint")]
        [DataRow(true, true, false, false, DisplayName = "Read request - Multi master - no preferred locations - default endpoint is not regional endpoint")]
        [DataRow(true, false, true, false, DisplayName = "Read request - Single master - with preferred locations - default endpoint is not regional endpoint")]
        [DataRow(true, false, false, false, DisplayName = "Read request - Single master - no preferred locations - default endpoint is not regional endpoint")]
        [DataRow(false, true, true, false, DisplayName = "Write request - Multi master - with preferred locations - default endpoint is not regional endpoint")]
        [DataRow(false, true, false, false, DisplayName = "Write request - Multi master - no preferred locations - default endpoint is not regional endpoint")]
        [DataRow(false, false, true, false, DisplayName = "Write request - Single master - with preferred locations - default endpoint is not regional endpoint")]
        [DataRow(false, false, false, false, DisplayName = "Write request - Single master - no preferred locations - default endpoint is not regional endpoint")]
        [DataRow(true, true, true, true, DisplayName = "Read request - Multi master - with preferred locations - default endpoint is regional endpoint")]
        [DataRow(true, true, false, true, DisplayName = "Read request - Multi master - no preferred locations - default endpoint is regional endpoint")]
        [DataRow(true, false, true, true, DisplayName = "Read request - Single master - with preferred locations - default endpoint is regional endpoint")]
        [DataRow(true, false, false, true, DisplayName = "Read request - Single master - no preferred locations - default endpoint is regional endpoint")]
        [DataRow(false, true, true, true, DisplayName = "Write request - Multi master - with preferred locations - default endpoint is regional endpoint")]
        [DataRow(false, true, false, true, DisplayName = "Write request - Multi master - no preferred locations - default endpoint is regional endpoint")]
        [DataRow(false, false, true, true, DisplayName = "Write request - Single master - with preferred locations - default endpoint is regional endpoint")]
        [DataRow(false, false, false, true, DisplayName = "Write request - Single master - no preferred locations - default endpoint is regional endpoint")]
        public void VerifyRegionExcludedTest(
            bool isReadRequest,
            bool useMultipleWriteLocations,
            bool usesPreferredLocations,
            bool isDefaultEndpointAlsoRegionEndpoint)
        {
            bool enableEndpointDiscovery = true;

            ReadOnlyCollection<string> preferredList = usesPreferredLocations ?
>>>>>>> 11e2c347
                isReadRequest ?
                    new List<string> {
                        "location4",
                        "location2",
                        "location1"
                    }.AsReadOnly() :
                    new List<string> {
                        "location3",
                        "location2",
                        "location1"
                    }.AsReadOnly() :
<<<<<<< HEAD
                isReadRequest ? 
=======
                isReadRequest ?
>>>>>>> 11e2c347
                    new List<string>() {
                        "default",
                        "location1",
                        "location2",
                        "location4"
                    }.AsReadOnly() :
                    new List<string>() {
                        "default",
                        "location1",
                        "location2",
                        "location3"
                    }.AsReadOnly();

            List<List<string>> excludeRegionCases = isReadRequest ?
<<<<<<< HEAD
            new List<List<string>>() 
            {
                new List<string> {"default"}, new List<string> {"default", "location1"}, new List<string> {"default", "location2"}, new List<string> {"default", "location4"}, 
                new List<string> {"default", "location1", "location2"}, new List<string> {"default", "location1", "location4"}, new List<string> {"default", "location2", "location4"}, 
                new List<string> {"default", "location1", "location2", "location4"}, new List<string> { "location1" }, new List<string> {"location1", "location2"}, 
                new List<string> {"location1", "location4"}, new List<string> {"location1", "location2", "location4"},new List<string> { "location2" },
                new List<string> {"location2", "location4"},new List<string> { "location4" },
            } :
            new List<List<string>>()
            {
                new List<string> {"default" }, new List<string> {"default", "location1"}, new List<string> {"default", "location2"}, new List<string> {"default", "location3"}, 
                new List<string> {"default", "location1", "location2"}, new List<string> {"default", "location1", "location3"}, new List<string> {"default", "location2", "location3"}, 
                new List<string> {"default", "location1", "location2", "location3"}, new List<string> { "location1" }, new List<string> {"location1", "location2"}, 
                new List<string> {"location1", "location3"}, new List<string> {"location1", "location2", "location3"},new List<string> { "location2" },
                new List<string> {"location2", "location3"},new List<string> { "location3" },
=======
            new List<List<string>>()
            {
                new List<string> { "location1" },
                new List<string> { "location2" },
                new List<string> { "location4" },
                new List<string> { "location1", "location2" },
                new List<string> { "location1", "location4" },
                new List<string> { "location2", "location4" },
                new List<string> { "location1", "location2", "location4" },
                new List<string> { "location1", "location2", "location3", "location4" },
            } : new List<List<string>>()
            {
                new List<string> { "location1" },
                new List<string> { "location2" },
                new List<string> { "location3" },
                new List<string> { "location1", "location2" },
                new List<string> { "location1", "location3" },
                new List<string> { "location2", "location3" },
                new List<string> { "location1", "location2", "location3" }
>>>>>>> 11e2c347
            };

            foreach (List<string> excludeRegions in excludeRegionCases)
            {
                using GlobalEndpointManager endpointManager = this.Initialize(
                useMultipleWriteLocations: useMultipleWriteLocations,
                enableEndpointDiscovery: enableEndpointDiscovery,
<<<<<<< HEAD
                isPreferredLocationsListEmpty: false,
                preferedRegionListOverride: preferredList,
                enforceSingleMasterSingleWriteLocation: true,
                isExcludeRegionsTest: true);
=======
                isPreferredLocationsListEmpty: !usesPreferredLocations,
                preferedRegionListOverride: preferredList,
                enforceSingleMasterSingleWriteLocation: true,
                isExcludeRegionsTest: true,
                isDefaultEndpointARegionalEndpoint: isDefaultEndpointAlsoRegionEndpoint);
>>>>>>> 11e2c347

                endpointManager.InitializeAccountPropertiesAndStartBackgroundRefresh(this.databaseAccount);
                ClientRetryPolicy retryPolicy = this.CreateClientRetryPolicy(enableEndpointDiscovery: true, partitionLevelFailoverEnabled: false, endpointManager: endpointManager);

                using (DocumentServiceRequest request = this.CreateRequest(isReadRequest: isReadRequest, isMasterResourceType: false))
                {
                    request.RequestContext.ExcludeRegions = excludeRegions;
<<<<<<< HEAD

                    ReadOnlyCollection<Uri> applicableEndpoints = this.cache.GetApplicableEndpoints(request, isReadRequest); 
                    
                    Uri endpoint = endpointManager.ResolveServiceEndpoint(request);
                    ReadOnlyCollection<Uri> applicableRegions = this.GetApplicableRegions(isReadRequest, useMultipleWriteLocations, usesPreferredLocations, excludeRegions);

                    Assert.AreEqual(applicableRegions.Count, applicableEndpoints.Count);
                    for(int i = 0; i < applicableRegions.Count; i++)
=======
                    ReadOnlyCollection<Uri> applicableEndpoints;

                    if (!isReadRequest && !useMultipleWriteLocations)
                    {
                        List<Uri> applicableEndpointsInner = new List<Uri>(1);

                        Assert.IsNotNull(this.cache.WriteEndpoints);
                        Assert.IsTrue(this.cache.WriteEndpoints.Count > 0);

                        applicableEndpointsInner.Add(this.cache.WriteEndpoints[0]);
                        applicableEndpoints = applicableEndpointsInner.AsReadOnly();
                    }
                    else
                    {
                        applicableEndpoints = this.cache.GetApplicableEndpoints(request, isReadRequest);
                    }

                    Uri endpoint = endpointManager.ResolveServiceEndpoint(request);
                    ReadOnlyCollection<Uri> applicableRegions = this.GetApplicableRegions(isReadRequest, useMultipleWriteLocations, usesPreferredLocations, excludeRegions, isDefaultEndpointAlsoRegionEndpoint);

                    Assert.AreEqual(applicableRegions.Count, applicableEndpoints.Count);
                    for (int i = 0; i < applicableRegions.Count; i++)
>>>>>>> 11e2c347
                    {
                        Assert.AreEqual(applicableRegions[i], applicableEndpoints[i]);
                    }

                    Assert.AreEqual(applicableRegions[0], endpoint);
                }
            }
<<<<<<< HEAD
            
        }

        private ReadOnlyCollection<Uri> GetApplicableRegions(bool isReadRequest, bool useMultipleWriteLocations, bool usesPreferredLocations, List<string> excludeRegions)
        {
            if(!isReadRequest && !useMultipleWriteLocations)
            {
                return new List<Uri>() {LocationCacheTests.DefaultEndpoint }.AsReadOnly();
            }

            Dictionary<string, Uri> readWriteLocations = usesPreferredLocations ? 
                isReadRequest ?                    
=======

        }

        private ReadOnlyCollection<Uri> GetApplicableRegions(bool isReadRequest, bool useMultipleWriteLocations, bool usesPreferredLocations, List<string> excludeRegions, bool isDefaultEndpointARegionalEndpoint)
        {
            // exclusion of write region for single-write maps to first available write region
            if (!isReadRequest && !useMultipleWriteLocations)
            {
                return new List<Uri>() { LocationCacheTests.Location1Endpoint }.AsReadOnly();
            }

            Dictionary<string, Uri> readWriteLocations = usesPreferredLocations ?
                isReadRequest ?
>>>>>>> 11e2c347
                    new Dictionary<string, Uri>()
                    {
                        {"location4", LocationCacheTests.Location4Endpoint },
                        {"location2", LocationCacheTests.Location2Endpoint },
                        {"location1", LocationCacheTests.Location1Endpoint },
<<<<<<< HEAD
                    } : 
=======
                    } :
>>>>>>> 11e2c347
                    useMultipleWriteLocations ?
                        new Dictionary<string, Uri>()
                        {
                            {"location3", LocationCacheTests.Location3Endpoint },
                            {"location2", LocationCacheTests.Location2Endpoint },
                            {"location1", LocationCacheTests.Location1Endpoint },
                        } :
                        new Dictionary<string, Uri>()
                        {
<<<<<<< HEAD
                            {"default", LocationCacheTests.DefaultEndpoint },
=======
>>>>>>> 11e2c347
                        } :
                isReadRequest ?
                    new Dictionary<string, Uri>()
                    {
<<<<<<< HEAD
                        {"default", LocationCacheTests.DefaultEndpoint },
                        {"location1", LocationCacheTests.Location1Endpoint },
                        {"location2", LocationCacheTests.Location2Endpoint },
                        {"location4", LocationCacheTests.Location4Endpoint },
                    } :
                    useMultipleWriteLocations ?                        
                        new Dictionary<string, Uri>()
                        {
                            {"default", LocationCacheTests.DefaultEndpoint },
=======
                        {"location1", LocationCacheTests.Location1Endpoint },
                        {"location2", LocationCacheTests.Location2Endpoint },
                        {"location3", LocationCacheTests.Location3Endpoint },
                        {"location4", LocationCacheTests.Location4Endpoint },
                    } :
                    useMultipleWriteLocations ?
                        new Dictionary<string, Uri>()
                        {
>>>>>>> 11e2c347
                            {"location1", LocationCacheTests.Location1Endpoint },
                            {"location2", LocationCacheTests.Location2Endpoint },
                            {"location3", LocationCacheTests.Location3Endpoint },
                        } :
                        new Dictionary<string, Uri>()
                        {
<<<<<<< HEAD
                            {"default", LocationCacheTests.DefaultEndpoint}
=======
>>>>>>> 11e2c347
                        };

            List<Uri> applicableRegions = new List<Uri>();

<<<<<<< HEAD
            foreach (string region in readWriteLocations.Keys)
            {
                if(!excludeRegions.Contains(region))
                {
                    applicableRegions.Add(readWriteLocations[region]);
=======
            // exclude regions applies when
            //  1. preferred regions are set
            //  2. preferred regions aren't set and default endpoint isn't a regional endpoint
            if (usesPreferredLocations || (!usesPreferredLocations && !isDefaultEndpointARegionalEndpoint))
            {
                foreach (string region in readWriteLocations.Keys)
                {
                    if (!excludeRegions.Contains(region))
                    {
                        applicableRegions.Add(readWriteLocations[region]);
                    }
>>>>>>> 11e2c347
                }
            }

            if (applicableRegions.Count == 0)
            {
<<<<<<< HEAD
                applicableRegions.Add(LocationCacheTests.DefaultEndpoint);
=======
                if (isDefaultEndpointARegionalEndpoint)
                {
                    applicableRegions.Add(LocationCacheTests.DefaultRegionalEndpoint);
                }
                else
                {
                    applicableRegions.Add(LocationCacheTests.DefaultEndpoint);
                }
>>>>>>> 11e2c347
            }

            return applicableRegions.AsReadOnly();
        }

        private static AccountProperties CreateDatabaseAccount(
            bool useMultipleWriteLocations,
            bool enforceSingleMasterSingleWriteLocation,
            bool isExcludeRegionsTest = false)
        {
            Collection<AccountRegion> writeLocations = isExcludeRegionsTest ?

                new Collection<AccountRegion>()
                {
                    { new AccountRegion() { Name = "default", Endpoint = LocationCacheTests.DefaultEndpoint.ToString() } },
                    { new AccountRegion() { Name = "location1", Endpoint = LocationCacheTests.Location1Endpoint.ToString() } },
                    { new AccountRegion() { Name = "location2", Endpoint = LocationCacheTests.Location2Endpoint.ToString() } },
                    { new AccountRegion() { Name = "location3", Endpoint = LocationCacheTests.Location3Endpoint.ToString() } },
                } :
                new Collection<AccountRegion>()
                {
                    { new AccountRegion() { Name = "location1", Endpoint = LocationCacheTests.Location1Endpoint.ToString() } },
                    { new AccountRegion() { Name = "location2", Endpoint = LocationCacheTests.Location2Endpoint.ToString() } },
                    { new AccountRegion() { Name = "location3", Endpoint = LocationCacheTests.Location3Endpoint.ToString() } },
                };

            if (!useMultipleWriteLocations
                && enforceSingleMasterSingleWriteLocation)
            {
                // Some pre-existing tests depend on the account having multiple write locations even on single master setup
                // Newer tests can correctly define a single master account (single write region) without breaking existing tests
<<<<<<< HEAD
                writeLocations = isExcludeRegionsTest ?
                    new Collection<AccountRegion>()
                    {
                        { new AccountRegion() { Name = "default", Endpoint = LocationCacheTests.DefaultEndpoint.ToString() } }
                    } : 
                    new Collection<AccountRegion>()
                    {
                        { new AccountRegion() { Name = "location1", Endpoint = LocationCacheTests.Location1Endpoint.ToString() } }
                    } ;
=======
                writeLocations =
                    new Collection<AccountRegion>()
                    {
                        { new AccountRegion() { Name = "location1", Endpoint = LocationCacheTests.Location1Endpoint.ToString() } }
                    };
>>>>>>> 11e2c347
            }

            AccountProperties databaseAccount = new AccountProperties()
            {
                EnableMultipleWriteLocations = useMultipleWriteLocations,
<<<<<<< HEAD
                ReadLocationsInternal = isExcludeRegionsTest ?
                    new Collection<AccountRegion>()
                    {
                        { new AccountRegion() { Name = "default", Endpoint = LocationCacheTests.DefaultEndpoint.ToString() } },
                        { new AccountRegion() { Name = "location1", Endpoint = LocationCacheTests.Location1Endpoint.ToString() } },
                        { new AccountRegion() { Name = "location2", Endpoint = LocationCacheTests.Location2Endpoint.ToString() } },
                        { new AccountRegion() { Name = "location4", Endpoint = LocationCacheTests.Location4Endpoint.ToString() } },
                    } :
                    new Collection<AccountRegion>()
                    {
                        { new AccountRegion() { Name = "location1", Endpoint = LocationCacheTests.Location1Endpoint.ToString() } },
                        { new AccountRegion() { Name = "location2", Endpoint = LocationCacheTests.Location2Endpoint.ToString() } },
=======
                // ReadLocations should be a superset of WriteLocations
                ReadLocationsInternal = new Collection<AccountRegion>()
                    {
                        { new AccountRegion() { Name = "location1", Endpoint = LocationCacheTests.Location1Endpoint.ToString() } },
                        { new AccountRegion() { Name = "location2", Endpoint = LocationCacheTests.Location2Endpoint.ToString() } },
                        { new AccountRegion() { Name = "location3", Endpoint = LocationCacheTests.Location3Endpoint.ToString() } },
>>>>>>> 11e2c347
                        { new AccountRegion() { Name = "location4", Endpoint = LocationCacheTests.Location4Endpoint.ToString() } },
                    },
                WriteLocationsInternal = writeLocations
            };

            return databaseAccount;
        }

        private GlobalEndpointManager Initialize(
            bool useMultipleWriteLocations,
            bool enableEndpointDiscovery,
            bool isPreferredLocationsListEmpty,
            bool enforceSingleMasterSingleWriteLocation = false, // Some tests depend on the Initialize to create an account with multiple write locations, even when not multi master
            ReadOnlyCollection<string> preferedRegionListOverride = null,
            bool enablePartitionLevelFailover = false,
<<<<<<< HEAD
            bool isExcludeRegionsTest = false)
=======
            bool isExcludeRegionsTest = false,
            bool isDefaultEndpointARegionalEndpoint = false)
>>>>>>> 11e2c347
        {
            this.databaseAccount = LocationCacheTests.CreateDatabaseAccount(
                useMultipleWriteLocations,
                enforceSingleMasterSingleWriteLocation,
                isExcludeRegionsTest);

            if (isPreferredLocationsListEmpty)
            {
                this.preferredLocations = new List<string>().AsReadOnly();
            }
            else
            {
                // Allow for override at the test method level if needed
                this.preferredLocations = preferedRegionListOverride ?? new List<string>()
                {
                    "location1",
                    "location2",
                    "location3"
                }.AsReadOnly();
            }

            this.cache = new LocationCache(
                this.preferredLocations,
                isDefaultEndpointARegionalEndpoint ? LocationCacheTests.DefaultRegionalEndpoint : LocationCacheTests.DefaultEndpoint,
                enableEndpointDiscovery,
                10,
                useMultipleWriteLocations);

            this.cache.OnDatabaseAccountRead(this.databaseAccount);

            this.mockedClient = new Mock<IDocumentClientInternal>();
<<<<<<< HEAD
            this.mockedClient.Setup(owner => owner.ServiceEndpoint).Returns(LocationCacheTests.DefaultEndpoint);
=======
            this.mockedClient.Setup(owner => owner.ServiceEndpoint).Returns(isDefaultEndpointARegionalEndpoint ? LocationCacheTests.DefaultRegionalEndpoint : LocationCacheTests.DefaultEndpoint);
>>>>>>> 11e2c347
            this.mockedClient.Setup(owner => owner.GetDatabaseAccountInternalAsync(It.IsAny<Uri>(), It.IsAny<CancellationToken>())).ReturnsAsync(this.databaseAccount);

            ConnectionPolicy connectionPolicy = new ConnectionPolicy()
            {
                EnableEndpointDiscovery = enableEndpointDiscovery,
                UseMultipleWriteLocations = useMultipleWriteLocations,
            };

            foreach (string preferredLocation in this.preferredLocations)
            {
                connectionPolicy.PreferredLocations.Add(preferredLocation);
            }

            GlobalEndpointManager endpointManager = new GlobalEndpointManager(this.mockedClient.Object, connectionPolicy);

            this.partitionKeyRangeLocationCache = enablePartitionLevelFailover
                ? new GlobalPartitionEndpointManagerCore(endpointManager)
                : GlobalPartitionEndpointManagerNoOp.Instance;

            return endpointManager;
        }

        private async Task ValidateLocationCacheAsync(
            bool useMultipleWriteLocations,
            bool endpointDiscoveryEnabled,
            bool isPreferredListEmpty,
            bool isDefaultEndpointARegionalEndpoint)
        {
            // hardcoded to represent - (location1, location2, location3) as the write regions (with and without preferred regions set)
            int maxWriteLocationIndex = 3;

            // hardcoded to represent - (location1, location2, location3, location4) as the account regions and (location1, location2, location3)
            // as the read regions (with preferred regions set)
            int maxReadLocationIndex = isPreferredListEmpty ? 4 : 3;

            if (isPreferredListEmpty && isDefaultEndpointARegionalEndpoint)
            {
                maxWriteLocationIndex = 1;
                maxReadLocationIndex = 1;
            }

            for (int writeLocationIndex = 0; writeLocationIndex < maxWriteLocationIndex; writeLocationIndex++)
            {
                for (int readLocationIndex = 0; readLocationIndex < maxReadLocationIndex; readLocationIndex++)
                {
                    using GlobalEndpointManager endpointManager = this.Initialize(
                        useMultipleWriteLocations: useMultipleWriteLocations,
                        enableEndpointDiscovery: endpointDiscoveryEnabled,
                        isPreferredLocationsListEmpty: isPreferredListEmpty,
                        isDefaultEndpointARegionalEndpoint: isDefaultEndpointARegionalEndpoint);

                    ReadOnlyCollection<Uri> currentWriteEndpoints = this.cache.WriteEndpoints;
                    ReadOnlyCollection<Uri> currentReadEndpoints = this.cache.ReadEndpoints;

                    for (int i = 0; i < readLocationIndex; i++)
                    {
                        this.cache.MarkEndpointUnavailableForRead(new Uri(this.databaseAccount.ReadLocationsInternal[i].Endpoint));
                        endpointManager.MarkEndpointUnavailableForRead(new Uri(this.databaseAccount.ReadLocationsInternal[i].Endpoint));
                    }

                    for (int i = 0; i < writeLocationIndex; i++)
                    {
                        this.cache.MarkEndpointUnavailableForWrite(new Uri(this.databaseAccount.WriteLocationsInternal[i].Endpoint));
                        endpointManager.MarkEndpointUnavailableForWrite(
                             new Uri(this.databaseAccount.WriteLocationsInternal[i].Endpoint));
                    }

                    Dictionary<string, Uri> writeEndpointByLocation = this.databaseAccount.WriteLocationsInternal.ToDictionary(
                        location => location.Name,
                        location => new Uri(location.Endpoint));

                    Dictionary<string, Uri> readEndpointByLocation = this.databaseAccount.ReadLocationsInternal.ToDictionary(
                        location => location.Name,
                        location => new Uri(location.Endpoint));

                    List<Uri> accountLevelReadEndpoints = this.databaseAccount.ReadLocationsInternal
                        .Where(accountRegion => readEndpointByLocation.ContainsKey(accountRegion.Name))
                        .Select(accountRegion => readEndpointByLocation[accountRegion.Name])
                        .ToList();

                    List<Uri> accountLevelWriteEndpoints = this.databaseAccount.WriteLocationsInternal
                        .Where(accountRegion => writeEndpointByLocation.ContainsKey(accountRegion.Name))
                        .Select(accountRegion => writeEndpointByLocation[accountRegion.Name])
                        .ToList();

                    ReadOnlyCollection<string> preferredLocationsWhenClientLevelPreferredLocationsIsEmpty = this.cache.EffectivePreferredLocations;

                    Uri[] preferredAvailableWriteEndpoints, preferredAvailableReadEndpoints;

                    if (isPreferredListEmpty)
                    {
                        preferredAvailableWriteEndpoints = preferredLocationsWhenClientLevelPreferredLocationsIsEmpty.Skip(writeLocationIndex)
                            .Where(location => writeEndpointByLocation.ContainsKey(location))
                            .Select(location => writeEndpointByLocation[location]).ToArray();

                        preferredAvailableReadEndpoints = preferredLocationsWhenClientLevelPreferredLocationsIsEmpty.Skip(readLocationIndex)
                            .Where(location => readEndpointByLocation.ContainsKey(location))
                            .Select(location => readEndpointByLocation[location]).ToArray();
                    }
                    else
                    {
                        preferredAvailableWriteEndpoints = this.preferredLocations.Skip(writeLocationIndex)
                            .Where(location => writeEndpointByLocation.ContainsKey(location))
                            .Select(location => writeEndpointByLocation[location]).ToArray();

                        preferredAvailableReadEndpoints = this.preferredLocations.Skip(readLocationIndex)
                            .Where(location => readEndpointByLocation.ContainsKey(location))
                            .Select(location => readEndpointByLocation[location]).ToArray();
                    }

                    this.ValidateEndpointRefresh(
                        useMultipleWriteLocations,
                        endpointDiscoveryEnabled,
                        isPreferredListEmpty,
                        preferredAvailableWriteEndpoints,
                        preferredAvailableReadEndpoints,
                        preferredLocationsWhenClientLevelPreferredLocationsIsEmpty,
                        preferredLocationsWhenClientLevelPreferredLocationsIsEmpty,
                        accountLevelWriteEndpoints,
                        accountLevelReadEndpoints,
                        writeLocationIndex > 0,
                        readLocationIndex > 0 &&
                        currentReadEndpoints[0] != LocationCacheTests.DefaultEndpoint,
                        currentWriteEndpoints.Count > 1,
                        currentReadEndpoints.Count > 1);

                    await this.ValidateGlobalEndpointLocationCacheRefreshAsync(endpointManager);

                    this.ValidateRequestEndpointResolution(
                        useMultipleWriteLocations,
                        endpointDiscoveryEnabled,
                        preferredAvailableWriteEndpoints,
                        preferredAvailableReadEndpoints,
                        isPreferredListEmpty,
                        isDefaultEndpointARegionalEndpoint);

                    // wait for TTL on unavailability info
                    string expirationTime = System.Configuration.ConfigurationManager.AppSettings["UnavailableLocationsExpirationTimeInSeconds"];
                    int delayInMilliSeconds = int.Parse(
                                                  expirationTime,
                                                  NumberStyles.Integer,
                                                  CultureInfo.InvariantCulture) * 1000 * 2;
                    await Task.Delay(delayInMilliSeconds);

                    string config = $"Delay{expirationTime};" +
                                     $"useMultipleWriteLocations:{useMultipleWriteLocations};" +
                                     $"endpointDiscoveryEnabled:{endpointDiscoveryEnabled};" +
                                     $"isPreferredListEmpty:{isPreferredListEmpty}";

                    CollectionAssert.AreEqual(
                        currentWriteEndpoints,
                        this.cache.WriteEndpoints,
                        "Write Endpoints failed;" +
                            $"config:{config};" +
                            $"Current:{string.Join(",", currentWriteEndpoints)};" +
                            $"Cache:{string.Join(",", this.cache.WriteEndpoints)};");

                    CollectionAssert.AreEqual(
                        currentReadEndpoints,
                        this.cache.ReadEndpoints,
                        "Read Endpoints failed;" +
                            $"config:{config};" +
                            $"Current:{string.Join(",", currentReadEndpoints)};" +
                            $"Cache:{string.Join(",", this.cache.ReadEndpoints)};");
                }
            }
        }

        private void ValidateEndpointRefresh(
            bool useMultipleWriteLocations,
            bool endpointDiscoveryEnabled,
            bool isPreferredListEmpty,
            Uri[] preferredAvailableWriteEndpoints,
            Uri[] preferredAvailableReadEndpoints,
            ReadOnlyCollection<string> preferredAvailableWriteRegions,
            ReadOnlyCollection<string> preferredAvailableReadRegions,
            List<Uri> accountLevelWriteEndpoints,
            List<Uri> accountLevelReadEndpoints,
            bool isFirstWriteEndpointUnavailable,
            bool isFirstReadEndpointUnavailable,
            bool hasMoreThanOneWriteEndpoints,
            bool hasMoreThanOneReadEndpoints)
        {
            bool shouldRefreshEndpoints = this.cache.ShouldRefreshEndpoints(out bool canRefreshInBackground);

            bool isMostPreferredLocationUnavailableForRead = isFirstReadEndpointUnavailable;
            bool isMostPreferredLocationUnavailableForWrite = !useMultipleWriteLocations && isFirstWriteEndpointUnavailable;

            if (this.preferredLocations.Count > 0 || (isPreferredListEmpty && endpointDiscoveryEnabled))
            {
                string mostPreferredReadLocationName = (isPreferredListEmpty && endpointDiscoveryEnabled) ? preferredAvailableReadRegions[0] : this.preferredLocations.FirstOrDefault(location => this.databaseAccount.ReadableRegions.Any(readLocation => readLocation.Name == location), "");
                Uri mostPreferredReadEndpoint = LocationCacheTests.EndpointByLocation[mostPreferredReadLocationName];
                isMostPreferredLocationUnavailableForRead = preferredAvailableReadEndpoints.Length == 0 || (preferredAvailableReadEndpoints[0] != mostPreferredReadEndpoint);

                if (isPreferredListEmpty && endpointDiscoveryEnabled)
                {
                    isMostPreferredLocationUnavailableForRead = preferredAvailableReadEndpoints[0] != accountLevelReadEndpoints[0];
                }

                string mostPreferredWriteLocationName = (isPreferredListEmpty && endpointDiscoveryEnabled) ? preferredAvailableWriteRegions[0] : this.preferredLocations.FirstOrDefault(location => this.databaseAccount.WritableRegions.Any(writeLocation => writeLocation.Name == location), "");
                Uri mostPreferredWriteEndpoint = LocationCacheTests.EndpointByLocation[mostPreferredWriteLocationName];

                if (useMultipleWriteLocations)
                {
                    isMostPreferredLocationUnavailableForWrite = preferredAvailableWriteEndpoints.Length == 0 || (preferredAvailableWriteEndpoints[0] != mostPreferredWriteEndpoint);
                }

                if (isPreferredListEmpty && endpointDiscoveryEnabled)
                {
                    isMostPreferredLocationUnavailableForWrite = preferredAvailableWriteEndpoints[0] != accountLevelWriteEndpoints[0];
                }
            }

            if (!endpointDiscoveryEnabled)
            {
                Assert.AreEqual(false, shouldRefreshEndpoints);
            }
            else
            {
                Assert.AreEqual(isMostPreferredLocationUnavailableForRead || isMostPreferredLocationUnavailableForWrite, shouldRefreshEndpoints);
            }

            if (shouldRefreshEndpoints)
            {
                if (isMostPreferredLocationUnavailableForRead)
                {
                    Assert.AreEqual(hasMoreThanOneReadEndpoints, canRefreshInBackground);
                }
                else if (isMostPreferredLocationUnavailableForWrite)
                {
                    Assert.AreEqual(hasMoreThanOneWriteEndpoints, canRefreshInBackground);
                }
            }
        }

        private async Task ValidateGlobalEndpointLocationCacheRefreshAsync(GlobalEndpointManager endpointManager)
        {
            IEnumerable<Task> refreshLocations = Enumerable.Range(0, 10).Select(index => Task.Factory.StartNew(() => endpointManager.RefreshLocationAsync(false)));

            await Task.WhenAll(refreshLocations);

            this.mockedClient.Verify(client => client.GetDatabaseAccountInternalAsync(It.IsAny<Uri>(), It.IsAny<CancellationToken>()), Times.AtMostOnce);

            this.mockedClient.ResetCalls();

            foreach (Task task in Enumerable.Range(0, 10).Select(index => Task.Factory.StartNew(() => endpointManager.RefreshLocationAsync(false))))
            {
                await task;
            }

            this.mockedClient.Verify(client => client.GetDatabaseAccountInternalAsync(It.IsAny<Uri>(), It.IsAny<CancellationToken>()), Times.AtMostOnce);
        }

        private void ValidateRequestEndpointResolution(
            bool useMultipleWriteLocations,
            bool endpointDiscoveryEnabled,
            Uri[] availableWriteEndpoints,
            Uri[] availableReadEndpoints,
            bool isPreferredLocationsListEmpty,
            bool isDefaultEndpointARegionalEndpoint)
        {
            Uri firstAvailableWriteEndpoint;
            Uri secondAvailableWriteEndpoint;

            if (!endpointDiscoveryEnabled)
            {
                firstAvailableWriteEndpoint = isDefaultEndpointARegionalEndpoint ? LocationCacheTests.DefaultRegionalEndpoint : LocationCacheTests.DefaultEndpoint;
                secondAvailableWriteEndpoint = isDefaultEndpointARegionalEndpoint ? LocationCacheTests.DefaultRegionalEndpoint : LocationCacheTests.DefaultEndpoint;
            }
            else if (!useMultipleWriteLocations)
            {
                firstAvailableWriteEndpoint = new Uri(this.databaseAccount.WriteLocationsInternal[0].Endpoint);
                secondAvailableWriteEndpoint = new Uri(this.databaseAccount.WriteLocationsInternal[1].Endpoint);
            }
            else if (availableWriteEndpoints.Length > 1)
            {

                if (isDefaultEndpointARegionalEndpoint && isPreferredLocationsListEmpty)
                {
                    firstAvailableWriteEndpoint = LocationCacheTests.DefaultRegionalEndpoint;
                    secondAvailableWriteEndpoint = LocationCacheTests.DefaultRegionalEndpoint;
                }
                else
                {
                    firstAvailableWriteEndpoint = availableWriteEndpoints[0];
                    secondAvailableWriteEndpoint = availableWriteEndpoints[1];
                }
            }
            else if (availableWriteEndpoints.Length > 0)
            {
                if (isDefaultEndpointARegionalEndpoint && isPreferredLocationsListEmpty)
                {
                    firstAvailableWriteEndpoint = LocationCacheTests.DefaultRegionalEndpoint;
                    secondAvailableWriteEndpoint = LocationCacheTests.DefaultRegionalEndpoint;
                }
                else
                {
                    firstAvailableWriteEndpoint = availableWriteEndpoints[0];
                    secondAvailableWriteEndpoint =
                        this.databaseAccount.WriteLocationsInternal[0].Endpoint != firstAvailableWriteEndpoint.ToString() ?
                        new Uri(this.databaseAccount.WriteLocationsInternal[0].Endpoint) :
                        new Uri(this.databaseAccount.WriteLocationsInternal[1].Endpoint);
                }
            }
            else
            {
                firstAvailableWriteEndpoint = isDefaultEndpointARegionalEndpoint ? LocationCacheTests.DefaultRegionalEndpoint : LocationCacheTests.DefaultEndpoint;
                secondAvailableWriteEndpoint = isDefaultEndpointARegionalEndpoint ? LocationCacheTests.DefaultRegionalEndpoint : LocationCacheTests.DefaultEndpoint;
            }

            Uri firstAvailableReadEndpoint;

            if (!endpointDiscoveryEnabled)
            {
                firstAvailableReadEndpoint = isDefaultEndpointARegionalEndpoint ? LocationCacheTests.DefaultRegionalEndpoint : LocationCacheTests.DefaultEndpoint;
            }
            else
            {
                firstAvailableReadEndpoint = availableReadEndpoints.Length > 0
                    ? availableReadEndpoints[0]
                    : LocationCacheTests.EndpointByLocation[this.preferredLocations[0]];
            }

            Uri firstWriteEndpoint = !endpointDiscoveryEnabled ?
                LocationCacheTests.DefaultEndpoint :
                new Uri(this.databaseAccount.WriteLocationsInternal[0].Endpoint);

            Uri secondWriteEndpoint = !endpointDiscoveryEnabled ?
                LocationCacheTests.DefaultEndpoint :
                new Uri(this.databaseAccount.WriteLocationsInternal[1].Endpoint);

            if (isDefaultEndpointARegionalEndpoint && !endpointDiscoveryEnabled)
            {
                firstWriteEndpoint = LocationCacheTests.DefaultRegionalEndpoint;
                secondWriteEndpoint = LocationCacheTests.DefaultRegionalEndpoint;
            }

            // If current write endpoint is unavailable, write endpoints order doesn't change
            // All write requests flip-flop between current write and alternate write endpoint
            ReadOnlyCollection<Uri> writeEndpoints = this.cache.WriteEndpoints;
            Assert.AreEqual(firstAvailableWriteEndpoint, writeEndpoints[0]);
            Assert.AreEqual(secondAvailableWriteEndpoint, this.ResolveEndpointForWriteRequest(ResourceType.Document, true));
            Assert.AreEqual(firstAvailableWriteEndpoint, this.ResolveEndpointForWriteRequest(ResourceType.Document, false));

            // Writes to other resource types should be directed to first/second write endpoint
            Assert.AreEqual(firstWriteEndpoint, this.ResolveEndpointForWriteRequest(ResourceType.Database, false));
            Assert.AreEqual(secondWriteEndpoint, this.ResolveEndpointForWriteRequest(ResourceType.Database, true));

            // Reads should be directed to available read endpoints regardless of resource type
            Assert.AreEqual(firstAvailableReadEndpoint, this.ResolveEndpointForReadRequest(true));
            Assert.AreEqual(firstAvailableReadEndpoint, this.ResolveEndpointForReadRequest(false));
        }

        private Uri ResolveEndpointForReadRequest(bool masterResourceType)
        {
            using (DocumentServiceRequest request = DocumentServiceRequest.Create(OperationType.Read, masterResourceType ? ResourceType.Database : ResourceType.Document, AuthorizationTokenType.PrimaryMasterKey))
            {
                return this.cache.ResolveServiceEndpoint(request);
            }
        }

        private Uri ResolveEndpointForWriteRequest(ResourceType resourceType, bool useAlternateWriteEndpoint)
        {
            using (DocumentServiceRequest request = DocumentServiceRequest.Create(OperationType.Create, resourceType, AuthorizationTokenType.PrimaryMasterKey))
            {
                request.RequestContext.RouteToLocation(useAlternateWriteEndpoint ? 1 : 0, resourceType.IsCollectionChild());
                return this.cache.ResolveServiceEndpoint(request);
            }
        }

        private DocumentServiceRequest CreateRequest(bool isReadRequest, bool isMasterResourceType)
        {
            if (isReadRequest)
            {
                return DocumentServiceRequest.Create(OperationType.Read, isMasterResourceType ? ResourceType.Database : ResourceType.Document, AuthorizationTokenType.PrimaryMasterKey);
            }
            else
            {
                return DocumentServiceRequest.Create(OperationType.Create, isMasterResourceType ? ResourceType.Database : ResourceType.Document, AuthorizationTokenType.PrimaryMasterKey);
            }
        }
    }
}<|MERGE_RESOLUTION|>--- conflicted
+++ resolved
@@ -1,2172 +1,1974 @@
-﻿//------------------------------------------------------------
-// Copyright (c) Microsoft Corporation.  All rights reserved.
-//------------------------------------------------------------
-namespace Microsoft.Azure.Cosmos.Client.Tests
-{
-    using System;
-    using System.Collections.Generic;
-    using System.Collections.ObjectModel;
-    using System.Globalization;
-    using System.IO;
-    using System.Linq;
-    using System.Net.Http;
-    using System.Threading;
-    using System.Threading.Tasks;
-    using Microsoft.Azure.Cosmos.Core.Trace;
-    using Microsoft.Azure.Cosmos.Linq;
-    using Microsoft.Azure.Cosmos.Routing;
-    using Microsoft.Azure.Documents;
-    using Microsoft.Azure.Documents.Collections;
-    using Microsoft.VisualStudio.TestTools.UnitTesting;
-    using Moq;
-
-    /// <summary>
-    /// Tests for <see cref="LocationCache"/>
-    /// </summary>
-    [TestClass]
-    public sealed class LocationCacheTests
-    {
-        private static readonly Uri DefaultEndpoint = new Uri("https://default.documents.azure.com");
-        private static readonly Uri DefaultRegionalEndpoint = new Uri("https://location1.documents.azure.com");
-        private static readonly Uri Location1Endpoint = new Uri("https://location1.documents.azure.com");
-        private static readonly Uri Location2Endpoint = new Uri("https://location2.documents.azure.com");
-        private static readonly Uri Location3Endpoint = new Uri("https://location3.documents.azure.com");
-        private static readonly Uri Location4Endpoint = new Uri("https://location4.documents.azure.com");
-        private static readonly Uri[] WriteEndpoints = new Uri[] { LocationCacheTests.Location1Endpoint, LocationCacheTests.Location2Endpoint, LocationCacheTests.Location3Endpoint };
-        private static readonly Uri[] ReadEndpoints = new Uri[] { LocationCacheTests.Location1Endpoint, LocationCacheTests.Location2Endpoint, LocationCacheTests.Location4Endpoint };
-        private static readonly Dictionary<string, Uri> EndpointByLocation = new Dictionary<string, Uri>()
-        {
-            { "location1", LocationCacheTests.Location1Endpoint },
-            { "location2", LocationCacheTests.Location2Endpoint },
-            { "location3", LocationCacheTests.Location3Endpoint },
-            { "location4", LocationCacheTests.Location4Endpoint },
-        };
-
-        private ReadOnlyCollection<string> preferredLocations;
-        private AccountProperties databaseAccount;
-        private LocationCache cache;
-        private GlobalPartitionEndpointManager partitionKeyRangeLocationCache;
-        private Mock<IDocumentClientInternal> mockedClient;
-
-        [TestMethod]
-        [DataRow(true, false, DisplayName = "Validate write endpoint order with preferred locations as empty and multi-write usage disabled and default endpoint is global endpoint.")]
-        [DataRow(false, false, DisplayName = "Validate write endpoint order with preferred locations as non-empty and multi-write usage disabled and default endpoint is global endpoint.")]
-        [DataRow(true, true, DisplayName = "Validate write endpoint order with preferred locations as empty and multi-write usage disabled and default endpoint is regional endpoint.")]
-        [DataRow(false, true, DisplayName = "Validate write endpoint order with preferred locations as non-empty and multi-write usage disabled and default endpoint is regional endpoint.")]
-        [Owner("atulk")]
-        public void ValidateWriteEndpointOrderWithClientSideDisableMultipleWriteLocation(bool isPreferredLocationListEmpty, bool isDefaultEndpointARegionalEndpoint)
-        {
-            using GlobalEndpointManager endpointManager = this.Initialize(
-                useMultipleWriteLocations: false,
-                enableEndpointDiscovery: true,
-                isPreferredLocationsListEmpty: isPreferredLocationListEmpty,
-                isDefaultEndpointARegionalEndpoint: isDefaultEndpointARegionalEndpoint);
-
-            Assert.AreEqual(this.cache.WriteEndpoints[0], LocationCacheTests.Location1Endpoint);
-            Assert.AreEqual(this.cache.WriteEndpoints[1], LocationCacheTests.Location2Endpoint);
-            Assert.AreEqual(this.cache.WriteEndpoints[2], LocationCacheTests.Location3Endpoint);
-        }
-
-        [TestMethod]
-        [DataRow(true, DisplayName = "Validate get location with preferred locations as non-empty.")]
-        [DataRow(false, DisplayName = "Validate get location with preferred locations as empty.")]
-        [Owner("atulk")]
-        public void ValidateGetLocation(bool isPreferredLocationListEmpty)
-        {
-            using GlobalEndpointManager endpointManager = this.Initialize(
-                useMultipleWriteLocations: false,
-                enableEndpointDiscovery: true,
-                isPreferredLocationsListEmpty: isPreferredLocationListEmpty);
-
-            Assert.AreEqual(this.databaseAccount.WriteLocationsInternal.First().Name, this.cache.GetLocation(LocationCacheTests.DefaultEndpoint));
-
-            foreach (AccountRegion databaseAccountLocation in this.databaseAccount.WriteLocationsInternal)
-            {
-                Assert.AreEqual(databaseAccountLocation.Name, this.cache.GetLocation(new Uri(databaseAccountLocation.Endpoint)));
-            }
-
-            foreach (AccountRegion databaseAccountLocation in this.databaseAccount.ReadLocationsInternal)
-            {
-                Assert.AreEqual(databaseAccountLocation.Name, this.cache.GetLocation(new Uri(databaseAccountLocation.Endpoint)));
-            }
-        }
-
-
-        [TestMethod]
-        [Owner("sourabhjain")]
-        public void ValidateTryGetLocationForGatewayDiagnostics()
-        {
-            using GlobalEndpointManager endpointManager = this.Initialize(
-                useMultipleWriteLocations: false,
-                enableEndpointDiscovery: true,
-                isPreferredLocationsListEmpty: true);
-
-            Assert.AreEqual(false, this.cache.TryGetLocationForGatewayDiagnostics(LocationCacheTests.DefaultEndpoint, out string regionName));
-            Assert.IsNull(regionName);
-
-            // Default Endpoint with path
-            Assert.AreEqual(false, this.cache.TryGetLocationForGatewayDiagnostics(new Uri(LocationCacheTests.DefaultEndpoint, "random/path"), out regionName));
-            Assert.IsNull(regionName);
-
-            foreach (AccountRegion databaseAccountLocation in this.databaseAccount.WriteLocationsInternal)
-            {
-                Assert.AreEqual(true, this.cache.TryGetLocationForGatewayDiagnostics(new Uri(databaseAccountLocation.Endpoint), out regionName));
-                Assert.AreEqual(databaseAccountLocation.Name, regionName);
-            }
-
-            foreach (AccountRegion databaseAccountLocation in this.databaseAccount.ReadLocationsInternal)
-            {
-                Assert.AreEqual(true, this.cache.TryGetLocationForGatewayDiagnostics(new Uri(databaseAccountLocation.Endpoint), out regionName));
-                Assert.AreEqual(databaseAccountLocation.Name, regionName);
-            }
-        }
-
-        [TestMethod]
-        [Owner("atulk")]
-        public async Task ValidateRetryOnSessionNotAvailableWithDisableMultipleWriteLocationsAndEndpointDiscoveryDisabled()
-        {
-            await this.ValidateRetryOnSessionNotAvailableWithEndpointDiscoveryDisabled(false, false, false);
-            await this.ValidateRetryOnSessionNotAvailableWithEndpointDiscoveryDisabled(false, false, true);
-            await this.ValidateRetryOnSessionNotAvailableWithEndpointDiscoveryDisabled(false, true, false);
-            await this.ValidateRetryOnSessionNotAvailableWithEndpointDiscoveryDisabled(false, true, true);
-            await this.ValidateRetryOnSessionNotAvailableWithEndpointDiscoveryDisabled(true, false, false);
-            await this.ValidateRetryOnSessionNotAvailableWithEndpointDiscoveryDisabled(true, false, true);
-            await this.ValidateRetryOnSessionNotAvailableWithEndpointDiscoveryDisabled(true, true, false);
-            await this.ValidateRetryOnSessionNotAvailableWithEndpointDiscoveryDisabled(true, true, true);
-        }
-
-        private async Task ValidateRetryOnSessionNotAvailableWithEndpointDiscoveryDisabled(bool isPreferredLocationsListEmpty, bool useMultipleWriteLocations, bool isReadRequest)
-        {
-            const bool enableEndpointDiscovery = false;
-
-            using GlobalEndpointManager endpointManager = this.Initialize(
-                useMultipleWriteLocations: useMultipleWriteLocations,
-                enableEndpointDiscovery: enableEndpointDiscovery,
-                isPreferredLocationsListEmpty: isPreferredLocationsListEmpty);
-            ClientRetryPolicy retryPolicy = this.CreateClientRetryPolicy(enableEndpointDiscovery, partitionLevelFailoverEnabled: false, endpointManager);
-
-            using (DocumentServiceRequest request = this.CreateRequest(isReadRequest: isReadRequest, isMasterResourceType: false))
-            {
-                int retryCount = 0;
-
-                try
-                {
-                    await BackoffRetryUtility<bool>.ExecuteAsync(
-                        () =>
-                        {
-                            retryPolicy.OnBeforeSendRequest(request);
-
-                            if (retryCount == 0)
-                            {
-                                Assert.AreEqual(request.RequestContext.LocationEndpointToRoute, endpointManager.ReadEndpoints[0]);
-                            }
-                            else
-                            {
-                                Assert.Fail();
-                            }
-
-                            retryCount++;
-
-                            StoreResponseNameValueCollection headers = new()
-                            {
-                                [WFConstants.BackendHeaders.SubStatus] = ((int)SubStatusCodes.ReadSessionNotAvailable).ToString()
-                            };
-                            DocumentClientException notFoundException = new NotFoundException(RMResources.NotFound, headers);
-
-                            throw notFoundException;
-                        },
-                        retryPolicy);
-
-                    Assert.Fail();
-                }
-                catch (NotFoundException)
-                {
-                    DefaultTrace.TraceInformation("Received expected notFoundException");
-                    Assert.AreEqual(1, retryCount);
-                }
-            }
-        }
-
-        private ClientRetryPolicy CreateClientRetryPolicy(
-<<<<<<< HEAD
-            bool enableEndpointDiscovery,
-=======
-            bool enableEndpointDiscovery,
->>>>>>> 11e2c347
-            bool partitionLevelFailoverEnabled,
-            GlobalEndpointManager endpointManager)
-        {
-            return new ClientRetryPolicy(
-<<<<<<< HEAD
-                endpointManager, 
-                this.partitionKeyRangeLocationCache, 
-                new RetryOptions(),
-                enableEndpointDiscovery,
-=======
-                endpointManager,
-                this.partitionKeyRangeLocationCache,
-                new RetryOptions(),
-                enableEndpointDiscovery,
->>>>>>> 11e2c347
-                isPertitionLevelFailoverEnabled: partitionLevelFailoverEnabled);
-        }
-
-        [TestMethod]
-        [Owner("atulk")]
-        public async Task ValidateRetryOnSessionNotAvailableWithDisableMultipleWriteLocationsAndEndpointDiscoveryEnabled()
-        {
-            await this.ValidateRetryOnSessionNotAvailableWithDisableMultipleWriteLocationsAndEndpointDiscoveryEnabledAsync(true);
-            await this.ValidateRetryOnSessionNotAvailableWithDisableMultipleWriteLocationsAndEndpointDiscoveryEnabledAsync(false);
-        }
-
-        private async Task ValidateRetryOnSessionNotAvailableWithDisableMultipleWriteLocationsAndEndpointDiscoveryEnabledAsync(bool isPreferredLocationsListEmpty)
-        {
-            const bool useMultipleWriteLocations = false;
-            bool enableEndpointDiscovery = true;
-
-            using GlobalEndpointManager endpointManager = this.Initialize(
-                useMultipleWriteLocations: useMultipleWriteLocations,
-                enableEndpointDiscovery: enableEndpointDiscovery,
-                isPreferredLocationsListEmpty: isPreferredLocationsListEmpty);
-
-            endpointManager.InitializeAccountPropertiesAndStartBackgroundRefresh(this.databaseAccount);
-            ClientRetryPolicy retryPolicy = this.CreateClientRetryPolicy(enableEndpointDiscovery, partitionLevelFailoverEnabled: false, endpointManager);
-
-            using (DocumentServiceRequest request = this.CreateRequest(isReadRequest: true, isMasterResourceType: false))
-            {
-                int retryCount = 0;
-
-                try
-                {
-                    await BackoffRetryUtility<bool>.ExecuteAsync(
-                        () =>
-                        {
-                            retryPolicy.OnBeforeSendRequest(request);
-
-                            if (retryCount == 0)
-                            {
-                                Uri expectedEndpoint = isPreferredLocationsListEmpty ?
-                                    new Uri(this.databaseAccount.WriteLocationsInternal[0].Endpoint) : // All requests go to write endpoint
-                                    LocationCacheTests.EndpointByLocation[this.preferredLocations[0]];
-
-                                Assert.AreEqual(expectedEndpoint, request.RequestContext.LocationEndpointToRoute);
-                            }
-                            else if (retryCount == 1)
-                            {
-                                // Second request must go to write endpoint
-                                Uri expectedEndpoint = new Uri(this.databaseAccount.WriteLocationsInternal[0].Endpoint);
-                                Assert.AreEqual(expectedEndpoint, request.RequestContext.LocationEndpointToRoute);
-                            }
-                            else
-                            {
-                                Assert.Fail();
-                            }
-
-                            retryCount++;
-
-                            StoreResponseNameValueCollection headers = new()
-                            {
-                                [WFConstants.BackendHeaders.SubStatus] = ((int)SubStatusCodes.ReadSessionNotAvailable).ToString()
-                            };
-                            DocumentClientException notFoundException = new NotFoundException(RMResources.NotFound, headers);
-
-
-                            throw notFoundException;
-                        },
-                        retryPolicy);
-
-                    Assert.Fail();
-                }
-                catch (NotFoundException)
-                {
-                    DefaultTrace.TraceInformation("Received expected notFoundException");
-                    Assert.AreEqual(2, retryCount);
-                }
-            }
-        }
-
-        [TestMethod]
-        [DataRow(false, false, DisplayName = "Validate (Read/Write)SessionNotAvailable cross-region retry w/o preferredLocations with global default endpoint.")]
-        [DataRow(true, false, DisplayName = "Validate (Read/Write)SessionNotAvailable cross-region retry with preferredLocations with global default endpoint.")]
-        [DataRow(false, true, DisplayName = "Validate (Read/Write)SessionNotAvailable cross-region retry w/o preferredLocations with regional default endpoint.")]
-        [DataRow(true, true, DisplayName = "Validate (Read/Write)SessionNotAvailable cross-region retry with preferredLocations with regional default endpoint.")]
-        [Owner("atulk")]
-        public async Task ValidateRetryOnReadSessionNotAvailableWithEnableMultipleWriteLocationsAndEndpointDiscoveryEnabled(bool isPreferredLocationsEmpty, bool isDefaultEndpointARegionalEndpoint)
-        {
-            await this.ValidateRetryOnReadSessionNotAvailableWithEnableMultipleWriteLocationsAsync(isPreferredLocationsEmpty, isDefaultEndpointARegionalEndpoint);
-            await this.ValidateRetryOnWriteSessionNotAvailableWithEnableMultipleWriteLocationsAsync(isPreferredLocationsEmpty, isDefaultEndpointARegionalEndpoint);
-        }
-
-        private async Task ValidateRetryOnReadSessionNotAvailableWithEnableMultipleWriteLocationsAsync(bool isPreferredLocationsEmpty, bool isDefaultEndpointARegionalEndpoint)
-        {
-            const bool useMultipleWriteLocations = true;
-            bool enableEndpointDiscovery = true;
-
-            ReadOnlyCollection<string> preferredList = isPreferredLocationsEmpty
-                ? new List<string>().AsReadOnly()
-                : new List<string>() { "location2", "location1" }.AsReadOnly();
-
-            using GlobalEndpointManager endpointManager = this.Initialize(
-                useMultipleWriteLocations: useMultipleWriteLocations,
-                enableEndpointDiscovery: enableEndpointDiscovery,
-                isPreferredLocationsListEmpty: false,
-                preferedRegionListOverride: preferredList,
-                isDefaultEndpointARegionalEndpoint: isDefaultEndpointARegionalEndpoint);
-
-            endpointManager.InitializeAccountPropertiesAndStartBackgroundRefresh(this.databaseAccount);
-            ClientRetryPolicy retryPolicy = this.CreateClientRetryPolicy(enableEndpointDiscovery, partitionLevelFailoverEnabled: false, endpointManager);
-
-            if (!isPreferredLocationsEmpty)
-            {
-                using (DocumentServiceRequest request =
-                       this.CreateRequest(isReadRequest: true, isMasterResourceType: false))
-                {
-                    int retryCount = 0;
-
-                    try
-                    {
-                        await BackoffRetryUtility<bool>.ExecuteAsync(
-                            () =>
-                            {
-                                retryPolicy.OnBeforeSendRequest(request);
-
-                                if (retryCount == 0)
-                                {
-                                    Uri expectedEndpoint = LocationCacheTests.EndpointByLocation[preferredList[0]];
-
-                                    Assert.AreEqual(expectedEndpoint, request.RequestContext.LocationEndpointToRoute);
-                                }
-                                else if (retryCount == 1)
-                                {
-                                    // Second request must go to the next preferred location
-                                    Uri expectedEndpoint = LocationCacheTests.EndpointByLocation[preferredList[1]];
-
-                                    Assert.AreEqual(expectedEndpoint, request.RequestContext.LocationEndpointToRoute);
-                                }
-                                else if (retryCount == 2)
-                                {
-                                    // Third request must go to first preferred location
-                                    Uri expectedEndpoint = LocationCacheTests.EndpointByLocation[preferredList[0]];
-                                    Assert.AreEqual(expectedEndpoint, request.RequestContext.LocationEndpointToRoute);
-                                }
-                                else
-                                {
-                                    Assert.Fail();
-                                }
-
-                                retryCount++;
-
-                                StoreResponseNameValueCollection headers = new()
-                                {
-                                    [WFConstants.BackendHeaders.SubStatus] =
-                                    ((int)SubStatusCodes.ReadSessionNotAvailable).ToString()
-                                };
-                                DocumentClientException notFoundException =
-                                    new NotFoundException(RMResources.NotFound, headers);
-
-
-                                throw notFoundException;
-                            },
-                            retryPolicy);
-
-                        Assert.Fail();
-                    }
-                    catch (NotFoundException)
-                    {
-                        DefaultTrace.TraceInformation("Received expected notFoundException");
-                        Assert.AreEqual(3, retryCount);
-                    }
-                }
-            }
-            else
-            {
-                if (!isDefaultEndpointARegionalEndpoint)
-                {
-                    ReadOnlyCollection<string> effectivePreferredLocations = this.cache.EffectivePreferredLocations;
-
-                    // effective preferred locations are the account-level read locations
-                    Assert.AreEqual(4, effectivePreferredLocations.Count);
-
-                    using (DocumentServiceRequest request =
-                           this.CreateRequest(isReadRequest: true, isMasterResourceType: false))
-                    {
-                        int retryCount = 0;
-
-                        try
-                        {
-                            await BackoffRetryUtility<bool>.ExecuteAsync(() =>
-                            {
-                                retryPolicy.OnBeforeSendRequest(request);
-
-                                if (retryCount == 0)
-                                {
-                                    // First request must go to the first effective preferred location
-                                    Uri expectedEndpoint =
-                                        LocationCacheTests.EndpointByLocation[effectivePreferredLocations[0]];
-
-                                    Assert.AreEqual(expectedEndpoint, request.RequestContext.LocationEndpointToRoute);
-                                }
-                                else if (retryCount == 1)
-                                {
-                                    // Second request must go to the second effective preferred location
-                                    Uri expectedEndpoint =
-                                        LocationCacheTests.EndpointByLocation[effectivePreferredLocations[1]];
-
-                                    Assert.AreEqual(expectedEndpoint, request.RequestContext.LocationEndpointToRoute);
-                                }
-                                else if (retryCount == 2)
-                                {
-                                    // Third request must go to third effective preferred location
-                                    Uri expectedEndpoint =
-                                        LocationCacheTests.EndpointByLocation[effectivePreferredLocations[2]];
-                                    Assert.AreEqual(expectedEndpoint, request.RequestContext.LocationEndpointToRoute);
-                                }
-                                else if (retryCount == 3)
-                                {
-                                    // Third request must go to fourth effective preferred location
-                                    Uri expectedEndpoint =
-                                        LocationCacheTests.EndpointByLocation[effectivePreferredLocations[3]];
-                                    Assert.AreEqual(expectedEndpoint, request.RequestContext.LocationEndpointToRoute);
-                                }
-                                else if (retryCount == 4)
-                                {
-                                    // Fourth request must go to first effective preferred location
-                                    Uri expectedEndpoint =
-                                        LocationCacheTests.EndpointByLocation[effectivePreferredLocations[0]];
-                                    Assert.AreEqual(expectedEndpoint, request.RequestContext.LocationEndpointToRoute);
-                                }
-                                else
-                                {
-                                    Assert.Fail();
-                                }
-
-                                retryCount++;
-
-                                StoreResponseNameValueCollection headers = new()
-                                {
-                                    [WFConstants.BackendHeaders.SubStatus] =
-                                    ((int)SubStatusCodes.ReadSessionNotAvailable).ToString()
-                                };
-                                DocumentClientException notFoundException =
-                                    new NotFoundException(RMResources.NotFound, headers);
-
-                                throw notFoundException;
-                            }, retryPolicy);
-
-                            Assert.Fail();
-                        }
-                        catch (NotFoundException)
-                        {
-                            DefaultTrace.TraceInformation("Received expected notFoundException");
-                            Assert.AreEqual(5, retryCount);
-                        }
-                    }
-                }
-                else
-                {
-                    ReadOnlyCollection<string> effectivePreferredLocations = this.cache.EffectivePreferredLocations;
-
-                    // effective preferred locations is just the default regional endpoint
-                    Assert.AreEqual(1, effectivePreferredLocations.Count);
-
-                    using (DocumentServiceRequest request =
-                           this.CreateRequest(isReadRequest: true, isMasterResourceType: false))
-                    {
-                        int retryCount = 0;
-
-                        try
-                        {
-                            await BackoffRetryUtility<bool>.ExecuteAsync(() =>
-                            {
-                                retryPolicy.OnBeforeSendRequest(request);
-
-                                if (retryCount == 0)
-                                {
-                                    // First request must go to the first effective preferred location
-                                    Uri expectedEndpoint =
-                                        LocationCacheTests.EndpointByLocation[effectivePreferredLocations[0]];
-
-                                    Assert.AreEqual(expectedEndpoint, request.RequestContext.LocationEndpointToRoute);
-                                }
-                                else if (retryCount == 1)
-                                {
-                                    // Second request must go to the second effective preferred location
-                                    Uri expectedEndpoint =
-                                        LocationCacheTests.EndpointByLocation[effectivePreferredLocations[0]];
-
-                                    Assert.AreEqual(expectedEndpoint, request.RequestContext.LocationEndpointToRoute);
-                                }
-                                else
-                                {
-                                    Assert.Fail();
-                                }
-
-                                retryCount++;
-
-                                StoreResponseNameValueCollection headers = new()
-                                {
-                                    [WFConstants.BackendHeaders.SubStatus] =
-                                    ((int)SubStatusCodes.ReadSessionNotAvailable).ToString()
-                                };
-                                DocumentClientException notFoundException =
-                                    new NotFoundException(RMResources.NotFound, headers);
-
-                                throw notFoundException;
-                            }, retryPolicy);
-
-                            Assert.Fail();
-                        }
-                        catch (NotFoundException)
-                        {
-                            DefaultTrace.TraceInformation("Received expected notFoundException");
-                            Assert.AreEqual(2, retryCount);
-                        }
-                    }
-                }
-            }
-        }
-
-        private async Task ValidateRetryOnWriteSessionNotAvailableWithEnableMultipleWriteLocationsAsync(bool isPreferredLocationsEmpty, bool isDefaultEndpointARegionalEndpoint)
-        {
-            const bool useMultipleWriteLocations = true;
-            bool enableEndpointDiscovery = true;
-
-            ReadOnlyCollection<string> preferredList = isPreferredLocationsEmpty
-                ? new List<string>().AsReadOnly()
-                : new List<string>() { "location3", "location2", "location1" }.AsReadOnly();
-
-            using GlobalEndpointManager endpointManager = this.Initialize(
-                useMultipleWriteLocations: useMultipleWriteLocations,
-                enableEndpointDiscovery: enableEndpointDiscovery,
-                isPreferredLocationsListEmpty: false,
-                preferedRegionListOverride: preferredList,
-                isDefaultEndpointARegionalEndpoint: isDefaultEndpointARegionalEndpoint);
-
-            endpointManager.InitializeAccountPropertiesAndStartBackgroundRefresh(this.databaseAccount);
-            ClientRetryPolicy retryPolicy = this.CreateClientRetryPolicy(enableEndpointDiscovery, partitionLevelFailoverEnabled: false, endpointManager);
-
-            if (!isPreferredLocationsEmpty)
-            {
-                using (DocumentServiceRequest request = this.CreateRequest(isReadRequest: false, isMasterResourceType: false))
-                {
-                    int retryCount = 0;
-
-                    try
-                    {
-                        await BackoffRetryUtility<bool>.ExecuteAsync(
-                            () =>
-                            {
-                                retryPolicy.OnBeforeSendRequest(request);
-
-                                if (retryCount == 0)
-                                {
-                                    Uri expectedEndpoint = LocationCacheTests.EndpointByLocation[preferredList[0]];
-                                    Assert.AreEqual(expectedEndpoint, request.RequestContext.LocationEndpointToRoute);
-                                }
-                                else if (retryCount == 1)
-                                {
-                                    // Second request must go to the next preferred location
-                                    Uri expectedEndpoint = LocationCacheTests.EndpointByLocation[preferredList[1]];
-                                    Assert.AreEqual(expectedEndpoint, request.RequestContext.LocationEndpointToRoute);
-                                }
-                                else if (retryCount == 2)
-                                {
-                                    // Third request must go to the next preferred location
-                                    Uri expectedEndpoint = LocationCacheTests.EndpointByLocation[preferredList[2]];
-                                    Assert.AreEqual(expectedEndpoint, request.RequestContext.LocationEndpointToRoute);
-                                }
-                                else if (retryCount == 3)
-                                {
-                                    // Fourth request must go to first preferred location
-                                    Uri expectedEndpoint = LocationCacheTests.EndpointByLocation[preferredList[0]];
-                                    Assert.AreEqual(expectedEndpoint, request.RequestContext.LocationEndpointToRoute);
-                                }
-                                else
-                                {
-                                    Assert.Fail();
-                                }
-
-                                retryCount++;
-
-                                StoreResponseNameValueCollection headers = new()
-                                {
-                                    [WFConstants.BackendHeaders.SubStatus] = ((int)SubStatusCodes.ReadSessionNotAvailable).ToString()
-                                };
-                                DocumentClientException notFoundException = new NotFoundException(RMResources.NotFound, headers);
-
-
-                                throw notFoundException;
-                            },
-                            retryPolicy);
-
-                        Assert.Fail();
-                    }
-                    catch (NotFoundException)
-                    {
-                        DefaultTrace.TraceInformation("Received expected notFoundException");
-                        Assert.AreEqual(4, retryCount);
-                    }
-                }
-            }
-            else
-            {
-                if (!isDefaultEndpointARegionalEndpoint)
-                {
-                    using (DocumentServiceRequest request =
-                           this.CreateRequest(isReadRequest: false, isMasterResourceType: false))
-                    {
-                        int retryCount = 0;
-                        ReadOnlyCollection<string> effectivePreferredLocations = this.cache.EffectivePreferredLocations;
-
-                        // effective preferred locations are the account-level read locations
-                        Assert.AreEqual(4, effectivePreferredLocations.Count);
-
-                        // for regions touched for writes - it will be the first 3 effectivePreferredLocations (location1, location2, location3)
-                        // which are the write regions for the account
-                        try
-                        {
-                            await BackoffRetryUtility<bool>.ExecuteAsync(() =>
-                            {
-                                retryPolicy.OnBeforeSendRequest(request);
-
-                                if (retryCount == 0)
-                                {
-                                    Uri expectedEndpoint =
-                                        LocationCacheTests.EndpointByLocation[effectivePreferredLocations[0]];
-                                    Assert.AreEqual(expectedEndpoint, request.RequestContext.LocationEndpointToRoute);
-                                }
-                                else if (retryCount == 1)
-                                {
-                                    // Second request must go to the next effective preferred location
-                                    Uri expectedEndpoint =
-                                        LocationCacheTests.EndpointByLocation[effectivePreferredLocations[1]];
-                                    Assert.AreEqual(expectedEndpoint, request.RequestContext.LocationEndpointToRoute);
-                                }
-                                else if (retryCount == 2)
-                                {
-                                    // Third request must go to the next effective preferred location
-                                    Uri expectedEndpoint =
-                                        LocationCacheTests.EndpointByLocation[effectivePreferredLocations[2]];
-                                    Assert.AreEqual(expectedEndpoint, request.RequestContext.LocationEndpointToRoute);
-                                }
-                                else if (retryCount == 3)
-                                {
-                                    // Fourth request must go to first effective preferred location
-                                    Uri expectedEndpoint =
-                                        LocationCacheTests.EndpointByLocation[effectivePreferredLocations[0]];
-                                    Assert.AreEqual(expectedEndpoint, request.RequestContext.LocationEndpointToRoute);
-                                }
-                                else
-                                {
-                                    Assert.Fail();
-                                }
-
-                                retryCount++;
-
-                                StoreResponseNameValueCollection headers = new()
-                                {
-                                    [WFConstants.BackendHeaders.SubStatus] =
-                                    ((int)SubStatusCodes.ReadSessionNotAvailable).ToString()
-                                };
-                                DocumentClientException notFoundException =
-                                    new NotFoundException(RMResources.NotFound, headers);
-
-                                throw notFoundException;
-                            }, retryPolicy);
-
-                            Assert.Fail();
-                        }
-                        catch (NotFoundException)
-                        {
-                            DefaultTrace.TraceInformation("Received expected notFoundException");
-                            Assert.AreEqual(4, retryCount);
-                        }
-                    }
-                }
-                else
-                {
-                    using (DocumentServiceRequest request =
-                           this.CreateRequest(isReadRequest: false, isMasterResourceType: false))
-                    {
-                        int retryCount = 0;
-                        ReadOnlyCollection<string> effectivePreferredLocations = this.cache.EffectivePreferredLocations;
-
-                        // effective preferred locations is just the default regional endpoint
-                        Assert.AreEqual(1, effectivePreferredLocations.Count);
-
-                        // for regions touched for writes - it will be the first 3 effectivePreferredLocations (location1, location2, location3)
-                        // which are the write regions for the account
-                        try
-                        {
-                            await BackoffRetryUtility<bool>.ExecuteAsync(() =>
-                            {
-                                retryPolicy.OnBeforeSendRequest(request);
-
-                                if (retryCount == 0)
-                                {
-                                    Uri expectedEndpoint =
-                                        LocationCacheTests.EndpointByLocation[effectivePreferredLocations[0]];
-                                    Assert.AreEqual(expectedEndpoint, request.RequestContext.LocationEndpointToRoute);
-                                }
-                                else if (retryCount == 1)
-                                {
-                                    // Second request must go to the first effective preferred location
-                                    Uri expectedEndpoint =
-                                        LocationCacheTests.EndpointByLocation[effectivePreferredLocations[0]];
-                                    Assert.AreEqual(expectedEndpoint, request.RequestContext.LocationEndpointToRoute);
-                                }
-                                else
-                                {
-                                    Assert.Fail();
-                                }
-
-                                retryCount++;
-
-                                StoreResponseNameValueCollection headers = new()
-                                {
-                                    [WFConstants.BackendHeaders.SubStatus] =
-                                    ((int)SubStatusCodes.ReadSessionNotAvailable).ToString()
-                                };
-                                DocumentClientException notFoundException =
-                                    new NotFoundException(RMResources.NotFound, headers);
-
-                                throw notFoundException;
-                            }, retryPolicy);
-
-                            Assert.Fail();
-                        }
-                        catch (NotFoundException)
-                        {
-                            DefaultTrace.TraceInformation("Received expected notFoundException");
-                            Assert.AreEqual(2, retryCount);
-                        }
-                    }
-                }
-            }
-        }
-
-        [TestMethod]
-        [DataRow(false, false, DisplayName = "Validate WriteForbidden retries with preferredLocations with global default endpoint.")]
-        [DataRow(true, false, DisplayName = "Validate WriteForbidden retries w/o preferredLocations with global default endpoint.")]
-        [DataRow(false, true, DisplayName = "Validate WriteForbidden retries with preferredLocations with regional default endpoint.")]
-        [DataRow(true, true, DisplayName = "Validate WriteForbidden retries w/o preferredLocations with regional default endpoint.")]
-        [Owner("atulk")]
-        public async Task ValidateRetryOnWriteForbiddenExceptionAsync(bool isPreferredLocationsEmpty, bool isDefaultEndpointARegionalEndpoint)
-        {
-            using GlobalEndpointManager endpointManager = this.Initialize(
-                useMultipleWriteLocations: false,
-                enableEndpointDiscovery: true,
-                isPreferredLocationsListEmpty: isPreferredLocationsEmpty,
-                isDefaultEndpointARegionalEndpoint: isDefaultEndpointARegionalEndpoint);
-
-            endpointManager.InitializeAccountPropertiesAndStartBackgroundRefresh(this.databaseAccount);
-            ClientRetryPolicy retryPolicy = this.CreateClientRetryPolicy(enableEndpointDiscovery: true, partitionLevelFailoverEnabled: false, endpointManager: endpointManager);
-<<<<<<< HEAD
-=======
-
-            if (isPreferredLocationsEmpty)
-            {
-                if (!isDefaultEndpointARegionalEndpoint)
-                {
-                    Assert.IsNotNull(this.cache.EffectivePreferredLocations);
-                    Assert.AreEqual(4, this.cache.EffectivePreferredLocations.Count);
-                }
-                else
-                {
-                    Assert.IsNotNull(this.cache.EffectivePreferredLocations);
-                    Assert.AreEqual(1, this.cache.EffectivePreferredLocations.Count);
-                    Assert.AreEqual("location1", this.cache.EffectivePreferredLocations[0]);
-                }
-            }
->>>>>>> 11e2c347
-
-            using (DocumentServiceRequest request = this.CreateRequest(isReadRequest: false, isMasterResourceType: false))
-            {
-                request.RequestContext.ResolvedPartitionKeyRange = new PartitionKeyRange()
-                {
-                    Id = "0",
-                    MinInclusive = "",
-                    MaxExclusive = "FF"
-                };
-
-                int retryCount = 0;
-
-                await BackoffRetryUtility<bool>.ExecuteAsync(
-                    () =>
-                    {
-                        retryCount++;
-                        retryPolicy.OnBeforeSendRequest(request);
-
-                        if (retryCount == 1)
-                        {
-                            this.mockedClient.ResetCalls();
-
-                            Uri expectedEndpoint = isPreferredLocationsEmpty ?
-                                LocationCacheTests.EndpointByLocation[this.cache.EffectivePreferredLocations[0]] :
-                                LocationCacheTests.EndpointByLocation[this.preferredLocations[0]];
-
-                            Assert.AreEqual(expectedEndpoint, request.RequestContext.LocationEndpointToRoute);
-
-                            StoreResponseNameValueCollection headers = new()
-                            {
-                                [WFConstants.BackendHeaders.SubStatus] = ((int)SubStatusCodes.WriteForbidden).ToString()
-                            };
-                            DocumentClientException forbiddenException = new ForbiddenException(RMResources.Forbidden, headers);
-
-                            throw forbiddenException;
-                        }
-                        else if (retryCount == 2)
-                        {
-                            this.mockedClient.Verify(client => client.GetDatabaseAccountInternalAsync(It.IsAny<Uri>(), It.IsAny<CancellationToken>()), Times.Once);
-
-                            // Next request must go to next available write endpoint
-                            Uri expectedEndpoint;
-
-                            if (isPreferredLocationsEmpty)
-                            {
-                                if (isDefaultEndpointARegionalEndpoint)
-                                {
-                                    ReadOnlyCollection<string> availableWriteLocations =
-                                        this.cache.GetAvailableAccountLevelWriteLocations();
-
-                                    Assert.IsNotNull(availableWriteLocations);
-                                    Assert.AreEqual(3, availableWriteLocations.Count);
-
-                                    Assert.IsNotNull(this.cache.EffectivePreferredLocations);
-                                    Assert.AreEqual(this.cache.EffectivePreferredLocations.Count, 1);
-
-                                    expectedEndpoint = LocationCacheTests.EndpointByLocation[availableWriteLocations[1]];
-                                }
-                                else
-                                {
-                                    expectedEndpoint = LocationCacheTests.EndpointByLocation[this.cache.EffectivePreferredLocations[1]];
-                                }
-                            }
-                            else
-                            {
-                                expectedEndpoint = LocationCacheTests.EndpointByLocation[this.preferredLocations[1]];
-                            }
-
-                            Assert.AreEqual(expectedEndpoint, request.RequestContext.LocationEndpointToRoute);
-
-                            return Task.FromResult(true);
-                        }
-                        else
-                        {
-                            Assert.Fail();
-                        }
-
-                        return Task.FromResult(true);
-                    },
-                    retryPolicy);
-            }
-        }
-
-        [TestMethod]
-        [DataRow(false, false, DisplayName = "Validate DatabaseAccountNotFound retries with preferredLocations with global default endpoint.")]
-        [DataRow(true, false, DisplayName = "Validate DatabaseAccountNotFound retries w/o preferredLocations with global default endpoint.")]
-        [DataRow(false, true, DisplayName = "Validate DatabaseAccountNotFound retries with preferredLocations with global default endpoint.")]
-        [DataRow(true, true, DisplayName = "Validate DatabaseAccountNotFound retries w/o preferredLocations with global default endpoint.")]
-        [Owner("atulk")]
-        public async Task ValidateRetryOnDatabaseAccountNotFoundAsync(bool isPreferredLocationsEmpty, bool isDefaultEndpointARegionalEndpoint)
-        {
-            await this.ValidateRetryOnDatabaseAccountNotFoundAsync(enableMultipleWriteLocations: false, isReadRequest: false, isPreferredLocationsEmpty, isDefaultEndpointARegionalEndpoint);
-            await this.ValidateRetryOnDatabaseAccountNotFoundAsync(enableMultipleWriteLocations: false, isReadRequest: true, isPreferredLocationsEmpty, isDefaultEndpointARegionalEndpoint);
-            await this.ValidateRetryOnDatabaseAccountNotFoundAsync(enableMultipleWriteLocations: true, isReadRequest: false, isPreferredLocationsEmpty, isDefaultEndpointARegionalEndpoint);
-            await this.ValidateRetryOnDatabaseAccountNotFoundAsync(enableMultipleWriteLocations: true, isReadRequest: true, isPreferredLocationsEmpty, isDefaultEndpointARegionalEndpoint);
-        }
-
-        private async Task ValidateRetryOnDatabaseAccountNotFoundAsync(bool enableMultipleWriteLocations, bool isReadRequest, bool isPreferredLocationsEmpty, bool isDefaultEndpointARegionalEndpoint)
-        {
-            using GlobalEndpointManager endpointManager = this.Initialize(
-                useMultipleWriteLocations: enableMultipleWriteLocations,
-                enableEndpointDiscovery: true,
-                isPreferredLocationsListEmpty: isPreferredLocationsEmpty,
-                isDefaultEndpointARegionalEndpoint: isDefaultEndpointARegionalEndpoint);
-
-            if (isPreferredLocationsEmpty)
-            {
-                if (enableMultipleWriteLocations)
-                {
-                    if (isDefaultEndpointARegionalEndpoint)
-                    {
-                        Assert.IsNotNull(this.cache.EffectivePreferredLocations);
-                        Assert.IsTrue(this.cache.EffectivePreferredLocations.Count == 1);
-                        Assert.IsTrue(this.cache.EffectivePreferredLocations[0] == "location1");
-                    }
-                }
-                else
-                {
-                    if (isDefaultEndpointARegionalEndpoint)
-                    {
-                        Assert.IsNotNull(this.cache.EffectivePreferredLocations);
-                        Assert.IsTrue(this.cache.EffectivePreferredLocations.Count == 1);
-                        Assert.IsTrue(this.cache.EffectivePreferredLocations[0] == "location1");
-                    }
-                }
-            }
-
-            endpointManager.InitializeAccountPropertiesAndStartBackgroundRefresh(this.databaseAccount);
-            ClientRetryPolicy retryPolicy = this.CreateClientRetryPolicy(enableEndpointDiscovery: true, partitionLevelFailoverEnabled: false, endpointManager: endpointManager);
-
-            int expectedRetryCount = isReadRequest || enableMultipleWriteLocations ? 2 : 1;
-
-            using (DocumentServiceRequest request = this.CreateRequest(isReadRequest: isReadRequest, isMasterResourceType: false))
-            {
-                int retryCount = 0;
-
-                try
-                {
-                    await BackoffRetryUtility<bool>.ExecuteAsync(
-                        () =>
-                        {
-                            retryCount++;
-                            retryPolicy.OnBeforeSendRequest(request);
-
-                            // both retries check for flip-flop behavior b/w first two available write regions
-                            // in case of multi-write enabled end to end (client + account)
-                            if (retryCount == 1)
-                            {
-                                Uri expectedEndpoint = isPreferredLocationsEmpty ?
-                                    LocationCacheTests.EndpointByLocation[this.cache.EffectivePreferredLocations[0]] :
-                                    LocationCacheTests.EndpointByLocation[this.preferredLocations[0]];
-
-                                Assert.AreEqual(expectedEndpoint, request.RequestContext.LocationEndpointToRoute);
-
-                                StoreResponseNameValueCollection headers = new()
-                                {
-                                    [WFConstants.BackendHeaders.SubStatus] = ((int)SubStatusCodes.DatabaseAccountNotFound).ToString()
-                                };
-                                DocumentClientException forbiddenException = new ForbiddenException(RMResources.NotFound, headers);
-
-                                throw forbiddenException;
-                            }
-                            else if (retryCount == 2)
-                            {
-                                // Next request must go to next available write endpoint
-                                Uri expectedEndpoint;
-
-                                if (isPreferredLocationsEmpty)
-                                {
-                                    if (isDefaultEndpointARegionalEndpoint)
-                                    {
-                                        ReadOnlyCollection<string> availableWriteLocations =
-                                            this.cache.GetAvailableAccountLevelWriteLocations();
-
-                                        Assert.IsNotNull(availableWriteLocations);
-                                        Assert.AreEqual(3, availableWriteLocations.Count);
-
-                                        Assert.IsNotNull(this.cache.EffectivePreferredLocations);
-                                        Assert.AreEqual(this.cache.EffectivePreferredLocations.Count, 1);
-
-                                        expectedEndpoint = LocationCacheTests.EndpointByLocation[availableWriteLocations[1]];
-                                    }
-                                    else
-                                    {
-                                        expectedEndpoint = LocationCacheTests.EndpointByLocation[this.cache.EffectivePreferredLocations[1]];
-                                    }
-                                }
-                                else
-                                {
-                                    expectedEndpoint = LocationCacheTests.EndpointByLocation[this.preferredLocations[1]];
-                                }
-
-                                Assert.AreEqual(expectedEndpoint, request.RequestContext.LocationEndpointToRoute);
-
-                                return Task.FromResult(true);
-                            }
-                            else
-                            {
-                                Assert.Fail();
-                            }
-
-                            return Task.FromResult(true);
-                        },
-                        retryPolicy);
-                }
-                catch (ForbiddenException)
-                {
-                    if (expectedRetryCount == 1)
-                    {
-                        DefaultTrace.TraceInformation("Received expected ForbiddenException");
-                    }
-                    else
-                    {
-                        Assert.Fail();
-                    }
-                }
-
-                Assert.AreEqual(expectedRetryCount, retryCount);
-            }
-        }
-
-        [TestMethod]
-        [DataRow(true, true, true, false, DisplayName = "MultipleWriteEndpointsEnabled | EndpointDiscoveryEnabled | PreferredLocationListEmpty | DefaultEndpointIsGlobalEndpoint")]
-        [DataRow(true, false, false, false, DisplayName = "MultipleWriteEndpointsEnabled | EndpointDiscoveryNotEnabled | PreferredLocationListNotEmpty | DefaultEndpointIsGlobalEndpoint")]
-        [DataRow(true, false, true, false, DisplayName = "MultipleWriteEndpointsEnabled | EndpointDiscoveryNotEnabled | PreferredLocationListEmpty | DefaultEndpointIsGlobalEndpoint")]
-        [DataRow(true, true, false, false, DisplayName = "MultipleWriteEndpointsEnabled | EndpointDiscoveryEnabled | PreferredLocationListNotEmpty | DefaultEndpointIsGlobalEndpoint")]
-        [DataRow(false, false, false, false, DisplayName = "MultipleWriteEndpointsNotEnabled | EndpointDiscoveryNotEnabled | PreferredLocationListNotEmpty | DefaultEndpointIsGlobalEndpoint")]
-        [DataRow(false, true, true, false, DisplayName = "MultipleWriteEndpointsNotEnabled | EndpointDiscoveryEnabled | PreferredLocationListEmpty | DefaultEndpointIsGlobalEndpoint")]
-        [DataRow(false, true, false, false, DisplayName = "MultipleWriteEndpointsNotEnabled | EndpointDiscoveryEnabled | PreferredLocationListNotEmpty | DefaultEndpointIsGlobalEndpoint")]
-        [DataRow(false, true, true, false, DisplayName = "MultipleWriteEndpointsNotEnabled | EndpointDiscoveryEnabled | PreferredLocationListEmpty | DefaultEndpointIsGlobalEndpoint")]
-        [DataRow(true, true, true, true, DisplayName = "MultipleWriteEndpointsEnabled | EndpointDiscoveryEnabled | PreferredLocationListEmpty | DefaultEndpointIsRegionalEndpoint")]
-        [DataRow(true, false, false, true, DisplayName = "MultipleWriteEndpointsEnabled | EndpointDiscoveryNotEnabled | PreferredLocationListNotEmpty | DefaultEndpointIsRegionalEndpoint")]
-        [DataRow(true, false, true, true, DisplayName = "MultipleWriteEndpointsEnabled | EndpointDiscoveryNotEnabled | PreferredLocationListEmpty | DefaultEndpointIsRegionalEndpoint")]
-        [DataRow(true, true, false, true, DisplayName = "MultipleWriteEndpointsEnabled | EndpointDiscoveryEnabled | PreferredLocationListNotEmpty | DefaultEndpointIsRegionalEndpoint")]
-        [DataRow(false, false, false, true, DisplayName = "MultipleWriteEndpointsNotEnabled | EndpointDiscoveryNotEnabled | PreferredLocationListNotEmpty | DefaultEndpointIsRegionalEndpoint")]
-        [DataRow(false, true, true, true, DisplayName = "MultipleWriteEndpointsNotEnabled | EndpointDiscoveryEnabled | PreferredLocationListEmpty | DefaultEndpointIsRegionalEndpoint")]
-        [DataRow(false, true, false, true, DisplayName = "MultipleWriteEndpointsNotEnabled | EndpointDiscoveryEnabled | PreferredLocationListNotEmpty | DefaultEndpointIsRegionalEndpoint")]
-        [DataRow(false, true, true, true, DisplayName = "MultipleWriteEndpointsNotEnabled | EndpointDiscoveryEnabled | PreferredLocationListEmpty | DefaultEndpointIsRegionalEndpoint")]
-        public async Task ValidateAsync(
-            bool useMultipleWriteEndpoints,
-            bool endpointDiscoveryEnabled,
-            bool isPreferredListEmpty,
-            bool isDefaultEndpointARegionalEndpoint)
-        {
-            await this.ValidateLocationCacheAsync(
-                useMultipleWriteEndpoints,
-                endpointDiscoveryEnabled,
-                isPreferredListEmpty,
-                isDefaultEndpointARegionalEndpoint);
-        }
-
-        [TestMethod]
-        [DataRow(false, false, DisplayName = "Validate retry on HTTP exception retries with preferredLocations with global default endpoint.")]
-        [DataRow(true, false, DisplayName = "Validate retry on HTTP exception retries w/o preferredLocations with global default endpoint.")]
-        [DataRow(false, true, DisplayName = "Validate retry on HTTP exception retries with preferredLocations with regional default endpoint.")]
-        [DataRow(true, true, DisplayName = "Validate retry on HTTP exception retries w/o preferredLocations with regional default endpoint.")]
-        public async Task ValidateRetryOnHttpExceptionAsync(bool isPreferredLocationsEmpty, bool isDefaultEndpointARegionalEndpoint)
-        {
-            await this.ValidateRetryOnHttpExceptionAsync(enableMultipleWriteLocations: false, isReadRequest: false, isPreferredLocationsEmpty, isDefaultEndpointARegionalEndpoint);
-            await this.ValidateRetryOnHttpExceptionAsync(enableMultipleWriteLocations: false, isReadRequest: true, isPreferredLocationsEmpty, isDefaultEndpointARegionalEndpoint);
-            await this.ValidateRetryOnHttpExceptionAsync(enableMultipleWriteLocations: true, isReadRequest: false, isPreferredLocationsEmpty, isDefaultEndpointARegionalEndpoint);
-            await this.ValidateRetryOnHttpExceptionAsync(enableMultipleWriteLocations: true, isReadRequest: true, isPreferredLocationsEmpty, isDefaultEndpointARegionalEndpoint);
-        }
-
-        private async Task ValidateRetryOnHttpExceptionAsync(bool enableMultipleWriteLocations, bool isReadRequest, bool isPreferredLocationsEmpty, bool isDefaultEndpointARegionalEndpoint)
-        {
-            ReadOnlyCollection<string> preferredList = new List<string>() {
-                "location2",
-                "location1"
-            }.AsReadOnly();
-
-            using GlobalEndpointManager endpointManager = this.Initialize(
-                useMultipleWriteLocations: enableMultipleWriteLocations,
-                enableEndpointDiscovery: true,
-                isPreferredLocationsListEmpty: isPreferredLocationsEmpty,
-                preferedRegionListOverride: preferredList,
-                enforceSingleMasterSingleWriteLocation: true,
-                isDefaultEndpointARegionalEndpoint: isDefaultEndpointARegionalEndpoint);
-
-            endpointManager.InitializeAccountPropertiesAndStartBackgroundRefresh(this.databaseAccount);
-            ClientRetryPolicy retryPolicy = this.CreateClientRetryPolicy(enableEndpointDiscovery: true, partitionLevelFailoverEnabled: false, endpointManager: endpointManager);
-<<<<<<< HEAD
-=======
-
-            if (isPreferredLocationsEmpty)
-            {
-                if (enableMultipleWriteLocations)
-                {
-                    if (isDefaultEndpointARegionalEndpoint)
-                    {
-                        Assert.IsNotNull(this.cache.EffectivePreferredLocations);
-                        Assert.AreEqual(1, this.cache.EffectivePreferredLocations.Count);
-                        Assert.AreEqual("location1", this.cache.EffectivePreferredLocations[0]);
-                    }
-                    else
-                    {
-                        Assert.IsNotNull(this.cache.EffectivePreferredLocations);
-                        Assert.AreEqual(4, this.cache.EffectivePreferredLocations.Count);
-                    }
-                }
-                else
-                {
-                    if (isDefaultEndpointARegionalEndpoint)
-                    {
-                        Assert.IsNotNull(this.cache.EffectivePreferredLocations);
-                        Assert.AreEqual(1, this.cache.EffectivePreferredLocations.Count);
-                        Assert.AreEqual("location1", this.cache.EffectivePreferredLocations[0]);
-                    }
-                    else
-                    {
-                        Assert.IsNotNull(this.cache.EffectivePreferredLocations);
-                        Assert.AreEqual(4, this.cache.EffectivePreferredLocations.Count);
-                    }
-                }
-            }
->>>>>>> 11e2c347
-
-            using (DocumentServiceRequest request = this.CreateRequest(isReadRequest: isReadRequest, isMasterResourceType: false))
-            {
-                int retryCount = 0;
-
-                try
-                {
-                    await BackoffRetryUtility<bool>.ExecuteAsync(
-                        () =>
-                        {
-                            retryCount++;
-                            retryPolicy.OnBeforeSendRequest(request);
-
-                            if (retryCount == 1)
-                            {
-                                Uri expectedEndpoint = null;
-                                if (enableMultipleWriteLocations
-                                    || isReadRequest)
-                                {
-                                    // MultiMaster or Single Master Read can use preferred locations for first request
-                                    expectedEndpoint = isPreferredLocationsEmpty ?
-                                        LocationCacheTests.EndpointByLocation[this.cache.EffectivePreferredLocations[0]]
-                                        : LocationCacheTests.EndpointByLocation[preferredList[0]];
-                                }
-                                else
-                                {
-                                    // Single Master Write always goes to the only write region
-                                    expectedEndpoint = new Uri(this.databaseAccount.WriteLocationsInternal[0].Endpoint);
-                                }
-
-                                Assert.AreEqual(expectedEndpoint, request.RequestContext.LocationEndpointToRoute);
-
-                                HttpRequestException httpException = new HttpRequestException();
-                                throw httpException;
-                            }
-                            else if (retryCount == 2)
-                            {
-                                Uri expectedEndpoint = null;
-                                if (enableMultipleWriteLocations
-                                    || isReadRequest)
-                                {
-                                    // Next request must go to next preferred endpoint
-                                    // [or] back to first effective preferred region in case empty preferred regions and regional default endpoint
-                                    if (isPreferredLocationsEmpty)
-                                    {
-                                        expectedEndpoint = isDefaultEndpointARegionalEndpoint
-                                            ? LocationCacheTests.EndpointByLocation[this.cache.EffectivePreferredLocations[0]]
-                                            : LocationCacheTests.EndpointByLocation[this.cache.EffectivePreferredLocations[1]];
-                                    }
-                                    else
-                                    {
-                                        expectedEndpoint = LocationCacheTests.EndpointByLocation[preferredList[1]];
-                                    }
-                                }
-                                else
-                                {
-                                    // Single Master Write does not have anywhere else to go
-                                    expectedEndpoint = new Uri(this.databaseAccount.WriteLocationsInternal[0].Endpoint);
-                                }
-
-                                Assert.AreEqual(expectedEndpoint, request.RequestContext.LocationEndpointToRoute);
-
-                                return Task.FromResult(true);
-                            }
-                            else
-                            {
-                                Assert.Fail();
-                            }
-
-                            return Task.FromResult(true);
-                        },
-                        retryPolicy);
-                }
-                catch (ForbiddenException)
-                {
-                    Assert.Fail();
-                }
-            }
-        }
-
-        [DataTestMethod]
-<<<<<<< HEAD
-        [DataRow(true, false, false, false, false, DisplayName = "Read request - Single master - no preferred locations - without partition level failover - should NOT retry")]
-        [DataRow(false, false, false, false, false, DisplayName = "Write request - Single master - no preferred locations - without partition level failover - should NOT retry")]
-        [DataRow(true, true, false, false, false, DisplayName = "Read request - Multi master - no preferred locations - without partition level failover - should NOT retry")]
-        [DataRow(false, true, false, false, false, DisplayName = "Write request - Multi master - no preferred locations - without partition level failover - should NOT retry")]
-        [DataRow(true, false, true, true, false, DisplayName = "Read request - Single master - with preferred locations - without partition level failover - should retry")]
-        [DataRow(false, false, true, false, false, DisplayName = "Write request - Single master - with preferred locations - without partition level failover - should NOT retry")]
-        [DataRow(true, true, true, true, false, DisplayName = "Read request - Multi master - with preferred locations - without partition level failover - should retry")]
-        [DataRow(false, true, true, true, false, DisplayName = "Write request - Multi master - with preferred locations - without partition level failover - should retry")]
-        [DataRow(true, false, false, false, true, DisplayName = "Read request - Single master - no preferred locations - with partition level failover - should NOT retry")]
-        [DataRow(false, false, false, false, true, DisplayName = "Write request - Single master - no preferred locations - with partition level failover - should NOT retry")]
-        [DataRow(true, true, false, false, true, DisplayName = "Read request - Multi master - no preferred locations - with partition level failover - should NOT retry")]
-        [DataRow(false, true, false, false, true, DisplayName = "Write request - Multi master - no preferred locations - with partition level failover - should NOT retry")]
-        [DataRow(true, false, true, true, true, DisplayName = "Read request - Single master - with preferred locations - with partition level failover - should NOT retry")]
-        [DataRow(false, false, true, true, true, DisplayName = "Write request - Single master - with preferred locations - with partition level failover - should retry")]
-        [DataRow(true, true, true, true, true, DisplayName = "Read request - Multi master - with preferred locations - with partition level failover - should retry")]
-        [DataRow(false, true, true, true, true, DisplayName = "Write request - Multi master - with preferred locations - with partition level failover - should retry")]
-=======
-        [DataRow(true, false, false, true, false, false, DisplayName = "Read request - Single master - no preferred locations - without partition level failover - should retry - global default endpoint")]
-        [DataRow(false, false, false, false, false, false, DisplayName = "Write request - Single master - no preferred locations - without partition level failover - should NOT retry - global default endpoint")]
-        [DataRow(true, true, false, true, false, false, DisplayName = "Read request - Multi master - no preferred locations - without partition level failover - should retry - global default endpoint")]
-        [DataRow(false, true, false, true, false, false, DisplayName = "Write request - Multi master - no preferred locations - without partition level failover - should NOT retry - global default endpoint")]
-        [DataRow(true, false, true, true, false, false, DisplayName = "Read request - Single master - with preferred locations - without partition level failover - should retry - global default endpoint")]
-        [DataRow(false, false, true, false, false, false, DisplayName = "Write request - Single master - with preferred locations - without partition level failover - should NOT retry - global default endpoint")]
-        [DataRow(true, true, true, true, false, false, DisplayName = "Read request - Multi master - with preferred locations - without partition level failover - should retry - global default endpoint")]
-        [DataRow(false, true, true, true, false, false, DisplayName = "Write request - Multi master - with preferred locations - without partition level failover - should retry - global default endpoint")]
-        [DataRow(true, false, false, true, true, false, DisplayName = "Read request - Single master - no preferred locations - with partition level failover - should retry - global default endpoint")]
-        [DataRow(false, false, false, true, true, false, DisplayName = "Write request - Single master - no preferred locations - with partition level failover - should retry - global default endpoint")]
-        [DataRow(true, true, false, true, true, false, DisplayName = "Read request - Multi master - no preferred locations - with partition level failover - should retry - global default endpoint")]
-        [DataRow(false, true, false, true, true, false, DisplayName = "Write request - Multi master - no preferred locations - with partition level failover - should retry - global default endpoint")]
-        [DataRow(true, false, true, true, true, false, DisplayName = "Read request - Single master - with preferred locations - with partition level failover - should NOT retry - global default endpoint")]
-        [DataRow(false, false, true, true, true, false, DisplayName = "Write request - Single master - with preferred locations - with partition level failover - should retry - global default endpoint")]
-        [DataRow(true, true, true, true, true, false, DisplayName = "Read request - Multi master - with preferred locations - with partition level failover - should retry - global default endpoint")]
-        [DataRow(false, true, true, true, true, false, DisplayName = "Write request - Multi master - with preferred locations - with partition level failover - should retry - global default endpoint")]
-        [DataRow(true, false, false, false, false, true, DisplayName = "Read request - Single master - no preferred locations - without partition level failover - should NOT retry - regional default endpoint")]
-        [DataRow(false, false, false, false, false, true, DisplayName = "Write request - Single master - no preferred locations - without partition level failover - should NOT retry - regional default endpoint")]
-        [DataRow(true, true, false, false, false, true, DisplayName = "Read request - Multi master - no preferred locations - without partition level failover - should NOT retry - regional default endpoint")]
-        [DataRow(false, true, false, false, false, true, DisplayName = "Write request - Multi master - no preferred locations - without partition level failover - should NOT retry - regional default endpoint")]
-        [DataRow(true, false, true, true, false, true, DisplayName = "Read request - Single master - with preferred locations - without partition level failover - should retry - regional default endpoint")]
-        [DataRow(false, false, true, false, false, true, DisplayName = "Write request - Single master - with preferred locations - without partition level failover - should NOT retry - regional default endpoint")]
-        [DataRow(true, true, true, true, false, true, DisplayName = "Read request - Multi master - with preferred locations - without partition level failover - should retry - regional default endpoint")]
-        [DataRow(false, true, true, true, false, true, DisplayName = "Write request - Multi master - with preferred locations - without partition level failover - should retry - regional default endpoint")]
-        [DataRow(true, false, false, false, true, true, DisplayName = "Read request - Single master - no preferred locations - with partition level failover - should NOT retry - regional default endpoint")]
-        [DataRow(false, false, false, false, true, true, DisplayName = "Write request - Single master - no preferred locations - with partition level failover - should NOT retry - regional default endpoint")]
-        [DataRow(true, true, false, false, true, true, DisplayName = "Read request - Multi master - no preferred locations - with partition level failover - should NOT retry - regional default endpoint")]
-        [DataRow(false, true, false, false, true, true, DisplayName = "Write request - Multi master - no preferred locations - with partition level failover - should NOT retry - regional default endpoint")]
-        [DataRow(true, false, true, true, true, true, DisplayName = "Read request - Single master - with preferred locations - with partition level failover - should NOT retry - regional default endpoint")]
-        [DataRow(false, false, true, true, true, true, DisplayName = "Write request - Single master - with preferred locations - with partition level failover - should retry - regional default endpoint")]
-        [DataRow(true, true, true, true, true, true, DisplayName = "Read request - Multi master - with preferred locations - with partition level failover - should retry - regional default endpoint")]
-        [DataRow(false, true, true, true, true, true, DisplayName = "Write request - Multi master - with preferred locations - with partition level failover - should retry - regional default endpoint")]
->>>>>>> 11e2c347
-        public async Task ClientRetryPolicy_ValidateRetryOnServiceUnavailable(
-            bool isReadRequest,
-            bool useMultipleWriteLocations,
-            bool usesPreferredLocations,
-            bool shouldHaveRetried,
-            bool enablePartitionLevelFailover,
-            bool isDefaultEndpointARegionalEndpoint)
-        {
-            const bool enableEndpointDiscovery = true;
-
-            ReadOnlyCollection<string> preferredList = new List<string>() {
-                "location2",
-                "location1"
-            }.AsReadOnly();
-
-            using GlobalEndpointManager endpointManager = this.Initialize(
-                useMultipleWriteLocations: useMultipleWriteLocations,
-                enableEndpointDiscovery: enableEndpointDiscovery,
-                isPreferredLocationsListEmpty: !usesPreferredLocations,
-                enablePartitionLevelFailover: enablePartitionLevelFailover,
-                preferedRegionListOverride: preferredList,
-                enforceSingleMasterSingleWriteLocation: true,
-                isDefaultEndpointARegionalEndpoint: isDefaultEndpointARegionalEndpoint);
-
-<<<<<<< HEAD
-            endpointManager.InitializeAccountPropertiesAndStartBackgroundRefresh(this.databaseAccount);
-
-            ClientRetryPolicy retryPolicy = this.CreateClientRetryPolicy(enableEndpointDiscovery, partitionLevelFailoverEnabled: enablePartitionLevelFailover, endpointManager);
-=======
-            endpointManager.InitializeAccountPropertiesAndStartBackgroundRefresh(this.databaseAccount);
-
-            ClientRetryPolicy retryPolicy = this.CreateClientRetryPolicy(enableEndpointDiscovery, partitionLevelFailoverEnabled: enablePartitionLevelFailover, endpointManager);
-
-            if (!usesPreferredLocations)
-            {
-                if (isDefaultEndpointARegionalEndpoint)
-                {
-                    Assert.IsNotNull(this.cache.EffectivePreferredLocations);
-                    Assert.AreEqual(1, this.cache.EffectivePreferredLocations.Count);
-                    Assert.AreEqual("location1", this.cache.EffectivePreferredLocations[0]);
-                }
-                else
-                {
-                    Assert.IsNotNull(this.cache.EffectivePreferredLocations);
-                    Assert.AreEqual(4, this.cache.EffectivePreferredLocations.Count);
-                }
-            }
-
->>>>>>> 11e2c347
-
-            using (DocumentServiceRequest request = this.CreateRequest(isReadRequest: isReadRequest, isMasterResourceType: false))
-            {
-                int retryCount = 0;
-
-                try
-                {
-                    await BackoffRetryUtility<bool>.ExecuteAsync(
-                        () =>
-                        {
-                            retryPolicy.OnBeforeSendRequest(request);
-
-                            if (retryCount == 1)
-                            {
-                                Uri expectedEndpoint;
-
-                                if (usesPreferredLocations)
-                                {
-                                    if (useMultipleWriteLocations)
-                                    {
-                                        expectedEndpoint = isReadRequest
-                                            ? LocationCacheTests.EndpointByLocation[preferredList[1]]
-                                            : LocationCacheTests.EndpointByLocation[preferredList[1]];
-                                    }
-                                    else
-                                    {
-                                        expectedEndpoint = isReadRequest
-                                            ? LocationCacheTests.EndpointByLocation[preferredList[1]]
-                                            : LocationCacheTests.EndpointByLocation[preferredList[1]];
-                                    }
-                                }
-                                else
-                                {
-                                    if (useMultipleWriteLocations)
-                                    {
-                                        expectedEndpoint = isReadRequest
-                                            ? LocationCacheTests.EndpointByLocation[this.cache.EffectivePreferredLocations[1]]
-                                            : LocationCacheTests.EndpointByLocation[this.cache.EffectivePreferredLocations[1]];
-                                    }
-                                    else
-                                    {
-                                        expectedEndpoint = isReadRequest
-                                            ? LocationCacheTests.EndpointByLocation[this.cache.EffectivePreferredLocations[1]]
-                                            : LocationCacheTests.EndpointByLocation[this.cache.EffectivePreferredLocations[0]];
-                                    }
-                                }
-
-                                Assert.AreEqual(expectedEndpoint, request.RequestContext.LocationEndpointToRoute);
-                            }
-                            else if (retryCount > 1)
-                            {
-                                Assert.Fail("Should retry once");
-                            }
-
-                            retryCount++;
-
-                            throw new ServiceUnavailableException();
-                        },
-                        retryPolicy);
-
-                    Assert.Fail();
-                }
-                catch (ServiceUnavailableException)
-                {
-                    DefaultTrace.TraceInformation("Received expected ServiceUnavailableException");
-                    if (shouldHaveRetried)
-                    {
-                        Assert.AreEqual(2, retryCount, $"Retry count {retryCount}, shouldHaveRetried {shouldHaveRetried} isReadRequest {isReadRequest} useMultipleWriteLocations {useMultipleWriteLocations} usesPreferredLocations {usesPreferredLocations}");
-                    }
-                    else
-                    {
-                        Assert.AreEqual(1, retryCount, $"Retry count {retryCount}, shouldHaveRetried {shouldHaveRetried} isReadRequest {isReadRequest} useMultipleWriteLocations {useMultipleWriteLocations} usesPreferredLocations {usesPreferredLocations}");
-                    }
-                }
-            }
-        }
-
-        [TestMethod]
-<<<<<<< HEAD
-        [DataRow(true, true, true, DisplayName = "Read request - Multi master - with preferred locations")]
-        [DataRow(true, true, false, DisplayName = "Read request - Multi master - no preferred locations")]
-        [DataRow(true, false, true, DisplayName =  "Read request - Single master - with preferred locations")]
-        [DataRow(true, false, false, DisplayName = "Read request - Single master - no preferred locations")]
-        [DataRow(false, true, true, DisplayName = "Write request - Multi master - with preferred locations")]
-        [DataRow(false, true, false, DisplayName = "Write request - Multi master - no preferred locations")]
-        [DataRow(false, false, true, DisplayName = "Write request - Single master - with preferred locations")]
-        [DataRow(false, false, false, DisplayName = "Write request - Single master - no preferred locations")]
-        public void VerifyRegionExcludedTest(
-            bool isReadRequest,
-            bool useMultipleWriteLocations,
-            bool usesPreferredLocations)
-        {
-            bool enableEndpointDiscovery = true;
-
-            ReadOnlyCollection<string> preferredList = usesPreferredLocations ? 
-=======
-        [DataRow(true, true, true, false, DisplayName = "Read request - Multi master - with preferred locations - default endpoint is not regional endpoint")]
-        [DataRow(true, true, false, false, DisplayName = "Read request - Multi master - no preferred locations - default endpoint is not regional endpoint")]
-        [DataRow(true, false, true, false, DisplayName = "Read request - Single master - with preferred locations - default endpoint is not regional endpoint")]
-        [DataRow(true, false, false, false, DisplayName = "Read request - Single master - no preferred locations - default endpoint is not regional endpoint")]
-        [DataRow(false, true, true, false, DisplayName = "Write request - Multi master - with preferred locations - default endpoint is not regional endpoint")]
-        [DataRow(false, true, false, false, DisplayName = "Write request - Multi master - no preferred locations - default endpoint is not regional endpoint")]
-        [DataRow(false, false, true, false, DisplayName = "Write request - Single master - with preferred locations - default endpoint is not regional endpoint")]
-        [DataRow(false, false, false, false, DisplayName = "Write request - Single master - no preferred locations - default endpoint is not regional endpoint")]
-        [DataRow(true, true, true, true, DisplayName = "Read request - Multi master - with preferred locations - default endpoint is regional endpoint")]
-        [DataRow(true, true, false, true, DisplayName = "Read request - Multi master - no preferred locations - default endpoint is regional endpoint")]
-        [DataRow(true, false, true, true, DisplayName = "Read request - Single master - with preferred locations - default endpoint is regional endpoint")]
-        [DataRow(true, false, false, true, DisplayName = "Read request - Single master - no preferred locations - default endpoint is regional endpoint")]
-        [DataRow(false, true, true, true, DisplayName = "Write request - Multi master - with preferred locations - default endpoint is regional endpoint")]
-        [DataRow(false, true, false, true, DisplayName = "Write request - Multi master - no preferred locations - default endpoint is regional endpoint")]
-        [DataRow(false, false, true, true, DisplayName = "Write request - Single master - with preferred locations - default endpoint is regional endpoint")]
-        [DataRow(false, false, false, true, DisplayName = "Write request - Single master - no preferred locations - default endpoint is regional endpoint")]
-        public void VerifyRegionExcludedTest(
-            bool isReadRequest,
-            bool useMultipleWriteLocations,
-            bool usesPreferredLocations,
-            bool isDefaultEndpointAlsoRegionEndpoint)
-        {
-            bool enableEndpointDiscovery = true;
-
-            ReadOnlyCollection<string> preferredList = usesPreferredLocations ?
->>>>>>> 11e2c347
-                isReadRequest ?
-                    new List<string> {
-                        "location4",
-                        "location2",
-                        "location1"
-                    }.AsReadOnly() :
-                    new List<string> {
-                        "location3",
-                        "location2",
-                        "location1"
-                    }.AsReadOnly() :
-<<<<<<< HEAD
-                isReadRequest ? 
-=======
-                isReadRequest ?
->>>>>>> 11e2c347
-                    new List<string>() {
-                        "default",
-                        "location1",
-                        "location2",
-                        "location4"
-                    }.AsReadOnly() :
-                    new List<string>() {
-                        "default",
-                        "location1",
-                        "location2",
-                        "location3"
-                    }.AsReadOnly();
-
-            List<List<string>> excludeRegionCases = isReadRequest ?
-<<<<<<< HEAD
-            new List<List<string>>() 
-            {
-                new List<string> {"default"}, new List<string> {"default", "location1"}, new List<string> {"default", "location2"}, new List<string> {"default", "location4"}, 
-                new List<string> {"default", "location1", "location2"}, new List<string> {"default", "location1", "location4"}, new List<string> {"default", "location2", "location4"}, 
-                new List<string> {"default", "location1", "location2", "location4"}, new List<string> { "location1" }, new List<string> {"location1", "location2"}, 
-                new List<string> {"location1", "location4"}, new List<string> {"location1", "location2", "location4"},new List<string> { "location2" },
-                new List<string> {"location2", "location4"},new List<string> { "location4" },
-            } :
-            new List<List<string>>()
-            {
-                new List<string> {"default" }, new List<string> {"default", "location1"}, new List<string> {"default", "location2"}, new List<string> {"default", "location3"}, 
-                new List<string> {"default", "location1", "location2"}, new List<string> {"default", "location1", "location3"}, new List<string> {"default", "location2", "location3"}, 
-                new List<string> {"default", "location1", "location2", "location3"}, new List<string> { "location1" }, new List<string> {"location1", "location2"}, 
-                new List<string> {"location1", "location3"}, new List<string> {"location1", "location2", "location3"},new List<string> { "location2" },
-                new List<string> {"location2", "location3"},new List<string> { "location3" },
-=======
-            new List<List<string>>()
-            {
-                new List<string> { "location1" },
-                new List<string> { "location2" },
-                new List<string> { "location4" },
-                new List<string> { "location1", "location2" },
-                new List<string> { "location1", "location4" },
-                new List<string> { "location2", "location4" },
-                new List<string> { "location1", "location2", "location4" },
-                new List<string> { "location1", "location2", "location3", "location4" },
-            } : new List<List<string>>()
-            {
-                new List<string> { "location1" },
-                new List<string> { "location2" },
-                new List<string> { "location3" },
-                new List<string> { "location1", "location2" },
-                new List<string> { "location1", "location3" },
-                new List<string> { "location2", "location3" },
-                new List<string> { "location1", "location2", "location3" }
->>>>>>> 11e2c347
-            };
-
-            foreach (List<string> excludeRegions in excludeRegionCases)
-            {
-                using GlobalEndpointManager endpointManager = this.Initialize(
-                useMultipleWriteLocations: useMultipleWriteLocations,
-                enableEndpointDiscovery: enableEndpointDiscovery,
-<<<<<<< HEAD
-                isPreferredLocationsListEmpty: false,
-                preferedRegionListOverride: preferredList,
-                enforceSingleMasterSingleWriteLocation: true,
-                isExcludeRegionsTest: true);
-=======
-                isPreferredLocationsListEmpty: !usesPreferredLocations,
-                preferedRegionListOverride: preferredList,
-                enforceSingleMasterSingleWriteLocation: true,
-                isExcludeRegionsTest: true,
-                isDefaultEndpointARegionalEndpoint: isDefaultEndpointAlsoRegionEndpoint);
->>>>>>> 11e2c347
-
-                endpointManager.InitializeAccountPropertiesAndStartBackgroundRefresh(this.databaseAccount);
-                ClientRetryPolicy retryPolicy = this.CreateClientRetryPolicy(enableEndpointDiscovery: true, partitionLevelFailoverEnabled: false, endpointManager: endpointManager);
-
-                using (DocumentServiceRequest request = this.CreateRequest(isReadRequest: isReadRequest, isMasterResourceType: false))
-                {
-                    request.RequestContext.ExcludeRegions = excludeRegions;
-<<<<<<< HEAD
-
-                    ReadOnlyCollection<Uri> applicableEndpoints = this.cache.GetApplicableEndpoints(request, isReadRequest); 
-                    
-                    Uri endpoint = endpointManager.ResolveServiceEndpoint(request);
-                    ReadOnlyCollection<Uri> applicableRegions = this.GetApplicableRegions(isReadRequest, useMultipleWriteLocations, usesPreferredLocations, excludeRegions);
-
-                    Assert.AreEqual(applicableRegions.Count, applicableEndpoints.Count);
-                    for(int i = 0; i < applicableRegions.Count; i++)
-=======
-                    ReadOnlyCollection<Uri> applicableEndpoints;
-
-                    if (!isReadRequest && !useMultipleWriteLocations)
-                    {
-                        List<Uri> applicableEndpointsInner = new List<Uri>(1);
-
-                        Assert.IsNotNull(this.cache.WriteEndpoints);
-                        Assert.IsTrue(this.cache.WriteEndpoints.Count > 0);
-
-                        applicableEndpointsInner.Add(this.cache.WriteEndpoints[0]);
-                        applicableEndpoints = applicableEndpointsInner.AsReadOnly();
-                    }
-                    else
-                    {
-                        applicableEndpoints = this.cache.GetApplicableEndpoints(request, isReadRequest);
-                    }
-
-                    Uri endpoint = endpointManager.ResolveServiceEndpoint(request);
-                    ReadOnlyCollection<Uri> applicableRegions = this.GetApplicableRegions(isReadRequest, useMultipleWriteLocations, usesPreferredLocations, excludeRegions, isDefaultEndpointAlsoRegionEndpoint);
-
-                    Assert.AreEqual(applicableRegions.Count, applicableEndpoints.Count);
-                    for (int i = 0; i < applicableRegions.Count; i++)
->>>>>>> 11e2c347
-                    {
-                        Assert.AreEqual(applicableRegions[i], applicableEndpoints[i]);
-                    }
-
-                    Assert.AreEqual(applicableRegions[0], endpoint);
-                }
-            }
-<<<<<<< HEAD
-            
-        }
-
-        private ReadOnlyCollection<Uri> GetApplicableRegions(bool isReadRequest, bool useMultipleWriteLocations, bool usesPreferredLocations, List<string> excludeRegions)
-        {
-            if(!isReadRequest && !useMultipleWriteLocations)
-            {
-                return new List<Uri>() {LocationCacheTests.DefaultEndpoint }.AsReadOnly();
-            }
-
-            Dictionary<string, Uri> readWriteLocations = usesPreferredLocations ? 
-                isReadRequest ?                    
-=======
-
-        }
-
-        private ReadOnlyCollection<Uri> GetApplicableRegions(bool isReadRequest, bool useMultipleWriteLocations, bool usesPreferredLocations, List<string> excludeRegions, bool isDefaultEndpointARegionalEndpoint)
-        {
-            // exclusion of write region for single-write maps to first available write region
-            if (!isReadRequest && !useMultipleWriteLocations)
-            {
-                return new List<Uri>() { LocationCacheTests.Location1Endpoint }.AsReadOnly();
-            }
-
-            Dictionary<string, Uri> readWriteLocations = usesPreferredLocations ?
-                isReadRequest ?
->>>>>>> 11e2c347
-                    new Dictionary<string, Uri>()
-                    {
-                        {"location4", LocationCacheTests.Location4Endpoint },
-                        {"location2", LocationCacheTests.Location2Endpoint },
-                        {"location1", LocationCacheTests.Location1Endpoint },
-<<<<<<< HEAD
-                    } : 
-=======
-                    } :
->>>>>>> 11e2c347
-                    useMultipleWriteLocations ?
-                        new Dictionary<string, Uri>()
-                        {
-                            {"location3", LocationCacheTests.Location3Endpoint },
-                            {"location2", LocationCacheTests.Location2Endpoint },
-                            {"location1", LocationCacheTests.Location1Endpoint },
-                        } :
-                        new Dictionary<string, Uri>()
-                        {
-<<<<<<< HEAD
-                            {"default", LocationCacheTests.DefaultEndpoint },
-=======
->>>>>>> 11e2c347
-                        } :
-                isReadRequest ?
-                    new Dictionary<string, Uri>()
-                    {
-<<<<<<< HEAD
-                        {"default", LocationCacheTests.DefaultEndpoint },
-                        {"location1", LocationCacheTests.Location1Endpoint },
-                        {"location2", LocationCacheTests.Location2Endpoint },
-                        {"location4", LocationCacheTests.Location4Endpoint },
-                    } :
-                    useMultipleWriteLocations ?                        
-                        new Dictionary<string, Uri>()
-                        {
-                            {"default", LocationCacheTests.DefaultEndpoint },
-=======
-                        {"location1", LocationCacheTests.Location1Endpoint },
-                        {"location2", LocationCacheTests.Location2Endpoint },
-                        {"location3", LocationCacheTests.Location3Endpoint },
-                        {"location4", LocationCacheTests.Location4Endpoint },
-                    } :
-                    useMultipleWriteLocations ?
-                        new Dictionary<string, Uri>()
-                        {
->>>>>>> 11e2c347
-                            {"location1", LocationCacheTests.Location1Endpoint },
-                            {"location2", LocationCacheTests.Location2Endpoint },
-                            {"location3", LocationCacheTests.Location3Endpoint },
-                        } :
-                        new Dictionary<string, Uri>()
-                        {
-<<<<<<< HEAD
-                            {"default", LocationCacheTests.DefaultEndpoint}
-=======
->>>>>>> 11e2c347
-                        };
-
-            List<Uri> applicableRegions = new List<Uri>();
-
-<<<<<<< HEAD
-            foreach (string region in readWriteLocations.Keys)
-            {
-                if(!excludeRegions.Contains(region))
-                {
-                    applicableRegions.Add(readWriteLocations[region]);
-=======
-            // exclude regions applies when
-            //  1. preferred regions are set
-            //  2. preferred regions aren't set and default endpoint isn't a regional endpoint
-            if (usesPreferredLocations || (!usesPreferredLocations && !isDefaultEndpointARegionalEndpoint))
-            {
-                foreach (string region in readWriteLocations.Keys)
-                {
-                    if (!excludeRegions.Contains(region))
-                    {
-                        applicableRegions.Add(readWriteLocations[region]);
-                    }
->>>>>>> 11e2c347
-                }
-            }
-
-            if (applicableRegions.Count == 0)
-            {
-<<<<<<< HEAD
-                applicableRegions.Add(LocationCacheTests.DefaultEndpoint);
-=======
-                if (isDefaultEndpointARegionalEndpoint)
-                {
-                    applicableRegions.Add(LocationCacheTests.DefaultRegionalEndpoint);
-                }
-                else
-                {
-                    applicableRegions.Add(LocationCacheTests.DefaultEndpoint);
-                }
->>>>>>> 11e2c347
-            }
-
-            return applicableRegions.AsReadOnly();
-        }
-
-        private static AccountProperties CreateDatabaseAccount(
-            bool useMultipleWriteLocations,
-            bool enforceSingleMasterSingleWriteLocation,
-            bool isExcludeRegionsTest = false)
-        {
-            Collection<AccountRegion> writeLocations = isExcludeRegionsTest ?
-
-                new Collection<AccountRegion>()
-                {
-                    { new AccountRegion() { Name = "default", Endpoint = LocationCacheTests.DefaultEndpoint.ToString() } },
-                    { new AccountRegion() { Name = "location1", Endpoint = LocationCacheTests.Location1Endpoint.ToString() } },
-                    { new AccountRegion() { Name = "location2", Endpoint = LocationCacheTests.Location2Endpoint.ToString() } },
-                    { new AccountRegion() { Name = "location3", Endpoint = LocationCacheTests.Location3Endpoint.ToString() } },
-                } :
-                new Collection<AccountRegion>()
-                {
-                    { new AccountRegion() { Name = "location1", Endpoint = LocationCacheTests.Location1Endpoint.ToString() } },
-                    { new AccountRegion() { Name = "location2", Endpoint = LocationCacheTests.Location2Endpoint.ToString() } },
-                    { new AccountRegion() { Name = "location3", Endpoint = LocationCacheTests.Location3Endpoint.ToString() } },
-                };
-
-            if (!useMultipleWriteLocations
-                && enforceSingleMasterSingleWriteLocation)
-            {
-                // Some pre-existing tests depend on the account having multiple write locations even on single master setup
-                // Newer tests can correctly define a single master account (single write region) without breaking existing tests
-<<<<<<< HEAD
-                writeLocations = isExcludeRegionsTest ?
-                    new Collection<AccountRegion>()
-                    {
-                        { new AccountRegion() { Name = "default", Endpoint = LocationCacheTests.DefaultEndpoint.ToString() } }
-                    } : 
-                    new Collection<AccountRegion>()
-                    {
-                        { new AccountRegion() { Name = "location1", Endpoint = LocationCacheTests.Location1Endpoint.ToString() } }
-                    } ;
-=======
-                writeLocations =
-                    new Collection<AccountRegion>()
-                    {
-                        { new AccountRegion() { Name = "location1", Endpoint = LocationCacheTests.Location1Endpoint.ToString() } }
-                    };
->>>>>>> 11e2c347
-            }
-
-            AccountProperties databaseAccount = new AccountProperties()
-            {
-                EnableMultipleWriteLocations = useMultipleWriteLocations,
-<<<<<<< HEAD
-                ReadLocationsInternal = isExcludeRegionsTest ?
-                    new Collection<AccountRegion>()
-                    {
-                        { new AccountRegion() { Name = "default", Endpoint = LocationCacheTests.DefaultEndpoint.ToString() } },
-                        { new AccountRegion() { Name = "location1", Endpoint = LocationCacheTests.Location1Endpoint.ToString() } },
-                        { new AccountRegion() { Name = "location2", Endpoint = LocationCacheTests.Location2Endpoint.ToString() } },
-                        { new AccountRegion() { Name = "location4", Endpoint = LocationCacheTests.Location4Endpoint.ToString() } },
-                    } :
-                    new Collection<AccountRegion>()
-                    {
-                        { new AccountRegion() { Name = "location1", Endpoint = LocationCacheTests.Location1Endpoint.ToString() } },
-                        { new AccountRegion() { Name = "location2", Endpoint = LocationCacheTests.Location2Endpoint.ToString() } },
-=======
-                // ReadLocations should be a superset of WriteLocations
-                ReadLocationsInternal = new Collection<AccountRegion>()
-                    {
-                        { new AccountRegion() { Name = "location1", Endpoint = LocationCacheTests.Location1Endpoint.ToString() } },
-                        { new AccountRegion() { Name = "location2", Endpoint = LocationCacheTests.Location2Endpoint.ToString() } },
-                        { new AccountRegion() { Name = "location3", Endpoint = LocationCacheTests.Location3Endpoint.ToString() } },
->>>>>>> 11e2c347
-                        { new AccountRegion() { Name = "location4", Endpoint = LocationCacheTests.Location4Endpoint.ToString() } },
-                    },
-                WriteLocationsInternal = writeLocations
-            };
-
-            return databaseAccount;
-        }
-
-        private GlobalEndpointManager Initialize(
-            bool useMultipleWriteLocations,
-            bool enableEndpointDiscovery,
-            bool isPreferredLocationsListEmpty,
-            bool enforceSingleMasterSingleWriteLocation = false, // Some tests depend on the Initialize to create an account with multiple write locations, even when not multi master
-            ReadOnlyCollection<string> preferedRegionListOverride = null,
-            bool enablePartitionLevelFailover = false,
-<<<<<<< HEAD
-            bool isExcludeRegionsTest = false)
-=======
-            bool isExcludeRegionsTest = false,
-            bool isDefaultEndpointARegionalEndpoint = false)
->>>>>>> 11e2c347
-        {
-            this.databaseAccount = LocationCacheTests.CreateDatabaseAccount(
-                useMultipleWriteLocations,
-                enforceSingleMasterSingleWriteLocation,
-                isExcludeRegionsTest);
-
-            if (isPreferredLocationsListEmpty)
-            {
-                this.preferredLocations = new List<string>().AsReadOnly();
-            }
-            else
-            {
-                // Allow for override at the test method level if needed
-                this.preferredLocations = preferedRegionListOverride ?? new List<string>()
-                {
-                    "location1",
-                    "location2",
-                    "location3"
-                }.AsReadOnly();
-            }
-
-            this.cache = new LocationCache(
-                this.preferredLocations,
-                isDefaultEndpointARegionalEndpoint ? LocationCacheTests.DefaultRegionalEndpoint : LocationCacheTests.DefaultEndpoint,
-                enableEndpointDiscovery,
-                10,
-                useMultipleWriteLocations);
-
-            this.cache.OnDatabaseAccountRead(this.databaseAccount);
-
-            this.mockedClient = new Mock<IDocumentClientInternal>();
-<<<<<<< HEAD
-            this.mockedClient.Setup(owner => owner.ServiceEndpoint).Returns(LocationCacheTests.DefaultEndpoint);
-=======
-            this.mockedClient.Setup(owner => owner.ServiceEndpoint).Returns(isDefaultEndpointARegionalEndpoint ? LocationCacheTests.DefaultRegionalEndpoint : LocationCacheTests.DefaultEndpoint);
->>>>>>> 11e2c347
-            this.mockedClient.Setup(owner => owner.GetDatabaseAccountInternalAsync(It.IsAny<Uri>(), It.IsAny<CancellationToken>())).ReturnsAsync(this.databaseAccount);
-
-            ConnectionPolicy connectionPolicy = new ConnectionPolicy()
-            {
-                EnableEndpointDiscovery = enableEndpointDiscovery,
-                UseMultipleWriteLocations = useMultipleWriteLocations,
-            };
-
-            foreach (string preferredLocation in this.preferredLocations)
-            {
-                connectionPolicy.PreferredLocations.Add(preferredLocation);
-            }
-
-            GlobalEndpointManager endpointManager = new GlobalEndpointManager(this.mockedClient.Object, connectionPolicy);
-
-            this.partitionKeyRangeLocationCache = enablePartitionLevelFailover
-                ? new GlobalPartitionEndpointManagerCore(endpointManager)
-                : GlobalPartitionEndpointManagerNoOp.Instance;
-
-            return endpointManager;
-        }
-
-        private async Task ValidateLocationCacheAsync(
-            bool useMultipleWriteLocations,
-            bool endpointDiscoveryEnabled,
-            bool isPreferredListEmpty,
-            bool isDefaultEndpointARegionalEndpoint)
-        {
-            // hardcoded to represent - (location1, location2, location3) as the write regions (with and without preferred regions set)
-            int maxWriteLocationIndex = 3;
-
-            // hardcoded to represent - (location1, location2, location3, location4) as the account regions and (location1, location2, location3)
-            // as the read regions (with preferred regions set)
-            int maxReadLocationIndex = isPreferredListEmpty ? 4 : 3;
-
-            if (isPreferredListEmpty && isDefaultEndpointARegionalEndpoint)
-            {
-                maxWriteLocationIndex = 1;
-                maxReadLocationIndex = 1;
-            }
-
-            for (int writeLocationIndex = 0; writeLocationIndex < maxWriteLocationIndex; writeLocationIndex++)
-            {
-                for (int readLocationIndex = 0; readLocationIndex < maxReadLocationIndex; readLocationIndex++)
-                {
-                    using GlobalEndpointManager endpointManager = this.Initialize(
-                        useMultipleWriteLocations: useMultipleWriteLocations,
-                        enableEndpointDiscovery: endpointDiscoveryEnabled,
-                        isPreferredLocationsListEmpty: isPreferredListEmpty,
-                        isDefaultEndpointARegionalEndpoint: isDefaultEndpointARegionalEndpoint);
-
-                    ReadOnlyCollection<Uri> currentWriteEndpoints = this.cache.WriteEndpoints;
-                    ReadOnlyCollection<Uri> currentReadEndpoints = this.cache.ReadEndpoints;
-
-                    for (int i = 0; i < readLocationIndex; i++)
-                    {
-                        this.cache.MarkEndpointUnavailableForRead(new Uri(this.databaseAccount.ReadLocationsInternal[i].Endpoint));
-                        endpointManager.MarkEndpointUnavailableForRead(new Uri(this.databaseAccount.ReadLocationsInternal[i].Endpoint));
-                    }
-
-                    for (int i = 0; i < writeLocationIndex; i++)
-                    {
-                        this.cache.MarkEndpointUnavailableForWrite(new Uri(this.databaseAccount.WriteLocationsInternal[i].Endpoint));
-                        endpointManager.MarkEndpointUnavailableForWrite(
-                             new Uri(this.databaseAccount.WriteLocationsInternal[i].Endpoint));
-                    }
-
-                    Dictionary<string, Uri> writeEndpointByLocation = this.databaseAccount.WriteLocationsInternal.ToDictionary(
-                        location => location.Name,
-                        location => new Uri(location.Endpoint));
-
-                    Dictionary<string, Uri> readEndpointByLocation = this.databaseAccount.ReadLocationsInternal.ToDictionary(
-                        location => location.Name,
-                        location => new Uri(location.Endpoint));
-
-                    List<Uri> accountLevelReadEndpoints = this.databaseAccount.ReadLocationsInternal
-                        .Where(accountRegion => readEndpointByLocation.ContainsKey(accountRegion.Name))
-                        .Select(accountRegion => readEndpointByLocation[accountRegion.Name])
-                        .ToList();
-
-                    List<Uri> accountLevelWriteEndpoints = this.databaseAccount.WriteLocationsInternal
-                        .Where(accountRegion => writeEndpointByLocation.ContainsKey(accountRegion.Name))
-                        .Select(accountRegion => writeEndpointByLocation[accountRegion.Name])
-                        .ToList();
-
-                    ReadOnlyCollection<string> preferredLocationsWhenClientLevelPreferredLocationsIsEmpty = this.cache.EffectivePreferredLocations;
-
-                    Uri[] preferredAvailableWriteEndpoints, preferredAvailableReadEndpoints;
-
-                    if (isPreferredListEmpty)
-                    {
-                        preferredAvailableWriteEndpoints = preferredLocationsWhenClientLevelPreferredLocationsIsEmpty.Skip(writeLocationIndex)
-                            .Where(location => writeEndpointByLocation.ContainsKey(location))
-                            .Select(location => writeEndpointByLocation[location]).ToArray();
-
-                        preferredAvailableReadEndpoints = preferredLocationsWhenClientLevelPreferredLocationsIsEmpty.Skip(readLocationIndex)
-                            .Where(location => readEndpointByLocation.ContainsKey(location))
-                            .Select(location => readEndpointByLocation[location]).ToArray();
-                    }
-                    else
-                    {
-                        preferredAvailableWriteEndpoints = this.preferredLocations.Skip(writeLocationIndex)
-                            .Where(location => writeEndpointByLocation.ContainsKey(location))
-                            .Select(location => writeEndpointByLocation[location]).ToArray();
-
-                        preferredAvailableReadEndpoints = this.preferredLocations.Skip(readLocationIndex)
-                            .Where(location => readEndpointByLocation.ContainsKey(location))
-                            .Select(location => readEndpointByLocation[location]).ToArray();
-                    }
-
-                    this.ValidateEndpointRefresh(
-                        useMultipleWriteLocations,
-                        endpointDiscoveryEnabled,
-                        isPreferredListEmpty,
-                        preferredAvailableWriteEndpoints,
-                        preferredAvailableReadEndpoints,
-                        preferredLocationsWhenClientLevelPreferredLocationsIsEmpty,
-                        preferredLocationsWhenClientLevelPreferredLocationsIsEmpty,
-                        accountLevelWriteEndpoints,
-                        accountLevelReadEndpoints,
-                        writeLocationIndex > 0,
-                        readLocationIndex > 0 &&
-                        currentReadEndpoints[0] != LocationCacheTests.DefaultEndpoint,
-                        currentWriteEndpoints.Count > 1,
-                        currentReadEndpoints.Count > 1);
-
-                    await this.ValidateGlobalEndpointLocationCacheRefreshAsync(endpointManager);
-
-                    this.ValidateRequestEndpointResolution(
-                        useMultipleWriteLocations,
-                        endpointDiscoveryEnabled,
-                        preferredAvailableWriteEndpoints,
-                        preferredAvailableReadEndpoints,
-                        isPreferredListEmpty,
-                        isDefaultEndpointARegionalEndpoint);
-
-                    // wait for TTL on unavailability info
-                    string expirationTime = System.Configuration.ConfigurationManager.AppSettings["UnavailableLocationsExpirationTimeInSeconds"];
-                    int delayInMilliSeconds = int.Parse(
-                                                  expirationTime,
-                                                  NumberStyles.Integer,
-                                                  CultureInfo.InvariantCulture) * 1000 * 2;
-                    await Task.Delay(delayInMilliSeconds);
-
-                    string config = $"Delay{expirationTime};" +
-                                     $"useMultipleWriteLocations:{useMultipleWriteLocations};" +
-                                     $"endpointDiscoveryEnabled:{endpointDiscoveryEnabled};" +
-                                     $"isPreferredListEmpty:{isPreferredListEmpty}";
-
-                    CollectionAssert.AreEqual(
-                        currentWriteEndpoints,
-                        this.cache.WriteEndpoints,
-                        "Write Endpoints failed;" +
-                            $"config:{config};" +
-                            $"Current:{string.Join(",", currentWriteEndpoints)};" +
-                            $"Cache:{string.Join(",", this.cache.WriteEndpoints)};");
-
-                    CollectionAssert.AreEqual(
-                        currentReadEndpoints,
-                        this.cache.ReadEndpoints,
-                        "Read Endpoints failed;" +
-                            $"config:{config};" +
-                            $"Current:{string.Join(",", currentReadEndpoints)};" +
-                            $"Cache:{string.Join(",", this.cache.ReadEndpoints)};");
-                }
-            }
-        }
-
-        private void ValidateEndpointRefresh(
-            bool useMultipleWriteLocations,
-            bool endpointDiscoveryEnabled,
-            bool isPreferredListEmpty,
-            Uri[] preferredAvailableWriteEndpoints,
-            Uri[] preferredAvailableReadEndpoints,
-            ReadOnlyCollection<string> preferredAvailableWriteRegions,
-            ReadOnlyCollection<string> preferredAvailableReadRegions,
-            List<Uri> accountLevelWriteEndpoints,
-            List<Uri> accountLevelReadEndpoints,
-            bool isFirstWriteEndpointUnavailable,
-            bool isFirstReadEndpointUnavailable,
-            bool hasMoreThanOneWriteEndpoints,
-            bool hasMoreThanOneReadEndpoints)
-        {
-            bool shouldRefreshEndpoints = this.cache.ShouldRefreshEndpoints(out bool canRefreshInBackground);
-
-            bool isMostPreferredLocationUnavailableForRead = isFirstReadEndpointUnavailable;
-            bool isMostPreferredLocationUnavailableForWrite = !useMultipleWriteLocations && isFirstWriteEndpointUnavailable;
-
-            if (this.preferredLocations.Count > 0 || (isPreferredListEmpty && endpointDiscoveryEnabled))
-            {
-                string mostPreferredReadLocationName = (isPreferredListEmpty && endpointDiscoveryEnabled) ? preferredAvailableReadRegions[0] : this.preferredLocations.FirstOrDefault(location => this.databaseAccount.ReadableRegions.Any(readLocation => readLocation.Name == location), "");
-                Uri mostPreferredReadEndpoint = LocationCacheTests.EndpointByLocation[mostPreferredReadLocationName];
-                isMostPreferredLocationUnavailableForRead = preferredAvailableReadEndpoints.Length == 0 || (preferredAvailableReadEndpoints[0] != mostPreferredReadEndpoint);
-
-                if (isPreferredListEmpty && endpointDiscoveryEnabled)
-                {
-                    isMostPreferredLocationUnavailableForRead = preferredAvailableReadEndpoints[0] != accountLevelReadEndpoints[0];
-                }
-
-                string mostPreferredWriteLocationName = (isPreferredListEmpty && endpointDiscoveryEnabled) ? preferredAvailableWriteRegions[0] : this.preferredLocations.FirstOrDefault(location => this.databaseAccount.WritableRegions.Any(writeLocation => writeLocation.Name == location), "");
-                Uri mostPreferredWriteEndpoint = LocationCacheTests.EndpointByLocation[mostPreferredWriteLocationName];
-
-                if (useMultipleWriteLocations)
-                {
-                    isMostPreferredLocationUnavailableForWrite = preferredAvailableWriteEndpoints.Length == 0 || (preferredAvailableWriteEndpoints[0] != mostPreferredWriteEndpoint);
-                }
-
-                if (isPreferredListEmpty && endpointDiscoveryEnabled)
-                {
-                    isMostPreferredLocationUnavailableForWrite = preferredAvailableWriteEndpoints[0] != accountLevelWriteEndpoints[0];
-                }
-            }
-
-            if (!endpointDiscoveryEnabled)
-            {
-                Assert.AreEqual(false, shouldRefreshEndpoints);
-            }
-            else
-            {
-                Assert.AreEqual(isMostPreferredLocationUnavailableForRead || isMostPreferredLocationUnavailableForWrite, shouldRefreshEndpoints);
-            }
-
-            if (shouldRefreshEndpoints)
-            {
-                if (isMostPreferredLocationUnavailableForRead)
-                {
-                    Assert.AreEqual(hasMoreThanOneReadEndpoints, canRefreshInBackground);
-                }
-                else if (isMostPreferredLocationUnavailableForWrite)
-                {
-                    Assert.AreEqual(hasMoreThanOneWriteEndpoints, canRefreshInBackground);
-                }
-            }
-        }
-
-        private async Task ValidateGlobalEndpointLocationCacheRefreshAsync(GlobalEndpointManager endpointManager)
-        {
-            IEnumerable<Task> refreshLocations = Enumerable.Range(0, 10).Select(index => Task.Factory.StartNew(() => endpointManager.RefreshLocationAsync(false)));
-
-            await Task.WhenAll(refreshLocations);
-
-            this.mockedClient.Verify(client => client.GetDatabaseAccountInternalAsync(It.IsAny<Uri>(), It.IsAny<CancellationToken>()), Times.AtMostOnce);
-
-            this.mockedClient.ResetCalls();
-
-            foreach (Task task in Enumerable.Range(0, 10).Select(index => Task.Factory.StartNew(() => endpointManager.RefreshLocationAsync(false))))
-            {
-                await task;
-            }
-
-            this.mockedClient.Verify(client => client.GetDatabaseAccountInternalAsync(It.IsAny<Uri>(), It.IsAny<CancellationToken>()), Times.AtMostOnce);
-        }
-
-        private void ValidateRequestEndpointResolution(
-            bool useMultipleWriteLocations,
-            bool endpointDiscoveryEnabled,
-            Uri[] availableWriteEndpoints,
-            Uri[] availableReadEndpoints,
-            bool isPreferredLocationsListEmpty,
-            bool isDefaultEndpointARegionalEndpoint)
-        {
-            Uri firstAvailableWriteEndpoint;
-            Uri secondAvailableWriteEndpoint;
-
-            if (!endpointDiscoveryEnabled)
-            {
-                firstAvailableWriteEndpoint = isDefaultEndpointARegionalEndpoint ? LocationCacheTests.DefaultRegionalEndpoint : LocationCacheTests.DefaultEndpoint;
-                secondAvailableWriteEndpoint = isDefaultEndpointARegionalEndpoint ? LocationCacheTests.DefaultRegionalEndpoint : LocationCacheTests.DefaultEndpoint;
-            }
-            else if (!useMultipleWriteLocations)
-            {
-                firstAvailableWriteEndpoint = new Uri(this.databaseAccount.WriteLocationsInternal[0].Endpoint);
-                secondAvailableWriteEndpoint = new Uri(this.databaseAccount.WriteLocationsInternal[1].Endpoint);
-            }
-            else if (availableWriteEndpoints.Length > 1)
-            {
-
-                if (isDefaultEndpointARegionalEndpoint && isPreferredLocationsListEmpty)
-                {
-                    firstAvailableWriteEndpoint = LocationCacheTests.DefaultRegionalEndpoint;
-                    secondAvailableWriteEndpoint = LocationCacheTests.DefaultRegionalEndpoint;
-                }
-                else
-                {
-                    firstAvailableWriteEndpoint = availableWriteEndpoints[0];
-                    secondAvailableWriteEndpoint = availableWriteEndpoints[1];
-                }
-            }
-            else if (availableWriteEndpoints.Length > 0)
-            {
-                if (isDefaultEndpointARegionalEndpoint && isPreferredLocationsListEmpty)
-                {
-                    firstAvailableWriteEndpoint = LocationCacheTests.DefaultRegionalEndpoint;
-                    secondAvailableWriteEndpoint = LocationCacheTests.DefaultRegionalEndpoint;
-                }
-                else
-                {
-                    firstAvailableWriteEndpoint = availableWriteEndpoints[0];
-                    secondAvailableWriteEndpoint =
-                        this.databaseAccount.WriteLocationsInternal[0].Endpoint != firstAvailableWriteEndpoint.ToString() ?
-                        new Uri(this.databaseAccount.WriteLocationsInternal[0].Endpoint) :
-                        new Uri(this.databaseAccount.WriteLocationsInternal[1].Endpoint);
-                }
-            }
-            else
-            {
-                firstAvailableWriteEndpoint = isDefaultEndpointARegionalEndpoint ? LocationCacheTests.DefaultRegionalEndpoint : LocationCacheTests.DefaultEndpoint;
-                secondAvailableWriteEndpoint = isDefaultEndpointARegionalEndpoint ? LocationCacheTests.DefaultRegionalEndpoint : LocationCacheTests.DefaultEndpoint;
-            }
-
-            Uri firstAvailableReadEndpoint;
-
-            if (!endpointDiscoveryEnabled)
-            {
-                firstAvailableReadEndpoint = isDefaultEndpointARegionalEndpoint ? LocationCacheTests.DefaultRegionalEndpoint : LocationCacheTests.DefaultEndpoint;
-            }
-            else
-            {
-                firstAvailableReadEndpoint = availableReadEndpoints.Length > 0
-                    ? availableReadEndpoints[0]
-                    : LocationCacheTests.EndpointByLocation[this.preferredLocations[0]];
-            }
-
-            Uri firstWriteEndpoint = !endpointDiscoveryEnabled ?
-                LocationCacheTests.DefaultEndpoint :
-                new Uri(this.databaseAccount.WriteLocationsInternal[0].Endpoint);
-
-            Uri secondWriteEndpoint = !endpointDiscoveryEnabled ?
-                LocationCacheTests.DefaultEndpoint :
-                new Uri(this.databaseAccount.WriteLocationsInternal[1].Endpoint);
-
-            if (isDefaultEndpointARegionalEndpoint && !endpointDiscoveryEnabled)
-            {
-                firstWriteEndpoint = LocationCacheTests.DefaultRegionalEndpoint;
-                secondWriteEndpoint = LocationCacheTests.DefaultRegionalEndpoint;
-            }
-
-            // If current write endpoint is unavailable, write endpoints order doesn't change
-            // All write requests flip-flop between current write and alternate write endpoint
-            ReadOnlyCollection<Uri> writeEndpoints = this.cache.WriteEndpoints;
-            Assert.AreEqual(firstAvailableWriteEndpoint, writeEndpoints[0]);
-            Assert.AreEqual(secondAvailableWriteEndpoint, this.ResolveEndpointForWriteRequest(ResourceType.Document, true));
-            Assert.AreEqual(firstAvailableWriteEndpoint, this.ResolveEndpointForWriteRequest(ResourceType.Document, false));
-
-            // Writes to other resource types should be directed to first/second write endpoint
-            Assert.AreEqual(firstWriteEndpoint, this.ResolveEndpointForWriteRequest(ResourceType.Database, false));
-            Assert.AreEqual(secondWriteEndpoint, this.ResolveEndpointForWriteRequest(ResourceType.Database, true));
-
-            // Reads should be directed to available read endpoints regardless of resource type
-            Assert.AreEqual(firstAvailableReadEndpoint, this.ResolveEndpointForReadRequest(true));
-            Assert.AreEqual(firstAvailableReadEndpoint, this.ResolveEndpointForReadRequest(false));
-        }
-
-        private Uri ResolveEndpointForReadRequest(bool masterResourceType)
-        {
-            using (DocumentServiceRequest request = DocumentServiceRequest.Create(OperationType.Read, masterResourceType ? ResourceType.Database : ResourceType.Document, AuthorizationTokenType.PrimaryMasterKey))
-            {
-                return this.cache.ResolveServiceEndpoint(request);
-            }
-        }
-
-        private Uri ResolveEndpointForWriteRequest(ResourceType resourceType, bool useAlternateWriteEndpoint)
-        {
-            using (DocumentServiceRequest request = DocumentServiceRequest.Create(OperationType.Create, resourceType, AuthorizationTokenType.PrimaryMasterKey))
-            {
-                request.RequestContext.RouteToLocation(useAlternateWriteEndpoint ? 1 : 0, resourceType.IsCollectionChild());
-                return this.cache.ResolveServiceEndpoint(request);
-            }
-        }
-
-        private DocumentServiceRequest CreateRequest(bool isReadRequest, bool isMasterResourceType)
-        {
-            if (isReadRequest)
-            {
-                return DocumentServiceRequest.Create(OperationType.Read, isMasterResourceType ? ResourceType.Database : ResourceType.Document, AuthorizationTokenType.PrimaryMasterKey);
-            }
-            else
-            {
-                return DocumentServiceRequest.Create(OperationType.Create, isMasterResourceType ? ResourceType.Database : ResourceType.Document, AuthorizationTokenType.PrimaryMasterKey);
-            }
-        }
-    }
+﻿//------------------------------------------------------------
+// Copyright (c) Microsoft Corporation.  All rights reserved.
+//------------------------------------------------------------
+namespace Microsoft.Azure.Cosmos.Client.Tests
+{
+    using System;
+    using System.Collections.Generic;
+    using System.Collections.ObjectModel;
+    using System.Globalization;
+    using System.IO;
+    using System.Linq;
+    using System.Net.Http;
+    using System.Threading;
+    using System.Threading.Tasks;
+    using Microsoft.Azure.Cosmos.Core.Trace;
+    using Microsoft.Azure.Cosmos.Linq;
+    using Microsoft.Azure.Cosmos.Routing;
+    using Microsoft.Azure.Documents;
+    using Microsoft.Azure.Documents.Collections;
+    using Microsoft.VisualStudio.TestTools.UnitTesting;
+    using Moq;
+
+    /// <summary>
+    /// Tests for <see cref="LocationCache"/>
+    /// </summary>
+    [TestClass]
+    public sealed class LocationCacheTests
+    {
+        private static readonly Uri DefaultEndpoint = new Uri("https://default.documents.azure.com");
+        private static readonly Uri DefaultRegionalEndpoint = new Uri("https://location1.documents.azure.com");
+        private static readonly Uri Location1Endpoint = new Uri("https://location1.documents.azure.com");
+        private static readonly Uri Location2Endpoint = new Uri("https://location2.documents.azure.com");
+        private static readonly Uri Location3Endpoint = new Uri("https://location3.documents.azure.com");
+        private static readonly Uri Location4Endpoint = new Uri("https://location4.documents.azure.com");
+        private static readonly Uri[] WriteEndpoints = new Uri[] { LocationCacheTests.Location1Endpoint, LocationCacheTests.Location2Endpoint, LocationCacheTests.Location3Endpoint };
+        private static readonly Uri[] ReadEndpoints = new Uri[] { LocationCacheTests.Location1Endpoint, LocationCacheTests.Location2Endpoint, LocationCacheTests.Location4Endpoint };
+        private static readonly Dictionary<string, Uri> EndpointByLocation = new Dictionary<string, Uri>()
+        {
+            { "location1", LocationCacheTests.Location1Endpoint },
+            { "location2", LocationCacheTests.Location2Endpoint },
+            { "location3", LocationCacheTests.Location3Endpoint },
+            { "location4", LocationCacheTests.Location4Endpoint },
+        };
+
+        private ReadOnlyCollection<string> preferredLocations;
+        private AccountProperties databaseAccount;
+        private LocationCache cache;
+        private GlobalPartitionEndpointManager partitionKeyRangeLocationCache;
+        private Mock<IDocumentClientInternal> mockedClient;
+
+        [TestMethod]
+        [DataRow(true, false, DisplayName = "Validate write endpoint order with preferred locations as empty and multi-write usage disabled and default endpoint is global endpoint.")]
+        [DataRow(false, false, DisplayName = "Validate write endpoint order with preferred locations as non-empty and multi-write usage disabled and default endpoint is global endpoint.")]
+        [DataRow(true, true, DisplayName = "Validate write endpoint order with preferred locations as empty and multi-write usage disabled and default endpoint is regional endpoint.")]
+        [DataRow(false, true, DisplayName = "Validate write endpoint order with preferred locations as non-empty and multi-write usage disabled and default endpoint is regional endpoint.")]
+        [Owner("atulk")]
+        public void ValidateWriteEndpointOrderWithClientSideDisableMultipleWriteLocation(bool isPreferredLocationListEmpty, bool isDefaultEndpointARegionalEndpoint)
+        {
+            using GlobalEndpointManager endpointManager = this.Initialize(
+                useMultipleWriteLocations: false,
+                enableEndpointDiscovery: true,
+                isPreferredLocationsListEmpty: isPreferredLocationListEmpty,
+                isDefaultEndpointARegionalEndpoint: isDefaultEndpointARegionalEndpoint);
+
+            Assert.AreEqual(this.cache.WriteEndpoints[0], LocationCacheTests.Location1Endpoint);
+            Assert.AreEqual(this.cache.WriteEndpoints[1], LocationCacheTests.Location2Endpoint);
+            Assert.AreEqual(this.cache.WriteEndpoints[2], LocationCacheTests.Location3Endpoint);
+        }
+
+        [TestMethod]
+        [DataRow(true, DisplayName = "Validate get location with preferred locations as non-empty.")]
+        [DataRow(false, DisplayName = "Validate get location with preferred locations as empty.")]
+        [Owner("atulk")]
+        public void ValidateGetLocation(bool isPreferredLocationListEmpty)
+        {
+            using GlobalEndpointManager endpointManager = this.Initialize(
+                useMultipleWriteLocations: false,
+                enableEndpointDiscovery: true,
+                isPreferredLocationsListEmpty: isPreferredLocationListEmpty);
+
+            Assert.AreEqual(this.databaseAccount.WriteLocationsInternal.First().Name, this.cache.GetLocation(LocationCacheTests.DefaultEndpoint));
+
+            foreach (AccountRegion databaseAccountLocation in this.databaseAccount.WriteLocationsInternal)
+            {
+                Assert.AreEqual(databaseAccountLocation.Name, this.cache.GetLocation(new Uri(databaseAccountLocation.Endpoint)));
+            }
+
+            foreach (AccountRegion databaseAccountLocation in this.databaseAccount.ReadLocationsInternal)
+            {
+                Assert.AreEqual(databaseAccountLocation.Name, this.cache.GetLocation(new Uri(databaseAccountLocation.Endpoint)));
+            }
+        }
+
+
+        [TestMethod]
+        [Owner("sourabhjain")]
+        public void ValidateTryGetLocationForGatewayDiagnostics()
+        {
+            using GlobalEndpointManager endpointManager = this.Initialize(
+                useMultipleWriteLocations: false,
+                enableEndpointDiscovery: true,
+                isPreferredLocationsListEmpty: true);
+
+            Assert.AreEqual(false, this.cache.TryGetLocationForGatewayDiagnostics(LocationCacheTests.DefaultEndpoint, out string regionName));
+            Assert.IsNull(regionName);
+
+            // Default Endpoint with path
+            Assert.AreEqual(false, this.cache.TryGetLocationForGatewayDiagnostics(new Uri(LocationCacheTests.DefaultEndpoint, "random/path"), out regionName));
+            Assert.IsNull(regionName);
+
+            foreach (AccountRegion databaseAccountLocation in this.databaseAccount.WriteLocationsInternal)
+            {
+                Assert.AreEqual(true, this.cache.TryGetLocationForGatewayDiagnostics(new Uri(databaseAccountLocation.Endpoint), out regionName));
+                Assert.AreEqual(databaseAccountLocation.Name, regionName);
+            }
+
+            foreach (AccountRegion databaseAccountLocation in this.databaseAccount.ReadLocationsInternal)
+            {
+                Assert.AreEqual(true, this.cache.TryGetLocationForGatewayDiagnostics(new Uri(databaseAccountLocation.Endpoint), out regionName));
+                Assert.AreEqual(databaseAccountLocation.Name, regionName);
+            }
+        }
+
+        [TestMethod]
+        [Owner("atulk")]
+        public async Task ValidateRetryOnSessionNotAvailableWithDisableMultipleWriteLocationsAndEndpointDiscoveryDisabled()
+        {
+            await this.ValidateRetryOnSessionNotAvailableWithEndpointDiscoveryDisabled(false, false, false);
+            await this.ValidateRetryOnSessionNotAvailableWithEndpointDiscoveryDisabled(false, false, true);
+            await this.ValidateRetryOnSessionNotAvailableWithEndpointDiscoveryDisabled(false, true, false);
+            await this.ValidateRetryOnSessionNotAvailableWithEndpointDiscoveryDisabled(false, true, true);
+            await this.ValidateRetryOnSessionNotAvailableWithEndpointDiscoveryDisabled(true, false, false);
+            await this.ValidateRetryOnSessionNotAvailableWithEndpointDiscoveryDisabled(true, false, true);
+            await this.ValidateRetryOnSessionNotAvailableWithEndpointDiscoveryDisabled(true, true, false);
+            await this.ValidateRetryOnSessionNotAvailableWithEndpointDiscoveryDisabled(true, true, true);
+        }
+
+        private async Task ValidateRetryOnSessionNotAvailableWithEndpointDiscoveryDisabled(bool isPreferredLocationsListEmpty, bool useMultipleWriteLocations, bool isReadRequest)
+        {
+            const bool enableEndpointDiscovery = false;
+
+            using GlobalEndpointManager endpointManager = this.Initialize(
+                useMultipleWriteLocations: useMultipleWriteLocations,
+                enableEndpointDiscovery: enableEndpointDiscovery,
+                isPreferredLocationsListEmpty: isPreferredLocationsListEmpty);
+            ClientRetryPolicy retryPolicy = this.CreateClientRetryPolicy(enableEndpointDiscovery, partitionLevelFailoverEnabled: false, endpointManager);
+
+            using (DocumentServiceRequest request = this.CreateRequest(isReadRequest: isReadRequest, isMasterResourceType: false))
+            {
+                int retryCount = 0;
+
+                try
+                {
+                    await BackoffRetryUtility<bool>.ExecuteAsync(
+                        () =>
+                        {
+                            retryPolicy.OnBeforeSendRequest(request);
+
+                            if (retryCount == 0)
+                            {
+                                Assert.AreEqual(request.RequestContext.LocationEndpointToRoute, endpointManager.ReadEndpoints[0]);
+                            }
+                            else
+                            {
+                                Assert.Fail();
+                            }
+
+                            retryCount++;
+
+                            StoreResponseNameValueCollection headers = new()
+                            {
+                                [WFConstants.BackendHeaders.SubStatus] = ((int)SubStatusCodes.ReadSessionNotAvailable).ToString()
+                            };
+                            DocumentClientException notFoundException = new NotFoundException(RMResources.NotFound, headers);
+
+                            throw notFoundException;
+                        },
+                        retryPolicy);
+
+                    Assert.Fail();
+                }
+                catch (NotFoundException)
+                {
+                    DefaultTrace.TraceInformation("Received expected notFoundException");
+                    Assert.AreEqual(1, retryCount);
+                }
+            }
+        }
+
+        private ClientRetryPolicy CreateClientRetryPolicy(
+            bool enableEndpointDiscovery,
+            bool partitionLevelFailoverEnabled,
+            GlobalEndpointManager endpointManager)
+        {
+            return new ClientRetryPolicy(
+                endpointManager,
+                this.partitionKeyRangeLocationCache,
+                new RetryOptions(),
+                enableEndpointDiscovery,
+                isPertitionLevelFailoverEnabled: partitionLevelFailoverEnabled);
+        }
+
+        [TestMethod]
+        [Owner("atulk")]
+        public async Task ValidateRetryOnSessionNotAvailableWithDisableMultipleWriteLocationsAndEndpointDiscoveryEnabled()
+        {
+            await this.ValidateRetryOnSessionNotAvailableWithDisableMultipleWriteLocationsAndEndpointDiscoveryEnabledAsync(true);
+            await this.ValidateRetryOnSessionNotAvailableWithDisableMultipleWriteLocationsAndEndpointDiscoveryEnabledAsync(false);
+        }
+
+        private async Task ValidateRetryOnSessionNotAvailableWithDisableMultipleWriteLocationsAndEndpointDiscoveryEnabledAsync(bool isPreferredLocationsListEmpty)
+        {
+            const bool useMultipleWriteLocations = false;
+            bool enableEndpointDiscovery = true;
+
+            using GlobalEndpointManager endpointManager = this.Initialize(
+                useMultipleWriteLocations: useMultipleWriteLocations,
+                enableEndpointDiscovery: enableEndpointDiscovery,
+                isPreferredLocationsListEmpty: isPreferredLocationsListEmpty);
+
+            endpointManager.InitializeAccountPropertiesAndStartBackgroundRefresh(this.databaseAccount);
+            ClientRetryPolicy retryPolicy = this.CreateClientRetryPolicy(enableEndpointDiscovery, partitionLevelFailoverEnabled: false, endpointManager);
+
+            using (DocumentServiceRequest request = this.CreateRequest(isReadRequest: true, isMasterResourceType: false))
+            {
+                int retryCount = 0;
+
+                try
+                {
+                    await BackoffRetryUtility<bool>.ExecuteAsync(
+                        () =>
+                        {
+                            retryPolicy.OnBeforeSendRequest(request);
+
+                            if (retryCount == 0)
+                            {
+                                Uri expectedEndpoint = isPreferredLocationsListEmpty ?
+                                    new Uri(this.databaseAccount.WriteLocationsInternal[0].Endpoint) : // All requests go to write endpoint
+                                    LocationCacheTests.EndpointByLocation[this.preferredLocations[0]];
+
+                                Assert.AreEqual(expectedEndpoint, request.RequestContext.LocationEndpointToRoute);
+                            }
+                            else if (retryCount == 1)
+                            {
+                                // Second request must go to write endpoint
+                                Uri expectedEndpoint = new Uri(this.databaseAccount.WriteLocationsInternal[0].Endpoint);
+                                Assert.AreEqual(expectedEndpoint, request.RequestContext.LocationEndpointToRoute);
+                            }
+                            else
+                            {
+                                Assert.Fail();
+                            }
+
+                            retryCount++;
+
+                            StoreResponseNameValueCollection headers = new()
+                            {
+                                [WFConstants.BackendHeaders.SubStatus] = ((int)SubStatusCodes.ReadSessionNotAvailable).ToString()
+                            };
+                            DocumentClientException notFoundException = new NotFoundException(RMResources.NotFound, headers);
+
+
+                            throw notFoundException;
+                        },
+                        retryPolicy);
+
+                    Assert.Fail();
+                }
+                catch (NotFoundException)
+                {
+                    DefaultTrace.TraceInformation("Received expected notFoundException");
+                    Assert.AreEqual(2, retryCount);
+                }
+            }
+        }
+
+        [TestMethod]
+        [DataRow(false, false, DisplayName = "Validate (Read/Write)SessionNotAvailable cross-region retry w/o preferredLocations with global default endpoint.")]
+        [DataRow(true, false, DisplayName = "Validate (Read/Write)SessionNotAvailable cross-region retry with preferredLocations with global default endpoint.")]
+        [DataRow(false, true, DisplayName = "Validate (Read/Write)SessionNotAvailable cross-region retry w/o preferredLocations with regional default endpoint.")]
+        [DataRow(true, true, DisplayName = "Validate (Read/Write)SessionNotAvailable cross-region retry with preferredLocations with regional default endpoint.")]
+        [Owner("atulk")]
+        public async Task ValidateRetryOnReadSessionNotAvailableWithEnableMultipleWriteLocationsAndEndpointDiscoveryEnabled(bool isPreferredLocationsEmpty, bool isDefaultEndpointARegionalEndpoint)
+        {
+            await this.ValidateRetryOnReadSessionNotAvailableWithEnableMultipleWriteLocationsAsync(isPreferredLocationsEmpty, isDefaultEndpointARegionalEndpoint);
+            await this.ValidateRetryOnWriteSessionNotAvailableWithEnableMultipleWriteLocationsAsync(isPreferredLocationsEmpty, isDefaultEndpointARegionalEndpoint);
+        }
+
+        private async Task ValidateRetryOnReadSessionNotAvailableWithEnableMultipleWriteLocationsAsync(bool isPreferredLocationsEmpty, bool isDefaultEndpointARegionalEndpoint)
+        {
+            const bool useMultipleWriteLocations = true;
+            bool enableEndpointDiscovery = true;
+
+            ReadOnlyCollection<string> preferredList = isPreferredLocationsEmpty
+                ? new List<string>().AsReadOnly()
+                : new List<string>() { "location2", "location1" }.AsReadOnly();
+
+            using GlobalEndpointManager endpointManager = this.Initialize(
+                useMultipleWriteLocations: useMultipleWriteLocations,
+                enableEndpointDiscovery: enableEndpointDiscovery,
+                isPreferredLocationsListEmpty: false,
+                preferedRegionListOverride: preferredList,
+                isDefaultEndpointARegionalEndpoint: isDefaultEndpointARegionalEndpoint);
+
+            endpointManager.InitializeAccountPropertiesAndStartBackgroundRefresh(this.databaseAccount);
+            ClientRetryPolicy retryPolicy = this.CreateClientRetryPolicy(enableEndpointDiscovery, partitionLevelFailoverEnabled: false, endpointManager);
+
+            if (!isPreferredLocationsEmpty)
+            {
+                using (DocumentServiceRequest request =
+                       this.CreateRequest(isReadRequest: true, isMasterResourceType: false))
+                {
+                    int retryCount = 0;
+
+                    try
+                    {
+                        await BackoffRetryUtility<bool>.ExecuteAsync(
+                            () =>
+                            {
+                                retryPolicy.OnBeforeSendRequest(request);
+
+                                if (retryCount == 0)
+                                {
+                                    Uri expectedEndpoint = LocationCacheTests.EndpointByLocation[preferredList[0]];
+
+                                    Assert.AreEqual(expectedEndpoint, request.RequestContext.LocationEndpointToRoute);
+                                }
+                                else if (retryCount == 1)
+                                {
+                                    // Second request must go to the next preferred location
+                                    Uri expectedEndpoint = LocationCacheTests.EndpointByLocation[preferredList[1]];
+
+                                    Assert.AreEqual(expectedEndpoint, request.RequestContext.LocationEndpointToRoute);
+                                }
+                                else if (retryCount == 2)
+                                {
+                                    // Third request must go to first preferred location
+                                    Uri expectedEndpoint = LocationCacheTests.EndpointByLocation[preferredList[0]];
+                                    Assert.AreEqual(expectedEndpoint, request.RequestContext.LocationEndpointToRoute);
+                                }
+                                else
+                                {
+                                    Assert.Fail();
+                                }
+
+                                retryCount++;
+
+                                StoreResponseNameValueCollection headers = new()
+                                {
+                                    [WFConstants.BackendHeaders.SubStatus] =
+                                    ((int)SubStatusCodes.ReadSessionNotAvailable).ToString()
+                                };
+                                DocumentClientException notFoundException =
+                                    new NotFoundException(RMResources.NotFound, headers);
+
+
+                                throw notFoundException;
+                            },
+                            retryPolicy);
+
+                        Assert.Fail();
+                    }
+                    catch (NotFoundException)
+                    {
+                        DefaultTrace.TraceInformation("Received expected notFoundException");
+                        Assert.AreEqual(3, retryCount);
+                    }
+                }
+            }
+            else
+            {
+                if (!isDefaultEndpointARegionalEndpoint)
+                {
+                    ReadOnlyCollection<string> effectivePreferredLocations = this.cache.EffectivePreferredLocations;
+
+                    // effective preferred locations are the account-level read locations
+                    Assert.AreEqual(4, effectivePreferredLocations.Count);
+
+                    using (DocumentServiceRequest request =
+                           this.CreateRequest(isReadRequest: true, isMasterResourceType: false))
+                    {
+                        int retryCount = 0;
+
+                        try
+                        {
+                            await BackoffRetryUtility<bool>.ExecuteAsync(() =>
+                            {
+                                retryPolicy.OnBeforeSendRequest(request);
+
+                                if (retryCount == 0)
+                                {
+                                    // First request must go to the first effective preferred location
+                                    Uri expectedEndpoint =
+                                        LocationCacheTests.EndpointByLocation[effectivePreferredLocations[0]];
+
+                                    Assert.AreEqual(expectedEndpoint, request.RequestContext.LocationEndpointToRoute);
+                                }
+                                else if (retryCount == 1)
+                                {
+                                    // Second request must go to the second effective preferred location
+                                    Uri expectedEndpoint =
+                                        LocationCacheTests.EndpointByLocation[effectivePreferredLocations[1]];
+
+                                    Assert.AreEqual(expectedEndpoint, request.RequestContext.LocationEndpointToRoute);
+                                }
+                                else if (retryCount == 2)
+                                {
+                                    // Third request must go to third effective preferred location
+                                    Uri expectedEndpoint =
+                                        LocationCacheTests.EndpointByLocation[effectivePreferredLocations[2]];
+                                    Assert.AreEqual(expectedEndpoint, request.RequestContext.LocationEndpointToRoute);
+                                }
+                                else if (retryCount == 3)
+                                {
+                                    // Third request must go to fourth effective preferred location
+                                    Uri expectedEndpoint =
+                                        LocationCacheTests.EndpointByLocation[effectivePreferredLocations[3]];
+                                    Assert.AreEqual(expectedEndpoint, request.RequestContext.LocationEndpointToRoute);
+                                }
+                                else if (retryCount == 4)
+                                {
+                                    // Fourth request must go to first effective preferred location
+                                    Uri expectedEndpoint =
+                                        LocationCacheTests.EndpointByLocation[effectivePreferredLocations[0]];
+                                    Assert.AreEqual(expectedEndpoint, request.RequestContext.LocationEndpointToRoute);
+                                }
+                                else
+                                {
+                                    Assert.Fail();
+                                }
+
+                                retryCount++;
+
+                                StoreResponseNameValueCollection headers = new()
+                                {
+                                    [WFConstants.BackendHeaders.SubStatus] =
+                                    ((int)SubStatusCodes.ReadSessionNotAvailable).ToString()
+                                };
+                                DocumentClientException notFoundException =
+                                    new NotFoundException(RMResources.NotFound, headers);
+
+                                throw notFoundException;
+                            }, retryPolicy);
+
+                            Assert.Fail();
+                        }
+                        catch (NotFoundException)
+                        {
+                            DefaultTrace.TraceInformation("Received expected notFoundException");
+                            Assert.AreEqual(5, retryCount);
+                        }
+                    }
+                }
+                else
+                {
+                    ReadOnlyCollection<string> effectivePreferredLocations = this.cache.EffectivePreferredLocations;
+
+                    // effective preferred locations is just the default regional endpoint
+                    Assert.AreEqual(1, effectivePreferredLocations.Count);
+
+                    using (DocumentServiceRequest request =
+                           this.CreateRequest(isReadRequest: true, isMasterResourceType: false))
+                    {
+                        int retryCount = 0;
+
+                        try
+                        {
+                            await BackoffRetryUtility<bool>.ExecuteAsync(() =>
+                            {
+                                retryPolicy.OnBeforeSendRequest(request);
+
+                                if (retryCount == 0)
+                                {
+                                    // First request must go to the first effective preferred location
+                                    Uri expectedEndpoint =
+                                        LocationCacheTests.EndpointByLocation[effectivePreferredLocations[0]];
+
+                                    Assert.AreEqual(expectedEndpoint, request.RequestContext.LocationEndpointToRoute);
+                                }
+                                else if (retryCount == 1)
+                                {
+                                    // Second request must go to the second effective preferred location
+                                    Uri expectedEndpoint =
+                                        LocationCacheTests.EndpointByLocation[effectivePreferredLocations[0]];
+
+                                    Assert.AreEqual(expectedEndpoint, request.RequestContext.LocationEndpointToRoute);
+                                }
+                                else
+                                {
+                                    Assert.Fail();
+                                }
+
+                                retryCount++;
+
+                                StoreResponseNameValueCollection headers = new()
+                                {
+                                    [WFConstants.BackendHeaders.SubStatus] =
+                                    ((int)SubStatusCodes.ReadSessionNotAvailable).ToString()
+                                };
+                                DocumentClientException notFoundException =
+                                    new NotFoundException(RMResources.NotFound, headers);
+
+                                throw notFoundException;
+                            }, retryPolicy);
+
+                            Assert.Fail();
+                        }
+                        catch (NotFoundException)
+                        {
+                            DefaultTrace.TraceInformation("Received expected notFoundException");
+                            Assert.AreEqual(2, retryCount);
+                        }
+                    }
+                }
+            }
+        }
+
+        private async Task ValidateRetryOnWriteSessionNotAvailableWithEnableMultipleWriteLocationsAsync(bool isPreferredLocationsEmpty, bool isDefaultEndpointARegionalEndpoint)
+        {
+            const bool useMultipleWriteLocations = true;
+            bool enableEndpointDiscovery = true;
+
+            ReadOnlyCollection<string> preferredList = isPreferredLocationsEmpty
+                ? new List<string>().AsReadOnly()
+                : new List<string>() { "location3", "location2", "location1" }.AsReadOnly();
+
+            using GlobalEndpointManager endpointManager = this.Initialize(
+                useMultipleWriteLocations: useMultipleWriteLocations,
+                enableEndpointDiscovery: enableEndpointDiscovery,
+                isPreferredLocationsListEmpty: false,
+                preferedRegionListOverride: preferredList,
+                isDefaultEndpointARegionalEndpoint: isDefaultEndpointARegionalEndpoint);
+
+            endpointManager.InitializeAccountPropertiesAndStartBackgroundRefresh(this.databaseAccount);
+            ClientRetryPolicy retryPolicy = this.CreateClientRetryPolicy(enableEndpointDiscovery, partitionLevelFailoverEnabled: false, endpointManager);
+
+            if (!isPreferredLocationsEmpty)
+            {
+                using (DocumentServiceRequest request = this.CreateRequest(isReadRequest: false, isMasterResourceType: false))
+                {
+                    int retryCount = 0;
+
+                    try
+                    {
+                        await BackoffRetryUtility<bool>.ExecuteAsync(
+                            () =>
+                            {
+                                retryPolicy.OnBeforeSendRequest(request);
+
+                                if (retryCount == 0)
+                                {
+                                    Uri expectedEndpoint = LocationCacheTests.EndpointByLocation[preferredList[0]];
+                                    Assert.AreEqual(expectedEndpoint, request.RequestContext.LocationEndpointToRoute);
+                                }
+                                else if (retryCount == 1)
+                                {
+                                    // Second request must go to the next preferred location
+                                    Uri expectedEndpoint = LocationCacheTests.EndpointByLocation[preferredList[1]];
+                                    Assert.AreEqual(expectedEndpoint, request.RequestContext.LocationEndpointToRoute);
+                                }
+                                else if (retryCount == 2)
+                                {
+                                    // Third request must go to the next preferred location
+                                    Uri expectedEndpoint = LocationCacheTests.EndpointByLocation[preferredList[2]];
+                                    Assert.AreEqual(expectedEndpoint, request.RequestContext.LocationEndpointToRoute);
+                                }
+                                else if (retryCount == 3)
+                                {
+                                    // Fourth request must go to first preferred location
+                                    Uri expectedEndpoint = LocationCacheTests.EndpointByLocation[preferredList[0]];
+                                    Assert.AreEqual(expectedEndpoint, request.RequestContext.LocationEndpointToRoute);
+                                }
+                                else
+                                {
+                                    Assert.Fail();
+                                }
+
+                                retryCount++;
+
+                                StoreResponseNameValueCollection headers = new()
+                                {
+                                    [WFConstants.BackendHeaders.SubStatus] = ((int)SubStatusCodes.ReadSessionNotAvailable).ToString()
+                                };
+                                DocumentClientException notFoundException = new NotFoundException(RMResources.NotFound, headers);
+
+
+                                throw notFoundException;
+                            },
+                            retryPolicy);
+
+                        Assert.Fail();
+                    }
+                    catch (NotFoundException)
+                    {
+                        DefaultTrace.TraceInformation("Received expected notFoundException");
+                        Assert.AreEqual(4, retryCount);
+                    }
+                }
+            }
+            else
+            {
+                if (!isDefaultEndpointARegionalEndpoint)
+                {
+                    using (DocumentServiceRequest request =
+                           this.CreateRequest(isReadRequest: false, isMasterResourceType: false))
+                    {
+                        int retryCount = 0;
+                        ReadOnlyCollection<string> effectivePreferredLocations = this.cache.EffectivePreferredLocations;
+
+                        // effective preferred locations are the account-level read locations
+                        Assert.AreEqual(4, effectivePreferredLocations.Count);
+
+                        // for regions touched for writes - it will be the first 3 effectivePreferredLocations (location1, location2, location3)
+                        // which are the write regions for the account
+                        try
+                        {
+                            await BackoffRetryUtility<bool>.ExecuteAsync(() =>
+                            {
+                                retryPolicy.OnBeforeSendRequest(request);
+
+                                if (retryCount == 0)
+                                {
+                                    Uri expectedEndpoint =
+                                        LocationCacheTests.EndpointByLocation[effectivePreferredLocations[0]];
+                                    Assert.AreEqual(expectedEndpoint, request.RequestContext.LocationEndpointToRoute);
+                                }
+                                else if (retryCount == 1)
+                                {
+                                    // Second request must go to the next effective preferred location
+                                    Uri expectedEndpoint =
+                                        LocationCacheTests.EndpointByLocation[effectivePreferredLocations[1]];
+                                    Assert.AreEqual(expectedEndpoint, request.RequestContext.LocationEndpointToRoute);
+                                }
+                                else if (retryCount == 2)
+                                {
+                                    // Third request must go to the next effective preferred location
+                                    Uri expectedEndpoint =
+                                        LocationCacheTests.EndpointByLocation[effectivePreferredLocations[2]];
+                                    Assert.AreEqual(expectedEndpoint, request.RequestContext.LocationEndpointToRoute);
+                                }
+                                else if (retryCount == 3)
+                                {
+                                    // Fourth request must go to first effective preferred location
+                                    Uri expectedEndpoint =
+                                        LocationCacheTests.EndpointByLocation[effectivePreferredLocations[0]];
+                                    Assert.AreEqual(expectedEndpoint, request.RequestContext.LocationEndpointToRoute);
+                                }
+                                else
+                                {
+                                    Assert.Fail();
+                                }
+
+                                retryCount++;
+
+                                StoreResponseNameValueCollection headers = new()
+                                {
+                                    [WFConstants.BackendHeaders.SubStatus] =
+                                    ((int)SubStatusCodes.ReadSessionNotAvailable).ToString()
+                                };
+                                DocumentClientException notFoundException =
+                                    new NotFoundException(RMResources.NotFound, headers);
+
+                                throw notFoundException;
+                            }, retryPolicy);
+
+                            Assert.Fail();
+                        }
+                        catch (NotFoundException)
+                        {
+                            DefaultTrace.TraceInformation("Received expected notFoundException");
+                            Assert.AreEqual(4, retryCount);
+                        }
+                    }
+                }
+                else
+                {
+                    using (DocumentServiceRequest request =
+                           this.CreateRequest(isReadRequest: false, isMasterResourceType: false))
+                    {
+                        int retryCount = 0;
+                        ReadOnlyCollection<string> effectivePreferredLocations = this.cache.EffectivePreferredLocations;
+
+                        // effective preferred locations is just the default regional endpoint
+                        Assert.AreEqual(1, effectivePreferredLocations.Count);
+
+                        // for regions touched for writes - it will be the first 3 effectivePreferredLocations (location1, location2, location3)
+                        // which are the write regions for the account
+                        try
+                        {
+                            await BackoffRetryUtility<bool>.ExecuteAsync(() =>
+                            {
+                                retryPolicy.OnBeforeSendRequest(request);
+
+                                if (retryCount == 0)
+                                {
+                                    Uri expectedEndpoint =
+                                        LocationCacheTests.EndpointByLocation[effectivePreferredLocations[0]];
+                                    Assert.AreEqual(expectedEndpoint, request.RequestContext.LocationEndpointToRoute);
+                                }
+                                else if (retryCount == 1)
+                                {
+                                    // Second request must go to the first effective preferred location
+                                    Uri expectedEndpoint =
+                                        LocationCacheTests.EndpointByLocation[effectivePreferredLocations[0]];
+                                    Assert.AreEqual(expectedEndpoint, request.RequestContext.LocationEndpointToRoute);
+                                }
+                                else
+                                {
+                                    Assert.Fail();
+                                }
+
+                                retryCount++;
+
+                                StoreResponseNameValueCollection headers = new()
+                                {
+                                    [WFConstants.BackendHeaders.SubStatus] =
+                                    ((int)SubStatusCodes.ReadSessionNotAvailable).ToString()
+                                };
+                                DocumentClientException notFoundException =
+                                    new NotFoundException(RMResources.NotFound, headers);
+
+                                throw notFoundException;
+                            }, retryPolicy);
+
+                            Assert.Fail();
+                        }
+                        catch (NotFoundException)
+                        {
+                            DefaultTrace.TraceInformation("Received expected notFoundException");
+                            Assert.AreEqual(2, retryCount);
+                        }
+                    }
+                }
+            }
+        }
+
+        [TestMethod]
+        [DataRow(false, false, DisplayName = "Validate WriteForbidden retries with preferredLocations with global default endpoint.")]
+        [DataRow(true, false, DisplayName = "Validate WriteForbidden retries w/o preferredLocations with global default endpoint.")]
+        [DataRow(false, true, DisplayName = "Validate WriteForbidden retries with preferredLocations with regional default endpoint.")]
+        [DataRow(true, true, DisplayName = "Validate WriteForbidden retries w/o preferredLocations with regional default endpoint.")]
+        [Owner("atulk")]
+        public async Task ValidateRetryOnWriteForbiddenExceptionAsync(bool isPreferredLocationsEmpty, bool isDefaultEndpointARegionalEndpoint)
+        {
+            using GlobalEndpointManager endpointManager = this.Initialize(
+                useMultipleWriteLocations: false,
+                enableEndpointDiscovery: true,
+                isPreferredLocationsListEmpty: isPreferredLocationsEmpty,
+                isDefaultEndpointARegionalEndpoint: isDefaultEndpointARegionalEndpoint);
+
+            endpointManager.InitializeAccountPropertiesAndStartBackgroundRefresh(this.databaseAccount);
+            ClientRetryPolicy retryPolicy = this.CreateClientRetryPolicy(enableEndpointDiscovery: true, partitionLevelFailoverEnabled: false, endpointManager: endpointManager);
+
+            if (isPreferredLocationsEmpty)
+            {
+                if (!isDefaultEndpointARegionalEndpoint)
+                {
+                    Assert.IsNotNull(this.cache.EffectivePreferredLocations);
+                    Assert.AreEqual(4, this.cache.EffectivePreferredLocations.Count);
+                }
+                else
+                {
+                    Assert.IsNotNull(this.cache.EffectivePreferredLocations);
+                    Assert.AreEqual(1, this.cache.EffectivePreferredLocations.Count);
+                    Assert.AreEqual("location1", this.cache.EffectivePreferredLocations[0]);
+                }
+            }
+
+            using (DocumentServiceRequest request = this.CreateRequest(isReadRequest: false, isMasterResourceType: false))
+            {
+                request.RequestContext.ResolvedPartitionKeyRange = new PartitionKeyRange()
+                {
+                    Id = "0",
+                    MinInclusive = "",
+                    MaxExclusive = "FF"
+                };
+
+                int retryCount = 0;
+
+                await BackoffRetryUtility<bool>.ExecuteAsync(
+                    () =>
+                    {
+                        retryCount++;
+                        retryPolicy.OnBeforeSendRequest(request);
+
+                        if (retryCount == 1)
+                        {
+                            this.mockedClient.ResetCalls();
+
+                            Uri expectedEndpoint = isPreferredLocationsEmpty ?
+                                LocationCacheTests.EndpointByLocation[this.cache.EffectivePreferredLocations[0]] :
+                                LocationCacheTests.EndpointByLocation[this.preferredLocations[0]];
+
+                            Assert.AreEqual(expectedEndpoint, request.RequestContext.LocationEndpointToRoute);
+
+                            StoreResponseNameValueCollection headers = new()
+                            {
+                                [WFConstants.BackendHeaders.SubStatus] = ((int)SubStatusCodes.WriteForbidden).ToString()
+                            };
+                            DocumentClientException forbiddenException = new ForbiddenException(RMResources.Forbidden, headers);
+
+                            throw forbiddenException;
+                        }
+                        else if (retryCount == 2)
+                        {
+                            this.mockedClient.Verify(client => client.GetDatabaseAccountInternalAsync(It.IsAny<Uri>(), It.IsAny<CancellationToken>()), Times.Once);
+
+                            // Next request must go to next available write endpoint
+                            Uri expectedEndpoint;
+
+                            if (isPreferredLocationsEmpty)
+                            {
+                                if (isDefaultEndpointARegionalEndpoint)
+                                {
+                                    ReadOnlyCollection<string> availableWriteLocations =
+                                        this.cache.GetAvailableAccountLevelWriteLocations();
+
+                                    Assert.IsNotNull(availableWriteLocations);
+                                    Assert.AreEqual(3, availableWriteLocations.Count);
+
+                                    Assert.IsNotNull(this.cache.EffectivePreferredLocations);
+                                    Assert.AreEqual(this.cache.EffectivePreferredLocations.Count, 1);
+
+                                    expectedEndpoint = LocationCacheTests.EndpointByLocation[availableWriteLocations[1]];
+                                }
+                                else
+                                {
+                                    expectedEndpoint = LocationCacheTests.EndpointByLocation[this.cache.EffectivePreferredLocations[1]];
+                                }
+                            }
+                            else
+                            {
+                                expectedEndpoint = LocationCacheTests.EndpointByLocation[this.preferredLocations[1]];
+                            }
+
+                            Assert.AreEqual(expectedEndpoint, request.RequestContext.LocationEndpointToRoute);
+
+                            return Task.FromResult(true);
+                        }
+                        else
+                        {
+                            Assert.Fail();
+                        }
+
+                        return Task.FromResult(true);
+                    },
+                    retryPolicy);
+            }
+        }
+
+        [TestMethod]
+        [DataRow(false, false, DisplayName = "Validate DatabaseAccountNotFound retries with preferredLocations with global default endpoint.")]
+        [DataRow(true, false, DisplayName = "Validate DatabaseAccountNotFound retries w/o preferredLocations with global default endpoint.")]
+        [DataRow(false, true, DisplayName = "Validate DatabaseAccountNotFound retries with preferredLocations with global default endpoint.")]
+        [DataRow(true, true, DisplayName = "Validate DatabaseAccountNotFound retries w/o preferredLocations with global default endpoint.")]
+        [Owner("atulk")]
+        public async Task ValidateRetryOnDatabaseAccountNotFoundAsync(bool isPreferredLocationsEmpty, bool isDefaultEndpointARegionalEndpoint)
+        {
+            await this.ValidateRetryOnDatabaseAccountNotFoundAsync(enableMultipleWriteLocations: false, isReadRequest: false, isPreferredLocationsEmpty, isDefaultEndpointARegionalEndpoint);
+            await this.ValidateRetryOnDatabaseAccountNotFoundAsync(enableMultipleWriteLocations: false, isReadRequest: true, isPreferredLocationsEmpty, isDefaultEndpointARegionalEndpoint);
+            await this.ValidateRetryOnDatabaseAccountNotFoundAsync(enableMultipleWriteLocations: true, isReadRequest: false, isPreferredLocationsEmpty, isDefaultEndpointARegionalEndpoint);
+            await this.ValidateRetryOnDatabaseAccountNotFoundAsync(enableMultipleWriteLocations: true, isReadRequest: true, isPreferredLocationsEmpty, isDefaultEndpointARegionalEndpoint);
+        }
+
+        private async Task ValidateRetryOnDatabaseAccountNotFoundAsync(bool enableMultipleWriteLocations, bool isReadRequest, bool isPreferredLocationsEmpty, bool isDefaultEndpointARegionalEndpoint)
+        {
+            using GlobalEndpointManager endpointManager = this.Initialize(
+                useMultipleWriteLocations: enableMultipleWriteLocations,
+                enableEndpointDiscovery: true,
+                isPreferredLocationsListEmpty: isPreferredLocationsEmpty,
+                isDefaultEndpointARegionalEndpoint: isDefaultEndpointARegionalEndpoint);
+
+            if (isPreferredLocationsEmpty)
+            {
+                if (enableMultipleWriteLocations)
+                {
+                    if (isDefaultEndpointARegionalEndpoint)
+                    {
+                        Assert.IsNotNull(this.cache.EffectivePreferredLocations);
+                        Assert.IsTrue(this.cache.EffectivePreferredLocations.Count == 1);
+                        Assert.IsTrue(this.cache.EffectivePreferredLocations[0] == "location1");
+                    }
+                }
+                else
+                {
+                    if (isDefaultEndpointARegionalEndpoint)
+                    {
+                        Assert.IsNotNull(this.cache.EffectivePreferredLocations);
+                        Assert.IsTrue(this.cache.EffectivePreferredLocations.Count == 1);
+                        Assert.IsTrue(this.cache.EffectivePreferredLocations[0] == "location1");
+                    }
+                }
+            }
+
+            endpointManager.InitializeAccountPropertiesAndStartBackgroundRefresh(this.databaseAccount);
+            ClientRetryPolicy retryPolicy = this.CreateClientRetryPolicy(enableEndpointDiscovery: true, partitionLevelFailoverEnabled: false, endpointManager: endpointManager);
+
+            int expectedRetryCount = isReadRequest || enableMultipleWriteLocations ? 2 : 1;
+
+            using (DocumentServiceRequest request = this.CreateRequest(isReadRequest: isReadRequest, isMasterResourceType: false))
+            {
+                int retryCount = 0;
+
+                try
+                {
+                    await BackoffRetryUtility<bool>.ExecuteAsync(
+                        () =>
+                        {
+                            retryCount++;
+                            retryPolicy.OnBeforeSendRequest(request);
+
+                            // both retries check for flip-flop behavior b/w first two available write regions
+                            // in case of multi-write enabled end to end (client + account)
+                            if (retryCount == 1)
+                            {
+                                Uri expectedEndpoint = isPreferredLocationsEmpty ?
+                                    LocationCacheTests.EndpointByLocation[this.cache.EffectivePreferredLocations[0]] :
+                                    LocationCacheTests.EndpointByLocation[this.preferredLocations[0]];
+
+                                Assert.AreEqual(expectedEndpoint, request.RequestContext.LocationEndpointToRoute);
+
+                                StoreResponseNameValueCollection headers = new()
+                                {
+                                    [WFConstants.BackendHeaders.SubStatus] = ((int)SubStatusCodes.DatabaseAccountNotFound).ToString()
+                                };
+                                DocumentClientException forbiddenException = new ForbiddenException(RMResources.NotFound, headers);
+
+                                throw forbiddenException;
+                            }
+                            else if (retryCount == 2)
+                            {
+                                // Next request must go to next available write endpoint
+                                Uri expectedEndpoint;
+
+                                if (isPreferredLocationsEmpty)
+                                {
+                                    if (isDefaultEndpointARegionalEndpoint)
+                                    {
+                                        ReadOnlyCollection<string> availableWriteLocations =
+                                            this.cache.GetAvailableAccountLevelWriteLocations();
+
+                                        Assert.IsNotNull(availableWriteLocations);
+                                        Assert.AreEqual(3, availableWriteLocations.Count);
+
+                                        Assert.IsNotNull(this.cache.EffectivePreferredLocations);
+                                        Assert.AreEqual(this.cache.EffectivePreferredLocations.Count, 1);
+
+                                        expectedEndpoint = LocationCacheTests.EndpointByLocation[availableWriteLocations[1]];
+                                    }
+                                    else
+                                    {
+                                        expectedEndpoint = LocationCacheTests.EndpointByLocation[this.cache.EffectivePreferredLocations[1]];
+                                    }
+                                }
+                                else
+                                {
+                                    expectedEndpoint = LocationCacheTests.EndpointByLocation[this.preferredLocations[1]];
+                                }
+
+                                Assert.AreEqual(expectedEndpoint, request.RequestContext.LocationEndpointToRoute);
+
+                                return Task.FromResult(true);
+                            }
+                            else
+                            {
+                                Assert.Fail();
+                            }
+
+                            return Task.FromResult(true);
+                        },
+                        retryPolicy);
+                }
+                catch (ForbiddenException)
+                {
+                    if (expectedRetryCount == 1)
+                    {
+                        DefaultTrace.TraceInformation("Received expected ForbiddenException");
+                    }
+                    else
+                    {
+                        Assert.Fail();
+                    }
+                }
+
+                Assert.AreEqual(expectedRetryCount, retryCount);
+            }
+        }
+
+        [TestMethod]
+        [DataRow(true, true, true, false, DisplayName = "MultipleWriteEndpointsEnabled | EndpointDiscoveryEnabled | PreferredLocationListEmpty | DefaultEndpointIsGlobalEndpoint")]
+        [DataRow(true, false, false, false, DisplayName = "MultipleWriteEndpointsEnabled | EndpointDiscoveryNotEnabled | PreferredLocationListNotEmpty | DefaultEndpointIsGlobalEndpoint")]
+        [DataRow(true, false, true, false, DisplayName = "MultipleWriteEndpointsEnabled | EndpointDiscoveryNotEnabled | PreferredLocationListEmpty | DefaultEndpointIsGlobalEndpoint")]
+        [DataRow(true, true, false, false, DisplayName = "MultipleWriteEndpointsEnabled | EndpointDiscoveryEnabled | PreferredLocationListNotEmpty | DefaultEndpointIsGlobalEndpoint")]
+        [DataRow(false, false, false, false, DisplayName = "MultipleWriteEndpointsNotEnabled | EndpointDiscoveryNotEnabled | PreferredLocationListNotEmpty | DefaultEndpointIsGlobalEndpoint")]
+        [DataRow(false, true, true, false, DisplayName = "MultipleWriteEndpointsNotEnabled | EndpointDiscoveryEnabled | PreferredLocationListEmpty | DefaultEndpointIsGlobalEndpoint")]
+        [DataRow(false, true, false, false, DisplayName = "MultipleWriteEndpointsNotEnabled | EndpointDiscoveryEnabled | PreferredLocationListNotEmpty | DefaultEndpointIsGlobalEndpoint")]
+        [DataRow(false, true, true, false, DisplayName = "MultipleWriteEndpointsNotEnabled | EndpointDiscoveryEnabled | PreferredLocationListEmpty | DefaultEndpointIsGlobalEndpoint")]
+        [DataRow(true, true, true, true, DisplayName = "MultipleWriteEndpointsEnabled | EndpointDiscoveryEnabled | PreferredLocationListEmpty | DefaultEndpointIsRegionalEndpoint")]
+        [DataRow(true, false, false, true, DisplayName = "MultipleWriteEndpointsEnabled | EndpointDiscoveryNotEnabled | PreferredLocationListNotEmpty | DefaultEndpointIsRegionalEndpoint")]
+        [DataRow(true, false, true, true, DisplayName = "MultipleWriteEndpointsEnabled | EndpointDiscoveryNotEnabled | PreferredLocationListEmpty | DefaultEndpointIsRegionalEndpoint")]
+        [DataRow(true, true, false, true, DisplayName = "MultipleWriteEndpointsEnabled | EndpointDiscoveryEnabled | PreferredLocationListNotEmpty | DefaultEndpointIsRegionalEndpoint")]
+        [DataRow(false, false, false, true, DisplayName = "MultipleWriteEndpointsNotEnabled | EndpointDiscoveryNotEnabled | PreferredLocationListNotEmpty | DefaultEndpointIsRegionalEndpoint")]
+        [DataRow(false, true, true, true, DisplayName = "MultipleWriteEndpointsNotEnabled | EndpointDiscoveryEnabled | PreferredLocationListEmpty | DefaultEndpointIsRegionalEndpoint")]
+        [DataRow(false, true, false, true, DisplayName = "MultipleWriteEndpointsNotEnabled | EndpointDiscoveryEnabled | PreferredLocationListNotEmpty | DefaultEndpointIsRegionalEndpoint")]
+        [DataRow(false, true, true, true, DisplayName = "MultipleWriteEndpointsNotEnabled | EndpointDiscoveryEnabled | PreferredLocationListEmpty | DefaultEndpointIsRegionalEndpoint")]
+        public async Task ValidateAsync(
+            bool useMultipleWriteEndpoints,
+            bool endpointDiscoveryEnabled,
+            bool isPreferredListEmpty,
+            bool isDefaultEndpointARegionalEndpoint)
+        {
+            await this.ValidateLocationCacheAsync(
+                useMultipleWriteEndpoints,
+                endpointDiscoveryEnabled,
+                isPreferredListEmpty,
+                isDefaultEndpointARegionalEndpoint);
+        }
+
+        [TestMethod]
+        [DataRow(false, false, DisplayName = "Validate retry on HTTP exception retries with preferredLocations with global default endpoint.")]
+        [DataRow(true, false, DisplayName = "Validate retry on HTTP exception retries w/o preferredLocations with global default endpoint.")]
+        [DataRow(false, true, DisplayName = "Validate retry on HTTP exception retries with preferredLocations with regional default endpoint.")]
+        [DataRow(true, true, DisplayName = "Validate retry on HTTP exception retries w/o preferredLocations with regional default endpoint.")]
+        public async Task ValidateRetryOnHttpExceptionAsync(bool isPreferredLocationsEmpty, bool isDefaultEndpointARegionalEndpoint)
+        {
+            await this.ValidateRetryOnHttpExceptionAsync(enableMultipleWriteLocations: false, isReadRequest: false, isPreferredLocationsEmpty, isDefaultEndpointARegionalEndpoint);
+            await this.ValidateRetryOnHttpExceptionAsync(enableMultipleWriteLocations: false, isReadRequest: true, isPreferredLocationsEmpty, isDefaultEndpointARegionalEndpoint);
+            await this.ValidateRetryOnHttpExceptionAsync(enableMultipleWriteLocations: true, isReadRequest: false, isPreferredLocationsEmpty, isDefaultEndpointARegionalEndpoint);
+            await this.ValidateRetryOnHttpExceptionAsync(enableMultipleWriteLocations: true, isReadRequest: true, isPreferredLocationsEmpty, isDefaultEndpointARegionalEndpoint);
+        }
+
+        private async Task ValidateRetryOnHttpExceptionAsync(bool enableMultipleWriteLocations, bool isReadRequest, bool isPreferredLocationsEmpty, bool isDefaultEndpointARegionalEndpoint)
+        {
+            ReadOnlyCollection<string> preferredList = new List<string>() {
+                "location2",
+                "location1"
+            }.AsReadOnly();
+
+            using GlobalEndpointManager endpointManager = this.Initialize(
+                useMultipleWriteLocations: enableMultipleWriteLocations,
+                enableEndpointDiscovery: true,
+                isPreferredLocationsListEmpty: isPreferredLocationsEmpty,
+                preferedRegionListOverride: preferredList,
+                enforceSingleMasterSingleWriteLocation: true,
+                isDefaultEndpointARegionalEndpoint: isDefaultEndpointARegionalEndpoint);
+
+            endpointManager.InitializeAccountPropertiesAndStartBackgroundRefresh(this.databaseAccount);
+            ClientRetryPolicy retryPolicy = this.CreateClientRetryPolicy(enableEndpointDiscovery: true, partitionLevelFailoverEnabled: false, endpointManager: endpointManager);
+
+            if (isPreferredLocationsEmpty)
+            {
+                if (enableMultipleWriteLocations)
+                {
+                    if (isDefaultEndpointARegionalEndpoint)
+                    {
+                        Assert.IsNotNull(this.cache.EffectivePreferredLocations);
+                        Assert.AreEqual(1, this.cache.EffectivePreferredLocations.Count);
+                        Assert.AreEqual("location1", this.cache.EffectivePreferredLocations[0]);
+                    }
+                    else
+                    {
+                        Assert.IsNotNull(this.cache.EffectivePreferredLocations);
+                        Assert.AreEqual(4, this.cache.EffectivePreferredLocations.Count);
+                    }
+                }
+                else
+                {
+                    if (isDefaultEndpointARegionalEndpoint)
+                    {
+                        Assert.IsNotNull(this.cache.EffectivePreferredLocations);
+                        Assert.AreEqual(1, this.cache.EffectivePreferredLocations.Count);
+                        Assert.AreEqual("location1", this.cache.EffectivePreferredLocations[0]);
+                    }
+                    else
+                    {
+                        Assert.IsNotNull(this.cache.EffectivePreferredLocations);
+                        Assert.AreEqual(4, this.cache.EffectivePreferredLocations.Count);
+                    }
+                }
+            }
+
+            using (DocumentServiceRequest request = this.CreateRequest(isReadRequest: isReadRequest, isMasterResourceType: false))
+            {
+                int retryCount = 0;
+
+                try
+                {
+                    await BackoffRetryUtility<bool>.ExecuteAsync(
+                        () =>
+                        {
+                            retryCount++;
+                            retryPolicy.OnBeforeSendRequest(request);
+
+                            if (retryCount == 1)
+                            {
+                                Uri expectedEndpoint = null;
+                                if (enableMultipleWriteLocations
+                                    || isReadRequest)
+                                {
+                                    // MultiMaster or Single Master Read can use preferred locations for first request
+                                    expectedEndpoint = isPreferredLocationsEmpty ?
+                                        LocationCacheTests.EndpointByLocation[this.cache.EffectivePreferredLocations[0]]
+                                        : LocationCacheTests.EndpointByLocation[preferredList[0]];
+                                }
+                                else
+                                {
+                                    // Single Master Write always goes to the only write region
+                                    expectedEndpoint = new Uri(this.databaseAccount.WriteLocationsInternal[0].Endpoint);
+                                }
+
+                                Assert.AreEqual(expectedEndpoint, request.RequestContext.LocationEndpointToRoute);
+
+                                HttpRequestException httpException = new HttpRequestException();
+                                throw httpException;
+                            }
+                            else if (retryCount == 2)
+                            {
+                                Uri expectedEndpoint = null;
+                                if (enableMultipleWriteLocations
+                                    || isReadRequest)
+                                {
+                                    // Next request must go to next preferred endpoint
+                                    // [or] back to first effective preferred region in case empty preferred regions and regional default endpoint
+                                    if (isPreferredLocationsEmpty)
+                                    {
+                                        expectedEndpoint = isDefaultEndpointARegionalEndpoint
+                                            ? LocationCacheTests.EndpointByLocation[this.cache.EffectivePreferredLocations[0]]
+                                            : LocationCacheTests.EndpointByLocation[this.cache.EffectivePreferredLocations[1]];
+                                    }
+                                    else
+                                    {
+                                        expectedEndpoint = LocationCacheTests.EndpointByLocation[preferredList[1]];
+                                    }
+                                }
+                                else
+                                {
+                                    // Single Master Write does not have anywhere else to go
+                                    expectedEndpoint = new Uri(this.databaseAccount.WriteLocationsInternal[0].Endpoint);
+                                }
+
+                                Assert.AreEqual(expectedEndpoint, request.RequestContext.LocationEndpointToRoute);
+
+                                return Task.FromResult(true);
+                            }
+                            else
+                            {
+                                Assert.Fail();
+                            }
+
+                            return Task.FromResult(true);
+                        },
+                        retryPolicy);
+                }
+                catch (ForbiddenException)
+                {
+                    Assert.Fail();
+                }
+            }
+        }
+
+        [DataTestMethod]
+        [DataRow(true, false, false, true, false, false, DisplayName = "Read request - Single master - no preferred locations - without partition level failover - should retry - global default endpoint")]
+        [DataRow(false, false, false, false, false, false, DisplayName = "Write request - Single master - no preferred locations - without partition level failover - should NOT retry - global default endpoint")]
+        [DataRow(true, true, false, true, false, false, DisplayName = "Read request - Multi master - no preferred locations - without partition level failover - should retry - global default endpoint")]
+        [DataRow(false, true, false, true, false, false, DisplayName = "Write request - Multi master - no preferred locations - without partition level failover - should NOT retry - global default endpoint")]
+        [DataRow(true, false, true, true, false, false, DisplayName = "Read request - Single master - with preferred locations - without partition level failover - should retry - global default endpoint")]
+        [DataRow(false, false, true, false, false, false, DisplayName = "Write request - Single master - with preferred locations - without partition level failover - should NOT retry - global default endpoint")]
+        [DataRow(true, true, true, true, false, false, DisplayName = "Read request - Multi master - with preferred locations - without partition level failover - should retry - global default endpoint")]
+        [DataRow(false, true, true, true, false, false, DisplayName = "Write request - Multi master - with preferred locations - without partition level failover - should retry - global default endpoint")]
+        [DataRow(true, false, false, true, true, false, DisplayName = "Read request - Single master - no preferred locations - with partition level failover - should retry - global default endpoint")]
+        [DataRow(false, false, false, true, true, false, DisplayName = "Write request - Single master - no preferred locations - with partition level failover - should retry - global default endpoint")]
+        [DataRow(true, true, false, true, true, false, DisplayName = "Read request - Multi master - no preferred locations - with partition level failover - should retry - global default endpoint")]
+        [DataRow(false, true, false, true, true, false, DisplayName = "Write request - Multi master - no preferred locations - with partition level failover - should retry - global default endpoint")]
+        [DataRow(true, false, true, true, true, false, DisplayName = "Read request - Single master - with preferred locations - with partition level failover - should NOT retry - global default endpoint")]
+        [DataRow(false, false, true, true, true, false, DisplayName = "Write request - Single master - with preferred locations - with partition level failover - should retry - global default endpoint")]
+        [DataRow(true, true, true, true, true, false, DisplayName = "Read request - Multi master - with preferred locations - with partition level failover - should retry - global default endpoint")]
+        [DataRow(false, true, true, true, true, false, DisplayName = "Write request - Multi master - with preferred locations - with partition level failover - should retry - global default endpoint")]
+        [DataRow(true, false, false, false, false, true, DisplayName = "Read request - Single master - no preferred locations - without partition level failover - should NOT retry - regional default endpoint")]
+        [DataRow(false, false, false, false, false, true, DisplayName = "Write request - Single master - no preferred locations - without partition level failover - should NOT retry - regional default endpoint")]
+        [DataRow(true, true, false, false, false, true, DisplayName = "Read request - Multi master - no preferred locations - without partition level failover - should NOT retry - regional default endpoint")]
+        [DataRow(false, true, false, false, false, true, DisplayName = "Write request - Multi master - no preferred locations - without partition level failover - should NOT retry - regional default endpoint")]
+        [DataRow(true, false, true, true, false, true, DisplayName = "Read request - Single master - with preferred locations - without partition level failover - should retry - regional default endpoint")]
+        [DataRow(false, false, true, false, false, true, DisplayName = "Write request - Single master - with preferred locations - without partition level failover - should NOT retry - regional default endpoint")]
+        [DataRow(true, true, true, true, false, true, DisplayName = "Read request - Multi master - with preferred locations - without partition level failover - should retry - regional default endpoint")]
+        [DataRow(false, true, true, true, false, true, DisplayName = "Write request - Multi master - with preferred locations - without partition level failover - should retry - regional default endpoint")]
+        [DataRow(true, false, false, false, true, true, DisplayName = "Read request - Single master - no preferred locations - with partition level failover - should NOT retry - regional default endpoint")]
+        [DataRow(false, false, false, false, true, true, DisplayName = "Write request - Single master - no preferred locations - with partition level failover - should NOT retry - regional default endpoint")]
+        [DataRow(true, true, false, false, true, true, DisplayName = "Read request - Multi master - no preferred locations - with partition level failover - should NOT retry - regional default endpoint")]
+        [DataRow(false, true, false, false, true, true, DisplayName = "Write request - Multi master - no preferred locations - with partition level failover - should NOT retry - regional default endpoint")]
+        [DataRow(true, false, true, true, true, true, DisplayName = "Read request - Single master - with preferred locations - with partition level failover - should NOT retry - regional default endpoint")]
+        [DataRow(false, false, true, true, true, true, DisplayName = "Write request - Single master - with preferred locations - with partition level failover - should retry - regional default endpoint")]
+        [DataRow(true, true, true, true, true, true, DisplayName = "Read request - Multi master - with preferred locations - with partition level failover - should retry - regional default endpoint")]
+        [DataRow(false, true, true, true, true, true, DisplayName = "Write request - Multi master - with preferred locations - with partition level failover - should retry - regional default endpoint")]
+        public async Task ClientRetryPolicy_ValidateRetryOnServiceUnavailable(
+            bool isReadRequest,
+            bool useMultipleWriteLocations,
+            bool usesPreferredLocations,
+            bool shouldHaveRetried,
+            bool enablePartitionLevelFailover,
+            bool isDefaultEndpointARegionalEndpoint)
+        {
+            const bool enableEndpointDiscovery = true;
+
+            ReadOnlyCollection<string> preferredList = new List<string>() {
+                "location2",
+                "location1"
+            }.AsReadOnly();
+
+            using GlobalEndpointManager endpointManager = this.Initialize(
+                useMultipleWriteLocations: useMultipleWriteLocations,
+                enableEndpointDiscovery: enableEndpointDiscovery,
+                isPreferredLocationsListEmpty: !usesPreferredLocations,
+                enablePartitionLevelFailover: enablePartitionLevelFailover,
+                preferedRegionListOverride: preferredList,
+                enforceSingleMasterSingleWriteLocation: true,
+                isDefaultEndpointARegionalEndpoint: isDefaultEndpointARegionalEndpoint);
+
+            endpointManager.InitializeAccountPropertiesAndStartBackgroundRefresh(this.databaseAccount);
+
+            ClientRetryPolicy retryPolicy = this.CreateClientRetryPolicy(enableEndpointDiscovery, partitionLevelFailoverEnabled: enablePartitionLevelFailover, endpointManager);
+
+            if (!usesPreferredLocations)
+            {
+                if (isDefaultEndpointARegionalEndpoint)
+                {
+                    Assert.IsNotNull(this.cache.EffectivePreferredLocations);
+                    Assert.AreEqual(1, this.cache.EffectivePreferredLocations.Count);
+                    Assert.AreEqual("location1", this.cache.EffectivePreferredLocations[0]);
+                }
+                else
+                {
+                    Assert.IsNotNull(this.cache.EffectivePreferredLocations);
+                    Assert.AreEqual(4, this.cache.EffectivePreferredLocations.Count);
+                }
+            }
+
+
+            using (DocumentServiceRequest request = this.CreateRequest(isReadRequest: isReadRequest, isMasterResourceType: false))
+            {
+                int retryCount = 0;
+
+                try
+                {
+                    await BackoffRetryUtility<bool>.ExecuteAsync(
+                        () =>
+                        {
+                            retryPolicy.OnBeforeSendRequest(request);
+
+                            if (retryCount == 1)
+                            {
+                                Uri expectedEndpoint;
+
+                                if (usesPreferredLocations)
+                                {
+                                    if (useMultipleWriteLocations)
+                                    {
+                                        expectedEndpoint = isReadRequest
+                                            ? LocationCacheTests.EndpointByLocation[preferredList[1]]
+                                            : LocationCacheTests.EndpointByLocation[preferredList[1]];
+                                    }
+                                    else
+                                    {
+                                        expectedEndpoint = isReadRequest
+                                            ? LocationCacheTests.EndpointByLocation[preferredList[1]]
+                                            : LocationCacheTests.EndpointByLocation[preferredList[1]];
+                                    }
+                                }
+                                else
+                                {
+                                    if (useMultipleWriteLocations)
+                                    {
+                                        expectedEndpoint = isReadRequest
+                                            ? LocationCacheTests.EndpointByLocation[this.cache.EffectivePreferredLocations[1]]
+                                            : LocationCacheTests.EndpointByLocation[this.cache.EffectivePreferredLocations[1]];
+                                    }
+                                    else
+                                    {
+                                        expectedEndpoint = isReadRequest
+                                            ? LocationCacheTests.EndpointByLocation[this.cache.EffectivePreferredLocations[1]]
+                                            : LocationCacheTests.EndpointByLocation[this.cache.EffectivePreferredLocations[0]];
+                                    }
+                                }
+
+                                Assert.AreEqual(expectedEndpoint, request.RequestContext.LocationEndpointToRoute);
+                            }
+                            else if (retryCount > 1)
+                            {
+                                Assert.Fail("Should retry once");
+                            }
+
+                            retryCount++;
+
+                            throw new ServiceUnavailableException();
+                        },
+                        retryPolicy);
+
+                    Assert.Fail();
+                }
+                catch (ServiceUnavailableException)
+                {
+                    DefaultTrace.TraceInformation("Received expected ServiceUnavailableException");
+                    if (shouldHaveRetried)
+                    {
+                        Assert.AreEqual(2, retryCount, $"Retry count {retryCount}, shouldHaveRetried {shouldHaveRetried} isReadRequest {isReadRequest} useMultipleWriteLocations {useMultipleWriteLocations} usesPreferredLocations {usesPreferredLocations}");
+                    }
+                    else
+                    {
+                        Assert.AreEqual(1, retryCount, $"Retry count {retryCount}, shouldHaveRetried {shouldHaveRetried} isReadRequest {isReadRequest} useMultipleWriteLocations {useMultipleWriteLocations} usesPreferredLocations {usesPreferredLocations}");
+                    }
+                }
+            }
+        }
+
+        [TestMethod]
+        [DataRow(true, true, true, false, DisplayName = "Read request - Multi master - with preferred locations - default endpoint is not regional endpoint")]
+        [DataRow(true, true, false, false, DisplayName = "Read request - Multi master - no preferred locations - default endpoint is not regional endpoint")]
+        [DataRow(true, false, true, false, DisplayName = "Read request - Single master - with preferred locations - default endpoint is not regional endpoint")]
+        [DataRow(true, false, false, false, DisplayName = "Read request - Single master - no preferred locations - default endpoint is not regional endpoint")]
+        [DataRow(false, true, true, false, DisplayName = "Write request - Multi master - with preferred locations - default endpoint is not regional endpoint")]
+        [DataRow(false, true, false, false, DisplayName = "Write request - Multi master - no preferred locations - default endpoint is not regional endpoint")]
+        [DataRow(false, false, true, false, DisplayName = "Write request - Single master - with preferred locations - default endpoint is not regional endpoint")]
+        [DataRow(false, false, false, false, DisplayName = "Write request - Single master - no preferred locations - default endpoint is not regional endpoint")]
+        [DataRow(true, true, true, true, DisplayName = "Read request - Multi master - with preferred locations - default endpoint is regional endpoint")]
+        [DataRow(true, true, false, true, DisplayName = "Read request - Multi master - no preferred locations - default endpoint is regional endpoint")]
+        [DataRow(true, false, true, true, DisplayName = "Read request - Single master - with preferred locations - default endpoint is regional endpoint")]
+        [DataRow(true, false, false, true, DisplayName = "Read request - Single master - no preferred locations - default endpoint is regional endpoint")]
+        [DataRow(false, true, true, true, DisplayName = "Write request - Multi master - with preferred locations - default endpoint is regional endpoint")]
+        [DataRow(false, true, false, true, DisplayName = "Write request - Multi master - no preferred locations - default endpoint is regional endpoint")]
+        [DataRow(false, false, true, true, DisplayName = "Write request - Single master - with preferred locations - default endpoint is regional endpoint")]
+        [DataRow(false, false, false, true, DisplayName = "Write request - Single master - no preferred locations - default endpoint is regional endpoint")]
+        public void VerifyRegionExcludedTest(
+            bool isReadRequest,
+            bool useMultipleWriteLocations,
+            bool usesPreferredLocations,
+            bool isDefaultEndpointAlsoRegionEndpoint)
+        {
+            bool enableEndpointDiscovery = true;
+
+            ReadOnlyCollection<string> preferredList = usesPreferredLocations ?
+                isReadRequest ?
+                    new List<string> {
+                        "location4",
+                        "location2",
+                        "location1"
+                    }.AsReadOnly() :
+                    new List<string> {
+                        "location3",
+                        "location2",
+                        "location1"
+                    }.AsReadOnly() :
+                isReadRequest ?
+                    new List<string>() {
+                        "default",
+                        "location1",
+                        "location2",
+                        "location4"
+                    }.AsReadOnly() :
+                    new List<string>() {
+                        "default",
+                        "location1",
+                        "location2",
+                        "location3"
+                    }.AsReadOnly();
+
+            List<List<string>> excludeRegionCases = isReadRequest ?
+            new List<List<string>>()
+            {
+                new List<string> { "location1" },
+                new List<string> { "location2" },
+                new List<string> { "location4" },
+                new List<string> { "location1", "location2" },
+                new List<string> { "location1", "location4" },
+                new List<string> { "location2", "location4" },
+                new List<string> { "location1", "location2", "location4" },
+                new List<string> { "location1", "location2", "location3", "location4" },
+            } : new List<List<string>>()
+            {
+                new List<string> { "location1" },
+                new List<string> { "location2" },
+                new List<string> { "location3" },
+                new List<string> { "location1", "location2" },
+                new List<string> { "location1", "location3" },
+                new List<string> { "location2", "location3" },
+                new List<string> { "location1", "location2", "location3" }
+            };
+
+            foreach (List<string> excludeRegions in excludeRegionCases)
+            {
+                using GlobalEndpointManager endpointManager = this.Initialize(
+                useMultipleWriteLocations: useMultipleWriteLocations,
+                enableEndpointDiscovery: enableEndpointDiscovery,
+                isPreferredLocationsListEmpty: !usesPreferredLocations,
+                preferedRegionListOverride: preferredList,
+                enforceSingleMasterSingleWriteLocation: true,
+                isExcludeRegionsTest: true,
+                isDefaultEndpointARegionalEndpoint: isDefaultEndpointAlsoRegionEndpoint);
+
+                endpointManager.InitializeAccountPropertiesAndStartBackgroundRefresh(this.databaseAccount);
+                ClientRetryPolicy retryPolicy = this.CreateClientRetryPolicy(enableEndpointDiscovery: true, partitionLevelFailoverEnabled: false, endpointManager: endpointManager);
+
+                using (DocumentServiceRequest request = this.CreateRequest(isReadRequest: isReadRequest, isMasterResourceType: false))
+                {
+                    request.RequestContext.ExcludeRegions = excludeRegions;
+                    ReadOnlyCollection<Uri> applicableEndpoints;
+
+                    if (!isReadRequest && !useMultipleWriteLocations)
+                    {
+                        List<Uri> applicableEndpointsInner = new List<Uri>(1);
+
+                        Assert.IsNotNull(this.cache.WriteEndpoints);
+                        Assert.IsTrue(this.cache.WriteEndpoints.Count > 0);
+
+                        applicableEndpointsInner.Add(this.cache.WriteEndpoints[0]);
+                        applicableEndpoints = applicableEndpointsInner.AsReadOnly();
+                    }
+                    else
+                    {
+                        applicableEndpoints = this.cache.GetApplicableEndpoints(request, isReadRequest);
+                    }
+
+                    Uri endpoint = endpointManager.ResolveServiceEndpoint(request);
+                    ReadOnlyCollection<Uri> applicableRegions = this.GetApplicableRegions(isReadRequest, useMultipleWriteLocations, usesPreferredLocations, excludeRegions, isDefaultEndpointAlsoRegionEndpoint);
+
+                    Assert.AreEqual(applicableRegions.Count, applicableEndpoints.Count);
+                    for (int i = 0; i < applicableRegions.Count; i++)
+                    {
+                        Assert.AreEqual(applicableRegions[i], applicableEndpoints[i]);
+                    }
+
+                    Assert.AreEqual(applicableRegions[0], endpoint);
+                }
+            }
+
+        }
+
+        private ReadOnlyCollection<Uri> GetApplicableRegions(bool isReadRequest, bool useMultipleWriteLocations, bool usesPreferredLocations, List<string> excludeRegions, bool isDefaultEndpointARegionalEndpoint)
+        {
+            // exclusion of write region for single-write maps to first available write region
+            if (!isReadRequest && !useMultipleWriteLocations)
+            {
+                return new List<Uri>() { LocationCacheTests.Location1Endpoint }.AsReadOnly();
+            }
+
+            Dictionary<string, Uri> readWriteLocations = usesPreferredLocations ?
+                isReadRequest ?
+                    new Dictionary<string, Uri>()
+                    {
+                        {"location4", LocationCacheTests.Location4Endpoint },
+                        {"location2", LocationCacheTests.Location2Endpoint },
+                        {"location1", LocationCacheTests.Location1Endpoint },
+                    } :
+                    useMultipleWriteLocations ?
+                        new Dictionary<string, Uri>()
+                        {
+                            {"location3", LocationCacheTests.Location3Endpoint },
+                            {"location2", LocationCacheTests.Location2Endpoint },
+                            {"location1", LocationCacheTests.Location1Endpoint },
+                        } :
+                        new Dictionary<string, Uri>()
+                        {
+                        } :
+                isReadRequest ?
+                    new Dictionary<string, Uri>()
+                    {
+                        {"location1", LocationCacheTests.Location1Endpoint },
+                        {"location2", LocationCacheTests.Location2Endpoint },
+                        {"location3", LocationCacheTests.Location3Endpoint },
+                        {"location4", LocationCacheTests.Location4Endpoint },
+                    } :
+                    useMultipleWriteLocations ?
+                        new Dictionary<string, Uri>()
+                        {
+                            {"location1", LocationCacheTests.Location1Endpoint },
+                            {"location2", LocationCacheTests.Location2Endpoint },
+                            {"location3", LocationCacheTests.Location3Endpoint },
+                        } :
+                        new Dictionary<string, Uri>()
+                        {
+                        };
+
+            List<Uri> applicableRegions = new List<Uri>();
+
+            // exclude regions applies when
+            //  1. preferred regions are set
+            //  2. preferred regions aren't set and default endpoint isn't a regional endpoint
+            if (usesPreferredLocations || (!usesPreferredLocations && !isDefaultEndpointARegionalEndpoint))
+            {
+                foreach (string region in readWriteLocations.Keys)
+                {
+                    if (!excludeRegions.Contains(region))
+                    {
+                        applicableRegions.Add(readWriteLocations[region]);
+                    }
+                }
+            }
+
+            if (applicableRegions.Count == 0)
+            {
+                if (isDefaultEndpointARegionalEndpoint)
+                {
+                    applicableRegions.Add(LocationCacheTests.DefaultRegionalEndpoint);
+                }
+                else
+                {
+                    applicableRegions.Add(LocationCacheTests.DefaultEndpoint);
+                }
+            }
+
+            return applicableRegions.AsReadOnly();
+        }
+
+        private static AccountProperties CreateDatabaseAccount(
+            bool useMultipleWriteLocations,
+            bool enforceSingleMasterSingleWriteLocation)
+        {
+            Collection<AccountRegion> writeLocations = new Collection<AccountRegion>()
+                {
+                    { new AccountRegion() { Name = "location1", Endpoint = LocationCacheTests.Location1Endpoint.ToString() } },
+                    { new AccountRegion() { Name = "location2", Endpoint = LocationCacheTests.Location2Endpoint.ToString() } },
+                    { new AccountRegion() { Name = "location3", Endpoint = LocationCacheTests.Location3Endpoint.ToString() } },
+                };
+
+            if (!useMultipleWriteLocations
+                && enforceSingleMasterSingleWriteLocation)
+            {
+                // Some pre-existing tests depend on the account having multiple write locations even on single master setup
+                // Newer tests can correctly define a single master account (single write region) without breaking existing tests
+                writeLocations =
+                    new Collection<AccountRegion>()
+                    {
+                        { new AccountRegion() { Name = "location1", Endpoint = LocationCacheTests.Location1Endpoint.ToString() } }
+                    };
+            }
+
+            AccountProperties databaseAccount = new AccountProperties()
+            {
+                EnableMultipleWriteLocations = useMultipleWriteLocations,
+                // ReadLocations should be a superset of WriteLocations
+                ReadLocationsInternal = new Collection<AccountRegion>()
+                    {
+                        { new AccountRegion() { Name = "location1", Endpoint = LocationCacheTests.Location1Endpoint.ToString() } },
+                        { new AccountRegion() { Name = "location2", Endpoint = LocationCacheTests.Location2Endpoint.ToString() } },
+                        { new AccountRegion() { Name = "location3", Endpoint = LocationCacheTests.Location3Endpoint.ToString() } },
+                        { new AccountRegion() { Name = "location4", Endpoint = LocationCacheTests.Location4Endpoint.ToString() } },
+                    },
+                WriteLocationsInternal = writeLocations
+            };
+
+            return databaseAccount;
+        }
+
+        private GlobalEndpointManager Initialize(
+            bool useMultipleWriteLocations,
+            bool enableEndpointDiscovery,
+            bool isPreferredLocationsListEmpty,
+            bool enforceSingleMasterSingleWriteLocation = false, // Some tests depend on the Initialize to create an account with multiple write locations, even when not multi master
+            ReadOnlyCollection<string> preferedRegionListOverride = null,
+            bool enablePartitionLevelFailover = false,
+            bool isExcludeRegionsTest = false,
+            bool isDefaultEndpointARegionalEndpoint = false)
+        {
+            this.databaseAccount = LocationCacheTests.CreateDatabaseAccount(
+                useMultipleWriteLocations,
+                enforceSingleMasterSingleWriteLocation);
+
+            if (isPreferredLocationsListEmpty)
+            {
+                this.preferredLocations = new List<string>().AsReadOnly();
+            }
+            else
+            {
+                // Allow for override at the test method level if needed
+                this.preferredLocations = preferedRegionListOverride ?? new List<string>()
+                {
+                    "location1",
+                    "location2",
+                    "location3"
+                }.AsReadOnly();
+            }
+
+            this.cache = new LocationCache(
+                this.preferredLocations,
+                isDefaultEndpointARegionalEndpoint ? LocationCacheTests.DefaultRegionalEndpoint : LocationCacheTests.DefaultEndpoint,
+                enableEndpointDiscovery,
+                10,
+                useMultipleWriteLocations);
+
+            this.cache.OnDatabaseAccountRead(this.databaseAccount);
+
+            this.mockedClient = new Mock<IDocumentClientInternal>();
+            this.mockedClient.Setup(owner => owner.ServiceEndpoint).Returns(isDefaultEndpointARegionalEndpoint ? LocationCacheTests.DefaultRegionalEndpoint : LocationCacheTests.DefaultEndpoint);
+            this.mockedClient.Setup(owner => owner.GetDatabaseAccountInternalAsync(It.IsAny<Uri>(), It.IsAny<CancellationToken>())).ReturnsAsync(this.databaseAccount);
+
+            ConnectionPolicy connectionPolicy = new ConnectionPolicy()
+            {
+                EnableEndpointDiscovery = enableEndpointDiscovery,
+                UseMultipleWriteLocations = useMultipleWriteLocations,
+            };
+
+            foreach (string preferredLocation in this.preferredLocations)
+            {
+                connectionPolicy.PreferredLocations.Add(preferredLocation);
+            }
+
+            GlobalEndpointManager endpointManager = new GlobalEndpointManager(this.mockedClient.Object, connectionPolicy);
+
+            this.partitionKeyRangeLocationCache = enablePartitionLevelFailover
+                ? new GlobalPartitionEndpointManagerCore(endpointManager)
+                : GlobalPartitionEndpointManagerNoOp.Instance;
+
+            return endpointManager;
+        }
+
+        private async Task ValidateLocationCacheAsync(
+            bool useMultipleWriteLocations,
+            bool endpointDiscoveryEnabled,
+            bool isPreferredListEmpty,
+            bool isDefaultEndpointARegionalEndpoint)
+        {
+            // hardcoded to represent - (location1, location2, location3) as the write regions (with and without preferred regions set)
+            int maxWriteLocationIndex = 3;
+
+            // hardcoded to represent - (location1, location2, location3, location4) as the account regions and (location1, location2, location3)
+            // as the read regions (with preferred regions set)
+            int maxReadLocationIndex = isPreferredListEmpty ? 4 : 3;
+
+            if (isPreferredListEmpty && isDefaultEndpointARegionalEndpoint)
+            {
+                maxWriteLocationIndex = 1;
+                maxReadLocationIndex = 1;
+            }
+
+            for (int writeLocationIndex = 0; writeLocationIndex < maxWriteLocationIndex; writeLocationIndex++)
+            {
+                for (int readLocationIndex = 0; readLocationIndex < maxReadLocationIndex; readLocationIndex++)
+                {
+                    using GlobalEndpointManager endpointManager = this.Initialize(
+                        useMultipleWriteLocations: useMultipleWriteLocations,
+                        enableEndpointDiscovery: endpointDiscoveryEnabled,
+                        isPreferredLocationsListEmpty: isPreferredListEmpty,
+                        isDefaultEndpointARegionalEndpoint: isDefaultEndpointARegionalEndpoint);
+
+                    ReadOnlyCollection<Uri> currentWriteEndpoints = this.cache.WriteEndpoints;
+                    ReadOnlyCollection<Uri> currentReadEndpoints = this.cache.ReadEndpoints;
+
+                    for (int i = 0; i < readLocationIndex; i++)
+                    {
+                        this.cache.MarkEndpointUnavailableForRead(new Uri(this.databaseAccount.ReadLocationsInternal[i].Endpoint));
+                        endpointManager.MarkEndpointUnavailableForRead(new Uri(this.databaseAccount.ReadLocationsInternal[i].Endpoint));
+                    }
+
+                    for (int i = 0; i < writeLocationIndex; i++)
+                    {
+                        this.cache.MarkEndpointUnavailableForWrite(new Uri(this.databaseAccount.WriteLocationsInternal[i].Endpoint));
+                        endpointManager.MarkEndpointUnavailableForWrite(
+                             new Uri(this.databaseAccount.WriteLocationsInternal[i].Endpoint));
+                    }
+
+                    Dictionary<string, Uri> writeEndpointByLocation = this.databaseAccount.WriteLocationsInternal.ToDictionary(
+                        location => location.Name,
+                        location => new Uri(location.Endpoint));
+
+                    Dictionary<string, Uri> readEndpointByLocation = this.databaseAccount.ReadLocationsInternal.ToDictionary(
+                        location => location.Name,
+                        location => new Uri(location.Endpoint));
+
+                    List<Uri> accountLevelReadEndpoints = this.databaseAccount.ReadLocationsInternal
+                        .Where(accountRegion => readEndpointByLocation.ContainsKey(accountRegion.Name))
+                        .Select(accountRegion => readEndpointByLocation[accountRegion.Name])
+                        .ToList();
+
+                    List<Uri> accountLevelWriteEndpoints = this.databaseAccount.WriteLocationsInternal
+                        .Where(accountRegion => writeEndpointByLocation.ContainsKey(accountRegion.Name))
+                        .Select(accountRegion => writeEndpointByLocation[accountRegion.Name])
+                        .ToList();
+
+                    ReadOnlyCollection<string> preferredLocationsWhenClientLevelPreferredLocationsIsEmpty = this.cache.EffectivePreferredLocations;
+
+                    Uri[] preferredAvailableWriteEndpoints, preferredAvailableReadEndpoints;
+
+                    if (isPreferredListEmpty)
+                    {
+                        preferredAvailableWriteEndpoints = preferredLocationsWhenClientLevelPreferredLocationsIsEmpty.Skip(writeLocationIndex)
+                            .Where(location => writeEndpointByLocation.ContainsKey(location))
+                            .Select(location => writeEndpointByLocation[location]).ToArray();
+
+                        preferredAvailableReadEndpoints = preferredLocationsWhenClientLevelPreferredLocationsIsEmpty.Skip(readLocationIndex)
+                            .Where(location => readEndpointByLocation.ContainsKey(location))
+                            .Select(location => readEndpointByLocation[location]).ToArray();
+                    }
+                    else
+                    {
+                        preferredAvailableWriteEndpoints = this.preferredLocations.Skip(writeLocationIndex)
+                            .Where(location => writeEndpointByLocation.ContainsKey(location))
+                            .Select(location => writeEndpointByLocation[location]).ToArray();
+
+                        preferredAvailableReadEndpoints = this.preferredLocations.Skip(readLocationIndex)
+                            .Where(location => readEndpointByLocation.ContainsKey(location))
+                            .Select(location => readEndpointByLocation[location]).ToArray();
+                    }
+
+                    this.ValidateEndpointRefresh(
+                        useMultipleWriteLocations,
+                        endpointDiscoveryEnabled,
+                        isPreferredListEmpty,
+                        preferredAvailableWriteEndpoints,
+                        preferredAvailableReadEndpoints,
+                        preferredLocationsWhenClientLevelPreferredLocationsIsEmpty,
+                        preferredLocationsWhenClientLevelPreferredLocationsIsEmpty,
+                        accountLevelWriteEndpoints,
+                        accountLevelReadEndpoints,
+                        writeLocationIndex > 0,
+                        readLocationIndex > 0 &&
+                        currentReadEndpoints[0] != LocationCacheTests.DefaultEndpoint,
+                        currentWriteEndpoints.Count > 1,
+                        currentReadEndpoints.Count > 1);
+
+                    await this.ValidateGlobalEndpointLocationCacheRefreshAsync(endpointManager);
+
+                    this.ValidateRequestEndpointResolution(
+                        useMultipleWriteLocations,
+                        endpointDiscoveryEnabled,
+                        preferredAvailableWriteEndpoints,
+                        preferredAvailableReadEndpoints,
+                        isPreferredListEmpty,
+                        isDefaultEndpointARegionalEndpoint);
+
+                    // wait for TTL on unavailability info
+                    string expirationTime = System.Configuration.ConfigurationManager.AppSettings["UnavailableLocationsExpirationTimeInSeconds"];
+                    int delayInMilliSeconds = int.Parse(
+                                                  expirationTime,
+                                                  NumberStyles.Integer,
+                                                  CultureInfo.InvariantCulture) * 1000 * 2;
+                    await Task.Delay(delayInMilliSeconds);
+
+                    string config = $"Delay{expirationTime};" +
+                                     $"useMultipleWriteLocations:{useMultipleWriteLocations};" +
+                                     $"endpointDiscoveryEnabled:{endpointDiscoveryEnabled};" +
+                                     $"isPreferredListEmpty:{isPreferredListEmpty}";
+
+                    CollectionAssert.AreEqual(
+                        currentWriteEndpoints,
+                        this.cache.WriteEndpoints,
+                        "Write Endpoints failed;" +
+                            $"config:{config};" +
+                            $"Current:{string.Join(",", currentWriteEndpoints)};" +
+                            $"Cache:{string.Join(",", this.cache.WriteEndpoints)};");
+
+                    CollectionAssert.AreEqual(
+                        currentReadEndpoints,
+                        this.cache.ReadEndpoints,
+                        "Read Endpoints failed;" +
+                            $"config:{config};" +
+                            $"Current:{string.Join(",", currentReadEndpoints)};" +
+                            $"Cache:{string.Join(",", this.cache.ReadEndpoints)};");
+                }
+            }
+        }
+
+        private void ValidateEndpointRefresh(
+            bool useMultipleWriteLocations,
+            bool endpointDiscoveryEnabled,
+            bool isPreferredListEmpty,
+            Uri[] preferredAvailableWriteEndpoints,
+            Uri[] preferredAvailableReadEndpoints,
+            ReadOnlyCollection<string> preferredAvailableWriteRegions,
+            ReadOnlyCollection<string> preferredAvailableReadRegions,
+            List<Uri> accountLevelWriteEndpoints,
+            List<Uri> accountLevelReadEndpoints,
+            bool isFirstWriteEndpointUnavailable,
+            bool isFirstReadEndpointUnavailable,
+            bool hasMoreThanOneWriteEndpoints,
+            bool hasMoreThanOneReadEndpoints)
+        {
+            bool shouldRefreshEndpoints = this.cache.ShouldRefreshEndpoints(out bool canRefreshInBackground);
+
+            bool isMostPreferredLocationUnavailableForRead = isFirstReadEndpointUnavailable;
+            bool isMostPreferredLocationUnavailableForWrite = !useMultipleWriteLocations && isFirstWriteEndpointUnavailable;
+
+            if (this.preferredLocations.Count > 0 || (isPreferredListEmpty && endpointDiscoveryEnabled))
+            {
+                string mostPreferredReadLocationName = (isPreferredListEmpty && endpointDiscoveryEnabled) ? preferredAvailableReadRegions[0] : this.preferredLocations.FirstOrDefault(location => this.databaseAccount.ReadableRegions.Any(readLocation => readLocation.Name == location), "");
+                Uri mostPreferredReadEndpoint = LocationCacheTests.EndpointByLocation[mostPreferredReadLocationName];
+                isMostPreferredLocationUnavailableForRead = preferredAvailableReadEndpoints.Length == 0 || (preferredAvailableReadEndpoints[0] != mostPreferredReadEndpoint);
+
+                if (isPreferredListEmpty && endpointDiscoveryEnabled)
+                {
+                    isMostPreferredLocationUnavailableForRead = preferredAvailableReadEndpoints[0] != accountLevelReadEndpoints[0];
+                }
+
+                string mostPreferredWriteLocationName = (isPreferredListEmpty && endpointDiscoveryEnabled) ? preferredAvailableWriteRegions[0] : this.preferredLocations.FirstOrDefault(location => this.databaseAccount.WritableRegions.Any(writeLocation => writeLocation.Name == location), "");
+                Uri mostPreferredWriteEndpoint = LocationCacheTests.EndpointByLocation[mostPreferredWriteLocationName];
+
+                if (useMultipleWriteLocations)
+                {
+                    isMostPreferredLocationUnavailableForWrite = preferredAvailableWriteEndpoints.Length == 0 || (preferredAvailableWriteEndpoints[0] != mostPreferredWriteEndpoint);
+                }
+
+                if (isPreferredListEmpty && endpointDiscoveryEnabled)
+                {
+                    isMostPreferredLocationUnavailableForWrite = preferredAvailableWriteEndpoints[0] != accountLevelWriteEndpoints[0];
+                }
+            }
+
+            if (!endpointDiscoveryEnabled)
+            {
+                Assert.AreEqual(false, shouldRefreshEndpoints);
+            }
+            else
+            {
+                Assert.AreEqual(isMostPreferredLocationUnavailableForRead || isMostPreferredLocationUnavailableForWrite, shouldRefreshEndpoints);
+            }
+
+            if (shouldRefreshEndpoints)
+            {
+                if (isMostPreferredLocationUnavailableForRead)
+                {
+                    Assert.AreEqual(hasMoreThanOneReadEndpoints, canRefreshInBackground);
+                }
+                else if (isMostPreferredLocationUnavailableForWrite)
+                {
+                    Assert.AreEqual(hasMoreThanOneWriteEndpoints, canRefreshInBackground);
+                }
+            }
+        }
+
+        private async Task ValidateGlobalEndpointLocationCacheRefreshAsync(GlobalEndpointManager endpointManager)
+        {
+            IEnumerable<Task> refreshLocations = Enumerable.Range(0, 10).Select(index => Task.Factory.StartNew(() => endpointManager.RefreshLocationAsync(false)));
+
+            await Task.WhenAll(refreshLocations);
+
+            this.mockedClient.Verify(client => client.GetDatabaseAccountInternalAsync(It.IsAny<Uri>(), It.IsAny<CancellationToken>()), Times.AtMostOnce);
+
+            this.mockedClient.ResetCalls();
+
+            foreach (Task task in Enumerable.Range(0, 10).Select(index => Task.Factory.StartNew(() => endpointManager.RefreshLocationAsync(false))))
+            {
+                await task;
+            }
+
+            this.mockedClient.Verify(client => client.GetDatabaseAccountInternalAsync(It.IsAny<Uri>(), It.IsAny<CancellationToken>()), Times.AtMostOnce);
+        }
+
+        private void ValidateRequestEndpointResolution(
+            bool useMultipleWriteLocations,
+            bool endpointDiscoveryEnabled,
+            Uri[] availableWriteEndpoints,
+            Uri[] availableReadEndpoints,
+            bool isPreferredLocationsListEmpty,
+            bool isDefaultEndpointARegionalEndpoint)
+        {
+            Uri firstAvailableWriteEndpoint;
+            Uri secondAvailableWriteEndpoint;
+
+            if (!endpointDiscoveryEnabled)
+            {
+                firstAvailableWriteEndpoint = isDefaultEndpointARegionalEndpoint ? LocationCacheTests.DefaultRegionalEndpoint : LocationCacheTests.DefaultEndpoint;
+                secondAvailableWriteEndpoint = isDefaultEndpointARegionalEndpoint ? LocationCacheTests.DefaultRegionalEndpoint : LocationCacheTests.DefaultEndpoint;
+            }
+            else if (!useMultipleWriteLocations)
+            {
+                firstAvailableWriteEndpoint = new Uri(this.databaseAccount.WriteLocationsInternal[0].Endpoint);
+                secondAvailableWriteEndpoint = new Uri(this.databaseAccount.WriteLocationsInternal[1].Endpoint);
+            }
+            else if (availableWriteEndpoints.Length > 1)
+            {
+
+                if (isDefaultEndpointARegionalEndpoint && isPreferredLocationsListEmpty)
+                {
+                    firstAvailableWriteEndpoint = LocationCacheTests.DefaultRegionalEndpoint;
+                    secondAvailableWriteEndpoint = LocationCacheTests.DefaultRegionalEndpoint;
+                }
+                else
+                {
+                    firstAvailableWriteEndpoint = availableWriteEndpoints[0];
+                    secondAvailableWriteEndpoint = availableWriteEndpoints[1];
+                }
+            }
+            else if (availableWriteEndpoints.Length > 0)
+            {
+                if (isDefaultEndpointARegionalEndpoint && isPreferredLocationsListEmpty)
+                {
+                    firstAvailableWriteEndpoint = LocationCacheTests.DefaultRegionalEndpoint;
+                    secondAvailableWriteEndpoint = LocationCacheTests.DefaultRegionalEndpoint;
+                }
+                else
+                {
+                    firstAvailableWriteEndpoint = availableWriteEndpoints[0];
+                    secondAvailableWriteEndpoint =
+                        this.databaseAccount.WriteLocationsInternal[0].Endpoint != firstAvailableWriteEndpoint.ToString() ?
+                        new Uri(this.databaseAccount.WriteLocationsInternal[0].Endpoint) :
+                        new Uri(this.databaseAccount.WriteLocationsInternal[1].Endpoint);
+                }
+            }
+            else
+            {
+                firstAvailableWriteEndpoint = isDefaultEndpointARegionalEndpoint ? LocationCacheTests.DefaultRegionalEndpoint : LocationCacheTests.DefaultEndpoint;
+                secondAvailableWriteEndpoint = isDefaultEndpointARegionalEndpoint ? LocationCacheTests.DefaultRegionalEndpoint : LocationCacheTests.DefaultEndpoint;
+            }
+
+            Uri firstAvailableReadEndpoint;
+
+            if (!endpointDiscoveryEnabled)
+            {
+                firstAvailableReadEndpoint = isDefaultEndpointARegionalEndpoint ? LocationCacheTests.DefaultRegionalEndpoint : LocationCacheTests.DefaultEndpoint;
+            }
+            else
+            {
+                firstAvailableReadEndpoint = availableReadEndpoints.Length > 0
+                    ? availableReadEndpoints[0]
+                    : LocationCacheTests.EndpointByLocation[this.preferredLocations[0]];
+            }
+
+            Uri firstWriteEndpoint = !endpointDiscoveryEnabled ?
+                LocationCacheTests.DefaultEndpoint :
+                new Uri(this.databaseAccount.WriteLocationsInternal[0].Endpoint);
+
+            Uri secondWriteEndpoint = !endpointDiscoveryEnabled ?
+                LocationCacheTests.DefaultEndpoint :
+                new Uri(this.databaseAccount.WriteLocationsInternal[1].Endpoint);
+
+            if (isDefaultEndpointARegionalEndpoint && !endpointDiscoveryEnabled)
+            {
+                firstWriteEndpoint = LocationCacheTests.DefaultRegionalEndpoint;
+                secondWriteEndpoint = LocationCacheTests.DefaultRegionalEndpoint;
+            }
+
+            // If current write endpoint is unavailable, write endpoints order doesn't change
+            // All write requests flip-flop between current write and alternate write endpoint
+            ReadOnlyCollection<Uri> writeEndpoints = this.cache.WriteEndpoints;
+            Assert.AreEqual(firstAvailableWriteEndpoint, writeEndpoints[0]);
+            Assert.AreEqual(secondAvailableWriteEndpoint, this.ResolveEndpointForWriteRequest(ResourceType.Document, true));
+            Assert.AreEqual(firstAvailableWriteEndpoint, this.ResolveEndpointForWriteRequest(ResourceType.Document, false));
+
+            // Writes to other resource types should be directed to first/second write endpoint
+            Assert.AreEqual(firstWriteEndpoint, this.ResolveEndpointForWriteRequest(ResourceType.Database, false));
+            Assert.AreEqual(secondWriteEndpoint, this.ResolveEndpointForWriteRequest(ResourceType.Database, true));
+
+            // Reads should be directed to available read endpoints regardless of resource type
+            Assert.AreEqual(firstAvailableReadEndpoint, this.ResolveEndpointForReadRequest(true));
+            Assert.AreEqual(firstAvailableReadEndpoint, this.ResolveEndpointForReadRequest(false));
+        }
+
+        private Uri ResolveEndpointForReadRequest(bool masterResourceType)
+        {
+            using (DocumentServiceRequest request = DocumentServiceRequest.Create(OperationType.Read, masterResourceType ? ResourceType.Database : ResourceType.Document, AuthorizationTokenType.PrimaryMasterKey))
+            {
+                return this.cache.ResolveServiceEndpoint(request);
+            }
+        }
+
+        private Uri ResolveEndpointForWriteRequest(ResourceType resourceType, bool useAlternateWriteEndpoint)
+        {
+            using (DocumentServiceRequest request = DocumentServiceRequest.Create(OperationType.Create, resourceType, AuthorizationTokenType.PrimaryMasterKey))
+            {
+                request.RequestContext.RouteToLocation(useAlternateWriteEndpoint ? 1 : 0, resourceType.IsCollectionChild());
+                return this.cache.ResolveServiceEndpoint(request);
+            }
+        }
+
+        private DocumentServiceRequest CreateRequest(bool isReadRequest, bool isMasterResourceType)
+        {
+            if (isReadRequest)
+            {
+                return DocumentServiceRequest.Create(OperationType.Read, isMasterResourceType ? ResourceType.Database : ResourceType.Document, AuthorizationTokenType.PrimaryMasterKey);
+            }
+            else
+            {
+                return DocumentServiceRequest.Create(OperationType.Create, isMasterResourceType ? ResourceType.Database : ResourceType.Document, AuthorizationTokenType.PrimaryMasterKey);
+            }
+        }
+    }
 }