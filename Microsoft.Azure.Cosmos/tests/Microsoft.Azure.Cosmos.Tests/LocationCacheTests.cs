﻿//------------------------------------------------------------
// Copyright (c) Microsoft Corporation.  All rights reserved.
//------------------------------------------------------------
namespace Microsoft.Azure.Cosmos.Client.Tests
{
    using System;
    using System.Collections.Generic;
    using System.Collections.ObjectModel;
    using System.Globalization;
    using System.IO;
    using System.Linq;
    using System.Net.Http;
    using System.Threading;
    using System.Threading.Tasks;
    using Microsoft.Azure.Cosmos.Core.Trace;
    using Microsoft.Azure.Cosmos.Linq;
    using Microsoft.Azure.Cosmos.Routing;
    using Microsoft.Azure.Documents;
    using Microsoft.Azure.Documents.Collections;
    using Microsoft.VisualStudio.TestTools.UnitTesting;
    using Moq;

    /// <summary>
    /// Tests for <see cref="LocationCache"/>
    /// </summary>
    [TestClass]
    public sealed class LocationCacheTests
    {
        private static readonly Uri DefaultEndpoint = new Uri("https://default.documents.azure.com");
        private static readonly Uri DefaultRegionalEndpoint = new Uri("https://location1.documents.azure.com");
        private static readonly Uri Location1Endpoint = new Uri("https://location1.documents.azure.com");
        private static readonly Uri Location2Endpoint = new Uri("https://location2.documents.azure.com");
        private static readonly Uri Location3Endpoint = new Uri("https://location3.documents.azure.com");
        private static readonly Uri Location4Endpoint = new Uri("https://location4.documents.azure.com");
        private static readonly Uri[] WriteEndpoints = new Uri[] { LocationCacheTests.Location1Endpoint, LocationCacheTests.Location2Endpoint, LocationCacheTests.Location3Endpoint };
        private static readonly Uri[] ReadEndpoints = new Uri[] { LocationCacheTests.Location1Endpoint, LocationCacheTests.Location2Endpoint, LocationCacheTests.Location4Endpoint };
        private static readonly Dictionary<string, Uri> EndpointByLocation = new Dictionary<string, Uri>()
        {
            { "location1", LocationCacheTests.Location1Endpoint },
            { "location2", LocationCacheTests.Location2Endpoint },
            { "location3", LocationCacheTests.Location3Endpoint },
            { "location4", LocationCacheTests.Location4Endpoint },
        };

        private ReadOnlyCollection<string> preferredLocations;
        private AccountProperties databaseAccount;
        private LocationCache cache;
        private GlobalPartitionEndpointManager partitionKeyRangeLocationCache;
        private Mock<IDocumentClientInternal> mockedClient;

        [TestMethod]
        [DataRow(true, false, DisplayName = "Validate write endpoint order with preferred locations as empty and multi-write usage disabled and default endpoint is global endpoint.")]
        [DataRow(false, false, DisplayName = "Validate write endpoint order with preferred locations as non-empty and multi-write usage disabled and default endpoint is global endpoint.")]
        [DataRow(true, true, DisplayName = "Validate write endpoint order with preferred locations as empty and multi-write usage disabled and default endpoint is regional endpoint.")]
        [DataRow(false, true, DisplayName = "Validate write endpoint order with preferred locations as non-empty and multi-write usage disabled and default endpoint is regional endpoint.")]
        [Owner("atulk")]
        public void ValidateWriteEndpointOrderWithClientSideDisableMultipleWriteLocation(bool isPreferredLocationListEmpty, bool isDefaultEndpointARegionalEndpoint)
        {
            using GlobalEndpointManager endpointManager = this.Initialize(
                useMultipleWriteLocations: false,
                enableEndpointDiscovery: true,
                isPreferredLocationsListEmpty: isPreferredLocationListEmpty,
                isDefaultEndpointARegionalEndpoint: isDefaultEndpointARegionalEndpoint);

            Assert.AreEqual(this.cache.WriteEndpoints[0], LocationCacheTests.Location1Endpoint);
            Assert.AreEqual(this.cache.WriteEndpoints[1], LocationCacheTests.Location2Endpoint);
            Assert.AreEqual(this.cache.WriteEndpoints[2], LocationCacheTests.Location3Endpoint);
        }

        [TestMethod]
        [DataRow(true, DisplayName = "Validate get location with preferred locations as non-empty.")]
        [DataRow(false, DisplayName = "Validate get location with preferred locations as empty.")]
        [Owner("atulk")]
        public void ValidateGetLocation(bool isPreferredLocationListEmpty)
        {
            using GlobalEndpointManager endpointManager = this.Initialize(
                useMultipleWriteLocations: false,
                enableEndpointDiscovery: true,
                isPreferredLocationsListEmpty: isPreferredLocationListEmpty);

            Assert.AreEqual(this.databaseAccount.WriteLocationsInternal.First().Name, this.cache.GetLocation(LocationCacheTests.DefaultEndpoint));

            foreach (AccountRegion databaseAccountLocation in this.databaseAccount.WriteLocationsInternal)
            {
                Assert.AreEqual(databaseAccountLocation.Name, this.cache.GetLocation(new Uri(databaseAccountLocation.Endpoint)));
            }

            foreach (AccountRegion databaseAccountLocation in this.databaseAccount.ReadLocationsInternal)
            {
                Assert.AreEqual(databaseAccountLocation.Name, this.cache.GetLocation(new Uri(databaseAccountLocation.Endpoint)));
            }
        }


        [TestMethod]
        [Owner("sourabhjain")]
        public void ValidateTryGetLocationForGatewayDiagnostics()
        {
            using GlobalEndpointManager endpointManager = this.Initialize(
                useMultipleWriteLocations: false,
                enableEndpointDiscovery: true,
                isPreferredLocationsListEmpty: true);

            Assert.AreEqual(false, this.cache.TryGetLocationForGatewayDiagnostics(LocationCacheTests.DefaultEndpoint, out string regionName));
            Assert.IsNull(regionName);

            // Default Endpoint with path
            Assert.AreEqual(false, this.cache.TryGetLocationForGatewayDiagnostics(new Uri(LocationCacheTests.DefaultEndpoint, "random/path"), out regionName));
            Assert.IsNull(regionName);

            foreach (AccountRegion databaseAccountLocation in this.databaseAccount.WriteLocationsInternal)
            {
                Assert.AreEqual(true, this.cache.TryGetLocationForGatewayDiagnostics(new Uri(databaseAccountLocation.Endpoint), out regionName));
                Assert.AreEqual(databaseAccountLocation.Name, regionName);
            }

            foreach (AccountRegion databaseAccountLocation in this.databaseAccount.ReadLocationsInternal)
            {
                Assert.AreEqual(true, this.cache.TryGetLocationForGatewayDiagnostics(new Uri(databaseAccountLocation.Endpoint), out regionName));
                Assert.AreEqual(databaseAccountLocation.Name, regionName);
            }
        }

        [TestMethod]
        [Owner("atulk")]
        public async Task ValidateRetryOnSessionNotAvailableWithDisableMultipleWriteLocationsAndEndpointDiscoveryDisabled()
        {
            await this.ValidateRetryOnSessionNotAvailableWithEndpointDiscoveryDisabled(false, false, false);
            await this.ValidateRetryOnSessionNotAvailableWithEndpointDiscoveryDisabled(false, false, true);
            await this.ValidateRetryOnSessionNotAvailableWithEndpointDiscoveryDisabled(false, true, false);
            await this.ValidateRetryOnSessionNotAvailableWithEndpointDiscoveryDisabled(false, true, true);
            await this.ValidateRetryOnSessionNotAvailableWithEndpointDiscoveryDisabled(true, false, false);
            await this.ValidateRetryOnSessionNotAvailableWithEndpointDiscoveryDisabled(true, false, true);
            await this.ValidateRetryOnSessionNotAvailableWithEndpointDiscoveryDisabled(true, true, false);
            await this.ValidateRetryOnSessionNotAvailableWithEndpointDiscoveryDisabled(true, true, true);
        }

        private async Task ValidateRetryOnSessionNotAvailableWithEndpointDiscoveryDisabled(bool isPreferredLocationsListEmpty, bool useMultipleWriteLocations, bool isReadRequest)
        {
            const bool enableEndpointDiscovery = false;

            using GlobalEndpointManager endpointManager = this.Initialize(
                useMultipleWriteLocations: useMultipleWriteLocations,
                enableEndpointDiscovery: enableEndpointDiscovery,
                isPreferredLocationsListEmpty: isPreferredLocationsListEmpty);
            ClientRetryPolicy retryPolicy = this.CreateClientRetryPolicy(enableEndpointDiscovery, partitionLevelFailoverEnabled: false, endpointManager);

            using (DocumentServiceRequest request = this.CreateRequest(isReadRequest: isReadRequest, isMasterResourceType: false))
            {
                int retryCount = 0;

                try
                {
                    await BackoffRetryUtility<bool>.ExecuteAsync(
                        () =>
                        {
                            retryPolicy.OnBeforeSendRequest(request);

                            if (retryCount == 0)
                            {
                                Assert.AreEqual(request.RequestContext.LocationEndpointToRoute, endpointManager.ReadEndpoints[0]);
                            }
                            else
                            {
                                Assert.Fail();
                            }

                            retryCount++;

                            StoreResponseNameValueCollection headers = new()
                            {
                                [WFConstants.BackendHeaders.SubStatus] = ((int)SubStatusCodes.ReadSessionNotAvailable).ToString()
                            };
                            DocumentClientException notFoundException = new NotFoundException(RMResources.NotFound, headers);

                            throw notFoundException;
                        },
                        retryPolicy);

                    Assert.Fail();
                }
                catch (NotFoundException)
                {
                    DefaultTrace.TraceInformation("Received expected notFoundException");
                    Assert.AreEqual(1, retryCount);
                }
            }
        }

        private ClientRetryPolicy CreateClientRetryPolicy(
<<<<<<< HEAD
            bool enableEndpointDiscovery,
=======
            bool enableEndpointDiscovery,
>>>>>>> b4a4ac0f
            bool partitionLevelFailoverEnabled,
            GlobalEndpointManager endpointManager)
        {
            return new ClientRetryPolicy(
<<<<<<< HEAD
                endpointManager, 
                this.partitionKeyRangeLocationCache, 
                new RetryOptions(),
                enableEndpointDiscovery,
=======
                endpointManager,
                this.partitionKeyRangeLocationCache,
                new RetryOptions(),
                enableEndpointDiscovery,
>>>>>>> b4a4ac0f
                isPertitionLevelFailoverEnabled: partitionLevelFailoverEnabled);
        }

        [TestMethod]
        [Owner("atulk")]
        public async Task ValidateRetryOnSessionNotAvailableWithDisableMultipleWriteLocationsAndEndpointDiscoveryEnabled()
        {
            await this.ValidateRetryOnSessionNotAvailableWithDisableMultipleWriteLocationsAndEndpointDiscoveryEnabledAsync(true);
            await this.ValidateRetryOnSessionNotAvailableWithDisableMultipleWriteLocationsAndEndpointDiscoveryEnabledAsync(false);
        }

        private async Task ValidateRetryOnSessionNotAvailableWithDisableMultipleWriteLocationsAndEndpointDiscoveryEnabledAsync(bool isPreferredLocationsListEmpty)
        {
            const bool useMultipleWriteLocations = false;
            bool enableEndpointDiscovery = true;

            using GlobalEndpointManager endpointManager = this.Initialize(
                useMultipleWriteLocations: useMultipleWriteLocations,
                enableEndpointDiscovery: enableEndpointDiscovery,
                isPreferredLocationsListEmpty: isPreferredLocationsListEmpty);

            endpointManager.InitializeAccountPropertiesAndStartBackgroundRefresh(this.databaseAccount);
            ClientRetryPolicy retryPolicy = this.CreateClientRetryPolicy(enableEndpointDiscovery, partitionLevelFailoverEnabled: false, endpointManager);

            using (DocumentServiceRequest request = this.CreateRequest(isReadRequest: true, isMasterResourceType: false))
            {
                int retryCount = 0;

                try
                {
                    await BackoffRetryUtility<bool>.ExecuteAsync(
                        () =>
                        {
                            retryPolicy.OnBeforeSendRequest(request);

                            if (retryCount == 0)
                            {
                                Uri expectedEndpoint = isPreferredLocationsListEmpty ?
                                    new Uri(this.databaseAccount.WriteLocationsInternal[0].Endpoint) : // All requests go to write endpoint
                                    LocationCacheTests.EndpointByLocation[this.preferredLocations[0]];

                                Assert.AreEqual(expectedEndpoint, request.RequestContext.LocationEndpointToRoute);
                            }
                            else if (retryCount == 1)
                            {
                                // Second request must go to write endpoint
                                Uri expectedEndpoint = new Uri(this.databaseAccount.WriteLocationsInternal[0].Endpoint);
                                Assert.AreEqual(expectedEndpoint, request.RequestContext.LocationEndpointToRoute);
                            }
                            else
                            {
                                Assert.Fail();
                            }

                            retryCount++;

                            StoreResponseNameValueCollection headers = new()
                            {
                                [WFConstants.BackendHeaders.SubStatus] = ((int)SubStatusCodes.ReadSessionNotAvailable).ToString()
                            };
                            DocumentClientException notFoundException = new NotFoundException(RMResources.NotFound, headers);


                            throw notFoundException;
                        },
                        retryPolicy);

                    Assert.Fail();
                }
                catch (NotFoundException)
                {
                    DefaultTrace.TraceInformation("Received expected notFoundException");
                    Assert.AreEqual(2, retryCount);
                }
            }
        }

        [TestMethod]
        [DataRow(false, false, DisplayName = "Validate (Read/Write)SessionNotAvailable cross-region retry w/o preferredLocations with global default endpoint.")]
        [DataRow(true, false, DisplayName = "Validate (Read/Write)SessionNotAvailable cross-region retry with preferredLocations with global default endpoint.")]
        [DataRow(false, true, DisplayName = "Validate (Read/Write)SessionNotAvailable cross-region retry w/o preferredLocations with regional default endpoint.")]
        [DataRow(true, true, DisplayName = "Validate (Read/Write)SessionNotAvailable cross-region retry with preferredLocations with regional default endpoint.")]
        [Owner("atulk")]
        public async Task ValidateRetryOnReadSessionNotAvailableWithEnableMultipleWriteLocationsAndEndpointDiscoveryEnabled(bool isPreferredLocationsEmpty, bool isDefaultEndpointARegionalEndpoint)
        {
            await this.ValidateRetryOnReadSessionNotAvailableWithEnableMultipleWriteLocationsAsync(isPreferredLocationsEmpty, isDefaultEndpointARegionalEndpoint);
            await this.ValidateRetryOnWriteSessionNotAvailableWithEnableMultipleWriteLocationsAsync(isPreferredLocationsEmpty, isDefaultEndpointARegionalEndpoint);
        }

        private async Task ValidateRetryOnReadSessionNotAvailableWithEnableMultipleWriteLocationsAsync(bool isPreferredLocationsEmpty, bool isDefaultEndpointARegionalEndpoint)
        {
            const bool useMultipleWriteLocations = true;
            bool enableEndpointDiscovery = true;

            ReadOnlyCollection<string> preferredList = isPreferredLocationsEmpty
                ? new List<string>().AsReadOnly()
                : new List<string>() { "location2", "location1" }.AsReadOnly();

            using GlobalEndpointManager endpointManager = this.Initialize(
                useMultipleWriteLocations: useMultipleWriteLocations,
                enableEndpointDiscovery: enableEndpointDiscovery,
                isPreferredLocationsListEmpty: false,
                preferedRegionListOverride: preferredList,
                isDefaultEndpointARegionalEndpoint: isDefaultEndpointARegionalEndpoint);

            endpointManager.InitializeAccountPropertiesAndStartBackgroundRefresh(this.databaseAccount);
            ClientRetryPolicy retryPolicy = this.CreateClientRetryPolicy(enableEndpointDiscovery, partitionLevelFailoverEnabled: false, endpointManager);

            if (!isPreferredLocationsEmpty)
            {
                using (DocumentServiceRequest request =
                       this.CreateRequest(isReadRequest: true, isMasterResourceType: false))
                {
                    int retryCount = 0;

                    try
                    {
                        await BackoffRetryUtility<bool>.ExecuteAsync(
                            () =>
                            {
                                retryPolicy.OnBeforeSendRequest(request);

                                if (retryCount == 0)
                                {
                                    Uri expectedEndpoint = LocationCacheTests.EndpointByLocation[preferredList[0]];

                                    Assert.AreEqual(expectedEndpoint, request.RequestContext.LocationEndpointToRoute);
                                }
                                else if (retryCount == 1)
                                {
                                    // Second request must go to the next preferred location
                                    Uri expectedEndpoint = LocationCacheTests.EndpointByLocation[preferredList[1]];

                                    Assert.AreEqual(expectedEndpoint, request.RequestContext.LocationEndpointToRoute);
                                }
                                else if (retryCount == 2)
                                {
                                    // Third request must go to first preferred location
                                    Uri expectedEndpoint = LocationCacheTests.EndpointByLocation[preferredList[0]];
                                    Assert.AreEqual(expectedEndpoint, request.RequestContext.LocationEndpointToRoute);
                                }
                                else
                                {
                                    Assert.Fail();
                                }

                                retryCount++;

                                StoreResponseNameValueCollection headers = new()
                                {
                                    [WFConstants.BackendHeaders.SubStatus] =
                                    ((int)SubStatusCodes.ReadSessionNotAvailable).ToString()
                                };
                                DocumentClientException notFoundException =
                                    new NotFoundException(RMResources.NotFound, headers);


                                throw notFoundException;
                            },
                            retryPolicy);

                        Assert.Fail();
                    }
                    catch (NotFoundException)
                    {
                        DefaultTrace.TraceInformation("Received expected notFoundException");
                        Assert.AreEqual(3, retryCount);
                    }
                }
            }
            else
            {
                if (!isDefaultEndpointARegionalEndpoint)
                {
                    ReadOnlyCollection<string> effectivePreferredLocations = this.cache.EffectivePreferredLocations;

                    // effective preferred locations are the account-level read locations
                    Assert.AreEqual(4, effectivePreferredLocations.Count);

                    using (DocumentServiceRequest request =
                           this.CreateRequest(isReadRequest: true, isMasterResourceType: false))
                    {
                        int retryCount = 0;

                        try
                        {
                            await BackoffRetryUtility<bool>.ExecuteAsync(() =>
                            {
                                retryPolicy.OnBeforeSendRequest(request);

                                if (retryCount == 0)
                                {
                                    // First request must go to the first effective preferred location
                                    Uri expectedEndpoint =
                                        LocationCacheTests.EndpointByLocation[effectivePreferredLocations[0]];

                                    Assert.AreEqual(expectedEndpoint, request.RequestContext.LocationEndpointToRoute);
                                }
                                else if (retryCount == 1)
                                {
                                    // Second request must go to the second effective preferred location
                                    Uri expectedEndpoint =
                                        LocationCacheTests.EndpointByLocation[effectivePreferredLocations[1]];

                                    Assert.AreEqual(expectedEndpoint, request.RequestContext.LocationEndpointToRoute);
                                }
                                else if (retryCount == 2)
                                {
                                    // Third request must go to third effective preferred location
                                    Uri expectedEndpoint =
                                        LocationCacheTests.EndpointByLocation[effectivePreferredLocations[2]];
                                    Assert.AreEqual(expectedEndpoint, request.RequestContext.LocationEndpointToRoute);
                                }
                                else if (retryCount == 3)
                                {
                                    // Third request must go to fourth effective preferred location
                                    Uri expectedEndpoint =
                                        LocationCacheTests.EndpointByLocation[effectivePreferredLocations[3]];
                                    Assert.AreEqual(expectedEndpoint, request.RequestContext.LocationEndpointToRoute);
                                }
                                else if (retryCount == 4)
                                {
                                    // Fourth request must go to first effective preferred location
                                    Uri expectedEndpoint =
                                        LocationCacheTests.EndpointByLocation[effectivePreferredLocations[0]];
                                    Assert.AreEqual(expectedEndpoint, request.RequestContext.LocationEndpointToRoute);
                                }
                                else
                                {
                                    Assert.Fail();
                                }

                                retryCount++;

                                StoreResponseNameValueCollection headers = new()
                                {
                                    [WFConstants.BackendHeaders.SubStatus] =
                                    ((int)SubStatusCodes.ReadSessionNotAvailable).ToString()
                                };
                                DocumentClientException notFoundException =
                                    new NotFoundException(RMResources.NotFound, headers);

                                throw notFoundException;
                            }, retryPolicy);

                            Assert.Fail();
                        }
                        catch (NotFoundException)
                        {
                            DefaultTrace.TraceInformation("Received expected notFoundException");
                            Assert.AreEqual(5, retryCount);
                        }
                    }
                }
                else
                {
                    ReadOnlyCollection<string> effectivePreferredLocations = this.cache.EffectivePreferredLocations;

                    // effective preferred locations is just the default regional endpoint
                    Assert.AreEqual(1, effectivePreferredLocations.Count);

                    using (DocumentServiceRequest request =
                           this.CreateRequest(isReadRequest: true, isMasterResourceType: false))
                    {
                        int retryCount = 0;

                        try
                        {
                            await BackoffRetryUtility<bool>.ExecuteAsync(() =>
                            {
                                retryPolicy.OnBeforeSendRequest(request);

                                if (retryCount == 0)
                                {
                                    // First request must go to the first effective preferred location
                                    Uri expectedEndpoint =
                                        LocationCacheTests.EndpointByLocation[effectivePreferredLocations[0]];

                                    Assert.AreEqual(expectedEndpoint, request.RequestContext.LocationEndpointToRoute);
                                }
                                else if (retryCount == 1)
                                {
                                    // Second request must go to the second effective preferred location
                                    Uri expectedEndpoint =
                                        LocationCacheTests.EndpointByLocation[effectivePreferredLocations[0]];

                                    Assert.AreEqual(expectedEndpoint, request.RequestContext.LocationEndpointToRoute);
                                }
                                else
                                {
                                    Assert.Fail();
                                }

                                retryCount++;

                                StoreResponseNameValueCollection headers = new()
                                {
                                    [WFConstants.BackendHeaders.SubStatus] =
                                    ((int)SubStatusCodes.ReadSessionNotAvailable).ToString()
                                };
                                DocumentClientException notFoundException =
                                    new NotFoundException(RMResources.NotFound, headers);

                                throw notFoundException;
                            }, retryPolicy);

                            Assert.Fail();
                        }
                        catch (NotFoundException)
                        {
                            DefaultTrace.TraceInformation("Received expected notFoundException");
                            Assert.AreEqual(2, retryCount);
                        }
                    }
                }
            }
        }

        private async Task ValidateRetryOnWriteSessionNotAvailableWithEnableMultipleWriteLocationsAsync(bool isPreferredLocationsEmpty, bool isDefaultEndpointARegionalEndpoint)
        {
            const bool useMultipleWriteLocations = true;
            bool enableEndpointDiscovery = true;

            ReadOnlyCollection<string> preferredList = isPreferredLocationsEmpty
                ? new List<string>().AsReadOnly()
                : new List<string>() { "location3", "location2", "location1" }.AsReadOnly();

            using GlobalEndpointManager endpointManager = this.Initialize(
                useMultipleWriteLocations: useMultipleWriteLocations,
                enableEndpointDiscovery: enableEndpointDiscovery,
                isPreferredLocationsListEmpty: false,
                preferedRegionListOverride: preferredList,
                isDefaultEndpointARegionalEndpoint: isDefaultEndpointARegionalEndpoint);

            endpointManager.InitializeAccountPropertiesAndStartBackgroundRefresh(this.databaseAccount);
            ClientRetryPolicy retryPolicy = this.CreateClientRetryPolicy(enableEndpointDiscovery, partitionLevelFailoverEnabled: false, endpointManager);

            if (!isPreferredLocationsEmpty)
            {
                using (DocumentServiceRequest request = this.CreateRequest(isReadRequest: false, isMasterResourceType: false))
                {
                    int retryCount = 0;

                    try
                    {
                        await BackoffRetryUtility<bool>.ExecuteAsync(
                            () =>
                            {
                                retryPolicy.OnBeforeSendRequest(request);

                                if (retryCount == 0)
                                {
                                    Uri expectedEndpoint = LocationCacheTests.EndpointByLocation[preferredList[0]];
                                    Assert.AreEqual(expectedEndpoint, request.RequestContext.LocationEndpointToRoute);
                                }
                                else if (retryCount == 1)
                                {
                                    // Second request must go to the next preferred location
                                    Uri expectedEndpoint = LocationCacheTests.EndpointByLocation[preferredList[1]];
                                    Assert.AreEqual(expectedEndpoint, request.RequestContext.LocationEndpointToRoute);
                                }
                                else if (retryCount == 2)
                                {
                                    // Third request must go to the next preferred location
                                    Uri expectedEndpoint = LocationCacheTests.EndpointByLocation[preferredList[2]];
                                    Assert.AreEqual(expectedEndpoint, request.RequestContext.LocationEndpointToRoute);
                                }
                                else if (retryCount == 3)
                                {
                                    // Fourth request must go to first preferred location
                                    Uri expectedEndpoint = LocationCacheTests.EndpointByLocation[preferredList[0]];
                                    Assert.AreEqual(expectedEndpoint, request.RequestContext.LocationEndpointToRoute);
                                }
                                else
                                {
                                    Assert.Fail();
                                }

                                retryCount++;

                                StoreResponseNameValueCollection headers = new()
                                {
                                    [WFConstants.BackendHeaders.SubStatus] = ((int)SubStatusCodes.ReadSessionNotAvailable).ToString()
                                };
                                DocumentClientException notFoundException = new NotFoundException(RMResources.NotFound, headers);


                                throw notFoundException;
                            },
                            retryPolicy);

                        Assert.Fail();
                    }
                    catch (NotFoundException)
                    {
                        DefaultTrace.TraceInformation("Received expected notFoundException");
                        Assert.AreEqual(4, retryCount);
                    }
                }
            }
            else
            {
                if (!isDefaultEndpointARegionalEndpoint)
                {
                    using (DocumentServiceRequest request =
                           this.CreateRequest(isReadRequest: false, isMasterResourceType: false))
                    {
                        int retryCount = 0;
                        ReadOnlyCollection<string> effectivePreferredLocations = this.cache.EffectivePreferredLocations;

                        // effective preferred locations are the account-level read locations
                        Assert.AreEqual(4, effectivePreferredLocations.Count);

                        // for regions touched for writes - it will be the first 3 effectivePreferredLocations (location1, location2, location3)
                        // which are the write regions for the account
                        try
                        {
                            await BackoffRetryUtility<bool>.ExecuteAsync(() =>
                            {
                                retryPolicy.OnBeforeSendRequest(request);

                                if (retryCount == 0)
                                {
                                    Uri expectedEndpoint =
                                        LocationCacheTests.EndpointByLocation[effectivePreferredLocations[0]];
                                    Assert.AreEqual(expectedEndpoint, request.RequestContext.LocationEndpointToRoute);
                                }
                                else if (retryCount == 1)
                                {
                                    // Second request must go to the next effective preferred location
                                    Uri expectedEndpoint =
                                        LocationCacheTests.EndpointByLocation[effectivePreferredLocations[1]];
                                    Assert.AreEqual(expectedEndpoint, request.RequestContext.LocationEndpointToRoute);
                                }
                                else if (retryCount == 2)
                                {
                                    // Third request must go to the next effective preferred location
                                    Uri expectedEndpoint =
                                        LocationCacheTests.EndpointByLocation[effectivePreferredLocations[2]];
                                    Assert.AreEqual(expectedEndpoint, request.RequestContext.LocationEndpointToRoute);
                                }
                                else if (retryCount == 3)
                                {
                                    // Fourth request must go to first effective preferred location
                                    Uri expectedEndpoint =
                                        LocationCacheTests.EndpointByLocation[effectivePreferredLocations[0]];
                                    Assert.AreEqual(expectedEndpoint, request.RequestContext.LocationEndpointToRoute);
                                }
                                else
                                {
                                    Assert.Fail();
                                }

                                retryCount++;

                                StoreResponseNameValueCollection headers = new()
                                {
                                    [WFConstants.BackendHeaders.SubStatus] =
                                    ((int)SubStatusCodes.ReadSessionNotAvailable).ToString()
                                };
                                DocumentClientException notFoundException =
                                    new NotFoundException(RMResources.NotFound, headers);

                                throw notFoundException;
                            }, retryPolicy);

                            Assert.Fail();
                        }
                        catch (NotFoundException)
                        {
                            DefaultTrace.TraceInformation("Received expected notFoundException");
                            Assert.AreEqual(4, retryCount);
                        }
                    }
                }
                else
                {
                    using (DocumentServiceRequest request =
                           this.CreateRequest(isReadRequest: false, isMasterResourceType: false))
                    {
                        int retryCount = 0;
                        ReadOnlyCollection<string> effectivePreferredLocations = this.cache.EffectivePreferredLocations;

                        // effective preferred locations is just the default regional endpoint
                        Assert.AreEqual(1, effectivePreferredLocations.Count);

                        // for regions touched for writes - it will be the first 3 effectivePreferredLocations (location1, location2, location3)
                        // which are the write regions for the account
                        try
                        {
                            await BackoffRetryUtility<bool>.ExecuteAsync(() =>
                            {
                                retryPolicy.OnBeforeSendRequest(request);

                                if (retryCount == 0)
                                {
                                    Uri expectedEndpoint =
                                        LocationCacheTests.EndpointByLocation[effectivePreferredLocations[0]];
                                    Assert.AreEqual(expectedEndpoint, request.RequestContext.LocationEndpointToRoute);
                                }
                                else if (retryCount == 1)
                                {
                                    // Second request must go to the first effective preferred location
                                    Uri expectedEndpoint =
                                        LocationCacheTests.EndpointByLocation[effectivePreferredLocations[0]];
                                    Assert.AreEqual(expectedEndpoint, request.RequestContext.LocationEndpointToRoute);
                                }
                                else
                                {
                                    Assert.Fail();
                                }

                                retryCount++;

                                StoreResponseNameValueCollection headers = new()
                                {
                                    [WFConstants.BackendHeaders.SubStatus] =
                                    ((int)SubStatusCodes.ReadSessionNotAvailable).ToString()
                                };
                                DocumentClientException notFoundException =
                                    new NotFoundException(RMResources.NotFound, headers);

                                throw notFoundException;
                            }, retryPolicy);

                            Assert.Fail();
                        }
                        catch (NotFoundException)
                        {
                            DefaultTrace.TraceInformation("Received expected notFoundException");
                            Assert.AreEqual(2, retryCount);
                        }
                    }
                }
            }
        }

        [TestMethod]
        [DataRow(false, false, DisplayName = "Validate WriteForbidden retries with preferredLocations with global default endpoint.")]
        [DataRow(true, false, DisplayName = "Validate WriteForbidden retries w/o preferredLocations with global default endpoint.")]
        [DataRow(false, true, DisplayName = "Validate WriteForbidden retries with preferredLocations with regional default endpoint.")]
        [DataRow(true, true, DisplayName = "Validate WriteForbidden retries w/o preferredLocations with regional default endpoint.")]
        [Owner("atulk")]
        public async Task ValidateRetryOnWriteForbiddenExceptionAsync(bool isPreferredLocationsEmpty, bool isDefaultEndpointARegionalEndpoint)
        {
            using GlobalEndpointManager endpointManager = this.Initialize(
                useMultipleWriteLocations: false,
                enableEndpointDiscovery: true,
                isPreferredLocationsListEmpty: isPreferredLocationsEmpty,
                isDefaultEndpointARegionalEndpoint: isDefaultEndpointARegionalEndpoint);

            endpointManager.InitializeAccountPropertiesAndStartBackgroundRefresh(this.databaseAccount);
            ClientRetryPolicy retryPolicy = this.CreateClientRetryPolicy(enableEndpointDiscovery: true, partitionLevelFailoverEnabled: false, endpointManager: endpointManager);
<<<<<<< HEAD
=======

            if (isPreferredLocationsEmpty)
            {
                if (!isDefaultEndpointARegionalEndpoint)
                {
                    Assert.IsNotNull(this.cache.EffectivePreferredLocations);
                    Assert.AreEqual(4, this.cache.EffectivePreferredLocations.Count);
                }
                else
                {
                    Assert.IsNotNull(this.cache.EffectivePreferredLocations);
                    Assert.AreEqual(1, this.cache.EffectivePreferredLocations.Count);
                    Assert.AreEqual("location1", this.cache.EffectivePreferredLocations[0]);
                }
            }
>>>>>>> b4a4ac0f

            using (DocumentServiceRequest request = this.CreateRequest(isReadRequest: false, isMasterResourceType: false))
            {
                request.RequestContext.ResolvedPartitionKeyRange = new PartitionKeyRange()
                {
                    Id = "0",
                    MinInclusive = "",
                    MaxExclusive = "FF"
                };

                int retryCount = 0;

                await BackoffRetryUtility<bool>.ExecuteAsync(
                    () =>
                    {
                        retryCount++;
                        retryPolicy.OnBeforeSendRequest(request);

                        if (retryCount == 1)
                        {
                            this.mockedClient.ResetCalls();

                            Uri expectedEndpoint = isPreferredLocationsEmpty ?
                                LocationCacheTests.EndpointByLocation[this.cache.EffectivePreferredLocations[0]] :
                                LocationCacheTests.EndpointByLocation[this.preferredLocations[0]];

                            Assert.AreEqual(expectedEndpoint, request.RequestContext.LocationEndpointToRoute);

                            StoreResponseNameValueCollection headers = new()
                            {
                                [WFConstants.BackendHeaders.SubStatus] = ((int)SubStatusCodes.WriteForbidden).ToString()
                            };
                            DocumentClientException forbiddenException = new ForbiddenException(RMResources.Forbidden, headers);

                            throw forbiddenException;
                        }
                        else if (retryCount == 2)
                        {
                            this.mockedClient.Verify(client => client.GetDatabaseAccountInternalAsync(It.IsAny<Uri>(), It.IsAny<CancellationToken>()), Times.Once);

                            // Next request must go to next available write endpoint
                            Uri expectedEndpoint;

                            if (isPreferredLocationsEmpty)
                            {
                                if (isDefaultEndpointARegionalEndpoint)
                                {
                                    ReadOnlyCollection<string> availableWriteLocations =
                                        this.cache.GetAvailableAccountLevelWriteLocations();

                                    Assert.IsNotNull(availableWriteLocations);
                                    Assert.AreEqual(3, availableWriteLocations.Count);

                                    Assert.IsNotNull(this.cache.EffectivePreferredLocations);
                                    Assert.AreEqual(this.cache.EffectivePreferredLocations.Count, 1);

                                    expectedEndpoint = LocationCacheTests.EndpointByLocation[availableWriteLocations[1]];
                                }
                                else
                                {
                                    expectedEndpoint = LocationCacheTests.EndpointByLocation[this.cache.EffectivePreferredLocations[1]];
                                }
                            }
                            else
                            {
                                expectedEndpoint = LocationCacheTests.EndpointByLocation[this.preferredLocations[1]];
                            }

                            Assert.AreEqual(expectedEndpoint, request.RequestContext.LocationEndpointToRoute);

                            return Task.FromResult(true);
                        }
                        else
                        {
                            Assert.Fail();
                        }

                        return Task.FromResult(true);
                    },
                    retryPolicy);
            }
        }

        [TestMethod]
        [DataRow(false, false, DisplayName = "Validate DatabaseAccountNotFound retries with preferredLocations with global default endpoint.")]
        [DataRow(true, false, DisplayName = "Validate DatabaseAccountNotFound retries w/o preferredLocations with global default endpoint.")]
        [DataRow(false, true, DisplayName = "Validate DatabaseAccountNotFound retries with preferredLocations with global default endpoint.")]
        [DataRow(true, true, DisplayName = "Validate DatabaseAccountNotFound retries w/o preferredLocations with global default endpoint.")]
        [Owner("atulk")]
        public async Task ValidateRetryOnDatabaseAccountNotFoundAsync(bool isPreferredLocationsEmpty, bool isDefaultEndpointARegionalEndpoint)
        {
            await this.ValidateRetryOnDatabaseAccountNotFoundAsync(enableMultipleWriteLocations: false, isReadRequest: false, isPreferredLocationsEmpty, isDefaultEndpointARegionalEndpoint);
            await this.ValidateRetryOnDatabaseAccountNotFoundAsync(enableMultipleWriteLocations: false, isReadRequest: true, isPreferredLocationsEmpty, isDefaultEndpointARegionalEndpoint);
            await this.ValidateRetryOnDatabaseAccountNotFoundAsync(enableMultipleWriteLocations: true, isReadRequest: false, isPreferredLocationsEmpty, isDefaultEndpointARegionalEndpoint);
            await this.ValidateRetryOnDatabaseAccountNotFoundAsync(enableMultipleWriteLocations: true, isReadRequest: true, isPreferredLocationsEmpty, isDefaultEndpointARegionalEndpoint);
        }

        private async Task ValidateRetryOnDatabaseAccountNotFoundAsync(bool enableMultipleWriteLocations, bool isReadRequest, bool isPreferredLocationsEmpty, bool isDefaultEndpointARegionalEndpoint)
        {
            using GlobalEndpointManager endpointManager = this.Initialize(
                useMultipleWriteLocations: enableMultipleWriteLocations,
                enableEndpointDiscovery: true,
                isPreferredLocationsListEmpty: isPreferredLocationsEmpty,
                isDefaultEndpointARegionalEndpoint: isDefaultEndpointARegionalEndpoint);

            if (isPreferredLocationsEmpty)
            {
                if (enableMultipleWriteLocations)
                {
                    if (isDefaultEndpointARegionalEndpoint)
                    {
                        Assert.IsNotNull(this.cache.EffectivePreferredLocations);
                        Assert.IsTrue(this.cache.EffectivePreferredLocations.Count == 1);
                        Assert.IsTrue(this.cache.EffectivePreferredLocations[0] == "location1");
                    }
                }
                else
                {
                    if (isDefaultEndpointARegionalEndpoint)
                    {
                        Assert.IsNotNull(this.cache.EffectivePreferredLocations);
                        Assert.IsTrue(this.cache.EffectivePreferredLocations.Count == 1);
                        Assert.IsTrue(this.cache.EffectivePreferredLocations[0] == "location1");
                    }
                }
            }

            endpointManager.InitializeAccountPropertiesAndStartBackgroundRefresh(this.databaseAccount);
            ClientRetryPolicy retryPolicy = this.CreateClientRetryPolicy(enableEndpointDiscovery: true, partitionLevelFailoverEnabled: false, endpointManager: endpointManager);

            int expectedRetryCount = isReadRequest || enableMultipleWriteLocations ? 2 : 1;

            using (DocumentServiceRequest request = this.CreateRequest(isReadRequest: isReadRequest, isMasterResourceType: false))
            {
                int retryCount = 0;

                try
                {
                    await BackoffRetryUtility<bool>.ExecuteAsync(
                        () =>
                        {
                            retryCount++;
                            retryPolicy.OnBeforeSendRequest(request);

                            // both retries check for flip-flop behavior b/w first two available write regions
                            // in case of multi-write enabled end to end (client + account)
                            if (retryCount == 1)
                            {
                                Uri expectedEndpoint = isPreferredLocationsEmpty ?
                                    LocationCacheTests.EndpointByLocation[this.cache.EffectivePreferredLocations[0]] :
                                    LocationCacheTests.EndpointByLocation[this.preferredLocations[0]];

                                Assert.AreEqual(expectedEndpoint, request.RequestContext.LocationEndpointToRoute);

                                StoreResponseNameValueCollection headers = new()
                                {
                                    [WFConstants.BackendHeaders.SubStatus] = ((int)SubStatusCodes.DatabaseAccountNotFound).ToString()
                                };
                                DocumentClientException forbiddenException = new ForbiddenException(RMResources.NotFound, headers);

                                throw forbiddenException;
                            }
                            else if (retryCount == 2)
                            {
                                // Next request must go to next available write endpoint
                                Uri expectedEndpoint;

                                if (isPreferredLocationsEmpty)
                                {
                                    if (isDefaultEndpointARegionalEndpoint)
                                    {
                                        ReadOnlyCollection<string> availableWriteLocations =
                                            this.cache.GetAvailableAccountLevelWriteLocations();

                                        Assert.IsNotNull(availableWriteLocations);
                                        Assert.AreEqual(3, availableWriteLocations.Count);

                                        Assert.IsNotNull(this.cache.EffectivePreferredLocations);
                                        Assert.AreEqual(this.cache.EffectivePreferredLocations.Count, 1);

                                        expectedEndpoint = LocationCacheTests.EndpointByLocation[availableWriteLocations[1]];
                                    }
                                    else
                                    {
                                        expectedEndpoint = LocationCacheTests.EndpointByLocation[this.cache.EffectivePreferredLocations[1]];
                                    }
                                }
                                else
                                {
                                    expectedEndpoint = LocationCacheTests.EndpointByLocation[this.preferredLocations[1]];
                                }

                                Assert.AreEqual(expectedEndpoint, request.RequestContext.LocationEndpointToRoute);

                                return Task.FromResult(true);
                            }
                            else
                            {
                                Assert.Fail();
                            }

                            return Task.FromResult(true);
                        },
                        retryPolicy);
                }
                catch (ForbiddenException)
                {
                    if (expectedRetryCount == 1)
                    {
                        DefaultTrace.TraceInformation("Received expected ForbiddenException");
                    }
                    else
                    {
                        Assert.Fail();
                    }
                }

                Assert.AreEqual(expectedRetryCount, retryCount);
            }
        }

        [TestMethod]
        [DataRow(true, true, true, false, DisplayName = "MultipleWriteEndpointsEnabled | EndpointDiscoveryEnabled | PreferredLocationListEmpty | DefaultEndpointIsGlobalEndpoint")]
        [DataRow(true, false, false, false, DisplayName = "MultipleWriteEndpointsEnabled | EndpointDiscoveryNotEnabled | PreferredLocationListNotEmpty | DefaultEndpointIsGlobalEndpoint")]
        [DataRow(true, false, true, false, DisplayName = "MultipleWriteEndpointsEnabled | EndpointDiscoveryNotEnabled | PreferredLocationListEmpty | DefaultEndpointIsGlobalEndpoint")]
        [DataRow(true, true, false, false, DisplayName = "MultipleWriteEndpointsEnabled | EndpointDiscoveryEnabled | PreferredLocationListNotEmpty | DefaultEndpointIsGlobalEndpoint")]
        [DataRow(false, false, false, false, DisplayName = "MultipleWriteEndpointsNotEnabled | EndpointDiscoveryNotEnabled | PreferredLocationListNotEmpty | DefaultEndpointIsGlobalEndpoint")]
        [DataRow(false, true, true, false, DisplayName = "MultipleWriteEndpointsNotEnabled | EndpointDiscoveryEnabled | PreferredLocationListEmpty | DefaultEndpointIsGlobalEndpoint")]
        [DataRow(false, true, false, false, DisplayName = "MultipleWriteEndpointsNotEnabled | EndpointDiscoveryEnabled | PreferredLocationListNotEmpty | DefaultEndpointIsGlobalEndpoint")]
        [DataRow(false, true, true, false, DisplayName = "MultipleWriteEndpointsNotEnabled | EndpointDiscoveryEnabled | PreferredLocationListEmpty | DefaultEndpointIsGlobalEndpoint")]
        [DataRow(true, true, true, true, DisplayName = "MultipleWriteEndpointsEnabled | EndpointDiscoveryEnabled | PreferredLocationListEmpty | DefaultEndpointIsRegionalEndpoint")]
        [DataRow(true, false, false, true, DisplayName = "MultipleWriteEndpointsEnabled | EndpointDiscoveryNotEnabled | PreferredLocationListNotEmpty | DefaultEndpointIsRegionalEndpoint")]
        [DataRow(true, false, true, true, DisplayName = "MultipleWriteEndpointsEnabled | EndpointDiscoveryNotEnabled | PreferredLocationListEmpty | DefaultEndpointIsRegionalEndpoint")]
        [DataRow(true, true, false, true, DisplayName = "MultipleWriteEndpointsEnabled | EndpointDiscoveryEnabled | PreferredLocationListNotEmpty | DefaultEndpointIsRegionalEndpoint")]
        [DataRow(false, false, false, true, DisplayName = "MultipleWriteEndpointsNotEnabled | EndpointDiscoveryNotEnabled | PreferredLocationListNotEmpty | DefaultEndpointIsRegionalEndpoint")]
        [DataRow(false, true, true, true, DisplayName = "MultipleWriteEndpointsNotEnabled | EndpointDiscoveryEnabled | PreferredLocationListEmpty | DefaultEndpointIsRegionalEndpoint")]
        [DataRow(false, true, false, true, DisplayName = "MultipleWriteEndpointsNotEnabled | EndpointDiscoveryEnabled | PreferredLocationListNotEmpty | DefaultEndpointIsRegionalEndpoint")]
        [DataRow(false, true, true, true, DisplayName = "MultipleWriteEndpointsNotEnabled | EndpointDiscoveryEnabled | PreferredLocationListEmpty | DefaultEndpointIsRegionalEndpoint")]
        public async Task ValidateAsync(
            bool useMultipleWriteEndpoints,
            bool endpointDiscoveryEnabled,
            bool isPreferredListEmpty,
            bool isDefaultEndpointARegionalEndpoint)
        {
            await this.ValidateLocationCacheAsync(
                useMultipleWriteEndpoints,
                endpointDiscoveryEnabled,
                isPreferredListEmpty,
                isDefaultEndpointARegionalEndpoint);
        }

        [TestMethod]
        [DataRow(false, false, DisplayName = "Validate retry on HTTP exception retries with preferredLocations with global default endpoint.")]
        [DataRow(true, false, DisplayName = "Validate retry on HTTP exception retries w/o preferredLocations with global default endpoint.")]
        [DataRow(false, true, DisplayName = "Validate retry on HTTP exception retries with preferredLocations with regional default endpoint.")]
        [DataRow(true, true, DisplayName = "Validate retry on HTTP exception retries w/o preferredLocations with regional default endpoint.")]
        public async Task ValidateRetryOnHttpExceptionAsync(bool isPreferredLocationsEmpty, bool isDefaultEndpointARegionalEndpoint)
        {
            await this.ValidateRetryOnHttpExceptionAsync(enableMultipleWriteLocations: false, isReadRequest: false, isPreferredLocationsEmpty, isDefaultEndpointARegionalEndpoint);
            await this.ValidateRetryOnHttpExceptionAsync(enableMultipleWriteLocations: false, isReadRequest: true, isPreferredLocationsEmpty, isDefaultEndpointARegionalEndpoint);
            await this.ValidateRetryOnHttpExceptionAsync(enableMultipleWriteLocations: true, isReadRequest: false, isPreferredLocationsEmpty, isDefaultEndpointARegionalEndpoint);
            await this.ValidateRetryOnHttpExceptionAsync(enableMultipleWriteLocations: true, isReadRequest: true, isPreferredLocationsEmpty, isDefaultEndpointARegionalEndpoint);
        }

        private async Task ValidateRetryOnHttpExceptionAsync(bool enableMultipleWriteLocations, bool isReadRequest, bool isPreferredLocationsEmpty, bool isDefaultEndpointARegionalEndpoint)
        {
            ReadOnlyCollection<string> preferredList = new List<string>() {
                "location2",
                "location1"
            }.AsReadOnly();

            using GlobalEndpointManager endpointManager = this.Initialize(
                useMultipleWriteLocations: enableMultipleWriteLocations,
                enableEndpointDiscovery: true,
                isPreferredLocationsListEmpty: isPreferredLocationsEmpty,
                preferedRegionListOverride: preferredList,
                enforceSingleMasterSingleWriteLocation: true,
                isDefaultEndpointARegionalEndpoint: isDefaultEndpointARegionalEndpoint);

            endpointManager.InitializeAccountPropertiesAndStartBackgroundRefresh(this.databaseAccount);
            ClientRetryPolicy retryPolicy = this.CreateClientRetryPolicy(enableEndpointDiscovery: true, partitionLevelFailoverEnabled: false, endpointManager: endpointManager);
<<<<<<< HEAD
=======

            if (isPreferredLocationsEmpty)
            {
                if (enableMultipleWriteLocations)
                {
                    if (isDefaultEndpointARegionalEndpoint)
                    {
                        Assert.IsNotNull(this.cache.EffectivePreferredLocations);
                        Assert.AreEqual(1, this.cache.EffectivePreferredLocations.Count);
                        Assert.AreEqual("location1", this.cache.EffectivePreferredLocations[0]);
                    }
                    else
                    {
                        Assert.IsNotNull(this.cache.EffectivePreferredLocations);
                        Assert.AreEqual(4, this.cache.EffectivePreferredLocations.Count);
                    }
                }
                else
                {
                    if (isDefaultEndpointARegionalEndpoint)
                    {
                        Assert.IsNotNull(this.cache.EffectivePreferredLocations);
                        Assert.AreEqual(1, this.cache.EffectivePreferredLocations.Count);
                        Assert.AreEqual("location1", this.cache.EffectivePreferredLocations[0]);
                    }
                    else
                    {
                        Assert.IsNotNull(this.cache.EffectivePreferredLocations);
                        Assert.AreEqual(4, this.cache.EffectivePreferredLocations.Count);
                    }
                }
            }
>>>>>>> b4a4ac0f

            using (DocumentServiceRequest request = this.CreateRequest(isReadRequest: isReadRequest, isMasterResourceType: false))
            {
                int retryCount = 0;

                try
                {
                    await BackoffRetryUtility<bool>.ExecuteAsync(
                        () =>
                        {
                            retryCount++;
                            retryPolicy.OnBeforeSendRequest(request);

                            if (retryCount == 1)
                            {
                                Uri expectedEndpoint = null;
                                if (enableMultipleWriteLocations
                                    || isReadRequest)
                                {
                                    // MultiMaster or Single Master Read can use preferred locations for first request
                                    expectedEndpoint = isPreferredLocationsEmpty ?
                                        LocationCacheTests.EndpointByLocation[this.cache.EffectivePreferredLocations[0]]
                                        : LocationCacheTests.EndpointByLocation[preferredList[0]];
                                }
                                else
                                {
                                    // Single Master Write always goes to the only write region
                                    expectedEndpoint = new Uri(this.databaseAccount.WriteLocationsInternal[0].Endpoint);
                                }

                                Assert.AreEqual(expectedEndpoint, request.RequestContext.LocationEndpointToRoute);

                                HttpRequestException httpException = new HttpRequestException();
                                throw httpException;
                            }
                            else if (retryCount == 2)
                            {
                                Uri expectedEndpoint = null;
                                if (enableMultipleWriteLocations
                                    || isReadRequest)
                                {
                                    // Next request must go to next preferred endpoint
                                    // [or] back to first effective preferred region in case empty preferred regions and regional default endpoint
                                    if (isPreferredLocationsEmpty)
                                    {
                                        expectedEndpoint = isDefaultEndpointARegionalEndpoint
                                            ? LocationCacheTests.EndpointByLocation[this.cache.EffectivePreferredLocations[0]]
                                            : LocationCacheTests.EndpointByLocation[this.cache.EffectivePreferredLocations[1]];
                                    }
                                    else
                                    {
                                        expectedEndpoint = LocationCacheTests.EndpointByLocation[preferredList[1]];
                                    }
                                }
                                else
                                {
                                    // Single Master Write does not have anywhere else to go
                                    expectedEndpoint = new Uri(this.databaseAccount.WriteLocationsInternal[0].Endpoint);
                                }

                                Assert.AreEqual(expectedEndpoint, request.RequestContext.LocationEndpointToRoute);

                                return Task.FromResult(true);
                            }
                            else
                            {
                                Assert.Fail();
                            }

                            return Task.FromResult(true);
                        },
                        retryPolicy);
                }
                catch (ForbiddenException)
                {
                    Assert.Fail();
                }
            }
        }

        [DataTestMethod]
<<<<<<< HEAD
        [DataRow(true, false, false, false, false, DisplayName = "Read request - Single master - no preferred locations - without partition level failover - should NOT retry")]
        [DataRow(false, false, false, false, false, DisplayName = "Write request - Single master - no preferred locations - without partition level failover - should NOT retry")]
        [DataRow(true, true, false, false, false, DisplayName = "Read request - Multi master - no preferred locations - without partition level failover - should NOT retry")]
        [DataRow(false, true, false, false, false, DisplayName = "Write request - Multi master - no preferred locations - without partition level failover - should NOT retry")]
        [DataRow(true, false, true, true, false, DisplayName = "Read request - Single master - with preferred locations - without partition level failover - should retry")]
        [DataRow(false, false, true, false, false, DisplayName = "Write request - Single master - with preferred locations - without partition level failover - should NOT retry")]
        [DataRow(true, true, true, true, false, DisplayName = "Read request - Multi master - with preferred locations - without partition level failover - should retry")]
        [DataRow(false, true, true, true, false, DisplayName = "Write request - Multi master - with preferred locations - without partition level failover - should retry")]
        [DataRow(true, false, false, false, true, DisplayName = "Read request - Single master - no preferred locations - with partition level failover - should NOT retry")]
        [DataRow(false, false, false, false, true, DisplayName = "Write request - Single master - no preferred locations - with partition level failover - should NOT retry")]
        [DataRow(true, true, false, false, true, DisplayName = "Read request - Multi master - no preferred locations - with partition level failover - should NOT retry")]
        [DataRow(false, true, false, false, true, DisplayName = "Write request - Multi master - no preferred locations - with partition level failover - should NOT retry")]
        [DataRow(true, false, true, true, true, DisplayName = "Read request - Single master - with preferred locations - with partition level failover - should NOT retry")]
        [DataRow(false, false, true, true, true, DisplayName = "Write request - Single master - with preferred locations - with partition level failover - should retry")]
        [DataRow(true, true, true, true, true, DisplayName = "Read request - Multi master - with preferred locations - with partition level failover - should retry")]
        [DataRow(false, true, true, true, true, DisplayName = "Write request - Multi master - with preferred locations - with partition level failover - should retry")]
=======
        [DataRow(true, false, false, true, false, false, DisplayName = "Read request - Single master - no preferred locations - without partition level failover - should retry - global default endpoint")]
        [DataRow(false, false, false, false, false, false, DisplayName = "Write request - Single master - no preferred locations - without partition level failover - should NOT retry - global default endpoint")]
        [DataRow(true, true, false, true, false, false, DisplayName = "Read request - Multi master - no preferred locations - without partition level failover - should retry - global default endpoint")]
        [DataRow(false, true, false, true, false, false, DisplayName = "Write request - Multi master - no preferred locations - without partition level failover - should NOT retry - global default endpoint")]
        [DataRow(true, false, true, true, false, false, DisplayName = "Read request - Single master - with preferred locations - without partition level failover - should retry - global default endpoint")]
        [DataRow(false, false, true, false, false, false, DisplayName = "Write request - Single master - with preferred locations - without partition level failover - should NOT retry - global default endpoint")]
        [DataRow(true, true, true, true, false, false, DisplayName = "Read request - Multi master - with preferred locations - without partition level failover - should retry - global default endpoint")]
        [DataRow(false, true, true, true, false, false, DisplayName = "Write request - Multi master - with preferred locations - without partition level failover - should retry - global default endpoint")]
        [DataRow(true, false, false, true, true, false, DisplayName = "Read request - Single master - no preferred locations - with partition level failover - should retry - global default endpoint")]
        [DataRow(false, false, false, true, true, false, DisplayName = "Write request - Single master - no preferred locations - with partition level failover - should retry - global default endpoint")]
        [DataRow(true, true, false, true, true, false, DisplayName = "Read request - Multi master - no preferred locations - with partition level failover - should retry - global default endpoint")]
        [DataRow(false, true, false, true, true, false, DisplayName = "Write request - Multi master - no preferred locations - with partition level failover - should retry - global default endpoint")]
        [DataRow(true, false, true, true, true, false, DisplayName = "Read request - Single master - with preferred locations - with partition level failover - should NOT retry - global default endpoint")]
        [DataRow(false, false, true, true, true, false, DisplayName = "Write request - Single master - with preferred locations - with partition level failover - should retry - global default endpoint")]
        [DataRow(true, true, true, true, true, false, DisplayName = "Read request - Multi master - with preferred locations - with partition level failover - should retry - global default endpoint")]
        [DataRow(false, true, true, true, true, false, DisplayName = "Write request - Multi master - with preferred locations - with partition level failover - should retry - global default endpoint")]
        [DataRow(true, false, false, false, false, true, DisplayName = "Read request - Single master - no preferred locations - without partition level failover - should NOT retry - regional default endpoint")]
        [DataRow(false, false, false, false, false, true, DisplayName = "Write request - Single master - no preferred locations - without partition level failover - should NOT retry - regional default endpoint")]
        [DataRow(true, true, false, false, false, true, DisplayName = "Read request - Multi master - no preferred locations - without partition level failover - should NOT retry - regional default endpoint")]
        [DataRow(false, true, false, false, false, true, DisplayName = "Write request - Multi master - no preferred locations - without partition level failover - should NOT retry - regional default endpoint")]
        [DataRow(true, false, true, true, false, true, DisplayName = "Read request - Single master - with preferred locations - without partition level failover - should retry - regional default endpoint")]
        [DataRow(false, false, true, false, false, true, DisplayName = "Write request - Single master - with preferred locations - without partition level failover - should NOT retry - regional default endpoint")]
        [DataRow(true, true, true, true, false, true, DisplayName = "Read request - Multi master - with preferred locations - without partition level failover - should retry - regional default endpoint")]
        [DataRow(false, true, true, true, false, true, DisplayName = "Write request - Multi master - with preferred locations - without partition level failover - should retry - regional default endpoint")]
        [DataRow(true, false, false, false, true, true, DisplayName = "Read request - Single master - no preferred locations - with partition level failover - should NOT retry - regional default endpoint")]
        [DataRow(false, false, false, false, true, true, DisplayName = "Write request - Single master - no preferred locations - with partition level failover - should NOT retry - regional default endpoint")]
        [DataRow(true, true, false, false, true, true, DisplayName = "Read request - Multi master - no preferred locations - with partition level failover - should NOT retry - regional default endpoint")]
        [DataRow(false, true, false, false, true, true, DisplayName = "Write request - Multi master - no preferred locations - with partition level failover - should NOT retry - regional default endpoint")]
        [DataRow(true, false, true, true, true, true, DisplayName = "Read request - Single master - with preferred locations - with partition level failover - should NOT retry - regional default endpoint")]
        [DataRow(false, false, true, true, true, true, DisplayName = "Write request - Single master - with preferred locations - with partition level failover - should retry - regional default endpoint")]
        [DataRow(true, true, true, true, true, true, DisplayName = "Read request - Multi master - with preferred locations - with partition level failover - should retry - regional default endpoint")]
        [DataRow(false, true, true, true, true, true, DisplayName = "Write request - Multi master - with preferred locations - with partition level failover - should retry - regional default endpoint")]
>>>>>>> b4a4ac0f
        public async Task ClientRetryPolicy_ValidateRetryOnServiceUnavailable(
            bool isReadRequest,
            bool useMultipleWriteLocations,
            bool usesPreferredLocations,
            bool shouldHaveRetried,
            bool enablePartitionLevelFailover,
            bool isDefaultEndpointARegionalEndpoint)
        {
            const bool enableEndpointDiscovery = true;

            ReadOnlyCollection<string> preferredList = new List<string>() {
                "location2",
                "location1"
            }.AsReadOnly();

            using GlobalEndpointManager endpointManager = this.Initialize(
                useMultipleWriteLocations: useMultipleWriteLocations,
                enableEndpointDiscovery: enableEndpointDiscovery,
                isPreferredLocationsListEmpty: !usesPreferredLocations,
                enablePartitionLevelFailover: enablePartitionLevelFailover,
                preferedRegionListOverride: preferredList,
                enforceSingleMasterSingleWriteLocation: true,
                isDefaultEndpointARegionalEndpoint: isDefaultEndpointARegionalEndpoint);

<<<<<<< HEAD
            endpointManager.InitializeAccountPropertiesAndStartBackgroundRefresh(this.databaseAccount);

            ClientRetryPolicy retryPolicy = this.CreateClientRetryPolicy(enableEndpointDiscovery, partitionLevelFailoverEnabled: enablePartitionLevelFailover, endpointManager);
=======
            endpointManager.InitializeAccountPropertiesAndStartBackgroundRefresh(this.databaseAccount);

            ClientRetryPolicy retryPolicy = this.CreateClientRetryPolicy(enableEndpointDiscovery, partitionLevelFailoverEnabled: enablePartitionLevelFailover, endpointManager);

            if (!usesPreferredLocations)
            {
                if (isDefaultEndpointARegionalEndpoint)
                {
                    Assert.IsNotNull(this.cache.EffectivePreferredLocations);
                    Assert.AreEqual(1, this.cache.EffectivePreferredLocations.Count);
                    Assert.AreEqual("location1", this.cache.EffectivePreferredLocations[0]);
                }
                else
                {
                    Assert.IsNotNull(this.cache.EffectivePreferredLocations);
                    Assert.AreEqual(4, this.cache.EffectivePreferredLocations.Count);
                }
            }

>>>>>>> b4a4ac0f

            using (DocumentServiceRequest request = this.CreateRequest(isReadRequest: isReadRequest, isMasterResourceType: false))
            {
                int retryCount = 0;

                try
                {
                    await BackoffRetryUtility<bool>.ExecuteAsync(
                        () =>
                        {
                            retryPolicy.OnBeforeSendRequest(request);

                            if (retryCount == 1)
                            {
                                Uri expectedEndpoint;

                                if (usesPreferredLocations)
                                {
                                    if (useMultipleWriteLocations)
                                    {
                                        expectedEndpoint = isReadRequest
                                            ? LocationCacheTests.EndpointByLocation[preferredList[1]]
                                            : LocationCacheTests.EndpointByLocation[preferredList[1]];
                                    }
                                    else
                                    {
                                        expectedEndpoint = isReadRequest
                                            ? LocationCacheTests.EndpointByLocation[preferredList[1]]
                                            : LocationCacheTests.EndpointByLocation[preferredList[1]];
                                    }
                                }
                                else
                                {
                                    if (useMultipleWriteLocations)
                                    {
                                        expectedEndpoint = isReadRequest
                                            ? LocationCacheTests.EndpointByLocation[this.cache.EffectivePreferredLocations[1]]
                                            : LocationCacheTests.EndpointByLocation[this.cache.EffectivePreferredLocations[1]];
                                    }
                                    else
                                    {
                                        expectedEndpoint = isReadRequest
                                            ? LocationCacheTests.EndpointByLocation[this.cache.EffectivePreferredLocations[1]]
                                            : LocationCacheTests.EndpointByLocation[this.cache.EffectivePreferredLocations[0]];
                                    }
                                }

                                Assert.AreEqual(expectedEndpoint, request.RequestContext.LocationEndpointToRoute);
                            }
                            else if (retryCount > 1)
                            {
                                Assert.Fail("Should retry once");
                            }

                            retryCount++;

                            throw new ServiceUnavailableException();
                        },
                        retryPolicy);

                    Assert.Fail();
                }
                catch (ServiceUnavailableException)
                {
                    DefaultTrace.TraceInformation("Received expected ServiceUnavailableException");
                    if (shouldHaveRetried)
                    {
                        Assert.AreEqual(2, retryCount, $"Retry count {retryCount}, shouldHaveRetried {shouldHaveRetried} isReadRequest {isReadRequest} useMultipleWriteLocations {useMultipleWriteLocations} usesPreferredLocations {usesPreferredLocations}");
                    }
                    else
                    {
                        Assert.AreEqual(1, retryCount, $"Retry count {retryCount}, shouldHaveRetried {shouldHaveRetried} isReadRequest {isReadRequest} useMultipleWriteLocations {useMultipleWriteLocations} usesPreferredLocations {usesPreferredLocations}");
                    }
                }
            }
        }

        [TestMethod]
<<<<<<< HEAD
        [DataRow(true, true, true, DisplayName = "Read request - Multi master - with preferred locations")]
        [DataRow(true, true, false, DisplayName = "Read request - Multi master - no preferred locations")]
        [DataRow(true, false, true, DisplayName =  "Read request - Single master - with preferred locations")]
        [DataRow(true, false, false, DisplayName = "Read request - Single master - no preferred locations")]
        [DataRow(false, true, true, DisplayName = "Write request - Multi master - with preferred locations")]
        [DataRow(false, true, false, DisplayName = "Write request - Multi master - no preferred locations")]
        [DataRow(false, false, true, DisplayName = "Write request - Single master - with preferred locations")]
        [DataRow(false, false, false, DisplayName = "Write request - Single master - no preferred locations")]
        public void VerifyRegionExcludedTest(
            bool isReadRequest,
            bool useMultipleWriteLocations,
            bool usesPreferredLocations)
        {
            bool enableEndpointDiscovery = true;

            ReadOnlyCollection<string> preferredList = usesPreferredLocations ? 
=======
        [DataRow(true, true, true, false, DisplayName = "Read request - Multi master - with preferred locations - default endpoint is not regional endpoint")]
        [DataRow(true, true, false, false, DisplayName = "Read request - Multi master - no preferred locations - default endpoint is not regional endpoint")]
        [DataRow(true, false, true, false, DisplayName = "Read request - Single master - with preferred locations - default endpoint is not regional endpoint")]
        [DataRow(true, false, false, false, DisplayName = "Read request - Single master - no preferred locations - default endpoint is not regional endpoint")]
        [DataRow(false, true, true, false, DisplayName = "Write request - Multi master - with preferred locations - default endpoint is not regional endpoint")]
        [DataRow(false, true, false, false, DisplayName = "Write request - Multi master - no preferred locations - default endpoint is not regional endpoint")]
        [DataRow(false, false, true, false, DisplayName = "Write request - Single master - with preferred locations - default endpoint is not regional endpoint")]
        [DataRow(false, false, false, false, DisplayName = "Write request - Single master - no preferred locations - default endpoint is not regional endpoint")]
        [DataRow(true, true, true, true, DisplayName = "Read request - Multi master - with preferred locations - default endpoint is regional endpoint")]
        [DataRow(true, true, false, true, DisplayName = "Read request - Multi master - no preferred locations - default endpoint is regional endpoint")]
        [DataRow(true, false, true, true, DisplayName = "Read request - Single master - with preferred locations - default endpoint is regional endpoint")]
        [DataRow(true, false, false, true, DisplayName = "Read request - Single master - no preferred locations - default endpoint is regional endpoint")]
        [DataRow(false, true, true, true, DisplayName = "Write request - Multi master - with preferred locations - default endpoint is regional endpoint")]
        [DataRow(false, true, false, true, DisplayName = "Write request - Multi master - no preferred locations - default endpoint is regional endpoint")]
        [DataRow(false, false, true, true, DisplayName = "Write request - Single master - with preferred locations - default endpoint is regional endpoint")]
        [DataRow(false, false, false, true, DisplayName = "Write request - Single master - no preferred locations - default endpoint is regional endpoint")]
        public void VerifyRegionExcludedTest(
            bool isReadRequest,
            bool useMultipleWriteLocations,
            bool usesPreferredLocations,
            bool isDefaultEndpointAlsoRegionEndpoint)
        {
            bool enableEndpointDiscovery = true;

            ReadOnlyCollection<string> preferredList = usesPreferredLocations ?
>>>>>>> b4a4ac0f
                isReadRequest ?
                    new List<string> {
                        "location4",
                        "location2",
                        "location1"
                    }.AsReadOnly() :
                    new List<string> {
                        "location3",
                        "location2",
                        "location1"
                    }.AsReadOnly() :
<<<<<<< HEAD
                isReadRequest ? 
=======
                isReadRequest ?
>>>>>>> b4a4ac0f
                    new List<string>() {
                        "default",
                        "location1",
                        "location2",
                        "location4"
                    }.AsReadOnly() :
                    new List<string>() {
                        "default",
                        "location1",
                        "location2",
                        "location3"
                    }.AsReadOnly();

            List<List<string>> excludeRegionCases = isReadRequest ?
<<<<<<< HEAD
            new List<List<string>>() 
            {
                new List<string> {"default"}, new List<string> {"default", "location1"}, new List<string> {"default", "location2"}, new List<string> {"default", "location4"}, 
                new List<string> {"default", "location1", "location2"}, new List<string> {"default", "location1", "location4"}, new List<string> {"default", "location2", "location4"}, 
                new List<string> {"default", "location1", "location2", "location4"}, new List<string> { "location1" }, new List<string> {"location1", "location2"}, 
                new List<string> {"location1", "location4"}, new List<string> {"location1", "location2", "location4"},new List<string> { "location2" },
                new List<string> {"location2", "location4"},new List<string> { "location4" },
            } :
            new List<List<string>>()
            {
                new List<string> {"default" }, new List<string> {"default", "location1"}, new List<string> {"default", "location2"}, new List<string> {"default", "location3"}, 
                new List<string> {"default", "location1", "location2"}, new List<string> {"default", "location1", "location3"}, new List<string> {"default", "location2", "location3"}, 
                new List<string> {"default", "location1", "location2", "location3"}, new List<string> { "location1" }, new List<string> {"location1", "location2"}, 
                new List<string> {"location1", "location3"}, new List<string> {"location1", "location2", "location3"},new List<string> { "location2" },
                new List<string> {"location2", "location3"},new List<string> { "location3" },
=======
            new List<List<string>>()
            {
                new List<string> { "location1" },
                new List<string> { "location2" },
                new List<string> { "location4" },
                new List<string> { "location1", "location2" },
                new List<string> { "location1", "location4" },
                new List<string> { "location2", "location4" },
                new List<string> { "location1", "location2", "location4" },
                new List<string> { "location1", "location2", "location3", "location4" },
            } : new List<List<string>>()
            {
                new List<string> { "location1" },
                new List<string> { "location2" },
                new List<string> { "location3" },
                new List<string> { "location1", "location2" },
                new List<string> { "location1", "location3" },
                new List<string> { "location2", "location3" },
                new List<string> { "location1", "location2", "location3" }
>>>>>>> b4a4ac0f
            };

            foreach (List<string> excludeRegions in excludeRegionCases)
            {
                using GlobalEndpointManager endpointManager = this.Initialize(
                useMultipleWriteLocations: useMultipleWriteLocations,
                enableEndpointDiscovery: enableEndpointDiscovery,
<<<<<<< HEAD
                isPreferredLocationsListEmpty: false,
                preferedRegionListOverride: preferredList,
                enforceSingleMasterSingleWriteLocation: true,
                isExcludeRegionsTest: true);
=======
                isPreferredLocationsListEmpty: !usesPreferredLocations,
                preferedRegionListOverride: preferredList,
                enforceSingleMasterSingleWriteLocation: true,
                isExcludeRegionsTest: true,
                isDefaultEndpointARegionalEndpoint: isDefaultEndpointAlsoRegionEndpoint);
>>>>>>> b4a4ac0f

                endpointManager.InitializeAccountPropertiesAndStartBackgroundRefresh(this.databaseAccount);
                ClientRetryPolicy retryPolicy = this.CreateClientRetryPolicy(enableEndpointDiscovery: true, partitionLevelFailoverEnabled: false, endpointManager: endpointManager);

                using (DocumentServiceRequest request = this.CreateRequest(isReadRequest: isReadRequest, isMasterResourceType: false))
                {
                    request.RequestContext.ExcludeRegions = excludeRegions;
<<<<<<< HEAD

                    ReadOnlyCollection<Uri> applicableEndpoints = this.cache.GetApplicableEndpoints(request, isReadRequest); 
                    
                    Uri endpoint = endpointManager.ResolveServiceEndpoint(request);
                    ReadOnlyCollection<Uri> applicableRegions = this.GetApplicableRegions(isReadRequest, useMultipleWriteLocations, usesPreferredLocations, excludeRegions);

                    Assert.AreEqual(applicableRegions.Count, applicableEndpoints.Count);
                    for(int i = 0; i < applicableRegions.Count; i++)
=======
                    ReadOnlyCollection<Uri> applicableEndpoints;

                    if (!isReadRequest && !useMultipleWriteLocations)
                    {
                        List<Uri> applicableEndpointsInner = new List<Uri>(1);

                        Assert.IsNotNull(this.cache.WriteEndpoints);
                        Assert.IsTrue(this.cache.WriteEndpoints.Count > 0);

                        applicableEndpointsInner.Add(this.cache.WriteEndpoints[0]);
                        applicableEndpoints = applicableEndpointsInner.AsReadOnly();
                    }
                    else
                    {
                        applicableEndpoints = this.cache.GetApplicableEndpoints(request, isReadRequest);
                    }

                    Uri endpoint = endpointManager.ResolveServiceEndpoint(request);
                    ReadOnlyCollection<Uri> applicableRegions = this.GetApplicableRegions(isReadRequest, useMultipleWriteLocations, usesPreferredLocations, excludeRegions, isDefaultEndpointAlsoRegionEndpoint);

                    Assert.AreEqual(applicableRegions.Count, applicableEndpoints.Count);
                    for (int i = 0; i < applicableRegions.Count; i++)
>>>>>>> b4a4ac0f
                    {
                        Assert.AreEqual(applicableRegions[i], applicableEndpoints[i]);
                    }

                    Assert.AreEqual(applicableRegions[0], endpoint);
                }
            }
<<<<<<< HEAD
            
        }

        private ReadOnlyCollection<Uri> GetApplicableRegions(bool isReadRequest, bool useMultipleWriteLocations, bool usesPreferredLocations, List<string> excludeRegions)
        {
            if(!isReadRequest && !useMultipleWriteLocations)
            {
                return new List<Uri>() {LocationCacheTests.DefaultEndpoint }.AsReadOnly();
            }

            Dictionary<string, Uri> readWriteLocations = usesPreferredLocations ? 
                isReadRequest ?                    
=======

        }

        private ReadOnlyCollection<Uri> GetApplicableRegions(bool isReadRequest, bool useMultipleWriteLocations, bool usesPreferredLocations, List<string> excludeRegions, bool isDefaultEndpointARegionalEndpoint)
        {
            // exclusion of write region for single-write maps to first available write region
            if (!isReadRequest && !useMultipleWriteLocations)
            {
                return new List<Uri>() { LocationCacheTests.Location1Endpoint }.AsReadOnly();
            }

            Dictionary<string, Uri> readWriteLocations = usesPreferredLocations ?
                isReadRequest ?
>>>>>>> b4a4ac0f
                    new Dictionary<string, Uri>()
                    {
                        {"location4", LocationCacheTests.Location4Endpoint },
                        {"location2", LocationCacheTests.Location2Endpoint },
                        {"location1", LocationCacheTests.Location1Endpoint },
<<<<<<< HEAD
                    } : 
=======
                    } :
>>>>>>> b4a4ac0f
                    useMultipleWriteLocations ?
                        new Dictionary<string, Uri>()
                        {
                            {"location3", LocationCacheTests.Location3Endpoint },
                            {"location2", LocationCacheTests.Location2Endpoint },
                            {"location1", LocationCacheTests.Location1Endpoint },
                        } :
                        new Dictionary<string, Uri>()
                        {
<<<<<<< HEAD
                            {"default", LocationCacheTests.DefaultEndpoint },
=======
>>>>>>> b4a4ac0f
                        } :
                isReadRequest ?
                    new Dictionary<string, Uri>()
                    {
<<<<<<< HEAD
                        {"default", LocationCacheTests.DefaultEndpoint },
                        {"location1", LocationCacheTests.Location1Endpoint },
                        {"location2", LocationCacheTests.Location2Endpoint },
                        {"location4", LocationCacheTests.Location4Endpoint },
                    } :
                    useMultipleWriteLocations ?                        
                        new Dictionary<string, Uri>()
                        {
                            {"default", LocationCacheTests.DefaultEndpoint },
=======
                        {"location1", LocationCacheTests.Location1Endpoint },
                        {"location2", LocationCacheTests.Location2Endpoint },
                        {"location3", LocationCacheTests.Location3Endpoint },
                        {"location4", LocationCacheTests.Location4Endpoint },
                    } :
                    useMultipleWriteLocations ?
                        new Dictionary<string, Uri>()
                        {
>>>>>>> b4a4ac0f
                            {"location1", LocationCacheTests.Location1Endpoint },
                            {"location2", LocationCacheTests.Location2Endpoint },
                            {"location3", LocationCacheTests.Location3Endpoint },
                        } :
                        new Dictionary<string, Uri>()
                        {
<<<<<<< HEAD
                            {"default", LocationCacheTests.DefaultEndpoint}
=======
>>>>>>> b4a4ac0f
                        };

            List<Uri> applicableRegions = new List<Uri>();

<<<<<<< HEAD
            foreach (string region in readWriteLocations.Keys)
            {
                if(!excludeRegions.Contains(region))
                {
                    applicableRegions.Add(readWriteLocations[region]);
=======
            // exclude regions applies when
            //  1. preferred regions are set
            //  2. preferred regions aren't set and default endpoint isn't a regional endpoint
            if (usesPreferredLocations || (!usesPreferredLocations && !isDefaultEndpointARegionalEndpoint))
            {
                foreach (string region in readWriteLocations.Keys)
                {
                    if (!excludeRegions.Contains(region))
                    {
                        applicableRegions.Add(readWriteLocations[region]);
                    }
>>>>>>> b4a4ac0f
                }
            }

            if (applicableRegions.Count == 0)
            {
<<<<<<< HEAD
                applicableRegions.Add(LocationCacheTests.DefaultEndpoint);
=======
                if (isDefaultEndpointARegionalEndpoint)
                {
                    applicableRegions.Add(LocationCacheTests.DefaultRegionalEndpoint);
                }
                else
                {
                    applicableRegions.Add(LocationCacheTests.DefaultEndpoint);
                }
>>>>>>> b4a4ac0f
            }

            return applicableRegions.AsReadOnly();
        }

        private static AccountProperties CreateDatabaseAccount(
            bool useMultipleWriteLocations,
            bool enforceSingleMasterSingleWriteLocation,
            bool isExcludeRegionsTest = false)
        {
            Collection<AccountRegion> writeLocations = isExcludeRegionsTest ?

                new Collection<AccountRegion>()
                {
                    { new AccountRegion() { Name = "default", Endpoint = LocationCacheTests.DefaultEndpoint.ToString() } },
                    { new AccountRegion() { Name = "location1", Endpoint = LocationCacheTests.Location1Endpoint.ToString() } },
                    { new AccountRegion() { Name = "location2", Endpoint = LocationCacheTests.Location2Endpoint.ToString() } },
                    { new AccountRegion() { Name = "location3", Endpoint = LocationCacheTests.Location3Endpoint.ToString() } },
                } :
                new Collection<AccountRegion>()
                {
                    { new AccountRegion() { Name = "location1", Endpoint = LocationCacheTests.Location1Endpoint.ToString() } },
                    { new AccountRegion() { Name = "location2", Endpoint = LocationCacheTests.Location2Endpoint.ToString() } },
                    { new AccountRegion() { Name = "location3", Endpoint = LocationCacheTests.Location3Endpoint.ToString() } },
                };

            if (!useMultipleWriteLocations
                && enforceSingleMasterSingleWriteLocation)
            {
                // Some pre-existing tests depend on the account having multiple write locations even on single master setup
                // Newer tests can correctly define a single master account (single write region) without breaking existing tests
<<<<<<< HEAD
                writeLocations = isExcludeRegionsTest ?
                    new Collection<AccountRegion>()
                    {
                        { new AccountRegion() { Name = "default", Endpoint = LocationCacheTests.DefaultEndpoint.ToString() } }
                    } : 
                    new Collection<AccountRegion>()
                    {
                        { new AccountRegion() { Name = "location1", Endpoint = LocationCacheTests.Location1Endpoint.ToString() } }
                    } ;
=======
                writeLocations =
                    new Collection<AccountRegion>()
                    {
                        { new AccountRegion() { Name = "location1", Endpoint = LocationCacheTests.Location1Endpoint.ToString() } }
                    };
>>>>>>> b4a4ac0f
            }

            AccountProperties databaseAccount = new AccountProperties()
            {
                EnableMultipleWriteLocations = useMultipleWriteLocations,
<<<<<<< HEAD
                ReadLocationsInternal = isExcludeRegionsTest ?
                    new Collection<AccountRegion>()
                    {
                        { new AccountRegion() { Name = "default", Endpoint = LocationCacheTests.DefaultEndpoint.ToString() } },
                        { new AccountRegion() { Name = "location1", Endpoint = LocationCacheTests.Location1Endpoint.ToString() } },
                        { new AccountRegion() { Name = "location2", Endpoint = LocationCacheTests.Location2Endpoint.ToString() } },
                        { new AccountRegion() { Name = "location4", Endpoint = LocationCacheTests.Location4Endpoint.ToString() } },
                    } :
                    new Collection<AccountRegion>()
                    {
                        { new AccountRegion() { Name = "location1", Endpoint = LocationCacheTests.Location1Endpoint.ToString() } },
                        { new AccountRegion() { Name = "location2", Endpoint = LocationCacheTests.Location2Endpoint.ToString() } },
=======
                // ReadLocations should be a superset of WriteLocations
                ReadLocationsInternal = new Collection<AccountRegion>()
                    {
                        { new AccountRegion() { Name = "location1", Endpoint = LocationCacheTests.Location1Endpoint.ToString() } },
                        { new AccountRegion() { Name = "location2", Endpoint = LocationCacheTests.Location2Endpoint.ToString() } },
                        { new AccountRegion() { Name = "location3", Endpoint = LocationCacheTests.Location3Endpoint.ToString() } },
>>>>>>> b4a4ac0f
                        { new AccountRegion() { Name = "location4", Endpoint = LocationCacheTests.Location4Endpoint.ToString() } },
                    },
                WriteLocationsInternal = writeLocations
            };

            return databaseAccount;
        }

        private GlobalEndpointManager Initialize(
            bool useMultipleWriteLocations,
            bool enableEndpointDiscovery,
            bool isPreferredLocationsListEmpty,
            bool enforceSingleMasterSingleWriteLocation = false, // Some tests depend on the Initialize to create an account with multiple write locations, even when not multi master
            ReadOnlyCollection<string> preferedRegionListOverride = null,
            bool enablePartitionLevelFailover = false,
<<<<<<< HEAD
            bool isExcludeRegionsTest = false)
=======
            bool isExcludeRegionsTest = false,
            bool isDefaultEndpointARegionalEndpoint = false)
>>>>>>> b4a4ac0f
        {
            this.databaseAccount = LocationCacheTests.CreateDatabaseAccount(
                useMultipleWriteLocations,
                enforceSingleMasterSingleWriteLocation,
                isExcludeRegionsTest);

            if (isPreferredLocationsListEmpty)
            {
                this.preferredLocations = new List<string>().AsReadOnly();
            }
            else
            {
                // Allow for override at the test method level if needed
                this.preferredLocations = preferedRegionListOverride ?? new List<string>()
                {
                    "location1",
                    "location2",
                    "location3"
                }.AsReadOnly();
            }

            this.cache = new LocationCache(
                this.preferredLocations,
                isDefaultEndpointARegionalEndpoint ? LocationCacheTests.DefaultRegionalEndpoint : LocationCacheTests.DefaultEndpoint,
                enableEndpointDiscovery,
                10,
                useMultipleWriteLocations);

            this.cache.OnDatabaseAccountRead(this.databaseAccount);

            this.mockedClient = new Mock<IDocumentClientInternal>();
<<<<<<< HEAD
            this.mockedClient.Setup(owner => owner.ServiceEndpoint).Returns(LocationCacheTests.DefaultEndpoint);
=======
            this.mockedClient.Setup(owner => owner.ServiceEndpoint).Returns(isDefaultEndpointARegionalEndpoint ? LocationCacheTests.DefaultRegionalEndpoint : LocationCacheTests.DefaultEndpoint);
>>>>>>> b4a4ac0f
            this.mockedClient.Setup(owner => owner.GetDatabaseAccountInternalAsync(It.IsAny<Uri>(), It.IsAny<CancellationToken>())).ReturnsAsync(this.databaseAccount);

            ConnectionPolicy connectionPolicy = new ConnectionPolicy()
            {
                EnableEndpointDiscovery = enableEndpointDiscovery,
                UseMultipleWriteLocations = useMultipleWriteLocations,
            };

            foreach (string preferredLocation in this.preferredLocations)
            {
                connectionPolicy.PreferredLocations.Add(preferredLocation);
            }

            GlobalEndpointManager endpointManager = new GlobalEndpointManager(this.mockedClient.Object, connectionPolicy);

            this.partitionKeyRangeLocationCache = enablePartitionLevelFailover
                ? new GlobalPartitionEndpointManagerCore(endpointManager)
                : GlobalPartitionEndpointManagerNoOp.Instance;

            return endpointManager;
        }

        private async Task ValidateLocationCacheAsync(
            bool useMultipleWriteLocations,
            bool endpointDiscoveryEnabled,
            bool isPreferredListEmpty,
            bool isDefaultEndpointARegionalEndpoint)
        {
            // hardcoded to represent - (location1, location2, location3) as the write regions (with and without preferred regions set)
            int maxWriteLocationIndex = 3;

            // hardcoded to represent - (location1, location2, location3, location4) as the account regions and (location1, location2, location3)
            // as the read regions (with preferred regions set)
            int maxReadLocationIndex = isPreferredListEmpty ? 4 : 3;

            if (isPreferredListEmpty && isDefaultEndpointARegionalEndpoint)
            {
                maxWriteLocationIndex = 1;
                maxReadLocationIndex = 1;
            }

            for (int writeLocationIndex = 0; writeLocationIndex < maxWriteLocationIndex; writeLocationIndex++)
            {
                for (int readLocationIndex = 0; readLocationIndex < maxReadLocationIndex; readLocationIndex++)
                {
                    using GlobalEndpointManager endpointManager = this.Initialize(
                        useMultipleWriteLocations: useMultipleWriteLocations,
                        enableEndpointDiscovery: endpointDiscoveryEnabled,
                        isPreferredLocationsListEmpty: isPreferredListEmpty,
                        isDefaultEndpointARegionalEndpoint: isDefaultEndpointARegionalEndpoint);

                    ReadOnlyCollection<Uri> currentWriteEndpoints = this.cache.WriteEndpoints;
                    ReadOnlyCollection<Uri> currentReadEndpoints = this.cache.ReadEndpoints;

                    for (int i = 0; i < readLocationIndex; i++)
                    {
                        this.cache.MarkEndpointUnavailableForRead(new Uri(this.databaseAccount.ReadLocationsInternal[i].Endpoint));
                        endpointManager.MarkEndpointUnavailableForRead(new Uri(this.databaseAccount.ReadLocationsInternal[i].Endpoint));
                    }

                    for (int i = 0; i < writeLocationIndex; i++)
                    {
                        this.cache.MarkEndpointUnavailableForWrite(new Uri(this.databaseAccount.WriteLocationsInternal[i].Endpoint));
                        endpointManager.MarkEndpointUnavailableForWrite(
                             new Uri(this.databaseAccount.WriteLocationsInternal[i].Endpoint));
                    }

                    Dictionary<string, Uri> writeEndpointByLocation = this.databaseAccount.WriteLocationsInternal.ToDictionary(
                        location => location.Name,
                        location => new Uri(location.Endpoint));

                    Dictionary<string, Uri> readEndpointByLocation = this.databaseAccount.ReadLocationsInternal.ToDictionary(
                        location => location.Name,
                        location => new Uri(location.Endpoint));

                    List<Uri> accountLevelReadEndpoints = this.databaseAccount.ReadLocationsInternal
                        .Where(accountRegion => readEndpointByLocation.ContainsKey(accountRegion.Name))
                        .Select(accountRegion => readEndpointByLocation[accountRegion.Name])
                        .ToList();

                    List<Uri> accountLevelWriteEndpoints = this.databaseAccount.WriteLocationsInternal
                        .Where(accountRegion => writeEndpointByLocation.ContainsKey(accountRegion.Name))
                        .Select(accountRegion => writeEndpointByLocation[accountRegion.Name])
                        .ToList();

                    ReadOnlyCollection<string> preferredLocationsWhenClientLevelPreferredLocationsIsEmpty = this.cache.EffectivePreferredLocations;

                    Uri[] preferredAvailableWriteEndpoints, preferredAvailableReadEndpoints;

                    if (isPreferredListEmpty)
                    {
                        preferredAvailableWriteEndpoints = preferredLocationsWhenClientLevelPreferredLocationsIsEmpty.Skip(writeLocationIndex)
                            .Where(location => writeEndpointByLocation.ContainsKey(location))
                            .Select(location => writeEndpointByLocation[location]).ToArray();

                        preferredAvailableReadEndpoints = preferredLocationsWhenClientLevelPreferredLocationsIsEmpty.Skip(readLocationIndex)
                            .Where(location => readEndpointByLocation.ContainsKey(location))
                            .Select(location => readEndpointByLocation[location]).ToArray();
                    }
                    else
                    {
                        preferredAvailableWriteEndpoints = this.preferredLocations.Skip(writeLocationIndex)
                            .Where(location => writeEndpointByLocation.ContainsKey(location))
                            .Select(location => writeEndpointByLocation[location]).ToArray();

                        preferredAvailableReadEndpoints = this.preferredLocations.Skip(readLocationIndex)
                            .Where(location => readEndpointByLocation.ContainsKey(location))
                            .Select(location => readEndpointByLocation[location]).ToArray();
                    }

                    this.ValidateEndpointRefresh(
                        useMultipleWriteLocations,
                        endpointDiscoveryEnabled,
                        isPreferredListEmpty,
                        preferredAvailableWriteEndpoints,
                        preferredAvailableReadEndpoints,
                        preferredLocationsWhenClientLevelPreferredLocationsIsEmpty,
                        preferredLocationsWhenClientLevelPreferredLocationsIsEmpty,
                        accountLevelWriteEndpoints,
                        accountLevelReadEndpoints,
                        writeLocationIndex > 0,
                        readLocationIndex > 0 &&
                        currentReadEndpoints[0] != LocationCacheTests.DefaultEndpoint,
                        currentWriteEndpoints.Count > 1,
                        currentReadEndpoints.Count > 1);

                    await this.ValidateGlobalEndpointLocationCacheRefreshAsync(endpointManager);

                    this.ValidateRequestEndpointResolution(
                        useMultipleWriteLocations,
                        endpointDiscoveryEnabled,
                        preferredAvailableWriteEndpoints,
                        preferredAvailableReadEndpoints,
                        isPreferredListEmpty,
                        isDefaultEndpointARegionalEndpoint);

                    // wait for TTL on unavailability info
                    string expirationTime = System.Configuration.ConfigurationManager.AppSettings["UnavailableLocationsExpirationTimeInSeconds"];
                    int delayInMilliSeconds = int.Parse(
                                                  expirationTime,
                                                  NumberStyles.Integer,
                                                  CultureInfo.InvariantCulture) * 1000 * 2;
                    await Task.Delay(delayInMilliSeconds);

                    string config = $"Delay{expirationTime};" +
                                     $"useMultipleWriteLocations:{useMultipleWriteLocations};" +
                                     $"endpointDiscoveryEnabled:{endpointDiscoveryEnabled};" +
                                     $"isPreferredListEmpty:{isPreferredListEmpty}";

                    CollectionAssert.AreEqual(
                        currentWriteEndpoints,
                        this.cache.WriteEndpoints,
                        "Write Endpoints failed;" +
                            $"config:{config};" +
                            $"Current:{string.Join(",", currentWriteEndpoints)};" +
                            $"Cache:{string.Join(",", this.cache.WriteEndpoints)};");

                    CollectionAssert.AreEqual(
                        currentReadEndpoints,
                        this.cache.ReadEndpoints,
                        "Read Endpoints failed;" +
                            $"config:{config};" +
                            $"Current:{string.Join(",", currentReadEndpoints)};" +
                            $"Cache:{string.Join(",", this.cache.ReadEndpoints)};");
                }
            }
        }

        private void ValidateEndpointRefresh(
            bool useMultipleWriteLocations,
            bool endpointDiscoveryEnabled,
            bool isPreferredListEmpty,
            Uri[] preferredAvailableWriteEndpoints,
            Uri[] preferredAvailableReadEndpoints,
            ReadOnlyCollection<string> preferredAvailableWriteRegions,
            ReadOnlyCollection<string> preferredAvailableReadRegions,
            List<Uri> accountLevelWriteEndpoints,
            List<Uri> accountLevelReadEndpoints,
            bool isFirstWriteEndpointUnavailable,
            bool isFirstReadEndpointUnavailable,
            bool hasMoreThanOneWriteEndpoints,
            bool hasMoreThanOneReadEndpoints)
        {
            bool shouldRefreshEndpoints = this.cache.ShouldRefreshEndpoints(out bool canRefreshInBackground);

            bool isMostPreferredLocationUnavailableForRead = isFirstReadEndpointUnavailable;
            bool isMostPreferredLocationUnavailableForWrite = !useMultipleWriteLocations && isFirstWriteEndpointUnavailable;

            if (this.preferredLocations.Count > 0 || (isPreferredListEmpty && endpointDiscoveryEnabled))
            {
                string mostPreferredReadLocationName = (isPreferredListEmpty && endpointDiscoveryEnabled) ? preferredAvailableReadRegions[0] : this.preferredLocations.FirstOrDefault(location => this.databaseAccount.ReadableRegions.Any(readLocation => readLocation.Name == location), "");
                Uri mostPreferredReadEndpoint = LocationCacheTests.EndpointByLocation[mostPreferredReadLocationName];
                isMostPreferredLocationUnavailableForRead = preferredAvailableReadEndpoints.Length == 0 || (preferredAvailableReadEndpoints[0] != mostPreferredReadEndpoint);

                if (isPreferredListEmpty && endpointDiscoveryEnabled)
                {
                    isMostPreferredLocationUnavailableForRead = preferredAvailableReadEndpoints[0] != accountLevelReadEndpoints[0];
                }

                string mostPreferredWriteLocationName = (isPreferredListEmpty && endpointDiscoveryEnabled) ? preferredAvailableWriteRegions[0] : this.preferredLocations.FirstOrDefault(location => this.databaseAccount.WritableRegions.Any(writeLocation => writeLocation.Name == location), "");
                Uri mostPreferredWriteEndpoint = LocationCacheTests.EndpointByLocation[mostPreferredWriteLocationName];

                if (useMultipleWriteLocations)
                {
                    isMostPreferredLocationUnavailableForWrite = preferredAvailableWriteEndpoints.Length == 0 || (preferredAvailableWriteEndpoints[0] != mostPreferredWriteEndpoint);
                }

                if (isPreferredListEmpty && endpointDiscoveryEnabled)
                {
                    isMostPreferredLocationUnavailableForWrite = preferredAvailableWriteEndpoints[0] != accountLevelWriteEndpoints[0];
                }
            }

            if (!endpointDiscoveryEnabled)
            {
                Assert.AreEqual(false, shouldRefreshEndpoints);
            }
            else
            {
                Assert.AreEqual(isMostPreferredLocationUnavailableForRead || isMostPreferredLocationUnavailableForWrite, shouldRefreshEndpoints);
            }

            if (shouldRefreshEndpoints)
            {
                if (isMostPreferredLocationUnavailableForRead)
                {
                    Assert.AreEqual(hasMoreThanOneReadEndpoints, canRefreshInBackground);
                }
                else if (isMostPreferredLocationUnavailableForWrite)
                {
                    Assert.AreEqual(hasMoreThanOneWriteEndpoints, canRefreshInBackground);
                }
            }
        }

        private async Task ValidateGlobalEndpointLocationCacheRefreshAsync(GlobalEndpointManager endpointManager)
        {
            IEnumerable<Task> refreshLocations = Enumerable.Range(0, 10).Select(index => Task.Factory.StartNew(() => endpointManager.RefreshLocationAsync(false)));

            await Task.WhenAll(refreshLocations);

            this.mockedClient.Verify(client => client.GetDatabaseAccountInternalAsync(It.IsAny<Uri>(), It.IsAny<CancellationToken>()), Times.AtMostOnce);

            this.mockedClient.ResetCalls();

            foreach (Task task in Enumerable.Range(0, 10).Select(index => Task.Factory.StartNew(() => endpointManager.RefreshLocationAsync(false))))
            {
                await task;
            }

            this.mockedClient.Verify(client => client.GetDatabaseAccountInternalAsync(It.IsAny<Uri>(), It.IsAny<CancellationToken>()), Times.AtMostOnce);
        }

        private void ValidateRequestEndpointResolution(
            bool useMultipleWriteLocations,
            bool endpointDiscoveryEnabled,
            Uri[] availableWriteEndpoints,
            Uri[] availableReadEndpoints,
            bool isPreferredLocationsListEmpty,
            bool isDefaultEndpointARegionalEndpoint)
        {
            Uri firstAvailableWriteEndpoint;
            Uri secondAvailableWriteEndpoint;

            if (!endpointDiscoveryEnabled)
            {
                firstAvailableWriteEndpoint = isDefaultEndpointARegionalEndpoint ? LocationCacheTests.DefaultRegionalEndpoint : LocationCacheTests.DefaultEndpoint;
                secondAvailableWriteEndpoint = isDefaultEndpointARegionalEndpoint ? LocationCacheTests.DefaultRegionalEndpoint : LocationCacheTests.DefaultEndpoint;
            }
            else if (!useMultipleWriteLocations)
            {
                firstAvailableWriteEndpoint = new Uri(this.databaseAccount.WriteLocationsInternal[0].Endpoint);
                secondAvailableWriteEndpoint = new Uri(this.databaseAccount.WriteLocationsInternal[1].Endpoint);
            }
            else if (availableWriteEndpoints.Length > 1)
            {

                if (isDefaultEndpointARegionalEndpoint && isPreferredLocationsListEmpty)
                {
                    firstAvailableWriteEndpoint = LocationCacheTests.DefaultRegionalEndpoint;
                    secondAvailableWriteEndpoint = LocationCacheTests.DefaultRegionalEndpoint;
                }
                else
                {
                    firstAvailableWriteEndpoint = availableWriteEndpoints[0];
                    secondAvailableWriteEndpoint = availableWriteEndpoints[1];
                }
            }
            else if (availableWriteEndpoints.Length > 0)
            {
                if (isDefaultEndpointARegionalEndpoint && isPreferredLocationsListEmpty)
                {
                    firstAvailableWriteEndpoint = LocationCacheTests.DefaultRegionalEndpoint;
                    secondAvailableWriteEndpoint = LocationCacheTests.DefaultRegionalEndpoint;
                }
                else
                {
                    firstAvailableWriteEndpoint = availableWriteEndpoints[0];
                    secondAvailableWriteEndpoint =
                        this.databaseAccount.WriteLocationsInternal[0].Endpoint != firstAvailableWriteEndpoint.ToString() ?
                        new Uri(this.databaseAccount.WriteLocationsInternal[0].Endpoint) :
                        new Uri(this.databaseAccount.WriteLocationsInternal[1].Endpoint);
                }
            }
            else
            {
                firstAvailableWriteEndpoint = isDefaultEndpointARegionalEndpoint ? LocationCacheTests.DefaultRegionalEndpoint : LocationCacheTests.DefaultEndpoint;
                secondAvailableWriteEndpoint = isDefaultEndpointARegionalEndpoint ? LocationCacheTests.DefaultRegionalEndpoint : LocationCacheTests.DefaultEndpoint;
            }

            Uri firstAvailableReadEndpoint;

            if (!endpointDiscoveryEnabled)
            {
                firstAvailableReadEndpoint = isDefaultEndpointARegionalEndpoint ? LocationCacheTests.DefaultRegionalEndpoint : LocationCacheTests.DefaultEndpoint;
            }
            else
            {
                firstAvailableReadEndpoint = availableReadEndpoints.Length > 0
                    ? availableReadEndpoints[0]
                    : LocationCacheTests.EndpointByLocation[this.preferredLocations[0]];
            }

            Uri firstWriteEndpoint = !endpointDiscoveryEnabled ?
                LocationCacheTests.DefaultEndpoint :
                new Uri(this.databaseAccount.WriteLocationsInternal[0].Endpoint);

            Uri secondWriteEndpoint = !endpointDiscoveryEnabled ?
                LocationCacheTests.DefaultEndpoint :
                new Uri(this.databaseAccount.WriteLocationsInternal[1].Endpoint);

            if (isDefaultEndpointARegionalEndpoint && !endpointDiscoveryEnabled)
            {
                firstWriteEndpoint = LocationCacheTests.DefaultRegionalEndpoint;
                secondWriteEndpoint = LocationCacheTests.DefaultRegionalEndpoint;
            }

            // If current write endpoint is unavailable, write endpoints order doesn't change
            // All write requests flip-flop between current write and alternate write endpoint
            ReadOnlyCollection<Uri> writeEndpoints = this.cache.WriteEndpoints;
            Assert.AreEqual(firstAvailableWriteEndpoint, writeEndpoints[0]);
            Assert.AreEqual(secondAvailableWriteEndpoint, this.ResolveEndpointForWriteRequest(ResourceType.Document, true));
            Assert.AreEqual(firstAvailableWriteEndpoint, this.ResolveEndpointForWriteRequest(ResourceType.Document, false));

            // Writes to other resource types should be directed to first/second write endpoint
            Assert.AreEqual(firstWriteEndpoint, this.ResolveEndpointForWriteRequest(ResourceType.Database, false));
            Assert.AreEqual(secondWriteEndpoint, this.ResolveEndpointForWriteRequest(ResourceType.Database, true));

            // Reads should be directed to available read endpoints regardless of resource type
            Assert.AreEqual(firstAvailableReadEndpoint, this.ResolveEndpointForReadRequest(true));
            Assert.AreEqual(firstAvailableReadEndpoint, this.ResolveEndpointForReadRequest(false));
        }

        private Uri ResolveEndpointForReadRequest(bool masterResourceType)
        {
            using (DocumentServiceRequest request = DocumentServiceRequest.Create(OperationType.Read, masterResourceType ? ResourceType.Database : ResourceType.Document, AuthorizationTokenType.PrimaryMasterKey))
            {
                return this.cache.ResolveServiceEndpoint(request);
            }
        }

        private Uri ResolveEndpointForWriteRequest(ResourceType resourceType, bool useAlternateWriteEndpoint)
        {
            using (DocumentServiceRequest request = DocumentServiceRequest.Create(OperationType.Create, resourceType, AuthorizationTokenType.PrimaryMasterKey))
            {
                request.RequestContext.RouteToLocation(useAlternateWriteEndpoint ? 1 : 0, resourceType.IsCollectionChild());
                return this.cache.ResolveServiceEndpoint(request);
            }
        }

        private DocumentServiceRequest CreateRequest(bool isReadRequest, bool isMasterResourceType)
        {
            if (isReadRequest)
            {
                return DocumentServiceRequest.Create(OperationType.Read, isMasterResourceType ? ResourceType.Database : ResourceType.Document, AuthorizationTokenType.PrimaryMasterKey);
            }
            else
            {
                return DocumentServiceRequest.Create(OperationType.Create, isMasterResourceType ? ResourceType.Database : ResourceType.Document, AuthorizationTokenType.PrimaryMasterKey);
            }
        }
    }
}<|MERGE_RESOLUTION|>--- conflicted
+++ resolved
@@ -188,26 +188,15 @@
         }
 
         private ClientRetryPolicy CreateClientRetryPolicy(
-<<<<<<< HEAD
             bool enableEndpointDiscovery,
-=======
-            bool enableEndpointDiscovery,
->>>>>>> b4a4ac0f
             bool partitionLevelFailoverEnabled,
             GlobalEndpointManager endpointManager)
         {
             return new ClientRetryPolicy(
-<<<<<<< HEAD
-                endpointManager, 
-                this.partitionKeyRangeLocationCache, 
-                new RetryOptions(),
-                enableEndpointDiscovery,
-=======
                 endpointManager,
                 this.partitionKeyRangeLocationCache,
                 new RetryOptions(),
                 enableEndpointDiscovery,
->>>>>>> b4a4ac0f
                 isPertitionLevelFailoverEnabled: partitionLevelFailoverEnabled);
         }
 
@@ -761,8 +750,6 @@
 
             endpointManager.InitializeAccountPropertiesAndStartBackgroundRefresh(this.databaseAccount);
             ClientRetryPolicy retryPolicy = this.CreateClientRetryPolicy(enableEndpointDiscovery: true, partitionLevelFailoverEnabled: false, endpointManager: endpointManager);
-<<<<<<< HEAD
-=======
 
             if (isPreferredLocationsEmpty)
             {
@@ -778,7 +765,6 @@
                     Assert.AreEqual("location1", this.cache.EffectivePreferredLocations[0]);
                 }
             }
->>>>>>> b4a4ac0f
 
             using (DocumentServiceRequest request = this.CreateRequest(isReadRequest: false, isMasterResourceType: false))
             {
@@ -1060,8 +1046,6 @@
 
             endpointManager.InitializeAccountPropertiesAndStartBackgroundRefresh(this.databaseAccount);
             ClientRetryPolicy retryPolicy = this.CreateClientRetryPolicy(enableEndpointDiscovery: true, partitionLevelFailoverEnabled: false, endpointManager: endpointManager);
-<<<<<<< HEAD
-=======
 
             if (isPreferredLocationsEmpty)
             {
@@ -1094,7 +1078,6 @@
                     }
                 }
             }
->>>>>>> b4a4ac0f
 
             using (DocumentServiceRequest request = this.CreateRequest(isReadRequest: isReadRequest, isMasterResourceType: false))
             {
@@ -1176,24 +1159,6 @@
         }
 
         [DataTestMethod]
-<<<<<<< HEAD
-        [DataRow(true, false, false, false, false, DisplayName = "Read request - Single master - no preferred locations - without partition level failover - should NOT retry")]
-        [DataRow(false, false, false, false, false, DisplayName = "Write request - Single master - no preferred locations - without partition level failover - should NOT retry")]
-        [DataRow(true, true, false, false, false, DisplayName = "Read request - Multi master - no preferred locations - without partition level failover - should NOT retry")]
-        [DataRow(false, true, false, false, false, DisplayName = "Write request - Multi master - no preferred locations - without partition level failover - should NOT retry")]
-        [DataRow(true, false, true, true, false, DisplayName = "Read request - Single master - with preferred locations - without partition level failover - should retry")]
-        [DataRow(false, false, true, false, false, DisplayName = "Write request - Single master - with preferred locations - without partition level failover - should NOT retry")]
-        [DataRow(true, true, true, true, false, DisplayName = "Read request - Multi master - with preferred locations - without partition level failover - should retry")]
-        [DataRow(false, true, true, true, false, DisplayName = "Write request - Multi master - with preferred locations - without partition level failover - should retry")]
-        [DataRow(true, false, false, false, true, DisplayName = "Read request - Single master - no preferred locations - with partition level failover - should NOT retry")]
-        [DataRow(false, false, false, false, true, DisplayName = "Write request - Single master - no preferred locations - with partition level failover - should NOT retry")]
-        [DataRow(true, true, false, false, true, DisplayName = "Read request - Multi master - no preferred locations - with partition level failover - should NOT retry")]
-        [DataRow(false, true, false, false, true, DisplayName = "Write request - Multi master - no preferred locations - with partition level failover - should NOT retry")]
-        [DataRow(true, false, true, true, true, DisplayName = "Read request - Single master - with preferred locations - with partition level failover - should NOT retry")]
-        [DataRow(false, false, true, true, true, DisplayName = "Write request - Single master - with preferred locations - with partition level failover - should retry")]
-        [DataRow(true, true, true, true, true, DisplayName = "Read request - Multi master - with preferred locations - with partition level failover - should retry")]
-        [DataRow(false, true, true, true, true, DisplayName = "Write request - Multi master - with preferred locations - with partition level failover - should retry")]
-=======
         [DataRow(true, false, false, true, false, false, DisplayName = "Read request - Single master - no preferred locations - without partition level failover - should retry - global default endpoint")]
         [DataRow(false, false, false, false, false, false, DisplayName = "Write request - Single master - no preferred locations - without partition level failover - should NOT retry - global default endpoint")]
         [DataRow(true, true, false, true, false, false, DisplayName = "Read request - Multi master - no preferred locations - without partition level failover - should retry - global default endpoint")]
@@ -1226,7 +1191,6 @@
         [DataRow(false, false, true, true, true, true, DisplayName = "Write request - Single master - with preferred locations - with partition level failover - should retry - regional default endpoint")]
         [DataRow(true, true, true, true, true, true, DisplayName = "Read request - Multi master - with preferred locations - with partition level failover - should retry - regional default endpoint")]
         [DataRow(false, true, true, true, true, true, DisplayName = "Write request - Multi master - with preferred locations - with partition level failover - should retry - regional default endpoint")]
->>>>>>> b4a4ac0f
         public async Task ClientRetryPolicy_ValidateRetryOnServiceUnavailable(
             bool isReadRequest,
             bool useMultipleWriteLocations,
@@ -1251,11 +1215,6 @@
                 enforceSingleMasterSingleWriteLocation: true,
                 isDefaultEndpointARegionalEndpoint: isDefaultEndpointARegionalEndpoint);
 
-<<<<<<< HEAD
-            endpointManager.InitializeAccountPropertiesAndStartBackgroundRefresh(this.databaseAccount);
-
-            ClientRetryPolicy retryPolicy = this.CreateClientRetryPolicy(enableEndpointDiscovery, partitionLevelFailoverEnabled: enablePartitionLevelFailover, endpointManager);
-=======
             endpointManager.InitializeAccountPropertiesAndStartBackgroundRefresh(this.databaseAccount);
 
             ClientRetryPolicy retryPolicy = this.CreateClientRetryPolicy(enableEndpointDiscovery, partitionLevelFailoverEnabled: enablePartitionLevelFailover, endpointManager);
@@ -1275,7 +1234,6 @@
                 }
             }
 
->>>>>>> b4a4ac0f
 
             using (DocumentServiceRequest request = this.CreateRequest(isReadRequest: isReadRequest, isMasterResourceType: false))
             {
@@ -1354,24 +1312,6 @@
         }
 
         [TestMethod]
-<<<<<<< HEAD
-        [DataRow(true, true, true, DisplayName = "Read request - Multi master - with preferred locations")]
-        [DataRow(true, true, false, DisplayName = "Read request - Multi master - no preferred locations")]
-        [DataRow(true, false, true, DisplayName =  "Read request - Single master - with preferred locations")]
-        [DataRow(true, false, false, DisplayName = "Read request - Single master - no preferred locations")]
-        [DataRow(false, true, true, DisplayName = "Write request - Multi master - with preferred locations")]
-        [DataRow(false, true, false, DisplayName = "Write request - Multi master - no preferred locations")]
-        [DataRow(false, false, true, DisplayName = "Write request - Single master - with preferred locations")]
-        [DataRow(false, false, false, DisplayName = "Write request - Single master - no preferred locations")]
-        public void VerifyRegionExcludedTest(
-            bool isReadRequest,
-            bool useMultipleWriteLocations,
-            bool usesPreferredLocations)
-        {
-            bool enableEndpointDiscovery = true;
-
-            ReadOnlyCollection<string> preferredList = usesPreferredLocations ? 
-=======
         [DataRow(true, true, true, false, DisplayName = "Read request - Multi master - with preferred locations - default endpoint is not regional endpoint")]
         [DataRow(true, true, false, false, DisplayName = "Read request - Multi master - no preferred locations - default endpoint is not regional endpoint")]
         [DataRow(true, false, true, false, DisplayName = "Read request - Single master - with preferred locations - default endpoint is not regional endpoint")]
@@ -1397,7 +1337,6 @@
             bool enableEndpointDiscovery = true;
 
             ReadOnlyCollection<string> preferredList = usesPreferredLocations ?
->>>>>>> b4a4ac0f
                 isReadRequest ?
                     new List<string> {
                         "location4",
@@ -1409,11 +1348,7 @@
                         "location2",
                         "location1"
                     }.AsReadOnly() :
-<<<<<<< HEAD
-                isReadRequest ? 
-=======
                 isReadRequest ?
->>>>>>> b4a4ac0f
                     new List<string>() {
                         "default",
                         "location1",
@@ -1428,23 +1363,6 @@
                     }.AsReadOnly();
 
             List<List<string>> excludeRegionCases = isReadRequest ?
-<<<<<<< HEAD
-            new List<List<string>>() 
-            {
-                new List<string> {"default"}, new List<string> {"default", "location1"}, new List<string> {"default", "location2"}, new List<string> {"default", "location4"}, 
-                new List<string> {"default", "location1", "location2"}, new List<string> {"default", "location1", "location4"}, new List<string> {"default", "location2", "location4"}, 
-                new List<string> {"default", "location1", "location2", "location4"}, new List<string> { "location1" }, new List<string> {"location1", "location2"}, 
-                new List<string> {"location1", "location4"}, new List<string> {"location1", "location2", "location4"},new List<string> { "location2" },
-                new List<string> {"location2", "location4"},new List<string> { "location4" },
-            } :
-            new List<List<string>>()
-            {
-                new List<string> {"default" }, new List<string> {"default", "location1"}, new List<string> {"default", "location2"}, new List<string> {"default", "location3"}, 
-                new List<string> {"default", "location1", "location2"}, new List<string> {"default", "location1", "location3"}, new List<string> {"default", "location2", "location3"}, 
-                new List<string> {"default", "location1", "location2", "location3"}, new List<string> { "location1" }, new List<string> {"location1", "location2"}, 
-                new List<string> {"location1", "location3"}, new List<string> {"location1", "location2", "location3"},new List<string> { "location2" },
-                new List<string> {"location2", "location3"},new List<string> { "location3" },
-=======
             new List<List<string>>()
             {
                 new List<string> { "location1" },
@@ -1464,7 +1382,6 @@
                 new List<string> { "location1", "location3" },
                 new List<string> { "location2", "location3" },
                 new List<string> { "location1", "location2", "location3" }
->>>>>>> b4a4ac0f
             };
 
             foreach (List<string> excludeRegions in excludeRegionCases)
@@ -1472,18 +1389,11 @@
                 using GlobalEndpointManager endpointManager = this.Initialize(
                 useMultipleWriteLocations: useMultipleWriteLocations,
                 enableEndpointDiscovery: enableEndpointDiscovery,
-<<<<<<< HEAD
-                isPreferredLocationsListEmpty: false,
-                preferedRegionListOverride: preferredList,
-                enforceSingleMasterSingleWriteLocation: true,
-                isExcludeRegionsTest: true);
-=======
                 isPreferredLocationsListEmpty: !usesPreferredLocations,
                 preferedRegionListOverride: preferredList,
                 enforceSingleMasterSingleWriteLocation: true,
                 isExcludeRegionsTest: true,
                 isDefaultEndpointARegionalEndpoint: isDefaultEndpointAlsoRegionEndpoint);
->>>>>>> b4a4ac0f
 
                 endpointManager.InitializeAccountPropertiesAndStartBackgroundRefresh(this.databaseAccount);
                 ClientRetryPolicy retryPolicy = this.CreateClientRetryPolicy(enableEndpointDiscovery: true, partitionLevelFailoverEnabled: false, endpointManager: endpointManager);
@@ -1491,16 +1401,6 @@
                 using (DocumentServiceRequest request = this.CreateRequest(isReadRequest: isReadRequest, isMasterResourceType: false))
                 {
                     request.RequestContext.ExcludeRegions = excludeRegions;
-<<<<<<< HEAD
-
-                    ReadOnlyCollection<Uri> applicableEndpoints = this.cache.GetApplicableEndpoints(request, isReadRequest); 
-                    
-                    Uri endpoint = endpointManager.ResolveServiceEndpoint(request);
-                    ReadOnlyCollection<Uri> applicableRegions = this.GetApplicableRegions(isReadRequest, useMultipleWriteLocations, usesPreferredLocations, excludeRegions);
-
-                    Assert.AreEqual(applicableRegions.Count, applicableEndpoints.Count);
-                    for(int i = 0; i < applicableRegions.Count; i++)
-=======
                     ReadOnlyCollection<Uri> applicableEndpoints;
 
                     if (!isReadRequest && !useMultipleWriteLocations)
@@ -1523,7 +1423,6 @@
 
                     Assert.AreEqual(applicableRegions.Count, applicableEndpoints.Count);
                     for (int i = 0; i < applicableRegions.Count; i++)
->>>>>>> b4a4ac0f
                     {
                         Assert.AreEqual(applicableRegions[i], applicableEndpoints[i]);
                     }
@@ -1531,20 +1430,6 @@
                     Assert.AreEqual(applicableRegions[0], endpoint);
                 }
             }
-<<<<<<< HEAD
-            
-        }
-
-        private ReadOnlyCollection<Uri> GetApplicableRegions(bool isReadRequest, bool useMultipleWriteLocations, bool usesPreferredLocations, List<string> excludeRegions)
-        {
-            if(!isReadRequest && !useMultipleWriteLocations)
-            {
-                return new List<Uri>() {LocationCacheTests.DefaultEndpoint }.AsReadOnly();
-            }
-
-            Dictionary<string, Uri> readWriteLocations = usesPreferredLocations ? 
-                isReadRequest ?                    
-=======
 
         }
 
@@ -1558,17 +1443,12 @@
 
             Dictionary<string, Uri> readWriteLocations = usesPreferredLocations ?
                 isReadRequest ?
->>>>>>> b4a4ac0f
                     new Dictionary<string, Uri>()
                     {
                         {"location4", LocationCacheTests.Location4Endpoint },
                         {"location2", LocationCacheTests.Location2Endpoint },
                         {"location1", LocationCacheTests.Location1Endpoint },
-<<<<<<< HEAD
-                    } : 
-=======
                     } :
->>>>>>> b4a4ac0f
                     useMultipleWriteLocations ?
                         new Dictionary<string, Uri>()
                         {
@@ -1578,25 +1458,10 @@
                         } :
                         new Dictionary<string, Uri>()
                         {
-<<<<<<< HEAD
-                            {"default", LocationCacheTests.DefaultEndpoint },
-=======
->>>>>>> b4a4ac0f
                         } :
                 isReadRequest ?
                     new Dictionary<string, Uri>()
                     {
-<<<<<<< HEAD
-                        {"default", LocationCacheTests.DefaultEndpoint },
-                        {"location1", LocationCacheTests.Location1Endpoint },
-                        {"location2", LocationCacheTests.Location2Endpoint },
-                        {"location4", LocationCacheTests.Location4Endpoint },
-                    } :
-                    useMultipleWriteLocations ?                        
-                        new Dictionary<string, Uri>()
-                        {
-                            {"default", LocationCacheTests.DefaultEndpoint },
-=======
                         {"location1", LocationCacheTests.Location1Endpoint },
                         {"location2", LocationCacheTests.Location2Endpoint },
                         {"location3", LocationCacheTests.Location3Endpoint },
@@ -1605,28 +1470,16 @@
                     useMultipleWriteLocations ?
                         new Dictionary<string, Uri>()
                         {
->>>>>>> b4a4ac0f
                             {"location1", LocationCacheTests.Location1Endpoint },
                             {"location2", LocationCacheTests.Location2Endpoint },
                             {"location3", LocationCacheTests.Location3Endpoint },
                         } :
                         new Dictionary<string, Uri>()
                         {
-<<<<<<< HEAD
-                            {"default", LocationCacheTests.DefaultEndpoint}
-=======
->>>>>>> b4a4ac0f
                         };
 
             List<Uri> applicableRegions = new List<Uri>();
 
-<<<<<<< HEAD
-            foreach (string region in readWriteLocations.Keys)
-            {
-                if(!excludeRegions.Contains(region))
-                {
-                    applicableRegions.Add(readWriteLocations[region]);
-=======
             // exclude regions applies when
             //  1. preferred regions are set
             //  2. preferred regions aren't set and default endpoint isn't a regional endpoint
@@ -1638,15 +1491,11 @@
                     {
                         applicableRegions.Add(readWriteLocations[region]);
                     }
->>>>>>> b4a4ac0f
                 }
             }
 
             if (applicableRegions.Count == 0)
             {
-<<<<<<< HEAD
-                applicableRegions.Add(LocationCacheTests.DefaultEndpoint);
-=======
                 if (isDefaultEndpointARegionalEndpoint)
                 {
                     applicableRegions.Add(LocationCacheTests.DefaultRegionalEndpoint);
@@ -1655,7 +1504,6 @@
                 {
                     applicableRegions.Add(LocationCacheTests.DefaultEndpoint);
                 }
->>>>>>> b4a4ac0f
             }
 
             return applicableRegions.AsReadOnly();
@@ -1663,19 +1511,9 @@
 
         private static AccountProperties CreateDatabaseAccount(
             bool useMultipleWriteLocations,
-            bool enforceSingleMasterSingleWriteLocation,
-            bool isExcludeRegionsTest = false)
-        {
-            Collection<AccountRegion> writeLocations = isExcludeRegionsTest ?
-
-                new Collection<AccountRegion>()
-                {
-                    { new AccountRegion() { Name = "default", Endpoint = LocationCacheTests.DefaultEndpoint.ToString() } },
-                    { new AccountRegion() { Name = "location1", Endpoint = LocationCacheTests.Location1Endpoint.ToString() } },
-                    { new AccountRegion() { Name = "location2", Endpoint = LocationCacheTests.Location2Endpoint.ToString() } },
-                    { new AccountRegion() { Name = "location3", Endpoint = LocationCacheTests.Location3Endpoint.ToString() } },
-                } :
-                new Collection<AccountRegion>()
+            bool enforceSingleMasterSingleWriteLocation)
+        {
+            Collection<AccountRegion> writeLocations = new Collection<AccountRegion>()
                 {
                     { new AccountRegion() { Name = "location1", Endpoint = LocationCacheTests.Location1Endpoint.ToString() } },
                     { new AccountRegion() { Name = "location2", Endpoint = LocationCacheTests.Location2Endpoint.ToString() } },
@@ -1687,49 +1525,22 @@
             {
                 // Some pre-existing tests depend on the account having multiple write locations even on single master setup
                 // Newer tests can correctly define a single master account (single write region) without breaking existing tests
-<<<<<<< HEAD
-                writeLocations = isExcludeRegionsTest ?
-                    new Collection<AccountRegion>()
-                    {
-                        { new AccountRegion() { Name = "default", Endpoint = LocationCacheTests.DefaultEndpoint.ToString() } }
-                    } : 
-                    new Collection<AccountRegion>()
-                    {
-                        { new AccountRegion() { Name = "location1", Endpoint = LocationCacheTests.Location1Endpoint.ToString() } }
-                    } ;
-=======
                 writeLocations =
                     new Collection<AccountRegion>()
                     {
                         { new AccountRegion() { Name = "location1", Endpoint = LocationCacheTests.Location1Endpoint.ToString() } }
                     };
->>>>>>> b4a4ac0f
             }
 
             AccountProperties databaseAccount = new AccountProperties()
             {
                 EnableMultipleWriteLocations = useMultipleWriteLocations,
-<<<<<<< HEAD
-                ReadLocationsInternal = isExcludeRegionsTest ?
-                    new Collection<AccountRegion>()
-                    {
-                        { new AccountRegion() { Name = "default", Endpoint = LocationCacheTests.DefaultEndpoint.ToString() } },
-                        { new AccountRegion() { Name = "location1", Endpoint = LocationCacheTests.Location1Endpoint.ToString() } },
-                        { new AccountRegion() { Name = "location2", Endpoint = LocationCacheTests.Location2Endpoint.ToString() } },
-                        { new AccountRegion() { Name = "location4", Endpoint = LocationCacheTests.Location4Endpoint.ToString() } },
-                    } :
-                    new Collection<AccountRegion>()
-                    {
-                        { new AccountRegion() { Name = "location1", Endpoint = LocationCacheTests.Location1Endpoint.ToString() } },
-                        { new AccountRegion() { Name = "location2", Endpoint = LocationCacheTests.Location2Endpoint.ToString() } },
-=======
                 // ReadLocations should be a superset of WriteLocations
                 ReadLocationsInternal = new Collection<AccountRegion>()
                     {
                         { new AccountRegion() { Name = "location1", Endpoint = LocationCacheTests.Location1Endpoint.ToString() } },
                         { new AccountRegion() { Name = "location2", Endpoint = LocationCacheTests.Location2Endpoint.ToString() } },
                         { new AccountRegion() { Name = "location3", Endpoint = LocationCacheTests.Location3Endpoint.ToString() } },
->>>>>>> b4a4ac0f
                         { new AccountRegion() { Name = "location4", Endpoint = LocationCacheTests.Location4Endpoint.ToString() } },
                     },
                 WriteLocationsInternal = writeLocations
@@ -1745,17 +1556,12 @@
             bool enforceSingleMasterSingleWriteLocation = false, // Some tests depend on the Initialize to create an account with multiple write locations, even when not multi master
             ReadOnlyCollection<string> preferedRegionListOverride = null,
             bool enablePartitionLevelFailover = false,
-<<<<<<< HEAD
-            bool isExcludeRegionsTest = false)
-=======
             bool isExcludeRegionsTest = false,
             bool isDefaultEndpointARegionalEndpoint = false)
->>>>>>> b4a4ac0f
         {
             this.databaseAccount = LocationCacheTests.CreateDatabaseAccount(
                 useMultipleWriteLocations,
-                enforceSingleMasterSingleWriteLocation,
-                isExcludeRegionsTest);
+                enforceSingleMasterSingleWriteLocation);
 
             if (isPreferredLocationsListEmpty)
             {
@@ -1782,11 +1588,7 @@
             this.cache.OnDatabaseAccountRead(this.databaseAccount);
 
             this.mockedClient = new Mock<IDocumentClientInternal>();
-<<<<<<< HEAD
-            this.mockedClient.Setup(owner => owner.ServiceEndpoint).Returns(LocationCacheTests.DefaultEndpoint);
-=======
             this.mockedClient.Setup(owner => owner.ServiceEndpoint).Returns(isDefaultEndpointARegionalEndpoint ? LocationCacheTests.DefaultRegionalEndpoint : LocationCacheTests.DefaultEndpoint);
->>>>>>> b4a4ac0f
             this.mockedClient.Setup(owner => owner.GetDatabaseAccountInternalAsync(It.IsAny<Uri>(), It.IsAny<CancellationToken>())).ReturnsAsync(this.databaseAccount);
 
             ConnectionPolicy connectionPolicy = new ConnectionPolicy()
