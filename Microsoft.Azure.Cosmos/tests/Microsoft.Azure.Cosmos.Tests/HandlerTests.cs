﻿//------------------------------------------------------------
// Copyright (c) Microsoft Corporation.  All rights reserved.
//------------------------------------------------------------

namespace Microsoft.Azure.Cosmos.Tests
{
    using System;
    using System.Collections;
    using System.Collections.Generic;
    using System.Collections.ObjectModel;
    using System.Globalization;
    using System.IO;
    using System.Linq;
    using System.Net;
    using System.Net.Http;
    using System.Text;
    using System.Threading;
    using System.Threading.Tasks;
    using Microsoft.Azure.Cosmos.Handlers;
    using Microsoft.Azure.Cosmos.Scripts;
    using Microsoft.Azure.Cosmos.Telemetry;
    using Microsoft.Azure.Documents;
    using Microsoft.VisualStudio.TestTools.UnitTesting;
    using Newtonsoft.Json;

    [TestClass]
    public class HandlerTests
    {

        [TestMethod]
        public void HandlerOrder()
        {
            using CosmosClient client = MockCosmosUtil.CreateMockCosmosClient();

            Type[] types = new Type[]
            {
                typeof(RequestInvokerHandler),
                typeof(DiagnosticsHandler),
                typeof(TelemetryHandler),
                typeof(RetryHandler),
                typeof(RouterHandler)
            };

            RequestHandler handler = client.RequestHandler;
            foreach (Type type in types)
            {
                Assert.IsTrue(type.Equals(handler.GetType()));
                handler = handler.InnerHandler;
            }

            Assert.IsNull(handler);
        }

        [TestMethod]
        public async Task TestPreProcessingHandler()
        {
            RequestHandler preProcessHandler = new PreProcessingTestHandler();
            using CosmosClient client = MockCosmosUtil.CreateMockCosmosClient((builder) => builder.AddCustomHandlers(preProcessHandler));

            Assert.IsTrue(typeof(RequestInvokerHandler).Equals(client.RequestHandler.GetType()));
            Assert.IsTrue(typeof(PreProcessingTestHandler).Equals(client.RequestHandler.InnerHandler.GetType()));

            Container container = client.GetDatabase("testdb")
                                        .GetContainer("testcontainer");

            HttpStatusCode[] testHttpStatusCodes = new HttpStatusCode[]
                                {
                                    HttpStatusCode.OK
                                };

            // User operations
            foreach (HttpStatusCode code in testHttpStatusCodes)
            {
                ItemRequestOptions options = new ItemRequestOptions
                {
                    Properties = new Dictionary<string, object>()
                {
                    { PreProcessingTestHandler.StatusCodeName, code },
                }
                };

                ItemResponse<object> response = await container.ReadItemAsync<object>("id1", new Cosmos.PartitionKey("pk1"), options);
                Console.WriteLine($"Got status code {response.StatusCode}");
                Assert.AreEqual(code, response.StatusCode);
            }

            // Meta-data operations
            foreach (HttpStatusCode code in testHttpStatusCodes)
            {
                ContainerRequestOptions options = new ContainerRequestOptions
                {
                    Properties = new Dictionary<string, object>()
                {
                    { PreProcessingTestHandler.StatusCodeName, code }
                }
                };

                ContainerResponse response = await container.DeleteContainerAsync(options);

                Console.WriteLine($"Got status code {response.StatusCode}");
                Assert.AreEqual(code, response.StatusCode);

            }
        }

        [TestMethod]
        public async Task RequestOptionsHandlerCanHandleRequestOptions()
        {
            const string PropertyKey = "propkey";
            const string Condition = "*";
            object propertyValue = Encoding.UTF8.GetBytes("test");
            RequestOptions options = new ItemRequestOptions
            {
                Properties = new Dictionary<string, object>(new List<KeyValuePair<string, object>> {
                    new KeyValuePair<string, object>(PropertyKey, propertyValue)
                }),
                IfMatchEtag = Condition,
            };

            TestHandler testHandler = new TestHandler((request, cancellationToken) =>
            {
                Assert.AreEqual(propertyValue, request.Properties[PropertyKey]);
                Assert.AreEqual(Condition, request.Headers.GetValues(HttpConstants.HttpHeaders.IfMatch).First());
                return TestHandler.ReturnSuccess();
            });

            CosmosClient client = MockCosmosUtil.CreateMockCosmosClient();

            RequestInvokerHandler invoker = new RequestInvokerHandler(client, requestedClientConsistencyLevel: null, requestedClientPriorityLevel: null)
            {
                InnerHandler = testHandler
            };
            RequestMessage requestMessage = new RequestMessage(HttpMethod.Get, new System.Uri("https://dummy.documents.azure.com:443/dbs"));
            requestMessage.Headers.Add(HttpConstants.HttpHeaders.PartitionKey, "[]");
            requestMessage.ResourceType = ResourceType.Document;
            requestMessage.OperationType = OperationType.Read;
            requestMessage.RequestOptions = options;

            await invoker.SendAsync(requestMessage, new CancellationToken());
        }

        [TestMethod]
        public async Task RequestOptionsConsistencyLevel()
        {
            List<Cosmos.ConsistencyLevel> cosmosLevels = Enum.GetValues(typeof(Cosmos.ConsistencyLevel)).Cast<Cosmos.ConsistencyLevel>().ToList();
            List<Documents.ConsistencyLevel> documentLevels = Enum.GetValues(typeof(Documents.ConsistencyLevel)).Cast<Documents.ConsistencyLevel>().ToList();
            CollectionAssert.AreEqual(cosmosLevels, documentLevels, new EnumComparer(), "Document consistency level is different from cosmos consistency level");

            using CosmosClient client = MockCosmosUtil.CreateMockCosmosClient(accountConsistencyLevel: Cosmos.ConsistencyLevel.Strong);

            foreach (Cosmos.ConsistencyLevel level in cosmosLevels)
            {
                List<RequestOptions> requestOptions = new List<RequestOptions>
                {
                    new ItemRequestOptions
                    {
                        ConsistencyLevel = level
                    },

                    new QueryRequestOptions
                    {
                        ConsistencyLevel = level
                    },

                    new StoredProcedureRequestOptions
                    {
                        ConsistencyLevel = level
                    }
                };

                foreach (RequestOptions option in requestOptions)
                {
                    TestHandler testHandler = new TestHandler((request, cancellationToken) =>
                    {
                        Assert.AreEqual(level.ToString(), request.Headers[HttpConstants.HttpHeaders.ConsistencyLevel]);
                        return TestHandler.ReturnSuccess();
                    });

                    RequestInvokerHandler invoker = new RequestInvokerHandler(client, requestedClientConsistencyLevel: null, requestedClientPriorityLevel: null)
                    {
                        InnerHandler = testHandler
                    };

                    RequestMessage requestMessage = new RequestMessage(HttpMethod.Get, new System.Uri("https://dummy.documents.azure.com:443/dbs"))
                    {
                        ResourceType = ResourceType.Document
                    };
                    requestMessage.Headers.Add(HttpConstants.HttpHeaders.PartitionKey, "[]");
                    requestMessage.OperationType = OperationType.Read;
                    requestMessage.RequestOptions = option;

                    await invoker.SendAsync(requestMessage, new CancellationToken());
                }
            }
        }

        [TestMethod]
        public async Task QueryRequestOptionsDedicatedGatewayRequestOptions()
        {
            TimeSpan maxStaleness = TimeSpan.FromMinutes(5);

            DedicatedGatewayRequestOptions dedicatedGatewayRequestOptions = new DedicatedGatewayRequestOptions
            {
                MaxIntegratedCacheStaleness = maxStaleness
            };

            List<RequestOptions> requestOptions = new List<RequestOptions>
            {
                new ItemRequestOptions
                {
                    DedicatedGatewayRequestOptions = dedicatedGatewayRequestOptions
                },
                new QueryRequestOptions
                {
                    DedicatedGatewayRequestOptions = dedicatedGatewayRequestOptions
                },
            };

            foreach (RequestOptions option in requestOptions)
            {
                TestHandler testHandler = new TestHandler((request, cancellationToken) =>
                {
                    Assert.AreEqual(maxStaleness.TotalMilliseconds.ToString(CultureInfo.InvariantCulture), request.Headers[HttpConstants.HttpHeaders.DedicatedGatewayPerRequestCacheStaleness]);

                    return TestHandler.ReturnSuccess();
                });

                using CosmosClient client = MockCosmosUtil.CreateMockCosmosClient();

                RequestInvokerHandler invoker = new RequestInvokerHandler(client, requestedClientConsistencyLevel: null, requestedClientPriorityLevel: null)
                {
                    InnerHandler = testHandler
                };
                RequestMessage requestMessage = new RequestMessage(HttpMethod.Get, new System.Uri("https://dummy.documents.azure.com:443/dbs"));
                requestMessage.Headers.Add(HttpConstants.HttpHeaders.PartitionKey, "[]");
                requestMessage.ResourceType = ResourceType.Document;
                requestMessage.OperationType = OperationType.Read;
                requestMessage.RequestOptions = option;
                await invoker.SendAsync(requestMessage, new CancellationToken());
            }
        }

        [TestMethod]
        public async Task QueryRequestOptionsSessionToken()
        {
            const string SessionToken = "SessionToken";
            ItemRequestOptions options = new ItemRequestOptions
            {
                SessionToken = SessionToken
            };

            TestHandler testHandler = new TestHandler((request, cancellationToken) =>
            {
                Assert.AreEqual(SessionToken, request.Headers.GetValues(HttpConstants.HttpHeaders.SessionToken).First());
                return TestHandler.ReturnSuccess();
            });

            using CosmosClient client = MockCosmosUtil.CreateMockCosmosClient();

            RequestInvokerHandler invoker = new RequestInvokerHandler(client, requestedClientConsistencyLevel: null, requestedClientPriorityLevel: null)
            {
                InnerHandler = testHandler
            };
            RequestMessage requestMessage = new RequestMessage(HttpMethod.Get, new System.Uri("https://dummy.documents.azure.com:443/dbs"));
            requestMessage.Headers.Add(HttpConstants.HttpHeaders.PartitionKey, "[]");
            requestMessage.ResourceType = ResourceType.Document;
            requestMessage.OperationType = OperationType.Read;
            requestMessage.RequestOptions = options;
            await invoker.SendAsync(requestMessage, new CancellationToken());
        }

        [TestMethod]
        public async Task ConsistencyLevelClient()
        {
            List<Cosmos.ConsistencyLevel> cosmosLevels = Enum.GetValues(typeof(Cosmos.ConsistencyLevel)).Cast<Cosmos.ConsistencyLevel>().ToList();
            foreach (Cosmos.ConsistencyLevel clientLevel in cosmosLevels)
            {
                using CosmosClient client = MockCosmosUtil.CreateMockCosmosClient(
                   accountConsistencyLevel: Cosmos.ConsistencyLevel.Strong,
                   customizeClientBuilder: builder => builder.WithConsistencyLevel(clientLevel));

                TestHandler testHandler = new TestHandler((request, cancellationToken) =>
                {
                    Assert.AreEqual(clientLevel.ToString(), request.Headers[HttpConstants.HttpHeaders.ConsistencyLevel]);
                    return TestHandler.ReturnSuccess();
                });

                RequestInvokerHandler invoker = new RequestInvokerHandler(client, requestedClientConsistencyLevel: client.ClientOptions.ConsistencyLevel, requestedClientPriorityLevel: null)
                {
                    InnerHandler = testHandler
                };

                RequestMessage requestMessage = new RequestMessage(HttpMethod.Get, new System.Uri("https://dummy.documents.azure.com:443/dbs"))
                {
                    ResourceType = ResourceType.Document
                };
                requestMessage.Headers.Add(HttpConstants.HttpHeaders.PartitionKey, "[]");
                requestMessage.OperationType = OperationType.Read;

                await invoker.SendAsync(requestMessage, new CancellationToken());
            }
        }

        [TestMethod]
        public async Task PriorityLevelClient()
        {
            List<Cosmos.PriorityLevel> cosmosLevels = Enum.GetValues(typeof(Cosmos.PriorityLevel)).Cast<Cosmos.PriorityLevel>().ToList();
            foreach (Cosmos.PriorityLevel clientLevel in cosmosLevels)
            {
                using CosmosClient client = MockCosmosUtil.CreateMockCosmosClient(
                   accountConsistencyLevel: null,
                   customizeClientBuilder: builder => builder.WithPriorityLevel(clientLevel));

                TestHandler testHandler = new TestHandler((request, cancellationToken) =>
                {
                    Assert.AreEqual(clientLevel.ToString(), request.Headers[HttpConstants.HttpHeaders.PriorityLevel]);
                    return TestHandler.ReturnSuccess();
                });

                RequestInvokerHandler invoker = new RequestInvokerHandler(client, requestedClientConsistencyLevel: null, requestedClientPriorityLevel: client.ClientOptions.PriorityLevel)
                {
                    InnerHandler = testHandler
                };

                RequestMessage requestMessage = new RequestMessage(HttpMethod.Get, new System.Uri("https://dummy.documents.azure.com:443/dbs"))
                {
                    ResourceType = ResourceType.Document
                };
                requestMessage.Headers.Add(HttpConstants.HttpHeaders.PartitionKey, "[]");
                requestMessage.OperationType = OperationType.Read;

                await invoker.SendAsync(requestMessage, new CancellationToken());
            }
        }

        [TestMethod]
        public async Task TestRequestPriorityLevelTakesPrecedence()
        {
            Cosmos.PriorityLevel clientLevel = Cosmos.PriorityLevel.Low;
            Cosmos.PriorityLevel requestLevel = Cosmos.PriorityLevel.High;

            using CosmosClient client = MockCosmosUtil.CreateMockCosmosClient(
               accountConsistencyLevel: null,
               customizeClientBuilder: builder => builder.WithPriorityLevel(clientLevel));

            TestHandler testHandler = new TestHandler((request, cancellationToken) =>
            {
                Assert.AreEqual(requestLevel.ToString(), request.Headers[HttpConstants.HttpHeaders.PriorityLevel]);
                return TestHandler.ReturnSuccess();
            });

            RequestInvokerHandler invoker = new RequestInvokerHandler(client, requestedClientConsistencyLevel: null, requestedClientPriorityLevel: client.ClientOptions.PriorityLevel)
            {
                InnerHandler = testHandler
            };

            RequestMessage requestMessage = new RequestMessage(HttpMethod.Get, new System.Uri("https://dummy.documents.azure.com:443/dbs"))
            {
                ResourceType = ResourceType.Document
            };
            requestMessage.Headers.Add(HttpConstants.HttpHeaders.PartitionKey, "[]");
            requestMessage.OperationType = OperationType.Read;
            requestMessage.RequestOptions = new RequestOptions
            {
                PriorityLevel = requestLevel
            };

            await invoker.SendAsync(requestMessage, new CancellationToken());
        }

        [TestMethod]
        public async Task ConsistencyLevelClientAndRequestOption()
        {
            Cosmos.ConsistencyLevel requestOptionLevel = Cosmos.ConsistencyLevel.BoundedStaleness;
            using CosmosClient client = MockCosmosUtil.CreateMockCosmosClient(
                accountConsistencyLevel: Cosmos.ConsistencyLevel.Strong,
                customizeClientBuilder: builder => builder.WithConsistencyLevel(Cosmos.ConsistencyLevel.Eventual));

            TestHandler testHandler = new TestHandler((request, cancellationToken) =>
            {
                Assert.AreEqual(requestOptionLevel.ToString(), request.Headers[HttpConstants.HttpHeaders.ConsistencyLevel]);
                return TestHandler.ReturnSuccess();
            });

            RequestInvokerHandler invoker = new RequestInvokerHandler(client, requestedClientConsistencyLevel: null, requestedClientPriorityLevel: null)
            {
                InnerHandler = testHandler
            };

            RequestMessage requestMessage = new RequestMessage(HttpMethod.Get, new System.Uri("https://dummy.documents.azure.com:443/dbs"))
            {
                ResourceType = ResourceType.Document
            };
            requestMessage.Headers.Add(HttpConstants.HttpHeaders.PartitionKey, "[]");
            requestMessage.OperationType = OperationType.Read;
            requestMessage.RequestOptions = new ItemRequestOptions() { ConsistencyLevel = requestOptionLevel };

            await invoker.SendAsync(requestMessage, new CancellationToken());
        }

        [TestMethod]
        public async Task RequestOptionsHandlerCanHandleDataPlaneRequestOptions()
        {
            const string Condition = "*";
            const string SessionToken = "test";
            ItemRequestOptions options = new ItemRequestOptions
            {
                IfNoneMatchEtag = Condition,
                ConsistencyLevel = (Cosmos.ConsistencyLevel)ConsistencyLevel.Eventual,
                SessionToken = SessionToken
            };

            TestHandler testHandler = new TestHandler((request, cancellationToken) =>
            {
                Assert.AreEqual(Condition, request.Headers.GetValues(HttpConstants.HttpHeaders.IfNoneMatch).First());
                Assert.AreEqual(ConsistencyLevel.Eventual.ToString(), request.Headers.GetValues(HttpConstants.HttpHeaders.ConsistencyLevel).First());
                Assert.AreEqual(SessionToken, request.Headers.GetValues(HttpConstants.HttpHeaders.SessionToken).First());
                return TestHandler.ReturnSuccess();
            });

            using CosmosClient client = MockCosmosUtil.CreateMockCosmosClient();

            RequestInvokerHandler invoker = new RequestInvokerHandler(client, requestedClientConsistencyLevel: null, requestedClientPriorityLevel: null)
            {
                InnerHandler = testHandler
            };
            RequestMessage requestMessage = new RequestMessage(HttpMethod.Get, new System.Uri("https://dummy.documents.azure.com:443/dbs"));
            requestMessage.Headers.Add(HttpConstants.HttpHeaders.PartitionKey, "[]");
            requestMessage.ResourceType = ResourceType.Document;
            requestMessage.OperationType = OperationType.Read;
            requestMessage.RequestOptions = options;
            await invoker.SendAsync(requestMessage, new CancellationToken());
        }

        [TestMethod]
        public async Task Test()
        {
            SomePayload t = new SomePayload()
            {
                V1 = "Value1",
                V2 = "Value2",
            };

            JsonSerializer js = new JsonSerializer();
            using (MemoryStream ms = new MemoryStream())
            {
                StreamWriter sw = new StreamWriter(ms);
                JsonTextWriter tw = new JsonTextWriter(sw);
                js.Serialize(tw, t);

                ms.Seek(0, SeekOrigin.Begin);

                HttpMethod method = HttpMethod.Get;
                string ep = "https://httpbin.org/put";
                HttpRequestMessage hrm = new HttpRequestMessage(method, ep)
                {
                    Content = new StreamContent(ms)
                };

                for (int i = 0; i < 5; i++)
                {
                    using (MemoryStream msCopy = new MemoryStream())
                    {
                        await hrm.Content.CopyToAsync(msCopy);
                    }
                }
            }
        }

        [TestMethod]
        public void TestAggregateExceptionConverter()
        {
            string errorMessage = "BadRequest message";
            IEnumerable<Exception> exceptions = new List<Exception>()
            {
                new DocumentClientException(errorMessage, innerException: null, statusCode: HttpStatusCode.BadRequest)
            };

            AggregateException ae = new AggregateException(message: "Test AE message", innerExceptions: exceptions);

            ResponseMessage response = TransportHandler.AggregateExceptionConverter(ae, null);
            Assert.IsNotNull(response);
            Assert.AreEqual(HttpStatusCode.BadRequest, response.StatusCode);
            Assert.IsTrue(response.ErrorMessage.Contains(errorMessage));
        }

        [TestMethod]
        public async Task TestResolveFeedRangeBasedOnPrefixWithFeedRangePartitionKeyAndMultiHashContainerAsync()
        {
            dynamic item = new { id = Guid.NewGuid().ToString(), city = "Redmond", state = "WA", zipCode = "98502" };
            Cosmos.PartitionKey partitionKey = new PartitionKeyBuilder()
                .Add(item.city)
                .Add(item.state)
                .Build();

            await HandlerTests.TestResolveFeedRangeBasedOnPrefixAsync<FeedRangeEpk>(
                partitionKeyDefinition: new PartitionKeyDefinition()
                {
                    Kind = PartitionKind.MultiHash,
                    Paths = new Collection<string>(new List<string>() { "/city", "/state", "/zipCode" })
                },
                inputFeedRange: new FeedRangePartitionKey(partitionKey),
                expectedFeedRange: new FeedRangeEpk(new Documents.Routing.Range<string>(
                    min: "01620B162169497AFD85FA66E99F73760845FB119899DE50766A2C4CEFC2FA73",
                    max: "01620B162169497AFD85FA66E99F73760845FB119899DE50766A2C4CEFC2FA73FF",
                    isMinInclusive: true,
                    isMaxInclusive: default)),
                getPartitionKeyDefinitionAsyncExecutions: Moq.Times.Once());
        }

        [TestMethod]
        public async Task TestResolveFeedRangeBasedOnPrefixWithFeedRangePartitionKeyOnHashContainerAsync()
        {
            dynamic item = new { id = Guid.NewGuid().ToString(), city = "Redmond" };
            Cosmos.PartitionKey partitionKey = new PartitionKeyBuilder()
                .Add(item.city)
                .Build();
            
            await HandlerTests.TestResolveFeedRangeBasedOnPrefixAsync<FeedRangePartitionKey>(
                partitionKeyDefinition: new PartitionKeyDefinition()
                {
                    Kind = PartitionKind.Hash,
                    Paths = new Collection<string>(new List<string>() { "/city" })
                },
                inputFeedRange: new FeedRangePartitionKey(partitionKey),
                expectedFeedRange: new FeedRangePartitionKey(partitionKey),
                getPartitionKeyDefinitionAsyncExecutions: Moq.Times.Once());
        }

        [TestMethod]
        public async Task TestResolveFeedRangeBasedOnPrefixWithFeedRangePartitionKeyOnRangeContainerAsync()
        {
            dynamic item = new { id = Guid.NewGuid().ToString(), city = "Redmond" };
            Cosmos.PartitionKey partitionKey = new PartitionKeyBuilder()
                .Add(item.city)
                .Build();

            await HandlerTests.TestResolveFeedRangeBasedOnPrefixAsync<FeedRangePartitionKey>(
                partitionKeyDefinition: new PartitionKeyDefinition()
                {
                    Kind = PartitionKind.Range,
                    Paths = new Collection<string>(new List<string>() { "/city" })
                },
                inputFeedRange: new FeedRangePartitionKey(partitionKey),
                expectedFeedRange: new FeedRangePartitionKey(partitionKey),
                getPartitionKeyDefinitionAsyncExecutions: Moq.Times.Once());
        }

        [TestMethod]
        public async Task TestResolveFeedRangeBasedOnPrefixWithFeedRangeEpkOnMultiHashContainerAsync()
        {
            await HandlerTests.TestResolveFeedRangeBasedOnPrefixAsync<FeedRangeEpk>(
                partitionKeyDefinition: new PartitionKeyDefinition()
                {
                    Kind = PartitionKind.MultiHash,
                    Paths = new Collection<string>(new List<string>() { "/city", "/state", "/zipCode" })
                },
                inputFeedRange: FeedRangeEpk.FullRange,
                expectedFeedRange: FeedRangeEpk.FullRange,
                getPartitionKeyDefinitionAsyncExecutions: Moq.Times.Never());
        }

        [TestMethod]
        public async Task TestResolveFeedRangeBasedOnPrefixWithFeedRangeEpkOnHashContainerAsync()
        {
            await HandlerTests.TestResolveFeedRangeBasedOnPrefixAsync<FeedRangeEpk>(
                partitionKeyDefinition: new PartitionKeyDefinition()
                {
                    Kind = PartitionKind.Hash,
                    Paths = new Collection<string>(new List<string>() { "/city" })
                },
                inputFeedRange: FeedRangeEpk.FullRange,
                expectedFeedRange: FeedRangeEpk.FullRange,
                getPartitionKeyDefinitionAsyncExecutions: Moq.Times.Never());
        }

        [TestMethod]
        public async Task TestResolveFeedRangeBasedOnPrefixWithFeedRangeEpkOnRangeContainerAsync()
        {
            await HandlerTests.TestResolveFeedRangeBasedOnPrefixAsync<FeedRangeEpk>(
                partitionKeyDefinition: new PartitionKeyDefinition()
                {
                    Kind = PartitionKind.Range,
                    Paths = new Collection<string>(new List<string>() { "/city" })
                },
                inputFeedRange: FeedRangeEpk.FullRange,
                expectedFeedRange: FeedRangeEpk.FullRange,
                getPartitionKeyDefinitionAsyncExecutions: Moq.Times.Never());
        }

        private static async Task TestResolveFeedRangeBasedOnPrefixAsync<TFeedRange>(
            PartitionKeyDefinition partitionKeyDefinition,
            FeedRangeInternal inputFeedRange,
            FeedRangeInternal expectedFeedRange,
            Moq.Times getPartitionKeyDefinitionAsyncExecutions)
            where TFeedRange : FeedRangeInternal
        {
            using CosmosClient client = MockCosmosUtil.CreateMockCosmosClient(
                accountConsistencyLevel: Cosmos.ConsistencyLevel.Strong,
                customizeClientBuilder: builder => builder.WithConsistencyLevel(Cosmos.ConsistencyLevel.Eventual));

            Moq.Mock<ContainerInternal> mockContainer = MockCosmosUtil.CreateMockContainer(
                dbName: Guid.NewGuid().ToString(),
                containerName: Guid.NewGuid().ToString());

            CancellationToken cancellationToken = CancellationToken.None;

            mockContainer
                .Setup(container => container.GetPartitionKeyDefinitionAsync(cancellationToken))
                .Returns(Task.FromResult(partitionKeyDefinition));

            RequestInvokerHandler invoker = new(
                client: client,
<<<<<<< HEAD
                requestedClientConsistencyLevel: default);
=======
                requestedClientConsistencyLevel: default,
                requestedClientPriorityLevel: default);
>>>>>>> dee9abae

            Cosmos.FeedRange feedRange = await RequestInvokerHandler.ResolveFeedRangeBasedOnPrefixContainerAsync(
                feedRange: inputFeedRange,
                cosmosContainerCore: mockContainer.Object,
                cancellationToken: cancellationToken);

            mockContainer.Verify(x => x.GetPartitionKeyDefinitionAsync(Moq.It.IsAny<CancellationToken>()), getPartitionKeyDefinitionAsyncExecutions);

            Assert.IsNotNull(feedRange, "FeedRange did not initialize");
            
            Assert.IsInstanceOfType(
                value: feedRange,
                expectedType: typeof(TFeedRange));

            Assert.AreEqual(
                expected: expectedFeedRange.ToJsonString(),
                actual: feedRange.ToJsonString());
        }

        private class SomePayload
        {
            public string V1 { get; set; }
            public string V2 { get; set; }
        }

        private class EnumComparer : IComparer
        {
            public int Compare(object x, object y)
            {
                if ((int)x == (int)y &&
                    string.Equals(x.ToString(), y.ToString()))
                {
                    return 0;
                }

                return 1;
            }
        }
    }
}<|MERGE_RESOLUTION|>--- conflicted
+++ resolved
@@ -611,12 +611,8 @@
 
             RequestInvokerHandler invoker = new(
                 client: client,
-<<<<<<< HEAD
-                requestedClientConsistencyLevel: default);
-=======
                 requestedClientConsistencyLevel: default,
                 requestedClientPriorityLevel: default);
->>>>>>> dee9abae
 
             Cosmos.FeedRange feedRange = await RequestInvokerHandler.ResolveFeedRangeBasedOnPrefixContainerAsync(
                 feedRange: inputFeedRange,
