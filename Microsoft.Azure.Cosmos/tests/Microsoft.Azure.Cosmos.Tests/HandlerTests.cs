--- conflicted
+++ resolved
@@ -126,15 +126,11 @@
 
             CosmosClient client = MockCosmosUtil.CreateMockCosmosClient();
 
-<<<<<<< HEAD
-            RequestInvokerHandler invoker = new RequestInvokerHandler(client, requestedClientConsistencyLevel: null, requestedClientPriorityLevel: null)
-=======
             RequestInvokerHandler invoker = new RequestInvokerHandler(
                 client,
                 requestedClientConsistencyLevel: null,
                 requestedClientPriorityLevel: null,
                 requestedClientThroughputBucket: null)
->>>>>>> 4d9da410
             {
                 InnerHandler = testHandler
             };
@@ -184,15 +180,11 @@
                         return TestHandler.ReturnSuccess();
                     });
 
-<<<<<<< HEAD
-                    RequestInvokerHandler invoker = new RequestInvokerHandler(client, requestedClientConsistencyLevel: null, requestedClientPriorityLevel: null)
-=======
                     RequestInvokerHandler invoker = new RequestInvokerHandler(
                         client,
                         requestedClientConsistencyLevel: null,
                         requestedClientPriorityLevel: null,
                         requestedClientThroughputBucket: null)
->>>>>>> 4d9da410
                     {
                         InnerHandler = testHandler
                     };
@@ -243,15 +235,11 @@
 
                 using CosmosClient client = MockCosmosUtil.CreateMockCosmosClient();
 
-<<<<<<< HEAD
-                RequestInvokerHandler invoker = new RequestInvokerHandler(client, requestedClientConsistencyLevel: null, requestedClientPriorityLevel: null)
-=======
                 RequestInvokerHandler invoker = new RequestInvokerHandler(
                     client,
                     requestedClientConsistencyLevel: null,
                     requestedClientPriorityLevel: null,
                     requestedClientThroughputBucket: null)
->>>>>>> 4d9da410
                 {
                     InnerHandler = testHandler
                 };
@@ -281,15 +269,11 @@
 
             using CosmosClient client = MockCosmosUtil.CreateMockCosmosClient();
 
-<<<<<<< HEAD
-            RequestInvokerHandler invoker = new RequestInvokerHandler(client, requestedClientConsistencyLevel: null, requestedClientPriorityLevel: null)
-=======
             RequestInvokerHandler invoker = new RequestInvokerHandler(
                 client,
                 requestedClientConsistencyLevel: null,
                 requestedClientPriorityLevel: null,
                 requestedClientThroughputBucket: null)
->>>>>>> 4d9da410
             {
                 InnerHandler = testHandler
             };
@@ -317,47 +301,11 @@
                     return TestHandler.ReturnSuccess();
                 });
 
-<<<<<<< HEAD
-                RequestInvokerHandler invoker = new RequestInvokerHandler(client, requestedClientConsistencyLevel: client.ClientOptions.ConsistencyLevel, requestedClientPriorityLevel: null)
-                {
-                    InnerHandler = testHandler
-                };
-
-                RequestMessage requestMessage = new RequestMessage(HttpMethod.Get, new System.Uri("https://dummy.documents.azure.com:443/dbs"))
-                {
-                    ResourceType = ResourceType.Document
-                };
-                requestMessage.Headers.Add(HttpConstants.HttpHeaders.PartitionKey, "[]");
-                requestMessage.OperationType = OperationType.Read;
-
-                await invoker.SendAsync(requestMessage, new CancellationToken());
-            }
-        }
-
-        [TestMethod]
-        public async Task PriorityLevelClient()
-        {
-            List<Cosmos.PriorityLevel> cosmosLevels = Enum.GetValues(typeof(Cosmos.PriorityLevel)).Cast<Cosmos.PriorityLevel>().ToList();
-            foreach (Cosmos.PriorityLevel clientLevel in cosmosLevels)
-            {
-                using CosmosClient client = MockCosmosUtil.CreateMockCosmosClient(
-                   accountConsistencyLevel: null,
-                   customizeClientBuilder: builder => builder.WithPriorityLevel(clientLevel));
-
-                TestHandler testHandler = new TestHandler((request, cancellationToken) =>
-                {
-                    Assert.AreEqual(clientLevel.ToString(), request.Headers[HttpConstants.HttpHeaders.PriorityLevel]);
-                    return TestHandler.ReturnSuccess();
-                });
-
-                RequestInvokerHandler invoker = new RequestInvokerHandler(client, requestedClientConsistencyLevel: null, requestedClientPriorityLevel: client.ClientOptions.PriorityLevel)
-=======
                 RequestInvokerHandler invoker = new RequestInvokerHandler(
                     client,
                     requestedClientConsistencyLevel: client.ClientOptions.ConsistencyLevel,
                     requestedClientPriorityLevel: null,
                     requestedClientThroughputBucket: null)
->>>>>>> 4d9da410
                 {
                     InnerHandler = testHandler
                 };
@@ -374,8 +322,6 @@
         }
 
         [TestMethod]
-<<<<<<< HEAD
-=======
         public async Task PriorityLevelClient()
         {
             List<Cosmos.PriorityLevel> cosmosLevels = Enum.GetValues(typeof(Cosmos.PriorityLevel)).Cast<Cosmos.PriorityLevel>().ToList();
@@ -412,7 +358,6 @@
         }
 
         [TestMethod]
->>>>>>> 4d9da410
         public async Task TestRequestPriorityLevelTakesPrecedence()
         {
             Cosmos.PriorityLevel clientLevel = Cosmos.PriorityLevel.Low;
@@ -428,15 +373,11 @@
                 return TestHandler.ReturnSuccess();
             });
 
-<<<<<<< HEAD
-            RequestInvokerHandler invoker = new RequestInvokerHandler(client, requestedClientConsistencyLevel: null, requestedClientPriorityLevel: client.ClientOptions.PriorityLevel)
-=======
             RequestInvokerHandler invoker = new RequestInvokerHandler(
                 client,
                 requestedClientConsistencyLevel: null,
                 requestedClientPriorityLevel: client.ClientOptions.PriorityLevel,
                 requestedClientThroughputBucket: null)
->>>>>>> 4d9da410
             {
                 InnerHandler = testHandler
             };
@@ -455,8 +396,6 @@
             await invoker.SendAsync(requestMessage, new CancellationToken());
         }
 
-<<<<<<< HEAD
-=======
         public async Task ThroughputBucketClientOptionsHelper(bool allowBulkExecution)
         {
             List<int> throughputBuckets = Enumerable.Range(1, 5).ToList();
@@ -577,7 +516,6 @@
             }
         }
 
->>>>>>> 4d9da410
         [TestMethod]
         public async Task ConsistencyLevelClientAndRequestOption()
         {
@@ -592,15 +530,11 @@
                 return TestHandler.ReturnSuccess();
             });
 
-<<<<<<< HEAD
-            RequestInvokerHandler invoker = new RequestInvokerHandler(client, requestedClientConsistencyLevel: null, requestedClientPriorityLevel: null)
-=======
             RequestInvokerHandler invoker = new RequestInvokerHandler(
                 client,
                 requestedClientConsistencyLevel: null,
                 requestedClientPriorityLevel: null,
                 requestedClientThroughputBucket: null)
->>>>>>> 4d9da410
             {
                 InnerHandler = testHandler
             };
@@ -638,15 +572,11 @@
 
             using CosmosClient client = MockCosmosUtil.CreateMockCosmosClient();
 
-<<<<<<< HEAD
-            RequestInvokerHandler invoker = new RequestInvokerHandler(client, requestedClientConsistencyLevel: null, requestedClientPriorityLevel: null)
-=======
             RequestInvokerHandler invoker = new RequestInvokerHandler(
                 client,
                 requestedClientConsistencyLevel: null,
                 requestedClientPriorityLevel: null,
                 requestedClientThroughputBucket: null)
->>>>>>> 4d9da410
             {
                 InnerHandler = testHandler
             };
@@ -741,11 +671,7 @@
             Cosmos.PartitionKey partitionKey = new PartitionKeyBuilder()
                 .Add(item.city)
                 .Build();
-<<<<<<< HEAD
-            
-=======
-
->>>>>>> 4d9da410
+
             await HandlerTests.TestResolveFeedRangeBasedOnPrefixAsync<FeedRangePartitionKey>(
                 partitionKeyDefinition: new PartitionKeyDefinition()
                 {
@@ -839,18 +765,11 @@
                 .Setup(container => container.GetPartitionKeyDefinitionAsync(cancellationToken))
                 .Returns(Task.FromResult(partitionKeyDefinition));
 
-<<<<<<< HEAD
-            RequestInvokerHandler invoker = new(
-                client: client,
-                requestedClientConsistencyLevel: default,
-                requestedClientPriorityLevel: default);
-=======
             RequestInvokerHandler invoker = new RequestInvokerHandler(
                 client,
                 requestedClientConsistencyLevel: null,
                 requestedClientPriorityLevel: null,
                 requestedClientThroughputBucket: null);
->>>>>>> 4d9da410
 
             Cosmos.FeedRange feedRange = await RequestInvokerHandler.ResolveFeedRangeBasedOnPrefixContainerAsync(
                 feedRange: inputFeedRange,
@@ -860,11 +779,7 @@
             mockContainer.Verify(x => x.GetPartitionKeyDefinitionAsync(Moq.It.IsAny<CancellationToken>()), getPartitionKeyDefinitionAsyncExecutions);
 
             Assert.IsNotNull(feedRange, "FeedRange did not initialize");
-<<<<<<< HEAD
-            
-=======
-
->>>>>>> 4d9da410
+
             Assert.IsInstanceOfType(
                 value: feedRange,
                 expectedType: typeof(TFeedRange));
