﻿//------------------------------------------------------------
// Copyright (c) Microsoft Corporation.  All rights reserved.
//------------------------------------------------------------

namespace Microsoft.Azure.Cosmos.Tests
{
    using System.Net.Http;
    using System;
    using System.Collections.Generic;
    using System.Collections.ObjectModel;
    using System.Net;
    using System.Text;
    using System.Threading;
    using System.Threading.Tasks;
    using Microsoft.Azure.Cosmos;
    using Microsoft.Azure.Cosmos.Fluent;
    using Microsoft.Azure.Cosmos.Routing;
    using Microsoft.Azure.Cosmos.Telemetry;
    using Microsoft.Azure.Cosmos.Tracing;
    using Microsoft.Azure.Documents;
    using Microsoft.Azure.Documents.Collections;
    using Microsoft.Azure.Documents.Routing;
    using Moq;
    using static Microsoft.Azure.Cosmos.Routing.PartitionRoutingHelper;

    internal class MockCosmosUtil
    {
        public static readonly CosmosSerializerCore Serializer = new CosmosSerializerCore();
        public static readonly string RandomInvalidCorrectlyFormatedAuthKey = "CV60UDtH10CFKR0GxBl/Wg==";

        public static CosmosClient CreateMockCosmosClient(
            Action<CosmosClientBuilder> customizeClientBuilder = null,
            Cosmos.ConsistencyLevel? accountConsistencyLevel = null,
            bool enableTelemetry = false)
        {
            ConnectionPolicy policy = new ConnectionPolicy
            {
                CosmosClientTelemetryOptions = new CosmosClientTelemetryOptions
                {
                    DisableSendingMetricsToService = !enableTelemetry
                }
            };
<<<<<<< HEAD

            DocumentClient documentClient = accountConsistencyLevel.HasValue ? new MockDocumentClient(accountConsistencyLevel.Value, policy) : new MockDocumentClient(policy);
            CosmosClientBuilder cosmosClientBuilder = new CosmosClientBuilder("http://localhost", MockCosmosUtil.RandomInvalidCorrectlyFormatedAuthKey);
            
=======

            DocumentClient documentClient = accountConsistencyLevel.HasValue ? new MockDocumentClient(accountConsistencyLevel.Value, policy) : new MockDocumentClient(policy);
            CosmosClientBuilder cosmosClientBuilder = new CosmosClientBuilder("http://localhost", MockCosmosUtil.RandomInvalidCorrectlyFormatedAuthKey);

>>>>>>> 11e2c347
            customizeClientBuilder?.Invoke(cosmosClientBuilder);
            return cosmosClientBuilder.Build(documentClient);
        }

        public static Mock<ContainerInternal> CreateMockContainer(
            string dbName = "myDb",
            string containerName = "myContainer")
        {
            string link = $"/dbs/{dbName}/colls/{containerName}";
            Mock<ContainerInternal> mockContainer = new Mock<ContainerInternal>();
            mockContainer.Setup(x => x.LinkUri).Returns(link);
            return mockContainer;
        }

        public static Mock<DatabaseInternal> CreateMockDatabase(string dbName = "myDb")
        {
            string link = $"/dbs/{dbName}";
            Mock<DatabaseInternal> mockDB = new Mock<DatabaseInternal>();
            mockDB.Setup(x => x.LinkUri).Returns(link);
            mockDB.Setup(x => x.GetRIDAsync(It.IsAny<CancellationToken>())).Returns(Task.FromResult(dbName));
            return mockDB;
        }

        public static CosmosClientOptions GetDefaultConfiguration()
        {
            return new CosmosClientOptions();
        }

        public static CosmosHttpClient CreateCosmosHttpClient(
            Func<HttpClient> httpClient,
            DocumentClientEventSource eventSource = null)
        {
            eventSource ??= DocumentClientEventSource.Instance;

            ConnectionPolicy connectionPolicy = new ConnectionPolicy()
            {
                HttpClientFactory = httpClient
            };

            return CosmosHttpClientCore.CreateWithConnectionPolicy(
                apiType: default,
                eventSource: eventSource,
                connectionPolicy: connectionPolicy,
                httpMessageHandler: null,
                sendingRequestEventArgs: null,
                receivedResponseEventArgs: null);
        }

        public static Mock<PartitionRoutingHelper> GetPartitionRoutingHelperMock(string partitionRangeKeyId)
        {
            Mock<PartitionRoutingHelper> partitionRoutingHelperMock = new Mock<PartitionRoutingHelper>();
            partitionRoutingHelperMock.Setup(
                m => m.ExtractPartitionKeyRangeFromContinuationToken(It.IsAny<INameValueCollection>(), out It.Ref<List<CompositeContinuationToken>>.IsAny
            )).Returns(new Range<string>("A", "B", true, false));
            partitionRoutingHelperMock.Setup(m => m.TryGetTargetRangeFromContinuationTokenRangeAsync(
                It.IsAny<IReadOnlyList<Range<string>>>(),
                It.IsAny<IRoutingMapProvider>(),
                It.IsAny<string>(),
                It.IsAny<Range<string>>(),
                It.IsAny<List<CompositeContinuationToken>>(),
                It.IsAny<ITrace>(),
                It.IsAny<RntbdConstants.RntdbEnumerationDirection>()
            )).Returns(Task.FromResult(new ResolvedRangeInfo(new PartitionKeyRange { Id = partitionRangeKeyId }, new List<CompositeContinuationToken>())));
            partitionRoutingHelperMock.Setup(m => m.TryAddPartitionKeyRangeToContinuationTokenAsync(
                It.IsAny<INameValueCollection>(),
                It.IsAny<List<Range<string>>>(),
                It.IsAny<IRoutingMapProvider>(),
                It.IsAny<string>(),
                It.IsAny<ResolvedRangeInfo>(),
                It.IsAny<ITrace>(),
                It.IsAny<RntbdConstants.RntdbEnumerationDirection>()
            )).Returns(Task.FromResult(true));
            return partitionRoutingHelperMock;
        }

        public static Task<HttpResponseMessage> CreateHttpResponseOfAddresses(List<string> physicalUris)
        {
            List<Address> addresses = new List<Address>();
            for (int i = 0; i < physicalUris.Count; i++)
            {
                addresses.Add(new Address()
                {
                    IsPrimary = i == 0,
                    PhysicalUri = physicalUris[i],
                    Protocol = RuntimeConstants.Protocols.RNTBD,
                    PartitionKeyRangeId = "YxM9ANCZIwABAAAAAAAAAA=="
                });
            };

            FeedResource<Address> addressFeedResource = new FeedResource<Address>()
            {
                Id = "YxM9ANCZIwABAAAAAAAAAA==",
                SelfLink = "dbs/YxM9AA==/colls/YxM9ANCZIwA=/docs/YxM9ANCZIwABAAAAAAAAAA==/",
                Timestamp = DateTime.Now,
                InnerCollection = new Collection<Address>(addresses),
            };

            StringBuilder feedResourceString = new StringBuilder();
            addressFeedResource.SaveTo(feedResourceString);

            StringContent content = new StringContent(feedResourceString.ToString());
            HttpResponseMessage responseMessage = new HttpResponseMessage()
            {
                StatusCode = HttpStatusCode.OK,
                Content = content,
            };

            return Task.FromResult(responseMessage);
        }
    }
}<|MERGE_RESOLUTION|>--- conflicted
+++ resolved
@@ -40,17 +40,10 @@
                     DisableSendingMetricsToService = !enableTelemetry
                 }
             };
-<<<<<<< HEAD
-
-            DocumentClient documentClient = accountConsistencyLevel.HasValue ? new MockDocumentClient(accountConsistencyLevel.Value, policy) : new MockDocumentClient(policy);
-            CosmosClientBuilder cosmosClientBuilder = new CosmosClientBuilder("http://localhost", MockCosmosUtil.RandomInvalidCorrectlyFormatedAuthKey);
-            
-=======
 
             DocumentClient documentClient = accountConsistencyLevel.HasValue ? new MockDocumentClient(accountConsistencyLevel.Value, policy) : new MockDocumentClient(policy);
             CosmosClientBuilder cosmosClientBuilder = new CosmosClientBuilder("http://localhost", MockCosmosUtil.RandomInvalidCorrectlyFormatedAuthKey);
 
->>>>>>> 11e2c347
             customizeClientBuilder?.Invoke(cosmosClientBuilder);
             return cosmosClientBuilder.Build(documentClient);
         }
