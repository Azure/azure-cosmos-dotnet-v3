--- conflicted
+++ resolved
@@ -229,11 +229,7 @@
 
             using GlobalEndpointManager endpointManager = new(mockDocumentClient.Object, new ConnectionPolicy());
 
-<<<<<<< HEAD
-            this.partitionKeyRangeCache = new Mock<PartitionKeyRangeCache>(null, null, null, endpointManager);
-=======
             this.partitionKeyRangeCache = new Mock<PartitionKeyRangeCache>(null, null, null, endpointManager, false);
->>>>>>> f20c685e
             this.partitionKeyRangeCache.Setup(
                         m => m.TryLookupAsync(
                             It.IsAny<string>(),
