﻿//------------------------------------------------------------
// Copyright (c) Microsoft Corporation.  All rights reserved.
//------------------------------------------------------------

namespace Microsoft.Azure.Cosmos.Tests
{
    using System;
    using System.Collections.Generic;
    using System.Collections.ObjectModel;
    using System.Net.Http;
    using System.Security;
    using System.Threading;
    using System.Threading.Tasks;
    using Microsoft.Azure.Cosmos;
    using Microsoft.Azure.Cosmos.Common;
    using Microsoft.Azure.Cosmos.Query.Core.QueryPlan;
    using Microsoft.Azure.Cosmos.Routing;
    using Microsoft.Azure.Cosmos.Telemetry;
    using Microsoft.Azure.Cosmos.Tracing;
    using Microsoft.Azure.Documents;
    using Microsoft.Azure.Documents.Collections;
    using Moq;
    using Newtonsoft.Json;

    internal class MockDocumentClient : DocumentClient, IAuthorizationTokenProvider, ICosmosAuthorizationTokenProvider
    {
        Mock<ClientCollectionCache> collectionCache;
        Mock<PartitionKeyRangeCache> partitionKeyRangeCache;
        private readonly Cosmos.ConsistencyLevel accountConsistencyLevel;

        public MockDocumentClient(ConnectionPolicy connectionPolicy = null)
            : base(new Uri("http://localhost"), MockCosmosUtil.RandomInvalidCorrectlyFormatedAuthKey, connectionPolicy)
        {
            this.Init();
        }

        public MockDocumentClient(Cosmos.ConsistencyLevel accountConsistencyLevel, ConnectionPolicy connectionPolicy = null)
            : base(new Uri("http://localhost"), connectionPolicy)
        {
            this.accountConsistencyLevel = accountConsistencyLevel;
            this.Init();
        }

        public MockDocumentClient(Uri serviceEndpoint, SecureString authKey, ConnectionPolicy connectionPolicy = null, Documents.ConsistencyLevel? desiredConsistencyLevel = null)
            : base(serviceEndpoint, authKey, connectionPolicy, desiredConsistencyLevel)
        {
            this.Init();
        }

        public MockDocumentClient(Uri serviceEndpoint, string authKeyOrResourceToken, ConnectionPolicy connectionPolicy = null, Documents.ConsistencyLevel? desiredConsistencyLevel = null)
            : base(serviceEndpoint, authKeyOrResourceToken, (HttpMessageHandler)null, connectionPolicy, desiredConsistencyLevel)
        {
            this.Init();
        }

        public MockDocumentClient(Uri serviceEndpoint, SecureString authKey, JsonSerializerSettings serializerSettings, ConnectionPolicy connectionPolicy = null, Documents.ConsistencyLevel? desiredConsistencyLevel = null)
            : base(serviceEndpoint, authKey, serializerSettings, connectionPolicy, desiredConsistencyLevel)
        {
            this.Init();
        }

        public MockDocumentClient(Uri serviceEndpoint, string authKeyOrResourceToken, JsonSerializerSettings serializerSettings, ConnectionPolicy connectionPolicy = null, Documents.ConsistencyLevel? desiredConsistencyLevel = null)
            : base(serviceEndpoint, authKeyOrResourceToken, serializerSettings, connectionPolicy, desiredConsistencyLevel)
        {
            this.Init();
        }

        public Mock<GlobalEndpointManager> MockGlobalEndpointManager { get; private set; }

        internal MockDocumentClient(
            Uri serviceEndpoint,
            string authKeyOrResourceToken,
            EventHandler<SendingRequestEventArgs> sendingRequestEventArgs,
            ConnectionPolicy connectionPolicy = null,
            Documents.ConsistencyLevel? desiredConsistencyLevel = null,
            JsonSerializerSettings serializerSettings = null,
            ApiType apitype = ApiType.None,
            EventHandler<ReceivedResponseEventArgs> receivedResponseEventArgs = null,
            Func<TransportClient, TransportClient> transportClientHandlerFactory = null)
            : base(serviceEndpoint,
                  authKeyOrResourceToken,
                  sendingRequestEventArgs,
                  connectionPolicy,
                  desiredConsistencyLevel,
                  serializerSettings,
                  apitype,
                  receivedResponseEventArgs,
                  null,
                  null,
                  true,
                  transportClientHandlerFactory)
        {
            this.Init();
        }

        internal override async Task EnsureValidClientAsync(ITrace trace)
        {
            await Task.Yield();
        }

        public override Documents.ConsistencyLevel ConsistencyLevel => Documents.ConsistencyLevel.Session;

        internal override Task<Cosmos.ConsistencyLevel> GetDefaultConsistencyLevelAsync()
        {
            return Task.FromResult(this.accountConsistencyLevel);
        }

        internal override IRetryPolicyFactory ResetSessionTokenRetryPolicy => new RetryPolicy(
            this.MockGlobalEndpointManager.Object,
            new ConnectionPolicy(),
            new GlobalPartitionEndpointManagerCore(this.MockGlobalEndpointManager.Object));

        internal override Task<ClientCollectionCache> GetCollectionCacheAsync(ITrace trace)
        {
            return Task.FromResult(this.collectionCache.Object);
        }

        internal override Task<PartitionKeyRangeCache> GetPartitionKeyRangeCacheAsync(ITrace trace)
        {
            return Task.FromResult(this.partitionKeyRangeCache.Object);
        }

        internal override Task<QueryPartitionProvider> QueryPartitionProvider => Task.FromResult(new QueryPartitionProvider(
JsonConvert.DeserializeObject<Dictionary<string, object>>("{\"maxSqlQueryInputLength\":262144,\"maxJoinsPerSqlQuery\":5,\"maxLogicalAndPerSqlQuery\":500,\"maxLogicalOrPerSqlQuery\":500,\"maxUdfRefPerSqlQuery\":10,\"maxInExpressionItemsCount\":16000,\"queryMaxInMemorySortDocumentCount\":500,\"maxQueryRequestTimeoutFraction\":0.9,\"sqlAllowNonFiniteNumbers\":false,\"sqlAllowAggregateFunctions\":true,\"sqlAllowSubQuery\":true,\"sqlAllowScalarSubQuery\":true,\"allowNewKeywords\":true,\"sqlAllowLike\":false,\"sqlAllowGroupByClause\":false,\"maxSpatialQueryCells\":12,\"spatialMaxGeometryPointCount\":256,\"sqlAllowTop\":true,\"enableSpatialIndexing\":true}")));

        ValueTask<(string token, string payload)> IAuthorizationTokenProvider.GetUserAuthorizationAsync(
            string resourceAddress,
            string resourceType,
            string requestVerb,
            INameValueCollection headers,
            AuthorizationTokenType tokenType)
        {
            return new ValueTask<(string token, string payload)>((null, null));
        }

        ValueTask<string> ICosmosAuthorizationTokenProvider.GetUserAuthorizationTokenAsync(
            string resourceAddress,
            string resourceType,
            string requestVerb,
            INameValueCollection headers,
            AuthorizationTokenType tokenType,
            ITrace trace) /* unused, use token based upon what is passed in constructor */
        {
            return new ValueTask<string>((string)null);
        }

        internal virtual IReadOnlyList<PartitionKeyRange> ResolveOverlapingPartitionKeyRanges(string collectionRid, Documents.Routing.Range<string> range, bool forceRefresh)
        {
            return (IReadOnlyList<PartitionKeyRange>)new List<Documents.PartitionKeyRange>() { new Documents.PartitionKeyRange() { MinInclusive = "", MaxExclusive = "FF", Id = "0" } };
        }

        internal virtual PartitionKeyRange ResolvePartitionKeyRangeById(string collectionRid, string pkRangeId, bool forceRefresh)
        {
            return new Documents.PartitionKeyRange() { MinInclusive = "", MaxExclusive = "FF", Id = "0" };
        }

        private void Init()
        {
            this.collectionCache = new Mock<ClientCollectionCache>(new SessionContainer("testhost"), new ServerStoreModel(null), null, null, null, true);
            const string pkPath = "/pk";
            this.collectionCache.Setup
                    (m =>
                        m.ResolveCollectionAsync(
                        It.IsAny<DocumentServiceRequest>(),
                        It.IsAny<CancellationToken>(),
                        It.IsAny<ITrace>()
                    )
                ).Returns(() =>
                {
                    ContainerProperties cosmosContainerSetting = ContainerProperties.CreateWithResourceId("test");
                    cosmosContainerSetting.PartitionKey = new PartitionKeyDefinition()
                    {
                        Kind = PartitionKind.Hash,
                        Paths = new Collection<string>()
                        {
                            pkPath
                        }
                    };

                    return Task.FromResult(cosmosContainerSetting);
                });
            this.collectionCache.Setup
                    (m =>
                        m.ResolveByNameAsync(
                        It.IsAny<string>(),
                        It.IsAny<string>(),
                        It.IsAny<bool>(),
                        It.IsAny<ITrace>(),
                        It.IsAny<IClientSideRequestStatistics>(),
                        It.IsAny<CancellationToken>()

                    )
                ).Returns(() =>
                {
                    ContainerProperties containerSettings = ContainerProperties.CreateWithResourceId("test");
                    containerSettings.PartitionKey.Paths = new Collection<string>() { pkPath };
                    return Task.FromResult(containerSettings);
                });

            this.collectionCache.Setup
                    (m =>
                        m.ResolveByNameAsync(
                        It.IsAny<string>(),
                        It.IsAny<string>(),
                        It.IsAny<bool>(),
                        It.IsAny<ITrace>(),
                        It.IsAny<IClientSideRequestStatistics>(),
                        It.IsAny<CancellationToken>()
                    )
                ).Returns(() =>
                {
                    ContainerProperties cosmosContainerSetting = ContainerProperties.CreateWithResourceId("test");
                    cosmosContainerSetting.PartitionKey = new PartitionKeyDefinition()
                    {
                        Kind = PartitionKind.Hash,
                        Paths = new Collection<string>()
                        {
                            pkPath
                        }
                    };

                    return Task.FromResult(cosmosContainerSetting);
                });

            Mock<IDocumentClientInternal> mockDocumentClient = new();
            mockDocumentClient
                .Setup(client => client.ServiceEndpoint)
                .Returns(new Uri("https://foo"));

            using GlobalEndpointManager endpointManager = new(mockDocumentClient.Object, new ConnectionPolicy());

<<<<<<< HEAD
            this.partitionKeyRangeCache = new Mock<PartitionKeyRangeCache>(null, null, null, endpointManager);
=======
            this.partitionKeyRangeCache = new Mock<PartitionKeyRangeCache>(null, null, null, endpointManager, false);
>>>>>>> faaa3a73
            this.partitionKeyRangeCache.Setup(
                        m => m.TryLookupAsync(
                            It.IsAny<string>(),
                            It.IsAny<CollectionRoutingMap>(),
                            It.IsAny<DocumentServiceRequest>(),
                            It.IsAny<ITrace>()
                        )
                ).Returns(Task.FromResult<CollectionRoutingMap>(null));
            this.partitionKeyRangeCache.Setup(
                        m => m.TryGetOverlappingRangesAsync(
                            It.IsAny<string>(),
                            It.IsAny<Documents.Routing.Range<string>>(),
                            It.IsAny<ITrace>(),
                            It.IsAny<bool>()
                        )
                ).Returns(
                (string collectionRid, Documents.Routing.Range<string> range, ITrace trace, bool forceRefresh)
                    => Task.FromResult<IReadOnlyList<PartitionKeyRange>>(
                        this.ResolveOverlapingPartitionKeyRanges(collectionRid, range, forceRefresh)));

            this.partitionKeyRangeCache.Setup(
                    m => m.TryGetPartitionKeyRangeByIdAsync(
                        It.IsAny<string>(),
                        It.IsAny<string>(),
                        It.IsAny<ITrace>(),
                        It.IsAny<bool>()
                    )
            ).Returns((string collectionRid, string pkRangeId, ITrace trace, bool forceRefresh) =>
            Task.FromResult<PartitionKeyRange>(this.ResolvePartitionKeyRangeById(collectionRid, pkRangeId, forceRefresh)));

            this.MockGlobalEndpointManager = new Mock<GlobalEndpointManager>(this, new ConnectionPolicy(), false);
            this.MockGlobalEndpointManager.Setup(gep => gep.ResolveServiceEndpoint(It.IsAny<DocumentServiceRequest>())).Returns(new Uri("http://localhost"));
            this.MockGlobalEndpointManager.Setup(gep => gep.InitializeAccountPropertiesAndStartBackgroundRefresh(It.IsAny<AccountProperties>()));
            SessionContainer sessionContainer = new SessionContainer(this.ServiceEndpoint.Host);

            this.telemetryToServiceHelper = TelemetryToServiceHelper.CreateAndInitializeClientConfigAndTelemetryJob("test-client",
                                                                 this.ConnectionPolicy,
                                                                 new Mock<AuthorizationTokenProvider>().Object,
                                                                 new Mock<CosmosHttpClient>().Object,
                                                                 this.ServiceEndpoint,
                                                                 this.GlobalEndpointManager,
                                                                 default);
            this.sessionContainer = sessionContainer;

        }
    }
}<|MERGE_RESOLUTION|>--- conflicted
+++ resolved
@@ -229,11 +229,7 @@
 
             using GlobalEndpointManager endpointManager = new(mockDocumentClient.Object, new ConnectionPolicy());
 
-<<<<<<< HEAD
-            this.partitionKeyRangeCache = new Mock<PartitionKeyRangeCache>(null, null, null, endpointManager);
-=======
             this.partitionKeyRangeCache = new Mock<PartitionKeyRangeCache>(null, null, null, endpointManager, false);
->>>>>>> faaa3a73
             this.partitionKeyRangeCache.Setup(
                         m => m.TryLookupAsync(
                             It.IsAny<string>(),
