﻿//------------------------------------------------------------
// Copyright (c) Microsoft Corporation.  All rights reserved.
//------------------------------------------------------------

namespace Microsoft.Azure.Cosmos.Tests
{
    using System;
    using System.Collections.Generic;
    using System.Collections.ObjectModel;
    using System.Net.Http;
    using System.Security;
    using System.Threading;
    using System.Threading.Tasks;
    using Microsoft.Azure.Cosmos;
    using Microsoft.Azure.Cosmos.Common;
    using Microsoft.Azure.Cosmos.Query.Core.QueryPlan;
    using Microsoft.Azure.Cosmos.Routing;
    using Microsoft.Azure.Cosmos.Telemetry;
    using Microsoft.Azure.Cosmos.Tracing;
    using Microsoft.Azure.Documents;
    using Microsoft.Azure.Documents.Collections;
    using Moq;
    using Newtonsoft.Json;

    internal class MockDocumentClient : DocumentClient, IAuthorizationTokenProvider, ICosmosAuthorizationTokenProvider
    {
        Mock<ClientCollectionCache> collectionCache;
        Mock<PartitionKeyRangeCache> partitionKeyRangeCache;
        private readonly Cosmos.ConsistencyLevel accountConsistencyLevel;

        public MockDocumentClient(ConnectionPolicy connectionPolicy = null)
            : base(new Uri("http://localhost"), MockCosmosUtil.RandomInvalidCorrectlyFormatedAuthKey, connectionPolicy)
        {
            this.Init();
        }

        public MockDocumentClient(Cosmos.ConsistencyLevel accountConsistencyLevel, ConnectionPolicy connectionPolicy = null)
            : base(new Uri("http://localhost"), connectionPolicy)
        {
            this.accountConsistencyLevel = accountConsistencyLevel;
            this.Init();
        }

        public MockDocumentClient(Uri serviceEndpoint, SecureString authKey, ConnectionPolicy connectionPolicy = null, Documents.ConsistencyLevel? desiredConsistencyLevel = null)
            : base(serviceEndpoint, authKey, connectionPolicy, desiredConsistencyLevel)
        {
            this.Init();
        }

        public MockDocumentClient(Uri serviceEndpoint, string authKeyOrResourceToken, ConnectionPolicy connectionPolicy = null, Documents.ConsistencyLevel? desiredConsistencyLevel = null)
            : base(serviceEndpoint, authKeyOrResourceToken, (HttpMessageHandler)null, connectionPolicy, desiredConsistencyLevel)
        {
            this.Init();
        }

        public MockDocumentClient(Uri serviceEndpoint, SecureString authKey, JsonSerializerSettings serializerSettings, ConnectionPolicy connectionPolicy = null, Documents.ConsistencyLevel? desiredConsistencyLevel = null)
            : base(serviceEndpoint, authKey, serializerSettings, connectionPolicy, desiredConsistencyLevel)
        {
            this.Init();
        }

        public MockDocumentClient(Uri serviceEndpoint, string authKeyOrResourceToken, JsonSerializerSettings serializerSettings, ConnectionPolicy connectionPolicy = null, Documents.ConsistencyLevel? desiredConsistencyLevel = null)
            : base(serviceEndpoint, authKeyOrResourceToken, serializerSettings, connectionPolicy, desiredConsistencyLevel)
        {
            this.Init();
        }

        public Mock<GlobalEndpointManager> MockGlobalEndpointManager { get; private set; }

        internal MockDocumentClient(
            Uri serviceEndpoint,
            string authKeyOrResourceToken,
            EventHandler<SendingRequestEventArgs> sendingRequestEventArgs,
            ConnectionPolicy connectionPolicy = null,
            Documents.ConsistencyLevel? desiredConsistencyLevel = null,
            JsonSerializerSettings serializerSettings = null,
            ApiType apitype = ApiType.None,
            EventHandler<ReceivedResponseEventArgs> receivedResponseEventArgs = null,
            Func<TransportClient, TransportClient> transportClientHandlerFactory = null)
            : base(serviceEndpoint,
                  authKeyOrResourceToken,
                  sendingRequestEventArgs,
                  connectionPolicy,
                  desiredConsistencyLevel,
                  serializerSettings,
                  apitype,
                  receivedResponseEventArgs,
                  null,
                  null,
                  true,
                  transportClientHandlerFactory)
        {
            this.Init();
        }

        internal override async Task EnsureValidClientAsync(ITrace trace)
        {
            await Task.Yield();
        }

        public override Documents.ConsistencyLevel ConsistencyLevel => Documents.ConsistencyLevel.Session;

        internal override Task<Cosmos.ConsistencyLevel> GetDefaultConsistencyLevelAsync()
        {
            return Task.FromResult(this.accountConsistencyLevel);
        }

        internal override IRetryPolicyFactory ResetSessionTokenRetryPolicy => new RetryPolicy(
            this.MockGlobalEndpointManager.Object,
            new ConnectionPolicy(),
            new GlobalPartitionEndpointManagerCore(this.MockGlobalEndpointManager.Object),
            false);

        internal override Task<ClientCollectionCache> GetCollectionCacheAsync(ITrace trace)
        {
            return Task.FromResult(this.collectionCache.Object);
        }

        internal override Task<PartitionKeyRangeCache> GetPartitionKeyRangeCacheAsync(ITrace trace)
        {
            return Task.FromResult(this.partitionKeyRangeCache.Object);
        }

        internal override Task<QueryPartitionProvider> QueryPartitionProvider => Task.FromResult(new QueryPartitionProvider(
JsonConvert.DeserializeObject<Dictionary<string, object>>("{\"maxSqlQueryInputLength\":262144,\"maxJoinsPerSqlQuery\":5,\"maxLogicalAndPerSqlQuery\":500,\"maxLogicalOrPerSqlQuery\":500,\"maxUdfRefPerSqlQuery\":10,\"maxInExpressionItemsCount\":16000,\"queryMaxInMemorySortDocumentCount\":500,\"maxQueryRequestTimeoutFraction\":0.9,\"sqlAllowNonFiniteNumbers\":false,\"sqlAllowAggregateFunctions\":true,\"sqlAllowSubQuery\":true,\"sqlAllowScalarSubQuery\":true,\"allowNewKeywords\":true,\"sqlAllowLike\":false,\"sqlAllowGroupByClause\":false,\"maxSpatialQueryCells\":12,\"spatialMaxGeometryPointCount\":256,\"sqlAllowTop\":true,\"enableSpatialIndexing\":true}")));

        ValueTask<(string token, string payload)> IAuthorizationTokenProvider.GetUserAuthorizationAsync(
            string resourceAddress,
            string resourceType,
            string requestVerb,
            INameValueCollection headers,
            AuthorizationTokenType tokenType)
        {
            return new ValueTask<(string token, string payload)>((null, null));
        }

        ValueTask<string> ICosmosAuthorizationTokenProvider.GetUserAuthorizationTokenAsync(
            string resourceAddress,
            string resourceType,
            string requestVerb,
            INameValueCollection headers,
            AuthorizationTokenType tokenType,
            ITrace trace) /* unused, use token based upon what is passed in constructor */
        {
            return new ValueTask<string>((string)null);
        }

        internal virtual IReadOnlyList<PartitionKeyRange> ResolveOverlapingPartitionKeyRanges(string collectionRid, Documents.Routing.Range<string> range, bool forceRefresh)
        {
            return (IReadOnlyList<PartitionKeyRange>)new List<Documents.PartitionKeyRange>() { new Documents.PartitionKeyRange() { MinInclusive = "", MaxExclusive = "FF", Id = "0" } };
        }

        internal virtual PartitionKeyRange ResolvePartitionKeyRangeById(string collectionRid, string pkRangeId, bool forceRefresh)
        {
            return new Documents.PartitionKeyRange() { MinInclusive = "", MaxExclusive = "FF", Id = "0" };
        }

        private void Init()
        {
            this.collectionCache = new Mock<ClientCollectionCache>(new SessionContainer("testhost"), new ServerStoreModel(null), null, null, null, true);
            const string pkPath = "/pk";
            this.collectionCache.Setup
                    (m =>
                        m.ResolveCollectionAsync(
                        It.IsAny<DocumentServiceRequest>(),
                        It.IsAny<CancellationToken>(),
                        It.IsAny<ITrace>()
                    )
                ).Returns(() =>
                {
                    ContainerProperties cosmosContainerSetting = ContainerProperties.CreateWithResourceId("test");
                    cosmosContainerSetting.PartitionKey = new PartitionKeyDefinition()
                    {
                        Kind = PartitionKind.Hash,
                        Paths = new Collection<string>()
                        {
                            pkPath
                        }
                    };

                    return Task.FromResult(cosmosContainerSetting);
                });
            this.collectionCache.Setup
                    (m =>
                        m.ResolveByNameAsync(
                        It.IsAny<string>(),
                        It.IsAny<string>(),
                        It.IsAny<bool>(),
                        It.IsAny<ITrace>(),
                        It.IsAny<IClientSideRequestStatistics>(),
                        It.IsAny<CancellationToken>()

                    )
                ).Returns(() =>
                {
                    ContainerProperties containerSettings = ContainerProperties.CreateWithResourceId("test");
                    containerSettings.PartitionKey.Paths = new Collection<string>() { pkPath };
                    return Task.FromResult(containerSettings);
                });

            this.collectionCache.Setup
                    (m =>
                        m.ResolveByNameAsync(
                        It.IsAny<string>(),
                        It.IsAny<string>(),
                        It.IsAny<bool>(),
                        It.IsAny<ITrace>(),
                        It.IsAny<IClientSideRequestStatistics>(),
                        It.IsAny<CancellationToken>()
                    )
                ).Returns(() =>
                {
                    ContainerProperties cosmosContainerSetting = ContainerProperties.CreateWithResourceId("test");
                    cosmosContainerSetting.PartitionKey = new PartitionKeyDefinition()
                    {
                        Kind = PartitionKind.Hash,
                        Paths = new Collection<string>()
                        {
                            pkPath
                        }
                    };

                    return Task.FromResult(cosmosContainerSetting);
                });

            Mock<IDocumentClientInternal> mockDocumentClient = new();
            mockDocumentClient
                .Setup(client => client.ServiceEndpoint)
                .Returns(new Uri("https://foo"));

            using GlobalEndpointManager endpointManager = new(mockDocumentClient.Object, new ConnectionPolicy());

<<<<<<< HEAD
            this.partitionKeyRangeCache = new Mock<PartitionKeyRangeCache>(null, null, null, endpointManager);
=======
            this.partitionKeyRangeCache = new Mock<PartitionKeyRangeCache>(null, null, null, endpointManager, false);
>>>>>>> cdd1b1d2
            this.partitionKeyRangeCache.Setup(
                        m => m.TryLookupAsync(
                            It.IsAny<string>(),
                            It.IsAny<CollectionRoutingMap>(),
                            It.IsAny<DocumentServiceRequest>(),
                            It.IsAny<ITrace>()
                        )
                ).Returns(Task.FromResult<CollectionRoutingMap>(null));
            this.partitionKeyRangeCache.Setup(
                        m => m.TryGetOverlappingRangesAsync(
                            It.IsAny<string>(),
                            It.IsAny<Documents.Routing.Range<string>>(),
                            It.IsAny<ITrace>(),
                            It.IsAny<bool>()
                        )
                ).Returns(
                (string collectionRid, Documents.Routing.Range<string> range, ITrace trace, bool forceRefresh)
                    => Task.FromResult<IReadOnlyList<PartitionKeyRange>>(
                        this.ResolveOverlapingPartitionKeyRanges(collectionRid, range, forceRefresh)));

            this.partitionKeyRangeCache.Setup(
                    m => m.TryGetPartitionKeyRangeByIdAsync(
                        It.IsAny<string>(),
                        It.IsAny<string>(),
                        It.IsAny<ITrace>(),
                        It.IsAny<bool>()
                    )
            ).Returns((string collectionRid, string pkRangeId, ITrace trace, bool forceRefresh) =>
            Task.FromResult<PartitionKeyRange>(this.ResolvePartitionKeyRangeById(collectionRid, pkRangeId, forceRefresh)));

            this.MockGlobalEndpointManager = new Mock<GlobalEndpointManager>(this, new ConnectionPolicy(), false);
            this.MockGlobalEndpointManager.Setup(gep => gep.ResolveServiceEndpoint(It.IsAny<DocumentServiceRequest>())).Returns(new Uri("http://localhost"));
            this.MockGlobalEndpointManager.Setup(gep => gep.InitializeAccountPropertiesAndStartBackgroundRefresh(It.IsAny<AccountProperties>()));
            SessionContainer sessionContainer = new SessionContainer(this.ServiceEndpoint.Host);

            this.telemetryToServiceHelper = TelemetryToServiceHelper.CreateAndInitializeClientConfigAndTelemetryJob("test-client",
                                                                 this.ConnectionPolicy,
                                                                 new Mock<AuthorizationTokenProvider>().Object,
                                                                 new Mock<CosmosHttpClient>().Object,
                                                                 this.ServiceEndpoint,
                                                                 this.GlobalEndpointManager,
                                                                 default);
            this.sessionContainer = sessionContainer;

        }
    }
}<|MERGE_RESOLUTION|>--- conflicted
+++ resolved
@@ -108,7 +108,7 @@
         internal override IRetryPolicyFactory ResetSessionTokenRetryPolicy => new RetryPolicy(
             this.MockGlobalEndpointManager.Object,
             new ConnectionPolicy(),
-            new GlobalPartitionEndpointManagerCore(this.MockGlobalEndpointManager.Object),
+            new GlobalPartitionEndpointManagerCore(this.MockGlobalEndpointManager.Object),
             false);
 
         internal override Task<ClientCollectionCache> GetCollectionCacheAsync(ITrace trace)
@@ -230,11 +230,7 @@
 
             using GlobalEndpointManager endpointManager = new(mockDocumentClient.Object, new ConnectionPolicy());
 
-<<<<<<< HEAD
-            this.partitionKeyRangeCache = new Mock<PartitionKeyRangeCache>(null, null, null, endpointManager);
-=======
             this.partitionKeyRangeCache = new Mock<PartitionKeyRangeCache>(null, null, null, endpointManager, false);
->>>>>>> cdd1b1d2
             this.partitionKeyRangeCache.Setup(
                         m => m.TryLookupAsync(
                             It.IsAny<string>(),
