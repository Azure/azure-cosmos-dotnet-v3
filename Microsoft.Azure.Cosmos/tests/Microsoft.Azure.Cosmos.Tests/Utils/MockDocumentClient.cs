﻿//------------------------------------------------------------
// Copyright (c) Microsoft Corporation.  All rights reserved.
//------------------------------------------------------------

namespace Microsoft.Azure.Cosmos.Tests
{
    using System;
    using System.Collections.Generic;
    using System.Collections.ObjectModel;
    using System.IO;
    using System.Net.Http;
    using System.Security;
    using System.Threading;
    using System.Threading.Tasks;
    using Microsoft.Azure.Cosmos;
    using Microsoft.Azure.Cosmos.Common;
    using Microsoft.Azure.Cosmos.Routing;
    using Microsoft.Azure.Documents;
    using Microsoft.Azure.Documents.Collections;
    using Moq;
    using Newtonsoft.Json;

    internal class MockDocumentClient : DocumentClient, IAuthorizationTokenProvider, ICosmosAuthorizationTokenProvider
    {
        Mock<ClientCollectionCache> collectionCache;
        Mock<PartitionKeyRangeCache> partitionKeyRangeCache;
        Mock<GlobalEndpointManager> globalEndpointManager;
        private Cosmos.ConsistencyLevel accountConsistencyLevel;

        public MockDocumentClient()
            : base(new Uri("http://localhost"), null)
        {
            this.Init();
        }

        public MockDocumentClient(Cosmos.ConsistencyLevel accountConsistencyLevel)
            : base(new Uri("http://localhost"), null)
        {
            this.accountConsistencyLevel = accountConsistencyLevel;
            this.Init();
        }

        public MockDocumentClient(Uri serviceEndpoint, SecureString authKey, ConnectionPolicy connectionPolicy = null, Documents.ConsistencyLevel? desiredConsistencyLevel = null)
            : base(serviceEndpoint, authKey, connectionPolicy, desiredConsistencyLevel)
        {
            this.Init();
        }

        public MockDocumentClient(Uri serviceEndpoint, string authKeyOrResourceToken, ConnectionPolicy connectionPolicy = null, Documents.ConsistencyLevel? desiredConsistencyLevel = null)
            : base(serviceEndpoint, authKeyOrResourceToken, (HttpMessageHandler)null, connectionPolicy, desiredConsistencyLevel)
        {
            this.Init();
        }

        public MockDocumentClient(Uri serviceEndpoint, IList<Documents.Permission> permissionFeed, ConnectionPolicy connectionPolicy = null, Documents.ConsistencyLevel? desiredConsistencyLevel = null)
            : base(serviceEndpoint, permissionFeed, connectionPolicy, desiredConsistencyLevel)
        {
            this.Init();
        }

        public MockDocumentClient(Uri serviceEndpoint, SecureString authKey, JsonSerializerSettings serializerSettings, ConnectionPolicy connectionPolicy = null, Documents.ConsistencyLevel? desiredConsistencyLevel = null)
            : base(serviceEndpoint, authKey, serializerSettings, connectionPolicy, desiredConsistencyLevel)
        {
            this.Init();
        }

        public MockDocumentClient(Uri serviceEndpoint, string authKeyOrResourceToken, JsonSerializerSettings serializerSettings, ConnectionPolicy connectionPolicy = null, Documents.ConsistencyLevel? desiredConsistencyLevel = null)
            : base(serviceEndpoint, authKeyOrResourceToken, serializerSettings, connectionPolicy, desiredConsistencyLevel)
        {
            this.Init();
        }

        internal MockDocumentClient(Uri serviceEndpoint, IList<ResourceToken> resourceTokens, ConnectionPolicy connectionPolicy = null, Documents.ConsistencyLevel? desiredConsistencyLevel = null)
            : base(serviceEndpoint, resourceTokens, connectionPolicy, desiredConsistencyLevel)
        {
            this.Init();
        }

        internal MockDocumentClient(
            Uri serviceEndpoint,
            string authKeyOrResourceToken,
            EventHandler<SendingRequestEventArgs> sendingRequestEventArgs,
            ConnectionPolicy connectionPolicy = null,
            Documents.ConsistencyLevel? desiredConsistencyLevel = null,
            JsonSerializerSettings serializerSettings = null,
            ApiType apitype = ApiType.None,
            EventHandler<ReceivedResponseEventArgs> receivedResponseEventArgs = null,
            Func<TransportClient, TransportClient> transportClientHandlerFactory = null)
            : base(serviceEndpoint,
                  authKeyOrResourceToken,
                  sendingRequestEventArgs,
                  connectionPolicy,
                  desiredConsistencyLevel,
                  serializerSettings,
                  apitype,
                  receivedResponseEventArgs,
                  null,
                  null,
                  true,
                  transportClientHandlerFactory)
        {
            this.Init();
        }

        internal override async Task EnsureValidClientAsync()
        {
            await Task.Yield();
        }

        public override Documents.ConsistencyLevel ConsistencyLevel => Documents.ConsistencyLevel.Session;

        internal override Task<Cosmos.ConsistencyLevel> GetDefaultConsistencyLevelAsync()
        {
            return Task.FromResult(this.accountConsistencyLevel);
        }

        internal override IRetryPolicyFactory ResetSessionTokenRetryPolicy => new RetryPolicy(this.globalEndpointManager.Object, new ConnectionPolicy());

        internal override Task<ClientCollectionCache> GetCollectionCacheAsync()
        {
            return Task.FromResult(this.collectionCache.Object);
        }

        internal override Task<PartitionKeyRangeCache> GetPartitionKeyRangeCacheAsync()
        {
            return Task.FromResult(this.partitionKeyRangeCache.Object);
        }

        internal override Task<IDictionary<string, object>> GetQueryEngineConfigurationAsync()
        {
            Dictionary<string, object> queryEngineConfiguration = JsonConvert.DeserializeObject< Dictionary<string, object>>("{\"maxSqlQueryInputLength\":262144,\"maxJoinsPerSqlQuery\":5,\"maxLogicalAndPerSqlQuery\":500,\"maxLogicalOrPerSqlQuery\":500,\"maxUdfRefPerSqlQuery\":10,\"maxInExpressionItemsCount\":16000,\"queryMaxInMemorySortDocumentCount\":500,\"maxQueryRequestTimeoutFraction\":0.9,\"sqlAllowNonFiniteNumbers\":false,\"sqlAllowAggregateFunctions\":true,\"sqlAllowSubQuery\":true,\"sqlAllowScalarSubQuery\":true,\"allowNewKeywords\":true,\"sqlAllowLike\":false,\"sqlAllowGroupByClause\":false,\"maxSpatialQueryCells\":12,\"spatialMaxGeometryPointCount\":256,\"sqlAllowTop\":true,\"enableSpatialIndexing\":true}");
            return Task.FromResult((IDictionary<string, object>)queryEngineConfiguration);
        }

        ValueTask<(string token, string payload)> IAuthorizationTokenProvider.GetUserAuthorizationAsync(
            string resourceAddress,
            string resourceType,
            string requestVerb,
            INameValueCollection headers,
<<<<<<< HEAD
            AuthorizationTokenType tokenType) /* unused, use token based upon what is passed in constructor */
=======
            AuthorizationTokenType tokenType)
>>>>>>> 29e81b57
        {
            return new ValueTask<(string token, string payload)>((null, null));
        }

        string ICosmosAuthorizationTokenProvider.GetUserAuthorizationToken(
            string resourceAddress,
            string resourceType,
            string requestVerb,
            INameValueCollection headers,
            AuthorizationTokenType tokenType) /* unused, use token based upon what is passed in constructor */
        {
            return null;
        }

        internal virtual IReadOnlyList<PartitionKeyRange> ResolveOverlapingPartitionKeyRanges(string collectionRid, Documents.Routing.Range<string> range, bool forceRefresh)
        {
            return (IReadOnlyList<PartitionKeyRange>) new List<Documents.PartitionKeyRange>() {new Documents.PartitionKeyRange() { MinInclusive = "", MaxExclusive = "FF", Id = "0" } };
        }

        private void Init()
        {
            this.collectionCache = new Mock<ClientCollectionCache>(new SessionContainer("testhost"), new ServerStoreModel(null), null, null);
            const string pkPath = "/pk";
            this.collectionCache.Setup
                    (m =>
                        m.ResolveCollectionAsync(
                        It.IsAny<DocumentServiceRequest>(),
                        It.IsAny<CancellationToken>()
                    )
                ).Returns(() =>
                {
                    ContainerProperties cosmosContainerSetting = ContainerProperties.CreateWithResourceId("test");
                    cosmosContainerSetting.PartitionKey = new PartitionKeyDefinition()
                    {
                        Kind = PartitionKind.Hash,
                        Paths = new Collection<string>()
                        {
                            pkPath
                        }
                    };

                    return Task.FromResult(cosmosContainerSetting);
                });
            this.collectionCache.Setup
                    (m =>
                        m.ResolveByNameAsync(
                        It.IsAny<string>(),
                        It.IsAny<string>(),
                        It.IsAny<CancellationToken>()
                    )
                ).Returns(() => {
                    ContainerProperties containerSettings = ContainerProperties.CreateWithResourceId("test");
                    containerSettings.PartitionKey.Paths = new Collection<string>() { pkPath };
                    return Task.FromResult(containerSettings);
                });

            this.collectionCache.Setup
                    (m =>
                        m.ResolveByNameAsync(
                        It.IsAny<string>(),
                        It.IsAny<string>(),
                        It.IsAny<CancellationToken>()
                    )
                ).Returns(() =>
                {
                    ContainerProperties cosmosContainerSetting = ContainerProperties.CreateWithResourceId("test");
                    cosmosContainerSetting.PartitionKey = new PartitionKeyDefinition()
                    {
                        Kind = PartitionKind.Hash,
                        Paths = new Collection<string>()
                        {
                            pkPath
                        }
                    };

                    return Task.FromResult(cosmosContainerSetting);
                });

            this.partitionKeyRangeCache = new Mock<PartitionKeyRangeCache>(null, null, null);
            this.partitionKeyRangeCache.Setup(
                        m => m.TryLookupAsync(
                            It.IsAny<string>(),
                            It.IsAny<CollectionRoutingMap>(),
                            It.IsAny<DocumentServiceRequest>(),
                            It.IsAny<CancellationToken>()
                        )
                ).Returns(Task.FromResult<CollectionRoutingMap>(null));
            this.partitionKeyRangeCache.Setup(
                        m => m.TryGetOverlappingRangesAsync(
                            It.IsAny<string>(),
                            It.IsAny<Documents.Routing.Range<string>>(),
                            It.IsAny<bool>()
                        )
                ).Returns((string collectionRid, Documents.Routing.Range<string> range, bool forceRefresh) =>
                {
                    return Task.FromResult<IReadOnlyList<PartitionKeyRange>>(this.ResolveOverlapingPartitionKeyRanges(collectionRid, range, forceRefresh));
                });

            this.globalEndpointManager = new Mock<GlobalEndpointManager>(this, new ConnectionPolicy());

            SessionContainer sessionContainer = new SessionContainer(this.ServiceEndpoint.Host);
            this.sessionContainer = sessionContainer;
        }
    }
}<|MERGE_RESOLUTION|>--- conflicted
+++ resolved
@@ -137,11 +137,7 @@
             string resourceType,
             string requestVerb,
             INameValueCollection headers,
-<<<<<<< HEAD
-            AuthorizationTokenType tokenType) /* unused, use token based upon what is passed in constructor */
-=======
             AuthorizationTokenType tokenType)
->>>>>>> 29e81b57
         {
             return new ValueTask<(string token, string payload)>((null, null));
         }
