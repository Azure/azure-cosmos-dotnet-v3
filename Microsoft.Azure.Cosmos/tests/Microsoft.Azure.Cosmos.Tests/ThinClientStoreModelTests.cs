﻿//------------------------------------------------------------
// Copyright (c) Microsoft Corporation.  All rights reserved.
//------------------------------------------------------------

namespace Microsoft.Azure.Cosmos.Tests
{
    using System;
    using System.Collections.Generic;
    using System.IO;
    using System.Linq;
    using System.Net;
    using System.Net.Http;
    using System.Reflection;
    using System.Runtime.Serialization;
    using System.Threading;
    using System.Threading.Tasks;
    using Microsoft.Azure.Cosmos.Common;
    using Microsoft.Azure.Cosmos.Routing;
    using Microsoft.Azure.Cosmos.Tracing;
    using Microsoft.Azure.Documents;
    using Microsoft.Azure.Documents.Collections;
    using Microsoft.VisualStudio.TestTools.UnitTesting;
    using Moq;

    [TestClass]
    public class ThinClientStoreModelTests
    {
        private ThinClientStoreModel thinClientStoreModel;
        private GlobalEndpointManager endpointManager;
        private SessionContainer sessionContainer;
        private readonly ConsistencyLevel defaultConsistencyLevel = ConsistencyLevel.Session;

        [TestInitialize]
        public void TestInitialize()
        {
            this.sessionContainer = new SessionContainer("testhost");

            Mock<IDocumentClientInternal> mockDocumentClient = new Mock<IDocumentClientInternal>();
            mockDocumentClient
                .Setup(c => c.ServiceEndpoint)
                .Returns(new Uri("https://mock.proxy.com"));

            ConnectionPolicy connectionPolicy = new ConnectionPolicy
            {
                UseMultipleWriteLocations = false
            };

            this.endpointManager = new GlobalEndpointManager(
                 owner: mockDocumentClient.Object,
                 connectionPolicy: connectionPolicy);

            Cosmos.UserAgentContainer userAgentContainer = new Microsoft.Azure.Cosmos.UserAgentContainer(0, "TestFeature", "TestRegion", "TestSuffix");
            this.thinClientStoreModel = new ThinClientStoreModel(
                endpointManager: this.endpointManager,
                globalPartitionEndpointManager: GlobalPartitionEndpointManagerNoOp.Instance,
                sessionContainer: this.sessionContainer,
                defaultConsistencyLevel: (Cosmos.ConsistencyLevel)this.defaultConsistencyLevel,
                eventSource: new DocumentClientEventSource(),
                serializerSettings: null,
<<<<<<< HEAD
                httpClient: null,
                chaosInterceptor: null);
=======
                httpClient: null,
                userAgentContainer: userAgentContainer);
>>>>>>> cdd1b1d2

            PartitionKeyRangeCache pkRangeCache =
                (PartitionKeyRangeCache)FormatterServices.GetUninitializedObject(typeof(PartitionKeyRangeCache));
            ClientCollectionCache collCache =
                (ClientCollectionCache)FormatterServices.GetUninitializedObject(typeof(ClientCollectionCache));
            this.thinClientStoreModel.SetCaches(pkRangeCache, collCache);

            System.Diagnostics.Trace.CorrelationManager.ActivityId = Guid.NewGuid();
        }

        [TestCleanup]
        public void TestCleanup()
        {
            System.Diagnostics.Trace.CorrelationManager.ActivityId = Guid.Empty;
            this.thinClientStoreModel?.Dispose();
        }

        [TestMethod]
        public async Task ProcessMessageAsync_Success_ShouldReturnDocumentServiceResponse()
        {
            // Arrange
            // A single base64-encoded RNTBD response representing an HTTP 201 (Created)
            string mockBase64 = "9AEAAMkAAAAIvhHfD23jSaynaR+gyTZ3AAAAAQIAByFUaHUsIDEzIEZlYiAyMDI1IDE0OjI1OjI4LjAyNCBHTVQEAAgmACIwMDAwYWQzZS0wMDAwLTAyMDAtMDAwMC02N2FlNjRjMDAwMDAiDgAIVABkb2N1bWVudFNpemU9NTEyMDA7ZG9jdW1lbnRzU2l6ZT01MjQyODgwMDtkb2N1bWVudHNDb3VudD0tMTtjb2xsZWN0aW9uU2l6ZT01MjQyODgwMDsPAAhBAGRvY3VtZW50U2l6ZT0wO2RvY3VtZW50c1NpemU9MTtkb2N1bWVudHNDb3VudD04O2NvbGxlY3Rpb25TaXplPTM7EAAHBDEuMTkTAAUKAAAAAAAAABUADgzDMAzDMBxAFwAIOgBkYnMvdGhpbi1jbGllbnQtdGVzdC1kYi9jb2xscy90aGluLWNsaWVudC10ZXN0LWNvbnRhaW5lci0xGAAIDABOSDF1QUo2QU5tMD0aAAUJAAAAAAAAAB4AAgMAAAAfAAIEAAAAIQAIAQAwJgACAQAAACkABQkAAAAAAAAAMAACAAAAADUAAgEAAAA6AAUKAAAAAAAAADsABQkAAAAAAAAAPgAIBQAtMSMxMFEADkjhehSuRxBAYwAIAQAweAAF//////////89AQAAeyJpZCI6IjNiMTFiNDM2LTViMTUtNGQwZS1iZWYwLWY1MzVmNjA0MTQxYyIsInBrIjoicGsiLCJuYW1lIjoiODM2MzI0NTA2IiwiZW1haWwiOiJhYmNAZGVmLmNvbSIsImJvZHkiOiJibGFibGEiLCJfcmlkIjoiTkgxdUFKNkFObTBKQUFBQUFBQUFBQT09IiwiX3NlbGYiOiJkYnMvTkgxdUFBPT0vY29sbHMvTkgxdUFKNkFObTA9L2RvY3MvTkgxdUFKNkFObTBKQUFBQUFBQUFBQT09LyIsIl9ldGFnIjoiXCIwMDAwYWQzZS0wMDAwLTAyMDAtMDAwMC02N2FlNjRjMDAwMDBcIiIsIl9hdHRhY2htZW50cyI6ImF0dGFjaG1lbnRzLyIsIl90cyI6MTczOTQ4MjMwNH0=";

            HttpResponseMessage successResponse = new HttpResponseMessage(HttpStatusCode.Created)
            {
                Content = new ByteArrayContent(Convert.FromBase64String(mockBase64))
            };

            MockThinClientStoreClient thinClientStoreClient = new MockThinClientStoreClient(
                (request, resourceType, uri, endpoint, globalDatabaseAccountName, clientCollectionCache, cancellationToken) =>
                {
                    Stream responseBody = successResponse.Content.ReadAsStream();
                    INameValueCollection headers = new StoreResponseNameValueCollection();
                    return Task.FromResult(new DocumentServiceResponse(responseBody, headers, successResponse.StatusCode));
                });

            DocumentServiceRequest request = DocumentServiceRequest.Create(
                operationType: OperationType.Create,
                resourceType: ResourceType.Document,
                resourceId: "NH1uAJ6ANm0=",
                body: null,
                authorizationTokenType: AuthorizationTokenType.PrimaryMasterKey);

            Mock<IDocumentClientInternal> docClientMulti = new Mock<IDocumentClientInternal>();
            docClientMulti.Setup(c => c.ServiceEndpoint).Returns(new Uri("http://localhost"));

            AccountProperties validAccountProperties = new AccountProperties();

            docClientMulti
                .Setup(c => c.GetDatabaseAccountInternalAsync(It.IsAny<Uri>(), It.IsAny<CancellationToken>()))
                .ReturnsAsync(validAccountProperties);

            ConnectionPolicy policy = new ConnectionPolicy
            {
                UseMultipleWriteLocations = true
            };

            GlobalEndpointManager multiEndpointMgr = new GlobalEndpointManager(docClientMulti.Object, policy);
            Cosmos.UserAgentContainer userAgentContainer = new Microsoft.Azure.Cosmos.UserAgentContainer(0, "TestFeature", "TestRegion", "TestSuffix");

            ThinClientStoreModel storeModel = new ThinClientStoreModel(
                endpointManager: multiEndpointMgr,
                globalPartitionEndpointManager: GlobalPartitionEndpointManagerNoOp.Instance,
                sessionContainer: this.sessionContainer,
                defaultConsistencyLevel: (Cosmos.ConsistencyLevel)this.defaultConsistencyLevel,
                eventSource: new DocumentClientEventSource(),
                serializerSettings: null,
<<<<<<< HEAD
                httpClient: null,
                chaosInterceptor: null);
=======
                httpClient: null,
                userAgentContainer: userAgentContainer);
>>>>>>> cdd1b1d2

            ClientCollectionCache clientCollectionCache = new Mock<ClientCollectionCache>(
                this.sessionContainer,
                storeModel,
                null,
                null,
                null,
                false).Object;

            PartitionKeyRangeCache partitionKeyRangeCache = new Mock<PartitionKeyRangeCache>(
                null,
                storeModel,
                clientCollectionCache,
                multiEndpointMgr,
                false).Object;

            storeModel.SetCaches(partitionKeyRangeCache, clientCollectionCache);

            // Inject the thinclient store client that returns 201
            ReplaceThinClientStoreClientField(storeModel, thinClientStoreClient);

            // Act
            DocumentServiceResponse response = await storeModel.ProcessMessageAsync(request);

            // Assert
            Assert.IsNotNull(response);
            Assert.AreEqual(HttpStatusCode.Created, response.StatusCode);
        }

        [TestMethod]
        [Owner("dkunda")]
        public async Task ProcessMessageAsync_WithUnsupportedOperations_ShouldFallbackToGatewayModeAndReturnDocumentServiceResponse()
        {
            // Arrange
            // A single base64-encoded RNTBD response representing an HTTP 201 (Created)
            HttpResponseMessage successResponse = new HttpResponseMessage(HttpStatusCode.OK) { Content = new StringContent("Response") };
            HttpRequestMessage capturedRequest = null;
            Mock<CosmosHttpClient> mockCosmosHttpClient = new Mock<CosmosHttpClient>();
            mockCosmosHttpClient.Setup(client => client.SendHttpAsync(
                It.IsAny<Func<ValueTask<HttpRequestMessage>>>(),
                It.IsAny<ResourceType>(),
                It.IsAny<HttpTimeoutPolicy>(),
                It.IsAny<IClientSideRequestStatistics>(),
                It.IsAny<CancellationToken>(),
                It.IsAny<DocumentServiceRequest>()))
                .Callback<Func<ValueTask<HttpRequestMessage>>, ResourceType, HttpTimeoutPolicy, IClientSideRequestStatistics, CancellationToken, DocumentServiceRequest>(
                    async (requestFactory, _, _, _, _, _) =>
                        capturedRequest = await requestFactory())
                .ReturnsAsync(successResponse);

            DocumentServiceRequest request = DocumentServiceRequest.Create(
                operationType: OperationType.QueryPlan,
                resourceType: ResourceType.Document,
                resourceId: "NH1uAJ6ANm0=",
                body: null,
                authorizationTokenType: AuthorizationTokenType.PrimaryMasterKey);

            Mock<IDocumentClientInternal> docClientMulti = new Mock<IDocumentClientInternal>();
            docClientMulti.Setup(c => c.ServiceEndpoint).Returns(new Uri("http://localhost"));

            AccountProperties validAccountProperties = new AccountProperties();

            docClientMulti
                .Setup(c => c.GetDatabaseAccountInternalAsync(It.IsAny<Uri>(), It.IsAny<CancellationToken>()))
                .ReturnsAsync(validAccountProperties);

            ConnectionPolicy policy = new ConnectionPolicy
            {
                UseMultipleWriteLocations = true
            };

            GlobalEndpointManager multiEndpointMgr = new GlobalEndpointManager(docClientMulti.Object, policy);

            Cosmos.UserAgentContainer userAgentContainer = new Microsoft.Azure.Cosmos.UserAgentContainer(0, "TestFeature", "TestRegion", "TestSuffix");
            ThinClientStoreModel storeModel = new ThinClientStoreModel(
                endpointManager: multiEndpointMgr,
                globalPartitionEndpointManager: GlobalPartitionEndpointManagerNoOp.Instance,
                sessionContainer: this.sessionContainer,
                defaultConsistencyLevel: (Cosmos.ConsistencyLevel)this.defaultConsistencyLevel,
                eventSource: new DocumentClientEventSource(),
                serializerSettings: null,
<<<<<<< HEAD
                httpClient: mockCosmosHttpClient.Object,
                chaosInterceptor: null);
=======
                httpClient: mockCosmosHttpClient.Object,
                userAgentContainer: userAgentContainer);
>>>>>>> cdd1b1d2

            ClientCollectionCache clientCollectionCache = new Mock<ClientCollectionCache>(
                this.sessionContainer,
                storeModel,
                null,
                null,
                null,
                false).Object;

            PartitionKeyRangeCache partitionKeyRangeCache = new Mock<PartitionKeyRangeCache>(
                null,
                storeModel,
                clientCollectionCache,
                multiEndpointMgr,
                false).Object;

            storeModel.SetCaches(partitionKeyRangeCache, clientCollectionCache);

            // Act
            DocumentServiceResponse response = await storeModel.ProcessMessageAsync(request);

            // Assert
            Assert.IsNotNull(response);
            Assert.AreEqual(HttpStatusCode.OK, response.StatusCode);
        }

        [TestMethod]
        public void Dispose_ShouldDisposeThinClientStoreClient()
        {
            // Arrange
            bool disposeCalled = false;

            ThinClientStoreClient thinClientStoreClient = new MockThinClientStoreClient(
                (request, resourceType, uri, endpoint, globalDatabaseAccountName, clientCollectionCache, cancellationToken) =>
                    throw new NotImplementedException(),
                () => disposeCalled = true);

            ReplaceThinClientStoreClientField(this.thinClientStoreModel, thinClientStoreClient);
            // Act
            this.thinClientStoreModel.Dispose();
            // Assert
            Assert.IsTrue(disposeCalled, "Expected Dispose to be called on ThinClientStoreClient.");
        }

        [TestMethod]
        public async Task ProcessMessageAsync_404_ShouldThrowDocumentClientException()
        {
            // Arrange
            MockThinClientStoreClient thinClientStoreClient = new MockThinClientStoreClient(
               (request, resourceType, uri, endpoint, globalDatabaseAccountName, clientCollectionCache, cancellationToken) =>
                   throw new DocumentClientException(
                       message: "Not Found",
                       innerException: null,
                       responseHeaders: new StoreResponseNameValueCollection(),
                       statusCode: HttpStatusCode.NotFound,
                        requestUri: uri));

            DocumentServiceRequest request = DocumentServiceRequest.Create(
                 operationType: OperationType.Read,
                 resourceType: ResourceType.Document,
                 resourceId: "NH1uAJ6ANm0=",
                 body: null,
                 authorizationTokenType: AuthorizationTokenType.PrimaryMasterKey);

            Mock<IDocumentClientInternal> docClientOkay = new Mock<IDocumentClientInternal>();
            docClientOkay
                .Setup(c => c.ServiceEndpoint)
                .Returns(new Uri("https://myCosmosAccount.documents.azure.com/"));

            AccountProperties validProperties = new AccountProperties();

            docClientOkay
                .Setup(c => c.GetDatabaseAccountInternalAsync(It.IsAny<Uri>(), It.IsAny<CancellationToken>()))
                .ReturnsAsync(validProperties);

            ConnectionPolicy policy = new ConnectionPolicy
            {
                UseMultipleWriteLocations = false
            };

            GlobalEndpointManager endpointManagerOk = new GlobalEndpointManager(docClientOkay.Object, policy);
            Cosmos.UserAgentContainer userAgentContainer = new Microsoft.Azure.Cosmos.UserAgentContainer(0, "TestFeature", "TestRegion", "TestSuffix");

            ThinClientStoreModel storeModel = new ThinClientStoreModel(
                endpointManager: endpointManagerOk,
                globalPartitionEndpointManager: GlobalPartitionEndpointManagerNoOp.Instance,
                sessionContainer: this.sessionContainer,
                defaultConsistencyLevel: (Cosmos.ConsistencyLevel)this.defaultConsistencyLevel,
                eventSource: new DocumentClientEventSource(),
                serializerSettings: null,
<<<<<<< HEAD
                httpClient: null,
                chaosInterceptor: null);
=======
                httpClient: null,
                userAgentContainer: userAgentContainer);
>>>>>>> cdd1b1d2

            ClientCollectionCache clientCollectionCache = new Mock<ClientCollectionCache>(
                this.sessionContainer,
                storeModel,
                null,
                null,
                null,
                false).Object;

            PartitionKeyRangeCache partitionKeyRangeCache = new Mock<PartitionKeyRangeCache>(
                null,
                storeModel,
                clientCollectionCache,
                endpointManagerOk,
                false).Object;

            storeModel.SetCaches(partitionKeyRangeCache, clientCollectionCache);

            ReplaceThinClientStoreClientField(storeModel, thinClientStoreClient);

            // Act & Assert
            await Assert.ThrowsExceptionAsync<DocumentClientException>(
                async () => await storeModel.ProcessMessageAsync(request),
                "Expected 404 DocumentClientException from the final thinClientStore call");
        }

        [TestMethod]
        public async Task PartitionLevelFailoverEnabled_ResolvesPartitionKeyRangeAndCallsLocationOverride()
        {
            Mock<IDocumentClientInternal> mockDocumentClient = new Mock<IDocumentClientInternal>();
            mockDocumentClient.Setup(c => c.ServiceEndpoint).Returns(new Uri("https://mock.proxy.com"));
            mockDocumentClient
                .Setup(c => c.GetDatabaseAccountInternalAsync(It.IsAny<Uri>(), It.IsAny<CancellationToken>()))
                .ReturnsAsync(new AccountProperties());

            ConnectionPolicy connectionPolicy = new ConnectionPolicy();
            GlobalEndpointManager endpointManager = new GlobalEndpointManager(mockDocumentClient.Object, connectionPolicy);

            Mock<GlobalPartitionEndpointManager> globalPartitionEndpointManager = new Mock<GlobalPartitionEndpointManager>();
            globalPartitionEndpointManager
                .Setup(m => m.TryAddPartitionLevelLocationOverride(It.IsAny<DocumentServiceRequest>()))
                .Returns(true)
                .Verifiable();

            ISessionContainer sessionContainer = new Mock<ISessionContainer>().Object;
            DocumentClientEventSource eventSource = new Mock<DocumentClientEventSource>().Object;
            Newtonsoft.Json.JsonSerializerSettings serializerSettings = new Newtonsoft.Json.JsonSerializerSettings();
            CosmosHttpClient httpClient = new Mock<CosmosHttpClient>().Object;
            Cosmos.UserAgentContainer userAgentContainer = new Microsoft.Azure.Cosmos.UserAgentContainer(0, "TestFeature", "TestRegion", "TestSuffix");

            ThinClientStoreModel storeModel = new ThinClientStoreModel(
                endpointManager,
                globalPartitionEndpointManager.Object,
                sessionContainer,
                Cosmos.ConsistencyLevel.Session,
                eventSource,
                serializerSettings,
                httpClient,
                userAgentContainer,
                isPartitionLevelFailoverEnabled: true);

            Mock<ClientCollectionCache> mockCollectionCache = new Mock<ClientCollectionCache>(
                sessionContainer,
                storeModel,
                null,
                null,
                null,
                false);

            ContainerProperties containerProperties = new ContainerProperties("test", "/pk");
            typeof(ContainerProperties)
                .GetProperty("ResourceId", System.Reflection.BindingFlags.Instance | System.Reflection.BindingFlags.NonPublic | System.Reflection.BindingFlags.Public)
                ?.SetValue(containerProperties, "testCollectionRid");
            containerProperties.PartitionKeyPath = "/pk";

            mockCollectionCache
                .Setup(c => c.ResolveCollectionAsync(It.IsAny<DocumentServiceRequest>(), It.IsAny<CancellationToken>(), It.IsAny<ITrace>()))
                .ReturnsAsync(containerProperties);

            Mock<PartitionKeyRangeCache> mockPartitionKeyRangeCache = new Mock<PartitionKeyRangeCache>(
                null,
                storeModel,
                mockCollectionCache.Object,
                endpointManager,
                false);

            PartitionKeyRange pkRange = new PartitionKeyRange { Id = "0", MinInclusive = "", MaxExclusive = "FF" };
            List<PartitionKeyRange> pkRanges = new List<PartitionKeyRange> { pkRange };
            IEnumerable<Tuple<PartitionKeyRange, ServiceIdentity>> rangeTuples = pkRanges.Select(r => Tuple.Create(r, (ServiceIdentity)null));
            CollectionRoutingMap routingMap = CollectionRoutingMap.TryCreateCompleteRoutingMap(rangeTuples, "testCollectionRid");

            mockPartitionKeyRangeCache
                .Setup(c => c.TryLookupAsync(It.IsAny<string>(), It.IsAny<CollectionRoutingMap>(), It.IsAny<DocumentServiceRequest>(), It.IsAny<ITrace>()))
                .ReturnsAsync(routingMap);

            storeModel.SetCaches(mockPartitionKeyRangeCache.Object, mockCollectionCache.Object);

            DocumentServiceRequest request = CreatePartitionedDocumentRequest();

            MockThinClientStoreClient mockThinClientStoreClient = new MockThinClientStoreClient(
                (DocumentServiceRequest req, ResourceType resourceType, Uri uri, Uri endpoint, string globalDatabaseAccountName, ClientCollectionCache clientCollectionCache, CancellationToken cancellationToken) =>
                {
                    MemoryStream stream = new MemoryStream(new byte[] { 1, 2, 3 });
                    INameValueCollection headers = new StoreResponseNameValueCollection();
                    return Task.FromResult(new DocumentServiceResponse(stream, headers, HttpStatusCode.OK));
                });

            ReplaceThinClientStoreClientField(storeModel, mockThinClientStoreClient);

            // Act
            await storeModel.ProcessMessageAsync(request);

            // Assert
            globalPartitionEndpointManager.Verify(m => m.TryAddPartitionLevelLocationOverride(It.IsAny<DocumentServiceRequest>()), Times.Once());
        }

        [TestMethod]
        public void CircuitBreaker_MarksPartitionUnavailableOnRepeatedFailures()
        {
            Mock<IDocumentClientInternal> mockDocumentClient = new Mock<IDocumentClientInternal>();
            mockDocumentClient.Setup(c => c.ServiceEndpoint).Returns(new Uri("https://mock.proxy.com"));
            ConnectionPolicy connectionPolicy = new ConnectionPolicy();
            GlobalEndpointManager endpointManager = new GlobalEndpointManager(mockDocumentClient.Object, connectionPolicy);
            Mock<GlobalPartitionEndpointManager> globalPartitionEndpointManager = new Mock<GlobalPartitionEndpointManager>();
            globalPartitionEndpointManager
                .Setup(m => m.TryAddPartitionLevelLocationOverride(It.IsAny<DocumentServiceRequest>()))
                .Returns(true);

            globalPartitionEndpointManager
                .Setup(m => m.TryMarkEndpointUnavailableForPartitionKeyRange(It.IsAny<DocumentServiceRequest>()))
                .Returns(true)
                .Verifiable();

            globalPartitionEndpointManager
                .Setup(m => m.IncrementRequestFailureCounterAndCheckIfPartitionCanFailover(It.IsAny<DocumentServiceRequest>()))
                .Returns(true);

            ISessionContainer sessionContainer = new Mock<ISessionContainer>().Object;
            DocumentClientEventSource eventSource = new Mock<DocumentClientEventSource>().Object;
            Newtonsoft.Json.JsonSerializerSettings serializerSettings = new Newtonsoft.Json.JsonSerializerSettings();
            CosmosHttpClient httpClient = new Mock<CosmosHttpClient>().Object;
            Cosmos.UserAgentContainer userAgentContainer = new Microsoft.Azure.Cosmos.UserAgentContainer(0, "TestFeature", "TestRegion", "TestSuffix");

            ThinClientStoreModel storeModel = new ThinClientStoreModel(
                endpointManager,
                globalPartitionEndpointManager.Object,
                sessionContainer,
                Cosmos.ConsistencyLevel.Session,
                eventSource,
                serializerSettings,
<<<<<<< HEAD
                httpClient,
                isPartitionLevelFailoverEnabled: true,
                chaosInterceptor: null);
=======
                httpClient,
                userAgentContainer,
                isPartitionLevelFailoverEnabled: true);
>>>>>>> cdd1b1d2

            TestUtils.SetupCachesInGatewayStoreModel(storeModel, endpointManager);

            DocumentServiceRequest request = CreatePartitionedDocumentRequest();

            for (int i = 0; i < 3; i++)
            {
                globalPartitionEndpointManager.Object.IncrementRequestFailureCounterAndCheckIfPartitionCanFailover(request);
            }

            globalPartitionEndpointManager.Object.TryMarkEndpointUnavailableForPartitionKeyRange(request);

            globalPartitionEndpointManager.Verify(m => m.TryMarkEndpointUnavailableForPartitionKeyRange(It.IsAny<DocumentServiceRequest>()), Times.Once());
        }

        private static void ReplaceThinClientStoreClientField(ThinClientStoreModel model, ThinClientStoreClient newClient)
        {
            FieldInfo field = typeof(ThinClientStoreModel).GetField(
                 "thinClientStoreClient",
                 BindingFlags.NonPublic | BindingFlags.Instance)
                 ?? throw new InvalidOperationException("Could not find 'thinClientStoreClient' field on ThinClientStoreModel");

            field.SetValue(model, newClient);
        }

        private static DocumentServiceRequest CreatePartitionedDocumentRequest()
        {
            DocumentServiceRequest request = DocumentServiceRequest.Create(
                OperationType.Read,
                ResourceType.Document,
                "/dbs/test/colls/test/docs/test",
                AuthorizationTokenType.PrimaryMasterKey);
            request.Headers[HttpConstants.HttpHeaders.PartitionKey] = "[\"test\"]";
            request.RequestContext = new DocumentServiceRequestContext();
            return request;
        }

        internal class MockThinClientStoreClient : ThinClientStoreClient
        {
            private readonly Func<DocumentServiceRequest, ResourceType, Uri, Uri, string, ClientCollectionCache, CancellationToken, Task<DocumentServiceResponse>> invokeAsyncFunc;
            private readonly Action onDispose;

            public MockThinClientStoreClient(
                Func<DocumentServiceRequest, ResourceType, Uri, Uri, string, ClientCollectionCache, CancellationToken, Task<DocumentServiceResponse>> invokeAsyncFunc,
                Action onDispose = null)
                : base(
                    httpClient: null,
                    eventSource: null,
                    userAgentContainer: null,
                    serializerSettings: null)
            {
                this.invokeAsyncFunc = invokeAsyncFunc;
                this.onDispose = onDispose;
            }

            public override async Task<DocumentServiceResponse> InvokeAsync(
                DocumentServiceRequest request,
                ResourceType resourceType,
                Uri physicalAddress,
                Uri thinClientEndpoint,
                string globalDatabaseAccountName,
                ClientCollectionCache clientCollectionCache,
                CancellationToken cancellationToken)
            {
                return await this.invokeAsyncFunc(
                    request,
                    resourceType,
                    physicalAddress,
                    thinClientEndpoint,
                    globalDatabaseAccountName,
                    clientCollectionCache,
                    cancellationToken);
            }

            public override void Dispose()
            {
                base.Dispose();
                this.onDispose?.Invoke();
            }
        }
    }
}<|MERGE_RESOLUTION|>--- conflicted
+++ resolved
@@ -1,567 +1,547 @@
-﻿//------------------------------------------------------------
-// Copyright (c) Microsoft Corporation.  All rights reserved.
-//------------------------------------------------------------
-
-namespace Microsoft.Azure.Cosmos.Tests
-{
-    using System;
-    using System.Collections.Generic;
-    using System.IO;
-    using System.Linq;
-    using System.Net;
-    using System.Net.Http;
-    using System.Reflection;
-    using System.Runtime.Serialization;
-    using System.Threading;
-    using System.Threading.Tasks;
-    using Microsoft.Azure.Cosmos.Common;
-    using Microsoft.Azure.Cosmos.Routing;
-    using Microsoft.Azure.Cosmos.Tracing;
-    using Microsoft.Azure.Documents;
-    using Microsoft.Azure.Documents.Collections;
-    using Microsoft.VisualStudio.TestTools.UnitTesting;
-    using Moq;
-
-    [TestClass]
-    public class ThinClientStoreModelTests
-    {
-        private ThinClientStoreModel thinClientStoreModel;
-        private GlobalEndpointManager endpointManager;
-        private SessionContainer sessionContainer;
-        private readonly ConsistencyLevel defaultConsistencyLevel = ConsistencyLevel.Session;
-
-        [TestInitialize]
-        public void TestInitialize()
-        {
-            this.sessionContainer = new SessionContainer("testhost");
-
-            Mock<IDocumentClientInternal> mockDocumentClient = new Mock<IDocumentClientInternal>();
-            mockDocumentClient
-                .Setup(c => c.ServiceEndpoint)
-                .Returns(new Uri("https://mock.proxy.com"));
-
-            ConnectionPolicy connectionPolicy = new ConnectionPolicy
-            {
-                UseMultipleWriteLocations = false
-            };
-
-            this.endpointManager = new GlobalEndpointManager(
-                 owner: mockDocumentClient.Object,
-                 connectionPolicy: connectionPolicy);
-
-            Cosmos.UserAgentContainer userAgentContainer = new Microsoft.Azure.Cosmos.UserAgentContainer(0, "TestFeature", "TestRegion", "TestSuffix");
-            this.thinClientStoreModel = new ThinClientStoreModel(
-                endpointManager: this.endpointManager,
-                globalPartitionEndpointManager: GlobalPartitionEndpointManagerNoOp.Instance,
-                sessionContainer: this.sessionContainer,
-                defaultConsistencyLevel: (Cosmos.ConsistencyLevel)this.defaultConsistencyLevel,
-                eventSource: new DocumentClientEventSource(),
-                serializerSettings: null,
-<<<<<<< HEAD
-                httpClient: null,
-                chaosInterceptor: null);
-=======
-                httpClient: null,
-                userAgentContainer: userAgentContainer);
->>>>>>> cdd1b1d2
-
-            PartitionKeyRangeCache pkRangeCache =
-                (PartitionKeyRangeCache)FormatterServices.GetUninitializedObject(typeof(PartitionKeyRangeCache));
-            ClientCollectionCache collCache =
-                (ClientCollectionCache)FormatterServices.GetUninitializedObject(typeof(ClientCollectionCache));
-            this.thinClientStoreModel.SetCaches(pkRangeCache, collCache);
-
-            System.Diagnostics.Trace.CorrelationManager.ActivityId = Guid.NewGuid();
-        }
-
-        [TestCleanup]
-        public void TestCleanup()
-        {
-            System.Diagnostics.Trace.CorrelationManager.ActivityId = Guid.Empty;
-            this.thinClientStoreModel?.Dispose();
-        }
-
-        [TestMethod]
-        public async Task ProcessMessageAsync_Success_ShouldReturnDocumentServiceResponse()
-        {
-            // Arrange
-            // A single base64-encoded RNTBD response representing an HTTP 201 (Created)
-            string mockBase64 = "9AEAAMkAAAAIvhHfD23jSaynaR+gyTZ3AAAAAQIAByFUaHUsIDEzIEZlYiAyMDI1IDE0OjI1OjI4LjAyNCBHTVQEAAgmACIwMDAwYWQzZS0wMDAwLTAyMDAtMDAwMC02N2FlNjRjMDAwMDAiDgAIVABkb2N1bWVudFNpemU9NTEyMDA7ZG9jdW1lbnRzU2l6ZT01MjQyODgwMDtkb2N1bWVudHNDb3VudD0tMTtjb2xsZWN0aW9uU2l6ZT01MjQyODgwMDsPAAhBAGRvY3VtZW50U2l6ZT0wO2RvY3VtZW50c1NpemU9MTtkb2N1bWVudHNDb3VudD04O2NvbGxlY3Rpb25TaXplPTM7EAAHBDEuMTkTAAUKAAAAAAAAABUADgzDMAzDMBxAFwAIOgBkYnMvdGhpbi1jbGllbnQtdGVzdC1kYi9jb2xscy90aGluLWNsaWVudC10ZXN0LWNvbnRhaW5lci0xGAAIDABOSDF1QUo2QU5tMD0aAAUJAAAAAAAAAB4AAgMAAAAfAAIEAAAAIQAIAQAwJgACAQAAACkABQkAAAAAAAAAMAACAAAAADUAAgEAAAA6AAUKAAAAAAAAADsABQkAAAAAAAAAPgAIBQAtMSMxMFEADkjhehSuRxBAYwAIAQAweAAF//////////89AQAAeyJpZCI6IjNiMTFiNDM2LTViMTUtNGQwZS1iZWYwLWY1MzVmNjA0MTQxYyIsInBrIjoicGsiLCJuYW1lIjoiODM2MzI0NTA2IiwiZW1haWwiOiJhYmNAZGVmLmNvbSIsImJvZHkiOiJibGFibGEiLCJfcmlkIjoiTkgxdUFKNkFObTBKQUFBQUFBQUFBQT09IiwiX3NlbGYiOiJkYnMvTkgxdUFBPT0vY29sbHMvTkgxdUFKNkFObTA9L2RvY3MvTkgxdUFKNkFObTBKQUFBQUFBQUFBQT09LyIsIl9ldGFnIjoiXCIwMDAwYWQzZS0wMDAwLTAyMDAtMDAwMC02N2FlNjRjMDAwMDBcIiIsIl9hdHRhY2htZW50cyI6ImF0dGFjaG1lbnRzLyIsIl90cyI6MTczOTQ4MjMwNH0=";
-
-            HttpResponseMessage successResponse = new HttpResponseMessage(HttpStatusCode.Created)
-            {
-                Content = new ByteArrayContent(Convert.FromBase64String(mockBase64))
-            };
-
-            MockThinClientStoreClient thinClientStoreClient = new MockThinClientStoreClient(
-                (request, resourceType, uri, endpoint, globalDatabaseAccountName, clientCollectionCache, cancellationToken) =>
-                {
-                    Stream responseBody = successResponse.Content.ReadAsStream();
-                    INameValueCollection headers = new StoreResponseNameValueCollection();
-                    return Task.FromResult(new DocumentServiceResponse(responseBody, headers, successResponse.StatusCode));
-                });
-
-            DocumentServiceRequest request = DocumentServiceRequest.Create(
-                operationType: OperationType.Create,
-                resourceType: ResourceType.Document,
-                resourceId: "NH1uAJ6ANm0=",
-                body: null,
-                authorizationTokenType: AuthorizationTokenType.PrimaryMasterKey);
-
-            Mock<IDocumentClientInternal> docClientMulti = new Mock<IDocumentClientInternal>();
-            docClientMulti.Setup(c => c.ServiceEndpoint).Returns(new Uri("http://localhost"));
-
-            AccountProperties validAccountProperties = new AccountProperties();
-
-            docClientMulti
-                .Setup(c => c.GetDatabaseAccountInternalAsync(It.IsAny<Uri>(), It.IsAny<CancellationToken>()))
-                .ReturnsAsync(validAccountProperties);
-
-            ConnectionPolicy policy = new ConnectionPolicy
-            {
-                UseMultipleWriteLocations = true
-            };
-
-            GlobalEndpointManager multiEndpointMgr = new GlobalEndpointManager(docClientMulti.Object, policy);
-            Cosmos.UserAgentContainer userAgentContainer = new Microsoft.Azure.Cosmos.UserAgentContainer(0, "TestFeature", "TestRegion", "TestSuffix");
-
-            ThinClientStoreModel storeModel = new ThinClientStoreModel(
-                endpointManager: multiEndpointMgr,
-                globalPartitionEndpointManager: GlobalPartitionEndpointManagerNoOp.Instance,
-                sessionContainer: this.sessionContainer,
-                defaultConsistencyLevel: (Cosmos.ConsistencyLevel)this.defaultConsistencyLevel,
-                eventSource: new DocumentClientEventSource(),
-                serializerSettings: null,
-<<<<<<< HEAD
-                httpClient: null,
-                chaosInterceptor: null);
-=======
-                httpClient: null,
-                userAgentContainer: userAgentContainer);
->>>>>>> cdd1b1d2
-
-            ClientCollectionCache clientCollectionCache = new Mock<ClientCollectionCache>(
-                this.sessionContainer,
-                storeModel,
-                null,
-                null,
-                null,
-                false).Object;
-
-            PartitionKeyRangeCache partitionKeyRangeCache = new Mock<PartitionKeyRangeCache>(
-                null,
-                storeModel,
-                clientCollectionCache,
-                multiEndpointMgr,
-                false).Object;
-
-            storeModel.SetCaches(partitionKeyRangeCache, clientCollectionCache);
-
-            // Inject the thinclient store client that returns 201
-            ReplaceThinClientStoreClientField(storeModel, thinClientStoreClient);
-
-            // Act
-            DocumentServiceResponse response = await storeModel.ProcessMessageAsync(request);
-
-            // Assert
-            Assert.IsNotNull(response);
-            Assert.AreEqual(HttpStatusCode.Created, response.StatusCode);
-        }
-
-        [TestMethod]
-        [Owner("dkunda")]
-        public async Task ProcessMessageAsync_WithUnsupportedOperations_ShouldFallbackToGatewayModeAndReturnDocumentServiceResponse()
-        {
-            // Arrange
-            // A single base64-encoded RNTBD response representing an HTTP 201 (Created)
-            HttpResponseMessage successResponse = new HttpResponseMessage(HttpStatusCode.OK) { Content = new StringContent("Response") };
-            HttpRequestMessage capturedRequest = null;
-            Mock<CosmosHttpClient> mockCosmosHttpClient = new Mock<CosmosHttpClient>();
-            mockCosmosHttpClient.Setup(client => client.SendHttpAsync(
-                It.IsAny<Func<ValueTask<HttpRequestMessage>>>(),
-                It.IsAny<ResourceType>(),
-                It.IsAny<HttpTimeoutPolicy>(),
-                It.IsAny<IClientSideRequestStatistics>(),
-                It.IsAny<CancellationToken>(),
-                It.IsAny<DocumentServiceRequest>()))
-                .Callback<Func<ValueTask<HttpRequestMessage>>, ResourceType, HttpTimeoutPolicy, IClientSideRequestStatistics, CancellationToken, DocumentServiceRequest>(
-                    async (requestFactory, _, _, _, _, _) =>
-                        capturedRequest = await requestFactory())
-                .ReturnsAsync(successResponse);
-
-            DocumentServiceRequest request = DocumentServiceRequest.Create(
-                operationType: OperationType.QueryPlan,
-                resourceType: ResourceType.Document,
-                resourceId: "NH1uAJ6ANm0=",
-                body: null,
-                authorizationTokenType: AuthorizationTokenType.PrimaryMasterKey);
-
-            Mock<IDocumentClientInternal> docClientMulti = new Mock<IDocumentClientInternal>();
-            docClientMulti.Setup(c => c.ServiceEndpoint).Returns(new Uri("http://localhost"));
-
-            AccountProperties validAccountProperties = new AccountProperties();
-
-            docClientMulti
-                .Setup(c => c.GetDatabaseAccountInternalAsync(It.IsAny<Uri>(), It.IsAny<CancellationToken>()))
-                .ReturnsAsync(validAccountProperties);
-
-            ConnectionPolicy policy = new ConnectionPolicy
-            {
-                UseMultipleWriteLocations = true
-            };
-
-            GlobalEndpointManager multiEndpointMgr = new GlobalEndpointManager(docClientMulti.Object, policy);
-
-            Cosmos.UserAgentContainer userAgentContainer = new Microsoft.Azure.Cosmos.UserAgentContainer(0, "TestFeature", "TestRegion", "TestSuffix");
-            ThinClientStoreModel storeModel = new ThinClientStoreModel(
-                endpointManager: multiEndpointMgr,
-                globalPartitionEndpointManager: GlobalPartitionEndpointManagerNoOp.Instance,
-                sessionContainer: this.sessionContainer,
-                defaultConsistencyLevel: (Cosmos.ConsistencyLevel)this.defaultConsistencyLevel,
-                eventSource: new DocumentClientEventSource(),
-                serializerSettings: null,
-<<<<<<< HEAD
-                httpClient: mockCosmosHttpClient.Object,
-                chaosInterceptor: null);
-=======
-                httpClient: mockCosmosHttpClient.Object,
-                userAgentContainer: userAgentContainer);
->>>>>>> cdd1b1d2
-
-            ClientCollectionCache clientCollectionCache = new Mock<ClientCollectionCache>(
-                this.sessionContainer,
-                storeModel,
-                null,
-                null,
-                null,
-                false).Object;
-
-            PartitionKeyRangeCache partitionKeyRangeCache = new Mock<PartitionKeyRangeCache>(
-                null,
-                storeModel,
-                clientCollectionCache,
-                multiEndpointMgr,
-                false).Object;
-
-            storeModel.SetCaches(partitionKeyRangeCache, clientCollectionCache);
-
-            // Act
-            DocumentServiceResponse response = await storeModel.ProcessMessageAsync(request);
-
-            // Assert
-            Assert.IsNotNull(response);
-            Assert.AreEqual(HttpStatusCode.OK, response.StatusCode);
-        }
-
-        [TestMethod]
-        public void Dispose_ShouldDisposeThinClientStoreClient()
-        {
-            // Arrange
-            bool disposeCalled = false;
-
-            ThinClientStoreClient thinClientStoreClient = new MockThinClientStoreClient(
-                (request, resourceType, uri, endpoint, globalDatabaseAccountName, clientCollectionCache, cancellationToken) =>
-                    throw new NotImplementedException(),
-                () => disposeCalled = true);
-
-            ReplaceThinClientStoreClientField(this.thinClientStoreModel, thinClientStoreClient);
-            // Act
-            this.thinClientStoreModel.Dispose();
-            // Assert
-            Assert.IsTrue(disposeCalled, "Expected Dispose to be called on ThinClientStoreClient.");
-        }
-
-        [TestMethod]
-        public async Task ProcessMessageAsync_404_ShouldThrowDocumentClientException()
-        {
-            // Arrange
-            MockThinClientStoreClient thinClientStoreClient = new MockThinClientStoreClient(
-               (request, resourceType, uri, endpoint, globalDatabaseAccountName, clientCollectionCache, cancellationToken) =>
-                   throw new DocumentClientException(
-                       message: "Not Found",
-                       innerException: null,
-                       responseHeaders: new StoreResponseNameValueCollection(),
-                       statusCode: HttpStatusCode.NotFound,
-                        requestUri: uri));
-
-            DocumentServiceRequest request = DocumentServiceRequest.Create(
-                 operationType: OperationType.Read,
-                 resourceType: ResourceType.Document,
-                 resourceId: "NH1uAJ6ANm0=",
-                 body: null,
-                 authorizationTokenType: AuthorizationTokenType.PrimaryMasterKey);
-
-            Mock<IDocumentClientInternal> docClientOkay = new Mock<IDocumentClientInternal>();
-            docClientOkay
-                .Setup(c => c.ServiceEndpoint)
-                .Returns(new Uri("https://myCosmosAccount.documents.azure.com/"));
-
-            AccountProperties validProperties = new AccountProperties();
-
-            docClientOkay
-                .Setup(c => c.GetDatabaseAccountInternalAsync(It.IsAny<Uri>(), It.IsAny<CancellationToken>()))
-                .ReturnsAsync(validProperties);
-
-            ConnectionPolicy policy = new ConnectionPolicy
-            {
-                UseMultipleWriteLocations = false
-            };
-
-            GlobalEndpointManager endpointManagerOk = new GlobalEndpointManager(docClientOkay.Object, policy);
-            Cosmos.UserAgentContainer userAgentContainer = new Microsoft.Azure.Cosmos.UserAgentContainer(0, "TestFeature", "TestRegion", "TestSuffix");
-
-            ThinClientStoreModel storeModel = new ThinClientStoreModel(
-                endpointManager: endpointManagerOk,
-                globalPartitionEndpointManager: GlobalPartitionEndpointManagerNoOp.Instance,
-                sessionContainer: this.sessionContainer,
-                defaultConsistencyLevel: (Cosmos.ConsistencyLevel)this.defaultConsistencyLevel,
-                eventSource: new DocumentClientEventSource(),
-                serializerSettings: null,
-<<<<<<< HEAD
-                httpClient: null,
-                chaosInterceptor: null);
-=======
-                httpClient: null,
-                userAgentContainer: userAgentContainer);
->>>>>>> cdd1b1d2
-
-            ClientCollectionCache clientCollectionCache = new Mock<ClientCollectionCache>(
-                this.sessionContainer,
-                storeModel,
-                null,
-                null,
-                null,
-                false).Object;
-
-            PartitionKeyRangeCache partitionKeyRangeCache = new Mock<PartitionKeyRangeCache>(
-                null,
-                storeModel,
-                clientCollectionCache,
-                endpointManagerOk,
-                false).Object;
-
-            storeModel.SetCaches(partitionKeyRangeCache, clientCollectionCache);
-
-            ReplaceThinClientStoreClientField(storeModel, thinClientStoreClient);
-
-            // Act & Assert
-            await Assert.ThrowsExceptionAsync<DocumentClientException>(
-                async () => await storeModel.ProcessMessageAsync(request),
-                "Expected 404 DocumentClientException from the final thinClientStore call");
-        }
-
-        [TestMethod]
-        public async Task PartitionLevelFailoverEnabled_ResolvesPartitionKeyRangeAndCallsLocationOverride()
-        {
-            Mock<IDocumentClientInternal> mockDocumentClient = new Mock<IDocumentClientInternal>();
-            mockDocumentClient.Setup(c => c.ServiceEndpoint).Returns(new Uri("https://mock.proxy.com"));
-            mockDocumentClient
-                .Setup(c => c.GetDatabaseAccountInternalAsync(It.IsAny<Uri>(), It.IsAny<CancellationToken>()))
-                .ReturnsAsync(new AccountProperties());
-
-            ConnectionPolicy connectionPolicy = new ConnectionPolicy();
-            GlobalEndpointManager endpointManager = new GlobalEndpointManager(mockDocumentClient.Object, connectionPolicy);
-
-            Mock<GlobalPartitionEndpointManager> globalPartitionEndpointManager = new Mock<GlobalPartitionEndpointManager>();
-            globalPartitionEndpointManager
-                .Setup(m => m.TryAddPartitionLevelLocationOverride(It.IsAny<DocumentServiceRequest>()))
-                .Returns(true)
-                .Verifiable();
-
-            ISessionContainer sessionContainer = new Mock<ISessionContainer>().Object;
-            DocumentClientEventSource eventSource = new Mock<DocumentClientEventSource>().Object;
-            Newtonsoft.Json.JsonSerializerSettings serializerSettings = new Newtonsoft.Json.JsonSerializerSettings();
-            CosmosHttpClient httpClient = new Mock<CosmosHttpClient>().Object;
-            Cosmos.UserAgentContainer userAgentContainer = new Microsoft.Azure.Cosmos.UserAgentContainer(0, "TestFeature", "TestRegion", "TestSuffix");
-
-            ThinClientStoreModel storeModel = new ThinClientStoreModel(
-                endpointManager,
-                globalPartitionEndpointManager.Object,
-                sessionContainer,
-                Cosmos.ConsistencyLevel.Session,
-                eventSource,
-                serializerSettings,
-                httpClient,
-                userAgentContainer,
-                isPartitionLevelFailoverEnabled: true);
-
-            Mock<ClientCollectionCache> mockCollectionCache = new Mock<ClientCollectionCache>(
-                sessionContainer,
-                storeModel,
-                null,
-                null,
-                null,
-                false);
-
-            ContainerProperties containerProperties = new ContainerProperties("test", "/pk");
-            typeof(ContainerProperties)
-                .GetProperty("ResourceId", System.Reflection.BindingFlags.Instance | System.Reflection.BindingFlags.NonPublic | System.Reflection.BindingFlags.Public)
-                ?.SetValue(containerProperties, "testCollectionRid");
-            containerProperties.PartitionKeyPath = "/pk";
-
-            mockCollectionCache
-                .Setup(c => c.ResolveCollectionAsync(It.IsAny<DocumentServiceRequest>(), It.IsAny<CancellationToken>(), It.IsAny<ITrace>()))
-                .ReturnsAsync(containerProperties);
-
-            Mock<PartitionKeyRangeCache> mockPartitionKeyRangeCache = new Mock<PartitionKeyRangeCache>(
-                null,
-                storeModel,
-                mockCollectionCache.Object,
-                endpointManager,
-                false);
-
-            PartitionKeyRange pkRange = new PartitionKeyRange { Id = "0", MinInclusive = "", MaxExclusive = "FF" };
-            List<PartitionKeyRange> pkRanges = new List<PartitionKeyRange> { pkRange };
-            IEnumerable<Tuple<PartitionKeyRange, ServiceIdentity>> rangeTuples = pkRanges.Select(r => Tuple.Create(r, (ServiceIdentity)null));
-            CollectionRoutingMap routingMap = CollectionRoutingMap.TryCreateCompleteRoutingMap(rangeTuples, "testCollectionRid");
-
-            mockPartitionKeyRangeCache
-                .Setup(c => c.TryLookupAsync(It.IsAny<string>(), It.IsAny<CollectionRoutingMap>(), It.IsAny<DocumentServiceRequest>(), It.IsAny<ITrace>()))
-                .ReturnsAsync(routingMap);
-
-            storeModel.SetCaches(mockPartitionKeyRangeCache.Object, mockCollectionCache.Object);
-
-            DocumentServiceRequest request = CreatePartitionedDocumentRequest();
-
-            MockThinClientStoreClient mockThinClientStoreClient = new MockThinClientStoreClient(
-                (DocumentServiceRequest req, ResourceType resourceType, Uri uri, Uri endpoint, string globalDatabaseAccountName, ClientCollectionCache clientCollectionCache, CancellationToken cancellationToken) =>
-                {
-                    MemoryStream stream = new MemoryStream(new byte[] { 1, 2, 3 });
-                    INameValueCollection headers = new StoreResponseNameValueCollection();
-                    return Task.FromResult(new DocumentServiceResponse(stream, headers, HttpStatusCode.OK));
-                });
-
-            ReplaceThinClientStoreClientField(storeModel, mockThinClientStoreClient);
-
-            // Act
-            await storeModel.ProcessMessageAsync(request);
-
-            // Assert
-            globalPartitionEndpointManager.Verify(m => m.TryAddPartitionLevelLocationOverride(It.IsAny<DocumentServiceRequest>()), Times.Once());
-        }
-
-        [TestMethod]
-        public void CircuitBreaker_MarksPartitionUnavailableOnRepeatedFailures()
-        {
-            Mock<IDocumentClientInternal> mockDocumentClient = new Mock<IDocumentClientInternal>();
-            mockDocumentClient.Setup(c => c.ServiceEndpoint).Returns(new Uri("https://mock.proxy.com"));
-            ConnectionPolicy connectionPolicy = new ConnectionPolicy();
-            GlobalEndpointManager endpointManager = new GlobalEndpointManager(mockDocumentClient.Object, connectionPolicy);
-            Mock<GlobalPartitionEndpointManager> globalPartitionEndpointManager = new Mock<GlobalPartitionEndpointManager>();
-            globalPartitionEndpointManager
-                .Setup(m => m.TryAddPartitionLevelLocationOverride(It.IsAny<DocumentServiceRequest>()))
-                .Returns(true);
-
-            globalPartitionEndpointManager
-                .Setup(m => m.TryMarkEndpointUnavailableForPartitionKeyRange(It.IsAny<DocumentServiceRequest>()))
-                .Returns(true)
-                .Verifiable();
-
-            globalPartitionEndpointManager
-                .Setup(m => m.IncrementRequestFailureCounterAndCheckIfPartitionCanFailover(It.IsAny<DocumentServiceRequest>()))
-                .Returns(true);
-
-            ISessionContainer sessionContainer = new Mock<ISessionContainer>().Object;
-            DocumentClientEventSource eventSource = new Mock<DocumentClientEventSource>().Object;
-            Newtonsoft.Json.JsonSerializerSettings serializerSettings = new Newtonsoft.Json.JsonSerializerSettings();
-            CosmosHttpClient httpClient = new Mock<CosmosHttpClient>().Object;
-            Cosmos.UserAgentContainer userAgentContainer = new Microsoft.Azure.Cosmos.UserAgentContainer(0, "TestFeature", "TestRegion", "TestSuffix");
-
-            ThinClientStoreModel storeModel = new ThinClientStoreModel(
-                endpointManager,
-                globalPartitionEndpointManager.Object,
-                sessionContainer,
-                Cosmos.ConsistencyLevel.Session,
-                eventSource,
-                serializerSettings,
-<<<<<<< HEAD
-                httpClient,
-                isPartitionLevelFailoverEnabled: true,
-                chaosInterceptor: null);
-=======
-                httpClient,
-                userAgentContainer,
-                isPartitionLevelFailoverEnabled: true);
->>>>>>> cdd1b1d2
-
-            TestUtils.SetupCachesInGatewayStoreModel(storeModel, endpointManager);
-
-            DocumentServiceRequest request = CreatePartitionedDocumentRequest();
-
-            for (int i = 0; i < 3; i++)
-            {
-                globalPartitionEndpointManager.Object.IncrementRequestFailureCounterAndCheckIfPartitionCanFailover(request);
-            }
-
-            globalPartitionEndpointManager.Object.TryMarkEndpointUnavailableForPartitionKeyRange(request);
-
-            globalPartitionEndpointManager.Verify(m => m.TryMarkEndpointUnavailableForPartitionKeyRange(It.IsAny<DocumentServiceRequest>()), Times.Once());
-        }
-
-        private static void ReplaceThinClientStoreClientField(ThinClientStoreModel model, ThinClientStoreClient newClient)
-        {
-            FieldInfo field = typeof(ThinClientStoreModel).GetField(
-                 "thinClientStoreClient",
-                 BindingFlags.NonPublic | BindingFlags.Instance)
-                 ?? throw new InvalidOperationException("Could not find 'thinClientStoreClient' field on ThinClientStoreModel");
-
-            field.SetValue(model, newClient);
-        }
-
-        private static DocumentServiceRequest CreatePartitionedDocumentRequest()
-        {
-            DocumentServiceRequest request = DocumentServiceRequest.Create(
-                OperationType.Read,
-                ResourceType.Document,
-                "/dbs/test/colls/test/docs/test",
-                AuthorizationTokenType.PrimaryMasterKey);
-            request.Headers[HttpConstants.HttpHeaders.PartitionKey] = "[\"test\"]";
-            request.RequestContext = new DocumentServiceRequestContext();
-            return request;
-        }
-
-        internal class MockThinClientStoreClient : ThinClientStoreClient
-        {
-            private readonly Func<DocumentServiceRequest, ResourceType, Uri, Uri, string, ClientCollectionCache, CancellationToken, Task<DocumentServiceResponse>> invokeAsyncFunc;
-            private readonly Action onDispose;
-
-            public MockThinClientStoreClient(
-                Func<DocumentServiceRequest, ResourceType, Uri, Uri, string, ClientCollectionCache, CancellationToken, Task<DocumentServiceResponse>> invokeAsyncFunc,
-                Action onDispose = null)
-                : base(
-                    httpClient: null,
-                    eventSource: null,
-                    userAgentContainer: null,
-                    serializerSettings: null)
-            {
-                this.invokeAsyncFunc = invokeAsyncFunc;
-                this.onDispose = onDispose;
-            }
-
-            public override async Task<DocumentServiceResponse> InvokeAsync(
-                DocumentServiceRequest request,
-                ResourceType resourceType,
-                Uri physicalAddress,
-                Uri thinClientEndpoint,
-                string globalDatabaseAccountName,
-                ClientCollectionCache clientCollectionCache,
-                CancellationToken cancellationToken)
-            {
-                return await this.invokeAsyncFunc(
-                    request,
-                    resourceType,
-                    physicalAddress,
-                    thinClientEndpoint,
-                    globalDatabaseAccountName,
-                    clientCollectionCache,
-                    cancellationToken);
-            }
-
-            public override void Dispose()
-            {
-                base.Dispose();
-                this.onDispose?.Invoke();
-            }
-        }
-    }
-}+﻿//------------------------------------------------------------
+// Copyright (c) Microsoft Corporation.  All rights reserved.
+//------------------------------------------------------------
+
+namespace Microsoft.Azure.Cosmos.Tests
+{
+    using System;
+    using System.Collections.Generic;
+    using System.IO;
+    using System.Linq;
+    using System.Net;
+    using System.Net.Http;
+    using System.Reflection;
+    using System.Runtime.Serialization;
+    using System.Threading;
+    using System.Threading.Tasks;
+    using Microsoft.Azure.Cosmos.Common;
+    using Microsoft.Azure.Cosmos.Routing;
+    using Microsoft.Azure.Cosmos.Tracing;
+    using Microsoft.Azure.Documents;
+    using Microsoft.Azure.Documents.Collections;
+    using Microsoft.VisualStudio.TestTools.UnitTesting;
+    using Moq;
+
+    [TestClass]
+    public class ThinClientStoreModelTests
+    {
+        private ThinClientStoreModel thinClientStoreModel;
+        private GlobalEndpointManager endpointManager;
+        private SessionContainer sessionContainer;
+        private readonly ConsistencyLevel defaultConsistencyLevel = ConsistencyLevel.Session;
+
+        [TestInitialize]
+        public void TestInitialize()
+        {
+            this.sessionContainer = new SessionContainer("testhost");
+
+            Mock<IDocumentClientInternal> mockDocumentClient = new Mock<IDocumentClientInternal>();
+            mockDocumentClient
+                .Setup(c => c.ServiceEndpoint)
+                .Returns(new Uri("https://mock.proxy.com"));
+
+            ConnectionPolicy connectionPolicy = new ConnectionPolicy
+            {
+                UseMultipleWriteLocations = false
+            };
+
+            this.endpointManager = new GlobalEndpointManager(
+                 owner: mockDocumentClient.Object,
+                 connectionPolicy: connectionPolicy);
+
+            Cosmos.UserAgentContainer userAgentContainer = new Microsoft.Azure.Cosmos.UserAgentContainer(0, "TestFeature", "TestRegion", "TestSuffix");
+            this.thinClientStoreModel = new ThinClientStoreModel(
+                endpointManager: this.endpointManager,
+                globalPartitionEndpointManager: GlobalPartitionEndpointManagerNoOp.Instance,
+                sessionContainer: this.sessionContainer,
+                defaultConsistencyLevel: (Cosmos.ConsistencyLevel)this.defaultConsistencyLevel,
+                eventSource: new DocumentClientEventSource(),
+                serializerSettings: null,
+                httpClient: null,
+                userAgentContainer: userAgentContainer,
+                chaosInterceptor: null);
+
+            PartitionKeyRangeCache pkRangeCache =
+                (PartitionKeyRangeCache)FormatterServices.GetUninitializedObject(typeof(PartitionKeyRangeCache));
+            ClientCollectionCache collCache =
+                (ClientCollectionCache)FormatterServices.GetUninitializedObject(typeof(ClientCollectionCache));
+            this.thinClientStoreModel.SetCaches(pkRangeCache, collCache);
+
+            System.Diagnostics.Trace.CorrelationManager.ActivityId = Guid.NewGuid();
+        }
+
+        [TestCleanup]
+        public void TestCleanup()
+        {
+            System.Diagnostics.Trace.CorrelationManager.ActivityId = Guid.Empty;
+            this.thinClientStoreModel?.Dispose();
+        }
+
+        [TestMethod]
+        public async Task ProcessMessageAsync_Success_ShouldReturnDocumentServiceResponse()
+        {
+            // Arrange
+            // A single base64-encoded RNTBD response representing an HTTP 201 (Created)
+            string mockBase64 = "9AEAAMkAAAAIvhHfD23jSaynaR+gyTZ3AAAAAQIAByFUaHUsIDEzIEZlYiAyMDI1IDE0OjI1OjI4LjAyNCBHTVQEAAgmACIwMDAwYWQzZS0wMDAwLTAyMDAtMDAwMC02N2FlNjRjMDAwMDAiDgAIVABkb2N1bWVudFNpemU9NTEyMDA7ZG9jdW1lbnRzU2l6ZT01MjQyODgwMDtkb2N1bWVudHNDb3VudD0tMTtjb2xsZWN0aW9uU2l6ZT01MjQyODgwMDsPAAhBAGRvY3VtZW50U2l6ZT0wO2RvY3VtZW50c1NpemU9MTtkb2N1bWVudHNDb3VudD04O2NvbGxlY3Rpb25TaXplPTM7EAAHBDEuMTkTAAUKAAAAAAAAABUADgzDMAzDMBxAFwAIOgBkYnMvdGhpbi1jbGllbnQtdGVzdC1kYi9jb2xscy90aGluLWNsaWVudC10ZXN0LWNvbnRhaW5lci0xGAAIDABOSDF1QUo2QU5tMD0aAAUJAAAAAAAAAB4AAgMAAAAfAAIEAAAAIQAIAQAwJgACAQAAACkABQkAAAAAAAAAMAACAAAAADUAAgEAAAA6AAUKAAAAAAAAADsABQkAAAAAAAAAPgAIBQAtMSMxMFEADkjhehSuRxBAYwAIAQAweAAF//////////89AQAAeyJpZCI6IjNiMTFiNDM2LTViMTUtNGQwZS1iZWYwLWY1MzVmNjA0MTQxYyIsInBrIjoicGsiLCJuYW1lIjoiODM2MzI0NTA2IiwiZW1haWwiOiJhYmNAZGVmLmNvbSIsImJvZHkiOiJibGFibGEiLCJfcmlkIjoiTkgxdUFKNkFObTBKQUFBQUFBQUFBQT09IiwiX3NlbGYiOiJkYnMvTkgxdUFBPT0vY29sbHMvTkgxdUFKNkFObTA9L2RvY3MvTkgxdUFKNkFObTBKQUFBQUFBQUFBQT09LyIsIl9ldGFnIjoiXCIwMDAwYWQzZS0wMDAwLTAyMDAtMDAwMC02N2FlNjRjMDAwMDBcIiIsIl9hdHRhY2htZW50cyI6ImF0dGFjaG1lbnRzLyIsIl90cyI6MTczOTQ4MjMwNH0=";
+
+            HttpResponseMessage successResponse = new HttpResponseMessage(HttpStatusCode.Created)
+            {
+                Content = new ByteArrayContent(Convert.FromBase64String(mockBase64))
+            };
+
+            MockThinClientStoreClient thinClientStoreClient = new MockThinClientStoreClient(
+                (request, resourceType, uri, endpoint, globalDatabaseAccountName, clientCollectionCache, cancellationToken) =>
+                {
+                    Stream responseBody = successResponse.Content.ReadAsStream();
+                    INameValueCollection headers = new StoreResponseNameValueCollection();
+                    return Task.FromResult(new DocumentServiceResponse(responseBody, headers, successResponse.StatusCode));
+                });
+
+            DocumentServiceRequest request = DocumentServiceRequest.Create(
+                operationType: OperationType.Create,
+                resourceType: ResourceType.Document,
+                resourceId: "NH1uAJ6ANm0=",
+                body: null,
+                authorizationTokenType: AuthorizationTokenType.PrimaryMasterKey);
+
+            Mock<IDocumentClientInternal> docClientMulti = new Mock<IDocumentClientInternal>();
+            docClientMulti.Setup(c => c.ServiceEndpoint).Returns(new Uri("http://localhost"));
+
+            AccountProperties validAccountProperties = new AccountProperties();
+
+            docClientMulti
+                .Setup(c => c.GetDatabaseAccountInternalAsync(It.IsAny<Uri>(), It.IsAny<CancellationToken>()))
+                .ReturnsAsync(validAccountProperties);
+
+            ConnectionPolicy policy = new ConnectionPolicy
+            {
+                UseMultipleWriteLocations = true
+            };
+
+            GlobalEndpointManager multiEndpointMgr = new GlobalEndpointManager(docClientMulti.Object, policy);
+            Cosmos.UserAgentContainer userAgentContainer = new Microsoft.Azure.Cosmos.UserAgentContainer(0, "TestFeature", "TestRegion", "TestSuffix");
+
+            ThinClientStoreModel storeModel = new ThinClientStoreModel(
+                endpointManager: multiEndpointMgr,
+                globalPartitionEndpointManager: GlobalPartitionEndpointManagerNoOp.Instance,
+                sessionContainer: this.sessionContainer,
+                defaultConsistencyLevel: (Cosmos.ConsistencyLevel)this.defaultConsistencyLevel,
+                eventSource: new DocumentClientEventSource(),
+                serializerSettings: null,
+                httpClient: null,
+                 userAgentContainer: userAgentContainer,
+                chaosInterceptor: null);
+
+            ClientCollectionCache clientCollectionCache = new Mock<ClientCollectionCache>(
+                this.sessionContainer,
+                storeModel,
+                null,
+                null,
+                null,
+                false).Object;
+
+            PartitionKeyRangeCache partitionKeyRangeCache = new Mock<PartitionKeyRangeCache>(
+                null,
+                storeModel,
+                clientCollectionCache,
+                multiEndpointMgr,
+                false).Object;
+
+            storeModel.SetCaches(partitionKeyRangeCache, clientCollectionCache);
+
+            // Inject the thinclient store client that returns 201
+            ReplaceThinClientStoreClientField(storeModel, thinClientStoreClient);
+
+            // Act
+            DocumentServiceResponse response = await storeModel.ProcessMessageAsync(request);
+
+            // Assert
+            Assert.IsNotNull(response);
+            Assert.AreEqual(HttpStatusCode.Created, response.StatusCode);
+        }
+
+        [TestMethod]
+        [Owner("dkunda")]
+        public async Task ProcessMessageAsync_WithUnsupportedOperations_ShouldFallbackToGatewayModeAndReturnDocumentServiceResponse()
+        {
+            // Arrange
+            // A single base64-encoded RNTBD response representing an HTTP 201 (Created)
+            HttpResponseMessage successResponse = new HttpResponseMessage(HttpStatusCode.OK) { Content = new StringContent("Response") };
+            HttpRequestMessage capturedRequest = null;
+            Mock<CosmosHttpClient> mockCosmosHttpClient = new Mock<CosmosHttpClient>();
+            mockCosmosHttpClient.Setup(client => client.SendHttpAsync(
+                It.IsAny<Func<ValueTask<HttpRequestMessage>>>(),
+                It.IsAny<ResourceType>(),
+                It.IsAny<HttpTimeoutPolicy>(),
+                It.IsAny<IClientSideRequestStatistics>(),
+                It.IsAny<CancellationToken>(),
+                It.IsAny<DocumentServiceRequest>()))
+                .Callback<Func<ValueTask<HttpRequestMessage>>, ResourceType, HttpTimeoutPolicy, IClientSideRequestStatistics, CancellationToken, DocumentServiceRequest>(
+                    async (requestFactory, _, _, _, _, _) =>
+                        capturedRequest = await requestFactory())
+                .ReturnsAsync(successResponse);
+
+            DocumentServiceRequest request = DocumentServiceRequest.Create(
+                operationType: OperationType.QueryPlan,
+                resourceType: ResourceType.Document,
+                resourceId: "NH1uAJ6ANm0=",
+                body: null,
+                authorizationTokenType: AuthorizationTokenType.PrimaryMasterKey);
+
+            Mock<IDocumentClientInternal> docClientMulti = new Mock<IDocumentClientInternal>();
+            docClientMulti.Setup(c => c.ServiceEndpoint).Returns(new Uri("http://localhost"));
+
+            AccountProperties validAccountProperties = new AccountProperties();
+
+            docClientMulti
+                .Setup(c => c.GetDatabaseAccountInternalAsync(It.IsAny<Uri>(), It.IsAny<CancellationToken>()))
+                .ReturnsAsync(validAccountProperties);
+
+            ConnectionPolicy policy = new ConnectionPolicy
+            {
+                UseMultipleWriteLocations = true
+            };
+
+            GlobalEndpointManager multiEndpointMgr = new GlobalEndpointManager(docClientMulti.Object, policy);
+
+            Cosmos.UserAgentContainer userAgentContainer = new Microsoft.Azure.Cosmos.UserAgentContainer(0, "TestFeature", "TestRegion", "TestSuffix");
+            ThinClientStoreModel storeModel = new ThinClientStoreModel(
+                endpointManager: multiEndpointMgr,
+                globalPartitionEndpointManager: GlobalPartitionEndpointManagerNoOp.Instance,
+                sessionContainer: this.sessionContainer,
+                defaultConsistencyLevel: (Cosmos.ConsistencyLevel)this.defaultConsistencyLevel,
+                eventSource: new DocumentClientEventSource(),
+                serializerSettings: null,
+                httpClient: mockCosmosHttpClient.Object,
+                 userAgentContainer: userAgentContainer,
+                chaosInterceptor: null);
+
+            ClientCollectionCache clientCollectionCache = new Mock<ClientCollectionCache>(
+                this.sessionContainer,
+                storeModel,
+                null,
+                null,
+                null,
+                false).Object;
+
+            PartitionKeyRangeCache partitionKeyRangeCache = new Mock<PartitionKeyRangeCache>(
+                null,
+                storeModel,
+                clientCollectionCache,
+                multiEndpointMgr,
+                false).Object;
+
+            storeModel.SetCaches(partitionKeyRangeCache, clientCollectionCache);
+
+            // Act
+            DocumentServiceResponse response = await storeModel.ProcessMessageAsync(request);
+
+            // Assert
+            Assert.IsNotNull(response);
+            Assert.AreEqual(HttpStatusCode.OK, response.StatusCode);
+        }
+
+        [TestMethod]
+        public void Dispose_ShouldDisposeThinClientStoreClient()
+        {
+            // Arrange
+            bool disposeCalled = false;
+
+            ThinClientStoreClient thinClientStoreClient = new MockThinClientStoreClient(
+                (request, resourceType, uri, endpoint, globalDatabaseAccountName, clientCollectionCache, cancellationToken) =>
+                    throw new NotImplementedException(),
+                () => disposeCalled = true);
+
+            ReplaceThinClientStoreClientField(this.thinClientStoreModel, thinClientStoreClient);
+            // Act
+            this.thinClientStoreModel.Dispose();
+            // Assert
+            Assert.IsTrue(disposeCalled, "Expected Dispose to be called on ThinClientStoreClient.");
+        }
+
+        [TestMethod]
+        public async Task ProcessMessageAsync_404_ShouldThrowDocumentClientException()
+        {
+            // Arrange
+            MockThinClientStoreClient thinClientStoreClient = new MockThinClientStoreClient(
+               (request, resourceType, uri, endpoint, globalDatabaseAccountName, clientCollectionCache, cancellationToken) =>
+                   throw new DocumentClientException(
+                       message: "Not Found",
+                       innerException: null,
+                       responseHeaders: new StoreResponseNameValueCollection(),
+                       statusCode: HttpStatusCode.NotFound,
+                        requestUri: uri));
+
+            DocumentServiceRequest request = DocumentServiceRequest.Create(
+                 operationType: OperationType.Read,
+                 resourceType: ResourceType.Document,
+                 resourceId: "NH1uAJ6ANm0=",
+                 body: null,
+                 authorizationTokenType: AuthorizationTokenType.PrimaryMasterKey);
+
+            Mock<IDocumentClientInternal> docClientOkay = new Mock<IDocumentClientInternal>();
+            docClientOkay
+                .Setup(c => c.ServiceEndpoint)
+                .Returns(new Uri("https://myCosmosAccount.documents.azure.com/"));
+
+            AccountProperties validProperties = new AccountProperties();
+
+            docClientOkay
+                .Setup(c => c.GetDatabaseAccountInternalAsync(It.IsAny<Uri>(), It.IsAny<CancellationToken>()))
+                .ReturnsAsync(validProperties);
+
+            ConnectionPolicy policy = new ConnectionPolicy
+            {
+                UseMultipleWriteLocations = false
+            };
+
+            GlobalEndpointManager endpointManagerOk = new GlobalEndpointManager(docClientOkay.Object, policy);
+            Cosmos.UserAgentContainer userAgentContainer = new Microsoft.Azure.Cosmos.UserAgentContainer(0, "TestFeature", "TestRegion", "TestSuffix");
+
+            ThinClientStoreModel storeModel = new ThinClientStoreModel(
+                endpointManager: endpointManagerOk,
+                globalPartitionEndpointManager: GlobalPartitionEndpointManagerNoOp.Instance,
+                sessionContainer: this.sessionContainer,
+                defaultConsistencyLevel: (Cosmos.ConsistencyLevel)this.defaultConsistencyLevel,
+                eventSource: new DocumentClientEventSource(),
+                serializerSettings: null,
+                httpClient: null,
+                 userAgentContainer: userAgentContainer,
+                chaosInterceptor: null);
+
+            ClientCollectionCache clientCollectionCache = new Mock<ClientCollectionCache>(
+                this.sessionContainer,
+                storeModel,
+                null,
+                null,
+                null,
+                false).Object;
+
+            PartitionKeyRangeCache partitionKeyRangeCache = new Mock<PartitionKeyRangeCache>(
+                null,
+                storeModel,
+                clientCollectionCache,
+                endpointManagerOk,
+                false).Object;
+
+            storeModel.SetCaches(partitionKeyRangeCache, clientCollectionCache);
+
+            ReplaceThinClientStoreClientField(storeModel, thinClientStoreClient);
+
+            // Act & Assert
+            await Assert.ThrowsExceptionAsync<DocumentClientException>(
+                async () => await storeModel.ProcessMessageAsync(request),
+                "Expected 404 DocumentClientException from the final thinClientStore call");
+        }
+
+        [TestMethod]
+        public async Task PartitionLevelFailoverEnabled_ResolvesPartitionKeyRangeAndCallsLocationOverride()
+        {
+            Mock<IDocumentClientInternal> mockDocumentClient = new Mock<IDocumentClientInternal>();
+            mockDocumentClient.Setup(c => c.ServiceEndpoint).Returns(new Uri("https://mock.proxy.com"));
+            mockDocumentClient
+                .Setup(c => c.GetDatabaseAccountInternalAsync(It.IsAny<Uri>(), It.IsAny<CancellationToken>()))
+                .ReturnsAsync(new AccountProperties());
+
+            ConnectionPolicy connectionPolicy = new ConnectionPolicy();
+            GlobalEndpointManager endpointManager = new GlobalEndpointManager(mockDocumentClient.Object, connectionPolicy);
+
+            Mock<GlobalPartitionEndpointManager> globalPartitionEndpointManager = new Mock<GlobalPartitionEndpointManager>();
+            globalPartitionEndpointManager
+                .Setup(m => m.TryAddPartitionLevelLocationOverride(It.IsAny<DocumentServiceRequest>()))
+                .Returns(true)
+                .Verifiable();
+
+            ISessionContainer sessionContainer = new Mock<ISessionContainer>().Object;
+            DocumentClientEventSource eventSource = new Mock<DocumentClientEventSource>().Object;
+            Newtonsoft.Json.JsonSerializerSettings serializerSettings = new Newtonsoft.Json.JsonSerializerSettings();
+            CosmosHttpClient httpClient = new Mock<CosmosHttpClient>().Object;
+            Cosmos.UserAgentContainer userAgentContainer = new Microsoft.Azure.Cosmos.UserAgentContainer(0, "TestFeature", "TestRegion", "TestSuffix");
+
+            ThinClientStoreModel storeModel = new ThinClientStoreModel(
+                endpointManager,
+                globalPartitionEndpointManager.Object,
+                sessionContainer,
+                Cosmos.ConsistencyLevel.Session,
+                eventSource,
+                serializerSettings,
+                httpClient,
+                userAgentContainer,
+                isPartitionLevelFailoverEnabled: true);
+
+            Mock<ClientCollectionCache> mockCollectionCache = new Mock<ClientCollectionCache>(
+                sessionContainer,
+                storeModel,
+                null,
+                null,
+                null,
+                false);
+
+            ContainerProperties containerProperties = new ContainerProperties("test", "/pk");
+            typeof(ContainerProperties)
+                .GetProperty("ResourceId", System.Reflection.BindingFlags.Instance | System.Reflection.BindingFlags.NonPublic | System.Reflection.BindingFlags.Public)
+                ?.SetValue(containerProperties, "testCollectionRid");
+            containerProperties.PartitionKeyPath = "/pk";
+
+            mockCollectionCache
+                .Setup(c => c.ResolveCollectionAsync(It.IsAny<DocumentServiceRequest>(), It.IsAny<CancellationToken>(), It.IsAny<ITrace>()))
+                .ReturnsAsync(containerProperties);
+
+            Mock<PartitionKeyRangeCache> mockPartitionKeyRangeCache = new Mock<PartitionKeyRangeCache>(
+                null,
+                storeModel,
+                mockCollectionCache.Object,
+                endpointManager,
+                false);
+
+            PartitionKeyRange pkRange = new PartitionKeyRange { Id = "0", MinInclusive = "", MaxExclusive = "FF" };
+            List<PartitionKeyRange> pkRanges = new List<PartitionKeyRange> { pkRange };
+            IEnumerable<Tuple<PartitionKeyRange, ServiceIdentity>> rangeTuples = pkRanges.Select(r => Tuple.Create(r, (ServiceIdentity)null));
+            CollectionRoutingMap routingMap = CollectionRoutingMap.TryCreateCompleteRoutingMap(rangeTuples, "testCollectionRid");
+
+            mockPartitionKeyRangeCache
+                .Setup(c => c.TryLookupAsync(It.IsAny<string>(), It.IsAny<CollectionRoutingMap>(), It.IsAny<DocumentServiceRequest>(), It.IsAny<ITrace>()))
+                .ReturnsAsync(routingMap);
+
+            storeModel.SetCaches(mockPartitionKeyRangeCache.Object, mockCollectionCache.Object);
+
+            DocumentServiceRequest request = CreatePartitionedDocumentRequest();
+
+            MockThinClientStoreClient mockThinClientStoreClient = new MockThinClientStoreClient(
+                (DocumentServiceRequest req, ResourceType resourceType, Uri uri, Uri endpoint, string globalDatabaseAccountName, ClientCollectionCache clientCollectionCache, CancellationToken cancellationToken) =>
+                {
+                    MemoryStream stream = new MemoryStream(new byte[] { 1, 2, 3 });
+                    INameValueCollection headers = new StoreResponseNameValueCollection();
+                    return Task.FromResult(new DocumentServiceResponse(stream, headers, HttpStatusCode.OK));
+                });
+
+            ReplaceThinClientStoreClientField(storeModel, mockThinClientStoreClient);
+
+            // Act
+            await storeModel.ProcessMessageAsync(request);
+
+            // Assert
+            globalPartitionEndpointManager.Verify(m => m.TryAddPartitionLevelLocationOverride(It.IsAny<DocumentServiceRequest>()), Times.Once());
+        }
+
+        [TestMethod]
+        public void CircuitBreaker_MarksPartitionUnavailableOnRepeatedFailures()
+        {
+            Mock<IDocumentClientInternal> mockDocumentClient = new Mock<IDocumentClientInternal>();
+            mockDocumentClient.Setup(c => c.ServiceEndpoint).Returns(new Uri("https://mock.proxy.com"));
+            ConnectionPolicy connectionPolicy = new ConnectionPolicy();
+            GlobalEndpointManager endpointManager = new GlobalEndpointManager(mockDocumentClient.Object, connectionPolicy);
+            Mock<GlobalPartitionEndpointManager> globalPartitionEndpointManager = new Mock<GlobalPartitionEndpointManager>();
+            globalPartitionEndpointManager
+                .Setup(m => m.TryAddPartitionLevelLocationOverride(It.IsAny<DocumentServiceRequest>()))
+                .Returns(true);
+
+            globalPartitionEndpointManager
+                .Setup(m => m.TryMarkEndpointUnavailableForPartitionKeyRange(It.IsAny<DocumentServiceRequest>()))
+                .Returns(true)
+                .Verifiable();
+
+            globalPartitionEndpointManager
+                .Setup(m => m.IncrementRequestFailureCounterAndCheckIfPartitionCanFailover(It.IsAny<DocumentServiceRequest>()))
+                .Returns(true);
+
+            ISessionContainer sessionContainer = new Mock<ISessionContainer>().Object;
+            DocumentClientEventSource eventSource = new Mock<DocumentClientEventSource>().Object;
+            Newtonsoft.Json.JsonSerializerSettings serializerSettings = new Newtonsoft.Json.JsonSerializerSettings();
+            CosmosHttpClient httpClient = new Mock<CosmosHttpClient>().Object;
+            Cosmos.UserAgentContainer userAgentContainer = new Microsoft.Azure.Cosmos.UserAgentContainer(0, "TestFeature", "TestRegion", "TestSuffix");
+
+            ThinClientStoreModel storeModel = new ThinClientStoreModel(
+                endpointManager,
+                globalPartitionEndpointManager.Object,
+                sessionContainer,
+                Cosmos.ConsistencyLevel.Session,
+                eventSource,
+                serializerSettings,
+                httpClient,
+                isPartitionLevelFailoverEnabled: true,
+                userAgentContainer: userAgentContainer,
+                isPartitionLevelFailoverEnabled: true,
+                chaosInterceptor: null);
+
+            TestUtils.SetupCachesInGatewayStoreModel(storeModel, endpointManager);
+
+            DocumentServiceRequest request = CreatePartitionedDocumentRequest();
+
+            for (int i = 0; i < 3; i++)
+            {
+                globalPartitionEndpointManager.Object.IncrementRequestFailureCounterAndCheckIfPartitionCanFailover(request);
+            }
+
+            globalPartitionEndpointManager.Object.TryMarkEndpointUnavailableForPartitionKeyRange(request);
+
+            globalPartitionEndpointManager.Verify(m => m.TryMarkEndpointUnavailableForPartitionKeyRange(It.IsAny<DocumentServiceRequest>()), Times.Once());
+        }
+
+        private static void ReplaceThinClientStoreClientField(ThinClientStoreModel model, ThinClientStoreClient newClient)
+        {
+            FieldInfo field = typeof(ThinClientStoreModel).GetField(
+                 "thinClientStoreClient",
+                 BindingFlags.NonPublic | BindingFlags.Instance)
+                 ?? throw new InvalidOperationException("Could not find 'thinClientStoreClient' field on ThinClientStoreModel");
+
+            field.SetValue(model, newClient);
+        }
+
+        private static DocumentServiceRequest CreatePartitionedDocumentRequest()
+        {
+            DocumentServiceRequest request = DocumentServiceRequest.Create(
+                OperationType.Read,
+                ResourceType.Document,
+                "/dbs/test/colls/test/docs/test",
+                AuthorizationTokenType.PrimaryMasterKey);
+            request.Headers[HttpConstants.HttpHeaders.PartitionKey] = "[\"test\"]";
+            request.RequestContext = new DocumentServiceRequestContext();
+            return request;
+        }
+
+        internal class MockThinClientStoreClient : ThinClientStoreClient
+        {
+            private readonly Func<DocumentServiceRequest, ResourceType, Uri, Uri, string, ClientCollectionCache, CancellationToken, Task<DocumentServiceResponse>> invokeAsyncFunc;
+            private readonly Action onDispose;
+
+            public MockThinClientStoreClient(
+                Func<DocumentServiceRequest, ResourceType, Uri, Uri, string, ClientCollectionCache, CancellationToken, Task<DocumentServiceResponse>> invokeAsyncFunc,
+                Action onDispose = null)
+                : base(
+                    httpClient: null,
+                    eventSource: null,
+                    userAgentContainer: null,
+                    serializerSettings: null)
+            {
+                this.invokeAsyncFunc = invokeAsyncFunc;
+                this.onDispose = onDispose;
+            }
+
+            public override async Task<DocumentServiceResponse> InvokeAsync(
+                DocumentServiceRequest request,
+                ResourceType resourceType,
+                Uri physicalAddress,
+                Uri thinClientEndpoint,
+                string globalDatabaseAccountName,
+                ClientCollectionCache clientCollectionCache,
+                CancellationToken cancellationToken)
+            {
+                return await this.invokeAsyncFunc(
+                    request,
+                    resourceType,
+                    physicalAddress,
+                    thinClientEndpoint,
+                    globalDatabaseAccountName,
+                    clientCollectionCache,
+                    cancellationToken);
+            }
+
+            public override void Dispose()
+            {
+                base.Dispose();
+                this.onDispose?.Invoke();
+            }
+        }
+    }
+}