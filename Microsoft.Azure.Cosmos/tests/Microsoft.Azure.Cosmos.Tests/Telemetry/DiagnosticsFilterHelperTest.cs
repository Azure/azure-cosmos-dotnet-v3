--- conflicted
+++ resolved
@@ -66,8 +66,6 @@
         [DataRow("50", null, false, DisplayName = "When Request content length is less than threshold and response content length is 'null'.")]
         public void CheckReturnFalseOnSuccessAndLowerPayloadSizeThanConfiguredConfig(string requestContentLength, string responseContentLength, bool expectedResult)
         {
-<<<<<<< HEAD
-=======
             CosmosThresholdOptions distributedTracingOptions = new CosmosThresholdOptions
             {
                 PayloadSizeThresholdInBytes = 100
@@ -87,7 +85,6 @@
         [TestMethod]
         public void CheckReturnTrueOnFailedStatusCode()
         {
->>>>>>> dee9abae
             Assert.IsTrue(this.rootTrace.Duration > TimeSpan.Zero);
             OpenTelemetryAttributes response = new OpenTelemetryAttributes
             {
@@ -101,21 +98,6 @@
                 $" Response time is {response.Diagnostics.GetClientElapsedTime().Milliseconds}ms " +
                 $"and Is response Success : {response.StatusCode.IsSuccess()}");
         }
-<<<<<<< HEAD
-
-        [TestMethod]
-        public void CheckedDefaultThresholdBasedOnOperationType()
-        {
-            Assert.IsTrue(this.rootTrace.Duration > TimeSpan.Zero);
-
-            CosmosThresholdOptions config = new CosmosThresholdOptions();
-
-            Array values = Enum.GetValues(typeof(OperationType));
-
-            foreach(OperationType operationType in values)
-            {
-                TimeSpan defaultThreshold = DiagnosticsFilterHelper.DefaultThreshold(operationType, config);
-=======
 
         [TestMethod]
         public void CheckedDefaultThresholdBasedOnOperationType()
@@ -129,7 +111,6 @@
             foreach(OperationType operationType in values)
             {
                 TimeSpan defaultThreshold = DiagnosticsFilterHelper.DefaultLatencyThreshold(operationType, config);
->>>>>>> dee9abae
 
                 if(DiagnosticsFilterHelper.IsPointOperation(operationType))
                     Assert.AreEqual(defaultThreshold, config.PointOperationLatencyThreshold);
