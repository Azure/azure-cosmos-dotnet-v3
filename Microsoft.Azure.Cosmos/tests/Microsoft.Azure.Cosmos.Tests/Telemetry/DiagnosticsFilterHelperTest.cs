--- conflicted
+++ resolved
@@ -34,11 +34,7 @@
 
             CosmosThresholdOptions distributedTracingOptions = new CosmosThresholdOptions
             {
-<<<<<<< HEAD
-                LatencyThresholdForDiagnosticEvent = this.rootTrace.Duration.Add(TimeSpan.FromSeconds(1))
-=======
                 PointOperationLatencyThreshold = this.rootTrace.Duration.Add(TimeSpan.FromSeconds(1))
->>>>>>> e2ce570b
             };
             
             OpenTelemetryAttributes response = new OpenTelemetryAttributes
@@ -51,11 +47,7 @@
                 DiagnosticsFilterHelper
                                 .IsLatencyThresholdCrossed(distributedTracingOptions, OperationType.Read, response), 
                 $" Response time is {response.Diagnostics.GetClientElapsedTime().Milliseconds}ms " +
-<<<<<<< HEAD
-                $"and Configured threshold value is {distributedTracingOptions.LatencyThresholdForDiagnosticEvent.Value.Milliseconds}ms " +
-=======
                 $"and Configured threshold value is {distributedTracingOptions.PointOperationLatencyThreshold.Milliseconds}ms " +
->>>>>>> e2ce570b
                 $"and Is response Success : {response.StatusCode.IsSuccess()}" );
         }
 
@@ -63,16 +55,6 @@
         public void CheckReturnTrueOnFailedStatusCode()
         {
             Assert.IsTrue(this.rootTrace.Duration > TimeSpan.Zero);
-<<<<<<< HEAD
-
-
-            DistributedTracingOptions distributedTracingOptions = new DistributedTracingOptions
-            {
-                LatencyThresholdForDiagnosticEvent = this.rootTrace.Duration.Add(TimeSpan.FromSeconds(1))
-            };
-
-=======
->>>>>>> e2ce570b
             OpenTelemetryAttributes response = new OpenTelemetryAttributes
             {
                 StatusCode = HttpStatusCode.BadRequest,
@@ -81,14 +63,8 @@
 
             Assert.IsTrue(
                 !DiagnosticsFilterHelper
-<<<<<<< HEAD
-                    .IsSuccessfulResponse(response),
-                $" Response time is {response.Diagnostics.GetClientElapsedTime().Milliseconds}ms " +
-                $"and Configured threshold value is {distributedTracingOptions.LatencyThresholdForDiagnosticEvent.Value.Milliseconds}ms " +
-=======
                     .IsSuccessfulResponse(response.StatusCode, response.SubStatusCode),
                 $" Response time is {response.Diagnostics.GetClientElapsedTime().Milliseconds}ms " +
->>>>>>> e2ce570b
                 $"and Is response Success : {response.StatusCode.IsSuccess()}");
         }
 
