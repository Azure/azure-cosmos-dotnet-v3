﻿//------------------------------------------------------------
// Copyright (c) Microsoft Corporation.  All rights reserved.
//------------------------------------------------------------

namespace Microsoft.Azure.Cosmos.Tests.Telemetry
{
    using System;
    using System.Collections.Generic;
    using System.Collections.ObjectModel;
    using System.Linq;
    using System.Net;
    using System.Reflection;
    using System.Threading;
    using System.Threading.Tasks;
    using Cosmos.Telemetry;
    using Microsoft.Azure.Cosmos.Diagnostics;
    using Microsoft.Azure.Cosmos.Scripts;
    using Microsoft.Azure.Cosmos.Tracing;
    using Microsoft.VisualStudio.TestTools.UnitTesting;
    using Moq;

    [TestClass]
    public class OpenTelemetryRecorderTests
    {
        private const string DllName = "Microsoft.Azure.Cosmos.Client";

        private static Assembly GetAssemblyLocally(string name)
        {
            Assembly.Load(name);
            Assembly[] loadedAssemblies = AppDomain.CurrentDomain.GetAssemblies();
            return loadedAssemblies
                .Where((candidate) => candidate.FullName.Contains(name + ","))
                .FirstOrDefault();
        }

        [TestMethod]
        public void CheckExceptionsCompatibility()
        {
            Assembly asm = OpenTelemetryRecorderTests.GetAssemblyLocally(DllName);

            // Get all types (including internal) defined in the assembly
            IEnumerable<Type> actualClasses = asm
                .GetTypes()
                .Where(type => type.Namespace == "Microsoft.Azure.Cosmos" && type.Name.EndsWith("Exception"));

            foreach(Type className in actualClasses)
            {
                Assert.IsTrue(OpenTelemetryCoreRecorder.OTelCompatibleExceptions.Keys.Contains(className), $"{className.Name} is not added in {typeof(OpenTelemetryCoreRecorder).Name} Class OTelCompatibleExceptions dictionary");
            }
            
        }
        /// <summary>
        /// This test verifies whether OpenTelemetryResponse can be initialized using a specific type of response available in the SDK. 
        /// If any new response is added to the SDK in the future, it must be configured in either of the following dictionaries.
        /// </summary>
        [TestMethod]
        public async Task CheckResponseCompatibility()
        {
            // This list contains all the response types which are not compatible with Open Telemetry Response
            IReadOnlyList<string> excludedResponses = new List<string>()
            {
                "MediaResponse", // Part of dead code
                "DocumentFeedResponse`1",// Part of dead code
                "CosmosQuotaResponse",// Part of dead code
                "StoredProcedureResponse`1" // Not supported as of now
            };

            // This dictionary contains a Key-Value pair where the Key represents the Response Type compatible with Open Telemetry Response, and the corresponding Value is a mocked instance.
            // Essentially, at some point in the code, we send an instance of the response to Open Telemetry to retrieve relevant information.
            IDictionary<string, object> responseInstances = new Dictionary<string, object>()
            {
                { "PartitionKeyRangeBatchResponse", await OpenTelemetryRecorderTests.GetPartitionKeyRangeBatchResponse() },
                { "TransactionalBatchResponse", await OpenTelemetryRecorderTests.GetTransactionalBatchResponse() },
                { "QueryResponse", new Mock<QueryResponse>().Object },
                { "QueryResponse`1", OpenTelemetryRecorderTests.GetQueryResponseWithGenerics()},
                { "ReadFeedResponse`1", ReadFeedResponse<object>.CreateResponse<object> (new ResponseMessage(HttpStatusCode.OK),MockCosmosUtil.Serializer)},
                { "ClientEncryptionKeyResponse", new Mock<ClientEncryptionKeyResponse>().Object},
                { "ContainerResponse", new Mock<ContainerResponse>().Object },
                { "ItemResponse`1", new Mock<ItemResponse<object>>().Object },
                { "DatabaseResponse", new Mock<DatabaseResponse>().Object },
                { "PermissionResponse", new Mock<PermissionResponse>().Object },
                { "ThroughputResponse", new Mock<ThroughputResponse>().Object },
                { "UserResponse", new Mock<UserResponse>().Object },
                { "ChangeFeedEstimatorFeedResponse",  ChangefeedResponseFunc},
                { "ChangeFeedEstimatorEmptyFeedResponse", ChangeFeedEstimatorEmptyFeedResponseFunc },
                { "StoredProcedureExecuteResponse`1",new Mock<StoredProcedureExecuteResponse<object>>().Object },
                { "StoredProcedureResponse", new Mock<StoredProcedureResponse>().Object },
                { "TriggerResponse", new Mock<TriggerResponse>().Object },
<<<<<<< HEAD
                { "UserDefinedFunctionResponse", new Mock<UserDefinedFunctionResponse>().Object }
=======
                { "UserDefinedFunctionResponse", new Mock<UserDefinedFunctionResponse>().Object },
                { "HedgingResponse", "HedgingResponse" },
>>>>>>> 1e150b6f
            };

            Assembly asm = OpenTelemetryRecorderTests.GetAssemblyLocally(DllName);

            // Get all types (including internal) defined in the assembly
            IEnumerable<Type> actualClasses = asm
                .GetTypes()
                .Where(type =>
                                (type.Name.EndsWith("Response") || type.Name.EndsWith("Response`1")) && // Ending with Response and Response<T>
                                !type.Name.Contains("OpenTelemetryResponse") && // Excluding OpenTelemetryResponse because we are testing this class
                                !type.IsAbstract && // Excluding abstract classes
                                !type.IsInterface && // Excluding interfaces
                                !excludedResponses.Contains(type.Name)); // Excluding all the types defined in excludedResponses list

            foreach (Type className in actualClasses)
            {
                Assert.IsTrue(responseInstances.TryGetValue(className.Name, out object instance), $" New Response type found i.e.{className.Name}");

                if (instance is TransactionalBatchResponse transactionInstance)
                {
                    _ = new OpenTelemetryResponse(transactionInstance);
                }
                else if (instance is ResponseMessage responseMessageInstance)
                {
                    _ = new OpenTelemetryResponse(responseMessageInstance);
                }
                else if (instance is FeedResponse<object> feedResponseInstance)
                {
                    _ = new OpenTelemetryResponse<object>(feedResponseInstance);
                }
                else if (instance is Response<object> responseInstance)
                {
                    _ = new OpenTelemetryResponse<object>(responseInstance);
                }
                else if (instance is Response<ClientEncryptionKeyProperties> encrypResponse)
                {
                    _ = new OpenTelemetryResponse<ClientEncryptionKeyProperties>(encrypResponse);
                }
                else if (instance is Response<ContainerProperties> containerPropertiesResponse)
                {
                    _ = new OpenTelemetryResponse<ContainerProperties>(containerPropertiesResponse);
                }
                else if (instance is Response<DatabaseProperties> databasePropertiesResponse)
                {
                    _ = new OpenTelemetryResponse<DatabaseProperties>(databasePropertiesResponse);
                }
                else if (instance is Response<PermissionProperties> permissionPropertiesResponse)
                {
                    _ = new OpenTelemetryResponse<PermissionProperties>(permissionPropertiesResponse);
                }
                else if (instance is Response<ThroughputProperties> throughputPropertiesResponse)
                {
                    _ = new OpenTelemetryResponse<ThroughputProperties>(throughputPropertiesResponse);
                }
                else if (instance is Response<UserProperties> userPropertiesResponse)
                {
                    _ = new OpenTelemetryResponse<UserProperties>(userPropertiesResponse);
                }
                else if (instance is Func<Type, FeedResponse<ChangeFeedProcessorState>> fucntion)
                {
                    _ = new OpenTelemetryResponse<ChangeFeedProcessorState>(fucntion(className));
                }
                else if (instance is Response<StoredProcedureProperties> storedProcedureResponse)
                {
                    _ = new OpenTelemetryResponse<StoredProcedureProperties>(storedProcedureResponse);
                }
                else if (instance is Response<TriggerProperties> triggerResponse)
                {
                    _ = new OpenTelemetryResponse<TriggerProperties>(triggerResponse);
                }
                else if (instance is Response<UserDefinedFunctionProperties> userDefinedFunctionResponse)
                {
                    _ = new OpenTelemetryResponse<UserDefinedFunctionProperties>(userDefinedFunctionResponse);
                }
                else if (instance is Response<StoredProcedureExecuteResponse<object>> storedProcedureExecuteResponse)
                {
                    _ = new OpenTelemetryResponse<StoredProcedureExecuteResponse<object>>(storedProcedureExecuteResponse);
                }
<<<<<<< HEAD
=======
                else if (instance is string hedgingResponse)
                {
                    Assert.AreEqual(
                        "HedgingResponse",
                        hedgingResponse,
                        "HedgingResponse is only used internally in the CrossRegionHedgingAvailabilityStrategy and is never returned. No support Needed.");
                }
>>>>>>> 1e150b6f
                else
                {
                    Assert.Fail("Opentelemetry does not support this response type " + className.Name);
                }
            }
        }

        private static readonly Func<Type, FeedResponse<ChangeFeedProcessorState>> ChangefeedResponseFunc = (Type type) =>
        {
            ConstructorInfo constructorInfo = type
                                    .GetConstructor(BindingFlags.NonPublic | BindingFlags.Public | BindingFlags.Instance, null, new Type[] { typeof(ITrace), typeof(ReadOnlyCollection<ChangeFeedProcessorState>), typeof(double) }, null);
            if (constructorInfo != null)
            {
                return (FeedResponse<ChangeFeedProcessorState>)constructorInfo.Invoke(
                    new object[] {
                NoOpTrace.Singleton, new List<ChangeFeedProcessorState>().AsReadOnly(), 10 });
            }

            return null;
        };

        private static readonly Func<Type, FeedResponse<ChangeFeedProcessorState>> ChangeFeedEstimatorEmptyFeedResponseFunc = (Type type) =>
        {
            ConstructorInfo constructorInfo = type
                                    .GetConstructor(BindingFlags.NonPublic | BindingFlags.Public | BindingFlags.Instance, null, new Type[] { typeof(ITrace) }, null);
            if (constructorInfo != null)
            {
                return (FeedResponse<ChangeFeedProcessorState>)constructorInfo.Invoke(
                    new object[] {
                NoOpTrace.Singleton});
            }

            return null;
        };

        private static QueryResponse<object> GetQueryResponseWithGenerics()
        {
            return QueryResponse<object>.CreateResponse<object>(
                    QueryResponse.CreateFailure(
                        new CosmosQueryResponseMessageHeaders(null, null, Documents.ResourceType.Document, "col"), HttpStatusCode.OK, new RequestMessage(), null, NoOpTrace.Singleton),
                    MockCosmosUtil.Serializer);
        }

        private static async Task<TransactionalBatchResponse> GetTransactionalBatchResponse(ItemBatchOperation[] arrayOperations = null)
        {
            if(arrayOperations == null)
            {
                arrayOperations = new ItemBatchOperation[1];
                arrayOperations[0] = new ItemBatchOperation(Documents.OperationType.Read, 0, new PartitionKey("0"));
            }

            SinglePartitionKeyServerBatchRequest batchRequest = await SinglePartitionKeyServerBatchRequest.CreateAsync(
               partitionKey: null,
               operations: new ArraySegment<ItemBatchOperation>(arrayOperations),
               serializerCore: MockCosmosUtil.Serializer,
               trace: NoOpTrace.Singleton,
               cancellationToken: default);

            return await TransactionalBatchResponse.FromResponseMessageAsync(
                new ResponseMessage(HttpStatusCode.OK) { Content = new System.IO.MemoryStream() },
                batchRequest,
                MockCosmosUtil.Serializer,
                true,
                NoOpTrace.Singleton,
                CancellationToken.None);
        }

        private static async Task<PartitionKeyRangeBatchResponse> GetPartitionKeyRangeBatchResponse()
        {
            ItemBatchOperation[] arrayOperations = new ItemBatchOperation[1];

            arrayOperations[0] = new ItemBatchOperation(Documents.OperationType.Read, 0, new PartitionKey("0"));
            PartitionKeyRangeBatchResponse partitionKeyRangeBatchResponse = new PartitionKeyRangeBatchResponse(
                arrayOperations.Length,
                await OpenTelemetryRecorderTests.GetTransactionalBatchResponse(arrayOperations), 
                MockCosmosUtil.Serializer);

            return partitionKeyRangeBatchResponse;
        }

        [TestMethod]
        public void MarkFailedTest()
        {
            Assert.IsFalse(OpenTelemetryCoreRecorder.IsExceptionRegistered(
                new Exception(), 
                default));

            Assert.IsTrue(OpenTelemetryCoreRecorder.IsExceptionRegistered(
                new CosmosNullReferenceException(
                    new NullReferenceException(), 
                    NoOpTrace.Singleton), 
                default));

            Assert.IsTrue(OpenTelemetryCoreRecorder.IsExceptionRegistered(
                new CosmosObjectDisposedException(
                    new ObjectDisposedException("dummyobject"),
                    MockCosmosUtil.CreateMockCosmosClient(), 
                    NoOpTrace.Singleton), 
                default));

            Assert.IsTrue(OpenTelemetryCoreRecorder.IsExceptionRegistered(
                new CosmosOperationCanceledException(
                    new OperationCanceledException(), 
                    new CosmosTraceDiagnostics(NoOpTrace.Singleton)), 
                default));

            Assert.IsTrue(OpenTelemetryCoreRecorder.IsExceptionRegistered(
                new CosmosException(
                    System.Net.HttpStatusCode.OK, 
                    "dummyMessage", 
                    "dummyStacktrace",
                    null, 
                    NoOpTrace.Singleton, 
                    default, 
                    null), 
                default));

            Assert.IsTrue(OpenTelemetryCoreRecorder.IsExceptionRegistered(
                new ChangeFeedProcessorUserException(
                    new Exception(), 
                    default), 
                default));

            // If there is an unregistered exception is thrown, defaut exception wil be called
            Assert.IsFalse(OpenTelemetryCoreRecorder.IsExceptionRegistered(
              new NewCosmosException(),
              default));

            // If there is an child exception of non sealed exception, corresponding parent exception class will be called
            Assert.IsTrue(OpenTelemetryCoreRecorder.IsExceptionRegistered(
             new NewCosmosObjectDisposedException(
                 new ObjectDisposedException("dummyobject"),
                 MockCosmosUtil.CreateMockCosmosClient(),
                 NoOpTrace.Singleton),
             default));
        }
    }

    internal class NewCosmosException : System.Exception
    {
        /// <inheritdoc/>
        public override string Message => "dummy exception message";
    }

    internal class NewCosmosObjectDisposedException : CosmosObjectDisposedException
    {
        internal NewCosmosObjectDisposedException(ObjectDisposedException originalException, CosmosClient cosmosClient, ITrace trace) 
            : base(originalException, cosmosClient, trace)
        {
        }

        /// <inheritdoc/>
        public override string Message => "dummy CosmosObjectDisposedException message";
    }

}<|MERGE_RESOLUTION|>--- conflicted
+++ resolved
@@ -86,12 +86,8 @@
                 { "StoredProcedureExecuteResponse`1",new Mock<StoredProcedureExecuteResponse<object>>().Object },
                 { "StoredProcedureResponse", new Mock<StoredProcedureResponse>().Object },
                 { "TriggerResponse", new Mock<TriggerResponse>().Object },
-<<<<<<< HEAD
-                { "UserDefinedFunctionResponse", new Mock<UserDefinedFunctionResponse>().Object }
-=======
                 { "UserDefinedFunctionResponse", new Mock<UserDefinedFunctionResponse>().Object },
                 { "HedgingResponse", "HedgingResponse" },
->>>>>>> 1e150b6f
             };
 
             Assembly asm = OpenTelemetryRecorderTests.GetAssemblyLocally(DllName);
@@ -170,8 +166,6 @@
                 {
                     _ = new OpenTelemetryResponse<StoredProcedureExecuteResponse<object>>(storedProcedureExecuteResponse);
                 }
-<<<<<<< HEAD
-=======
                 else if (instance is string hedgingResponse)
                 {
                     Assert.AreEqual(
@@ -179,7 +173,6 @@
                         hedgingResponse,
                         "HedgingResponse is only used internally in the CrossRegionHedgingAvailabilityStrategy and is never returned. No support Needed.");
                 }
->>>>>>> 1e150b6f
                 else
                 {
                     Assert.Fail("Opentelemetry does not support this response type " + className.Name);
