--- conflicted
+++ resolved
@@ -653,11 +653,6 @@
 
             Mock<IDocumentClientInternal> mockDocumentClient = new Mock<IDocumentClientInternal>();
             mockDocumentClient.Setup(client => client.ServiceEndpoint).Returns(new Uri("https://foo"));
-<<<<<<< HEAD
-
-            using GlobalEndpointManager endpointManager = new(mockDocumentClient.Object, new ConnectionPolicy());
-=======
->>>>>>> f20c685e
 
             using GlobalEndpointManager endpointManager = new(mockDocumentClient.Object, new ConnectionPolicy());
 
@@ -671,12 +666,8 @@
                 new Mock<ICosmosAuthorizationTokenProvider>().Object,
                 new Mock<IStoreModel>().Object,
                 collectionCache.Object,
-<<<<<<< HEAD
-                endpointManager);
-=======
                 endpointManager,
                 false);
->>>>>>> f20c685e
             partitionKeyRangeCache.Setup(c => c.TryLookupAsync(collectionRid, null, It.IsAny<DocumentServiceRequest>(), trace))
                 .ReturnsAsync(collectionRoutingMap);
 
