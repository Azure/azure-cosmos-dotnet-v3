--- conflicted
+++ resolved
@@ -718,12 +718,8 @@
                         isContinuationExpected: true,
                         allowNonValueAggregateQuery: false,
                         hasLogicalPartitionKey: false,
-<<<<<<< HEAD
-                        allowDCount: true,
-=======
                         allowDCount: true,
                         hybridSearchSkipOrderByRewrite: false,
->>>>>>> f20c685e
                         useSystemPrefix: false,
                         geospatialType: Cosmos.GeospatialType.Geography);
 
