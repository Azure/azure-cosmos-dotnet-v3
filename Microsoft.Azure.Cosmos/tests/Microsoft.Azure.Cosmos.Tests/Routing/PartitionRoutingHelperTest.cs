--- conflicted
+++ resolved
@@ -712,12 +712,8 @@
             TryCatch<PartitionedQueryExecutionInfo> tryGetQueryPlan =
                 QueryPartitionProvider.TryGetPartitionedQueryExecutionInfo(
                         querySpecJsonString: JsonConvert.SerializeObject(new SqlQuerySpec(queryText)),
-<<<<<<< HEAD
-                        partitionKeyDefinition: partitionKeyDefinition,
-=======
                         partitionKeyDefinition: partitionKeyDefinition,
                         vectorEmbeddingPolicy: null,
->>>>>>> 1e150b6f
                         requireFormattableOrderByQuery: true,
                         isContinuationExpected: true,
                         allowNonValueAggregateQuery: false,
