﻿//------------------------------------------------------------
// Copyright (c) Microsoft Corporation.  All rights reserved.
//------------------------------------------------------------

namespace Microsoft.Azure.Cosmos.Tests.Routing
{
    using System;
    using System.Collections.Generic;
    using System.IO;
    using System.Linq;
    using System.Threading.Tasks;
    using Microsoft.VisualStudio.TestTools.UnitTesting;
    using Newtonsoft.Json;
    using Microsoft.Azure.Documents.Routing;
    using Microsoft.Azure.Documents;
    using Microsoft.Azure.Documents.Collections;
    using Microsoft.Azure.Cosmos.Routing;
    using Microsoft.Azure.Cosmos.Tracing;
    using Microsoft.Azure.Cosmos.Query.Core.QueryPlan;
    using System.Collections.ObjectModel;
    using System.Net;
    using Microsoft.Azure.Cosmos.Query.Core;
    using Microsoft.Azure.Cosmos.Query.Core.Monads;

    /// <summary>
    /// Tests for <see cref="PartitionRoutingHelper"/> class.
    /// </summary>
    [TestClass]
    public class PartitionRoutingHelperTest
    {
        private readonly PartitionRoutingHelper partitionRoutingHelper = new PartitionRoutingHelper();

        /// <summary>
        /// Tests for <see cref="PartitionRoutingHelper.ExtractPartitionKeyRangeFromContinuationToken"/> method.
        /// </summary>
        [TestMethod]
        [TestCategory(TestTypeCategory.Quarantine)]
        [Ignore] /* TODO: There is a TODO in PartitionRoutingHelper.ExtractPartitionKeyRangeFromContinuationToken that it's refering to some pending deployment */
        public void TestExtractPartitionKeyRangeFromHeaders()
        {
            Func<string, INameValueCollection> getHeadersWithContinuation = (string continuationToken) =>
            {
                INameValueCollection headers = new RequestNameValueCollection();
                headers[HttpConstants.HttpHeaders.Continuation] = continuationToken;
                return headers;
            };

            using (Stream stream = new MemoryStream(Properties.Resources.BaselineTest_PartitionRoutingHelper_ExtractPartitionKeyRangeFromHeaders))
            {
                using (StreamReader reader = new StreamReader(stream))
                {
                    TestSet<ExtractPartitionKeyRangeFromHeadersTestData> testSet = JsonConvert.DeserializeObject<TestSet<ExtractPartitionKeyRangeFromHeadersTestData>>(reader.ReadToEnd());

                    foreach (ExtractPartitionKeyRangeFromHeadersTestData testData in testSet.Postive)
                    {
                        INameValueCollection headers = getHeadersWithContinuation(testData.CompositeContinuationToken);
                        List<CompositeContinuationToken> suppliedTokens;
                        Range<string> range = this.partitionRoutingHelper.ExtractPartitionKeyRangeFromContinuationToken(headers, out suppliedTokens);

                        if (suppliedTokens != null)
                        {
                            Assert.AreEqual(testData.ContinuationToken, headers[HttpConstants.HttpHeaders.Continuation]);

                            Assert.AreEqual(JsonConvert.SerializeObject(testData.PartitionKeyRange), JsonConvert.SerializeObject(range));
                        }
                        else
                        {
                            Assert.IsTrue(testData.ContinuationToken == headers[HttpConstants.HttpHeaders.Continuation] || testData.ContinuationToken == null);
                        }
                    }

                    foreach (ExtractPartitionKeyRangeFromHeadersTestData testData in testSet.Negative)
                    {
                        INameValueCollection headers = getHeadersWithContinuation(testData.CompositeContinuationToken);
                        try
                        {
                            List<CompositeContinuationToken> suppliedTokens;
                            Range<string> rangeOrId = this.partitionRoutingHelper.ExtractPartitionKeyRangeFromContinuationToken(headers, out suppliedTokens);
                            Assert.Fail("Expect BadRequestException");
                        }
                        catch (BadRequestException)
                        {
                        }
                    }
                }
            }
        }

        /// <summary>
        /// Tests for <see cref="PartitionRoutingHelper.ExtractPartitionKeyRangeFromContinuationToken"/> method.
        /// </summary>
        [TestMethod]
        [TestCategory(TestTypeCategory.Quarantine)]
        [Ignore] /* Buffer cannot be null */
        public async Task TestAddFormattedContinuationToHeader()
        {
            using (Stream stream = new MemoryStream(Properties.Resources.BaselineTest_PartitionRoutingHelper_AddFormattedContinuationToHeader))
            {
                using (StreamReader reader = new StreamReader(stream))
                {
                    AddFormattedContinuationToHeaderTestData testData = JsonConvert.DeserializeObject<AddFormattedContinuationToHeaderTestData>(reader.ReadToEnd());

                    CollectionRoutingMap routingMap =
                        CollectionRoutingMap.TryCreateCompleteRoutingMap(
                            testData.RoutingMap.Select(range => Tuple.Create(range, (ServiceIdentity)null)), string.Empty);
                    RoutingMapProvider routingMapProvider = new RoutingMapProvider(routingMap);              

                    foreach (AddFormattedContinuationToHeaderTestUnit positiveTestData in testData.TestSet.Postive)
                    {

                        INameValueCollection headers;
                        List<CompositeContinuationToken> resolvedContinuationTokens;
                        List<PartitionKeyRange> resolvedRanges;

                        this.AddFormattedContinuationHeaderHelper(positiveTestData, out headers, out resolvedRanges, out resolvedContinuationTokens);

                        bool answer = await this.partitionRoutingHelper.TryAddPartitionKeyRangeToContinuationTokenAsync(headers, positiveTestData.ProvidedRanges, routingMapProvider, null, new PartitionRoutingHelper.ResolvedRangeInfo(resolvedRanges[0], (resolvedContinuationTokens.Count > 0) ? resolvedContinuationTokens : null), NoOpTrace.Singleton);

                        Assert.AreEqual(positiveTestData.OutputCompositeContinuationToken, headers[HttpConstants.HttpHeaders.Continuation]);
                    }

                    foreach (AddFormattedContinuationToHeaderTestUnit negativeTestData in testData.TestSet.Negative)
                    {
                        try
                        {
                            INameValueCollection headers;
                            List<CompositeContinuationToken> resolvedContinuationTokens;
                            List<PartitionKeyRange> resolvedRanges;

                            this.AddFormattedContinuationHeaderHelper(negativeTestData, out headers, out resolvedRanges, out resolvedContinuationTokens);

                            bool answer = await this.partitionRoutingHelper.TryAddPartitionKeyRangeToContinuationTokenAsync(headers, negativeTestData.ProvidedRanges, routingMapProvider, null, new PartitionRoutingHelper.ResolvedRangeInfo(resolvedRanges[0], (resolvedContinuationTokens.Count > 0) ? resolvedContinuationTokens : null), NoOpTrace.Singleton);

                            Assert.Fail("Expect BadRequestException");
                        }
                        catch (BadRequestException)
                        {
                        }
                        catch (InternalServerErrorException)
                        {

                        }
                    }
                }
            }
        }

        private void AddFormattedContinuationHeaderHelper(AddFormattedContinuationToHeaderTestUnit positiveTestData, out INameValueCollection headers, out List<PartitionKeyRange> resolvedRanges, out List<CompositeContinuationToken> resolvedContinuationTokens)
        {
            Func<string, INameValueCollection> getHeadersWithContinuation = (string continuationToken) =>
            {
                INameValueCollection localHeaders = new RequestNameValueCollection();
                if (continuationToken != null)
                {
                    localHeaders[HttpConstants.HttpHeaders.Continuation] = continuationToken;
                }
                return localHeaders;
            };

            resolvedRanges = positiveTestData.ResolvedRanges.Select(x => new PartitionKeyRange() { MinInclusive = x.Min, MaxExclusive = x.Max }).ToList();
            resolvedContinuationTokens = new List<CompositeContinuationToken>();

            CompositeContinuationToken[] initialContinuationTokens = null;
            if (!string.IsNullOrEmpty(positiveTestData.InputCompositeContinuationToken))
            {
                if (positiveTestData.InputCompositeContinuationToken.Trim().StartsWith("[", StringComparison.Ordinal))
                {
                    initialContinuationTokens = JsonConvert.DeserializeObject<CompositeContinuationToken[]>(positiveTestData.InputCompositeContinuationToken);
                }
                else
                {
                    initialContinuationTokens = new CompositeContinuationToken[] { JsonConvert.DeserializeObject<CompositeContinuationToken>(positiveTestData.InputCompositeContinuationToken) };
                }
            }

            if (resolvedRanges.Count > 1)
            {
                CompositeContinuationToken continuationToBeCopied;
                if (initialContinuationTokens != null && initialContinuationTokens.Length > 0)
                {
                    continuationToBeCopied = (CompositeContinuationToken) initialContinuationTokens[0].ShallowCopy();
                }
                else
                {
                    continuationToBeCopied = new CompositeContinuationToken();
                    continuationToBeCopied.Token = string.Empty;
                }

                headers = getHeadersWithContinuation(continuationToBeCopied.Token);

                foreach (PartitionKeyRange pkrange in resolvedRanges)
                {
                    CompositeContinuationToken token = (CompositeContinuationToken) continuationToBeCopied.ShallowCopy();
                    token.Range = pkrange.ToRange();
                    resolvedContinuationTokens.Add(token);
                }

                if (initialContinuationTokens != null)
                {
                    resolvedContinuationTokens.AddRange(initialContinuationTokens.Skip(1));
                }
            }
            else
            {
                headers = getHeadersWithContinuation(null);

            }
        }

        /// <summary>
        /// Tests for <see cref="PartitionRoutingHelper.TryGetTargetRangeFromContinuationTokenRangeAsync"/> method.
        /// </summary>
        [TestMethod]
        public async Task TestGetPartitionRoutingInfo()
        {
            using (Stream stream = new MemoryStream(Properties.Resources.BaselineTest_PartitionRoutingHelper_GetPartitionRoutingInfo))
            {
                using (StreamReader reader = new StreamReader(stream))
                {
                    GetPartitionRoutingInfoTestData testData = JsonConvert.DeserializeObject<GetPartitionRoutingInfoTestData>(reader.ReadToEnd());

                    CollectionRoutingMap routingMap =
                        CollectionRoutingMap.TryCreateCompleteRoutingMap(
                            testData.RoutingMap.Select(range => Tuple.Create(range, (ServiceIdentity)null)), string.Empty);

                    foreach (GetPartitionRoutingInfoTestCase testCase in testData.TestCases)
                    {
                        List<string> actualPartitionKeyRangeIds = new List<string>();

                        Range<string> startRange = Range<string>.GetEmptyRange(PartitionKeyInternal.MinimumInclusiveEffectivePartitionKey);

                        for (Range<string> currentRange = startRange; currentRange != null;)
                        {
                            RoutingMapProvider routingMapProvider = new RoutingMapProvider(routingMap);
                            PartitionRoutingHelper.ResolvedRangeInfo resolvedRangeInfo = await this.partitionRoutingHelper.TryGetTargetRangeFromContinuationTokenRangeAsync(testCase.ProvidedRanges, routingMapProvider, string.Empty, currentRange, null, NoOpTrace.Singleton);
                            actualPartitionKeyRangeIds.Add(resolvedRangeInfo.ResolvedRange.Id);
                            INameValueCollection headers = new RequestNameValueCollection();

                            await this.partitionRoutingHelper.TryAddPartitionKeyRangeToContinuationTokenAsync(headers, testCase.ProvidedRanges, routingMapProvider, string.Empty, resolvedRangeInfo, NoOpTrace.Singleton);

                            List<CompositeContinuationToken> suppliedTokens;
                            Range<string> nextRange = this.partitionRoutingHelper.ExtractPartitionKeyRangeFromContinuationToken(headers, out suppliedTokens);
                            currentRange = nextRange.IsEmpty ? null : nextRange;
                        }

                        Assert.AreEqual(string.Join(", ", testCase.RoutingRangeIds), string.Join(", ", actualPartitionKeyRangeIds));
                    }
                }
            }
        }
        [TestMethod]
        public async Task TestRoutingForPrefixedPartitionKeyQueriesAsync()
        {
            PartitionKeyDefinition partitionKeyDefinition = new PartitionKeyDefinition()
            {
                Kind = PartitionKind.MultiHash,
                Paths = new Collection<string>() { "/path1", "/path2", "/path3" },
                Version = PartitionKeyDefinitionVersion.V2
            };

            // Case 1: Query with 1 prefix path, split at 1st level. Should route to only one partition.
            {
                List<PartitionKeyRange> partitionKeyRanges = new List<PartitionKeyRange>()
                {
                     new PartitionKeyRange()
                        {
                            Id = "0",
                            MinInclusive = string.Empty,
                            MaxExclusive = "07E4D14180A45153F00B44907886F856" //Seattle
                        },
                     new PartitionKeyRange()
                        {
                            Id = "1",
                            MinInclusive = "07E4D14180A45153F00B44907886F856", //Seattle
                            MaxExclusive = "FF"
                        },
                };
                await PrefixPartitionKeyTestRunnerAsync(
                    partitionKeyDefinition,
                    $"SELECT VALUE r.id from r where r.path1 = \"Microsoft\"",
                    epkRanges =>
                    {
                        return epkRanges.Count == 1; //Routes to only one pkRange.
                    },
                    partitionKeyRanges);
            }

            //Case 2: Query with 1 prefix path value which is split at 2nd level. Should route to two partitions.
            //Case 3: Query with 2 prefix path values which is split at 2nd level. Should route to one partition.
            {
                List<PartitionKeyRange> partitionKeyRanges = new List<PartitionKeyRange>()
                {
                     new PartitionKeyRange()
                        {
                            Id = "0",
                            MinInclusive = string.Empty,
                            MaxExclusive = "07E4D14180A45153F00B44907886F85622E342F38A486A088463DFF7838A5963" //[Seattle, Redmond]
                        },
                     new PartitionKeyRange()
                        {
                            Id = "1",
                            MinInclusive = "07E4D14180A45153F00B44907886F85622E342F38A486A088463DFF7838A5963",//[Seattle, Redmond]
                            MaxExclusive = "FF"
                        },
                };
                await PrefixPartitionKeyTestRunnerAsync(
                    partitionKeyDefinition,
                    $"SELECT VALUE r.id from r where r.path1 = \"seattle\" or (r.path1 = \"seattle\" and r.path2 = \"bellevue\")",
                    epkRanges =>
                    {
                        return epkRanges.Count == 2; //Since data is split at pkey [seattle, redmond], it should route to two pkRange.
                    },
                    partitionKeyRanges);
                await PrefixPartitionKeyTestRunnerAsync(
                    partitionKeyDefinition,
                    $"SELECT VALUE r.id from r where r.path1 = \"seattle\" and r.path2 =\"redmond\"",
                    epkRanges =>
                    {
                        return epkRanges.Count == 1; //Since data is split at pkey [seattle, redmond], this query should route to one pkRange
                    },
                    partitionKeyRanges);
            }

            //Case 4: Query with 2 prefix path values split at the 3rd level. Should route to 2 paritions.
            //Case 5: Query with 1 prefix path value split at 3rd level. Should route to 2 partitions.
            {
                List<PartitionKeyRange> partitionKeyRanges = new List<PartitionKeyRange>()
                {
                     new PartitionKeyRange()
                        {
                            Id = "0",
                            MinInclusive = string.Empty,
                            MaxExclusive = "07E4D14180A45153F00B44907886F85622E342F38A486A088463DFF7838A59630EF2E2D82460884AF0F6440BE4F726A8"//[seattle, redmond, 5.12312419050912359123]
                        },
                     new PartitionKeyRange()
                        {
                            Id = "1",
                            MinInclusive = "07E4D14180A45153F00B44907886F85622E342F38A486A088463DFF7838A59630EF2E2D82460884AF0F6440BE4F726A8",//[seattle, redmond, 5.12312419050912359123]
                            MaxExclusive = "FF"
                        },
                };
                await PrefixPartitionKeyTestRunnerAsync(
                    partitionKeyDefinition,
                    $"SELECT VALUE r.id from r where r.path1 = \"seattle\" and r.path2 =\"redmond\"",
                    epkRanges =>
                    {
                        return epkRanges.Count == 2; //Since data is split at pkey [seattle, redmond, 5.12312419050912359123], it should route to two pkRange.
                    },
                    partitionKeyRanges);
                await PrefixPartitionKeyTestRunnerAsync(
                   partitionKeyDefinition,
                   $"SELECT VALUE r.id from r where r.path1 = \"seattle\" and r.path2 =\"redmond\" and r.path3=5.12312419050912359123",
                   epkRanges =>
                   {
                       return epkRanges.Count == 1;
                   },
                   partitionKeyRanges);
                await PrefixPartitionKeyTestRunnerAsync(
                    partitionKeyDefinition,
                    $"SELECT VALUE r.id from r where r.path1 = \"seattle\"",
                    epkRanges =>
                    {
                        return epkRanges.Count == 2;
                    },
                    partitionKeyRanges);
            }

            //Case 6: Query with 1 prefix path value split succesively at 2nd and then at the 3rd level. Should route to 3 partitions.
            {
                List<PartitionKeyRange> partitionKeyRanges = new List<PartitionKeyRange>()
                {
                     new PartitionKeyRange()
                        {
                            Id = "0",
                            MinInclusive = string.Empty,
                            MaxExclusive = "07E4D14180A45153F00B44907886F85622E342F38A486A088463DFF7838A5963"//[seattle, redmond]
                        },
                     new PartitionKeyRange()
                        {
                            Id = "1",
                            MinInclusive = "07E4D14180A45153F00B44907886F85622E342F38A486A088463DFF7838A5963",//[seattle, redmond]
                            MaxExclusive = "07E4D14180A45153F00B44907886F85622E342F38A486A088463DFF7838A59630EF2E2D82460884AF0F6440BE4F726A8"//[seattle, redmond, 5.12312419050912359123]
                        },
                     new PartitionKeyRange()
                        {
                            Id = "2",
                            MinInclusive = "07E4D14180A45153F00B44907886F85622E342F38A486A088463DFF7838A59630EF2E2D82460884AF0F6440BE4F726A8",//[seattle, redmond, 5.12312419050912359123]
                            MaxExclusive = "FF"
                        },
                };
                await PrefixPartitionKeyTestRunnerAsync(
                    partitionKeyDefinition,
                    $"SELECT VALUE r.id from r where r.path1 = \"seattle\"",
                    epkRanges =>
                    {
                        return epkRanges.Count == 3;
                    },
                    partitionKeyRanges);
            }

            //Case 7: Query with 1 prefix path value split succesively at 1st, 2nd and then at the 3rd level. Should route to 3 partitions.
            //Case 8: Query with 2 prefix path value split succesively at 1st, 2nd and then at the 3rd level. Should route to 2 partitions.
            //Case 9: Query with fully specfied pkey, split succesively at 1st, 2nd and then at the 3rd level. Should route to 1 partitions.
            {
                List<PartitionKeyRange> partitionKeyRanges = new List<PartitionKeyRange>()
                {
                     new PartitionKeyRange()
                        {
                            Id = "0",
                            MinInclusive = string.Empty,
                            MaxExclusive = "07E4D14180A45153F00B44907886F856" //[seattle]
                        },
                     new PartitionKeyRange()
                        {
                            Id = "1",
                            MinInclusive = "07E4D14180A45153F00B44907886F856", //[seattle]
                            MaxExclusive = "07E4D14180A45153F00B44907886F85622E342F38A486A088463DFF7838A5963" //[seattle, redmond]
                        },
                     new PartitionKeyRange()
                        {
                            Id = "2",
                            MinInclusive = "07E4D14180A45153F00B44907886F85622E342F38A486A088463DFF7838A5963", //[seattle, redmond]
                            MaxExclusive = "07E4D14180A45153F00B44907886F85622E342F38A486A088463DFF7838A59630EF2E2D82460884AF0F6440BE4F726A8"//[seattle, redmond, 5.12312419050912359123]
                        },
                     new PartitionKeyRange()
                        {
                            Id = "3",
                            MinInclusive = "07E4D14180A45153F00B44907886F85622E342F38A486A088463DFF7838A59630EF2E2D82460884AF0F6440BE4F726A8",//[seattle, redmond, 5.12312419050912359123]
                            MaxExclusive = "FF"
                        },
                };
                await PrefixPartitionKeyTestRunnerAsync(
                    partitionKeyDefinition,
                    $"SELECT VALUE r.id from r where r.path1 = \"seattle\"",
                    epkRanges =>
                    {
                        return epkRanges.Count == 3; //Routes tp three pkRanges
                    },
                    partitionKeyRanges);
                await PrefixPartitionKeyTestRunnerAsync(
                    partitionKeyDefinition,
                    $"SELECT VALUE r.id from r where r.path1 = \"seattle\" and r.path2 = \"redmond\"",
                    epkRanges =>
                    {
                        return epkRanges.Count == 2;  //Routes to two pkRanges.
                    },
                    partitionKeyRanges);
                await PrefixPartitionKeyTestRunnerAsync(
                   partitionKeyDefinition,
                   $"SELECT VALUE r.id from r where r.path1 = \"seattle\" and r.path2 = \"redmond\" and r.path3 = \"98052\"",
                   epkRanges =>
                   {
                       Assert.AreEqual(epkRanges.Count, 1);

                       return epkRanges.Count == 1; //Routes to only one pkRanges.
                   },
                   partitionKeyRanges);
            }
        }

        [TestMethod]
        public async Task TestRoutingForPrefixedPartitionKeyChangeFeedAsync()
        {
            PartitionKeyDefinition partitionKeyDefinition = new PartitionKeyDefinition()
            {
                Kind = PartitionKind.MultiHash,
                Paths = new Collection<string>() { "/path1", "/path2", "/path3" },
                Version = PartitionKeyDefinitionVersion.V2
            };

            // Case 1: ChangeFeed with 1 prefix path, split at 1st level. Should route to only one partition.
            {
                List<PartitionKeyRange> partitionKeyRanges = new List<PartitionKeyRange>()
                {
                     new PartitionKeyRange()
                        {
                            Id = "0",
                            MinInclusive = string.Empty,
                            MaxExclusive = "07E4D14180A45153F00B44907886F856" //Seattle
                        },
                     new PartitionKeyRange()
                        {
                            Id = "1",
                            MinInclusive = "07E4D14180A45153F00B44907886F856", //Seattle
                            MaxExclusive = "FF"
                        },
                };
                await PrefixPartitionKeyChangeFeedTestRunnerAsync(
                    partitionKeyDefinition,
                    new PartitionKeyBuilder().Add("Microsoft").Build(),
                    epkRanges =>
                    {
                        return epkRanges.Count == 1; //Routes to only one pkRange.
                    },
                    partitionKeyRanges);
            }

            //Case 2: ChangeFeed with 1 prefix path value which is split at 2nd level. Should route to two partitions.
            //Case 3: ChangeFeed with 2 prefix path values which is split at 2nd level. Should route to one partition.
            {
                List<PartitionKeyRange> partitionKeyRanges = new List<PartitionKeyRange>()
                {
                     new PartitionKeyRange()
                        {
                            Id = "0",
                            MinInclusive = string.Empty,
                            MaxExclusive = "07E4D14180A45153F00B44907886F85622E342F38A486A088463DFF7838A5963" //[Seattle, Redmond]
                        },
                     new PartitionKeyRange()
                        {
                            Id = "1",
                            MinInclusive = "07E4D14180A45153F00B44907886F85622E342F38A486A088463DFF7838A5963", //[Seattle, Redmond]
                            MaxExclusive = "FF"
                        },
                };
                await PrefixPartitionKeyChangeFeedTestRunnerAsync(
                    partitionKeyDefinition,
                    new PartitionKeyBuilder().Add("seattle").Build(),
                    epkRanges =>
                    {
                        return epkRanges.Count == 2; //Since data is split at pkey [seattle, redmond], it should route to two pkRange.
                    },
                    partitionKeyRanges);
                await PrefixPartitionKeyChangeFeedTestRunnerAsync(
                    partitionKeyDefinition,
                    new PartitionKeyBuilder().Add("seattle").Add("redmond").Build(),
                    epkRanges =>
                    {
                        return epkRanges.Count == 1; //Since data is split at pkey [seattle, redmond], this query should route to one pkRange
                    },
                    partitionKeyRanges);
            }

            //Case 4: ChangeFeed with 2 prefix path values split at the 3rd level. Should route to 2 paritions.
            //Case 5: ChangeFeed with 1 prefix path value split at 3rd level. Should route to 2 partitions.
            {
                List<PartitionKeyRange> partitionKeyRanges = new List<PartitionKeyRange>()
                {
                     new PartitionKeyRange()
                        {
                            Id = "0",
                            MinInclusive = string.Empty,
                            MaxExclusive = "07E4D14180A45153F00B44907886F85622E342F38A486A088463DFF7838A59630EF2E2D82460884AF0F6440BE4F726A8"//[seattle, redmond, 5.12312419050912359123]
                        },
                     new PartitionKeyRange()
                        {
                            Id = "1",
                            MinInclusive = "07E4D14180A45153F00B44907886F85622E342F38A486A088463DFF7838A59630EF2E2D82460884AF0F6440BE4F726A8", //[seattle, redmond, 5.12312419050912359123]
                            MaxExclusive = "FF"
                        },
                };
                await PrefixPartitionKeyChangeFeedTestRunnerAsync(
                    partitionKeyDefinition,
                    new PartitionKeyBuilder().Add("seattle").Add("redmond").Build(),
                    epkRanges =>
                    {
                        return epkRanges.Count == 2; //Since data is split at pkey [seattle, redmond, 5.12312419050912359123], it should route to two pkRange.
                    },
                    partitionKeyRanges);
                await PrefixPartitionKeyChangeFeedTestRunnerAsync(
                   partitionKeyDefinition,
                   new PartitionKeyBuilder().Add("seattle").Add("redmond").Add(5.12312419050912359123).Build(),
                   epkRanges =>
                   {
                       return epkRanges.Count == 1;
                   },
                   partitionKeyRanges);
                await PrefixPartitionKeyChangeFeedTestRunnerAsync(
                    partitionKeyDefinition,
                    new PartitionKeyBuilder().Add("seattle").Build(),
                    epkRanges =>
                    {
                        return epkRanges.Count == 2;
                    },
                    partitionKeyRanges);
            }

            //Case 6: ChangeFeed with 1 prefix path value split succesively at 2nd and then at the 3rd level. Should route to 3 partitions.
            {
                List<PartitionKeyRange> partitionKeyRanges = new List<PartitionKeyRange>()
                {
                     new PartitionKeyRange()
                        {
                            Id = "0",
                            MinInclusive = string.Empty,
                            MaxExclusive = "07E4D14180A45153F00B44907886F85622E342F38A486A088463DFF7838A5963" //[seattle, redmond]
                        },
                     new PartitionKeyRange()
                        {
                            Id = "1",
                            MinInclusive = "07E4D14180A45153F00B44907886F85622E342F38A486A088463DFF7838A5963", //[seattle, redmond]
                            MaxExclusive = "07E4D14180A45153F00B44907886F85622E342F38A486A088463DFF7838A59630EF2E2D82460884AF0F6440BE4F726A8" //[seattle, redmond, 5.12312419050912359123]
                        },
                     new PartitionKeyRange()
                        {
                            Id = "2",
                            MinInclusive = "07E4D14180A45153F00B44907886F85622E342F38A486A088463DFF7838A59630EF2E2D82460884AF0F6440BE4F726A8", //[seattle, redmond, 5.12312419050912359123]
                            MaxExclusive = "FF"
                        },
                };
                await PrefixPartitionKeyChangeFeedTestRunnerAsync(
                    partitionKeyDefinition,
                    new PartitionKeyBuilder().Add("seattle").Build(),
                    epkRanges =>
                    {
                        return epkRanges.Count == 3;
                    },
                    partitionKeyRanges);
            }

            //Case 7: ChangeFeed with 1 prefix path value split succesively at 1st, 2nd and then at the 3rd level. Should route to 3 partitions.
            //Case 8: ChangeFeed with 2 prefix path value split succesively at 1st, 2nd and then at the 3rd level. Should route to 2 partitions.
            //Case 9: ChangeFeed with fully specfied pkey, split succesively at 1st, 2nd and then at the 3rd level. Should route to 1 partitions.
            {
                List<PartitionKeyRange> partitionKeyRanges = new List<PartitionKeyRange>()
                {
                     new PartitionKeyRange()
                        {
                            Id = "0",
                            MinInclusive = string.Empty,
                            MaxExclusive = "07E4D14180A45153F00B44907886F856" //[seattle]
                        },
                     new PartitionKeyRange()
                        {
                            Id = "1",
                            MinInclusive = "07E4D14180A45153F00B44907886F856", //[seattle]
                            MaxExclusive = "07E4D14180A45153F00B44907886F85622E342F38A486A088463DFF7838A5963" //[seattle, redmond]
                        },
                     new PartitionKeyRange()
                        {
                            Id = "2",
                            MinInclusive = "07E4D14180A45153F00B44907886F85622E342F38A486A088463DFF7838A5963", //[seattle, redmond]
                            MaxExclusive = "07E4D14180A45153F00B44907886F85622E342F38A486A088463DFF7838A59630EF2E2D82460884AF0F6440BE4F726A8"//[seattle, redmond, 5.12312419050912359123]
                        },
                     new PartitionKeyRange()
                        {
                            Id = "3",
                            MinInclusive = "07E4D14180A45153F00B44907886F85622E342F38A486A088463DFF7838A59630EF2E2D82460884AF0F6440BE4F726A8", //[seattle, redmond, 5.12312419050912359123]
                            MaxExclusive = "FF"
                        },
                };
                await PrefixPartitionKeyChangeFeedTestRunnerAsync(
                    partitionKeyDefinition,
                    new PartitionKeyBuilder().Add("seattle").Build(),
                    epkRanges =>
                    {
                        return epkRanges.Count == 3; //Routes tp three pkRanges
                    },
                    partitionKeyRanges);
                await PrefixPartitionKeyChangeFeedTestRunnerAsync(
                    partitionKeyDefinition,
                    new PartitionKeyBuilder().Add("seattle").Add("redmond").Build(),
                    epkRanges =>
                    {
                        return epkRanges.Count == 2;  //Routes to two pkRanges.
                    },
                    partitionKeyRanges);
                await PrefixPartitionKeyChangeFeedTestRunnerAsync(
                   partitionKeyDefinition,
                   new PartitionKeyBuilder().Add("seattle").Add("redmond").Add("98052").Build(),
                   epkRanges =>
                   {
                       Assert.AreEqual(epkRanges.Count, 1);

                       return epkRanges.Count == 1; //Routes to only one pkRanges.
                   },
                   partitionKeyRanges);
            }
        }

        private static async Task PrefixPartitionKeyTestRunnerAsync(
                PartitionKeyDefinition partitionKeyDefinition,
                string queryText,
                Predicate<HashSet<PartitionKeyRange>> validator,
                List<PartitionKeyRange> partitionKeyRanges)
        {
            IDictionary<string, object> DefaultQueryengineConfiguration = new Dictionary<string, object>()
            {
                {"maxSqlQueryInputLength", 30720},
                {"maxJoinsPerSqlQuery", 5},
                {"maxLogicalAndPerSqlQuery", 200},
                {"maxLogicalOrPerSqlQuery", 200},
                {"maxUdfRefPerSqlQuery", 2},
                {"maxInExpressionItemsCount", 8000},
                {"queryMaxInMemorySortDocumentCount", 500},
                {"maxQueryRequestTimeoutFraction", 0.90},
                {"sqlAllowNonFiniteNumbers", false},
                {"sqlAllowAggregateFunctions", true},
                {"sqlAllowSubQuery", true},
                {"sqlAllowScalarSubQuery", false},
                {"allowNewKeywords", true},
                {"sqlAllowLike", true},
                {"sqlAllowGroupByClause", false},
                {"queryEnableMongoNativeRegex", true},
                {"maxSpatialQueryCells", 12},
                {"spatialMaxGeometryPointCount", 256},
                {"sqlDisableOptimizationFlags", 0},
                {"sqlEnableParameterExpansionCheck", true}
            };

            QueryPartitionProvider QueryPartitionProvider = new QueryPartitionProvider(DefaultQueryengineConfiguration);

            IEnumerable<Tuple<PartitionKeyRange, ServiceIdentity>> rangesAndServiceIdentity = partitionKeyRanges
                .Select(range => Tuple.Create(range, (ServiceIdentity)null));
            string collectionRid = string.Empty;
            CollectionRoutingMap routingMap =
                CollectionRoutingMap.TryCreateCompleteRoutingMap(
                    rangesAndServiceIdentity,
                    collectionRid);

            RoutingMapProvider routingMapProvider = new RoutingMapProvider(routingMap);
            TryCatch<PartitionedQueryExecutionInfo> tryGetQueryPlan =
                QueryPartitionProvider.TryGetPartitionedQueryExecutionInfo(
                        querySpecJsonString: JsonConvert.SerializeObject(new SqlQuerySpec(queryText)),
                        partitionKeyDefinition: partitionKeyDefinition,
                        vectorEmbeddingPolicy: null,
                        requireFormattableOrderByQuery: true,
                        isContinuationExpected: true,
                        allowNonValueAggregateQuery: false,
                        hasLogicalPartitionKey: false,
<<<<<<< HEAD
                        allowDCount: true,
=======
                        allowDCount: true,
                        hybridSearchSkipOrderByRewrite: false,
>>>>>>> cdd1b1d2
                        useSystemPrefix: false,
                        geospatialType: Cosmos.GeospatialType.Geography);

            HashSet<PartitionKeyRange> resolvedPKRanges = new HashSet<PartitionKeyRange>();
            foreach (Range<string> range in tryGetQueryPlan.Result.QueryRanges)
            {
                resolvedPKRanges.UnionWith(await routingMapProvider.TryGetOverlappingRangesAsync(
                    collectionRid,
                    range,
                    NoOpTrace.Singleton));
            }

            Assert.IsTrue(validator(resolvedPKRanges));
        }

    private static async Task PrefixPartitionKeyChangeFeedTestRunnerAsync(
                PartitionKeyDefinition partitionKeyDefinition,
                Cosmos.PartitionKey partitionKey,
                Predicate<HashSet<PartitionKeyRange>> validator,
                List<PartitionKeyRange> partitionKeyRanges)
        {
            IEnumerable<Tuple<PartitionKeyRange, ServiceIdentity>> rangesAndServiceIdentity = partitionKeyRanges
                .Select(range => Tuple.Create(range, (ServiceIdentity)null));
            string collectionRid = string.Empty;
            CollectionRoutingMap routingMap =
                CollectionRoutingMap.TryCreateCompleteRoutingMap(
                    rangesAndServiceIdentity,
                    collectionRid);

            RoutingMapProvider routingMapProvider = new RoutingMapProvider(routingMap);
            
            HashSet<PartitionKeyRange> resolvedPKRanges = new HashSet<PartitionKeyRange>();
            FeedRangePartitionKey feedRangePartitionKey = new FeedRangePartitionKey(partitionKey);
            List<Range<string>> effectiveRanges = await feedRangePartitionKey.GetEffectiveRangesAsync(routingMapProvider, null, partitionKeyDefinition, null);
            foreach (Range<string> range in effectiveRanges)
            {
                resolvedPKRanges.UnionWith(await routingMapProvider.TryGetOverlappingRangesAsync(
                    collectionRid,
                    range,
                    NoOpTrace.Singleton));

            }

            Assert.IsTrue(validator(resolvedPKRanges));
        }

        [TestMethod]
        public void TestCrossPartitionAggregateQueries()
        {
            PartitionRoutingHelperTestCase[] testcases = new[]
            {
                new PartitionRoutingHelperTestCase
                {
                    Query = "SELECT AVG(r.key) FROM r WHERE IS_NUMBER(r.key)",
                    PartitionKey = "/key",
                    EnableCrossPartitionQuery = true,
                    ClientApiVersion = "2018-12-31",
                    StatusCode = HttpStatusCode.BadRequest,
                    SubStatusCode = SubStatusCodes.CrossPartitionQueryNotServable,
                    Message = RMResources.UnsupportedCrossPartitionQuery
                },
                new PartitionRoutingHelperTestCase
                {
                    Query = "SELECT COUNT(1), MAX(r.key) FROM r",
                    PartitionKey = "/key",
                    EnableCrossPartitionQuery = true,
                    ClientApiVersion = "2018-12-31",
                    StatusCode = HttpStatusCode.BadRequest,
                    SubStatusCode = SubStatusCodes.CrossPartitionQueryNotServable,
                    Message = RMResources.UnsupportedCrossPartitionQuery
                },
                new PartitionRoutingHelperTestCase
                {
                    Query = "SELECT c.age, COUNT(1) as count FROM c GROUP BY c.age",
                    PartitionKey = "/key",
                    EnableCrossPartitionQuery = true,
                    ClientApiVersion = "2018-12-31",
                    StatusCode = HttpStatusCode.BadRequest,
                    SubStatusCode = SubStatusCodes.CrossPartitionQueryNotServable,
                    Message = RMResources.UnsupportedCrossPartitionQuery
                },
                new PartitionRoutingHelperTestCase
                {
                    Query = @"SELECT
                                c.age,
                                AVG(c.doesNotExist) as undefined_avg,
                                MIN(c.doesNotExist) as undefined_min,
                                MAX(c.doesNotExist) as undefined_max,
                                COUNT(c.doesNotExist) as undefined_count,
                                SUM(c.doesNotExist) as undefined_sum
                              FROM c
                              GROUP BY c.age",
                    PartitionKey = "/key",
                    EnableCrossPartitionQuery = true,
                    ClientApiVersion = "2018-12-31",
                    StatusCode = HttpStatusCode.BadRequest,
                    SubStatusCode = SubStatusCodes.CrossPartitionQueryNotServable,
                    Message = RMResources.UnsupportedCrossPartitionQuery
                },
                new PartitionRoutingHelperTestCase
                {
                    Query = @"SELECT * FROM c ORDER BY c.age",
                    PartitionKey = "/key",
                    EnableCrossPartitionQuery = false,
                    ClientApiVersion = "2018-12-31",
                    StatusCode = HttpStatusCode.BadRequest,
                    SubStatusCode = SubStatusCodes.Unknown,
                    Message = RMResources.CrossPartitionQueryDisabled
                },
                new PartitionRoutingHelperTestCase
                {
                    Query = @"SELECT COUNT(1) FROM c WHERE c.age > 18",
                    PartitionKey = "/key",
                    EnableCrossPartitionQuery = true,
                    ClientApiVersion = "2016-07-11",
                    StatusCode = HttpStatusCode.BadRequest,
                    SubStatusCode = SubStatusCodes.Unknown,
                    Message = RMResources.UnsupportedCrossPartitionQueryWithAggregate
                },
                new PartitionRoutingHelperTestCase
                {
                    Query = @"SELECT COUNT(1) FROM c WHERE c.age > 18",
                    PartitionKey = "/key",
                    EnableCrossPartitionQuery = true,
                    ClientApiVersion = "2016-05-30",
                    StatusCode = HttpStatusCode.BadRequest,
                    SubStatusCode = SubStatusCodes.Unknown,
                    Message = RMResources.UnsupportedCrossPartitionQuery
                }
            };

            foreach(PartitionRoutingHelperTestCase testcase in testcases)
            {
                try
                {
                    IReadOnlyList<Range<string>> _ = PartitionRoutingHelper.GetProvidedPartitionKeyRanges(
                        querySpecJsonString: JsonConvert.SerializeObject(new Cosmos.Query.Core.SqlQuerySpec(testcase.Query)),
                        enableCrossPartitionQuery: testcase.EnableCrossPartitionQuery,
                        parallelizeCrossPartitionQuery: false,
                        isContinuationExpected: true,
                        hasLogicalPartitionKey: testcase.HasLogicalPartitionKey,
                        allowDCount: false,
                        allowNonValueAggregates: true,
                        useSystemPrefix: false,
                        partitionKeyDefinition: new PartitionKeyDefinition { Paths = new Collection<string> { testcase.PartitionKey }, Kind = PartitionKind.Hash },
                        vectorEmbeddingPolicy: null,
                        queryPartitionProvider: QueryPartitionProviderTestInstance.Object,
                        clientApiVersion: testcase.ClientApiVersion,
                        geospatialType: Cosmos.GeospatialType.Geography,
                        out QueryInfo info);

                    Assert.Fail();
                }
                catch(DocumentClientException dce)
                {
                    Assert.AreEqual(testcase.StatusCode, dce.StatusCode);
                    Assert.AreEqual(testcase.SubStatusCode, dce.GetSubStatus());
                    Assert.IsTrue(dce.Message.Contains(testcase.Message));
                    PartitionedQueryExecutionInfo info = JsonConvert.DeserializeObject<PartitionedQueryExecutionInfo>(dce.Error.AdditionalErrorInfo);
                    Assert.IsNotNull(info);
                }
            }
        }

        internal struct PartitionRoutingHelperTestCase
        {
            internal string Query { get; set; }

            internal string PartitionKey { get; set; }

            internal bool EnableCrossPartitionQuery { get; set; }

            internal string ClientApiVersion { get; set; }

            internal bool HasLogicalPartitionKey { get; set; }

            internal HttpStatusCode StatusCode { get; set;}

            internal SubStatusCodes SubStatusCode { get; set; }

            internal string Message { get; set; }
        }


        private class RoutingMapProvider : IRoutingMapProvider
        {
            private readonly CollectionRoutingMap collectionRoutingMap;

            public RoutingMapProvider(CollectionRoutingMap collectionRoutingMap)
            {
                this.collectionRoutingMap = collectionRoutingMap;
            }

            public Task<IReadOnlyList<PartitionKeyRange>> TryGetOverlappingRangesAsync(
                string collectionResourceId, 
                Range<string> range, 
                ITrace trace,
                bool forceRefresh = false)
            {
                return Task.FromResult(this.collectionRoutingMap.GetOverlappingRanges(range));
            }

            public Task<PartitionKeyRange> TryGetPartitionKeyRangeByIdAsync(
                string collectionResourceId, 
                string partitionKeyRangeId, 
                ITrace trace,
                bool forceRefresh = false)
            {
                return Task.FromResult(this.collectionRoutingMap.TryGetRangeByPartitionKeyRangeId(partitionKeyRangeId));
            }

            public Task<PartitionKeyRange> TryGetRangeByEffectivePartitionKey(
                string collectionResourceId, 
                string effectivePartitionKey)
            {
                return Task.FromResult(this.collectionRoutingMap.GetOverlappingRanges(Range<string>.GetPointRange(effectivePartitionKey)).Single());
            }
        }

        private class TestSet<T>
        {
            [JsonProperty(PropertyName = "positive")]
            public T[] Postive { get; set; }

            [JsonProperty(PropertyName = "negative")]
            public T[] Negative { get; set; }
        }

        private class ExtractPartitionKeyRangeFromHeadersTestData
        {
            [JsonProperty(PropertyName = "compositeContinuationToken")]
            public string CompositeContinuationToken { get; set; }

            [JsonProperty(PropertyName = "continuationToken")]
            public string ContinuationToken { get; set; }

            [JsonProperty(PropertyName = "partitionKeyRange")]
            public Range<string> PartitionKeyRange { get; set; }
        }

        private class AddFormattedContinuationToHeaderTestUnit
        {
            [JsonProperty(PropertyName = "inputCompositeContinuationToken")]
            public string InputCompositeContinuationToken { get; set; }

            [JsonProperty(PropertyName = "outputCompositeContinuationToken")]
            public string OutputCompositeContinuationToken { get; set; }

            [JsonProperty(PropertyName = "resolvedRanges")]
            public List<Range<string>> ResolvedRanges { get; set; }

            [JsonProperty(PropertyName = "providedRanges")]
            public List<Range<string>> ProvidedRanges { get; set; }
        }

        private class AddFormattedContinuationToHeaderTestData
        {
            [JsonProperty(PropertyName = "testSet")]
            public TestSet<AddFormattedContinuationToHeaderTestUnit> TestSet { get; set; }

            [JsonProperty(PropertyName = "routingMap")]
            public PartitionKeyRange[] RoutingMap { get; set; }
        }

        private class GetPartitionRoutingInfoTestCase
        {
            [JsonProperty(PropertyName = "providedRanges")]
            public List<Range<string>> ProvidedRanges { get; set; }

            [JsonProperty(PropertyName = "routingRangeIds")]
            public List<string> RoutingRangeIds { get; set; }
        }

        private class GetPartitionRoutingInfoTestData
        {
            [JsonProperty(PropertyName = "testCases")]
            public GetPartitionRoutingInfoTestCase[] TestCases { get; set; }

            [JsonProperty(PropertyName = "routingMap")]
            public PartitionKeyRange[] RoutingMap { get; set; }
        }
    }
}<|MERGE_RESOLUTION|>--- conflicted
+++ resolved
@@ -712,18 +712,14 @@
             TryCatch<PartitionedQueryExecutionInfo> tryGetQueryPlan =
                 QueryPartitionProvider.TryGetPartitionedQueryExecutionInfo(
                         querySpecJsonString: JsonConvert.SerializeObject(new SqlQuerySpec(queryText)),
-                        partitionKeyDefinition: partitionKeyDefinition,
+                        partitionKeyDefinition: partitionKeyDefinition,
                         vectorEmbeddingPolicy: null,
                         requireFormattableOrderByQuery: true,
                         isContinuationExpected: true,
                         allowNonValueAggregateQuery: false,
                         hasLogicalPartitionKey: false,
-<<<<<<< HEAD
-                        allowDCount: true,
-=======
-                        allowDCount: true,
+                        allowDCount: true,
                         hybridSearchSkipOrderByRewrite: false,
->>>>>>> cdd1b1d2
                         useSystemPrefix: false,
                         geospatialType: Cosmos.GeospatialType.Geography);
 
@@ -868,7 +864,7 @@
                         allowDCount: false,
                         allowNonValueAggregates: true,
                         useSystemPrefix: false,
-                        partitionKeyDefinition: new PartitionKeyDefinition { Paths = new Collection<string> { testcase.PartitionKey }, Kind = PartitionKind.Hash },
+                        partitionKeyDefinition: new PartitionKeyDefinition { Paths = new Collection<string> { testcase.PartitionKey }, Kind = PartitionKind.Hash },
                         vectorEmbeddingPolicy: null,
                         queryPartitionProvider: QueryPartitionProviderTestInstance.Object,
                         clientApiVersion: testcase.ClientApiVersion,
