--- conflicted
+++ resolved
@@ -31,11 +31,6 @@
             AsyncCacheNonBlocking<string, string> asyncCache = new AsyncCacheNonBlocking<string, string>();
             await asyncCache.GetAsync(
                 "test",
-<<<<<<< HEAD
-                () => throw new NotFoundException("testNotFoundException"),
-                forceRefresh,
-                null);
-=======
                 async (_) =>
                 {
                     await Task.Delay(TimeSpan.FromMilliseconds(5));
@@ -170,7 +165,6 @@
                 (_) => false);
 
             Assert.AreEqual(valueAfterNotFound, response4);
->>>>>>> 63a846de
         }
 
         [TestMethod]
@@ -180,23 +174,6 @@
             AsyncCacheNonBlocking<string, string> asyncCache = new AsyncCacheNonBlocking<string, string>();
             string result = await asyncCache.GetAsync(
                 "test",
-<<<<<<< HEAD
-                () => Task.FromResult("test2"),
-                false,
-                (x, y) => throw new Exception("Should not be called since there is no refresh"));
-
-            string cachedResults = await asyncCache.GetAsync(
-                "test",
-                () => throw new Exception("should not refresh"),
-                false,
-                (x, y) => throw new Exception("Should not be called since there is no refresh"));
-
-            string oldValue = null;
-            string newValue = null;
-            Task<string> updateTask = asyncCache.GetAsync(
-                key: "test",
-                singleValueInitFunc: async () =>
-=======
                 (_) => Task.FromResult("test2"),
                 (_) => false);
 
@@ -209,30 +186,18 @@
             Task<string> updateTask = asyncCache.GetAsync(
                 key: "test",
                 singleValueInitFunc: async (staleValue) =>
->>>>>>> 63a846de
                 {
                     oldValue = staleValue;
                     await Task.Delay(TimeSpan.FromSeconds(1));
                     return "Test3";
                 },
-<<<<<<< HEAD
-                forceRefresh: true,
-                callBackOnForceRefresh: (x, y) => {oldValue = x; newValue = y;});
-=======
                 forceRefresh: (_) => true);
->>>>>>> 63a846de
 
             ValueStopwatch concurrentOperationStopwatch = ValueStopwatch.StartNew();
             string concurrentUpdateTask = await asyncCache.GetAsync(
                 "test",
-<<<<<<< HEAD
-                () => throw new Exception("should not refresh"),
-                false,
-                (x, y) => throw new Exception("Should not be called since there is no refresh"));
-=======
                 (_) => throw new Exception("should not refresh"),
                 (_) => false);
->>>>>>> 63a846de
             Assert.AreEqual("test2", result);
             concurrentOperationStopwatch.Stop();
 
@@ -241,10 +206,6 @@
             result = await updateTask;
             Assert.AreEqual("Test3", result);
             Assert.AreEqual(oldValue, "test2", "The call back was not done.");
-<<<<<<< HEAD
-            Assert.AreEqual(newValue, "Test3", "The call back was not done.");
-=======
->>>>>>> 63a846de
         }
 
         [TestMethod]
@@ -253,19 +214,6 @@
         {
             AsyncCacheNonBlocking<string, string> asyncCache = new AsyncCacheNonBlocking<string, string>();
             string result = await asyncCache.GetAsync(
-<<<<<<< HEAD
-                "test",
-                () => Task.FromResult("test2"),
-                false,
-                null);
-            Assert.AreEqual("test2", result);
-
-            string cachedResults = await asyncCache.GetAsync(
-                "test",
-                () => throw new Exception("should not refresh"),
-                false,
-                null);
-=======
                 key: "test",
                 singleValueInitFunc: (_) => Task.FromResult("test2"),
                 forceRefresh: (_) => false);
@@ -275,7 +223,6 @@
                 key: "test",
                 singleValueInitFunc: (_) => throw new Exception("should not refresh"),
                 forceRefresh: (_) => false);
->>>>>>> 63a846de
             Assert.AreEqual("test2", cachedResults);
 
             // Simulate a slow connection on a refresh operation. The async call will
@@ -296,12 +243,7 @@
 
                             throw new NotFoundException("testNotFoundException");
                         },
-<<<<<<< HEAD
-                        true,
-                        null);
-=======
                         forceRefresh: (_) => true);
->>>>>>> 63a846de
                     Assert.Fail();
                 }
                 catch (NotFoundException nfe)
@@ -311,16 +253,9 @@
             });
 
             cachedResults = await asyncCache.GetAsync(
-<<<<<<< HEAD
-               "test",
-               () => throw new Exception("should not refresh"),
-               false,
-               null);
-=======
                key: "test",
                singleValueInitFunc: (_) => throw new Exception("should not refresh"),
                forceRefresh: (_) => false);
->>>>>>> 63a846de
             Assert.AreEqual("test2", cachedResults);
 
             delayException = false;
@@ -346,12 +281,7 @@
                         Interlocked.Increment(ref totalLazyCalls);
                         return Task.FromResult("Test");
                     },
-<<<<<<< HEAD
-                    forceRefresh: false,
-                    (x, y) => throw new Exception("Should not be called since there is no refresh"))));
-=======
                     forceRefresh: (_) => false)));
->>>>>>> 63a846de
             }
 
             await Task.WhenAll(tasks);
@@ -383,12 +313,7 @@
                                 await Task.Delay(random.Next(0, 3));
                                 throw new NotFoundException("test");
                             },
-<<<<<<< HEAD
-                            forceRefresh: false,
-                            (x, y) => throw new Exception("Should not be called since there is no refresh"));
-=======
                             forceRefresh: (_) => false);
->>>>>>> 63a846de
                         Assert.Fail();
                     }
                     catch (DocumentClientException dce)
@@ -420,12 +345,7 @@
                         Interlocked.Increment(ref totalLazyCalls);
                         throw new DocumentClientException("test", HttpStatusCode.NotFound, SubStatusCodes.Unknown);
                     },
-<<<<<<< HEAD
-                    forceRefresh: false,
-                    null);
-=======
                     forceRefresh: (_) => false);
->>>>>>> 63a846de
                 Assert.Fail();
             }
             catch (DocumentClientException dce)
@@ -448,12 +368,7 @@
                         Interlocked.Increment(ref totalLazyCalls);
                         throw new DocumentClientException("test", HttpStatusCode.BadRequest, SubStatusCodes.Unknown);
                     },
-<<<<<<< HEAD
-                    forceRefresh: false,
-                    null);
-=======
                     forceRefresh: (_) => false);
->>>>>>> 63a846de
                 Assert.Fail();
             }
             catch (DocumentClientException dce)
@@ -473,12 +388,7 @@
                         Interlocked.Increment(ref totalLazyCalls);
                         return "Test3";
                     },
-<<<<<<< HEAD
-                    forceRefresh: false,
-                    null);
-=======
                     forceRefresh: (_) => false);
->>>>>>> 63a846de
             Assert.AreEqual(1, totalLazyCalls);
             Assert.AreEqual("Test3", result);
         }
