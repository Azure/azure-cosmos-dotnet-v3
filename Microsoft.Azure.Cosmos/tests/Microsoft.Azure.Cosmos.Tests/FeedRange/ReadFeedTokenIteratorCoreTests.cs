--- conflicted
+++ resolved
@@ -40,15 +40,9 @@
         public void ReadFeedIteratorCore_Create_WithRange()
         {
             Documents.Routing.Range<string>  range = new Documents.Routing.Range<string>("A", "B", true, false);
-<<<<<<< HEAD
-            FeedRangeEpk FeedRangeEpk = new FeedRangeEpk(range);
-            FeedRangeIteratorCore feedTokenIterator = FeedRangeIteratorCore.Create(Mock.Of<ContainerInternal>(), FeedRangeEpk, null, null);
-            Assert.AreEqual(FeedRangeEpk, feedTokenIterator.FeedRangeInternal);
-=======
             FeedRangeEpk feedRangeEPK = new FeedRangeEpk(range);
             FeedRangeIteratorCore feedTokenIterator = FeedRangeIteratorCore.Create(Mock.Of<ContainerInternal>(), feedRangeEPK, null, null);
             Assert.AreEqual(feedRangeEPK, feedTokenIterator.FeedRangeInternal);
->>>>>>> 747ec8ed
             Assert.IsNull(feedTokenIterator.FeedRangeContinuation);
         }
 
@@ -70,13 +64,8 @@
         {
 
             string continuation = Guid.NewGuid().ToString();
-<<<<<<< HEAD
-            FeedRangeEpk FeedRangeEpk = FeedRangeEpk.FullRange;
-            FeedRangeCompositeContinuation feedRangeSimpleContinuation = new FeedRangeCompositeContinuation(Guid.NewGuid().ToString(), FeedRangeEpk, new List<Documents.Routing.Range<string>>() { FeedRangeEpk.Range }, continuation);
-=======
             FeedRangeEpk feedRangeEPK = FeedRangeEpk.FullRange;
             FeedRangeCompositeContinuation feedRangeSimpleContinuation = new FeedRangeCompositeContinuation(Guid.NewGuid().ToString(), feedRangeEPK, new List<Documents.Routing.Range<string>>() { feedRangeEPK.Range }, continuation);
->>>>>>> 747ec8ed
             FeedRangeIteratorCore feedTokenIterator = FeedRangeIteratorCore.Create(Mock.Of<ContainerInternal>(), null, feedRangeSimpleContinuation.ToString(), null);
             FeedRangeEpk defaultRange = feedTokenIterator.FeedRangeInternal as FeedRangeEpk;
             Assert.AreEqual(FeedRangeEpk.FullRange.Range.Min, defaultRange.Range.Min);
