--- conflicted
+++ resolved
@@ -13,14 +13,10 @@
     using Microsoft.Azure.Cosmos.Tests;
     using Microsoft.Azure.Cosmos.Tracing;
     using Microsoft.Azure.Cosmos.Tracing.TraceData;
-<<<<<<< HEAD
-    using System.Collections.Generic;
-=======
     using Microsoft.Azure.Documents;
     using Microsoft.Azure.Documents.Collections;
     using Microsoft.VisualStudio.TestTools.UnitTesting;
     using Moq;
->>>>>>> 4d9da410
 
     /// <summary>
     /// Tests for <see cref="GatewayAccountReader"/>.
@@ -119,15 +115,9 @@
                 "sqlAllowLike\\\":true,\\\"sqlAllowGroupByClause\\\":true,\\\"maxSpatialQueryCells\\\":12,\\\"spatialMaxGeometryPointCount\\\":256,\\\"sqlDisableOptimizationFlags\\\":0,\\\"sqlAllowTop\\\":true,\\\"enableSpatialIndexing\\\":true}\"\r\n}";
 
             Uri globalEndpoint = new("https://testfed1.documents-test.windows-int.net:443/");
-<<<<<<< HEAD
-            Uri privateEndpoint1 = new ("https://testfed2.documents-test.windows-int.net:443/");
-            Uri privateEndpoint2 = new ("https://testfed3.documents-test.windows-int.net:443/");
-            Uri privateEndpoint3 = new ("https://testfed4.documents-test.windows-int.net:443/");
-=======
             Uri privateEndpoint1 = new("https://testfed2.documents-test.windows-int.net:443/");
             Uri privateEndpoint2 = new("https://testfed3.documents-test.windows-int.net:443/");
             Uri privateEndpoint3 = new("https://testfed4.documents-test.windows-int.net:443/");
->>>>>>> 4d9da410
             Uri endpointSucceeded = default;
 
             StringContent content = new(accountPropertiesResponse);
@@ -140,13 +130,8 @@
             Mock<CosmosHttpClient> mockHttpClient = new();
 
             GatewayAccountReaderTests.SetupMockToThrowException(
-<<<<<<< HEAD
-                mockHttpClient: mockHttpClient, 
-                endpoints: new List<Uri>() 
-=======
                 mockHttpClient: mockHttpClient,
                 endpoints: new List<Uri>()
->>>>>>> 4d9da410
                     {
                         globalEndpoint,
                         privateEndpoint1,
@@ -160,24 +145,16 @@
                     It.IsAny<ResourceType>(),
                     It.IsAny<HttpTimeoutPolicy>(),
                     It.IsAny<IClientSideRequestStatistics>(),
-<<<<<<< HEAD
-                    It.IsAny<CancellationToken>()))
-=======
                     It.IsAny<CancellationToken>(),
                     It.IsAny<DocumentServiceRequest>()))
->>>>>>> 4d9da410
                 .Callback((
                     Uri serviceEndpoint,
                     INameValueCollection _,
                     ResourceType _,
                     HttpTimeoutPolicy _,
                     IClientSideRequestStatistics _,
-<<<<<<< HEAD
-                    CancellationToken _) => endpointSucceeded = serviceEndpoint)
-=======
                     CancellationToken _,
                     DocumentServiceRequest _) => endpointSucceeded = serviceEndpoint)
->>>>>>> 4d9da410
                 .ReturnsAsync(responseMessage);
 
             ConnectionPolicy connectionPolicy = new()
@@ -232,12 +209,8 @@
                     It.IsAny<ResourceType>(),
                     It.IsAny<HttpTimeoutPolicy>(),
                     It.IsAny<IClientSideRequestStatistics>(),
-<<<<<<< HEAD
-                    It.IsAny<CancellationToken>()))
-=======
                     It.IsAny<CancellationToken>(),
                     It.IsAny<DocumentServiceRequest>()))
->>>>>>> 4d9da410
                 .ThrowsAsync(new Exception("Service is Unavailable at the Moment."));
 
             ConnectionPolicy connectionPolicy = new()
@@ -268,11 +241,7 @@
             Mock<CosmosHttpClient> mockHttpClient,
             IList<Uri> endpoints)
         {
-<<<<<<< HEAD
-            foreach(Uri endpoint in endpoints)
-=======
             foreach (Uri endpoint in endpoints)
->>>>>>> 4d9da410
             {
                 mockHttpClient
                     .Setup(x => x.GetAsync(
@@ -281,12 +250,8 @@
                         It.IsAny<ResourceType>(),
                         It.IsAny<HttpTimeoutPolicy>(),
                         It.IsAny<IClientSideRequestStatistics>(),
-<<<<<<< HEAD
-                        It.IsAny<CancellationToken>()))
-=======
                         It.IsAny<CancellationToken>(),
                         It.IsAny<DocumentServiceRequest>()))
->>>>>>> 4d9da410
                     .ThrowsAsync(new Exception("Service is Unavailable at the Moment."));
             }
         }
