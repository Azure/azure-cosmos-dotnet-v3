--- conflicted
+++ resolved
@@ -1646,11 +1646,7 @@
             byte[] binaryOutput =
             {
                 BinaryFormat,
-<<<<<<< HEAD
-                JsonBinaryEncoding.TypeMarker.Array1ByteLengthAndCount,
-=======
                 JsonBinaryEncoding.TypeMarker.ArrLC1,
->>>>>>> b4a4ac0f
                 // length
                 17,
                 // count
@@ -1699,10 +1695,6 @@
 
             this.VerifyWriter(tokensToWrite, expectedString);
             this.VerifyWriter(tokensToWrite, binaryOutput);
-<<<<<<< HEAD
-            this.VerifyWriter(tokensToWrite, binaryOutput, null, false);
-=======
->>>>>>> b4a4ac0f
         }
 
         [TestMethod]
@@ -1767,11 +1759,7 @@
 
             List<byte[]> binaryOutputBuilder = new List<byte[]>
             {
-<<<<<<< HEAD
-                new byte[] { BinaryFormat, JsonBinaryEncoding.TypeMarker.Array1ByteLengthAndCount }
-=======
                 new byte[] { BinaryFormat, JsonBinaryEncoding.TypeMarker.ArrLC1 }
->>>>>>> b4a4ac0f
             };
 
             List<byte[]> strings = new List<byte[]>();
@@ -1799,10 +1787,6 @@
 
             this.VerifyWriter(tokensToWrite, expectedString);
             this.VerifyWriter(tokensToWrite, binaryOutput);
-<<<<<<< HEAD
-            this.VerifyWriter(tokensToWrite, binaryOutput, null, false);
-=======
->>>>>>> b4a4ac0f
         }
 
         [TestMethod]
@@ -1849,11 +1833,7 @@
 
             List<byte[]> binaryOutputBuilder = new List<byte[]>
             {
-<<<<<<< HEAD
-                new byte[] { BinaryFormat, JsonBinaryEncoding.TypeMarker.Array2ByteLengthAndCount },
-=======
                 new byte[] { BinaryFormat, JsonBinaryEncoding.TypeMarker.ArrLC2 },
->>>>>>> b4a4ac0f
                 // length
                 BitConverter.GetBytes((ushort)nullCount),
                 // count
@@ -1880,10 +1860,6 @@
 
             this.VerifyWriter(tokensToWrite, expectedString);
             this.VerifyWriter(tokensToWrite, binaryOutput);
-<<<<<<< HEAD
-            this.VerifyWriter(tokensToWrite, binaryOutput, null, false);
-=======
->>>>>>> b4a4ac0f
         }
 
         [TestMethod]
@@ -7578,13 +7554,8 @@
         }
 
         [TestMethod]
-<<<<<<< HEAD
-        [Owner("mayapainter")]
-        public void AllPrimitiveArrayTest()
-=======
         [Owner("sboshra")]
         public void UniformArrayOfNumberArraysTest11()
->>>>>>> b4a4ac0f
         {
             // -------------------------
             // Mixed w/ non-numeric arrays
@@ -7672,14 +7643,6 @@
                     @"2500],[-2500,-2000,-1000,1000,2000,2500],[false,true]]",
                 };
 
-<<<<<<< HEAD
-        [TestMethod]
-        [Owner("mayapainter")]
-        public void NestedArrayTest()
-        {
-            string expectedString = "[[],[]]";
-            byte[] binaryOutput =
-=======
                 string[] expectedBinary1 =
                 {
                     "00000000  80 E2 54 E2 12 C9 3C F6  C9 30 F8 C9 18 FC C9 E8",
@@ -7704,7 +7667,6 @@
             }
 
             // Case 3
->>>>>>> b4a4ac0f
             {
                 JsonToken[] tokensToWrite =
                 {
@@ -7829,13 +7791,8 @@
         }
 
         [TestMethod]
-<<<<<<< HEAD
-        [Owner("mayapainter")]
-        public void StrangeNumberArrayTest()
-=======
         [Owner("sboshra")]
         public void UniformArrayOfNumberArraysTest12()
->>>>>>> b4a4ac0f
         {
             // -------------------------
             // Misc. Reported Issues
