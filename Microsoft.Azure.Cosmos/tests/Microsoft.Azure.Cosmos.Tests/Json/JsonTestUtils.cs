--- conflicted
+++ resolved
@@ -6,11 +6,6 @@
     using System.IO;
     using System.Linq;
     using System.Text;
-<<<<<<< HEAD
-    using System.Threading.Tasks;
-    using Microsoft.Azure.Cosmos.Core;
-=======
->>>>>>> f20c685e
     using Microsoft.Azure.Cosmos.Core.Utf8;
     using Microsoft.Azure.Cosmos.Json;
     using Microsoft.Azure.Cosmos.Json.Interop;
@@ -45,7 +40,52 @@
             return Encoding.UTF8.GetString(textWriter.GetResult().ToArray());
         }
 
-<<<<<<< HEAD
+        public static IJsonStringDictionary PopulateStringDictionary(string text)
+        {
+            IJsonNavigator navigator = JsonNavigator.Create(Encoding.UTF8.GetBytes(text));
+            IJsonNavigatorNode rootNode = navigator.GetRootNode();
+
+            HashSet<string> strings = new();
+            JsonNodeType nodeType = navigator.GetNodeType(rootNode);
+            if (nodeType == JsonNodeType.Object)
+            {
+                GetAllProperties(navigator, rootNode, strings);
+            }
+
+            return new JsonStringDictionary(strings.ToList());
+        }
+
+        private static void GetAllProperties(IJsonNavigator navigator, IJsonNavigatorNode node, HashSet<string> strings)
+        {
+            IEnumerable<ObjectProperty> properties = navigator.GetObjectProperties(node);
+            foreach (ObjectProperty property in properties)
+            {
+                string propertyName = navigator.GetStringValue(property.NameNode);
+                if (!JsonBinaryEncoding.SystemStrings.Strings.Contains(UtfAllString.Create(propertyName)))
+                {
+                    strings.Add(propertyName);
+                }
+
+                JsonNodeType nodeType = navigator.GetNodeType(property.ValueNode);
+                if (nodeType == JsonNodeType.Array)
+                {
+                    IJsonNavigatorNode[] arrayItems = navigator.GetArrayItems(property.ValueNode).ToArray();
+                    foreach(IJsonNavigatorNode arrayNode in arrayItems)
+                    {
+                        if (navigator.GetNodeType(arrayNode) == JsonNodeType.Object)
+                        {
+                            GetAllProperties(navigator, arrayNode, strings);
+                        }
+                    }
+                }
+
+                if(nodeType == JsonNodeType.Object)
+                {
+                    GetAllProperties(navigator, property.ValueNode, strings);
+                }
+            }
+        }
+
         public static string LoadJsonCuratedDocument(string filename)
         {
             string path = string.Format("TestJsons/{0}", filename);
@@ -95,45 +135,6 @@
                     writer.WriteArrayEnd();
 
                     sampledJson = Encoding.UTF8.GetString(writer.GetResult().ToArray());
-=======
-        public static IJsonStringDictionary PopulateStringDictionary(string text)
-        {
-            IJsonNavigator navigator = JsonNavigator.Create(Encoding.UTF8.GetBytes(text));
-            IJsonNavigatorNode rootNode = navigator.GetRootNode();
-
-            HashSet<string> strings = new();
-            JsonNodeType nodeType = navigator.GetNodeType(rootNode);
-            if (nodeType == JsonNodeType.Object)
-            {
-                GetAllProperties(navigator, rootNode, strings);
-            }
-
-            return new JsonStringDictionary(strings.ToList());
-        }
-
-        private static void GetAllProperties(IJsonNavigator navigator, IJsonNavigatorNode node, HashSet<string> strings)
-        {
-            IEnumerable<ObjectProperty> properties = navigator.GetObjectProperties(node);
-            foreach (ObjectProperty property in properties)
-            {
-                string propertyName = navigator.GetStringValue(property.NameNode);
-                if (!JsonBinaryEncoding.SystemStrings.Strings.Contains(UtfAllString.Create(propertyName)))
-                {
-                    strings.Add(propertyName);
-                }
-
-                JsonNodeType nodeType = navigator.GetNodeType(property.ValueNode);
-                if (nodeType == JsonNodeType.Array)
-                {
-                    IJsonNavigatorNode[] arrayItems = navigator.GetArrayItems(property.ValueNode).ToArray();
-                    foreach(IJsonNavigatorNode arrayNode in arrayItems)
-                    {
-                        if (navigator.GetNodeType(arrayNode) == JsonNodeType.Object)
-                        {
-                            GetAllProperties(navigator, arrayNode, strings);
-                        }
-                    }
->>>>>>> f20c685e
                 }
                 else
                 {
@@ -154,7 +155,6 @@
             return ReadJsonDocument(reader);
         }
 
-<<<<<<< HEAD
         public static JsonToken[] ReadJsonDocument(IJsonReader reader)
         {
             List<JsonToken> tokens = new List<JsonToken>();
@@ -354,833 +354,6 @@
                             Assert.Fail(string.Format("Got an unexpected JsonTokenType: {0} as an expected token type", token.JsonTokenType));
                             break;
                     }
-=======
-                if(nodeType == JsonNodeType.Object)
-                {
-                    GetAllProperties(navigator, property.ValueNode, strings);
-                }
-            }
-        }
-
-        public static string LoadJsonCuratedDocument(string filename)
-        {
-            string path = string.Format("TestJsons/{0}", filename);
-            return TextFileConcatenation.ReadMultipartFile(path);
-        }
-
-        public static string RandomSampleJson(
-            string inputJson,
-            int maxNumberOfItems,
-            int? seed = null)
-        {
-            string sampledJson;
-
-            IJsonNavigator navigator = JsonNavigator.Create(Encoding.UTF8.GetBytes(inputJson));
-
-            IJsonNavigatorNode rootNode = navigator.GetRootNode();
-            JsonNodeType rootNodeType = navigator.GetNodeType(rootNode);
-            if (rootNodeType == JsonNodeType.Array)
-            {
-                if (navigator.GetArrayItemCount(rootNode) > maxNumberOfItems)
-                {
-                    Random random = seed.HasValue ? new Random(seed.Value) : new Random();
-
-                    IJsonNavigatorNode[] arrayItems = navigator.GetArrayItems(rootNode).ToArray();
-                    IJsonNavigatorNode[] randomArrayItems = new IJsonNavigatorNode[maxNumberOfItems];
-
-                    HashSet<int> uniqueIndexes = new HashSet<int>();
-
-                    int count = 0;
-                    while (count < maxNumberOfItems)
-                    {
-                        int index = random.Next(arrayItems.Length);
-                        if (!uniqueIndexes.Contains(index))
-                        {
-                            randomArrayItems[count++] = arrayItems[index];
-                            uniqueIndexes.Add(index);
-                        }
-                    }
-
-                    IJsonWriter writer = JsonWriter.Create(JsonSerializationFormat.Text);
-
-                    writer.WriteArrayStart();
-                    foreach (IJsonNavigatorNode item in randomArrayItems)
-                    {
-                        navigator.WriteNode(item, writer);
-                    }
-                    writer.WriteArrayEnd();
-
-                    sampledJson = Encoding.UTF8.GetString(writer.GetResult().ToArray());
-                }
-                else
-                {
-                    sampledJson = inputJson;
->>>>>>> f20c685e
-                }
-            }
-        }
-
-        public static RoundTripResult VerifyJsonRoundTrip(
-            ReadOnlyMemory<byte> inputResult,
-            string inputJson,
-            SerializationSpec inputSpec,
-            SerializationSpec outputSpec,
-            RewriteScenario rewriteScenario,
-            RoundTripBaseline roundTripBaseline = null,
-            Func<string, IJsonNavigator> newtonsoftNavigatorCreate = default)
-        {
-            Func<SerializationSpec, IJsonReader> createReader = (SerializationSpec spec) => spec.IsNewtonsoft ?
-                NewtonsoftToCosmosDBReader.CreateFromString(inputJson) :
-                JsonReader.Create(inputResult);
-
-            Func<SerializationSpec, IJsonNavigator> createNavigator = (SerializationSpec spec) => spec.IsNewtonsoft ?
-                (newtonsoftNavigatorCreate != null ? newtonsoftNavigatorCreate(inputJson) : null) :
-                JsonNavigator.Create(inputResult);
-
-            Func<SerializationSpec, IJsonWriter> createWriter = (SerializationSpec spec) => spec.IsNewtonsoft ?
-                NewtonsoftToCosmosDBWriter.CreateTextWriter() :
-                JsonWriter.Create(spec.SerializationFormat, spec.WriteOptions);
-
-            Stopwatch timer = Stopwatch.StartNew();
-
-            IJsonWriter outputWriter = createWriter(outputSpec);
-            switch (rewriteScenario)
-            {
-<<<<<<< HEAD
-                case RewriteScenario.NavigatorRoot:
-                    {
-                        IJsonNavigator inputNavigator = createNavigator(inputSpec);
-                        inputNavigator.WriteNode(inputNavigator.GetRootNode(), outputWriter);
-                    }
-                    break;
-
-                case RewriteScenario.NavigatorNode:
-                    {
-                        IJsonNavigator inputNavigator = createNavigator(inputSpec);
-                        IJsonNavigatorNode rootNode = inputNavigator.GetRootNode();
-                        JsonNodeType nodeType = inputNavigator.GetNodeType(rootNode);
-                        switch (nodeType)
-                        {
-                            case JsonNodeType.Array:
-                                outputWriter.WriteArrayStart();
-
-                                foreach (IJsonNavigatorNode arrayItem in inputNavigator.GetArrayItems(rootNode))
-                                {
-                                    inputNavigator.WriteNode(arrayItem, outputWriter);
-                                }
-
-                                outputWriter.WriteArrayEnd();
-                                break;
-
-                            case JsonNodeType.Object:
-                                outputWriter.WriteObjectStart();
-
-                                foreach (ObjectProperty objectProperty in inputNavigator.GetObjectProperties(rootNode))
-                                {
-                                    inputNavigator.WriteNode(objectProperty.NameNode, outputWriter);
-                                    inputNavigator.WriteNode(objectProperty.ValueNode, outputWriter);
-                                }
-
-                                outputWriter.WriteObjectEnd();
-                                break;
-
-                            default:
-                                inputNavigator.WriteNode(inputNavigator.GetRootNode(), outputWriter);
-                                break;
-                        }
-                    }
-                    break;
-
-                case RewriteScenario.ReaderAll:
-                    {
-                        IJsonReader inputReader = createReader(inputSpec);
-                        inputReader.WriteAll(outputWriter);
-                    }
-                    break;
-
-                case RewriteScenario.ReaderToken:
-                    {
-                        IJsonReader inputReader = createReader(inputSpec);
-                        while (inputReader.Read())
-                        {
-                            inputReader.WriteCurrentToken(outputWriter);
-                        }
-                    }
-                    break;
-
-                default:
-                    throw new ArgumentException($"Unexpected {nameof(rewriteScenario)} of type: {rewriteScenario}");
-=======
-                sampledJson = inputJson;
->>>>>>> f20c685e
-            }
-
-            long executionTime = timer.ElapsedMilliseconds;
-
-            // Compare input to output result
-            ReadOnlyMemory<byte> outputResult = outputWriter.GetResult();
-
-            byte[] inputBytes = inputResult.ToArray();
-            byte[] outputBytes = outputResult.ToArray();
-            byte[] expectedBytes = roundTripBaseline?.ExpectedResult.ToArray();
-
-            bool strictComparison = (roundTripBaseline != null) && roundTripBaseline.StrictComparison;
-
-            bool identical = (expectedBytes != null) && outputBytes.SequenceEqual(expectedBytes);
-
-            StringBuilder verboseOutput = new StringBuilder();
-            if (!identical &&
-                (strictComparison || !CompareResults(inputBytes, outputBytes, verboseWriter: new StringWriter(verboseOutput))))
-            {
-                string[] inputTextLines = SerializeResultBuffer(inputBytes, inputSpec.SerializationFormat);
-                string[] outputTextLines = SerializeResultBuffer(outputBytes, outputSpec.SerializationFormat);
-
-                Console.WriteLine($"Rewriting JSON document failed for rewrite scenario '{rewriteScenario}'.");
-                Console.WriteLine();
-                Console.WriteLine($"  Input Format        : {inputSpec.SerializationFormatToString()}");
-                Console.WriteLine($"  Input Write Options : {inputSpec.WriteOptions}");
-                Console.WriteLine();
-                Console.WriteLine($"  Output Format       : {outputSpec.SerializationFormatToString()}");
-                Console.WriteLine($"  Output Write Options: {outputSpec.WriteOptions}");
-                Console.WriteLine();
-                Console.WriteLine($"Comparison Errors:");
-                Console.WriteLine(verboseOutput.ToString());
-
-                Console.WriteLine();
-                Console.WriteLine("Input Result:");
-                foreach (string line in inputTextLines) Console.WriteLine(line);
-                Console.WriteLine();
-                Console.WriteLine("Output Result:");
-                foreach (string line in outputTextLines) Console.WriteLine(line);
-
-                Console.WriteLine();
-                Console.WriteLine("Expected Result:");
-                if(expectedBytes != null)
-                {
-                    string[] expectedTextLines = SerializeResultBuffer(expectedBytes, outputSpec.SerializationFormat);
-                    foreach (string line in expectedTextLines) Console.WriteLine(line);
-                }
-                else
-                {
-                    Console.WriteLine("<None>");
-                }
-
-                Assert.Fail();
-            }
-
-            long verificationTime = timer.ElapsedMilliseconds - executionTime;
-
-            return new RoundTripResult(outputResult, executionTime, verificationTime);
-        }
-
-        public static bool CompareResults(
-            byte[] resultBuffer1,
-            byte[] resultBuffer2,
-            TextWriter verboseWriter = null)
-        {
-            Assert.IsNotNull(resultBuffer1);
-            Assert.IsNotNull(resultBuffer2);
-
-            // Fast check for identical buffers
-            if (resultBuffer1.Equals(resultBuffer2)) return true;
-
-            IJsonReader reader1 = JsonReader.Create(resultBuffer1);
-            IJsonReader reader2 = JsonReader.Create(resultBuffer2);
-
-            int tokenCount = 0;
-            while (true)
-            {
-                bool read1 = reader1.Read();
-                bool read2 = reader2.Read();
-
-                if (read1 != read2)
-                {
-                    if (verboseWriter != null)
-                    {
-                        verboseWriter.WriteLine($"Read method return value mismatch at token number {tokenCount}");
-                        verboseWriter.WriteLine($"  Return Value 1: {read1}");
-                        verboseWriter.WriteLine($"  Return Value 2: {read2}");
-                    }
-
-                    return false;
-                }
-
-                // If EOF, exit the while loop
-                if (!read1) break;
-
-                tokenCount++;
-
-                JsonTokenType tokenType1 = reader1.CurrentTokenType;
-                JsonTokenType tokenType2 = reader2.CurrentTokenType;
-
-                if (tokenType1 != tokenType2)
-                {
-                    if (verboseWriter != null)
-                    {
-                        verboseWriter.WriteLine($"JSON token type mismatch at token number {tokenCount}");
-                        verboseWriter.WriteLine($"  Token Type 1: {tokenType1}");
-                        verboseWriter.WriteLine($"  Token Type 2: {tokenType2}");
-                    }
-
-                    return false;
-                }
-
-                switch (tokenType1)
-                {
-                    case JsonTokenType.NotStarted:
-                    case JsonTokenType.BeginArray:
-                    case JsonTokenType.EndArray:
-                    case JsonTokenType.BeginObject:
-                    case JsonTokenType.EndObject:
-                    case JsonTokenType.True:
-                    case JsonTokenType.False:
-                    case JsonTokenType.Null:
-                        // No further comparison
-                        break;
-
-                    case JsonTokenType.FieldName:
-                    case JsonTokenType.String:
-                        {
-                            string value1 = reader1.GetStringValue();
-                            string value2 = reader2.GetStringValue();
-
-                            if (value1 != value2)
-                            {
-                                if (verboseWriter != null)
-                                {
-                                    verboseWriter.WriteLine($"String value mismatch at token number {tokenCount}");
-                                    verboseWriter.WriteLine($"  Value 1: {value1}");
-                                    verboseWriter.WriteLine($"  Value 2: {value2}");
-                                }
-
-                                return false;
-                            }
-                        }
-                        break;
-
-                    case JsonTokenType.Number:
-                        {
-                            Number64 value1 = reader1.GetNumberValue();
-                            Number64 value2 = reader2.GetNumberValue();
-
-                            if (value1 != value2)
-                            {
-                                if (verboseWriter != null)
-                                {
-                                    verboseWriter.WriteLine($"Number value mismatch at token number {tokenCount}");
-                                    verboseWriter.WriteLine($"  Value 1: {value1}");
-                                    verboseWriter.WriteLine($"  Value 2: {value2}");
-                                }
-
-                                return false;
-                            }
-                        }
-                        break;
-
-                    case JsonTokenType.Int8:
-                        {
-                            sbyte value1 = reader1.GetInt8Value();
-                            sbyte value2 = reader2.GetInt8Value();
-
-                            if (value1 != value2)
-                            {
-                                if (verboseWriter != null)
-                                {
-                                    verboseWriter.WriteLine($"Int8 value mismatch at token number {tokenCount}");
-                                    verboseWriter.WriteLine($"  Value 1: {value1}");
-                                    verboseWriter.WriteLine($"  Value 2: {value2}");
-                                }
-
-                                return false;
-                            }
-                        }
-                        break;
-
-                    case JsonTokenType.Int16:
-                        {
-                            short value1 = reader1.GetInt16Value();
-                            short value2 = reader2.GetInt16Value();
-
-                            if (value1 != value2)
-                            {
-                                if (verboseWriter != null)
-                                {
-                                    verboseWriter.WriteLine($"Int16 value mismatch at token number {tokenCount}");
-                                    verboseWriter.WriteLine($"  Value 1: {value1}");
-                                    verboseWriter.WriteLine($"  Value 2: {value2}");
-                                }
-
-                                return false;
-                            }
-                        }
-                        break;
-
-                    case JsonTokenType.Int32:
-                        {
-                            int value1 = reader1.GetInt32Value();
-                            int value2 = reader2.GetInt32Value();
-
-                            if (value1 != value2)
-                            {
-                                if (verboseWriter != null)
-                                {
-                                    verboseWriter.WriteLine($"Int32 value mismatch at token number {tokenCount}");
-                                    verboseWriter.WriteLine($"  Value 1: {value1}");
-                                    verboseWriter.WriteLine($"  Value 2: {value2}");
-                                }
-
-                                return false;
-                            }
-                        }
-                        break;
-
-                    case JsonTokenType.Int64:
-                        {
-                            long value1 = reader1.GetInt64Value();
-                            long value2 = reader2.GetInt64Value();
-
-                            if (value1 != value2)
-                            {
-                                if (verboseWriter != null)
-                                {
-                                    verboseWriter.WriteLine($"Int64 value mismatch at token number {tokenCount}");
-                                    verboseWriter.WriteLine($"  Value 1: {value1}");
-                                    verboseWriter.WriteLine($"  Value 2: {value2}");
-                                }
-
-                                return false;
-                            }
-                        }
-                        break;
-
-                    case JsonTokenType.Float32:
-                        {
-                            float value1 = reader1.GetFloat32Value();
-                            float value2 = reader2.GetFloat32Value();
-
-                            if (value1 != value2)
-                            {
-                                if (verboseWriter != null)
-                                {
-                                    verboseWriter.WriteLine($"Float32 value mismatch at token number {tokenCount}");
-                                    verboseWriter.WriteLine($"  Value 1: {value1}");
-                                    verboseWriter.WriteLine($"  Value 2: {value2}");
-                                }
-
-                                return false;
-                            }
-                        }
-                        break;
-
-                    case JsonTokenType.Float64:
-                        {
-                            double value1 = reader1.GetFloat64Value();
-                            double value2 = reader2.GetFloat64Value();
-
-                            if (value1 != value2)
-                            {
-                                if (verboseWriter != null)
-                                {
-                                    verboseWriter.WriteLine($"Float64 value mismatch at token number {tokenCount}");
-                                    verboseWriter.WriteLine($"  Value 1: {value1}");
-                                    verboseWriter.WriteLine($"  Value 2: {value2}");
-                                }
-
-                                return false;
-                            }
-                        }
-                        break;
-
-                    case JsonTokenType.Guid:
-                        {
-                            Guid value1 = reader1.GetGuidValue();
-                            Guid value2 = reader2.GetGuidValue();
-
-                            if (value1 != value2)
-                            {
-                                if (verboseWriter != null)
-                                {
-                                    verboseWriter.WriteLine($"GUID value mismatch at token number {tokenCount}");
-                                    verboseWriter.WriteLine($"  Value 1: {value1}");
-                                    verboseWriter.WriteLine($"  Value 2: {value2}");
-                                }
-
-                                return false;
-                            }
-                        }
-                        break;
-
-                    case JsonTokenType.Binary:
-                        {
-                            ReadOnlyMemory<byte> value1 = reader1.GetBinaryValue();
-                            ReadOnlyMemory<byte> value2 = reader2.GetBinaryValue();
-
-                            if (value1.ToArray() != value2.ToArray())
-                            {
-                                if (verboseWriter != null)
-                                {
-                                    verboseWriter.WriteLine($"Binary value mismatch at token number {tokenCount}");
-                                    verboseWriter.WriteLine($"  Value 1: {value1}");
-                                    verboseWriter.WriteLine($"  Value 2: {value2}");
-                                }
-
-                                return false;
-                            }
-                        }
-                        break;
-
-                    default:
-                        Assert.Fail($"Unexpected JsonTokenType value {tokenType1}.");
-                        break;
-                }
-            }
-
-            return true;
-        }
-
-        public static string[] SerializeResultBuffer(
-            byte[] resultBuffer,
-            JsonSerializationFormat serializationFormat)
-        {
-            if (resultBuffer == null) throw new ArgumentNullException(nameof(resultBuffer));
-
-            const int TextLineSize = 100;
-            const int RowSize = 16;
-
-            string[] result;
-
-            switch (serializationFormat)
-            {
-                case JsonSerializationFormat.Text:
-                    {
-                        string stringResult = Encoding.UTF8.GetString(resultBuffer);
-
-                        result = new string[(stringResult.Length + TextLineSize - 1) / TextLineSize];
-                        for (int i = 0; i < result.Length; i++)
-                        {
-                            int remainingLength = stringResult.Length - (i * TextLineSize);
-                            result[i] = stringResult.Substring(i * TextLineSize, Math.Min(remainingLength, TextLineSize));
-                        }
-                    }
-                    break;
-
-                case JsonSerializationFormat.Binary:
-                    {
-                        List<string> lines = new List<string>();
-
-                        StringBuilder stringBuilder = new StringBuilder();
-                        for (int i = 0; i < resultBuffer.Length; i++)
-                        {
-                            if (i % RowSize == 0)
-                            {
-                                if (stringBuilder.Length > 0)
-                                {
-                                    lines.Add(stringBuilder.ToString());
-                                    stringBuilder.Clear();
-                                }
-
-                                stringBuilder.Append(i.ToString("X8"));
-                            }
-
-                            if (i % (RowSize / 2) == 0)
-                            {
-                                stringBuilder.Append(' ');
-                            }
-
-                            stringBuilder.Append(' ').Append(resultBuffer[i].ToString("X2"));
-                        }
-
-                        if (stringBuilder.Length > 0)
-                        {
-                            lines.Add(stringBuilder.ToString());
-                        }
-
-                        result = lines.ToArray();
-                    }
-                    break;
-
-                default:
-                    Assert.Fail($"Unexpected JsonSerializationFormat: {serializationFormat}.");
-                    result = null;
-                    break;
-            }
-
-            return result;
-        }
-
-        public enum RewriteScenario
-        {
-            NavigatorRoot,
-            NavigatorNode,
-            ReaderAll,
-            ReaderToken,
-        };
-
-        public class SerializationSpec
-        {
-            private SerializationSpec(JsonSerializationFormat serializationFormat, JsonWriteOptions writeOptions, bool isNewtonsoft)
-            {
-                this.SerializationFormat = serializationFormat;
-                this.WriteOptions = writeOptions;
-                this.IsNewtonsoft = isNewtonsoft;
-            }
-
-            public static SerializationSpec Text(JsonWriteOptions writeOptions = JsonWriteOptions.None)
-            {
-                return new SerializationSpec(JsonSerializationFormat.Text, writeOptions, false);
-            }
-
-            public static SerializationSpec Binary(JsonWriteOptions writeOptions = JsonWriteOptions.None)
-            {
-                return new SerializationSpec(JsonSerializationFormat.Binary, writeOptions, false);
-            }
-
-            public static SerializationSpec Newtonsoft()
-            {
-                return new SerializationSpec(JsonSerializationFormat.Text, JsonWriteOptions.None, true);
-            }
-
-            public string SerializationFormatToString()
-            {
-                return this.IsNewtonsoft ? "NewtonsoftText" : this.SerializationFormat.ToString();
-            }
-
-            public JsonSerializationFormat SerializationFormat { get; }
-            public JsonWriteOptions WriteOptions { get; }
-            public bool IsNewtonsoft { get; }
-        }
-
-        public class RoundTripBaseline
-        {
-            public RoundTripBaseline(ReadOnlyMemory<byte> expectedResult, bool strictComparison)
-            {
-                this.ExpectedResult = expectedResult;
-                this.StrictComparison = strictComparison;
-            }
-
-            public ReadOnlyMemory<byte> ExpectedResult { get; }
-            public bool StrictComparison { get; }
-        }
-
-        public class RoundTripResult
-        {
-            public RoundTripResult(ReadOnlyMemory<byte> outputResult, long executionTime, long verificationTime)
-            {
-                this.OutputResult = outputResult;
-                this.ExecutionTime = executionTime;
-                this.VerificationTime = verificationTime;
-            }
-
-            public ReadOnlyMemory<byte> OutputResult { get; }
-            public long ExecutionTime { get; }
-            public long VerificationTime { get; }
-        }
-
-        public static JsonToken[] ReadJsonDocument(string inputJson)
-        {
-            IJsonReader reader = JsonReader.Create(Encoding.UTF8.GetBytes(inputJson));
-            return ReadJsonDocument(reader);
-        }
-
-        public static JsonToken[] ReadJsonDocument(IJsonReader reader)
-        {
-            List<JsonToken> tokens = new List<JsonToken>();
-            while (reader.Read())
-            {
-                JsonToken token = reader.CurrentTokenType switch
-                {
-                    JsonTokenType.NotStarted => throw new InvalidOperationException(),
-                    JsonTokenType.BeginArray => JsonToken.ArrayStart(),
-                    JsonTokenType.EndArray => JsonToken.ArrayEnd(),
-                    JsonTokenType.BeginObject => JsonToken.ObjectStart(),
-                    JsonTokenType.EndObject => JsonToken.ObjectEnd(),
-                    JsonTokenType.String => JsonToken.String(reader.GetStringValue()),
-                    JsonTokenType.Number => JsonToken.Number(reader.GetNumberValue()),
-                    JsonTokenType.True => JsonToken.Boolean(true),
-                    JsonTokenType.False => JsonToken.Boolean(false),
-                    JsonTokenType.Null => JsonToken.Null(),
-                    JsonTokenType.FieldName => JsonToken.FieldName(reader.GetStringValue()),
-                    JsonTokenType.Int8 => JsonToken.Int8(reader.GetInt8Value()),
-                    JsonTokenType.Int16 => JsonToken.Int16(reader.GetInt16Value()),
-                    JsonTokenType.Int32 => JsonToken.Int32(reader.GetInt32Value()),
-                    JsonTokenType.Int64 => JsonToken.Int64(reader.GetInt64Value()),
-                    JsonTokenType.UInt32 => JsonToken.UInt32(reader.GetUInt32Value()),
-                    JsonTokenType.Float32 => JsonToken.Float32(reader.GetFloat32Value()),
-                    JsonTokenType.Float64 => JsonToken.Float64(reader.GetFloat64Value()),
-                    JsonTokenType.Guid => JsonToken.Guid(reader.GetGuidValue()),
-                    JsonTokenType.Binary => JsonToken.Binary(reader.GetBinaryValue()),
-                    _ => throw new ArgumentException($"Unknown {nameof(JsonTokenType)}: {reader.CurrentTokenType}"),
-                };
-                tokens.Add(token);
-            }
-
-            return tokens.ToArray();
-        }
-
-        public static void WriteTokens(
-            JsonToken[] tokensToWrite,
-            IJsonWriter jsonWriter,
-            bool writeAsUtf8String)
-        {
-            Assert.IsNotNull(tokensToWrite);
-            Assert.IsNotNull(jsonWriter);
-
-            foreach (JsonToken token in tokensToWrite)
-            {
-                if (token.IsNumberArray)
-                {
-                    switch (token.JsonTokenType)
-                    {
-                        case JsonTokenType.UInt8:
-                            jsonWriter.WriteNumberArray((token as JsonNumberArrayToken<byte>).Values);
-                            break;
-
-                        case JsonTokenType.Int8:
-                            jsonWriter.WriteNumberArray((token as JsonNumberArrayToken<sbyte>).Values);
-                            break;
-
-                        case JsonTokenType.Int16:
-                            jsonWriter.WriteNumberArray((token as JsonNumberArrayToken<short>).Values);
-                            break;
-
-                        case JsonTokenType.Int32:
-                            jsonWriter.WriteNumberArray((token as JsonNumberArrayToken<int>).Values);
-                            break;
-
-                        case JsonTokenType.Int64:
-                            jsonWriter.WriteNumberArray((token as JsonNumberArrayToken<long>).Values);
-                            break;
-
-                        case JsonTokenType.Float32:
-                            jsonWriter.WriteNumberArray((token as JsonNumberArrayToken<float>).Values);
-                            break;
-
-                        case JsonTokenType.Float64:
-                            jsonWriter.WriteNumberArray((token as JsonNumberArrayToken<double>).Values);
-                            break;
-                        default:
-                            Assert.Fail($"Unexpected number array JsonTokenType: {token.JsonTokenType}.");
-                            break;
-                    }
-                }
-                else
-                {
-                    switch (token.JsonTokenType)
-                    {
-                        case JsonTokenType.BeginArray:
-                            jsonWriter.WriteArrayStart();
-                            break;
-
-                        case JsonTokenType.EndArray:
-                            jsonWriter.WriteArrayEnd();
-                            break;
-
-                        case JsonTokenType.BeginObject:
-                            jsonWriter.WriteObjectStart();
-                            break;
-
-                        case JsonTokenType.EndObject:
-                            jsonWriter.WriteObjectEnd();
-                            break;
-
-                        case JsonTokenType.String:
-                            string stringValue = (token as JsonStringToken).Value;
-                            if (writeAsUtf8String)
-                            {
-                                jsonWriter.WriteStringValue(Utf8Span.TranscodeUtf16(stringValue));
-                            }
-                            else
-                            {
-                                jsonWriter.WriteStringValue(stringValue);
-                            }
-                            break;
-
-                        case JsonTokenType.Number:
-                            if(token is JsonUInt64NumberToken uint64Token)
-                            {
-                                jsonWriter.WriteNumberValue(uint64Token.Value);
-                            }
-                            else
-                            {
-                                Number64 numberValue = (token as JsonNumberToken).Value;
-                                jsonWriter.WriteNumberValue(numberValue);
-                            }
-                            break;
-
-                        case JsonTokenType.True:
-                            jsonWriter.WriteBoolValue(true);
-                            break;
-
-                        case JsonTokenType.False:
-                            jsonWriter.WriteBoolValue(false);
-                            break;
-
-                        case JsonTokenType.Null:
-                            jsonWriter.WriteNullValue();
-                            break;
-
-                        case JsonTokenType.FieldName:
-                            string fieldNameValue = (token as JsonFieldNameToken).Value;
-                            if (writeAsUtf8String)
-                            {
-                                jsonWriter.WriteFieldName(Utf8Span.TranscodeUtf16(fieldNameValue));
-                            }
-                            else
-                            {
-                                jsonWriter.WriteFieldName(fieldNameValue);
-                            }
-                            break;
-
-                        case JsonTokenType.Int8:
-                            sbyte int8Value = (token as JsonInt8Token).Value;
-                            jsonWriter.WriteInt8Value(int8Value);
-                            break;
-
-                        case JsonTokenType.Int16:
-                            short int16Value = (token as JsonInt16Token).Value;
-                            jsonWriter.WriteInt16Value(int16Value);
-                            break;
-
-                        case JsonTokenType.Int32:
-                            int int32Value = (token as JsonInt32Token).Value;
-                            jsonWriter.WriteInt32Value(int32Value);
-                            break;
-
-                        case JsonTokenType.Int64:
-                            long int64Value = (token as JsonInt64Token).Value;
-                            jsonWriter.WriteInt64Value(int64Value);
-                            break;
-
-                        case JsonTokenType.UInt32:
-                            uint uint32Value = (token as JsonUInt32Token).Value;
-                            jsonWriter.WriteUInt32Value(uint32Value);
-                            break;
-
-                        case JsonTokenType.Float32:
-                            float float32Value = (token as JsonFloat32Token).Value;
-                            jsonWriter.WriteFloat32Value(float32Value);
-                            break;
-
-                        case JsonTokenType.Float64:
-                            double float64Value = (token as JsonFloat64Token).Value;
-                            jsonWriter.WriteFloat64Value(float64Value);
-                            break;
-
-                        case JsonTokenType.Guid:
-                            Guid guidValue = (token as JsonGuidToken).Value;
-                            jsonWriter.WriteGuidValue(guidValue);
-                            break;
-
-                        case JsonTokenType.Binary:
-                            ReadOnlyMemory<byte> binaryValue = (token as JsonBinaryToken).Value;
-                            jsonWriter.WriteBinaryValue(binaryValue.Span);
-                            break;
-
-                        case JsonTokenType.NotStarted:
-                        default:
-                            Assert.Fail(string.Format("Got an unexpected JsonTokenType: {0} as an expected token type", token.JsonTokenType));
-                            break;
-                    }
                 }
             }
         }
