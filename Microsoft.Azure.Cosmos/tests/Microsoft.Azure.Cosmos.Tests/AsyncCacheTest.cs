--- conflicted
+++ resolved
@@ -12,12 +12,7 @@
     using System.Threading.Tasks;
     using Microsoft.Azure.Cosmos.Common;
     using Microsoft.Azure.Documents;
-<<<<<<< HEAD
-    using Microsoft.VisualStudio.TestTools.UnitTesting;
-
-=======
-    using Microsoft.VisualStudio.TestTools.UnitTesting;
->>>>>>> cdd1b1d2
+    using Microsoft.VisualStudio.TestTools.UnitTesting;
     [TestClass]
     public class AsyncCacheTest
     {
@@ -310,8 +305,8 @@
             TaskCreationOptions.None,
             new SingleTaskScheduler()
             );
-        }
-
+        }
+
         [DataTestMethod]
         [DataRow(true)]
         [DataRow(false)]
@@ -337,15 +332,15 @@
                     forceRefresh: false);
             }
             catch (TimeoutException ex)
-            {
-                if (enabled)
-                {
-                    // Assert that the expected exception was rethrown
-                    Assert.IsFalse(Object.ReferenceEquals(testException, ex));
-                } else
-                {
-                    // Assert that no cloning and rethrowing was done on the exceptions,
-                    Assert.IsTrue(Object.ReferenceEquals(testException, ex));
+            {
+                if (enabled)
+                {
+                    // Assert that the expected exception was rethrown
+                    Assert.IsFalse(Object.ReferenceEquals(testException, ex));
+                } else
+                {
+                    // Assert that no cloning and rethrowing was done on the exceptions,
+                    Assert.IsTrue(Object.ReferenceEquals(testException, ex));
                 }
 
             }
