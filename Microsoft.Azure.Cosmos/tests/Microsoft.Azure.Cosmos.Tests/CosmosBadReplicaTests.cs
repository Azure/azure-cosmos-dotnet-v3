﻿//------------------------------------------------------------
// Copyright (c) Microsoft Corporation.  All rights reserved.
//------------------------------------------------------------

namespace Microsoft.Azure.Cosmos.Tests
{
    using System;
    using System.Collections.Generic;
    using System.IO;
    using System.Linq;
    using System.Net;
    using System.Net.Http;
    using System.Text;
    using System.Threading;
    using System.Threading.Tasks;
    using Microsoft.VisualStudio.TestTools.UnitTesting;
    using Moq;

    [TestClass]
    public class CosmosBadReplicaTests
    {
        [TestMethod]
        [TestCategory("Flaky")]
        [Timeout(30000)]
        [DataRow(true, true, false, DisplayName = "Validate when replica validation is enabled using environment variable.")]
        [DataRow(false, true, false, DisplayName = "Validate when replica validation is disabled using environment variable.")]
        [DataRow(true, false, true, DisplayName = "Validate when replica validation is enabled using cosmos client options.")]
        [DataRow(false, false, true, DisplayName = "Validate when replica validation is disabled using cosmos client options.")]
        public async Task TestGoneFromServiceScenarioAsync(
            bool enableReplicaValidation,
            bool useEnvironmentVariable,
            bool useCosmosClientOptions)
        {
            try
            {
                if (useEnvironmentVariable)
                {
                    Environment.SetEnvironmentVariable(
                        variable: ConfigurationManager.ReplicaConnectivityValidationEnabled,
                        value: enableReplicaValidation.ToString());
                }

                Mock<IHttpHandler> mockHttpHandler = new Mock<IHttpHandler>(MockBehavior.Strict);
                Uri endpoint = MockSetupsHelper.SetupSingleRegionAccount(
                    "mockAccountInfo",
                    consistencyLevel: ConsistencyLevel.Session,
                    mockHttpHandler,
                    out string primaryRegionEndpoint);

                string databaseName = "mockDbName";
                string containerName = "mockContainerName";
                string containerRid = "ccZ1ANCszwk=";
                Documents.ResourceId cRid = Documents.ResourceId.Parse(containerRid);
                MockSetupsHelper.SetupContainerProperties(
                    mockHttpHandler: mockHttpHandler,
                    regionEndpoint: primaryRegionEndpoint,
                    databaseName: databaseName,
                    containerName: containerName,
                    containerRid: containerRid);

                MockSetupsHelper.SetupSinglePartitionKeyRange(
                    mockHttpHandler,
                    primaryRegionEndpoint,
                    cRid,
                    out IReadOnlyList<string> partitionKeyRanges);

<<<<<<< HEAD
                    List<string> replicaIds1 = new List<string>()
=======
                List<string> replicaIds1 = new List<string>()
>>>>>>> b4a4ac0f
                {
                    "11111111111111111",
                    "22222222222222222",
                    "33333333333333333",
                    "44444444444444444",
                };

                HttpResponseMessage replicaSet1 = MockSetupsHelper.CreateAddresses(
                    replicaIds1,
                    partitionKeyRanges.First(),
                    "eastus",
                    cRid);

<<<<<<< HEAD
                    // One replica changed on the refresh
                    List<string> replicaIds2 = new List<string>()
=======
                // One replica changed on the refresh
                List<string> replicaIds2 = new List<string>()
>>>>>>> b4a4ac0f
                {
                    "11111111111111111",
                    "22222222222222222",
                    "33333333333333333",
                    "55555555555555555",
                };

                HttpResponseMessage replicaSet2 = MockSetupsHelper.CreateAddresses(
                    replicaIds2,
                    partitionKeyRanges.First(),
                    "eastus",
                    cRid);

                bool delayCacheRefresh = true;
                bool delayRefreshUnblocked = false;
                mockHttpHandler.SetupSequence(x => x.SendAsync(
                    It.Is<HttpRequestMessage>(r => r.RequestUri.ToString().Contains("addresses")), It.IsAny<CancellationToken>()))
                    .Returns(Task.FromResult(replicaSet1))
<<<<<<< HEAD
                    .Returns(async ()=>
=======
                    .Returns(async () =>
>>>>>>> b4a4ac0f
                    {
                        //block cache refresh to verify bad replica is not visited during refresh
                        while (delayCacheRefresh)
                        {
                            await Task.Delay(TimeSpan.FromMilliseconds(20));
                        }

                        delayRefreshUnblocked = true;
                        return replicaSet2;
                    });

                int callBack = 0;
                List<Documents.TransportAddressUri> urisVisited = new List<Documents.TransportAddressUri>();
                Mock<Documents.TransportClient> mockTransportClient = new Mock<Documents.TransportClient>(MockBehavior.Strict);
                mockTransportClient.Setup(x => x.InvokeResourceOperationAsync(It.IsAny<Documents.TransportAddressUri>(), It.IsAny<Documents.DocumentServiceRequest>()))
                    .Callback<Documents.TransportAddressUri, Documents.DocumentServiceRequest>((t, _) => urisVisited.Add(t))
                .Returns(() =>
                {
                    callBack++;
                    if (callBack == 1)
                    {
                        throw Documents.Rntbd.TransportExceptions.GetGoneException(
                            new Uri("https://localhost:8081"),
                            Guid.NewGuid(),
                            new Documents.TransportException(Documents.TransportErrorCode.ConnectionBroken,
                            null,
                            Guid.NewGuid(),
                            new Uri("https://localhost:8081"),
                            "Mock",
                            userPayload: true,
                            payloadSent: false));
                    }

                    return Task.FromResult(new Documents.StoreResponse()
                    {
                        Status = 200,
                        Headers = new Documents.Collections.StoreResponseNameValueCollection()
                        {
                            ActivityId = Guid.NewGuid().ToString(),
                            LSN = "12345",
                            PartitionKeyRangeId = "0",
                            GlobalCommittedLSN = "12345",
                            SessionToken = "1#12345#1=12345"
                        },
                        ResponseBody = new MemoryStream()
                    });
                });

                CosmosClientOptions cosmosClientOptions = new CosmosClientOptions()
                {
                    ConsistencyLevel = Cosmos.ConsistencyLevel.Session,
                    HttpClientFactory = () => new HttpClient(new HttpHandlerHelper(mockHttpHandler.Object)),
                    TransportClientHandlerFactory = (original) => mockTransportClient.Object,
                };

                if (useCosmosClientOptions)
                {
                    cosmosClientOptions.EnableAdvancedReplicaSelectionForTcp = enableReplicaValidation;
                }

                using (CosmosClient customClient = new CosmosClient(
                    endpoint.ToString(),
                    Convert.ToBase64String(Encoding.UTF8.GetBytes(Guid.NewGuid().ToString())),
                    cosmosClientOptions))
                {
                    try
                    {
                        Container container = customClient.GetContainer(databaseName, containerName);

                        for (int i = 0; i < 20; i++)
                        {
                            ResponseMessage response = await container.ReadItemStreamAsync(Guid.NewGuid().ToString(), new Cosmos.PartitionKey(Guid.NewGuid().ToString()));
                            Assert.AreEqual(HttpStatusCode.OK, response.StatusCode);
                        }

                        mockTransportClient.VerifyAll();
                        mockHttpHandler.VerifyAll();

                        mockTransportClient
                            .Setup(x => x.OpenConnectionAsync(It.IsAny<Uri>()))
                            .Returns(Task.CompletedTask);

                        Documents.TransportAddressUri failedReplica = urisVisited.First();

                        // With replica validation enabled in preview mode, the failed replica will be validated as a part of the flow,
                        // and because any subsequent validation/ connection will be successful, the failed replica will now be marked
                        // as connected, thus it will be visited more than once. However, note that when replice validation is disabled,
                        // no validation is done thus the URI will be marked as unhealthy as expected. Therefore the uri will be visited
                        // just once.
                        Assert.IsTrue(
                            enableReplicaValidation
                                ? urisVisited.Any(x => x.Equals(failedReplica))
                                : urisVisited.Count(x => x.Equals(failedReplica)) == 1);

                        urisVisited.Clear();
                        delayCacheRefresh = false;
                        do
                        {
                            await Task.Delay(TimeSpan.FromMilliseconds(100));
<<<<<<< HEAD
                        }while (!delayRefreshUnblocked);
=======
                        } while (!delayRefreshUnblocked);
>>>>>>> b4a4ac0f

                        for (int i = 0; i < 20; i++)
                        {
                            ResponseMessage response = await container.ReadItemStreamAsync(Guid.NewGuid().ToString(), new Cosmos.PartitionKey(Guid.NewGuid().ToString()));
                            Assert.AreEqual(HttpStatusCode.OK, response.StatusCode);
                        }

                        Assert.AreEqual(4, urisVisited.ToHashSet().Count());

                        // Clears all the setups. No network calls should be done on the next operation.
                        mockHttpHandler.Reset();
                        mockTransportClient.Reset();
                    }
                    finally
                    {
                        mockTransportClient.Setup(x => x.Dispose());
                    }
                }
            }
            finally
            {
                if (useEnvironmentVariable)
                {
                    Environment.SetEnvironmentVariable(
                        variable: ConfigurationManager.ReplicaConnectivityValidationEnabled,
                        value: null);
                }
            }
        }
    }
}<|MERGE_RESOLUTION|>--- conflicted
+++ resolved
@@ -64,11 +64,7 @@
                     cRid,
                     out IReadOnlyList<string> partitionKeyRanges);
 
-<<<<<<< HEAD
-                    List<string> replicaIds1 = new List<string>()
-=======
                 List<string> replicaIds1 = new List<string>()
->>>>>>> b4a4ac0f
                 {
                     "11111111111111111",
                     "22222222222222222",
@@ -82,13 +78,8 @@
                     "eastus",
                     cRid);
 
-<<<<<<< HEAD
-                    // One replica changed on the refresh
-                    List<string> replicaIds2 = new List<string>()
-=======
                 // One replica changed on the refresh
                 List<string> replicaIds2 = new List<string>()
->>>>>>> b4a4ac0f
                 {
                     "11111111111111111",
                     "22222222222222222",
@@ -107,11 +98,7 @@
                 mockHttpHandler.SetupSequence(x => x.SendAsync(
                     It.Is<HttpRequestMessage>(r => r.RequestUri.ToString().Contains("addresses")), It.IsAny<CancellationToken>()))
                     .Returns(Task.FromResult(replicaSet1))
-<<<<<<< HEAD
-                    .Returns(async ()=>
-=======
                     .Returns(async () =>
->>>>>>> b4a4ac0f
                     {
                         //block cache refresh to verify bad replica is not visited during refresh
                         while (delayCacheRefresh)
@@ -211,11 +198,7 @@
                         do
                         {
                             await Task.Delay(TimeSpan.FromMilliseconds(100));
-<<<<<<< HEAD
-                        }while (!delayRefreshUnblocked);
-=======
                         } while (!delayRefreshUnblocked);
->>>>>>> b4a4ac0f
 
                         for (int i = 0; i < 20; i++)
                         {
