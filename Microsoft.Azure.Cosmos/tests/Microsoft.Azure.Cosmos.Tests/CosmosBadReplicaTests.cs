--- conflicted
+++ resolved
@@ -71,19 +71,11 @@
                     "44444444444444444",
                 };
 
-<<<<<<< HEAD
-                    HttpResponseMessage replicaSet1 = MockSetupsHelper.CreateAddresses(
-                        replicaIds1,
-                        partitionKeyRanges.First(),
-                        "eastus",
-                        cRid);
-=======
                 HttpResponseMessage replicaSet1 = MockSetupsHelper.CreateAddresses(
                     replicaIds1,
                     partitionKeyRanges.First(),
                     "eastus",
                     cRid);
->>>>>>> a0f1c305
 
                     // One replica changed on the refresh
                     List<string> replicaIds2 = new List<string>()
@@ -184,13 +176,10 @@
                         mockTransportClient.VerifyAll();
                         mockHttpHandler.VerifyAll();
 
-<<<<<<< HEAD
-=======
                         mockTransportClient
                             .Setup(x => x.OpenConnectionAsync(It.IsAny<Uri>()))
                             .Returns(Task.CompletedTask);
 
->>>>>>> a0f1c305
                         Documents.TransportAddressUri failedReplica = urisVisited.First();
 
                         // With replica validation enabled in preview mode, the failed replica will be validated as a part of the flow,
