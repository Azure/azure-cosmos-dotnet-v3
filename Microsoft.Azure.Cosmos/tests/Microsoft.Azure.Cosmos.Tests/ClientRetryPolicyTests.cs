--- conflicted
+++ resolved
@@ -213,10 +213,6 @@
         [TestMethod]
         [DataRow(true, DisplayName = "Case when partition level failover is enabled.")]
         [DataRow(false, DisplayName = "Case when partition level failover is disabled.")]
-<<<<<<< HEAD
-
-=======
->>>>>>> f20c685e
         public void HttpRequestExceptionHandelingTests(
             bool enablePartitionLevelFailover)
         {
@@ -243,23 +239,15 @@
                 partitionKeyRangeLocationCache: this.partitionKeyRangeLocationCache,
                 retryOptions: new RetryOptions(),
                 enableEndpointDiscovery: enableEndpointDiscovery,
-<<<<<<< HEAD
-                isPertitionLevelFailoverEnabled: enablePartitionLevelFailover);
-=======
                 isPartitionLevelFailoverEnabled: enablePartitionLevelFailover);
->>>>>>> f20c685e
 
             CancellationToken cancellationToken = new ();
             HttpRequestException httpRequestException = new (message: "Connecting to endpoint has failed.");
 
             GlobalPartitionEndpointManagerCore.PartitionKeyRangeFailoverInfo partitionKeyRangeFailoverInfo = ClientRetryPolicyTests.GetPartitionKeyRangeFailoverInfoUsingReflection(
                 this.partitionKeyRangeLocationCache,
-<<<<<<< HEAD
-                request.RequestContext.ResolvedPartitionKeyRange);
-=======
                 request.RequestContext.ResolvedPartitionKeyRange,
                 isReadOnlyOrMultiMasterWriteRequest: false);
->>>>>>> f20c685e
 
             // Validate that the partition key range failover info is not present before the http request exception was captured in the retry policy.
             Assert.IsNull(partitionKeyRangeFailoverInfo);
@@ -271,9 +259,6 @@
 
             partitionKeyRangeFailoverInfo = ClientRetryPolicyTests.GetPartitionKeyRangeFailoverInfoUsingReflection(
                 this.partitionKeyRangeLocationCache,
-<<<<<<< HEAD
-                request.RequestContext.ResolvedPartitionKeyRange);
-=======
                 request.RequestContext.ResolvedPartitionKeyRange,
                 isReadOnlyOrMultiMasterWriteRequest: false);
 
@@ -355,15 +340,11 @@
                 this.partitionKeyRangeLocationCache,
                 request.RequestContext.ResolvedPartitionKeyRange,
                 isReadOnlyOrMultiMasterWriteRequest: isReadOnlyRequest);
->>>>>>> f20c685e
 
             if (enablePartitionLevelFailover)
             {
                 // Validate that the partition key range failover info to the next account region is present after the http request exception was captured in the retry policy.
-<<<<<<< HEAD
-=======
                 Assert.IsNotNull(partitionKeyRangeFailoverInfo);
->>>>>>> f20c685e
                 Assert.AreEqual(partitionKeyRangeFailoverInfo.Current, readLocations[1]);
             }
             else
@@ -466,11 +447,7 @@
 
             this.partitionKeyRangeLocationCache = GlobalPartitionEndpointManagerNoOp.Instance;
 
-<<<<<<< HEAD
-            ClientRetryPolicy retryPolicy = new ClientRetryPolicy(mockDocumentClientContext.GlobalEndpointManager, this.partitionKeyRangeLocationCache, new RetryOptions(), enableEndpointDiscovery: true, isPertitionLevelFailoverEnabled: false);
-=======
             ClientRetryPolicy retryPolicy = new ClientRetryPolicy(mockDocumentClientContext.GlobalEndpointManager, this.partitionKeyRangeLocationCache, new RetryOptions(), enableEndpointDiscovery: true, isPartitionLevelFailoverEnabled: false);
->>>>>>> f20c685e
 
             INameValueCollection headers = new DictionaryNameValueCollection();
             headers.Set(HttpConstants.HttpHeaders.ConsistencyLevel, ConsistencyLevel.BoundedStaleness.ToString());
@@ -541,14 +518,6 @@
 
         private static GlobalPartitionEndpointManagerCore.PartitionKeyRangeFailoverInfo GetPartitionKeyRangeFailoverInfoUsingReflection(
             GlobalPartitionEndpointManager globalPartitionEndpointManager,
-<<<<<<< HEAD
-            PartitionKeyRange pkRange)
-        {
-            FieldInfo fieldInfo = globalPartitionEndpointManager
-                .GetType()
-                .GetField(
-                    name: "PartitionKeyRangeToLocation",
-=======
             PartitionKeyRange pkRange,
             bool isReadOnlyOrMultiMasterWriteRequest)
         {
@@ -557,7 +526,6 @@
                 .GetType()
                 .GetField(
                     name: fieldName,
->>>>>>> f20c685e
                     bindingAttr: BindingFlags.Instance | BindingFlags.NonPublic);
 
             if (fieldInfo != null)
