--- conflicted
+++ resolved
@@ -14,11 +14,11 @@
     using System.Threading.Tasks;
     using Microsoft.Azure.Documents.Collections;
     using Microsoft.Azure.Documents.Client;
-    using Microsoft.Azure.Cosmos.Common;
-    using System.Net.Http;
-    using System.Reflection;
-    using System.Collections.Concurrent;
-
+    using Microsoft.Azure.Cosmos.Common;
+    using System.Net.Http;
+    using System.Reflection;
+    using System.Collections.Concurrent;
+
     /// <summary>
     /// Tests for <see cref="ClientRetryPolicy"/>
     /// </summary>
@@ -86,37 +86,37 @@
             retryPolicy.OnBeforeSendRequest(request);
             Assert.AreEqual(request.RequestContext.LocationEndpointToRoute, ClientRetryPolicyTests.Location1Endpoint);
         }
-
+
         /// <summary>
-        /// Test to validate that when 429.3092 is thrown from the service, write requests on
+        /// Test to validate that when 429.3092 is thrown from the service, write requests on
         /// a multi master account should be converted to 503 and retried to the next region.
         /// </summary>
-        [TestMethod]
-        [DataRow(true, DisplayName = "Validate retry policy with multi master write account.")]
+        [TestMethod]
+        [DataRow(true, DisplayName = "Validate retry policy with multi master write account.")]
         [DataRow(false, DisplayName = "Validate retry policy with single master write account.")]
-        public async Task ShouldRetryAsync_WhenRequestThrottledWithResourceNotAvailable_ShouldThrow503OnMultiMasterWriteAndRetryOnNextRegion(
+        public async Task ShouldRetryAsync_WhenRequestThrottledWithResourceNotAvailable_ShouldThrow503OnMultiMasterWriteAndRetryOnNextRegion(
             bool isMultiMasterAccount)
-        {
-            // Arrange.
+        {
+            // Arrange.
             const bool enableEndpointDiscovery = true;
             using GlobalEndpointManager endpointManager = this.Initialize(
                 useMultipleWriteLocations: isMultiMasterAccount,
                 enableEndpointDiscovery: enableEndpointDiscovery,
                 isPreferredLocationsListEmpty: false,
-                multimasterMetadataWriteRetryTest: true);
-
+                multimasterMetadataWriteRetryTest: true);
+
             await endpointManager.RefreshLocationAsync();
 
-            ClientRetryPolicy retryPolicy = new (
-                endpointManager,
-                this.partitionKeyRangeLocationCache,
-                new RetryOptions(),
-                enableEndpointDiscovery,
+            ClientRetryPolicy retryPolicy = new (
+                endpointManager,
+                this.partitionKeyRangeLocationCache,
+                new RetryOptions(),
+                enableEndpointDiscovery,
                 false);
 
             // Creates a sample write request.
-            DocumentServiceRequest request = this.CreateRequest(
-                isReadRequest: false,
+            DocumentServiceRequest request = this.CreateRequest(
+                isReadRequest: false,
                 isMasterResourceType: false);
 
             // On first attempt should get (default/non hub) location.
@@ -125,7 +125,7 @@
 
             // Creation of 429.3092 Error.
             HttpStatusCode throttleException = HttpStatusCode.TooManyRequests;
-            SubStatusCodes resourceNotAvailable = SubStatusCodes.SystemResourceUnavailable;
+            SubStatusCodes resourceNotAvailable = SubStatusCodes.SystemResourceUnavailable;
 
             Exception innerException = new ();
             Mock<INameValueCollection> nameValueCollection = new ();
@@ -138,30 +138,30 @@
                 responseHeaders: nameValueCollection.Object);
 
             // Act.
-            Task<ShouldRetryResult> shouldRetry = retryPolicy.ShouldRetryAsync(
-                documentClientException,
-                new CancellationToken());
-
-            // Assert.
-            Assert.IsTrue(shouldRetry.Result.ShouldRetry);
-            retryPolicy.OnBeforeSendRequest(request);
-
-            if (isMultiMasterAccount)
-            {
-                Assert.AreEqual(
-                    expected: ClientRetryPolicyTests.Location2Endpoint,
-                    actual: request.RequestContext.LocationEndpointToRoute,
-                    message: "The request should be routed to the next region, since the accound is a multi master write account and the request" +
-                    "failed with 429.309 which got converted into 503 internally. This should trigger another retry attempt to the next region.");
-            }
-            else
-            {
-                Assert.AreEqual(
-                    expected: ClientRetryPolicyTests.Location1Endpoint,
-                    actual: request.RequestContext.LocationEndpointToRoute,
-                    message: "Since this is asingle master account, the write request should not be retried on the next region.");
-            }
-        }
+            Task<ShouldRetryResult> shouldRetry = retryPolicy.ShouldRetryAsync(
+                documentClientException,
+                new CancellationToken());
+
+            // Assert.
+            Assert.IsTrue(shouldRetry.Result.ShouldRetry);
+            retryPolicy.OnBeforeSendRequest(request);
+
+            if (isMultiMasterAccount)
+            {
+                Assert.AreEqual(
+                    expected: ClientRetryPolicyTests.Location2Endpoint,
+                    actual: request.RequestContext.LocationEndpointToRoute,
+                    message: "The request should be routed to the next region, since the accound is a multi master write account and the request" +
+                    "failed with 429.309 which got converted into 503 internally. This should trigger another retry attempt to the next region.");
+            }
+            else
+            {
+                Assert.AreEqual(
+                    expected: ClientRetryPolicyTests.Location1Endpoint,
+                    actual: request.RequestContext.LocationEndpointToRoute,
+                    message: "Since this is asingle master account, the write request should not be retried on the next region.");
+            }
+        }
 
         /// <summary>
         /// Tests to see if different 503 substatus codes are handeled correctly
@@ -181,8 +181,8 @@
                isPreferredLocationsListEmpty: true);
 
             //Create Retry Policy
-            ClientRetryPolicy retryPolicy = new ClientRetryPolicy(endpointManager, this.partitionKeyRangeLocationCache, new RetryOptions(), enableEndpointDiscovery, false);
-
+            ClientRetryPolicy retryPolicy = new ClientRetryPolicy(endpointManager, this.partitionKeyRangeLocationCache, new RetryOptions(), enableEndpointDiscovery, false);
+
             CancellationToken cancellationToken = new CancellationToken();
             Exception serviceUnavailableException = new Exception();
             Mock<INameValueCollection> nameValueCollection = new Mock<INameValueCollection>();
@@ -201,72 +201,72 @@
             Task<ShouldRetryResult> retryStatus = retryPolicy.ShouldRetryAsync(documentClientException, cancellationToken);
 
             Assert.IsFalse(retryStatus.Result.ShouldRetry);
-        }
-
+        }
+
         /// <summary>
-        /// Tests to validate that when HttpRequestException is thrown while connecting to a gateway endpoint for a single master write account with PPAF enabled,
+        /// Tests to validate that when HttpRequestException is thrown while connecting to a gateway endpoint for a single master write account with PPAF enabled,
         /// a partition level failover is added and the request is retried to the next region.
         /// </summary>
-        [TestMethod]
+        [TestMethod]
         [DataRow(true, DisplayName = "Case when partition level failover is enabled.")]
         [DataRow(false, DisplayName = "Case when partition level failover is disabled.")]
 
-        public void HttpRequestExceptionHandelingTests(
+        public void HttpRequestExceptionHandelingTests(
             bool enablePartitionLevelFailover)
-        {
-            const bool enableEndpointDiscovery = true;
-            const string suffix = "-FF-FF-FF-FF-FF-FF-FF-FF-FF-FF-FF-FF-FF-FF-FF";
-
-            //Creates a sample write request
-            DocumentServiceRequest request = this.CreateRequest(false, false);
+        {
+            const bool enableEndpointDiscovery = true;
+            const string suffix = "-FF-FF-FF-FF-FF-FF-FF-FF-FF-FF-FF-FF-FF-FF-FF";
+
+            //Creates a sample write request
+            DocumentServiceRequest request = this.CreateRequest(false, false);
             request.RequestContext.ResolvedPartitionKeyRange = new PartitionKeyRange() { Id = "0" , MinInclusive = "3F" + suffix, MaxExclusive = "5F" + suffix };
 
             //Create GlobalEndpointManager
             using GlobalEndpointManager endpointManager = this.Initialize(
                useMultipleWriteLocations: false,
                enableEndpointDiscovery: enableEndpointDiscovery,
-               isPreferredLocationsListEmpty: false,
+               isPreferredLocationsListEmpty: false,
                enablePartitionLevelFailover: enablePartitionLevelFailover);
-
-            // Capture the read locations.
-            ReadOnlyCollection<Uri> readLocations = endpointManager.ReadEndpoints;
+
+            // Capture the read locations.
+            ReadOnlyCollection<Uri> readLocations = endpointManager.ReadEndpoints;
 
             //Create Retry Policy
-            ClientRetryPolicy retryPolicy = new (
-                globalEndpointManager: endpointManager,
-                partitionKeyRangeLocationCache: this.partitionKeyRangeLocationCache,
-                retryOptions: new RetryOptions(),
-                enableEndpointDiscovery: enableEndpointDiscovery,
-                isPertitionLevelFailoverEnabled: enablePartitionLevelFailover);
-
+            ClientRetryPolicy retryPolicy = new (
+                globalEndpointManager: endpointManager,
+                partitionKeyRangeLocationCache: this.partitionKeyRangeLocationCache,
+                retryOptions: new RetryOptions(),
+                enableEndpointDiscovery: enableEndpointDiscovery,
+                isPertitionLevelFailoverEnabled: enablePartitionLevelFailover);
+
             CancellationToken cancellationToken = new ();
-            HttpRequestException httpRequestException = new (message: "Connecting to endpoint has failed.");
-
-            GlobalPartitionEndpointManagerCore.PartitionKeyRangeFailoverInfo partitionKeyRangeFailoverInfo = ClientRetryPolicyTests.GetPartitionKeyRangeFailoverInfoUsingReflection(
-                this.partitionKeyRangeLocationCache,
-                request.RequestContext.ResolvedPartitionKeyRange);
-
-            // Validate that the partition key range failover info is not present before the http request exception was captured in the retry policy.
-            Assert.IsNull(partitionKeyRangeFailoverInfo);
-
+            HttpRequestException httpRequestException = new (message: "Connecting to endpoint has failed.");
+
+            GlobalPartitionEndpointManagerCore.PartitionKeyRangeFailoverInfo partitionKeyRangeFailoverInfo = ClientRetryPolicyTests.GetPartitionKeyRangeFailoverInfoUsingReflection(
+                this.partitionKeyRangeLocationCache,
+                request.RequestContext.ResolvedPartitionKeyRange);
+
+            // Validate that the partition key range failover info is not present before the http request exception was captured in the retry policy.
+            Assert.IsNull(partitionKeyRangeFailoverInfo);
+
             retryPolicy.OnBeforeSendRequest(request);
-            Task<ShouldRetryResult> retryStatus = retryPolicy.ShouldRetryAsync(httpRequestException, cancellationToken);
-
-            Assert.IsTrue(retryStatus.Result.ShouldRetry);
-
-            partitionKeyRangeFailoverInfo = ClientRetryPolicyTests.GetPartitionKeyRangeFailoverInfoUsingReflection(
-                this.partitionKeyRangeLocationCache,
-                request.RequestContext.ResolvedPartitionKeyRange);
-
-            if (enablePartitionLevelFailover)
-            {
-                // Validate that the partition key range failover info to the next account region is present after the http request exception was captured in the retry policy.
-                Assert.AreEqual(partitionKeyRangeFailoverInfo.Current, readLocations[1]);
-            }
-            else
-            {
-                Assert.IsNull(partitionKeyRangeFailoverInfo);
-            }
+            Task<ShouldRetryResult> retryStatus = retryPolicy.ShouldRetryAsync(httpRequestException, cancellationToken);
+
+            Assert.IsTrue(retryStatus.Result.ShouldRetry);
+
+            partitionKeyRangeFailoverInfo = ClientRetryPolicyTests.GetPartitionKeyRangeFailoverInfoUsingReflection(
+                this.partitionKeyRangeLocationCache,
+                request.RequestContext.ResolvedPartitionKeyRange);
+
+            if (enablePartitionLevelFailover)
+            {
+                // Validate that the partition key range failover info to the next account region is present after the http request exception was captured in the retry policy.
+                Assert.AreEqual(partitionKeyRangeFailoverInfo.Current, readLocations[1]);
+            }
+            else
+            {
+                Assert.IsNull(partitionKeyRangeFailoverInfo);
+            }
         }
 
         [TestMethod]
@@ -296,11 +296,7 @@
         [TestMethod]
         public async Task ClientRetryPolicy_NoRetry_SingleMaster_Read_NoPreferredLocationsAsync()
         {
-<<<<<<< HEAD
-            await this.ValidateConnectTimeoutTriggersClientRetryPolicyAsync(isReadRequest: true, useMultipleWriteLocations: false, usesPreferredLocations: false, shouldHaveRetried: false);
-=======
             await this.ValidateConnectTimeoutTriggersClientRetryPolicyAsync(isReadRequest: true, useMultipleWriteLocations: false, usesPreferredLocations: false, shouldHaveRetried: true);
->>>>>>> b4a4ac0f
         }
 
         [TestMethod]
@@ -312,22 +308,14 @@
         [TestMethod]
         public async Task ClientRetryPolicy_NoRetry_MultiMaster_Read_NoPreferredLocationsAsync()
         {
-<<<<<<< HEAD
-            await this.ValidateConnectTimeoutTriggersClientRetryPolicyAsync(isReadRequest: true, useMultipleWriteLocations: true, usesPreferredLocations: false, false);
-=======
             await this.ValidateConnectTimeoutTriggersClientRetryPolicyAsync(isReadRequest: true, useMultipleWriteLocations: true, usesPreferredLocations: false, true);
->>>>>>> b4a4ac0f
         }
 
         [TestMethod]
         public async Task ClientRetryPolicy_NoRetry_MultiMaster_Write_NoPreferredLocationsAsync()
         {
-<<<<<<< HEAD
-            await this.ValidateConnectTimeoutTriggersClientRetryPolicyAsync(isReadRequest: false, useMultipleWriteLocations: true, usesPreferredLocations: false, false);
-=======
             await this.ValidateConnectTimeoutTriggersClientRetryPolicyAsync(isReadRequest: false, useMultipleWriteLocations: true, usesPreferredLocations: false, true);
->>>>>>> b4a4ac0f
-        }
+        }
 
         private async Task ValidateConnectTimeoutTriggersClientRetryPolicyAsync(
             bool isReadRequest,
@@ -367,18 +355,14 @@
                 useMultipleWriteLocations: useMultipleWriteLocations,
                 detectClientConnectivityIssues: true,
                 disableRetryWithRetryPolicy: false,
-<<<<<<< HEAD
-                enableReplicaValidation: false);
-=======
-                enableReplicaValidation: false,
+                enableReplicaValidation: false,
                 accountConfigurationProperties: null);
->>>>>>> b4a4ac0f
 
             // Reducing retry timeout to avoid long-running tests
             replicatedResourceClient.GoneAndRetryWithRetryTimeoutInSecondsOverride = 1;
 
             this.partitionKeyRangeLocationCache = GlobalPartitionEndpointManagerNoOp.Instance;
-
+
             ClientRetryPolicy retryPolicy = new ClientRetryPolicy(mockDocumentClientContext.GlobalEndpointManager, this.partitionKeyRangeLocationCache, new RetryOptions(), enableEndpointDiscovery: true, isPertitionLevelFailoverEnabled: false);
 
             INameValueCollection headers = new DictionaryNameValueCollection();
@@ -446,28 +430,28 @@
                     }
                 }
             }
-        }
-
-        private static GlobalPartitionEndpointManagerCore.PartitionKeyRangeFailoverInfo GetPartitionKeyRangeFailoverInfoUsingReflection(
-            GlobalPartitionEndpointManager globalPartitionEndpointManager,
-            PartitionKeyRange pkRange)
-        {
-            FieldInfo fieldInfo = globalPartitionEndpointManager
-                .GetType()
-                .GetField(
-                    name: "PartitionKeyRangeToLocation",
-                    bindingAttr: BindingFlags.Instance | BindingFlags.NonPublic);
-
-            if (fieldInfo != null)
-            {
-                Lazy<ConcurrentDictionary<PartitionKeyRange, GlobalPartitionEndpointManagerCore.PartitionKeyRangeFailoverInfo>> partitionKeyRangeToLocation = (Lazy<ConcurrentDictionary<PartitionKeyRange, GlobalPartitionEndpointManagerCore.PartitionKeyRangeFailoverInfo>>)fieldInfo.GetValue(globalPartitionEndpointManager);
-                partitionKeyRangeToLocation.Value.TryGetValue(pkRange, out GlobalPartitionEndpointManagerCore.PartitionKeyRangeFailoverInfo partitionKeyRangeFailoverInfo);
-
-                return partitionKeyRangeFailoverInfo;
-            }
-
-            return null;
-        }
+        }
+
+        private static GlobalPartitionEndpointManagerCore.PartitionKeyRangeFailoverInfo GetPartitionKeyRangeFailoverInfoUsingReflection(
+            GlobalPartitionEndpointManager globalPartitionEndpointManager,
+            PartitionKeyRange pkRange)
+        {
+            FieldInfo fieldInfo = globalPartitionEndpointManager
+                .GetType()
+                .GetField(
+                    name: "PartitionKeyRangeToLocation",
+                    bindingAttr: BindingFlags.Instance | BindingFlags.NonPublic);
+
+            if (fieldInfo != null)
+            {
+                Lazy<ConcurrentDictionary<PartitionKeyRange, GlobalPartitionEndpointManagerCore.PartitionKeyRangeFailoverInfo>> partitionKeyRangeToLocation = (Lazy<ConcurrentDictionary<PartitionKeyRange, GlobalPartitionEndpointManagerCore.PartitionKeyRangeFailoverInfo>>)fieldInfo.GetValue(globalPartitionEndpointManager);
+                partitionKeyRangeToLocation.Value.TryGetValue(pkRange, out GlobalPartitionEndpointManagerCore.PartitionKeyRangeFailoverInfo partitionKeyRangeFailoverInfo);
+
+                return partitionKeyRangeFailoverInfo;
+            }
+
+            return null;
+        }
 
         private static AccountProperties CreateDatabaseAccount(
             bool useMultipleWriteLocations,
