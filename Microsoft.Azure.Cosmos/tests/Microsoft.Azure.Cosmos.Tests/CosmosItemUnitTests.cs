--- conflicted
+++ resolved
@@ -835,19 +835,11 @@
                 It.IsAny<OperationType>(),
                 It.IsAny<RequestOptions>(),
                 It.IsAny<Func<ITrace, Task<ResponseMessage>>>(),
-<<<<<<< HEAD
-                It.IsAny<Tuple<string, Func<ResponseMessage, OpenTelemetryAttributes>>>(),
-                It.IsAny<ResourceType?>(),
-                It.IsAny<TraceComponent>(),
-                It.IsAny<TraceLevel>()))
-               .Returns<string, string, string, OperationType, RequestOptions, Func<ITrace, Task<ResponseMessage>>, Tuple<string, Func<ResponseMessage, OpenTelemetryAttributes>>, ResourceType?, TraceComponent, TraceLevel>(
-=======
                 It.IsAny<(string OperationName, Func<ResponseMessage, OpenTelemetryAttributes> GetAttributes)?>(),
                 It.IsAny<ResourceType?>(),
                 It.IsAny<TraceComponent>(),
                 It.IsAny<TraceLevel>()))
                .Returns<string, string, string, OperationType, RequestOptions, Func<ITrace, Task<ResponseMessage>>, (string OperationName, Func<ResponseMessage, OpenTelemetryAttributes> GetAttributes)?, ResourceType?, TraceComponent, TraceLevel>(
->>>>>>> 11e2c347
                 (operationName, containerName, databaseName, operationType, requestOptions, func, oTelFunc, resourceType, comp, level) => func(NoOpTrace.Singleton));
 
             mockContext.Setup(x => x.OperationHelperAsync<ItemResponse<dynamic>>(
@@ -857,19 +849,11 @@
                 It.IsAny<OperationType>(),
                 It.IsAny<RequestOptions>(),
                 It.IsAny<Func<ITrace, Task<ItemResponse<dynamic>>>>(),
-<<<<<<< HEAD
-                It.IsAny<Tuple<string, Func<ItemResponse<dynamic>, OpenTelemetryAttributes>>>(),
-                It.IsAny<ResourceType?>(),
-                It.IsAny<TraceComponent>(),
-                It.IsAny<TraceLevel>()))
-               .Returns<string, string, string, OperationType, RequestOptions, Func<ITrace, Task<ItemResponse<dynamic>>>, Tuple<string, Func<ItemResponse<dynamic>, OpenTelemetryAttributes>>, ResourceType?, TraceComponent, TraceLevel>(
-=======
                 It.IsAny<(string OperationName, Func<ItemResponse<dynamic>, OpenTelemetryAttributes> GetAttributes)?>(),
                 It.IsAny<ResourceType?>(),
                 It.IsAny<TraceComponent>(),
                 It.IsAny<TraceLevel>()))
                .Returns<string, string, string, OperationType, RequestOptions, Func<ITrace, Task<ItemResponse<dynamic>>>, (string OperationName, Func<ItemResponse<dynamic>, OpenTelemetryAttributes> GetAttributes)?, ResourceType?, TraceComponent, TraceLevel>(
->>>>>>> 11e2c347
                 (operationName, containerName, databaseName, operationType, requestOptions, func, oTelFunc, resourceType, comp, level) => func(NoOpTrace.Singleton));
 
             mockContext.Setup(x => x.ProcessResourceOperationStreamAsync(
