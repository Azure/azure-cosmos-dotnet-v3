﻿//------------------------------------------------------------
// Copyright (c) Microsoft Corporation.  All rights reserved.
//------------------------------------------------------------

namespace Microsoft.Azure.Cosmos.Tests
{
    using System;
    using System.Collections.Generic;
    using System.IO;
    using System.Net;
    using System.Threading;
    using System.Threading.Tasks;
    using Microsoft.Azure.Cosmos.Tracing;
    using Microsoft.Azure.Documents;
    using Microsoft.VisualStudio.TestTools.UnitTesting;
    using Moq;
    using Newtonsoft.Json.Linq;

    [TestClass]
    public class CosmosItemUnitTests
    {
        [TestMethod]
        public async Task TestItemPartitionKeyTypes()
        {
            dynamic item = new
            {
                id = Guid.NewGuid().ToString(),
                pk = "FF627B77-568E-4541-A47E-041EAC10E46F",
            };
            await VerifyItemOperations(new Cosmos.PartitionKey(item.pk), "[\"FF627B77-568E-4541-A47E-041EAC10E46F\"]", item);

            item = new
            {
                id = Guid.NewGuid().ToString(),
                pk = 4567,
            };
            await VerifyItemOperations(new Cosmos.PartitionKey(item.pk), "[4567.0]", item);

            item = new
            {
                id = Guid.NewGuid().ToString(),
                pk = 4567.1234,
            };
            await VerifyItemOperations(new Cosmos.PartitionKey(item.pk), "[4567.1234]", item);

            item = new
            {
                id = Guid.NewGuid().ToString(),
                pk = true,
            };
            await VerifyItemOperations(new Cosmos.PartitionKey(item.pk), "[true]", item);
        }

        [TestMethod]
        public async Task TestNullItemPartitionKeyFlag()
        {
            dynamic testItem = new
            {
                id = Guid.NewGuid().ToString()
            };

            await VerifyItemOperations(new Cosmos.PartitionKey(Undefined.Value), "[{}]", testItem);
        }

        [TestMethod]
        public async Task TestNullItemPartitionKeyBehavior()
        {
            dynamic testItem = new
            {
                id = Guid.NewGuid().ToString()
            };

            await VerifyItemNullPartitionKeyExpectations(testItem, null);

            ItemRequestOptions requestOptions = new ItemRequestOptions();
            await VerifyItemNullPartitionKeyExpectations(testItem, requestOptions);
        }

        [TestMethod]
        public async Task TestGetPartitionKeyValueFromStreamAsync()
        {
            ContainerInternal mockContainer = (ContainerInternal)MockCosmosUtil.CreateMockCosmosClient().GetContainer("TestDb", "Test");
            Mock<ContainerInternal> containerMock = new Mock<ContainerInternal>();
            ContainerInternal container = containerMock.Object;

            containerMock.Setup(e => e.GetPartitionKeyPathTokensAsync(It.IsAny<CancellationToken>()))
                .Returns(Task.FromResult((IReadOnlyList<IReadOnlyList<string>>)new List<IReadOnlyList<string>> { new List<string> { "pk" } }));
            containerMock
                .Setup(
                    x => x.GetPartitionKeyValueFromStreamAsync(
                        It.IsAny<Stream>(), 
                        It.IsAny<ITrace>(), 
                        It.IsAny<CancellationToken>()))
                .Returns<Stream, ITrace, CancellationToken>(
                (stream, trace, cancellationToken) => mockContainer.GetPartitionKeyValueFromStreamAsync(
                    stream,
                    trace, 
                    cancellationToken));

            DateTime dateTime = new DateTime(2019, 05, 15, 12, 1, 2, 3, DateTimeKind.Utc);
            Guid guid = Guid.NewGuid();

            //Test supported types
            List<dynamic> supportedTypesToTest = new List<dynamic> {
                new { pk = true },
                new { pk = false },
                new { pk = byte.MaxValue },
                new { pk = sbyte.MaxValue },
                new { pk = short.MaxValue },
                new { pk = ushort.MaxValue },
                new { pk = int.MaxValue },
                new { pk = uint.MaxValue },
                new { pk = long.MaxValue },
                new { pk = ulong.MaxValue },
                new { pk = float.MaxValue },
                new { pk = double.MaxValue },
                new { pk = decimal.MaxValue },
                new { pk = char.MaxValue },
                new { pk = "test" },
                new { pk = dateTime },
                new { pk = guid },
            };

            foreach (dynamic poco in supportedTypesToTest)
            {
                object pk = await container.GetPartitionKeyValueFromStreamAsync(
                    MockCosmosUtil.Serializer.ToStream(poco),
                    NoOpTrace.Singleton,
                    default(CancellationToken));
                if (pk is bool boolValue)
                {
                    Assert.AreEqual(poco.pk, boolValue);
                }
                else if (pk is double doubleValue)
                {
                    if (poco.pk is float)
                    {
                        Assert.AreEqual(poco.pk, Convert.ToSingle(pk));
                    }
                    else if (poco.pk is double)
                    {
                        Assert.AreEqual(poco.pk, Convert.ToDouble(pk));
                    }
                    else if (poco.pk is decimal)
                    {
                        Assert.AreEqual(Convert.ToDouble(poco.pk), (double)pk);
                    }
                }
                else if (pk is string stringValue)
                {
                    if (poco.pk is DateTime)
                    {
                        Assert.AreEqual(poco.pk.ToString("yyyy-MM-ddTHH:mm:ss.fffZ"), stringValue);
                    }
                    else
                    {
                        Assert.AreEqual(poco.pk.ToString(), (string)pk);
                    }
                }
            }

            //Unsupported types should throw
            List<dynamic> unsupportedTypesToTest = new List<dynamic> {
                new { pk = new { test = "test" } },
                new { pk = new int[]{ 1, 2, 3 } },
                new { pk = new ArraySegment<byte>(new byte[]{ 0 }) },
            };

            foreach (dynamic poco in unsupportedTypesToTest)
            {
                await Assert.ThrowsExceptionAsync<ArgumentException>(async () => await container.GetPartitionKeyValueFromStreamAsync(
                    MockCosmosUtil.Serializer.ToStream(poco),
                    NoOpTrace.Singleton,
                    default(CancellationToken)));
            }

            //null should return null
            object pkValue = await container.GetPartitionKeyValueFromStreamAsync(
                MockCosmosUtil.Serializer.ToStream(new { pk = (object)null }),
                NoOpTrace.Singleton,
                default);
            Assert.AreEqual(Cosmos.PartitionKey.Null, pkValue);
        }

        [TestMethod]
        public async Task AllowBatchingRequestsSendsToExecutor_CreateStream()
        {
            (ContainerInternal container, Mock<BatchAsyncContainerExecutor> mockedExecutor) = this.CreateMockBulkCosmosClientContext();

            dynamic testItem = new
            {
                id = Guid.NewGuid().ToString(),
                pk = "FF627B77-568E-4541-A47E-041EAC10E46F",
            };

            using (Stream itemStream = MockCosmosUtil.Serializer.ToStream<dynamic>(testItem))
            {
                ItemRequestOptions itemRequestOptions = new ItemRequestOptions();
                Cosmos.PartitionKey partitionKey = new Cosmos.PartitionKey(testItem.pk);
                using (ResponseMessage streamResponse = await container.CreateItemStreamAsync(
                    partitionKey: partitionKey,
                    streamPayload: itemStream))
                {
                    mockedExecutor.Verify(c => c.AddAsync(It.IsAny<ItemBatchOperation>(), It.IsAny<ItemRequestOptions>(), It.IsAny<CancellationToken>()), Times.Once);
                }
            }
        }

        [TestMethod]
        public async Task AllowBatchingRequestsSendsToExecutor_UpsertStream()
        {
            (ContainerInternal container, Mock<BatchAsyncContainerExecutor> mockedExecutor) = this.CreateMockBulkCosmosClientContext();

            dynamic testItem = new
            {
                id = Guid.NewGuid().ToString(),
                pk = "FF627B77-568E-4541-A47E-041EAC10E46F",
            };

            using (Stream itemStream = MockCosmosUtil.Serializer.ToStream<dynamic>(testItem))
            {
                ItemRequestOptions itemRequestOptions = new ItemRequestOptions();
                Cosmos.PartitionKey partitionKey = new Cosmos.PartitionKey(testItem.pk);
                using (ResponseMessage streamResponse = await container.UpsertItemStreamAsync(
                    partitionKey: partitionKey,
                    streamPayload: itemStream))
                {
                    mockedExecutor.Verify(c => c.AddAsync(It.IsAny<ItemBatchOperation>(), It.IsAny<ItemRequestOptions>(), It.IsAny<CancellationToken>()), Times.Once);
                }
            }
        }

        [TestMethod]
        public async Task AllowBatchingRequestsSendsToExecutor_ReplaceStream()
        {
            (ContainerInternal container, Mock<BatchAsyncContainerExecutor> mockedExecutor) = this.CreateMockBulkCosmosClientContext();

            dynamic testItem = new
            {
                id = Guid.NewGuid().ToString(),
                pk = "FF627B77-568E-4541-A47E-041EAC10E46F",
            };

            using (Stream itemStream = MockCosmosUtil.Serializer.ToStream<dynamic>(testItem))
            {
                ItemRequestOptions itemRequestOptions = new ItemRequestOptions();
                Cosmos.PartitionKey partitionKey = new Cosmos.PartitionKey(testItem.pk);
                using (ResponseMessage streamResponse = await container.ReplaceItemStreamAsync(
                    partitionKey: partitionKey,
                    id: testItem.id,
                    streamPayload: itemStream))
                {
                    mockedExecutor.Verify(c => c.AddAsync(It.IsAny<ItemBatchOperation>(), It.IsAny<ItemRequestOptions>(), It.IsAny<CancellationToken>()), Times.Once);
                }
            }
        }

        [TestMethod]
        public async Task AllowBatchingRequestsSendsToExecutor_ReadStream()
        {
            (ContainerInternal container, Mock<BatchAsyncContainerExecutor> mockedExecutor) = this.CreateMockBulkCosmosClientContext();

            dynamic testItem = new
            {
                id = Guid.NewGuid().ToString(),
                pk = "FF627B77-568E-4541-A47E-041EAC10E46F",
            };

            using (Stream itemStream = MockCosmosUtil.Serializer.ToStream<dynamic>(testItem))
            {
                ItemRequestOptions itemRequestOptions = new ItemRequestOptions();
                Cosmos.PartitionKey partitionKey = new Cosmos.PartitionKey(testItem.pk);
                using (ResponseMessage streamResponse = await container.ReadItemStreamAsync(
                    partitionKey: partitionKey,
                    id: testItem.id))
                {
                    mockedExecutor.Verify(c => c.AddAsync(It.IsAny<ItemBatchOperation>(), It.IsAny<ItemRequestOptions>(), It.IsAny<CancellationToken>()), Times.Once);
                }
            }
        }

        [TestMethod]
        public async Task AllowBatchingRequestsSendsToExecutor_DeleteStream()
        {
            (ContainerInternal container, Mock<BatchAsyncContainerExecutor> mockedExecutor) = this.CreateMockBulkCosmosClientContext();

            dynamic testItem = new
            {
                id = Guid.NewGuid().ToString(),
                pk = "FF627B77-568E-4541-A47E-041EAC10E46F",
            };

            ItemRequestOptions itemRequestOptions = new ItemRequestOptions();
            Cosmos.PartitionKey partitionKey = new Cosmos.PartitionKey(testItem.pk);
            using (ResponseMessage streamResponse = await container.DeleteItemStreamAsync(
                partitionKey: partitionKey,
                id: testItem.id))
            {
                mockedExecutor.Verify(c => c.AddAsync(It.IsAny<ItemBatchOperation>(), It.IsAny<ItemRequestOptions>(), It.IsAny<CancellationToken>()), Times.Once);
            }
        }

        [TestMethod]
        public async Task AllowBatchingRequestsSendsToExecutor_PatchStream()
        {
            (ContainerInternal container, Mock<BatchAsyncContainerExecutor> mockedExecutor) = this.CreateMockBulkCosmosClientContext();

            dynamic testItem = new
            {
                id = Guid.NewGuid().ToString(),
                pk = "FF627B77-568E-4541-A47E-041EAC10E46F",
            };

            List<PatchOperation> patch = new List<PatchOperation>()
            {
                PatchOperation.Add("/new", "patched")
            };

            ItemRequestOptions itemRequestOptions = new ItemRequestOptions();
            Cosmos.PartitionKey partitionKey = new Cosmos.PartitionKey(testItem.pk);
            using (ResponseMessage streamResponse = await container.PatchItemStreamAsync(
                partitionKey: partitionKey,
                id: testItem.id,
                patchOperations: patch))
            {
                mockedExecutor.Verify(c => c.AddAsync(It.IsAny<ItemBatchOperation>(), It.IsAny<ItemRequestOptions>(), It.IsAny<CancellationToken>()), Times.Once);
            }
        }

        [TestMethod]
        public async Task AllowBatchingRequestsSendsToExecutor_Create()
        {
            (ContainerInternal container, Mock<BatchAsyncContainerExecutor> mockedExecutor) = this.CreateMockBulkCosmosClientContext();

            dynamic testItem = new
            {
                id = Guid.NewGuid().ToString(),
                pk = "FF627B77-568E-4541-A47E-041EAC10E46F",
            };

            Cosmos.PartitionKey partitionKey = new Cosmos.PartitionKey(testItem.pk);
            ItemResponse<dynamic> response = await container.CreateItemAsync<dynamic>(
                testItem,
                partitionKey: partitionKey);
            mockedExecutor.Verify(c => c.AddAsync(It.IsAny<ItemBatchOperation>(), It.IsAny<ItemRequestOptions>(), It.IsAny<CancellationToken>()), Times.Once);
        }

        [TestMethod]
        public async Task AllowBatchingRequestsSendsToExecutor_Upsert()
        {
            (ContainerInternal container, Mock<BatchAsyncContainerExecutor> mockedExecutor) = this.CreateMockBulkCosmosClientContext();

            dynamic testItem = new
            {
                id = Guid.NewGuid().ToString(),
                pk = "FF627B77-568E-4541-A47E-041EAC10E46F",
            };

            Cosmos.PartitionKey partitionKey = new Cosmos.PartitionKey(testItem.pk);
            ItemResponse<dynamic> response = await container.UpsertItemAsync<dynamic>(
                testItem,
                partitionKey: partitionKey);
            mockedExecutor.Verify(c => c.AddAsync(It.IsAny<ItemBatchOperation>(), It.IsAny<ItemRequestOptions>(), It.IsAny<CancellationToken>()), Times.Once);
        }

        [TestMethod]
        public async Task AllowBatchingRequestsSendsToExecutor_Replace()
        {
            (ContainerInternal container, Mock<BatchAsyncContainerExecutor> mockedExecutor) = this.CreateMockBulkCosmosClientContext();

            dynamic testItem = new
            {
                id = Guid.NewGuid().ToString(),
                pk = "FF627B77-568E-4541-A47E-041EAC10E46F",
            };

            Cosmos.PartitionKey partitionKey = new Cosmos.PartitionKey(testItem.pk);
            ItemResponse<dynamic> response = await container.ReplaceItemAsync<dynamic>(
                testItem,
                testItem.id);
            mockedExecutor.Verify(c => c.AddAsync(It.IsAny<ItemBatchOperation>(), It.IsAny<ItemRequestOptions>(), It.IsAny<CancellationToken>()), Times.Once);
        }

        [TestMethod]
        public async Task AllowBatchingRequestsSendsToExecutor_Read()
        {
            (ContainerInternal container, Mock<BatchAsyncContainerExecutor> mockedExecutor) = this.CreateMockBulkCosmosClientContext();

            dynamic testItem = new
            {
                id = Guid.NewGuid().ToString(),
                pk = "FF627B77-568E-4541-A47E-041EAC10E46F",
            };

            Cosmos.PartitionKey partitionKey = new Cosmos.PartitionKey(testItem.pk);
            ItemResponse<dynamic> response = await container.ReadItemAsync<dynamic>(
                id: testItem.id,
                partitionKey: partitionKey);
            mockedExecutor.Verify(c => c.AddAsync(It.IsAny<ItemBatchOperation>(), It.IsAny<ItemRequestOptions>(), It.IsAny<CancellationToken>()), Times.Once);
        }

        [TestMethod]
        public async Task AllowBatchingRequestsSendsToExecutor_Delete()
        {
            (ContainerInternal container, Mock<BatchAsyncContainerExecutor> mockedExecutor) = this.CreateMockBulkCosmosClientContext();

            dynamic testItem = new
            {
                id = Guid.NewGuid().ToString(),
                pk = "FF627B77-568E-4541-A47E-041EAC10E46F",
            };

            Cosmos.PartitionKey partitionKey = new Cosmos.PartitionKey(testItem.pk);
            ItemResponse<dynamic> response = await container.DeleteItemAsync<dynamic>(
                partitionKey: partitionKey,
                id: testItem.id);

            mockedExecutor.Verify(c => c.AddAsync(It.IsAny<ItemBatchOperation>(), It.IsAny<ItemRequestOptions>(), It.IsAny<CancellationToken>()), Times.Once);
        }

        [TestMethod]
        public async Task AllowBatchingRequestsSendsToExecutor_Patch()
        {
            (ContainerInternal container, Mock<BatchAsyncContainerExecutor> mockedExecutor) = this.CreateMockBulkCosmosClientContext();

            dynamic testItem = new
            {
                id = Guid.NewGuid().ToString(),
                pk = "FF627B77-568E-4541-A47E-041EAC10E46F",
            };

            List<PatchOperation> patch = new List<PatchOperation>()
            {
                PatchOperation.Add("/new", "patched")
            };

            Cosmos.PartitionKey partitionKey = new Cosmos.PartitionKey(testItem.pk);
            ItemResponse<dynamic> response = await container.PatchItemAsync<dynamic>(
                testItem.id,
                partitionKey,
                patch);

            mockedExecutor.Verify(c => c.AddAsync(It.IsAny<ItemBatchOperation>(), It.IsAny<ItemRequestOptions>(), It.IsAny<CancellationToken>()), Times.Once);
        }

        [TestMethod]
        public async Task PartitionKeyDeleteUnitTest()
        {
            dynamic item = new
            {
                id = Guid.NewGuid().ToString(),
                pk = "FF627B77-568E-4541-A47E-041EAC10E46F",
            };
            await this.VerifyPartitionKeyDeleteOperation(new Cosmos.PartitionKey(item.pk), "[\"FF627B77-568E-4541-A47E-041EAC10E46F\"]");
        }

        [TestMethod]
        public async Task TestNestedPartitionKeyValueFromStreamAsync()
        {
            ContainerInternal originalContainer = (ContainerInternal)MockCosmosUtil.CreateMockCosmosClient().GetContainer("TestDb", "Test");

            Mock<ContainerCore> mockedContainer = new Mock<ContainerCore>(
                originalContainer.ClientContext,
                (DatabaseInternal)originalContainer.Database,
                originalContainer.Id,
                null)
            {
                CallBase = true
            };

            mockedContainer.Setup(e => e.GetPartitionKeyPathTokensAsync(It.IsAny<CancellationToken>()))
                .Returns(Task.FromResult((IReadOnlyList<IReadOnlyList<string>>)new List<IReadOnlyList<string>> {new List<string> { "a", "b", "c" }}));

            ContainerInternal containerWithMockPartitionKeyPath = mockedContainer.Object;

            List<dynamic> invalidNestedItems = new List<dynamic>
            {
                new // a/b/d (leaf invalid)
                {
                    id = Guid.NewGuid().ToString(),
                    a = new
                    {
                        b = new
                        {
                            d = "pk1",
                        }
                    }
                },
                new // a/d/c (middle invalid)
                {
                    id = Guid.NewGuid().ToString(),
                    a = new
                    {
                        d = new
                        {
                            c = "pk1",
                        }
                    }
                },
                new // nested/a/b/c (root invalid)
                {
                    id = Guid.NewGuid().ToString(),
                    nested = new
                    {
                        a = new
                        {
                            b = new
                            {
                                c = "pk1",
                            }
                        }
                    }
                },
                new // nested/a/b/c/d (root & tail invalid)
                {
                    id = Guid.NewGuid().ToString(),
                    nested = new
                    {
                        a = new
                        {
                            b = new
                            {
                                c = new
                                {
                                    d = "pk1"
                                }
                            }
                        }
                    }
                }
            };

            foreach (dynamic poco in invalidNestedItems)
            {
                object pk = await containerWithMockPartitionKeyPath.GetPartitionKeyValueFromStreamAsync(
                    MockCosmosUtil.Serializer.ToStream(poco),
                    NoOpTrace.Singleton,
                    default(CancellationToken));
                Assert.IsTrue(object.Equals(Cosmos.PartitionKey.None, pk));
            }
        }

        [TestMethod]
        public async Task TestMultipleNestedPartitionKeyValueFromStreamAsync()
        {
            ContainerInternal originalContainer = (ContainerInternal)MockCosmosUtil.CreateMockCosmosClient().GetContainer("TestDb", "Test");

            Mock<ContainerCore> mockedContainer = new Mock<ContainerCore>(
                originalContainer.ClientContext,
                (DatabaseInternal)originalContainer.Database,
                originalContainer.Id,
                null)
            {
                CallBase = true
            };

            mockedContainer.Setup(e => e.GetPartitionKeyPathTokensAsync(It.IsAny<CancellationToken>()))
                .Returns(Task.FromResult((IReadOnlyList<IReadOnlyList<string>>) new List<IReadOnlyList<string>> { new List<string> { "a", "b", "c" }, new List<string> { "a","e","f" } }));

            ContainerInternal containerWithMockPartitionKeyPath = mockedContainer.Object;

            List<dynamic> validNestedItems = new List<dynamic>
            {
                (
                    new // a/b/c (Specify only one partition key)
                    {
                        id = Guid.NewGuid().ToString(),
                        a = new
                        {
                            b = new
                            {
                                c = 10,
                            }
                        }
                    },
                    "[10.0,{}]"
                ),
                (
                    new // 
                    {
                        id = Guid.NewGuid().ToString(),
                        a = new
                        {
                            b = new
                            {
                                c = 10,
                            },
                            e = new
                            {
                                f = 15,
                            }
                        }
                    },
                    "[10.0,15.0]"
                ),
                (
                    new
                    {
                        id = Guid.NewGuid().ToString(),
                        a = new
                        {
                            b = new
                            {
                                c = 10,
                            },
                            e = new
                            {
                                f = default(string), //null
                            }
                        }
                    },
                    "[10.0,null]"
                ),
                (
                    new
                    {
                        id = Guid.NewGuid().ToString(),
                        a = new
                        {
                            e = new
                            {
                                f = 10,
                            }
                        }
                    },
                    "[{},10.0]"
                ),
                (
                    new
                    {
                        id = Guid.NewGuid().ToString(),
                        a = new
                        {
                            e = 10,
                            b = new
                            {
                                k = 10,
                            }
                        }

                    },
                    "[{},{}]"
                )
            };

            foreach (dynamic poco in validNestedItems)
            {
                Cosmos.PartitionKey pk = await containerWithMockPartitionKeyPath.GetPartitionKeyValueFromStreamAsync(
                    MockCosmosUtil.Serializer.ToStream(poco.Item1),
                    NoOpTrace.Singleton,
                    default(CancellationToken));
                string partitionKeyString = pk.InternalKey.ToJsonString();
                Assert.AreEqual(poco.Item2, partitionKeyString);
            }

        }

        private (ContainerInternal, Mock<BatchAsyncContainerExecutor>) CreateMockBulkCosmosClientContext()
        {
            CosmosClientContext context = MockCosmosUtil.CreateMockCosmosClient(
                builder => builder.WithBulkExecution(true)).ClientContext;
            Mock<CosmosClientContext> mockContext = new Mock<CosmosClientContext>();
            mockContext.Setup(x => x.CreateLink(It.IsAny<string>(), It.IsAny<string>(), It.IsAny<string>()))
                .Returns<string, string, string>((x, y, z) => context.CreateLink(x, y, z));
            mockContext.Setup(x => x.ClientOptions).Returns(context.ClientOptions);
            mockContext.Setup(x => x.ResponseFactory).Returns(context.ResponseFactory);
            mockContext.Setup(x => x.SerializerCore).Returns(context.SerializerCore);
            mockContext.Setup(x => x.DocumentClient).Returns(context.DocumentClient);

            mockContext.Setup(x => x.OperationHelperAsync<ResponseMessage>(
                It.IsAny<string>(),
                It.IsAny<RequestOptions>(),
                It.IsAny<Func<ITrace, Task<ResponseMessage>>>()))
               .Returns<string, RequestOptions, Func<ITrace, Task<ResponseMessage>>>(
                (operationName, requestOptions, func) => func(NoOpTrace.Singleton));

            mockContext.Setup(x => x.OperationHelperAsync<ItemResponse<dynamic>>(
                It.IsAny<string>(),
                It.IsAny<RequestOptions>(),
                It.IsAny<Func<ITrace, Task<ItemResponse<dynamic>>>>()))
               .Returns<string, RequestOptions, Func<ITrace, Task<ItemResponse<dynamic>>>>(
                (operationName, requestOptions, func) => func(NoOpTrace.Singleton));

            mockContext.Setup(x => x.ProcessResourceOperationStreamAsync(
                It.IsAny<string>(),
                It.IsAny<ResourceType>(),
                It.IsAny<OperationType>(),
                It.IsAny<RequestOptions>(),
                It.IsAny<ContainerInternal>(),
                It.IsAny<Cosmos.PartitionKey?>(),
                It.IsAny<string>(),
                It.IsAny<Stream>(),
                It.IsAny<Action<RequestMessage>>(),
                It.IsAny<ITrace>(),
                It.IsAny<CancellationToken>())).Returns<string, ResourceType, OperationType, RequestOptions, ContainerInternal, Cosmos.PartitionKey, string, Stream, Action<RequestMessage>, ITrace, CancellationToken>(
                (uri, resourceType, operationType, requestOptions, containerInternal, pk, itemId, stream, requestEnricher, trace, cancellationToken) =>
                 context.ProcessResourceOperationStreamAsync(
                     uri,
                     resourceType,
                     operationType,
                     requestOptions,
                     containerInternal,
                     pk,
                     itemId,
                     stream,
                     requestEnricher,
                     trace,
                     cancellationToken));

            Mock<BatchAsyncContainerExecutor> mockedExecutor = this.GetMockedBatchExcecutor();
            mockContext.Setup(x => x.GetExecutorForContainer(It.IsAny<ContainerInternal>())).Returns(mockedExecutor.Object);

            DatabaseInternal db = new DatabaseInlineCore(mockContext.Object, "test");
            ContainerInternal container = new ContainerInlineCore(mockContext.Object, db, "test");

            return (container, mockedExecutor);
        }

        private async Task VerifyItemNullPartitionKeyExpectations(
            dynamic testItem,
            ItemRequestOptions requestOptions = null)
        {
            TestHandler testHandler = new TestHandler((request, cancellationToken) =>
            {
                Assert.IsNotNull(request.Headers.PartitionKey);
                JToken.Parse(Documents.Routing.PartitionKeyInternal.Undefined.ToString());
                Assert.IsTrue(new JTokenEqualityComparer().Equals(
                        JToken.Parse(Documents.Routing.PartitionKeyInternal.Undefined.ToString()),
                        JToken.Parse(request.Headers.PartitionKey)),
                        "Arguments {0} {1} ", Documents.Routing.PartitionKeyInternal.Undefined.ToString(), request.Headers.PartitionKey);

                return Task.FromResult(new ResponseMessage(HttpStatusCode.OK));
            });

            using CosmosClient client = MockCosmosUtil.CreateMockCosmosClient(
                (cosmosClientBuilder) => cosmosClientBuilder.AddCustomHandlers(testHandler));

            Container container = client.GetDatabase("testdb")
                                        .GetContainer("testcontainer");

            await container.CreateItemAsync<dynamic>(
                    item: testItem,
                    requestOptions: requestOptions);

            await container.UpsertItemAsync<dynamic>(
                    item: testItem,
                    requestOptions: requestOptions);

            await container.ReplaceItemAsync<dynamic>(
                    id: testItem.id,
                    item: testItem,
                    requestOptions: requestOptions);
        }

        private async Task VerifyItemOperations(
            Cosmos.PartitionKey partitionKey,
            string partitionKeySerialized,
            dynamic testItem,
            ItemRequestOptions requestOptions = null)
        {
            ResponseMessage response = null;
            HttpStatusCode httpStatusCode = HttpStatusCode.OK;
            int testHandlerHitCount = 0;
            TestHandler testHandler = new TestHandler((request, cancellationToken) =>
            {
                Assert.IsTrue(request.RequestUri.OriginalString.StartsWith(@"dbs/testdb/colls/testcontainer"));
                Assert.AreEqual(requestOptions, request.RequestOptions);
                Assert.AreEqual(ResourceType.Document, request.ResourceType);
                Assert.IsNotNull(request.Headers.PartitionKey);
                Assert.AreEqual(partitionKeySerialized, request.Headers.PartitionKey);
                testHandlerHitCount++;
                response = new ResponseMessage(httpStatusCode, request, errorMessage: null)
                {
                    Content = request.Content
                };
                return Task.FromResult(response);
            });

            using CosmosClient client = MockCosmosUtil.CreateMockCosmosClient(
                (builder) => builder.AddCustomHandlers(testHandler));

            Container container = client.GetDatabase("testdb")
                                        .GetContainer("testcontainer");

            ItemResponse<dynamic> itemResponse = await container.CreateItemAsync<dynamic>(
                item: testItem,
                requestOptions: requestOptions);
            Assert.IsNotNull(itemResponse);
            Assert.AreEqual(httpStatusCode, itemResponse.StatusCode);

            itemResponse = await container.ReadItemAsync<dynamic>(
                partitionKey: partitionKey,
                id: testItem.id,
                requestOptions: requestOptions);
            Assert.IsNotNull(itemResponse);
            Assert.AreEqual(httpStatusCode, itemResponse.StatusCode);

            itemResponse = await container.UpsertItemAsync<dynamic>(
                item: testItem,
                requestOptions: requestOptions);
            Assert.IsNotNull(itemResponse);
            Assert.AreEqual(httpStatusCode, itemResponse.StatusCode);

            itemResponse = await container.ReplaceItemAsync<dynamic>(
                id: testItem.id,
                item: testItem,
                requestOptions: requestOptions);
            Assert.IsNotNull(itemResponse);
            Assert.AreEqual(httpStatusCode, itemResponse.StatusCode);

            itemResponse = await container.DeleteItemAsync<dynamic>(
                partitionKey: partitionKey,
                id: testItem.id,
                requestOptions: requestOptions);
            Assert.IsNotNull(itemResponse);
            Assert.AreEqual(httpStatusCode, itemResponse.StatusCode);

            Assert.AreEqual(5, testHandlerHitCount, "An operation did not make it to the handler");

            using (Stream itemStream = MockCosmosUtil.Serializer.ToStream<dynamic>(testItem))
            {
                using (ResponseMessage streamResponse = await container.CreateItemStreamAsync(
                    partitionKey: partitionKey,
                    streamPayload: itemStream,
                    requestOptions: requestOptions))
                {
                    Assert.IsNotNull(streamResponse);
                    Assert.AreEqual(httpStatusCode, streamResponse.StatusCode);
                }
            }

            using (Stream itemStream = MockCosmosUtil.Serializer.ToStream<dynamic>(testItem))
            {
                using (ResponseMessage streamResponse = await container.ReadItemStreamAsync(
                    partitionKey: partitionKey,
                    id: testItem.id,
                    requestOptions: requestOptions))
                {
                    Assert.IsNotNull(streamResponse);
                    Assert.AreEqual(httpStatusCode, streamResponse.StatusCode);
                }
            }

            using (Stream itemStream = MockCosmosUtil.Serializer.ToStream<dynamic>(testItem))
            {
                using (ResponseMessage streamResponse = await container.UpsertItemStreamAsync(
                    partitionKey: partitionKey,
                    streamPayload: itemStream,
                    requestOptions: requestOptions))
                {
                    Assert.IsNotNull(streamResponse);
                    Assert.AreEqual(httpStatusCode, streamResponse.StatusCode);
                }
            }

            using (Stream itemStream = MockCosmosUtil.Serializer.ToStream<dynamic>(testItem))
            {
                using (ResponseMessage streamResponse = await container.ReplaceItemStreamAsync(
                    partitionKey: partitionKey,
                    id: testItem.id,
                    streamPayload: itemStream,
                    requestOptions: requestOptions))
                {
                    Assert.IsNotNull(streamResponse);
                    Assert.AreEqual(httpStatusCode, streamResponse.StatusCode);
                }
            }

            using (Stream itemStream = MockCosmosUtil.Serializer.ToStream<dynamic>(testItem))
            {
                using (ResponseMessage streamResponse = await container.DeleteItemStreamAsync(
                    partitionKey: partitionKey,
                    id: testItem.id,
                    requestOptions: requestOptions))
                {
                    Assert.IsNotNull(streamResponse);
                    Assert.AreEqual(httpStatusCode, streamResponse.StatusCode);
                }
            }

            Assert.AreEqual(10, testHandlerHitCount, "A stream operation did not make it to the handler");
        }

        private async Task VerifyPartitionKeyDeleteOperation(
            Cosmos.PartitionKey partitionKey,
            string partitionKeySerialized,
            RequestOptions requestOptions = null)
        {
            ResponseMessage response = null;
            HttpStatusCode httpStatusCode = HttpStatusCode.OK;
            int testHandlerHitCount = 0;
            TestHandler testHandler = new TestHandler((request, cancellationToken) =>
            {
                Assert.IsTrue(request.RequestUri.OriginalString.StartsWith(@"dbs/testdb/colls/testcontainer"));
                Assert.AreEqual(requestOptions, request.RequestOptions);
                Assert.AreEqual(ResourceType.PartitionKey, request.ResourceType);
                Assert.IsNotNull(request.Headers.PartitionKey);
                Assert.AreEqual(partitionKeySerialized, request.Headers.PartitionKey);
                testHandlerHitCount++;
<<<<<<< HEAD
                response = new ResponseMessage(httpStatusCode, request, errorMessage: null);
                response.Content = request.Content;
=======
                response = new ResponseMessage(httpStatusCode, request, errorMessage: null)
                {
                    Content = request.Content
                };
>>>>>>> 3dca3d9f
                return Task.FromResult(response);
            });

            CosmosClient client = MockCosmosUtil.CreateMockCosmosClient(
                (builder) => builder.AddCustomHandlers(testHandler));

            Container container = client.GetDatabase("testdb")
                                        .GetContainer("testcontainer");

            ContainerInternal containerInternal = (ContainerInternal)container;
            ResponseMessage responseMessage = await containerInternal.DeleteAllItemsByPartitionKeyStreamAsync(
                partitionKey: partitionKey,
                requestOptions: requestOptions);
            Assert.IsNotNull(responseMessage);
            Assert.AreEqual(httpStatusCode, responseMessage.StatusCode);
            Assert.AreEqual(1, testHandlerHitCount, "The operation did not make it to the handler");
        }

        private Mock<BatchAsyncContainerExecutor> GetMockedBatchExcecutor()
        {
            Mock<BatchAsyncContainerExecutor> mockedExecutor = new Mock<BatchAsyncContainerExecutor>();

            mockedExecutor
                .Setup(e => e.AddAsync(It.IsAny<ItemBatchOperation>(), It.IsAny<ItemRequestOptions>(), It.IsAny<CancellationToken>()))
                .ReturnsAsync(new TransactionalBatchOperationResult(HttpStatusCode.OK)
                {
                });

            return mockedExecutor;
        }
    }
}<|MERGE_RESOLUTION|>--- conflicted
+++ resolved
@@ -897,15 +897,10 @@
                 Assert.IsNotNull(request.Headers.PartitionKey);
                 Assert.AreEqual(partitionKeySerialized, request.Headers.PartitionKey);
                 testHandlerHitCount++;
-<<<<<<< HEAD
-                response = new ResponseMessage(httpStatusCode, request, errorMessage: null);
-                response.Content = request.Content;
-=======
                 response = new ResponseMessage(httpStatusCode, request, errorMessage: null)
                 {
                     Content = request.Content
                 };
->>>>>>> 3dca3d9f
                 return Task.FromResult(response);
             });
 
