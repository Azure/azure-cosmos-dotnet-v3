﻿//------------------------------------------------------------
// Copyright (c) Microsoft Corporation.  All rights reserved.
//------------------------------------------------------------

namespace Microsoft.Azure.Cosmos.Tests
{
    using System;
    using System.Collections.Generic;
    using System.IO;
    using System.Net;
    using System.Threading;
    using System.Threading.Tasks;
    using Microsoft.Azure.Cosmos.Tracing;
    using Microsoft.Azure.Documents;
    using Microsoft.VisualStudio.TestTools.UnitTesting;
    using Moq;
    using Newtonsoft.Json.Linq;

    [TestClass]
    public class CosmosItemUnitTests
    {
        [TestMethod]
        public async Task TestItemPartitionKeyTypes()
        {
            dynamic item = new
            {
                id = Guid.NewGuid().ToString(),
                pk = "FF627B77-568E-4541-A47E-041EAC10E46F",
            };
            await VerifyItemOperations(new Cosmos.PartitionKey(item.pk), "[\"FF627B77-568E-4541-A47E-041EAC10E46F\"]", item);

            item = new
            {
                id = Guid.NewGuid().ToString(),
                pk = 4567,
            };
            await VerifyItemOperations(new Cosmos.PartitionKey(item.pk), "[4567.0]", item);

            item = new
            {
                id = Guid.NewGuid().ToString(),
                pk = 4567.1234,
            };
            await VerifyItemOperations(new Cosmos.PartitionKey(item.pk), "[4567.1234]", item);

            item = new
            {
                id = Guid.NewGuid().ToString(),
                pk = true,
            };
            await VerifyItemOperations(new Cosmos.PartitionKey(item.pk), "[true]", item);
        }

        [TestMethod]
        public async Task TestNullItemPartitionKeyFlag()
        {
            dynamic testItem = new
            {
                id = Guid.NewGuid().ToString()
            };

            await VerifyItemOperations(new Cosmos.PartitionKey(Undefined.Value), "[{}]", testItem);
        }

        [TestMethod]
        public async Task TestNullItemPartitionKeyBehavior()
        {
            dynamic testItem = new
            {
                id = Guid.NewGuid().ToString()
            };

            await VerifyItemNullPartitionKeyExpectations(testItem, null);

            ItemRequestOptions requestOptions = new ItemRequestOptions();
            await VerifyItemNullPartitionKeyExpectations(testItem, requestOptions);
        }

        [TestMethod]
        public async Task TestGetPartitionKeyValueFromStreamAsync()
        {
            ContainerInternal mockContainer = (ContainerInternal)MockCosmosUtil.CreateMockCosmosClient().GetContainer("TestDb", "Test");
            Mock<ContainerInternal> containerMock = new Mock<ContainerInternal>();
            ContainerInternal container = containerMock.Object;

<<<<<<< HEAD
            containerMock.Setup(x => x.GetPartitionKeyValueFromStreamAsync(It.IsAny<Stream>(), It.IsAny<CancellationToken>()))
                .Returns<Stream, CancellationToken>((stream, cancellationToken) => mockContainer.GetPartitionKeyValueFromStreamAsync(stream, cancellationToken));
=======
            containerMock.Setup(e => e.GetPartitionKeyPathTokensAsync(It.IsAny<CancellationToken>()))
                .Returns(Task.FromResult((IReadOnlyList<IReadOnlyList<string>>)new List<IReadOnlyList<string>> { new List<string> { "pk" } }));
            containerMock
                .Setup(
                    x => x.GetPartitionKeyValueFromStreamAsync(
                        It.IsAny<Stream>(), 
                        It.IsAny<ITrace>(), 
                        It.IsAny<CancellationToken>()))
                .Returns<Stream, ITrace, CancellationToken>(
                (stream, trace, cancellationToken) => mockContainer.GetPartitionKeyValueFromStreamAsync(
                    stream,
                    trace, 
                    cancellationToken));
>>>>>>> 770ee191

            DateTime dateTime = new DateTime(2019, 05, 15, 12, 1, 2, 3, DateTimeKind.Utc);
            Guid guid = Guid.NewGuid();

            //Test supported types
            List<dynamic> supportedTypesToTest = new List<dynamic> {
                new { pk = true },
                new { pk = false },
                new { pk = byte.MaxValue },
                new { pk = sbyte.MaxValue },
                new { pk = short.MaxValue },
                new { pk = ushort.MaxValue },
                new { pk = int.MaxValue },
                new { pk = uint.MaxValue },
                new { pk = long.MaxValue },
                new { pk = ulong.MaxValue },
                new { pk = float.MaxValue },
                new { pk = double.MaxValue },
                new { pk = decimal.MaxValue },
                new { pk = char.MaxValue },
                new { pk = "test" },
                new { pk = dateTime },
                new { pk = guid },
            };

            foreach (dynamic poco in supportedTypesToTest)
            {
                object pk = await container.GetPartitionKeyValueFromStreamAsync(
                    MockCosmosUtil.Serializer.ToStream(poco),
                    NoOpTrace.Singleton,
                    default(CancellationToken));
                if (pk is bool boolValue)
                {
                    Assert.AreEqual(poco.pk, boolValue);
                }
                else if (pk is double doubleValue)
                {
                    if (poco.pk is float)
                    {
                        Assert.AreEqual(poco.pk, Convert.ToSingle(pk));
                    }
                    else if (poco.pk is double)
                    {
                        Assert.AreEqual(poco.pk, Convert.ToDouble(pk));
                    }
                    else if (poco.pk is decimal)
                    {
                        Assert.AreEqual(Convert.ToDouble(poco.pk), (double)pk);
                    }
                }
                else if (pk is string stringValue)
                {
                    if (poco.pk is DateTime)
                    {
                        Assert.AreEqual(poco.pk.ToString("yyyy-MM-ddTHH:mm:ss.fffZ"), stringValue);
                    }
                    else
                    {
                        Assert.AreEqual(poco.pk.ToString(), (string)pk);
                    }
                }
            }

            //Unsupported types should throw
            List<dynamic> unsupportedTypesToTest = new List<dynamic> {
                new { pk = new { test = "test" } },
                new { pk = new int[]{ 1, 2, 3 } },
                new { pk = new ArraySegment<byte>(new byte[]{ 0 }) },
            };

            foreach (dynamic poco in unsupportedTypesToTest)
            {
                await Assert.ThrowsExceptionAsync<ArgumentException>(async () => await container.GetPartitionKeyValueFromStreamAsync(
                    MockCosmosUtil.Serializer.ToStream(poco),
                    NoOpTrace.Singleton,
                    default(CancellationToken)));
            }

            //null should return null
            object pkValue = await container.GetPartitionKeyValueFromStreamAsync(
                MockCosmosUtil.Serializer.ToStream(new { pk = (object)null }),
                NoOpTrace.Singleton,
                default);
            Assert.AreEqual(Cosmos.PartitionKey.Null, pkValue);
        }

        [TestMethod]
        public async Task AllowBatchingRequestsSendsToExecutor_CreateStream()
        {
            (ContainerInternal container, Mock<BatchAsyncContainerExecutor> mockedExecutor) = this.CreateMockBulkCosmosClientContext();

            dynamic testItem = new
            {
                id = Guid.NewGuid().ToString(),
                pk = "FF627B77-568E-4541-A47E-041EAC10E46F",
            };

            using (Stream itemStream = MockCosmosUtil.Serializer.ToStream<dynamic>(testItem))
            {
                ItemRequestOptions itemRequestOptions = new ItemRequestOptions();
                Cosmos.PartitionKey partitionKey = new Cosmos.PartitionKey(testItem.pk);
                using (ResponseMessage streamResponse = await container.CreateItemStreamAsync(
                    partitionKey: partitionKey,
                    streamPayload: itemStream))
                {
                    mockedExecutor.Verify(c => c.AddAsync(It.IsAny<ItemBatchOperation>(), It.IsAny<ItemRequestOptions>(), It.IsAny<CancellationToken>()), Times.Once);
                }
            }
        }

        [TestMethod]
        public async Task AllowBatchingRequestsSendsToExecutor_UpsertStream()
        {
            (ContainerInternal container, Mock<BatchAsyncContainerExecutor> mockedExecutor) = this.CreateMockBulkCosmosClientContext();

            dynamic testItem = new
            {
                id = Guid.NewGuid().ToString(),
                pk = "FF627B77-568E-4541-A47E-041EAC10E46F",
            };

            using (Stream itemStream = MockCosmosUtil.Serializer.ToStream<dynamic>(testItem))
            {
                ItemRequestOptions itemRequestOptions = new ItemRequestOptions();
                Cosmos.PartitionKey partitionKey = new Cosmos.PartitionKey(testItem.pk);
                using (ResponseMessage streamResponse = await container.UpsertItemStreamAsync(
                    partitionKey: partitionKey,
                    streamPayload: itemStream))
                {
                    mockedExecutor.Verify(c => c.AddAsync(It.IsAny<ItemBatchOperation>(), It.IsAny<ItemRequestOptions>(), It.IsAny<CancellationToken>()), Times.Once);
                }
            }
        }

        [TestMethod]
        public async Task AllowBatchingRequestsSendsToExecutor_ReplaceStream()
        {
            (ContainerInternal container, Mock<BatchAsyncContainerExecutor> mockedExecutor) = this.CreateMockBulkCosmosClientContext();

            dynamic testItem = new
            {
                id = Guid.NewGuid().ToString(),
                pk = "FF627B77-568E-4541-A47E-041EAC10E46F",
            };

            using (Stream itemStream = MockCosmosUtil.Serializer.ToStream<dynamic>(testItem))
            {
                ItemRequestOptions itemRequestOptions = new ItemRequestOptions();
                Cosmos.PartitionKey partitionKey = new Cosmos.PartitionKey(testItem.pk);
                using (ResponseMessage streamResponse = await container.ReplaceItemStreamAsync(
                    partitionKey: partitionKey,
                    id: testItem.id,
                    streamPayload: itemStream))
                {
                    mockedExecutor.Verify(c => c.AddAsync(It.IsAny<ItemBatchOperation>(), It.IsAny<ItemRequestOptions>(), It.IsAny<CancellationToken>()), Times.Once);
                }
            }
        }

        [TestMethod]
        public async Task AllowBatchingRequestsSendsToExecutor_ReadStream()
        {
            (ContainerInternal container, Mock<BatchAsyncContainerExecutor> mockedExecutor) = this.CreateMockBulkCosmosClientContext();

            dynamic testItem = new
            {
                id = Guid.NewGuid().ToString(),
                pk = "FF627B77-568E-4541-A47E-041EAC10E46F",
            };

            using (Stream itemStream = MockCosmosUtil.Serializer.ToStream<dynamic>(testItem))
            {
                ItemRequestOptions itemRequestOptions = new ItemRequestOptions();
                Cosmos.PartitionKey partitionKey = new Cosmos.PartitionKey(testItem.pk);
                using (ResponseMessage streamResponse = await container.ReadItemStreamAsync(
                    partitionKey: partitionKey,
                    id: testItem.id))
                {
                    mockedExecutor.Verify(c => c.AddAsync(It.IsAny<ItemBatchOperation>(), It.IsAny<ItemRequestOptions>(), It.IsAny<CancellationToken>()), Times.Once);
                }
            }
        }

        [TestMethod]
        public async Task AllowBatchingRequestsSendsToExecutor_DeleteStream()
        {
            (ContainerInternal container, Mock<BatchAsyncContainerExecutor> mockedExecutor) = this.CreateMockBulkCosmosClientContext();

            dynamic testItem = new
            {
                id = Guid.NewGuid().ToString(),
                pk = "FF627B77-568E-4541-A47E-041EAC10E46F",
            };

            ItemRequestOptions itemRequestOptions = new ItemRequestOptions();
            Cosmos.PartitionKey partitionKey = new Cosmos.PartitionKey(testItem.pk);
            using (ResponseMessage streamResponse = await container.DeleteItemStreamAsync(
                partitionKey: partitionKey,
                id: testItem.id))
            {
                mockedExecutor.Verify(c => c.AddAsync(It.IsAny<ItemBatchOperation>(), It.IsAny<ItemRequestOptions>(), It.IsAny<CancellationToken>()), Times.Once);
            }
        }

        [TestMethod]
        public async Task AllowBatchingRequestsSendsToExecutor_PatchStream()
        {
            (ContainerInternal container, Mock<BatchAsyncContainerExecutor> mockedExecutor) = this.CreateMockBulkCosmosClientContext();

            dynamic testItem = new
            {
                id = Guid.NewGuid().ToString(),
                pk = "FF627B77-568E-4541-A47E-041EAC10E46F",
            };

            List<PatchOperation> patch = new List<PatchOperation>()
            {
                PatchOperation.Add("/new", "patched")
            };

            ItemRequestOptions itemRequestOptions = new ItemRequestOptions();
            Cosmos.PartitionKey partitionKey = new Cosmos.PartitionKey(testItem.pk);
            using (ResponseMessage streamResponse = await container.PatchItemStreamAsync(
                partitionKey: partitionKey,
                id: testItem.id,
                patchOperations: patch))
            {
                mockedExecutor.Verify(c => c.AddAsync(It.IsAny<ItemBatchOperation>(), It.IsAny<ItemRequestOptions>(), It.IsAny<CancellationToken>()), Times.Once);
            }
        }

        [TestMethod]
        public async Task AllowBatchingRequestsSendsToExecutor_Create()
        {
            (ContainerInternal container, Mock<BatchAsyncContainerExecutor> mockedExecutor) = this.CreateMockBulkCosmosClientContext();

            dynamic testItem = new
            {
                id = Guid.NewGuid().ToString(),
                pk = "FF627B77-568E-4541-A47E-041EAC10E46F",
            };

            Cosmos.PartitionKey partitionKey = new Cosmos.PartitionKey(testItem.pk);
            ItemResponse<dynamic> response = await container.CreateItemAsync<dynamic>(
                testItem,
                partitionKey: partitionKey);
            mockedExecutor.Verify(c => c.AddAsync(It.IsAny<ItemBatchOperation>(), It.IsAny<ItemRequestOptions>(), It.IsAny<CancellationToken>()), Times.Once);
        }

        [TestMethod]
        public async Task AllowBatchingRequestsSendsToExecutor_Upsert()
        {
            (ContainerInternal container, Mock<BatchAsyncContainerExecutor> mockedExecutor) = this.CreateMockBulkCosmosClientContext();

            dynamic testItem = new
            {
                id = Guid.NewGuid().ToString(),
                pk = "FF627B77-568E-4541-A47E-041EAC10E46F",
            };

            Cosmos.PartitionKey partitionKey = new Cosmos.PartitionKey(testItem.pk);
            ItemResponse<dynamic> response = await container.UpsertItemAsync<dynamic>(
                testItem,
                partitionKey: partitionKey);
            mockedExecutor.Verify(c => c.AddAsync(It.IsAny<ItemBatchOperation>(), It.IsAny<ItemRequestOptions>(), It.IsAny<CancellationToken>()), Times.Once);
        }

        [TestMethod]
        public async Task AllowBatchingRequestsSendsToExecutor_Replace()
        {
            (ContainerInternal container, Mock<BatchAsyncContainerExecutor> mockedExecutor) = this.CreateMockBulkCosmosClientContext();

            dynamic testItem = new
            {
                id = Guid.NewGuid().ToString(),
                pk = "FF627B77-568E-4541-A47E-041EAC10E46F",
            };

            Cosmos.PartitionKey partitionKey = new Cosmos.PartitionKey(testItem.pk);
            ItemResponse<dynamic> response = await container.ReplaceItemAsync<dynamic>(
                testItem,
                testItem.id);
            mockedExecutor.Verify(c => c.AddAsync(It.IsAny<ItemBatchOperation>(), It.IsAny<ItemRequestOptions>(), It.IsAny<CancellationToken>()), Times.Once);
        }

        [TestMethod]
        public async Task AllowBatchingRequestsSendsToExecutor_Read()
        {
            (ContainerInternal container, Mock<BatchAsyncContainerExecutor> mockedExecutor) = this.CreateMockBulkCosmosClientContext();

            dynamic testItem = new
            {
                id = Guid.NewGuid().ToString(),
                pk = "FF627B77-568E-4541-A47E-041EAC10E46F",
            };

            Cosmos.PartitionKey partitionKey = new Cosmos.PartitionKey(testItem.pk);
            ItemResponse<dynamic> response = await container.ReadItemAsync<dynamic>(
                id: testItem.id,
                partitionKey: partitionKey);
            mockedExecutor.Verify(c => c.AddAsync(It.IsAny<ItemBatchOperation>(), It.IsAny<ItemRequestOptions>(), It.IsAny<CancellationToken>()), Times.Once);
        }

        [TestMethod]
        public async Task AllowBatchingRequestsSendsToExecutor_Delete()
        {
            (ContainerInternal container, Mock<BatchAsyncContainerExecutor> mockedExecutor) = this.CreateMockBulkCosmosClientContext();

            dynamic testItem = new
            {
                id = Guid.NewGuid().ToString(),
                pk = "FF627B77-568E-4541-A47E-041EAC10E46F",
            };

            Cosmos.PartitionKey partitionKey = new Cosmos.PartitionKey(testItem.pk);
            ItemResponse<dynamic> response = await container.DeleteItemAsync<dynamic>(
                partitionKey: partitionKey,
                id: testItem.id);

            mockedExecutor.Verify(c => c.AddAsync(It.IsAny<ItemBatchOperation>(), It.IsAny<ItemRequestOptions>(), It.IsAny<CancellationToken>()), Times.Once);
        }

        [TestMethod]
        public async Task AllowBatchingRequestsSendsToExecutor_Patch()
        {
            (ContainerInternal container, Mock<BatchAsyncContainerExecutor> mockedExecutor) = this.CreateMockBulkCosmosClientContext();

            dynamic testItem = new
            {
                id = Guid.NewGuid().ToString(),
                pk = "FF627B77-568E-4541-A47E-041EAC10E46F",
            };

            List<PatchOperation> patch = new List<PatchOperation>()
            {
                PatchOperation.Add("/new", "patched")
            };

            Cosmos.PartitionKey partitionKey = new Cosmos.PartitionKey(testItem.pk);
            ItemResponse<dynamic> response = await container.PatchItemAsync<dynamic>(
                testItem.id,
                partitionKey,
                patch);

            mockedExecutor.Verify(c => c.AddAsync(It.IsAny<ItemBatchOperation>(), It.IsAny<ItemRequestOptions>(), It.IsAny<CancellationToken>()), Times.Once);
        }

        [TestMethod]
        public async Task PartitionKeyDeleteUnitTest()
        {
            dynamic item = new
            {
                id = Guid.NewGuid().ToString(),
                pk = "FF627B77-568E-4541-A47E-041EAC10E46F",
            };
            await this.VerifyPartitionKeyDeleteOperation(new Cosmos.PartitionKey(item.pk), "[\"FF627B77-568E-4541-A47E-041EAC10E46F\"]");
        }

        [TestMethod]
        public async Task TestNestedPartitionKeyValueFromStreamAsync()
        {
            ContainerInternal originalContainer = (ContainerInternal)MockCosmosUtil.CreateMockCosmosClient().GetContainer("TestDb", "Test");

            Mock<ContainerCore> mockedContainer = new Mock<ContainerCore>(
                originalContainer.ClientContext,
                (DatabaseInternal)originalContainer.Database,
                originalContainer.Id,
                null)
            {
                CallBase = true
            };

            ContainerInternal containerWithMockPartitionKeyPath = mockedContainer.Object;

            List<dynamic> invalidNestedItems = new List<dynamic>
            {
                new // a/b/d (leaf invalid)
                {
                    id = Guid.NewGuid().ToString(),
                    a = new
                    {
                        b = new
                        {
                            d = "pk1",
                        }
                    }
                },
                new // a/d/c (middle invalid)
                {
                    id = Guid.NewGuid().ToString(),
                    a = new
                    {
                        d = new
                        {
                            c = "pk1",
                        }
                    }
                },
                new // nested/a/b/c (root invalid)
                {
                    id = Guid.NewGuid().ToString(),
                    nested = new
                    {
                        a = new
                        {
                            b = new
                            {
                                c = "pk1",
                            }
                        }
                    }
                },
                new // nested/a/b/c/d (root & tail invalid)
                {
                    id = Guid.NewGuid().ToString(),
                    nested = new
                    {
                        a = new
                        {
                            b = new
                            {
                                c = new
                                {
                                    d = "pk1"
                                }
                            }
                        }
                    }
                }
            };

            foreach (dynamic poco in invalidNestedItems)
            {
                object pk = await containerWithMockPartitionKeyPath.GetPartitionKeyValueFromStreamAsync(
                    MockCosmosUtil.Serializer.ToStream(poco),
                    NoOpTrace.Singleton,
                    default(CancellationToken));
                Assert.IsTrue(object.Equals(Cosmos.PartitionKey.None, pk));
            }
        }

        [TestMethod]
        public async Task TestMultipleNestedPartitionKeyValueFromStreamAsync()
        {
            ContainerInternal originalContainer = (ContainerInternal)MockCosmosUtil.CreateMockCosmosClient().GetContainer("TestDb", "Test");

            Mock<ContainerCore> mockedContainer = new Mock<ContainerCore>(
                originalContainer.ClientContext,
                (DatabaseInternal)originalContainer.Database,
                originalContainer.Id,
                null)
            {
                CallBase = true
            };

            ContainerInternal containerWithMockPartitionKeyPath = mockedContainer.Object;

            List<dynamic> validNestedItems = new List<dynamic>
            {
                (
                    new // a/b/c (Specify only one partition key)
                    {
                        id = Guid.NewGuid().ToString(),
                        a = new
                        {
                            b = new
                            {
                                c = 10,
                            }
                        }
                    },
                    "[10.0,{}]"
                ),
                (
                    new // 
                    {
                        id = Guid.NewGuid().ToString(),
                        a = new
                        {
                            b = new
                            {
                                c = 10,
                            },
                            e = new
                            {
                                f = 15,
                            }
                        }
                    },
                    "[10.0,15.0]"
                ),
                (
                    new
                    {
                        id = Guid.NewGuid().ToString(),
                        a = new
                        {
                            b = new
                            {
                                c = 10,
                            },
                            e = new
                            {
                                f = default(string), //null
                            }
                        }
                    },
                    "[10.0,null]"
                ),
                (
                    new
                    {
                        id = Guid.NewGuid().ToString(),
                        a = new
                        {
                            e = new
                            {
                                f = 10,
                            }
                        }
                    },
                    "[{},10.0]"
                ),
                (
                    new
                    {
                        id = Guid.NewGuid().ToString(),
                        a = new
                        {
                            e = 10,
                            b = new
                            {
                                k = 10,
                            }
                        }

                    },
                    "[{},{}]"
                )
            };

            foreach (dynamic poco in validNestedItems)
            {
                Cosmos.PartitionKey pk = await containerWithMockPartitionKeyPath.GetPartitionKeyValueFromStreamAsync(
                    MockCosmosUtil.Serializer.ToStream(poco.Item1),
                    NoOpTrace.Singleton,
                    default(CancellationToken));
                string partitionKeyString = pk.InternalKey.ToJsonString();
                Assert.AreEqual(poco.Item2, partitionKeyString);
            }

        }

        private (ContainerInternal, Mock<BatchAsyncContainerExecutor>) CreateMockBulkCosmosClientContext()
        {
            CosmosClientContext context = MockCosmosUtil.CreateMockCosmosClient(
                builder => builder.WithBulkExecution(true)).ClientContext;
            Mock<CosmosClientContext> mockContext = new Mock<CosmosClientContext>();
            mockContext.Setup(x => x.CreateLink(It.IsAny<string>(), It.IsAny<string>(), It.IsAny<string>()))
                .Returns<string, string, string>((x, y, z) => context.CreateLink(x, y, z));
            mockContext.Setup(x => x.ClientOptions).Returns(context.ClientOptions);
            mockContext.Setup(x => x.ResponseFactory).Returns(context.ResponseFactory);
            mockContext.Setup(x => x.SerializerCore).Returns(context.SerializerCore);
            mockContext.Setup(x => x.DocumentClient).Returns(context.DocumentClient);

            mockContext.Setup(x => x.OperationHelperAsync<ResponseMessage>(
                It.IsAny<string>(),
                It.IsAny<RequestOptions>(),
                It.IsAny<Func<ITrace, Task<ResponseMessage>>>()))
               .Returns<string, RequestOptions, Func<ITrace, Task<ResponseMessage>>>(
                (operationName, requestOptions, func) => func(NoOpTrace.Singleton));

            mockContext.Setup(x => x.OperationHelperAsync<ItemResponse<dynamic>>(
                It.IsAny<string>(),
                It.IsAny<RequestOptions>(),
                It.IsAny<Func<ITrace, Task<ItemResponse<dynamic>>>>()))
               .Returns<string, RequestOptions, Func<ITrace, Task<ItemResponse<dynamic>>>>(
                (operationName, requestOptions, func) => func(NoOpTrace.Singleton));

            mockContext.Setup(x => x.ProcessResourceOperationStreamAsync(
                It.IsAny<string>(),
                It.IsAny<ResourceType>(),
                It.IsAny<OperationType>(),
                It.IsAny<RequestOptions>(),
                It.IsAny<ContainerInternal>(),
                It.IsAny<Cosmos.PartitionKey?>(),
                It.IsAny<string>(),
                It.IsAny<Stream>(),
                It.IsAny<Action<RequestMessage>>(),
                It.IsAny<ITrace>(),
                It.IsAny<CancellationToken>())).Returns<string, ResourceType, OperationType, RequestOptions, ContainerInternal, Cosmos.PartitionKey, string, Stream, Action<RequestMessage>, ITrace, CancellationToken>(
                (uri, resourceType, operationType, requestOptions, containerInternal, pk, itemId, stream, requestEnricher, trace, cancellationToken) =>
                 context.ProcessResourceOperationStreamAsync(
                     uri,
                     resourceType,
                     operationType,
                     requestOptions,
                     containerInternal,
                     pk,
                     itemId,
                     stream,
                     requestEnricher,
                     trace,
                     cancellationToken));

            Mock<BatchAsyncContainerExecutor> mockedExecutor = this.GetMockedBatchExcecutor();
            mockContext.Setup(x => x.GetExecutorForContainer(It.IsAny<ContainerInternal>())).Returns(mockedExecutor.Object);

            DatabaseInternal db = new DatabaseInlineCore(mockContext.Object, "test");
            ContainerInternal container = new ContainerInlineCore(mockContext.Object, db, "test");

            return (container, mockedExecutor);
        }

        private async Task VerifyItemNullPartitionKeyExpectations(
            dynamic testItem,
            ItemRequestOptions requestOptions = null)
        {
            TestHandler testHandler = new TestHandler((request, cancellationToken) =>
            {
                Assert.IsNotNull(request.Headers.PartitionKey);
                JToken.Parse(Documents.Routing.PartitionKeyInternal.Undefined.ToString());
                Assert.IsTrue(new JTokenEqualityComparer().Equals(
                        JToken.Parse(Documents.Routing.PartitionKeyInternal.Undefined.ToString()),
                        JToken.Parse(request.Headers.PartitionKey)),
                        "Arguments {0} {1} ", Documents.Routing.PartitionKeyInternal.Undefined.ToString(), request.Headers.PartitionKey);

                return Task.FromResult(new ResponseMessage(HttpStatusCode.OK));
            });

            using CosmosClient client = MockCosmosUtil.CreateMockCosmosClient(
                (cosmosClientBuilder) => cosmosClientBuilder.AddCustomHandlers(testHandler));

            Container container = client.GetDatabase("testdb")
                                        .GetContainer("testcontainer");

            await container.CreateItemAsync<dynamic>(
                    item: testItem,
                    requestOptions: requestOptions);

            await container.UpsertItemAsync<dynamic>(
                    item: testItem,
                    requestOptions: requestOptions);

            await container.ReplaceItemAsync<dynamic>(
                    id: testItem.id,
                    item: testItem,
                    requestOptions: requestOptions);
        }

        private async Task VerifyItemOperations(
            Cosmos.PartitionKey partitionKey,
            string partitionKeySerialized,
            dynamic testItem,
            ItemRequestOptions requestOptions = null)
        {
            ResponseMessage response = null;
            HttpStatusCode httpStatusCode = HttpStatusCode.OK;
            int testHandlerHitCount = 0;
            TestHandler testHandler = new TestHandler((request, cancellationToken) =>
            {
                Assert.IsTrue(request.RequestUri.OriginalString.StartsWith(@"dbs/testdb/colls/testcontainer"));
                Assert.AreEqual(requestOptions, request.RequestOptions);
                Assert.AreEqual(ResourceType.Document, request.ResourceType);
                Assert.IsNotNull(request.Headers.PartitionKey);
                Assert.AreEqual(partitionKeySerialized, request.Headers.PartitionKey);
                testHandlerHitCount++;
                response = new ResponseMessage(httpStatusCode, request, errorMessage: null)
                {
                    Content = request.Content
                };
                return Task.FromResult(response);
            });

            using CosmosClient client = MockCosmosUtil.CreateMockCosmosClient(
                (builder) => builder.AddCustomHandlers(testHandler));

            Container container = client.GetDatabase("testdb")
                                        .GetContainer("testcontainer");

            ItemResponse<dynamic> itemResponse = await container.CreateItemAsync<dynamic>(
                item: testItem,
                requestOptions: requestOptions);
            Assert.IsNotNull(itemResponse);
            Assert.AreEqual(httpStatusCode, itemResponse.StatusCode);

            itemResponse = await container.ReadItemAsync<dynamic>(
                partitionKey: partitionKey,
                id: testItem.id,
                requestOptions: requestOptions);
            Assert.IsNotNull(itemResponse);
            Assert.AreEqual(httpStatusCode, itemResponse.StatusCode);

            itemResponse = await container.UpsertItemAsync<dynamic>(
                item: testItem,
                requestOptions: requestOptions);
            Assert.IsNotNull(itemResponse);
            Assert.AreEqual(httpStatusCode, itemResponse.StatusCode);

            itemResponse = await container.ReplaceItemAsync<dynamic>(
                id: testItem.id,
                item: testItem,
                requestOptions: requestOptions);
            Assert.IsNotNull(itemResponse);
            Assert.AreEqual(httpStatusCode, itemResponse.StatusCode);

            itemResponse = await container.DeleteItemAsync<dynamic>(
                partitionKey: partitionKey,
                id: testItem.id,
                requestOptions: requestOptions);
            Assert.IsNotNull(itemResponse);
            Assert.AreEqual(httpStatusCode, itemResponse.StatusCode);

            Assert.AreEqual(5, testHandlerHitCount, "An operation did not make it to the handler");

            using (Stream itemStream = MockCosmosUtil.Serializer.ToStream<dynamic>(testItem))
            {
                using (ResponseMessage streamResponse = await container.CreateItemStreamAsync(
                    partitionKey: partitionKey,
                    streamPayload: itemStream,
                    requestOptions: requestOptions))
                {
                    Assert.IsNotNull(streamResponse);
                    Assert.AreEqual(httpStatusCode, streamResponse.StatusCode);
                }
            }

            using (Stream itemStream = MockCosmosUtil.Serializer.ToStream<dynamic>(testItem))
            {
                using (ResponseMessage streamResponse = await container.ReadItemStreamAsync(
                    partitionKey: partitionKey,
                    id: testItem.id,
                    requestOptions: requestOptions))
                {
                    Assert.IsNotNull(streamResponse);
                    Assert.AreEqual(httpStatusCode, streamResponse.StatusCode);
                }
            }

            using (Stream itemStream = MockCosmosUtil.Serializer.ToStream<dynamic>(testItem))
            {
                using (ResponseMessage streamResponse = await container.UpsertItemStreamAsync(
                    partitionKey: partitionKey,
                    streamPayload: itemStream,
                    requestOptions: requestOptions))
                {
                    Assert.IsNotNull(streamResponse);
                    Assert.AreEqual(httpStatusCode, streamResponse.StatusCode);
                }
            }

            using (Stream itemStream = MockCosmosUtil.Serializer.ToStream<dynamic>(testItem))
            {
                using (ResponseMessage streamResponse = await container.ReplaceItemStreamAsync(
                    partitionKey: partitionKey,
                    id: testItem.id,
                    streamPayload: itemStream,
                    requestOptions: requestOptions))
                {
                    Assert.IsNotNull(streamResponse);
                    Assert.AreEqual(httpStatusCode, streamResponse.StatusCode);
                }
            }

            using (Stream itemStream = MockCosmosUtil.Serializer.ToStream<dynamic>(testItem))
            {
                using (ResponseMessage streamResponse = await container.DeleteItemStreamAsync(
                    partitionKey: partitionKey,
                    id: testItem.id,
                    requestOptions: requestOptions))
                {
                    Assert.IsNotNull(streamResponse);
                    Assert.AreEqual(httpStatusCode, streamResponse.StatusCode);
                }
            }

            Assert.AreEqual(10, testHandlerHitCount, "A stream operation did not make it to the handler");
        }

        private async Task VerifyPartitionKeyDeleteOperation(
            Cosmos.PartitionKey partitionKey,
            string partitionKeySerialized,
            RequestOptions requestOptions = null)
        {
            ResponseMessage response = null;
            HttpStatusCode httpStatusCode = HttpStatusCode.OK;
            int testHandlerHitCount = 0;
            TestHandler testHandler = new TestHandler((request, cancellationToken) =>
            {
                Assert.IsTrue(request.RequestUri.OriginalString.StartsWith(@"dbs/testdb/colls/testcontainer"));
                Assert.AreEqual(requestOptions, request.RequestOptions);
                Assert.AreEqual(ResourceType.PartitionKey, request.ResourceType);
                Assert.IsNotNull(request.Headers.PartitionKey);
                Assert.AreEqual(partitionKeySerialized, request.Headers.PartitionKey);
                testHandlerHitCount++;
                response = new ResponseMessage(httpStatusCode, request, errorMessage: null);
                response.Content = request.Content;
                return Task.FromResult(response);
            });

            CosmosClient client = MockCosmosUtil.CreateMockCosmosClient(
                (builder) => builder.AddCustomHandlers(testHandler));

            Container container = client.GetDatabase("testdb")
                                        .GetContainer("testcontainer");

            ContainerInternal containerInternal = (ContainerInternal)container;
            ResponseMessage responseMessage = await containerInternal.DeleteAllItemsByPartitionKeyStreamAsync(
                partitionKey: partitionKey,
                requestOptions: requestOptions);
            Assert.IsNotNull(responseMessage);
            Assert.AreEqual(httpStatusCode, responseMessage.StatusCode);
            Assert.AreEqual(1, testHandlerHitCount, "The operation did not make it to the handler");
        }

        private Mock<BatchAsyncContainerExecutor> GetMockedBatchExcecutor()
        {
            Mock<BatchAsyncContainerExecutor> mockedExecutor = new Mock<BatchAsyncContainerExecutor>();

            mockedExecutor
                .Setup(e => e.AddAsync(It.IsAny<ItemBatchOperation>(), It.IsAny<ItemRequestOptions>(), It.IsAny<CancellationToken>()))
                .ReturnsAsync(new TransactionalBatchOperationResult(HttpStatusCode.OK)
                {
                });

            return mockedExecutor;
        }
    }
}<|MERGE_RESOLUTION|>--- conflicted
+++ resolved
@@ -83,24 +83,15 @@
             Mock<ContainerInternal> containerMock = new Mock<ContainerInternal>();
             ContainerInternal container = containerMock.Object;
 
-<<<<<<< HEAD
-            containerMock.Setup(x => x.GetPartitionKeyValueFromStreamAsync(It.IsAny<Stream>(), It.IsAny<CancellationToken>()))
-                .Returns<Stream, CancellationToken>((stream, cancellationToken) => mockContainer.GetPartitionKeyValueFromStreamAsync(stream, cancellationToken));
-=======
-            containerMock.Setup(e => e.GetPartitionKeyPathTokensAsync(It.IsAny<CancellationToken>()))
-                .Returns(Task.FromResult((IReadOnlyList<IReadOnlyList<string>>)new List<IReadOnlyList<string>> { new List<string> { "pk" } }));
-            containerMock
-                .Setup(
-                    x => x.GetPartitionKeyValueFromStreamAsync(
-                        It.IsAny<Stream>(), 
-                        It.IsAny<ITrace>(), 
-                        It.IsAny<CancellationToken>()))
+            containerMock.Setup(x => x.GetPartitionKeyValueFromStreamAsync(
+                It.IsAny<Stream>(),
+                It.IsAny<ITrace>(),
+                It.IsAny<CancellationToken>()))
                 .Returns<Stream, ITrace, CancellationToken>(
-                (stream, trace, cancellationToken) => mockContainer.GetPartitionKeyValueFromStreamAsync(
-                    stream,
-                    trace, 
-                    cancellationToken));
->>>>>>> 770ee191
+                    (stream, trace, cancellationToken) => mockContainer.GetPartitionKeyValueFromStreamAsync(
+                        stream,
+                        trace,
+                        cancellationToken));
 
             DateTime dateTime = new DateTime(2019, 05, 15, 12, 1, 2, 3, DateTimeKind.Utc);
             Guid guid = Guid.NewGuid();
