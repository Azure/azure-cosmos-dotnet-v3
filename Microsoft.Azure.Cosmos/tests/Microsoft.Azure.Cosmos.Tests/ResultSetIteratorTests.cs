--- conflicted
+++ resolved
@@ -79,57 +79,6 @@
         }
 
         [TestMethod]
-<<<<<<< HEAD
-        public async Task VerifyCosmosDefaultResultSetStreamIteratorOperationType()
-        {
-            CosmosClient mockClient = MockCosmosUtil.CreateMockCosmosClient(
-                (cosmosClientBuilder) => cosmosClientBuilder.UseConnectionModeDirect());
-
-            CosmosContainer container = mockClient.Databases["database"].Containers["container"];
-            CosmosSqlQueryDefinition sql = new CosmosSqlQueryDefinition("select * from r");
-            FeedIterator feedIterator = container.Items.CreateItemQueryAsStream(
-                sqlQueryDefinition: sql,
-                maxConcurrency: 1,
-                partitionKey: "pk",
-                requestOptions: new CosmosQueryRequestOptions());
-
-            TestHandler testHandler = new TestHandler((request, cancellationToken) =>
-            {
-                Assert.AreEqual(
-                    (int)Documents.OperationType.Query,
-                    (int)request.GetType().GetProperty("OperationType", System.Reflection.BindingFlags.Instance | System.Reflection.BindingFlags.NonPublic).GetValue(request, null)
-                );
-                return TestHandler.ReturnSuccess();
-            });
-
-            mockClient.RequestHandler.InnerHandler = testHandler;
-            CosmosResponseMessage response = await feedIterator.FetchNextSetAsync();
-
-            //Test gateway mode
-            mockClient = MockCosmosUtil.CreateMockCosmosClient(
-                (cosmosClientBuilder) => cosmosClientBuilder.UseConnectionModeGateway());
-            container = mockClient.Databases["database"].Containers["container"];
-            feedIterator = container.Items.CreateItemQueryAsStream(
-                sqlQueryDefinition: sql,
-                maxConcurrency: 1,
-                partitionKey: "pk",
-                requestOptions: new CosmosQueryRequestOptions());
-            testHandler = new TestHandler((request, cancellationToken) =>
-            {
-                Assert.AreEqual(
-                    (int)Documents.OperationType.Query,
-                    (int)request.GetType().GetProperty("OperationType", System.Reflection.BindingFlags.Instance | System.Reflection.BindingFlags.NonPublic).GetValue(request, null)
-                );
-                return TestHandler.ReturnSuccess();
-            });
-
-            mockClient.RequestHandler.InnerHandler = testHandler;
-            response = await feedIterator.FetchNextSetAsync();
-        }
-
-        [TestMethod]
-=======
->>>>>>> 3257687c
         public async Task CosmosConflictsIteratorBuildsSettings()
         {
             string conflictResponsePayload = @"{ 'Data':[{
@@ -142,11 +91,7 @@
                 (cosmosClientBuilder) => cosmosClientBuilder.UseConnectionModeDirect());
 
             CosmosContainer container = mockClient.Databases["database"].Containers["container"];
-<<<<<<< HEAD
-            FeedIterator<CosmosConflict> feedIterator = container.GetConflictsIterator();
-=======
-            CosmosFeedIterator<CosmosConflictSettings> feedIterator = container.GetConflictsIterator();
->>>>>>> 3257687c
+            FeedIterator<CosmosConflictSettings> feedIterator = container.GetConflictsIterator();
 
             TestHandler testHandler = new TestHandler((request, cancellationToken) =>
             {
@@ -165,11 +110,7 @@
             });
 
             mockClient.RequestHandler.InnerHandler = testHandler;
-<<<<<<< HEAD
-            FeedResponse<CosmosConflict> response = await feedIterator.FetchNextSetAsync();
-=======
-            CosmosFeedResponse<CosmosConflictSettings> response = await feedIterator.FetchNextSetAsync();
->>>>>>> 3257687c
+            FeedResponse<CosmosConflictSettings> response = await feedIterator.FetchNextSetAsync();
 
             Assert.AreEqual(1, response.Count());
 
