--- conflicted
+++ resolved
@@ -16,10 +16,7 @@
     using Microsoft.Azure.Documents;
     using Microsoft.VisualStudio.TestTools.UnitTesting;
     using Moq;
-<<<<<<< HEAD
-=======
     using Newtonsoft.Json.Linq;
->>>>>>> faaa3a73
 
     /// <summary>
     /// Tests for <see cref="GlobalEndpointManager"/>
