--- conflicted
+++ resolved
@@ -128,13 +128,8 @@
                            "northcentralus"
                        },
                    accountInitializationCustomEndpoints: null,
-<<<<<<< HEAD
-                       getDatabaseAccountFn: (uri) => throw new Exception("The operation should be canceled and never make the network call."),
-                       cancellationTokenSource.Token);
-=======
                    getDatabaseAccountFn: (uri) => throw new Exception("The operation should be canceled and never make the network call."),
                    cancellationTokenSource.Token);
->>>>>>> 4d9da410
 
                 Assert.Fail("Previous call should have failed");
             }
@@ -432,8 +427,6 @@
         }
 
         /// <summary>
-<<<<<<< HEAD
-=======
         /// Test to validate for a client that has been warmed up with account-level regions, any subsequent
         /// DatabaseAccount refresh calls should go through the effective preferred regions / account-level read regions
         /// if the DatabaseAccount refresh call to the global / default endpoint failed with HttpRequestException (timeout also but not possible to inject
@@ -498,7 +491,6 @@
         }
 
         /// <summary>
->>>>>>> 4d9da410
         /// Test to validate that when an exception is thrown during a RefreshLocationAsync call
         /// the exception should not be bubbled up and remain unobserved. The exception should be
         /// handled gracefully and logged as a warning trace event.
@@ -528,11 +520,7 @@
             DefaultTrace.TraceSource.Listeners.Add(new TestTraceListener { Callback = TraceHandler });
             DefaultTrace.InitEventListener();
 
-<<<<<<< HEAD
-            using GlobalEndpointManager globalEndpointManager = new (mockOwner.Object, connectionPolicy);
-=======
             using GlobalEndpointManager globalEndpointManager = new(mockOwner.Object, connectionPolicy);
->>>>>>> 4d9da410
 
             // Act.
             await globalEndpointManager.RefreshLocationAsync(forceRefresh: false);
