--- conflicted
+++ resolved
@@ -273,8 +273,6 @@
             CollectionAssert.AreEqual(new string[] { "/ZipCode" }, vectorIndexes[2].VectorIndexShardKey);
         }
 
-<<<<<<< HEAD
-=======
         [TestMethod]
         public void ValidateFullTextPathsAndIndexes()
         {
@@ -481,7 +479,6 @@
             Assert.AreEqual("/fts3", fullTextIndexes[2].Path);
         }
 
->>>>>>> f20c685e
         private static string SerializeDocumentCollection(DocumentCollection collection)
         {
             using (MemoryStream ms = new MemoryStream())
