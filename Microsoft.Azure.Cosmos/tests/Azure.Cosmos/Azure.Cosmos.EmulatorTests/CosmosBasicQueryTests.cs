--- conflicted
+++ resolved
@@ -74,30 +74,18 @@
                 createdIds.Add(createResponse.Database.Id);
 
                 //Read All
-<<<<<<< HEAD
                 List<CosmosDatabaseProperties> results = await this.ToListAsync(
-                    client.GetDatabaseQueryStreamIterator,
-                    client.GetDatabaseQueryIterator<CosmosDatabaseProperties>,
-=======
-                List<DatabaseProperties> results = await this.ToListAsync(
                     client.GetDatabaseQueryStreamResultsAsync,
-                    client.GetDatabaseQueryResultsAsync<DatabaseProperties>,
->>>>>>> 85ca0c36
+                    client.GetDatabaseQueryResultsAsync<CosmosDatabaseProperties>,
                     null,
                     CosmosBasicQueryTests.RequestOptions);
 
                 CollectionAssert.IsSubsetOf(createdIds, results.Select(x => x.Id).ToList());
 
                 //Basic query
-<<<<<<< HEAD
                 List<CosmosDatabaseProperties> queryResults = await this.ToListAsync(
-                    client.GetDatabaseQueryStreamIterator,
-                    client.GetDatabaseQueryIterator<CosmosDatabaseProperties>,
-=======
-                List<DatabaseProperties> queryResults = await this.ToListAsync(
                     client.GetDatabaseQueryStreamResultsAsync,
-                    client.GetDatabaseQueryResultsAsync<DatabaseProperties>,
->>>>>>> 85ca0c36
+                    client.GetDatabaseQueryResultsAsync<CosmosDatabaseProperties>,
                     "select * from T where STARTSWITH(T.id, \"BasicQueryDb\")",
                     CosmosBasicQueryTests.RequestOptions);
 
@@ -133,30 +121,18 @@
                 createdIds.Add(createResponse.Container.Id);
 
                 //Read All
-<<<<<<< HEAD
                 List<CosmosContainerProperties> results = await this.ToListAsync(
-                    database.GetContainerQueryStreamIterator,
-                    database.GetContainerQueryIterator<CosmosContainerProperties>,
-=======
-                List<ContainerProperties> results = await this.ToListAsync(
                     database.GetContainerQueryStreamResultsAsync,
-                    database.GetContainerQueryResultsAsync<ContainerProperties>,
->>>>>>> 85ca0c36
+                    database.GetContainerQueryResultsAsync<CosmosContainerProperties>,
                     null,
                     CosmosBasicQueryTests.RequestOptions);
 
                 CollectionAssert.IsSubsetOf(createdIds, results.Select(x => x.Id).ToList());
 
                 //Basic query
-<<<<<<< HEAD
                 List<CosmosContainerProperties> queryResults = await this.ToListAsync(
-                    database.GetContainerQueryStreamIterator,
-                    database.GetContainerQueryIterator<CosmosContainerProperties>,
-=======
-                List<ContainerProperties> queryResults = await this.ToListAsync(
                     database.GetContainerQueryStreamResultsAsync,
-                    database.GetContainerQueryResultsAsync<ContainerProperties>,
->>>>>>> 85ca0c36
+                    database.GetContainerQueryResultsAsync<CosmosContainerProperties>,
                     "select * from T where STARTSWITH(T.id, \"BasicQueryContainer\")",
                     CosmosBasicQueryTests.RequestOptions);
 
