{
  "Subclasses": {
    "AccountConsistency": {
      "Subclasses": {},
      "Members": {
        "Azure.Cosmos.ConsistencyLevel DefaultConsistencyLevel": {
          "Type": "Property",
          "Attributes": [],
          "MethodInfo": null
        },
        "Azure.Cosmos.ConsistencyLevel get_DefaultConsistencyLevel()[System.Runtime.CompilerServices.CompilerGeneratedAttribute()]": {
          "Type": "Method",
          "Attributes": [
            "CompilerGeneratedAttribute"
          ],
          "MethodInfo": "Azure.Cosmos.ConsistencyLevel get_DefaultConsistencyLevel()"
        },
        "Int32 get_MaxStalenessIntervalInSeconds()[System.Runtime.CompilerServices.CompilerGeneratedAttribute()]": {
          "Type": "Method",
          "Attributes": [
            "CompilerGeneratedAttribute"
          ],
          "MethodInfo": "Int32 get_MaxStalenessIntervalInSeconds()"
        },
        "Int32 get_MaxStalenessPrefix()[System.Runtime.CompilerServices.CompilerGeneratedAttribute()]": {
          "Type": "Method",
          "Attributes": [
            "CompilerGeneratedAttribute"
          ],
          "MethodInfo": "Int32 get_MaxStalenessPrefix()"
        },
        "Int32 MaxStalenessIntervalInSeconds": {
          "Type": "Property",
          "Attributes": [],
          "MethodInfo": null
        },
        "Int32 MaxStalenessPrefix": {
          "Type": "Property",
          "Attributes": [],
          "MethodInfo": null
        },
        "Void .ctor()": {
          "Type": "Constructor",
          "Attributes": [],
          "MethodInfo": "Void .ctor()"
        }
      },
      "NestedTypes": {}
    },
    "AccountProperties": {
      "Subclasses": {},
      "Members": {
        "Azure.Cosmos.AccountConsistency Consistency": {
          "Type": "Property",
          "Attributes": [],
          "MethodInfo": null
        },
        "Azure.Cosmos.AccountConsistency get_Consistency()[System.Runtime.CompilerServices.CompilerGeneratedAttribute()]": {
          "Type": "Method",
          "Attributes": [
            "CompilerGeneratedAttribute"
          ],
          "MethodInfo": "Azure.Cosmos.AccountConsistency get_Consistency()"
        },
        "System.Collections.Generic.IEnumerable`1[Azure.Cosmos.AccountRegion] get_ReadableRegions()": {
          "Type": "Method",
          "Attributes": [],
          "MethodInfo": "System.Collections.Generic.IEnumerable`1[Azure.Cosmos.AccountRegion] get_ReadableRegions()"
        },
        "System.Collections.Generic.IEnumerable`1[Azure.Cosmos.AccountRegion] get_WritableRegions()": {
          "Type": "Method",
          "Attributes": [],
          "MethodInfo": "System.Collections.Generic.IEnumerable`1[Azure.Cosmos.AccountRegion] get_WritableRegions()"
        },
        "System.Collections.Generic.IEnumerable`1[Azure.Cosmos.AccountRegion] ReadableRegions": {
          "Type": "Property",
          "Attributes": [],
          "MethodInfo": null
        },
        "System.Collections.Generic.IEnumerable`1[Azure.Cosmos.AccountRegion] WritableRegions": {
          "Type": "Property",
          "Attributes": [],
          "MethodInfo": null
        },
        "System.Nullable`1[Azure.ETag] ETag": {
          "Type": "Property",
          "Attributes": [],
          "MethodInfo": null
        },
        "System.Nullable`1[Azure.ETag] get_ETag()[System.Runtime.CompilerServices.CompilerGeneratedAttribute()]": {
          "Type": "Method",
          "Attributes": [
            "CompilerGeneratedAttribute"
          ],
          "MethodInfo": "System.Nullable`1[Azure.ETag] get_ETag()"
        },
        "System.String get_Id()[System.Runtime.CompilerServices.CompilerGeneratedAttribute()]": {
          "Type": "Method",
          "Attributes": [
            "CompilerGeneratedAttribute"
          ],
          "MethodInfo": "System.String get_Id()"
        },
        "System.String Id": {
          "Type": "Property",
          "Attributes": [],
          "MethodInfo": null
        }
      },
      "NestedTypes": {}
    },
    "AccountRegion": {
      "Subclasses": {},
      "Members": {
        "System.String Endpoint": {
          "Type": "Property",
          "Attributes": [],
          "MethodInfo": null
        },
        "System.String get_Endpoint()[System.Runtime.CompilerServices.CompilerGeneratedAttribute()]": {
          "Type": "Method",
          "Attributes": [
            "CompilerGeneratedAttribute"
          ],
          "MethodInfo": "System.String get_Endpoint()"
        },
        "System.String get_Name()[System.Runtime.CompilerServices.CompilerGeneratedAttribute()]": {
          "Type": "Method",
          "Attributes": [
            "CompilerGeneratedAttribute"
          ],
          "MethodInfo": "System.String get_Name()"
        },
        "System.String Name": {
          "Type": "Property",
          "Attributes": [],
          "MethodInfo": null
        },
        "Void .ctor()": {
          "Type": "Constructor",
          "Attributes": [],
          "MethodInfo": "Void .ctor()"
        }
      },
      "NestedTypes": {}
    },
    "CompositePath": {
      "Subclasses": {},
      "Members": {
        "Azure.Cosmos.CompositePathSortOrder get_Order()[System.Runtime.CompilerServices.CompilerGeneratedAttribute()]": {
          "Type": "Method",
          "Attributes": [
            "CompilerGeneratedAttribute"
          ],
          "MethodInfo": "Azure.Cosmos.CompositePathSortOrder get_Order()"
        },
        "Azure.Cosmos.CompositePathSortOrder Order": {
          "Type": "Property",
          "Attributes": [],
          "MethodInfo": null
        },
        "System.String get_Path()[System.Runtime.CompilerServices.CompilerGeneratedAttribute()]": {
          "Type": "Method",
          "Attributes": [
            "CompilerGeneratedAttribute"
          ],
          "MethodInfo": "System.String get_Path()"
        },
        "System.String Path": {
          "Type": "Property",
          "Attributes": [],
          "MethodInfo": null
        },
        "Void .ctor()": {
          "Type": "Constructor",
          "Attributes": [],
          "MethodInfo": "Void .ctor()"
        },
        "Void set_Order(Azure.Cosmos.CompositePathSortOrder)[System.Runtime.CompilerServices.CompilerGeneratedAttribute()]": {
          "Type": "Method",
          "Attributes": [
            "CompilerGeneratedAttribute"
          ],
          "MethodInfo": "Void set_Order(Azure.Cosmos.CompositePathSortOrder)"
        },
        "Void set_Path(System.String)[System.Runtime.CompilerServices.CompilerGeneratedAttribute()]": {
          "Type": "Method",
          "Attributes": [
            "CompilerGeneratedAttribute"
          ],
          "MethodInfo": "Void set_Path(System.String)"
        }
      },
      "NestedTypes": {}
    },
    "CompositePathSortOrder": {
      "Subclasses": {},
      "Members": {
        "Azure.Cosmos.CompositePathSortOrder Ascending[System.Runtime.Serialization.EnumMemberAttribute(Value = \"ascending\")]": {
          "Type": "Field",
          "Attributes": [
            "EnumMemberAttribute"
          ],
          "MethodInfo": null
        },
        "Azure.Cosmos.CompositePathSortOrder Descending[System.Runtime.Serialization.EnumMemberAttribute(Value = \"descending\")]": {
          "Type": "Field",
          "Attributes": [
            "EnumMemberAttribute"
          ],
          "MethodInfo": null
        },
        "Int32 value__": {
          "Type": "Field",
          "Attributes": [],
          "MethodInfo": null
        }
      },
      "NestedTypes": {}
    },
    "ConflictProperties": {
      "Subclasses": {},
      "Members": {
        "Azure.Cosmos.OperationKind get_OperationKind()[System.Runtime.CompilerServices.CompilerGeneratedAttribute()]": {
          "Type": "Method",
          "Attributes": [
            "CompilerGeneratedAttribute"
          ],
          "MethodInfo": "Azure.Cosmos.OperationKind get_OperationKind()"
        },
        "Azure.Cosmos.OperationKind OperationKind": {
          "Type": "Property",
          "Attributes": [],
          "MethodInfo": null
        },
        "System.String get_Id()[System.Runtime.CompilerServices.CompilerGeneratedAttribute()]": {
          "Type": "Method",
          "Attributes": [
            "CompilerGeneratedAttribute"
          ],
          "MethodInfo": "System.String get_Id()"
        },
        "System.String Id": {
          "Type": "Property",
          "Attributes": [],
          "MethodInfo": null
        },
        "Void .ctor()": {
          "Type": "Constructor",
          "Attributes": [],
          "MethodInfo": "Void .ctor()"
        }
      },
      "NestedTypes": {}
    },
    "ConflictResolutionMode": {
      "Subclasses": {},
      "Members": {
        "Azure.Cosmos.ConflictResolutionMode Custom": {
          "Type": "Field",
          "Attributes": [],
          "MethodInfo": null
        },
        "Azure.Cosmos.ConflictResolutionMode LastWriterWins": {
          "Type": "Field",
          "Attributes": [],
          "MethodInfo": null
        },
        "Int32 value__": {
          "Type": "Field",
          "Attributes": [],
          "MethodInfo": null
        }
      },
      "NestedTypes": {}
    },
    "ConflictResolutionPolicy": {
      "Subclasses": {},
      "Members": {
        "Azure.Cosmos.ConflictResolutionMode get_Mode()[System.Runtime.CompilerServices.CompilerGeneratedAttribute()]": {
          "Type": "Method",
          "Attributes": [
            "CompilerGeneratedAttribute"
          ],
          "MethodInfo": "Azure.Cosmos.ConflictResolutionMode get_Mode()"
        },
        "Azure.Cosmos.ConflictResolutionMode Mode": {
          "Type": "Property",
          "Attributes": [],
          "MethodInfo": null
        },
        "System.String get_ResolutionPath()[System.Runtime.CompilerServices.CompilerGeneratedAttribute()]": {
          "Type": "Method",
          "Attributes": [
            "CompilerGeneratedAttribute"
          ],
          "MethodInfo": "System.String get_ResolutionPath()"
        },
        "System.String get_ResolutionProcedure()[System.Runtime.CompilerServices.CompilerGeneratedAttribute()]": {
          "Type": "Method",
          "Attributes": [
            "CompilerGeneratedAttribute"
          ],
          "MethodInfo": "System.String get_ResolutionProcedure()"
        },
        "System.String ResolutionPath": {
          "Type": "Property",
          "Attributes": [],
          "MethodInfo": null
        },
        "System.String ResolutionProcedure": {
          "Type": "Property",
          "Attributes": [],
          "MethodInfo": null
        },
        "Void .ctor()": {
          "Type": "Constructor",
          "Attributes": [],
          "MethodInfo": "Void .ctor()"
        },
        "Void set_Mode(Azure.Cosmos.ConflictResolutionMode)[System.Runtime.CompilerServices.CompilerGeneratedAttribute()]": {
          "Type": "Method",
          "Attributes": [
            "CompilerGeneratedAttribute"
          ],
          "MethodInfo": "Void set_Mode(Azure.Cosmos.ConflictResolutionMode)"
        },
        "Void set_ResolutionPath(System.String)[System.Runtime.CompilerServices.CompilerGeneratedAttribute()]": {
          "Type": "Method",
          "Attributes": [
            "CompilerGeneratedAttribute"
          ],
          "MethodInfo": "Void set_ResolutionPath(System.String)"
        },
        "Void set_ResolutionProcedure(System.String)[System.Runtime.CompilerServices.CompilerGeneratedAttribute()]": {
          "Type": "Method",
          "Attributes": [
            "CompilerGeneratedAttribute"
          ],
          "MethodInfo": "Void set_ResolutionProcedure(System.String)"
        }
      },
      "NestedTypes": {}
    },
    "ConnectionMode": {
      "Subclasses": {},
      "Members": {
        "Azure.Cosmos.ConnectionMode Direct": {
          "Type": "Field",
          "Attributes": [],
          "MethodInfo": null
        },
        "Azure.Cosmos.ConnectionMode Gateway": {
          "Type": "Field",
          "Attributes": [],
          "MethodInfo": null
        },
        "Int32 value__": {
          "Type": "Field",
          "Attributes": [],
          "MethodInfo": null
        }
      },
      "NestedTypes": {}
    },
    "ConsistencyLevel": {
      "Subclasses": {},
      "Members": {
        "Azure.Cosmos.ConsistencyLevel BoundedStaleness": {
          "Type": "Field",
          "Attributes": [],
          "MethodInfo": null
        },
        "Azure.Cosmos.ConsistencyLevel ConsistentPrefix": {
          "Type": "Field",
          "Attributes": [],
          "MethodInfo": null
        },
        "Azure.Cosmos.ConsistencyLevel Eventual": {
          "Type": "Field",
          "Attributes": [],
          "MethodInfo": null
        },
        "Azure.Cosmos.ConsistencyLevel Session": {
          "Type": "Field",
          "Attributes": [],
          "MethodInfo": null
        },
        "Azure.Cosmos.ConsistencyLevel Strong": {
          "Type": "Field",
          "Attributes": [],
          "MethodInfo": null
        },
        "Int32 value__": {
          "Type": "Field",
          "Attributes": [],
          "MethodInfo": null
        }
      },
      "NestedTypes": {}
    },
    "ContainerRequestOptions": {
      "Subclasses": {},
      "Members": {
        "Boolean get_PopulateQuotaInfo()[System.Runtime.CompilerServices.CompilerGeneratedAttribute()]": {
          "Type": "Method",
          "Attributes": [
            "CompilerGeneratedAttribute"
          ],
          "MethodInfo": "Boolean get_PopulateQuotaInfo()"
        },
        "Boolean PopulateQuotaInfo": {
          "Type": "Property",
          "Attributes": [],
          "MethodInfo": null
        },
        "Void .ctor()": {
          "Type": "Constructor",
          "Attributes": [],
          "MethodInfo": "Void .ctor()"
        },
        "Void set_PopulateQuotaInfo(Boolean)[System.Runtime.CompilerServices.CompilerGeneratedAttribute()]": {
          "Type": "Method",
          "Attributes": [
            "CompilerGeneratedAttribute"
          ],
          "MethodInfo": "Void set_PopulateQuotaInfo(Boolean)"
        }
      },
      "NestedTypes": {}
    },
    "CosmosClient": {
      "Subclasses": {},
      "Members": {
        "Azure.AsyncPageable`1[T] GetDatabaseQueryResultsAsync[T](Azure.Cosmos.QueryDefinition, System.String, Azure.Cosmos.QueryRequestOptions, System.Threading.CancellationToken)": {
          "Type": "Method",
          "Attributes": [],
          "MethodInfo": "Azure.AsyncPageable`1[T] GetDatabaseQueryResultsAsync[T](Azure.Cosmos.QueryDefinition, System.String, Azure.Cosmos.QueryRequestOptions, System.Threading.CancellationToken)"
        },
        "Azure.AsyncPageable`1[T] GetDatabaseQueryResultsAsync[T](System.String, System.String, Azure.Cosmos.QueryRequestOptions, System.Threading.CancellationToken)": {
          "Type": "Method",
          "Attributes": [],
          "MethodInfo": "Azure.AsyncPageable`1[T] GetDatabaseQueryResultsAsync[T](System.String, System.String, Azure.Cosmos.QueryRequestOptions, System.Threading.CancellationToken)"
        },
        "Azure.Cosmos.CosmosContainer GetContainer(System.String, System.String)": {
          "Type": "Method",
          "Attributes": [],
          "MethodInfo": "Azure.Cosmos.CosmosContainer GetContainer(System.String, System.String)"
        },
        "Azure.Cosmos.CosmosDatabase GetDatabase(System.String)": {
          "Type": "Method",
          "Attributes": [],
          "MethodInfo": "Azure.Cosmos.CosmosDatabase GetDatabase(System.String)"
        },
        "System.Collections.Generic.IAsyncEnumerable`1[Azure.Response] GetDatabaseQueryStreamResultsAsync(Azure.Cosmos.QueryDefinition, System.String, Azure.Cosmos.QueryRequestOptions, System.Threading.CancellationToken)[System.Runtime.CompilerServices.AsyncIteratorStateMachineAttribute(typeof(Azure.Cosmos.CosmosClient+<GetDatabaseQueryStreamResultsAsync>d__41))]": {
          "Type": "Method",
          "Attributes": [
            "AsyncIteratorStateMachineAttribute"
          ],
          "MethodInfo": "System.Collections.Generic.IAsyncEnumerable`1[Azure.Response] GetDatabaseQueryStreamResultsAsync(Azure.Cosmos.QueryDefinition, System.String, Azure.Cosmos.QueryRequestOptions, System.Threading.CancellationToken)"
        },
        "System.Collections.Generic.IAsyncEnumerable`1[Azure.Response] GetDatabaseQueryStreamResultsAsync(System.String, System.String, Azure.Cosmos.QueryRequestOptions, System.Threading.CancellationToken)": {
          "Type": "Method",
          "Attributes": [],
          "MethodInfo": "System.Collections.Generic.IAsyncEnumerable`1[Azure.Response] GetDatabaseQueryStreamResultsAsync(System.String, System.String, Azure.Cosmos.QueryRequestOptions, System.Threading.CancellationToken)"
        },
        "System.Threading.Tasks.Task`1[Azure.Cosmos.AccountProperties] ReadAccountAsync()": {
          "Type": "Method",
          "Attributes": [],
          "MethodInfo": "System.Threading.Tasks.Task`1[Azure.Cosmos.AccountProperties] ReadAccountAsync()"
        },
        "System.Threading.Tasks.Task`1[Azure.Cosmos.CosmosDatabaseResponse] CreateDatabaseAsync(System.String, System.Nullable`1[System.Int32], Azure.Cosmos.RequestOptions, System.Threading.CancellationToken)": {
          "Type": "Method",
          "Attributes": [],
          "MethodInfo": "System.Threading.Tasks.Task`1[Azure.Cosmos.CosmosDatabaseResponse] CreateDatabaseAsync(System.String, System.Nullable`1[System.Int32], Azure.Cosmos.RequestOptions, System.Threading.CancellationToken)"
        },
        "System.Threading.Tasks.Task`1[Azure.Cosmos.CosmosDatabaseResponse] CreateDatabaseIfNotExistsAsync(System.String, System.Nullable`1[System.Int32], Azure.Cosmos.RequestOptions, System.Threading.CancellationToken)[System.Runtime.CompilerServices.AsyncStateMachineAttribute(typeof(Azure.Cosmos.CosmosClient+<CreateDatabaseIfNotExistsAsync>d__38))]": {
          "Type": "Method",
          "Attributes": [
            "AsyncStateMachineAttribute"
          ],
          "MethodInfo": "System.Threading.Tasks.Task`1[Azure.Cosmos.CosmosDatabaseResponse] CreateDatabaseIfNotExistsAsync(System.String, System.Nullable`1[System.Int32], Azure.Cosmos.RequestOptions, System.Threading.CancellationToken)"
        },
        "System.Threading.Tasks.Task`1[Azure.Response] CreateDatabaseStreamAsync(Azure.Cosmos.CosmosDatabaseProperties, System.Nullable`1[System.Int32], Azure.Cosmos.RequestOptions, System.Threading.CancellationToken)": {
          "Type": "Method",
          "Attributes": [],
          "MethodInfo": "System.Threading.Tasks.Task`1[Azure.Response] CreateDatabaseStreamAsync(Azure.Cosmos.CosmosDatabaseProperties, System.Nullable`1[System.Int32], Azure.Cosmos.RequestOptions, System.Threading.CancellationToken)"
        },
        "System.Uri Endpoint": {
          "Type": "Property",
          "Attributes": [],
          "MethodInfo": null
        },
        "System.Uri get_Endpoint()[System.Runtime.CompilerServices.CompilerGeneratedAttribute()]": {
          "Type": "Method",
          "Attributes": [
            "CompilerGeneratedAttribute"
          ],
          "MethodInfo": "System.Uri get_Endpoint()"
        },
        "Void .ctor(System.String)": {
          "Type": "Constructor",
          "Attributes": [],
          "MethodInfo": "Void .ctor(System.String)"
        },
        "Void .ctor(System.String, Azure.Cosmos.CosmosClientOptions)": {
          "Type": "Constructor",
          "Attributes": [],
          "MethodInfo": "Void .ctor(System.String, Azure.Cosmos.CosmosClientOptions)"
        },
        "Void .ctor(System.String, System.String, Azure.Cosmos.CosmosClientOptions)": {
          "Type": "Constructor",
          "Attributes": [],
          "MethodInfo": "Void .ctor(System.String, System.String, Azure.Cosmos.CosmosClientOptions)"
        },
        "Void Dispose()": {
          "Type": "Method",
          "Attributes": [],
          "MethodInfo": "Void Dispose()"
        }
      },
      "NestedTypes": {}
    },
    "CosmosClientOptions": {
      "Subclasses": {},
      "Members": {
        "Azure.Cosmos.ConnectionMode ConnectionMode": {
          "Type": "Property",
          "Attributes": [],
          "MethodInfo": null
        },
        "Azure.Cosmos.ConnectionMode get_ConnectionMode()": {
          "Type": "Method",
          "Attributes": [],
          "MethodInfo": "Azure.Cosmos.ConnectionMode get_ConnectionMode()"
        },
        "Azure.Cosmos.Serialization.CosmosSerializationOptions DefaultSerializerOptions": {
          "Type": "Property",
          "Attributes": [],
          "MethodInfo": null
        },
        "Azure.Cosmos.Serialization.CosmosSerializationOptions get_DefaultSerializerOptions()": {
          "Type": "Method",
          "Attributes": [],
          "MethodInfo": "Azure.Cosmos.Serialization.CosmosSerializationOptions get_DefaultSerializerOptions()"
        },
        "Azure.Cosmos.Serialization.CosmosSerializer get_Serializer()": {
          "Type": "Method",
          "Attributes": [],
          "MethodInfo": "Azure.Cosmos.Serialization.CosmosSerializer get_Serializer()"
        },
        "Azure.Cosmos.Serialization.CosmosSerializer Serializer": {
          "Type": "Property",
          "Attributes": [],
          "MethodInfo": null
        },
        "Boolean get_LimitToEndpoint()[System.Runtime.CompilerServices.CompilerGeneratedAttribute()]": {
          "Type": "Method",
          "Attributes": [
            "CompilerGeneratedAttribute"
          ],
          "MethodInfo": "Boolean get_LimitToEndpoint()"
        },
        "Boolean LimitToEndpoint": {
          "Type": "Property",
          "Attributes": [],
          "MethodInfo": null
        },
        "Int32 GatewayModeMaxConnectionLimit": {
          "Type": "Property",
          "Attributes": [],
          "MethodInfo": null
        },
        "Int32 get_GatewayModeMaxConnectionLimit()": {
          "Type": "Method",
          "Attributes": [],
          "MethodInfo": "Int32 get_GatewayModeMaxConnectionLimit()"
        },
        "System.Net.IWebProxy get_WebProxy()": {
          "Type": "Method",
          "Attributes": [],
          "MethodInfo": "System.Net.IWebProxy get_WebProxy()"
        },
        "System.Net.IWebProxy WebProxy": {
          "Type": "Property",
          "Attributes": [],
          "MethodInfo": null
        },
        "System.Nullable`1[Azure.Cosmos.ConsistencyLevel] ConsistencyLevel": {
          "Type": "Property",
          "Attributes": [],
          "MethodInfo": null
        },
        "System.Nullable`1[Azure.Cosmos.ConsistencyLevel] get_ConsistencyLevel()[System.Runtime.CompilerServices.CompilerGeneratedAttribute()]": {
          "Type": "Method",
          "Attributes": [
            "CompilerGeneratedAttribute"
          ],
          "MethodInfo": "System.Nullable`1[Azure.Cosmos.ConsistencyLevel] get_ConsistencyLevel()"
        },
        "System.Nullable`1[System.Int32] get_MaxRequestsPerTcpConnection()": {
          "Type": "Method",
          "Attributes": [],
          "MethodInfo": "System.Nullable`1[System.Int32] get_MaxRequestsPerTcpConnection()"
        },
        "System.Nullable`1[System.Int32] get_MaxRetryAttemptsOnRateLimitedRequests()[System.Runtime.CompilerServices.CompilerGeneratedAttribute()]": {
          "Type": "Method",
          "Attributes": [
            "CompilerGeneratedAttribute"
          ],
          "MethodInfo": "System.Nullable`1[System.Int32] get_MaxRetryAttemptsOnRateLimitedRequests()"
        },
        "System.Nullable`1[System.Int32] get_MaxTcpConnectionsPerEndpoint()": {
          "Type": "Method",
          "Attributes": [],
          "MethodInfo": "System.Nullable`1[System.Int32] get_MaxTcpConnectionsPerEndpoint()"
        },
        "System.Nullable`1[System.Int32] MaxRequestsPerTcpConnection": {
          "Type": "Property",
          "Attributes": [],
          "MethodInfo": null
        },
        "System.Nullable`1[System.Int32] MaxRetryAttemptsOnRateLimitedRequests": {
          "Type": "Property",
          "Attributes": [],
          "MethodInfo": null
        },
        "System.Nullable`1[System.Int32] MaxTcpConnectionsPerEndpoint": {
          "Type": "Property",
          "Attributes": [],
          "MethodInfo": null
        },
        "System.Nullable`1[System.TimeSpan] get_IdleTcpConnectionTimeout()": {
          "Type": "Method",
          "Attributes": [],
          "MethodInfo": "System.Nullable`1[System.TimeSpan] get_IdleTcpConnectionTimeout()"
        },
        "System.Nullable`1[System.TimeSpan] get_MaxRetryWaitTimeOnRateLimitedRequests()[System.Runtime.CompilerServices.CompilerGeneratedAttribute()]": {
          "Type": "Method",
          "Attributes": [
            "CompilerGeneratedAttribute"
          ],
          "MethodInfo": "System.Nullable`1[System.TimeSpan] get_MaxRetryWaitTimeOnRateLimitedRequests()"
        },
        "System.Nullable`1[System.TimeSpan] get_OpenTcpConnectionTimeout()": {
          "Type": "Method",
          "Attributes": [],
          "MethodInfo": "System.Nullable`1[System.TimeSpan] get_OpenTcpConnectionTimeout()"
        },
        "System.Nullable`1[System.TimeSpan] IdleTcpConnectionTimeout": {
          "Type": "Property",
          "Attributes": [],
          "MethodInfo": null
        },
        "System.Nullable`1[System.TimeSpan] MaxRetryWaitTimeOnRateLimitedRequests": {
          "Type": "Property",
          "Attributes": [],
          "MethodInfo": null
        },
        "System.Nullable`1[System.TimeSpan] OpenTcpConnectionTimeout": {
          "Type": "Property",
          "Attributes": [],
          "MethodInfo": null
        },
        "System.String ApplicationName": {
          "Type": "Property",
          "Attributes": [],
          "MethodInfo": null
        },
        "System.String ApplicationRegion": {
          "Type": "Property",
          "Attributes": [],
          "MethodInfo": null
        },
        "System.String get_ApplicationName()": {
          "Type": "Method",
          "Attributes": [],
          "MethodInfo": "System.String get_ApplicationName()"
        },
        "System.String get_ApplicationRegion()[System.Runtime.CompilerServices.CompilerGeneratedAttribute()]": {
          "Type": "Method",
          "Attributes": [
            "CompilerGeneratedAttribute"
          ],
          "MethodInfo": "System.String get_ApplicationRegion()"
        },
        "System.TimeSpan get_RequestTimeout()[System.Runtime.CompilerServices.CompilerGeneratedAttribute()]": {
          "Type": "Method",
          "Attributes": [
            "CompilerGeneratedAttribute"
          ],
          "MethodInfo": "System.TimeSpan get_RequestTimeout()"
        },
        "System.TimeSpan RequestTimeout": {
          "Type": "Property",
          "Attributes": [],
          "MethodInfo": null
        },
        "Void .ctor()": {
          "Type": "Constructor",
          "Attributes": [],
          "MethodInfo": "Void .ctor()"
        },
        "Void set_ApplicationName(System.String)": {
          "Type": "Method",
          "Attributes": [],
          "MethodInfo": "Void set_ApplicationName(System.String)"
        },
        "Void set_ApplicationRegion(System.String)[System.Runtime.CompilerServices.CompilerGeneratedAttribute()]": {
          "Type": "Method",
          "Attributes": [
            "CompilerGeneratedAttribute"
          ],
          "MethodInfo": "Void set_ApplicationRegion(System.String)"
        },
        "Void set_ConnectionMode(Azure.Cosmos.ConnectionMode)": {
          "Type": "Method",
          "Attributes": [],
          "MethodInfo": "Void set_ConnectionMode(Azure.Cosmos.ConnectionMode)"
        },
        "Void set_ConsistencyLevel(System.Nullable`1[Azure.Cosmos.ConsistencyLevel])[System.Runtime.CompilerServices.CompilerGeneratedAttribute()]": {
          "Type": "Method",
          "Attributes": [
            "CompilerGeneratedAttribute"
          ],
          "MethodInfo": "Void set_ConsistencyLevel(System.Nullable`1[Azure.Cosmos.ConsistencyLevel])"
        },
        "Void set_DefaultSerializerOptions(Azure.Cosmos.Serialization.CosmosSerializationOptions)": {
          "Type": "Method",
          "Attributes": [],
          "MethodInfo": "Void set_DefaultSerializerOptions(Azure.Cosmos.Serialization.CosmosSerializationOptions)"
        },
        "Void set_GatewayModeMaxConnectionLimit(Int32)": {
          "Type": "Method",
          "Attributes": [],
          "MethodInfo": "Void set_GatewayModeMaxConnectionLimit(Int32)"
        },
        "Void set_IdleTcpConnectionTimeout(System.Nullable`1[System.TimeSpan])": {
          "Type": "Method",
          "Attributes": [],
          "MethodInfo": "Void set_IdleTcpConnectionTimeout(System.Nullable`1[System.TimeSpan])"
        },
        "Void set_LimitToEndpoint(Boolean)[System.Runtime.CompilerServices.CompilerGeneratedAttribute()]": {
          "Type": "Method",
          "Attributes": [
            "CompilerGeneratedAttribute"
          ],
          "MethodInfo": "Void set_LimitToEndpoint(Boolean)"
        },
        "Void set_MaxRequestsPerTcpConnection(System.Nullable`1[System.Int32])": {
          "Type": "Method",
          "Attributes": [],
          "MethodInfo": "Void set_MaxRequestsPerTcpConnection(System.Nullable`1[System.Int32])"
        },
        "Void set_MaxRetryAttemptsOnRateLimitedRequests(System.Nullable`1[System.Int32])[System.Runtime.CompilerServices.CompilerGeneratedAttribute()]": {
          "Type": "Method",
          "Attributes": [
            "CompilerGeneratedAttribute"
          ],
          "MethodInfo": "Void set_MaxRetryAttemptsOnRateLimitedRequests(System.Nullable`1[System.Int32])"
        },
        "Void set_MaxRetryWaitTimeOnRateLimitedRequests(System.Nullable`1[System.TimeSpan])[System.Runtime.CompilerServices.CompilerGeneratedAttribute()]": {
          "Type": "Method",
          "Attributes": [
            "CompilerGeneratedAttribute"
          ],
          "MethodInfo": "Void set_MaxRetryWaitTimeOnRateLimitedRequests(System.Nullable`1[System.TimeSpan])"
        },
        "Void set_MaxTcpConnectionsPerEndpoint(System.Nullable`1[System.Int32])": {
          "Type": "Method",
          "Attributes": [],
          "MethodInfo": "Void set_MaxTcpConnectionsPerEndpoint(System.Nullable`1[System.Int32])"
        },
        "Void set_OpenTcpConnectionTimeout(System.Nullable`1[System.TimeSpan])": {
          "Type": "Method",
          "Attributes": [],
          "MethodInfo": "Void set_OpenTcpConnectionTimeout(System.Nullable`1[System.TimeSpan])"
        },
        "Void set_RequestTimeout(System.TimeSpan)[System.Runtime.CompilerServices.CompilerGeneratedAttribute()]": {
          "Type": "Method",
          "Attributes": [
            "CompilerGeneratedAttribute"
          ],
          "MethodInfo": "Void set_RequestTimeout(System.TimeSpan)"
        },
        "Void set_Serializer(Azure.Cosmos.Serialization.CosmosSerializer)": {
          "Type": "Method",
          "Attributes": [],
          "MethodInfo": "Void set_Serializer(Azure.Cosmos.Serialization.CosmosSerializer)"
        },
        "Void set_WebProxy(System.Net.IWebProxy)": {
          "Type": "Method",
          "Attributes": [],
          "MethodInfo": "Void set_WebProxy(System.Net.IWebProxy)"
        }
      },
      "NestedTypes": {}
    },
    "CosmosConflicts": {
      "Subclasses": {},
      "Members": {
        "Azure.AsyncPageable`1[T] GetConflictsAsync[T](Azure.Cosmos.QueryDefinition, System.String, Azure.Cosmos.QueryRequestOptions, System.Threading.CancellationToken)": {
          "Type": "Method",
          "Attributes": [],
          "MethodInfo": "Azure.AsyncPageable`1[T] GetConflictsAsync[T](Azure.Cosmos.QueryDefinition, System.String, Azure.Cosmos.QueryRequestOptions, System.Threading.CancellationToken)"
        },
        "Azure.AsyncPageable`1[T] GetConflictsAsync[T](System.String, System.String, Azure.Cosmos.QueryRequestOptions, System.Threading.CancellationToken)": {
          "Type": "Method",
          "Attributes": [],
          "MethodInfo": "Azure.AsyncPageable`1[T] GetConflictsAsync[T](System.String, System.String, Azure.Cosmos.QueryRequestOptions, System.Threading.CancellationToken)"
        },
        "System.Collections.Generic.IAsyncEnumerable`1[Azure.Response] GetConflictsStreamAsync(Azure.Cosmos.QueryDefinition, System.String, Azure.Cosmos.QueryRequestOptions, System.Threading.CancellationToken)": {
          "Type": "Method",
          "Attributes": [],
          "MethodInfo": "System.Collections.Generic.IAsyncEnumerable`1[Azure.Response] GetConflictsStreamAsync(Azure.Cosmos.QueryDefinition, System.String, Azure.Cosmos.QueryRequestOptions, System.Threading.CancellationToken)"
        },
        "System.Collections.Generic.IAsyncEnumerable`1[Azure.Response] GetConflictsStreamAsync(System.String, System.String, Azure.Cosmos.QueryRequestOptions, System.Threading.CancellationToken)": {
          "Type": "Method",
          "Attributes": [],
          "MethodInfo": "System.Collections.Generic.IAsyncEnumerable`1[Azure.Response] GetConflictsStreamAsync(System.String, System.String, Azure.Cosmos.QueryRequestOptions, System.Threading.CancellationToken)"
        },
        "System.Threading.Tasks.Task`1[Azure.Cosmos.ItemResponse`1[T]] ReadCurrentAsync[T](Azure.Cosmos.ConflictProperties, Azure.Cosmos.PartitionKey, System.Threading.CancellationToken)": {
          "Type": "Method",
          "Attributes": [],
          "MethodInfo": "System.Threading.Tasks.Task`1[Azure.Cosmos.ItemResponse`1[T]] ReadCurrentAsync[T](Azure.Cosmos.ConflictProperties, Azure.Cosmos.PartitionKey, System.Threading.CancellationToken)"
        },
        "System.Threading.Tasks.Task`1[Azure.Response] DeleteAsync(Azure.Cosmos.ConflictProperties, Azure.Cosmos.PartitionKey, System.Threading.CancellationToken)": {
          "Type": "Method",
          "Attributes": [],
          "MethodInfo": "System.Threading.Tasks.Task`1[Azure.Response] DeleteAsync(Azure.Cosmos.ConflictProperties, Azure.Cosmos.PartitionKey, System.Threading.CancellationToken)"
        },
        "T ReadConflictContent[T](Azure.Cosmos.ConflictProperties)": {
          "Type": "Method",
          "Attributes": [],
          "MethodInfo": "T ReadConflictContent[T](Azure.Cosmos.ConflictProperties)"
        }
      },
      "NestedTypes": {}
    },
    "CosmosContainer": {
      "Subclasses": {},
      "Members": {
        "Azure.AsyncPageable`1[T] GetItemQueryResultsAsync[T](Azure.Cosmos.QueryDefinition, System.String, Azure.Cosmos.QueryRequestOptions, System.Threading.CancellationToken)": {
          "Type": "Method",
          "Attributes": [],
          "MethodInfo": "Azure.AsyncPageable`1[T] GetItemQueryResultsAsync[T](Azure.Cosmos.QueryDefinition, System.String, Azure.Cosmos.QueryRequestOptions, System.Threading.CancellationToken)"
        },
        "Azure.AsyncPageable`1[T] GetItemQueryResultsAsync[T](System.String, System.String, Azure.Cosmos.QueryRequestOptions, System.Threading.CancellationToken)": {
          "Type": "Method",
          "Attributes": [],
          "MethodInfo": "Azure.AsyncPageable`1[T] GetItemQueryResultsAsync[T](System.String, System.String, Azure.Cosmos.QueryRequestOptions, System.Threading.CancellationToken)"
        },
        "Azure.Cosmos.CosmosConflicts Conflicts": {
          "Type": "Property",
          "Attributes": [],
          "MethodInfo": null
        },
        "Azure.Cosmos.CosmosConflicts get_Conflicts()": {
          "Type": "Method",
          "Attributes": [],
          "MethodInfo": "Azure.Cosmos.CosmosConflicts get_Conflicts()"
        },
        "Azure.Cosmos.Scripts.CosmosScripts get_Scripts()": {
          "Type": "Method",
          "Attributes": [],
          "MethodInfo": "Azure.Cosmos.Scripts.CosmosScripts get_Scripts()"
        },
        "Azure.Cosmos.Scripts.CosmosScripts Scripts": {
          "Type": "Property",
          "Attributes": [],
          "MethodInfo": null
        },
        "System.Collections.Generic.IAsyncEnumerable`1[Azure.Response] GetItemQueryStreamResultsAsync(Azure.Cosmos.QueryDefinition, System.String, Azure.Cosmos.QueryRequestOptions, System.Threading.CancellationToken)": {
          "Type": "Method",
          "Attributes": [],
          "MethodInfo": "System.Collections.Generic.IAsyncEnumerable`1[Azure.Response] GetItemQueryStreamResultsAsync(Azure.Cosmos.QueryDefinition, System.String, Azure.Cosmos.QueryRequestOptions, System.Threading.CancellationToken)"
        },
        "System.Collections.Generic.IAsyncEnumerable`1[Azure.Response] GetItemQueryStreamResultsAsync(System.String, System.String, Azure.Cosmos.QueryRequestOptions, System.Threading.CancellationToken)": {
          "Type": "Method",
          "Attributes": [],
          "MethodInfo": "System.Collections.Generic.IAsyncEnumerable`1[Azure.Response] GetItemQueryStreamResultsAsync(System.String, System.String, Azure.Cosmos.QueryRequestOptions, System.Threading.CancellationToken)"
        },
        "System.String get_Id()": {
          "Type": "Method",
          "Attributes": [],
          "MethodInfo": "System.String get_Id()"
        },
        "System.String Id": {
          "Type": "Property",
          "Attributes": [],
          "MethodInfo": null
        },
        "System.Threading.Tasks.Task`1[Azure.Cosmos.CosmosContainerResponse] DeleteContainerAsync(Azure.Cosmos.ContainerRequestOptions, System.Threading.CancellationToken)": {
          "Type": "Method",
          "Attributes": [],
          "MethodInfo": "System.Threading.Tasks.Task`1[Azure.Cosmos.CosmosContainerResponse] DeleteContainerAsync(Azure.Cosmos.ContainerRequestOptions, System.Threading.CancellationToken)"
        },
        "System.Threading.Tasks.Task`1[Azure.Cosmos.CosmosContainerResponse] ReadContainerAsync(Azure.Cosmos.ContainerRequestOptions, System.Threading.CancellationToken)": {
          "Type": "Method",
          "Attributes": [],
          "MethodInfo": "System.Threading.Tasks.Task`1[Azure.Cosmos.CosmosContainerResponse] ReadContainerAsync(Azure.Cosmos.ContainerRequestOptions, System.Threading.CancellationToken)"
        },
        "System.Threading.Tasks.Task`1[Azure.Cosmos.CosmosContainerResponse] ReplaceContainerAsync(Azure.Cosmos.CosmosContainerProperties, Azure.Cosmos.ContainerRequestOptions, System.Threading.CancellationToken)": {
          "Type": "Method",
          "Attributes": [],
          "MethodInfo": "System.Threading.Tasks.Task`1[Azure.Cosmos.CosmosContainerResponse] ReplaceContainerAsync(Azure.Cosmos.CosmosContainerProperties, Azure.Cosmos.ContainerRequestOptions, System.Threading.CancellationToken)"
        },
        "System.Threading.Tasks.Task`1[Azure.Cosmos.ItemResponse`1[T]] CreateItemAsync[T](T, System.Nullable`1[Azure.Cosmos.PartitionKey], Azure.Cosmos.ItemRequestOptions, System.Threading.CancellationToken)": {
          "Type": "Method",
          "Attributes": [],
          "MethodInfo": "System.Threading.Tasks.Task`1[Azure.Cosmos.ItemResponse`1[T]] CreateItemAsync[T](T, System.Nullable`1[Azure.Cosmos.PartitionKey], Azure.Cosmos.ItemRequestOptions, System.Threading.CancellationToken)"
        },
        "System.Threading.Tasks.Task`1[Azure.Cosmos.ItemResponse`1[T]] DeleteItemAsync[T](System.String, Azure.Cosmos.PartitionKey, Azure.Cosmos.ItemRequestOptions, System.Threading.CancellationToken)": {
          "Type": "Method",
          "Attributes": [],
          "MethodInfo": "System.Threading.Tasks.Task`1[Azure.Cosmos.ItemResponse`1[T]] DeleteItemAsync[T](System.String, Azure.Cosmos.PartitionKey, Azure.Cosmos.ItemRequestOptions, System.Threading.CancellationToken)"
        },
        "System.Threading.Tasks.Task`1[Azure.Cosmos.ItemResponse`1[T]] ReadItemAsync[T](System.String, Azure.Cosmos.PartitionKey, Azure.Cosmos.ItemRequestOptions, System.Threading.CancellationToken)": {
          "Type": "Method",
          "Attributes": [],
          "MethodInfo": "System.Threading.Tasks.Task`1[Azure.Cosmos.ItemResponse`1[T]] ReadItemAsync[T](System.String, Azure.Cosmos.PartitionKey, Azure.Cosmos.ItemRequestOptions, System.Threading.CancellationToken)"
        },
        "System.Threading.Tasks.Task`1[Azure.Cosmos.ItemResponse`1[T]] ReplaceItemAsync[T](T, System.String, System.Nullable`1[Azure.Cosmos.PartitionKey], Azure.Cosmos.ItemRequestOptions, System.Threading.CancellationToken)": {
          "Type": "Method",
          "Attributes": [],
          "MethodInfo": "System.Threading.Tasks.Task`1[Azure.Cosmos.ItemResponse`1[T]] ReplaceItemAsync[T](T, System.String, System.Nullable`1[Azure.Cosmos.PartitionKey], Azure.Cosmos.ItemRequestOptions, System.Threading.CancellationToken)"
        },
        "System.Threading.Tasks.Task`1[Azure.Cosmos.ItemResponse`1[T]] UpsertItemAsync[T](T, System.Nullable`1[Azure.Cosmos.PartitionKey], Azure.Cosmos.ItemRequestOptions, System.Threading.CancellationToken)": {
          "Type": "Method",
          "Attributes": [],
          "MethodInfo": "System.Threading.Tasks.Task`1[Azure.Cosmos.ItemResponse`1[T]] UpsertItemAsync[T](T, System.Nullable`1[Azure.Cosmos.PartitionKey], Azure.Cosmos.ItemRequestOptions, System.Threading.CancellationToken)"
        },
        "System.Threading.Tasks.Task`1[Azure.Cosmos.ThroughputResponse] ReadThroughputAsync(Azure.Cosmos.RequestOptions, System.Threading.CancellationToken)": {
          "Type": "Method",
          "Attributes": [],
          "MethodInfo": "System.Threading.Tasks.Task`1[Azure.Cosmos.ThroughputResponse] ReadThroughputAsync(Azure.Cosmos.RequestOptions, System.Threading.CancellationToken)"
        },
        "System.Threading.Tasks.Task`1[Azure.Cosmos.ThroughputResponse] ReplaceThroughputAsync(Int32, Azure.Cosmos.RequestOptions, System.Threading.CancellationToken)": {
          "Type": "Method",
          "Attributes": [],
          "MethodInfo": "System.Threading.Tasks.Task`1[Azure.Cosmos.ThroughputResponse] ReplaceThroughputAsync(Int32, Azure.Cosmos.RequestOptions, System.Threading.CancellationToken)"
        },
        "System.Threading.Tasks.Task`1[Azure.Response] CreateItemStreamAsync(System.IO.Stream, Azure.Cosmos.PartitionKey, Azure.Cosmos.ItemRequestOptions, System.Threading.CancellationToken)": {
          "Type": "Method",
          "Attributes": [],
          "MethodInfo": "System.Threading.Tasks.Task`1[Azure.Response] CreateItemStreamAsync(System.IO.Stream, Azure.Cosmos.PartitionKey, Azure.Cosmos.ItemRequestOptions, System.Threading.CancellationToken)"
        },
        "System.Threading.Tasks.Task`1[Azure.Response] DeleteContainerStreamAsync(Azure.Cosmos.ContainerRequestOptions, System.Threading.CancellationToken)": {
          "Type": "Method",
          "Attributes": [],
          "MethodInfo": "System.Threading.Tasks.Task`1[Azure.Response] DeleteContainerStreamAsync(Azure.Cosmos.ContainerRequestOptions, System.Threading.CancellationToken)"
        },
        "System.Threading.Tasks.Task`1[Azure.Response] DeleteItemStreamAsync(System.String, Azure.Cosmos.PartitionKey, Azure.Cosmos.ItemRequestOptions, System.Threading.CancellationToken)": {
          "Type": "Method",
          "Attributes": [],
          "MethodInfo": "System.Threading.Tasks.Task`1[Azure.Response] DeleteItemStreamAsync(System.String, Azure.Cosmos.PartitionKey, Azure.Cosmos.ItemRequestOptions, System.Threading.CancellationToken)"
        },
        "System.Threading.Tasks.Task`1[Azure.Response] ReadContainerStreamAsync(Azure.Cosmos.ContainerRequestOptions, System.Threading.CancellationToken)": {
          "Type": "Method",
          "Attributes": [],
          "MethodInfo": "System.Threading.Tasks.Task`1[Azure.Response] ReadContainerStreamAsync(Azure.Cosmos.ContainerRequestOptions, System.Threading.CancellationToken)"
        },
        "System.Threading.Tasks.Task`1[Azure.Response] ReadItemStreamAsync(System.String, Azure.Cosmos.PartitionKey, Azure.Cosmos.ItemRequestOptions, System.Threading.CancellationToken)": {
          "Type": "Method",
          "Attributes": [],
          "MethodInfo": "System.Threading.Tasks.Task`1[Azure.Response] ReadItemStreamAsync(System.String, Azure.Cosmos.PartitionKey, Azure.Cosmos.ItemRequestOptions, System.Threading.CancellationToken)"
        },
        "System.Threading.Tasks.Task`1[Azure.Response] ReplaceContainerStreamAsync(Azure.Cosmos.CosmosContainerProperties, Azure.Cosmos.ContainerRequestOptions, System.Threading.CancellationToken)": {
          "Type": "Method",
          "Attributes": [],
          "MethodInfo": "System.Threading.Tasks.Task`1[Azure.Response] ReplaceContainerStreamAsync(Azure.Cosmos.CosmosContainerProperties, Azure.Cosmos.ContainerRequestOptions, System.Threading.CancellationToken)"
        },
        "System.Threading.Tasks.Task`1[Azure.Response] ReplaceItemStreamAsync(System.IO.Stream, System.String, Azure.Cosmos.PartitionKey, Azure.Cosmos.ItemRequestOptions, System.Threading.CancellationToken)": {
          "Type": "Method",
          "Attributes": [],
          "MethodInfo": "System.Threading.Tasks.Task`1[Azure.Response] ReplaceItemStreamAsync(System.IO.Stream, System.String, Azure.Cosmos.PartitionKey, Azure.Cosmos.ItemRequestOptions, System.Threading.CancellationToken)"
        },
        "System.Threading.Tasks.Task`1[Azure.Response] UpsertItemStreamAsync(System.IO.Stream, Azure.Cosmos.PartitionKey, Azure.Cosmos.ItemRequestOptions, System.Threading.CancellationToken)": {
          "Type": "Method",
          "Attributes": [],
          "MethodInfo": "System.Threading.Tasks.Task`1[Azure.Response] UpsertItemStreamAsync(System.IO.Stream, Azure.Cosmos.PartitionKey, Azure.Cosmos.ItemRequestOptions, System.Threading.CancellationToken)"
        },
        "System.Threading.Tasks.Task`1[System.Nullable`1[System.Int32]] ReadThroughputAsync(System.Threading.CancellationToken)": {
          "Type": "Method",
          "Attributes": [],
          "MethodInfo": "System.Threading.Tasks.Task`1[System.Nullable`1[System.Int32]] ReadThroughputAsync(System.Threading.CancellationToken)"
        }
      },
      "NestedTypes": {}
    },
    "CosmosContainerProperties": {
      "Subclasses": {},
      "Members": {
<<<<<<< HEAD
        "Azure.Cosmos.ConflictResolutionPolicy ConflictResolutionPolicy": {
          "Type": "Property",
          "Attributes": [],
          "MethodInfo": null
        },
        "Azure.Cosmos.ConflictResolutionPolicy get_ConflictResolutionPolicy()": {
          "Type": "Method",
          "Attributes": [],
          "MethodInfo": "Azure.Cosmos.ConflictResolutionPolicy get_ConflictResolutionPolicy()"
=======
        "Azure.AsyncPageable`1[T] GetContainerQueryResultsAsync[T](Azure.Cosmos.QueryDefinition, System.String, Azure.Cosmos.QueryRequestOptions, System.Threading.CancellationToken)": {
          "Type": "Method",
          "Attributes": [],
          "MethodInfo": "Azure.AsyncPageable`1[T] GetContainerQueryResultsAsync[T](Azure.Cosmos.QueryDefinition, System.String, Azure.Cosmos.QueryRequestOptions, System.Threading.CancellationToken)"
        },
        "Azure.AsyncPageable`1[T] GetContainerQueryResultsAsync[T](System.String, System.String, Azure.Cosmos.QueryRequestOptions, System.Threading.CancellationToken)": {
          "Type": "Method",
          "Attributes": [],
          "MethodInfo": "Azure.AsyncPageable`1[T] GetContainerQueryResultsAsync[T](System.String, System.String, Azure.Cosmos.QueryRequestOptions, System.Threading.CancellationToken)"
        },
        "Azure.AsyncPageable`1[T] GetUserQueryResultsAsync[T](Azure.Cosmos.QueryDefinition, System.String, Azure.Cosmos.QueryRequestOptions, System.Threading.CancellationToken)": {
          "Type": "Method",
          "Attributes": [],
          "MethodInfo": "Azure.AsyncPageable`1[T] GetUserQueryResultsAsync[T](Azure.Cosmos.QueryDefinition, System.String, Azure.Cosmos.QueryRequestOptions, System.Threading.CancellationToken)"
        },
        "Azure.AsyncPageable`1[T] GetUserQueryResultsAsync[T](System.String, System.String, Azure.Cosmos.QueryRequestOptions, System.Threading.CancellationToken)": {
          "Type": "Method",
          "Attributes": [],
          "MethodInfo": "Azure.AsyncPageable`1[T] GetUserQueryResultsAsync[T](System.String, System.String, Azure.Cosmos.QueryRequestOptions, System.Threading.CancellationToken)"
>>>>>>> 85ca0c36
        },
        "Azure.Cosmos.IndexingPolicy get_IndexingPolicy()": {
          "Type": "Method",
          "Attributes": [],
          "MethodInfo": "Azure.Cosmos.IndexingPolicy get_IndexingPolicy()"
        },
        "Azure.Cosmos.IndexingPolicy IndexingPolicy": {
          "Type": "Property",
          "Attributes": [],
          "MethodInfo": null
        },
        "Azure.Cosmos.UniqueKeyPolicy get_UniqueKeyPolicy()": {
          "Type": "Method",
          "Attributes": [],
          "MethodInfo": "Azure.Cosmos.UniqueKeyPolicy get_UniqueKeyPolicy()"
        },
<<<<<<< HEAD
        "Azure.Cosmos.UniqueKeyPolicy UniqueKeyPolicy": {
          "Type": "Property",
          "Attributes": [],
          "MethodInfo": null
        },
        "System.Nullable`1[Azure.Cosmos.PartitionKeyDefinitionVersion] get_PartitionKeyDefinitionVersion()": {
          "Type": "Method",
          "Attributes": [],
          "MethodInfo": "System.Nullable`1[Azure.Cosmos.PartitionKeyDefinitionVersion] get_PartitionKeyDefinitionVersion()"
=======
        "System.Collections.Generic.IAsyncEnumerable`1[Azure.Response] GetContainerQueryStreamResultsAsync(Azure.Cosmos.QueryDefinition, System.String, Azure.Cosmos.QueryRequestOptions, System.Threading.CancellationToken)": {
          "Type": "Method",
          "Attributes": [],
          "MethodInfo": "System.Collections.Generic.IAsyncEnumerable`1[Azure.Response] GetContainerQueryStreamResultsAsync(Azure.Cosmos.QueryDefinition, System.String, Azure.Cosmos.QueryRequestOptions, System.Threading.CancellationToken)"
        },
        "System.Collections.Generic.IAsyncEnumerable`1[Azure.Response] GetContainerQueryStreamResultsAsync(System.String, System.String, Azure.Cosmos.QueryRequestOptions, System.Threading.CancellationToken)": {
          "Type": "Method",
          "Attributes": [],
          "MethodInfo": "System.Collections.Generic.IAsyncEnumerable`1[Azure.Response] GetContainerQueryStreamResultsAsync(System.String, System.String, Azure.Cosmos.QueryRequestOptions, System.Threading.CancellationToken)"
>>>>>>> 85ca0c36
        },
        "System.Nullable`1[Azure.Cosmos.PartitionKeyDefinitionVersion] PartitionKeyDefinitionVersion": {
          "Type": "Property",
          "Attributes": [],
          "MethodInfo": null
        },
        "System.Nullable`1[Azure.ETag] ETag": {
          "Type": "Property",
          "Attributes": [],
          "MethodInfo": null
        },
        "System.Nullable`1[Azure.ETag] get_ETag()[System.Runtime.CompilerServices.CompilerGeneratedAttribute()]": {
          "Type": "Method",
          "Attributes": [
            "CompilerGeneratedAttribute"
          ],
          "MethodInfo": "System.Nullable`1[Azure.ETag] get_ETag()"
        },
        "System.Nullable`1[System.DateTime] get_LastModified()[System.Runtime.CompilerServices.CompilerGeneratedAttribute()]": {
          "Type": "Method",
          "Attributes": [
            "CompilerGeneratedAttribute"
          ],
          "MethodInfo": "System.Nullable`1[System.DateTime] get_LastModified()"
        },
        "System.Nullable`1[System.DateTime] LastModified": {
          "Type": "Property",
          "Attributes": [],
          "MethodInfo": null
        },
        "System.Nullable`1[System.Int32] DefaultTimeToLive": {
          "Type": "Property",
          "Attributes": [],
          "MethodInfo": null
        },
        "System.Nullable`1[System.Int32] get_DefaultTimeToLive()[System.Runtime.CompilerServices.CompilerGeneratedAttribute()]": {
          "Type": "Method",
          "Attributes": [
            "CompilerGeneratedAttribute"
          ],
          "MethodInfo": "System.Nullable`1[System.Int32] get_DefaultTimeToLive()"
        },
        "System.String get_Id()": {
          "Type": "Method",
          "Attributes": [],
          "MethodInfo": "System.String get_Id()"
        },
        "System.String get_PartitionKeyPath()": {
          "Type": "Method",
          "Attributes": [],
          "MethodInfo": "System.String get_PartitionKeyPath()"
        },
        "System.String Id": {
          "Type": "Property",
          "Attributes": [],
          "MethodInfo": null
        },
        "System.String PartitionKeyPath": {
          "Type": "Property",
          "Attributes": [],
          "MethodInfo": null
        },
        "Void .ctor()": {
          "Type": "Constructor",
          "Attributes": [],
          "MethodInfo": "Void .ctor()"
        },
        "Void .ctor(System.String, System.String)": {
          "Type": "Constructor",
          "Attributes": [],
          "MethodInfo": "Void .ctor(System.String, System.String)"
        },
        "Void set_ConflictResolutionPolicy(Azure.Cosmos.ConflictResolutionPolicy)": {
          "Type": "Method",
          "Attributes": [],
          "MethodInfo": "Void set_ConflictResolutionPolicy(Azure.Cosmos.ConflictResolutionPolicy)"
        },
        "Void set_DefaultTimeToLive(System.Nullable`1[System.Int32])[System.Runtime.CompilerServices.CompilerGeneratedAttribute()]": {
          "Type": "Method",
          "Attributes": [
            "CompilerGeneratedAttribute"
          ],
          "MethodInfo": "Void set_DefaultTimeToLive(System.Nullable`1[System.Int32])"
        },
        "Void set_Id(System.String)": {
          "Type": "Method",
          "Attributes": [],
          "MethodInfo": "Void set_Id(System.String)"
        },
        "Void set_IndexingPolicy(Azure.Cosmos.IndexingPolicy)": {
          "Type": "Method",
          "Attributes": [],
          "MethodInfo": "Void set_IndexingPolicy(Azure.Cosmos.IndexingPolicy)"
        },
        "Void set_PartitionKeyDefinitionVersion(System.Nullable`1[Azure.Cosmos.PartitionKeyDefinitionVersion])": {
          "Type": "Method",
          "Attributes": [],
          "MethodInfo": "Void set_PartitionKeyDefinitionVersion(System.Nullable`1[Azure.Cosmos.PartitionKeyDefinitionVersion])"
        },
        "Void set_PartitionKeyPath(System.String)": {
          "Type": "Method",
          "Attributes": [],
          "MethodInfo": "Void set_PartitionKeyPath(System.String)"
        },
        "Void set_UniqueKeyPolicy(Azure.Cosmos.UniqueKeyPolicy)": {
          "Type": "Method",
          "Attributes": [],
          "MethodInfo": "Void set_UniqueKeyPolicy(Azure.Cosmos.UniqueKeyPolicy)"
        }
      },
      "NestedTypes": {}
    },
    "CosmosContainerResponse": {
      "Subclasses": {},
      "Members": {
        "Azure.Cosmos.CosmosContainer Container": {
          "Type": "Property",
          "Attributes": [],
          "MethodInfo": null
        },
        "Azure.Cosmos.CosmosContainer get_Container()[System.Runtime.CompilerServices.CompilerGeneratedAttribute()]": {
          "Type": "Method",
          "Attributes": [
            "CompilerGeneratedAttribute"
          ],
          "MethodInfo": "Azure.Cosmos.CosmosContainer get_Container()"
        },
        "Azure.Cosmos.CosmosContainer op_Implicit(Azure.Cosmos.CosmosContainerResponse)": {
          "Type": "Method",
          "Attributes": [],
          "MethodInfo": "Azure.Cosmos.CosmosContainer op_Implicit(Azure.Cosmos.CosmosContainerResponse)"
        },
        "Azure.Cosmos.CosmosContainerProperties get_Value()[System.Runtime.CompilerServices.CompilerGeneratedAttribute()]": {
          "Type": "Method",
          "Attributes": [
            "CompilerGeneratedAttribute"
          ],
          "MethodInfo": "Azure.Cosmos.CosmosContainerProperties get_Value()"
        },
        "Azure.Cosmos.CosmosContainerProperties Value": {
          "Type": "Property",
          "Attributes": [],
          "MethodInfo": null
        },
        "Azure.Response GetRawResponse()": {
          "Type": "Method",
          "Attributes": [],
          "MethodInfo": "Azure.Response GetRawResponse()"
        }
      },
      "NestedTypes": {}
    },
    "CosmosDatabase": {
      "Subclasses": {},
      "Members": {
        "Azure.AsyncPageable`1[T] GetContainerQueryIterator[T](Azure.Cosmos.QueryDefinition, System.String, Azure.Cosmos.QueryRequestOptions, System.Threading.CancellationToken)": {
          "Type": "Method",
          "Attributes": [],
          "MethodInfo": "Azure.AsyncPageable`1[T] GetContainerQueryIterator[T](Azure.Cosmos.QueryDefinition, System.String, Azure.Cosmos.QueryRequestOptions, System.Threading.CancellationToken)"
        },
        "Azure.AsyncPageable`1[T] GetContainerQueryIterator[T](System.String, System.String, Azure.Cosmos.QueryRequestOptions, System.Threading.CancellationToken)": {
          "Type": "Method",
          "Attributes": [],
          "MethodInfo": "Azure.AsyncPageable`1[T] GetContainerQueryIterator[T](System.String, System.String, Azure.Cosmos.QueryRequestOptions, System.Threading.CancellationToken)"
        },
        "Azure.AsyncPageable`1[T] GetUserQueryIterator[T](Azure.Cosmos.QueryDefinition, System.String, Azure.Cosmos.QueryRequestOptions, System.Threading.CancellationToken)": {
          "Type": "Method",
          "Attributes": [],
          "MethodInfo": "Azure.AsyncPageable`1[T] GetUserQueryIterator[T](Azure.Cosmos.QueryDefinition, System.String, Azure.Cosmos.QueryRequestOptions, System.Threading.CancellationToken)"
        },
        "Azure.AsyncPageable`1[T] GetUserQueryIterator[T](System.String, System.String, Azure.Cosmos.QueryRequestOptions, System.Threading.CancellationToken)": {
          "Type": "Method",
          "Attributes": [],
          "MethodInfo": "Azure.AsyncPageable`1[T] GetUserQueryIterator[T](System.String, System.String, Azure.Cosmos.QueryRequestOptions, System.Threading.CancellationToken)"
        },
        "Azure.Cosmos.CosmosContainer GetContainer(System.String)": {
          "Type": "Method",
          "Attributes": [],
<<<<<<< HEAD
          "MethodInfo": "Azure.Cosmos.CosmosContainer GetContainer(System.String)"
        },
        "Azure.Cosmos.CosmosUser GetUser(System.String)": {
          "Type": "Method",
          "Attributes": [],
          "MethodInfo": "Azure.Cosmos.CosmosUser GetUser(System.String)"
        },
        "Azure.Cosmos.Fluent.ContainerBuilder DefineContainer(System.String, System.String)": {
          "Type": "Method",
          "Attributes": [],
          "MethodInfo": "Azure.Cosmos.Fluent.ContainerBuilder DefineContainer(System.String, System.String)"
=======
          "MethodInfo": "System.Threading.Tasks.Task`1[Azure.Cosmos.PermissionResponse] ReplaceAsync(Azure.Cosmos.PermissionProperties, System.Nullable`1[System.Int32], Azure.Cosmos.RequestOptions, System.Threading.CancellationToken)"
        }
      },
      "NestedTypes": {}
    },
    "CosmosUser": {
      "Subclasses": {},
      "Members": {
        "Azure.AsyncPageable`1[T] GetPermissionQueryResultsAsync[T](Azure.Cosmos.QueryDefinition, System.String, Azure.Cosmos.QueryRequestOptions, System.Threading.CancellationToken)": {
          "Type": "Method",
          "Attributes": [],
          "MethodInfo": "Azure.AsyncPageable`1[T] GetPermissionQueryResultsAsync[T](Azure.Cosmos.QueryDefinition, System.String, Azure.Cosmos.QueryRequestOptions, System.Threading.CancellationToken)"
        },
        "Azure.AsyncPageable`1[T] GetPermissionQueryResultsAsync[T](System.String, System.String, Azure.Cosmos.QueryRequestOptions, System.Threading.CancellationToken)": {
          "Type": "Method",
          "Attributes": [],
          "MethodInfo": "Azure.AsyncPageable`1[T] GetPermissionQueryResultsAsync[T](System.String, System.String, Azure.Cosmos.QueryRequestOptions, System.Threading.CancellationToken)"
>>>>>>> 85ca0c36
        },
        "System.Collections.Generic.IAsyncEnumerable`1[Azure.Response] GetContainerQueryStreamIterator(Azure.Cosmos.QueryDefinition, System.String, Azure.Cosmos.QueryRequestOptions, System.Threading.CancellationToken)": {
          "Type": "Method",
          "Attributes": [],
          "MethodInfo": "System.Collections.Generic.IAsyncEnumerable`1[Azure.Response] GetContainerQueryStreamIterator(Azure.Cosmos.QueryDefinition, System.String, Azure.Cosmos.QueryRequestOptions, System.Threading.CancellationToken)"
        },
        "System.Collections.Generic.IAsyncEnumerable`1[Azure.Response] GetContainerQueryStreamIterator(System.String, System.String, Azure.Cosmos.QueryRequestOptions, System.Threading.CancellationToken)": {
          "Type": "Method",
          "Attributes": [],
          "MethodInfo": "System.Collections.Generic.IAsyncEnumerable`1[Azure.Response] GetContainerQueryStreamIterator(System.String, System.String, Azure.Cosmos.QueryRequestOptions, System.Threading.CancellationToken)"
        },
        "System.String get_Id()": {
          "Type": "Method",
          "Attributes": [],
          "MethodInfo": "System.String get_Id()"
        },
        "System.String Id": {
          "Type": "Property",
          "Attributes": [],
          "MethodInfo": null
        },
        "System.Threading.Tasks.Task`1[Azure.Cosmos.CosmosContainerResponse] CreateContainerAsync(Azure.Cosmos.CosmosContainerProperties, System.Nullable`1[System.Int32], Azure.Cosmos.RequestOptions, System.Threading.CancellationToken)": {
          "Type": "Method",
          "Attributes": [],
          "MethodInfo": "System.Threading.Tasks.Task`1[Azure.Cosmos.CosmosContainerResponse] CreateContainerAsync(Azure.Cosmos.CosmosContainerProperties, System.Nullable`1[System.Int32], Azure.Cosmos.RequestOptions, System.Threading.CancellationToken)"
        },
        "System.Threading.Tasks.Task`1[Azure.Cosmos.CosmosContainerResponse] CreateContainerAsync(System.String, System.String, System.Nullable`1[System.Int32], Azure.Cosmos.RequestOptions, System.Threading.CancellationToken)": {
          "Type": "Method",
          "Attributes": [],
          "MethodInfo": "System.Threading.Tasks.Task`1[Azure.Cosmos.CosmosContainerResponse] CreateContainerAsync(System.String, System.String, System.Nullable`1[System.Int32], Azure.Cosmos.RequestOptions, System.Threading.CancellationToken)"
        },
        "System.Threading.Tasks.Task`1[Azure.Cosmos.CosmosContainerResponse] CreateContainerIfNotExistsAsync(Azure.Cosmos.CosmosContainerProperties, System.Nullable`1[System.Int32], Azure.Cosmos.RequestOptions, System.Threading.CancellationToken)": {
          "Type": "Method",
          "Attributes": [],
          "MethodInfo": "System.Threading.Tasks.Task`1[Azure.Cosmos.CosmosContainerResponse] CreateContainerIfNotExistsAsync(Azure.Cosmos.CosmosContainerProperties, System.Nullable`1[System.Int32], Azure.Cosmos.RequestOptions, System.Threading.CancellationToken)"
        },
        "System.Threading.Tasks.Task`1[Azure.Cosmos.CosmosContainerResponse] CreateContainerIfNotExistsAsync(System.String, System.String, System.Nullable`1[System.Int32], Azure.Cosmos.RequestOptions, System.Threading.CancellationToken)": {
          "Type": "Method",
          "Attributes": [],
          "MethodInfo": "System.Threading.Tasks.Task`1[Azure.Cosmos.CosmosContainerResponse] CreateContainerIfNotExistsAsync(System.String, System.String, System.Nullable`1[System.Int32], Azure.Cosmos.RequestOptions, System.Threading.CancellationToken)"
        },
        "System.Threading.Tasks.Task`1[Azure.Cosmos.CosmosDatabaseResponse] DeleteAsync(Azure.Cosmos.RequestOptions, System.Threading.CancellationToken)": {
          "Type": "Method",
          "Attributes": [],
          "MethodInfo": "System.Threading.Tasks.Task`1[Azure.Cosmos.CosmosDatabaseResponse] DeleteAsync(Azure.Cosmos.RequestOptions, System.Threading.CancellationToken)"
        },
        "System.Threading.Tasks.Task`1[Azure.Cosmos.CosmosDatabaseResponse] ReadAsync(Azure.Cosmos.RequestOptions, System.Threading.CancellationToken)": {
          "Type": "Method",
          "Attributes": [],
          "MethodInfo": "System.Threading.Tasks.Task`1[Azure.Cosmos.CosmosDatabaseResponse] ReadAsync(Azure.Cosmos.RequestOptions, System.Threading.CancellationToken)"
        },
        "System.Threading.Tasks.Task`1[Azure.Cosmos.ThroughputResponse] ReadThroughputAsync(Azure.Cosmos.RequestOptions, System.Threading.CancellationToken)": {
          "Type": "Method",
          "Attributes": [],
          "MethodInfo": "System.Threading.Tasks.Task`1[Azure.Cosmos.ThroughputResponse] ReadThroughputAsync(Azure.Cosmos.RequestOptions, System.Threading.CancellationToken)"
        },
        "System.Threading.Tasks.Task`1[Azure.Cosmos.ThroughputResponse] ReplaceThroughputAsync(Int32, Azure.Cosmos.RequestOptions, System.Threading.CancellationToken)": {
          "Type": "Method",
          "Attributes": [],
          "MethodInfo": "System.Threading.Tasks.Task`1[Azure.Cosmos.ThroughputResponse] ReplaceThroughputAsync(Int32, Azure.Cosmos.RequestOptions, System.Threading.CancellationToken)"
        },
        "System.Threading.Tasks.Task`1[Azure.Cosmos.UserResponse] CreateUserAsync(System.String, Azure.Cosmos.RequestOptions, System.Threading.CancellationToken)": {
          "Type": "Method",
          "Attributes": [],
          "MethodInfo": "System.Threading.Tasks.Task`1[Azure.Cosmos.UserResponse] CreateUserAsync(System.String, Azure.Cosmos.RequestOptions, System.Threading.CancellationToken)"
        },
        "System.Threading.Tasks.Task`1[Azure.Cosmos.UserResponse] UpsertUserAsync(System.String, Azure.Cosmos.RequestOptions, System.Threading.CancellationToken)": {
          "Type": "Method",
          "Attributes": [],
          "MethodInfo": "System.Threading.Tasks.Task`1[Azure.Cosmos.UserResponse] UpsertUserAsync(System.String, Azure.Cosmos.RequestOptions, System.Threading.CancellationToken)"
        },
        "System.Threading.Tasks.Task`1[Azure.Response] CreateContainerStreamAsync(Azure.Cosmos.CosmosContainerProperties, System.Nullable`1[System.Int32], Azure.Cosmos.RequestOptions, System.Threading.CancellationToken)": {
          "Type": "Method",
          "Attributes": [],
          "MethodInfo": "System.Threading.Tasks.Task`1[Azure.Response] CreateContainerStreamAsync(Azure.Cosmos.CosmosContainerProperties, System.Nullable`1[System.Int32], Azure.Cosmos.RequestOptions, System.Threading.CancellationToken)"
        },
        "System.Threading.Tasks.Task`1[Azure.Response] DeleteStreamAsync(Azure.Cosmos.RequestOptions, System.Threading.CancellationToken)": {
          "Type": "Method",
          "Attributes": [],
          "MethodInfo": "System.Threading.Tasks.Task`1[Azure.Response] DeleteStreamAsync(Azure.Cosmos.RequestOptions, System.Threading.CancellationToken)"
        },
        "System.Threading.Tasks.Task`1[Azure.Response] ReadStreamAsync(Azure.Cosmos.RequestOptions, System.Threading.CancellationToken)": {
          "Type": "Method",
          "Attributes": [],
          "MethodInfo": "System.Threading.Tasks.Task`1[Azure.Response] ReadStreamAsync(Azure.Cosmos.RequestOptions, System.Threading.CancellationToken)"
        },
        "System.Threading.Tasks.Task`1[System.Nullable`1[System.Int32]] ReadThroughputAsync(System.Threading.CancellationToken)": {
          "Type": "Method",
          "Attributes": [],
          "MethodInfo": "System.Threading.Tasks.Task`1[System.Nullable`1[System.Int32]] ReadThroughputAsync(System.Threading.CancellationToken)"
        }
      },
      "NestedTypes": {}
    },
    "CosmosDatabaseProperties": {
      "Subclasses": {},
      "Members": {
        "System.Nullable`1[Azure.ETag] ETag": {
          "Type": "Property",
          "Attributes": [],
          "MethodInfo": null
        },
        "System.Nullable`1[Azure.ETag] get_ETag()[System.Runtime.CompilerServices.CompilerGeneratedAttribute()]": {
          "Type": "Method",
          "Attributes": [
            "CompilerGeneratedAttribute"
          ],
          "MethodInfo": "System.Nullable`1[Azure.ETag] get_ETag()"
        },
        "System.Nullable`1[System.DateTime] get_LastModified()[System.Runtime.CompilerServices.CompilerGeneratedAttribute()]": {
          "Type": "Method",
          "Attributes": [
            "CompilerGeneratedAttribute"
          ],
          "MethodInfo": "System.Nullable`1[System.DateTime] get_LastModified()"
        },
        "System.Nullable`1[System.DateTime] LastModified": {
          "Type": "Property",
          "Attributes": [],
          "MethodInfo": null
        },
        "System.String get_Id()": {
          "Type": "Method",
          "Attributes": [],
          "MethodInfo": "System.String get_Id()"
        },
        "System.String Id": {
          "Type": "Property",
          "Attributes": [],
          "MethodInfo": null
        },
        "Void .ctor()": {
          "Type": "Constructor",
          "Attributes": [],
          "MethodInfo": "Void .ctor()"
        },
        "Void .ctor(System.String)": {
          "Type": "Constructor",
          "Attributes": [],
          "MethodInfo": "Void .ctor(System.String)"
        },
        "Void set_Id(System.String)": {
          "Type": "Method",
          "Attributes": [],
          "MethodInfo": "Void set_Id(System.String)"
        }
      },
      "NestedTypes": {}
    },
    "CosmosDatabaseResponse": {
      "Subclasses": {},
      "Members": {
        "Azure.Cosmos.CosmosDatabase Database": {
          "Type": "Property",
          "Attributes": [],
          "MethodInfo": null
        },
        "Azure.Cosmos.CosmosDatabase get_Database()[System.Runtime.CompilerServices.CompilerGeneratedAttribute()]": {
          "Type": "Method",
          "Attributes": [
            "CompilerGeneratedAttribute"
          ],
          "MethodInfo": "Azure.Cosmos.CosmosDatabase get_Database()"
        },
        "Azure.Cosmos.CosmosDatabase op_Implicit(Azure.Cosmos.CosmosDatabaseResponse)": {
          "Type": "Method",
          "Attributes": [],
          "MethodInfo": "Azure.Cosmos.CosmosDatabase op_Implicit(Azure.Cosmos.CosmosDatabaseResponse)"
        },
        "Azure.Cosmos.CosmosDatabaseProperties get_Value()[System.Runtime.CompilerServices.CompilerGeneratedAttribute()]": {
          "Type": "Method",
          "Attributes": [
            "CompilerGeneratedAttribute"
          ],
          "MethodInfo": "Azure.Cosmos.CosmosDatabaseProperties get_Value()"
        },
        "Azure.Cosmos.CosmosDatabaseProperties Value": {
          "Type": "Property",
          "Attributes": [],
          "MethodInfo": null
        },
        "Azure.Response GetRawResponse()": {
          "Type": "Method",
          "Attributes": [],
          "MethodInfo": "Azure.Response GetRawResponse()"
        }
      },
      "NestedTypes": {}
    },
    "CosmosDataType": {
      "Subclasses": {},
      "Members": {
        "Azure.Cosmos.CosmosDataType LineString": {
          "Type": "Field",
          "Attributes": [],
          "MethodInfo": null
        },
        "Azure.Cosmos.CosmosDataType MultiPolygon": {
          "Type": "Field",
          "Attributes": [],
          "MethodInfo": null
        },
        "Azure.Cosmos.CosmosDataType Number": {
          "Type": "Field",
          "Attributes": [],
          "MethodInfo": null
        },
        "Azure.Cosmos.CosmosDataType Point": {
          "Type": "Field",
          "Attributes": [],
          "MethodInfo": null
        },
        "Azure.Cosmos.CosmosDataType Polygon": {
          "Type": "Field",
          "Attributes": [],
          "MethodInfo": null
        },
        "Azure.Cosmos.CosmosDataType String": {
          "Type": "Field",
          "Attributes": [],
          "MethodInfo": null
        },
        "Int32 value__": {
          "Type": "Field",
          "Attributes": [],
          "MethodInfo": null
        }
      },
      "NestedTypes": {}
    },
    "CosmosException": {
      "Subclasses": {},
      "Members": {
        "Azure.Response get_Response()[System.Runtime.CompilerServices.CompilerGeneratedAttribute()]": {
          "Type": "Method",
          "Attributes": [
            "CompilerGeneratedAttribute"
          ],
          "MethodInfo": "Azure.Response get_Response()"
        },
        "Azure.Response Response": {
          "Type": "Property",
          "Attributes": [],
          "MethodInfo": null
        },
        "Boolean TryGetHeader(System.String, System.String ByRef)": {
          "Type": "Method",
          "Attributes": [],
          "MethodInfo": "Boolean TryGetHeader(System.String, System.String ByRef)"
        },
        "System.String ToString()": {
          "Type": "Method",
          "Attributes": [],
          "MethodInfo": "System.String ToString()"
        },
        "Void .ctor(System.String, Int32)": {
          "Type": "Constructor",
          "Attributes": [],
          "MethodInfo": "Void .ctor(System.String, Int32)"
        }
      },
      "NestedTypes": {}
    },
    "CosmosPermission": {
      "Subclasses": {},
      "Members": {
        "System.String get_Id()": {
          "Type": "Method",
          "Attributes": [],
          "MethodInfo": "System.String get_Id()"
        },
        "System.String Id": {
          "Type": "Property",
          "Attributes": [],
          "MethodInfo": null
        },
        "System.Threading.Tasks.Task`1[Azure.Cosmos.PermissionResponse] DeleteAsync(Azure.Cosmos.RequestOptions, System.Threading.CancellationToken)": {
          "Type": "Method",
          "Attributes": [],
          "MethodInfo": "System.Threading.Tasks.Task`1[Azure.Cosmos.PermissionResponse] DeleteAsync(Azure.Cosmos.RequestOptions, System.Threading.CancellationToken)"
        },
        "System.Threading.Tasks.Task`1[Azure.Cosmos.PermissionResponse] ReadAsync(System.Nullable`1[System.Int32], Azure.Cosmos.RequestOptions, System.Threading.CancellationToken)": {
          "Type": "Method",
          "Attributes": [],
          "MethodInfo": "System.Threading.Tasks.Task`1[Azure.Cosmos.PermissionResponse] ReadAsync(System.Nullable`1[System.Int32], Azure.Cosmos.RequestOptions, System.Threading.CancellationToken)"
        },
        "System.Threading.Tasks.Task`1[Azure.Cosmos.PermissionResponse] ReplaceAsync(Azure.Cosmos.PermissionProperties, System.Nullable`1[System.Int32], Azure.Cosmos.RequestOptions, System.Threading.CancellationToken)": {
          "Type": "Method",
          "Attributes": [],
          "MethodInfo": "System.Threading.Tasks.Task`1[Azure.Cosmos.PermissionResponse] ReplaceAsync(Azure.Cosmos.PermissionProperties, System.Nullable`1[System.Int32], Azure.Cosmos.RequestOptions, System.Threading.CancellationToken)"
        }
      },
      "NestedTypes": {}
    },
    "CosmosRegions": {
      "Subclasses": {},
      "Members": {
        "System.String AustraliaCentral": {
          "Type": "Field",
          "Attributes": [],
          "MethodInfo": null
        },
        "System.String AustraliaCentral2": {
          "Type": "Field",
          "Attributes": [],
          "MethodInfo": null
        },
        "System.String AustraliaEast": {
          "Type": "Field",
          "Attributes": [],
          "MethodInfo": null
        },
        "System.String AustraliaSoutheast": {
          "Type": "Field",
          "Attributes": [],
          "MethodInfo": null
        },
        "System.String BrazilSouth": {
          "Type": "Field",
          "Attributes": [],
          "MethodInfo": null
        },
        "System.String CanadaCentral": {
          "Type": "Field",
          "Attributes": [],
          "MethodInfo": null
        },
        "System.String CanadaEast": {
          "Type": "Field",
          "Attributes": [],
          "MethodInfo": null
        },
        "System.String CentralIndia": {
          "Type": "Field",
          "Attributes": [],
          "MethodInfo": null
        },
        "System.String CentralUS": {
          "Type": "Field",
          "Attributes": [],
          "MethodInfo": null
        },
        "System.String CentralUSEUAP": {
          "Type": "Field",
          "Attributes": [],
          "MethodInfo": null
        },
        "System.String ChinaEast": {
          "Type": "Field",
          "Attributes": [],
          "MethodInfo": null
        },
        "System.String ChinaEast2": {
          "Type": "Field",
          "Attributes": [],
          "MethodInfo": null
        },
        "System.String ChinaNorth": {
          "Type": "Field",
          "Attributes": [],
          "MethodInfo": null
        },
        "System.String ChinaNorth2": {
          "Type": "Field",
          "Attributes": [],
          "MethodInfo": null
        },
        "System.String EastAsia": {
          "Type": "Field",
          "Attributes": [],
          "MethodInfo": null
        },
        "System.String EastUS": {
          "Type": "Field",
          "Attributes": [],
          "MethodInfo": null
        },
        "System.String EastUS2": {
          "Type": "Field",
          "Attributes": [],
          "MethodInfo": null
        },
        "System.String EastUS2EUAP": {
          "Type": "Field",
          "Attributes": [],
          "MethodInfo": null
        },
        "System.String FranceCentral": {
          "Type": "Field",
          "Attributes": [],
          "MethodInfo": null
        },
        "System.String FranceSouth": {
          "Type": "Field",
          "Attributes": [],
          "MethodInfo": null
        },
        "System.String GermanyCentral": {
          "Type": "Field",
          "Attributes": [],
          "MethodInfo": null
        },
        "System.String GermanyNorth": {
          "Type": "Field",
          "Attributes": [],
          "MethodInfo": null
        },
        "System.String GermanyNortheast": {
          "Type": "Field",
          "Attributes": [],
          "MethodInfo": null
        },
        "System.String GermanyWestCentral": {
          "Type": "Field",
          "Attributes": [],
          "MethodInfo": null
        },
        "System.String JapanEast": {
          "Type": "Field",
          "Attributes": [],
          "MethodInfo": null
        },
        "System.String JapanWest": {
          "Type": "Field",
          "Attributes": [],
          "MethodInfo": null
        },
        "System.String KoreaCentral": {
          "Type": "Field",
          "Attributes": [],
          "MethodInfo": null
        },
        "System.String KoreaSouth": {
          "Type": "Field",
          "Attributes": [],
          "MethodInfo": null
        },
        "System.String NorthCentralUS": {
          "Type": "Field",
          "Attributes": [],
          "MethodInfo": null
        },
        "System.String NorthEurope": {
          "Type": "Field",
          "Attributes": [],
          "MethodInfo": null
        },
        "System.String NorwayEast": {
          "Type": "Field",
          "Attributes": [],
          "MethodInfo": null
        },
        "System.String NorwayWest": {
          "Type": "Field",
          "Attributes": [],
          "MethodInfo": null
        },
        "System.String SouthAfricaNorth": {
          "Type": "Field",
          "Attributes": [],
          "MethodInfo": null
        },
        "System.String SouthAfricaWest": {
          "Type": "Field",
          "Attributes": [],
          "MethodInfo": null
        },
        "System.String SouthCentralUS": {
          "Type": "Field",
          "Attributes": [],
          "MethodInfo": null
        },
        "System.String SoutheastAsia": {
          "Type": "Field",
          "Attributes": [],
          "MethodInfo": null
        },
        "System.String SouthIndia": {
          "Type": "Field",
          "Attributes": [],
          "MethodInfo": null
        },
        "System.String SwitzerlandNorth": {
          "Type": "Field",
          "Attributes": [],
          "MethodInfo": null
        },
        "System.String SwitzerlandWest": {
          "Type": "Field",
          "Attributes": [],
          "MethodInfo": null
        },
        "System.String UAECentral": {
          "Type": "Field",
          "Attributes": [],
          "MethodInfo": null
        },
        "System.String UAENorth": {
          "Type": "Field",
          "Attributes": [],
          "MethodInfo": null
        },
        "System.String UKSouth": {
          "Type": "Field",
          "Attributes": [],
          "MethodInfo": null
        },
        "System.String UKWest": {
          "Type": "Field",
          "Attributes": [],
          "MethodInfo": null
        },
        "System.String USDoDCentral": {
          "Type": "Field",
          "Attributes": [],
          "MethodInfo": null
        },
        "System.String USDoDEast": {
          "Type": "Field",
          "Attributes": [],
          "MethodInfo": null
        },
        "System.String USGovArizona": {
          "Type": "Field",
          "Attributes": [],
          "MethodInfo": null
        },
        "System.String USGovTexas": {
          "Type": "Field",
          "Attributes": [],
          "MethodInfo": null
        },
        "System.String USGovVirginia": {
          "Type": "Field",
          "Attributes": [],
          "MethodInfo": null
        },
        "System.String USNatEast": {
          "Type": "Field",
          "Attributes": [],
          "MethodInfo": null
        },
        "System.String USNatWest": {
          "Type": "Field",
          "Attributes": [],
          "MethodInfo": null
        },
        "System.String USSecEast": {
          "Type": "Field",
          "Attributes": [],
          "MethodInfo": null
        },
        "System.String USSecWest": {
          "Type": "Field",
          "Attributes": [],
          "MethodInfo": null
        },
        "System.String WestCentralUS": {
          "Type": "Field",
          "Attributes": [],
          "MethodInfo": null
        },
        "System.String WestEurope": {
          "Type": "Field",
          "Attributes": [],
          "MethodInfo": null
        },
        "System.String WestIndia": {
          "Type": "Field",
          "Attributes": [],
          "MethodInfo": null
        },
        "System.String WestUS": {
          "Type": "Field",
          "Attributes": [],
          "MethodInfo": null
        },
        "System.String WestUS2": {
          "Type": "Field",
          "Attributes": [],
          "MethodInfo": null
        }
      },
      "NestedTypes": {}
    },
    "CosmosUser": {
      "Subclasses": {},
      "Members": {
        "Azure.AsyncPageable`1[T] GetPermissionQueryIterator[T](Azure.Cosmos.QueryDefinition, System.String, Azure.Cosmos.QueryRequestOptions, System.Threading.CancellationToken)": {
          "Type": "Method",
          "Attributes": [],
          "MethodInfo": "Azure.AsyncPageable`1[T] GetPermissionQueryIterator[T](Azure.Cosmos.QueryDefinition, System.String, Azure.Cosmos.QueryRequestOptions, System.Threading.CancellationToken)"
        },
        "Azure.AsyncPageable`1[T] GetPermissionQueryIterator[T](System.String, System.String, Azure.Cosmos.QueryRequestOptions, System.Threading.CancellationToken)": {
          "Type": "Method",
          "Attributes": [],
          "MethodInfo": "Azure.AsyncPageable`1[T] GetPermissionQueryIterator[T](System.String, System.String, Azure.Cosmos.QueryRequestOptions, System.Threading.CancellationToken)"
        },
        "Azure.Cosmos.CosmosPermission GetPermission(System.String)": {
          "Type": "Method",
          "Attributes": [],
          "MethodInfo": "Azure.Cosmos.CosmosPermission GetPermission(System.String)"
        },
        "System.String get_Id()": {
          "Type": "Method",
          "Attributes": [],
          "MethodInfo": "System.String get_Id()"
        },
        "System.String Id": {
          "Type": "Property",
          "Attributes": [],
          "MethodInfo": null
        },
        "System.Threading.Tasks.Task`1[Azure.Cosmos.PermissionResponse] CreatePermissionAsync(Azure.Cosmos.PermissionProperties, System.Nullable`1[System.Int32], Azure.Cosmos.RequestOptions, System.Threading.CancellationToken)": {
          "Type": "Method",
          "Attributes": [],
          "MethodInfo": "System.Threading.Tasks.Task`1[Azure.Cosmos.PermissionResponse] CreatePermissionAsync(Azure.Cosmos.PermissionProperties, System.Nullable`1[System.Int32], Azure.Cosmos.RequestOptions, System.Threading.CancellationToken)"
        },
        "System.Threading.Tasks.Task`1[Azure.Cosmos.PermissionResponse] UpsertPermissionAsync(Azure.Cosmos.PermissionProperties, System.Nullable`1[System.Int32], Azure.Cosmos.RequestOptions, System.Threading.CancellationToken)": {
          "Type": "Method",
          "Attributes": [],
          "MethodInfo": "System.Threading.Tasks.Task`1[Azure.Cosmos.PermissionResponse] UpsertPermissionAsync(Azure.Cosmos.PermissionProperties, System.Nullable`1[System.Int32], Azure.Cosmos.RequestOptions, System.Threading.CancellationToken)"
        },
        "System.Threading.Tasks.Task`1[Azure.Cosmos.UserResponse] DeleteAsync(Azure.Cosmos.RequestOptions, System.Threading.CancellationToken)": {
          "Type": "Method",
          "Attributes": [],
          "MethodInfo": "System.Threading.Tasks.Task`1[Azure.Cosmos.UserResponse] DeleteAsync(Azure.Cosmos.RequestOptions, System.Threading.CancellationToken)"
        },
        "System.Threading.Tasks.Task`1[Azure.Cosmos.UserResponse] ReadAsync(Azure.Cosmos.RequestOptions, System.Threading.CancellationToken)": {
          "Type": "Method",
          "Attributes": [],
          "MethodInfo": "System.Threading.Tasks.Task`1[Azure.Cosmos.UserResponse] ReadAsync(Azure.Cosmos.RequestOptions, System.Threading.CancellationToken)"
        },
        "System.Threading.Tasks.Task`1[Azure.Cosmos.UserResponse] ReplaceAsync(Azure.Cosmos.UserProperties, Azure.Cosmos.RequestOptions, System.Threading.CancellationToken)": {
          "Type": "Method",
          "Attributes": [],
          "MethodInfo": "System.Threading.Tasks.Task`1[Azure.Cosmos.UserResponse] ReplaceAsync(Azure.Cosmos.UserProperties, Azure.Cosmos.RequestOptions, System.Threading.CancellationToken)"
        }
      },
      "NestedTypes": {}
    },
    "ExcludedPath": {
      "Subclasses": {},
      "Members": {
        "System.String get_Path()[System.Runtime.CompilerServices.CompilerGeneratedAttribute()]": {
          "Type": "Method",
          "Attributes": [
            "CompilerGeneratedAttribute"
          ],
          "MethodInfo": "System.String get_Path()"
        },
        "System.String Path": {
          "Type": "Property",
          "Attributes": [],
          "MethodInfo": null
        },
        "Void .ctor()": {
          "Type": "Constructor",
          "Attributes": [],
          "MethodInfo": "Void .ctor()"
        },
        "Void set_Path(System.String)[System.Runtime.CompilerServices.CompilerGeneratedAttribute()]": {
          "Type": "Method",
          "Attributes": [
            "CompilerGeneratedAttribute"
          ],
          "MethodInfo": "Void set_Path(System.String)"
        }
      },
      "NestedTypes": {}
    },
    "CompositeIndexDefinition`1": {
      "Subclasses": {},
      "Members": {
        "Azure.Cosmos.Fluent.CompositeIndexDefinition`1[T] Path(System.String)": {
          "Type": "Method",
          "Attributes": [],
          "MethodInfo": "Azure.Cosmos.Fluent.CompositeIndexDefinition`1[T] Path(System.String)"
        },
        "Azure.Cosmos.Fluent.CompositeIndexDefinition`1[T] Path(System.String, Azure.Cosmos.CompositePathSortOrder)": {
          "Type": "Method",
          "Attributes": [],
          "MethodInfo": "Azure.Cosmos.Fluent.CompositeIndexDefinition`1[T] Path(System.String, Azure.Cosmos.CompositePathSortOrder)"
        },
        "T Attach()": {
          "Type": "Method",
          "Attributes": [],
          "MethodInfo": "T Attach()"
        }
      },
      "NestedTypes": {}
    },
    "ConflictResolutionDefinition": {
      "Subclasses": {},
      "Members": {
        "Azure.Cosmos.Fluent.ConflictResolutionDefinition WithCustomStoredProcedureResolution(System.String)": {
          "Type": "Method",
          "Attributes": [],
          "MethodInfo": "Azure.Cosmos.Fluent.ConflictResolutionDefinition WithCustomStoredProcedureResolution(System.String)"
        },
        "Azure.Cosmos.Fluent.ConflictResolutionDefinition WithLastWriterWinsResolution(System.String)": {
          "Type": "Method",
          "Attributes": [],
          "MethodInfo": "Azure.Cosmos.Fluent.ConflictResolutionDefinition WithLastWriterWinsResolution(System.String)"
        },
        "Azure.Cosmos.Fluent.ContainerBuilder Attach()": {
          "Type": "Method",
          "Attributes": [],
          "MethodInfo": "Azure.Cosmos.Fluent.ContainerBuilder Attach()"
        }
      },
      "NestedTypes": {}
    },
    "ContainerBuilder": {
      "Subclasses": {},
      "Members": {
        "Azure.Cosmos.CosmosContainerProperties Build()": {
          "Type": "Method",
          "Attributes": [],
          "MethodInfo": "Azure.Cosmos.CosmosContainerProperties Build()"
        },
        "Azure.Cosmos.Fluent.ConflictResolutionDefinition WithConflictResolution()": {
          "Type": "Method",
          "Attributes": [],
          "MethodInfo": "Azure.Cosmos.Fluent.ConflictResolutionDefinition WithConflictResolution()"
        },
        "Azure.Cosmos.Fluent.UniqueKeyDefinition WithUniqueKey()": {
          "Type": "Method",
          "Attributes": [],
          "MethodInfo": "Azure.Cosmos.Fluent.UniqueKeyDefinition WithUniqueKey()"
        },
        "System.Threading.Tasks.Task`1[Azure.Cosmos.CosmosContainerResponse] CreateAsync(System.Nullable`1[System.Int32])[System.Runtime.CompilerServices.AsyncStateMachineAttribute(typeof(Azure.Cosmos.Fluent.ContainerBuilder+<CreateAsync>d__9))]": {
          "Type": "Method",
          "Attributes": [
            "AsyncStateMachineAttribute"
          ],
          "MethodInfo": "System.Threading.Tasks.Task`1[Azure.Cosmos.CosmosContainerResponse] CreateAsync(System.Nullable`1[System.Int32])"
        },
        "System.Threading.Tasks.Task`1[Azure.Cosmos.CosmosContainerResponse] CreateIfNotExistsAsync(System.Nullable`1[System.Int32])[System.Runtime.CompilerServices.AsyncStateMachineAttribute(typeof(Azure.Cosmos.Fluent.ContainerBuilder+<CreateIfNotExistsAsync>d__10))]": {
          "Type": "Method",
          "Attributes": [
            "AsyncStateMachineAttribute"
          ],
          "MethodInfo": "System.Threading.Tasks.Task`1[Azure.Cosmos.CosmosContainerResponse] CreateIfNotExistsAsync(System.Nullable`1[System.Int32])"
        }
      },
      "NestedTypes": {}
    },
    "ContainerDefinition`1": {
      "Subclasses": {},
      "Members": {
        "Azure.Cosmos.CosmosContainerProperties Build()": {
          "Type": "Method",
          "Attributes": [],
          "MethodInfo": "Azure.Cosmos.CosmosContainerProperties Build()"
        },
        "Azure.Cosmos.Fluent.IndexingPolicyDefinition`1[T] WithIndexingPolicy()": {
          "Type": "Method",
          "Attributes": [],
          "MethodInfo": "Azure.Cosmos.Fluent.IndexingPolicyDefinition`1[T] WithIndexingPolicy()"
        },
        "T WithDefaultTimeToLive(Int32)": {
          "Type": "Method",
          "Attributes": [],
          "MethodInfo": "T WithDefaultTimeToLive(Int32)"
        },
        "T WithDefaultTimeToLive(System.TimeSpan)": {
          "Type": "Method",
          "Attributes": [],
          "MethodInfo": "T WithDefaultTimeToLive(System.TimeSpan)"
        },
        "T WithPartitionKeyDefinitionVersion(Azure.Cosmos.PartitionKeyDefinitionVersion)": {
          "Type": "Method",
          "Attributes": [],
          "MethodInfo": "T WithPartitionKeyDefinitionVersion(Azure.Cosmos.PartitionKeyDefinitionVersion)"
        },
        "Void .ctor()": {
          "Type": "Constructor",
          "Attributes": [],
          "MethodInfo": "Void .ctor()"
        }
      },
      "NestedTypes": {}
    },
    "CosmosClientBuilder": {
      "Subclasses": {},
      "Members": {
        "Azure.Cosmos.CosmosClient Build()": {
          "Type": "Method",
          "Attributes": [],
          "MethodInfo": "Azure.Cosmos.CosmosClient Build()"
        },
        "Azure.Cosmos.Fluent.CosmosClientBuilder WithApplicationName(System.String)": {
          "Type": "Method",
          "Attributes": [],
          "MethodInfo": "Azure.Cosmos.Fluent.CosmosClientBuilder WithApplicationName(System.String)"
        },
        "Azure.Cosmos.Fluent.CosmosClientBuilder WithApplicationRegion(System.String)": {
          "Type": "Method",
          "Attributes": [],
          "MethodInfo": "Azure.Cosmos.Fluent.CosmosClientBuilder WithApplicationRegion(System.String)"
        },
        "Azure.Cosmos.Fluent.CosmosClientBuilder WithConnectionModeDirect()": {
          "Type": "Method",
          "Attributes": [],
          "MethodInfo": "Azure.Cosmos.Fluent.CosmosClientBuilder WithConnectionModeDirect()"
        },
        "Azure.Cosmos.Fluent.CosmosClientBuilder WithConnectionModeGateway(System.Nullable`1[System.Int32], System.Net.IWebProxy)": {
          "Type": "Method",
          "Attributes": [],
          "MethodInfo": "Azure.Cosmos.Fluent.CosmosClientBuilder WithConnectionModeGateway(System.Nullable`1[System.Int32], System.Net.IWebProxy)"
        },
        "Azure.Cosmos.Fluent.CosmosClientBuilder WithConsistencyLevel(Azure.Cosmos.ConsistencyLevel)": {
          "Type": "Method",
          "Attributes": [],
          "MethodInfo": "Azure.Cosmos.Fluent.CosmosClientBuilder WithConsistencyLevel(Azure.Cosmos.ConsistencyLevel)"
        },
        "Azure.Cosmos.Fluent.CosmosClientBuilder WithCustomSerializer(Azure.Cosmos.Serialization.CosmosSerializer)": {
          "Type": "Method",
          "Attributes": [],
          "MethodInfo": "Azure.Cosmos.Fluent.CosmosClientBuilder WithCustomSerializer(Azure.Cosmos.Serialization.CosmosSerializer)"
        },
        "Azure.Cosmos.Fluent.CosmosClientBuilder WithLimitToEndpoint(Boolean)": {
          "Type": "Method",
          "Attributes": [],
          "MethodInfo": "Azure.Cosmos.Fluent.CosmosClientBuilder WithLimitToEndpoint(Boolean)"
        },
        "Azure.Cosmos.Fluent.CosmosClientBuilder WithRequestTimeout(System.TimeSpan)": {
          "Type": "Method",
          "Attributes": [],
          "MethodInfo": "Azure.Cosmos.Fluent.CosmosClientBuilder WithRequestTimeout(System.TimeSpan)"
        },
        "Azure.Cosmos.Fluent.CosmosClientBuilder WithSerializerOptions(Azure.Cosmos.Serialization.CosmosSerializationOptions)": {
          "Type": "Method",
          "Attributes": [],
          "MethodInfo": "Azure.Cosmos.Fluent.CosmosClientBuilder WithSerializerOptions(Azure.Cosmos.Serialization.CosmosSerializationOptions)"
        },
        "Azure.Cosmos.Fluent.CosmosClientBuilder WithThrottlingRetryOptions(System.TimeSpan, Int32)": {
          "Type": "Method",
          "Attributes": [],
          "MethodInfo": "Azure.Cosmos.Fluent.CosmosClientBuilder WithThrottlingRetryOptions(System.TimeSpan, Int32)"
        },
        "Void .ctor(System.String)": {
          "Type": "Constructor",
          "Attributes": [],
          "MethodInfo": "Void .ctor(System.String)"
        },
        "Void .ctor(System.String, System.String)": {
          "Type": "Constructor",
          "Attributes": [],
          "MethodInfo": "Void .ctor(System.String, System.String)"
        }
      },
      "NestedTypes": {}
    },
    "IndexingPolicyDefinition`1": {
      "Subclasses": {},
      "Members": {
        "Azure.Cosmos.Fluent.CompositeIndexDefinition`1[Azure.Cosmos.Fluent.IndexingPolicyDefinition`1[T]] WithCompositeIndex()": {
          "Type": "Method",
          "Attributes": [],
          "MethodInfo": "Azure.Cosmos.Fluent.CompositeIndexDefinition`1[Azure.Cosmos.Fluent.IndexingPolicyDefinition`1[T]] WithCompositeIndex()"
        },
        "Azure.Cosmos.Fluent.IndexingPolicyDefinition`1[T] WithAutomaticIndexing(Boolean)": {
          "Type": "Method",
          "Attributes": [],
          "MethodInfo": "Azure.Cosmos.Fluent.IndexingPolicyDefinition`1[T] WithAutomaticIndexing(Boolean)"
        },
        "Azure.Cosmos.Fluent.IndexingPolicyDefinition`1[T] WithIndexingMode(Azure.Cosmos.IndexingMode)": {
          "Type": "Method",
          "Attributes": [],
          "MethodInfo": "Azure.Cosmos.Fluent.IndexingPolicyDefinition`1[T] WithIndexingMode(Azure.Cosmos.IndexingMode)"
        },
        "Azure.Cosmos.Fluent.PathsDefinition`1[Azure.Cosmos.Fluent.IndexingPolicyDefinition`1[T]] WithExcludedPaths()": {
          "Type": "Method",
          "Attributes": [],
          "MethodInfo": "Azure.Cosmos.Fluent.PathsDefinition`1[Azure.Cosmos.Fluent.IndexingPolicyDefinition`1[T]] WithExcludedPaths()"
        },
        "Azure.Cosmos.Fluent.PathsDefinition`1[Azure.Cosmos.Fluent.IndexingPolicyDefinition`1[T]] WithIncludedPaths()": {
          "Type": "Method",
          "Attributes": [],
          "MethodInfo": "Azure.Cosmos.Fluent.PathsDefinition`1[Azure.Cosmos.Fluent.IndexingPolicyDefinition`1[T]] WithIncludedPaths()"
        },
        "Azure.Cosmos.Fluent.SpatialIndexDefinition`1[Azure.Cosmos.Fluent.IndexingPolicyDefinition`1[T]] WithSpatialIndex()": {
          "Type": "Method",
          "Attributes": [],
          "MethodInfo": "Azure.Cosmos.Fluent.SpatialIndexDefinition`1[Azure.Cosmos.Fluent.IndexingPolicyDefinition`1[T]] WithSpatialIndex()"
        },
        "T Attach()": {
          "Type": "Method",
          "Attributes": [],
          "MethodInfo": "T Attach()"
        },
        "Void .ctor()": {
          "Type": "Constructor",
          "Attributes": [],
          "MethodInfo": "Void .ctor()"
        }
      },
      "NestedTypes": {}
    },
    "PathsDefinition`1": {
      "Subclasses": {},
      "Members": {
        "Azure.Cosmos.Fluent.PathsDefinition`1[T] Path(System.String)": {
          "Type": "Method",
          "Attributes": [],
          "MethodInfo": "Azure.Cosmos.Fluent.PathsDefinition`1[T] Path(System.String)"
        },
        "T Attach()": {
          "Type": "Method",
          "Attributes": [],
          "MethodInfo": "T Attach()"
        }
      },
      "NestedTypes": {}
    },
    "SpatialIndexDefinition`1": {
      "Subclasses": {},
      "Members": {
        "Azure.Cosmos.Fluent.SpatialIndexDefinition`1[T] Path(System.String)": {
          "Type": "Method",
          "Attributes": [],
          "MethodInfo": "Azure.Cosmos.Fluent.SpatialIndexDefinition`1[T] Path(System.String)"
        },
        "Azure.Cosmos.Fluent.SpatialIndexDefinition`1[T] Path(System.String, Azure.Cosmos.Spatial.SpatialType[])": {
          "Type": "Method",
          "Attributes": [],
          "MethodInfo": "Azure.Cosmos.Fluent.SpatialIndexDefinition`1[T] Path(System.String, Azure.Cosmos.Spatial.SpatialType[])"
        },
        "T Attach()": {
          "Type": "Method",
          "Attributes": [],
          "MethodInfo": "T Attach()"
        }
      },
      "NestedTypes": {}
    },
    "UniqueKeyDefinition": {
      "Subclasses": {},
      "Members": {
        "Azure.Cosmos.Fluent.ContainerBuilder Attach()": {
          "Type": "Method",
          "Attributes": [],
          "MethodInfo": "Azure.Cosmos.Fluent.ContainerBuilder Attach()"
        },
        "Azure.Cosmos.Fluent.UniqueKeyDefinition Path(System.String)": {
          "Type": "Method",
          "Attributes": [],
          "MethodInfo": "Azure.Cosmos.Fluent.UniqueKeyDefinition Path(System.String)"
        }
      },
      "NestedTypes": {}
    },
    "IncludedPath": {
      "Subclasses": {},
      "Members": {
        "System.String get_Path()[System.Runtime.CompilerServices.CompilerGeneratedAttribute()]": {
          "Type": "Method",
          "Attributes": [
            "CompilerGeneratedAttribute"
          ],
          "MethodInfo": "System.String get_Path()"
        },
        "System.String Path": {
          "Type": "Property",
          "Attributes": [],
          "MethodInfo": null
        },
        "Void .ctor()": {
          "Type": "Constructor",
          "Attributes": [],
          "MethodInfo": "Void .ctor()"
        },
        "Void set_Path(System.String)[System.Runtime.CompilerServices.CompilerGeneratedAttribute()]": {
          "Type": "Method",
          "Attributes": [
            "CompilerGeneratedAttribute"
          ],
          "MethodInfo": "Void set_Path(System.String)"
        }
      },
      "NestedTypes": {}
    },
    "IndexingDirective": {
      "Subclasses": {},
      "Members": {
        "Azure.Cosmos.IndexingDirective Default": {
          "Type": "Field",
          "Attributes": [],
          "MethodInfo": null
        },
        "Azure.Cosmos.IndexingDirective Exclude": {
          "Type": "Field",
          "Attributes": [],
          "MethodInfo": null
        },
        "Azure.Cosmos.IndexingDirective Include": {
          "Type": "Field",
          "Attributes": [],
          "MethodInfo": null
        },
        "Int32 value__": {
          "Type": "Field",
          "Attributes": [],
          "MethodInfo": null
        }
      },
      "NestedTypes": {}
    },
    "IndexingMode": {
      "Subclasses": {},
      "Members": {
        "Azure.Cosmos.IndexingMode Consistent": {
          "Type": "Field",
          "Attributes": [],
          "MethodInfo": null
        },
        "Azure.Cosmos.IndexingMode Lazy": {
          "Type": "Field",
          "Attributes": [],
          "MethodInfo": null
        },
        "Azure.Cosmos.IndexingMode None": {
          "Type": "Field",
          "Attributes": [],
          "MethodInfo": null
        },
        "Int32 value__": {
          "Type": "Field",
          "Attributes": [],
          "MethodInfo": null
        }
      },
      "NestedTypes": {}
    },
    "IndexingPolicy": {
      "Subclasses": {},
      "Members": {
        "Azure.Cosmos.IndexingMode get_IndexingMode()[System.Runtime.CompilerServices.CompilerGeneratedAttribute()]": {
          "Type": "Method",
          "Attributes": [
            "CompilerGeneratedAttribute"
          ],
          "MethodInfo": "Azure.Cosmos.IndexingMode get_IndexingMode()"
        },
        "Azure.Cosmos.IndexingMode IndexingMode": {
          "Type": "Property",
          "Attributes": [],
          "MethodInfo": null
        },
        "Boolean Automatic": {
          "Type": "Property",
          "Attributes": [],
          "MethodInfo": null
        },
        "Boolean get_Automatic()[System.Runtime.CompilerServices.CompilerGeneratedAttribute()]": {
          "Type": "Method",
          "Attributes": [
            "CompilerGeneratedAttribute"
          ],
          "MethodInfo": "Boolean get_Automatic()"
        },
        "System.Collections.ObjectModel.Collection`1[Azure.Cosmos.ExcludedPath] ExcludedPaths": {
          "Type": "Property",
          "Attributes": [],
          "MethodInfo": null
        },
        "System.Collections.ObjectModel.Collection`1[Azure.Cosmos.ExcludedPath] get_ExcludedPaths()[System.Runtime.CompilerServices.CompilerGeneratedAttribute()]": {
          "Type": "Method",
          "Attributes": [
            "CompilerGeneratedAttribute"
          ],
          "MethodInfo": "System.Collections.ObjectModel.Collection`1[Azure.Cosmos.ExcludedPath] get_ExcludedPaths()"
        },
        "System.Collections.ObjectModel.Collection`1[Azure.Cosmos.IncludedPath] get_IncludedPaths()[System.Runtime.CompilerServices.CompilerGeneratedAttribute()]": {
          "Type": "Method",
          "Attributes": [
            "CompilerGeneratedAttribute"
          ],
          "MethodInfo": "System.Collections.ObjectModel.Collection`1[Azure.Cosmos.IncludedPath] get_IncludedPaths()"
        },
        "System.Collections.ObjectModel.Collection`1[Azure.Cosmos.IncludedPath] IncludedPaths": {
          "Type": "Property",
          "Attributes": [],
          "MethodInfo": null
        },
        "System.Collections.ObjectModel.Collection`1[Azure.Cosmos.Spatial.SpatialPath] get_SpatialIndexes()[System.Runtime.CompilerServices.CompilerGeneratedAttribute()]": {
          "Type": "Method",
          "Attributes": [
            "CompilerGeneratedAttribute"
          ],
          "MethodInfo": "System.Collections.ObjectModel.Collection`1[Azure.Cosmos.Spatial.SpatialPath] get_SpatialIndexes()"
        },
        "System.Collections.ObjectModel.Collection`1[Azure.Cosmos.Spatial.SpatialPath] SpatialIndexes": {
          "Type": "Property",
          "Attributes": [],
          "MethodInfo": null
        },
        "System.Collections.ObjectModel.Collection`1[System.Collections.ObjectModel.Collection`1[Azure.Cosmos.CompositePath]] CompositeIndexes": {
          "Type": "Property",
          "Attributes": [],
          "MethodInfo": null
        },
        "System.Collections.ObjectModel.Collection`1[System.Collections.ObjectModel.Collection`1[Azure.Cosmos.CompositePath]] get_CompositeIndexes()[System.Runtime.CompilerServices.CompilerGeneratedAttribute()]": {
          "Type": "Method",
          "Attributes": [
            "CompilerGeneratedAttribute"
          ],
          "MethodInfo": "System.Collections.ObjectModel.Collection`1[System.Collections.ObjectModel.Collection`1[Azure.Cosmos.CompositePath]] get_CompositeIndexes()"
        },
        "Void .ctor()": {
          "Type": "Constructor",
          "Attributes": [],
          "MethodInfo": "Void .ctor()"
        },
        "Void set_Automatic(Boolean)[System.Runtime.CompilerServices.CompilerGeneratedAttribute()]": {
          "Type": "Method",
          "Attributes": [
            "CompilerGeneratedAttribute"
          ],
          "MethodInfo": "Void set_Automatic(Boolean)"
        },
        "Void set_IndexingMode(Azure.Cosmos.IndexingMode)[System.Runtime.CompilerServices.CompilerGeneratedAttribute()]": {
          "Type": "Method",
          "Attributes": [
            "CompilerGeneratedAttribute"
          ],
          "MethodInfo": "Void set_IndexingMode(Azure.Cosmos.IndexingMode)"
        }
      },
      "NestedTypes": {}
    },
    "IndexKind": {
      "Subclasses": {},
      "Members": {
        "Azure.Cosmos.IndexKind Hash": {
          "Type": "Field",
          "Attributes": [],
          "MethodInfo": null
        },
        "Azure.Cosmos.IndexKind Range": {
          "Type": "Field",
          "Attributes": [],
          "MethodInfo": null
        },
        "Azure.Cosmos.IndexKind Spatial": {
          "Type": "Field",
          "Attributes": [],
          "MethodInfo": null
        },
        "Int32 value__": {
          "Type": "Field",
          "Attributes": [],
          "MethodInfo": null
        }
      },
      "NestedTypes": {}
    },
    "ItemRequestOptions": {
      "Subclasses": {},
      "Members": {
        "System.Collections.Generic.IEnumerable`1[System.String] get_PostTriggers()[System.Runtime.CompilerServices.CompilerGeneratedAttribute()]": {
          "Type": "Method",
          "Attributes": [
            "CompilerGeneratedAttribute"
          ],
          "MethodInfo": "System.Collections.Generic.IEnumerable`1[System.String] get_PostTriggers()"
        },
        "System.Collections.Generic.IEnumerable`1[System.String] get_PreTriggers()[System.Runtime.CompilerServices.CompilerGeneratedAttribute()]": {
          "Type": "Method",
          "Attributes": [
            "CompilerGeneratedAttribute"
          ],
          "MethodInfo": "System.Collections.Generic.IEnumerable`1[System.String] get_PreTriggers()"
        },
        "System.Collections.Generic.IEnumerable`1[System.String] PostTriggers": {
          "Type": "Property",
          "Attributes": [],
          "MethodInfo": null
        },
        "System.Collections.Generic.IEnumerable`1[System.String] PreTriggers": {
          "Type": "Property",
          "Attributes": [],
          "MethodInfo": null
        },
        "System.Nullable`1[Azure.Cosmos.ConsistencyLevel] ConsistencyLevel": {
          "Type": "Property",
          "Attributes": [],
          "MethodInfo": null
        },
        "System.Nullable`1[Azure.Cosmos.ConsistencyLevel] get_ConsistencyLevel()": {
          "Type": "Method",
          "Attributes": [],
          "MethodInfo": "System.Nullable`1[Azure.Cosmos.ConsistencyLevel] get_ConsistencyLevel()"
        },
        "System.Nullable`1[Azure.Cosmos.IndexingDirective] get_IndexingDirective()[System.Runtime.CompilerServices.CompilerGeneratedAttribute()]": {
          "Type": "Method",
          "Attributes": [
            "CompilerGeneratedAttribute"
          ],
          "MethodInfo": "System.Nullable`1[Azure.Cosmos.IndexingDirective] get_IndexingDirective()"
        },
        "System.Nullable`1[Azure.Cosmos.IndexingDirective] IndexingDirective": {
          "Type": "Property",
          "Attributes": [],
          "MethodInfo": null
        },
        "System.String get_SessionToken()[System.Runtime.CompilerServices.CompilerGeneratedAttribute()]": {
          "Type": "Method",
          "Attributes": [
            "CompilerGeneratedAttribute"
          ],
          "MethodInfo": "System.String get_SessionToken()"
        },
        "System.String SessionToken": {
          "Type": "Property",
          "Attributes": [],
          "MethodInfo": null
        },
        "Void .ctor()": {
          "Type": "Constructor",
          "Attributes": [],
          "MethodInfo": "Void .ctor()"
        },
        "Void set_ConsistencyLevel(System.Nullable`1[Azure.Cosmos.ConsistencyLevel])": {
          "Type": "Method",
          "Attributes": [],
          "MethodInfo": "Void set_ConsistencyLevel(System.Nullable`1[Azure.Cosmos.ConsistencyLevel])"
        },
        "Void set_IndexingDirective(System.Nullable`1[Azure.Cosmos.IndexingDirective])[System.Runtime.CompilerServices.CompilerGeneratedAttribute()]": {
          "Type": "Method",
          "Attributes": [
            "CompilerGeneratedAttribute"
          ],
          "MethodInfo": "Void set_IndexingDirective(System.Nullable`1[Azure.Cosmos.IndexingDirective])"
        },
        "Void set_PostTriggers(System.Collections.Generic.IEnumerable`1[System.String])[System.Runtime.CompilerServices.CompilerGeneratedAttribute()]": {
          "Type": "Method",
          "Attributes": [
            "CompilerGeneratedAttribute"
          ],
          "MethodInfo": "Void set_PostTriggers(System.Collections.Generic.IEnumerable`1[System.String])"
        },
        "Void set_PreTriggers(System.Collections.Generic.IEnumerable`1[System.String])[System.Runtime.CompilerServices.CompilerGeneratedAttribute()]": {
          "Type": "Method",
          "Attributes": [
            "CompilerGeneratedAttribute"
          ],
          "MethodInfo": "Void set_PreTriggers(System.Collections.Generic.IEnumerable`1[System.String])"
        },
        "Void set_SessionToken(System.String)[System.Runtime.CompilerServices.CompilerGeneratedAttribute()]": {
          "Type": "Method",
          "Attributes": [
            "CompilerGeneratedAttribute"
          ],
          "MethodInfo": "Void set_SessionToken(System.String)"
        }
      },
      "NestedTypes": {}
    },
    "ItemResponse`1": {
      "Subclasses": {},
      "Members": {
        "Azure.Response GetRawResponse()": {
          "Type": "Method",
          "Attributes": [],
          "MethodInfo": "Azure.Response GetRawResponse()"
        },
        "System.Nullable`1[Azure.ETag] ETag": {
          "Type": "Property",
          "Attributes": [],
          "MethodInfo": null
        },
        "System.Nullable`1[Azure.ETag] get_ETag()": {
          "Type": "Method",
          "Attributes": [],
          "MethodInfo": "System.Nullable`1[Azure.ETag] get_ETag()"
        },
        "System.String get_Session()": {
          "Type": "Method",
          "Attributes": [],
          "MethodInfo": "System.String get_Session()"
        },
        "System.String Session": {
          "Type": "Property",
          "Attributes": [],
          "MethodInfo": null
        },
        "T get_Value()[System.Runtime.CompilerServices.CompilerGeneratedAttribute()]": {
          "Type": "Method",
          "Attributes": [
            "CompilerGeneratedAttribute"
          ],
          "MethodInfo": "T get_Value()"
        },
        "T Value": {
          "Type": "Property",
          "Attributes": [],
          "MethodInfo": null
        }
      },
      "NestedTypes": {}
    },
    "OperationKind": {
      "Subclasses": {},
      "Members": {
        "Azure.Cosmos.OperationKind Create": {
          "Type": "Field",
          "Attributes": [],
          "MethodInfo": null
        },
        "Azure.Cosmos.OperationKind Delete": {
          "Type": "Field",
          "Attributes": [],
          "MethodInfo": null
        },
        "Azure.Cosmos.OperationKind Invalid": {
          "Type": "Field",
          "Attributes": [],
          "MethodInfo": null
        },
        "Azure.Cosmos.OperationKind Replace": {
          "Type": "Field",
          "Attributes": [],
          "MethodInfo": null
        },
        "Int32 value__": {
          "Type": "Field",
          "Attributes": [],
          "MethodInfo": null
        }
      },
      "NestedTypes": {}
    },
    "PartitionKey": {
      "Subclasses": {},
      "Members": {
        "Azure.Cosmos.PartitionKey None": {
          "Type": "Field",
          "Attributes": [],
          "MethodInfo": null
        },
        "Azure.Cosmos.PartitionKey Null": {
          "Type": "Field",
          "Attributes": [],
          "MethodInfo": null
        },
        "Boolean Equals(Azure.Cosmos.PartitionKey)": {
          "Type": "Method",
          "Attributes": [],
          "MethodInfo": "Boolean Equals(Azure.Cosmos.PartitionKey)"
        },
        "Boolean Equals(System.Object)": {
          "Type": "Method",
          "Attributes": [],
          "MethodInfo": "Boolean Equals(System.Object)"
        },
        "Boolean op_Equality(Azure.Cosmos.PartitionKey, Azure.Cosmos.PartitionKey)": {
          "Type": "Method",
          "Attributes": [],
          "MethodInfo": "Boolean op_Equality(Azure.Cosmos.PartitionKey, Azure.Cosmos.PartitionKey)"
        },
        "Boolean op_Inequality(Azure.Cosmos.PartitionKey, Azure.Cosmos.PartitionKey)": {
          "Type": "Method",
          "Attributes": [],
          "MethodInfo": "Boolean op_Inequality(Azure.Cosmos.PartitionKey, Azure.Cosmos.PartitionKey)"
        },
        "Int32 GetHashCode()": {
          "Type": "Method",
          "Attributes": [],
          "MethodInfo": "Int32 GetHashCode()"
        },
        "System.String SystemKeyName": {
          "Type": "Field",
          "Attributes": [],
          "MethodInfo": null
        },
        "System.String SystemKeyPath": {
          "Type": "Field",
          "Attributes": [],
          "MethodInfo": null
        },
        "System.String ToString()": {
          "Type": "Method",
          "Attributes": [],
          "MethodInfo": "System.String ToString()"
        },
        "Void .ctor(Boolean)": {
          "Type": "Constructor",
          "Attributes": [],
          "MethodInfo": "Void .ctor(Boolean)"
        },
        "Void .ctor(Double)": {
          "Type": "Constructor",
          "Attributes": [],
          "MethodInfo": "Void .ctor(Double)"
        },
        "Void .ctor(System.String)": {
          "Type": "Constructor",
          "Attributes": [],
          "MethodInfo": "Void .ctor(System.String)"
        }
      },
      "NestedTypes": {}
    },
    "PartitionKeyDefinitionVersion": {
      "Subclasses": {},
      "Members": {
        "Azure.Cosmos.PartitionKeyDefinitionVersion V1": {
          "Type": "Field",
          "Attributes": [],
          "MethodInfo": null
        },
        "Azure.Cosmos.PartitionKeyDefinitionVersion V2": {
          "Type": "Field",
          "Attributes": [],
          "MethodInfo": null
        },
        "Int32 value__": {
          "Type": "Field",
          "Attributes": [],
          "MethodInfo": null
        }
      },
      "NestedTypes": {}
    },
    "PermissionMode": {
      "Subclasses": {},
      "Members": {
        "Azure.Cosmos.PermissionMode All": {
          "Type": "Field",
          "Attributes": [],
          "MethodInfo": null
        },
        "Azure.Cosmos.PermissionMode Read": {
          "Type": "Field",
          "Attributes": [],
          "MethodInfo": null
        },
        "Byte value__": {
          "Type": "Field",
          "Attributes": [],
          "MethodInfo": null
        }
      },
      "NestedTypes": {}
    },
    "PermissionProperties": {
      "Subclasses": {},
      "Members": {
        "Azure.Cosmos.PermissionMode get_PermissionMode()[System.Runtime.CompilerServices.CompilerGeneratedAttribute()]": {
          "Type": "Method",
          "Attributes": [
            "CompilerGeneratedAttribute"
          ],
          "MethodInfo": "Azure.Cosmos.PermissionMode get_PermissionMode()"
        },
        "Azure.Cosmos.PermissionMode PermissionMode": {
          "Type": "Property",
          "Attributes": [],
          "MethodInfo": null
        },
        "System.Nullable`1[Azure.Cosmos.PartitionKey] get_ResourcePartitionKey()": {
          "Type": "Method",
          "Attributes": [],
          "MethodInfo": "System.Nullable`1[Azure.Cosmos.PartitionKey] get_ResourcePartitionKey()"
        },
        "System.Nullable`1[Azure.Cosmos.PartitionKey] ResourcePartitionKey": {
          "Type": "Property",
          "Attributes": [],
          "MethodInfo": null
        },
        "System.Nullable`1[Azure.ETag] ETag": {
          "Type": "Property",
          "Attributes": [],
          "MethodInfo": null
        },
        "System.Nullable`1[Azure.ETag] get_ETag()[System.Runtime.CompilerServices.CompilerGeneratedAttribute()]": {
          "Type": "Method",
          "Attributes": [
            "CompilerGeneratedAttribute"
          ],
          "MethodInfo": "System.Nullable`1[Azure.ETag] get_ETag()"
        },
        "System.Nullable`1[System.DateTime] get_LastModified()[System.Runtime.CompilerServices.CompilerGeneratedAttribute()]": {
          "Type": "Method",
          "Attributes": [
            "CompilerGeneratedAttribute"
          ],
          "MethodInfo": "System.Nullable`1[System.DateTime] get_LastModified()"
        },
        "System.Nullable`1[System.DateTime] LastModified": {
          "Type": "Property",
          "Attributes": [],
          "MethodInfo": null
        },
        "System.String get_Id()[System.Runtime.CompilerServices.CompilerGeneratedAttribute()]": {
          "Type": "Method",
          "Attributes": [
            "CompilerGeneratedAttribute"
          ],
          "MethodInfo": "System.String get_Id()"
        },
        "System.String get_ResourceUri()[System.Runtime.CompilerServices.CompilerGeneratedAttribute()]": {
          "Type": "Method",
          "Attributes": [
            "CompilerGeneratedAttribute"
          ],
          "MethodInfo": "System.String get_ResourceUri()"
        },
        "System.String get_Token()[System.Runtime.CompilerServices.CompilerGeneratedAttribute()]": {
          "Type": "Method",
          "Attributes": [
            "CompilerGeneratedAttribute"
          ],
          "MethodInfo": "System.String get_Token()"
        },
        "System.String Id": {
          "Type": "Property",
          "Attributes": [],
          "MethodInfo": null
        },
        "System.String ResourceUri": {
          "Type": "Property",
          "Attributes": [],
          "MethodInfo": null
        },
        "System.String Token": {
          "Type": "Property",
          "Attributes": [],
          "MethodInfo": null
        },
        "Void .ctor(System.String, Azure.Cosmos.PermissionMode, Azure.Cosmos.CosmosContainer, Azure.Cosmos.PartitionKey, System.String)": {
          "Type": "Constructor",
          "Attributes": [],
          "MethodInfo": "Void .ctor(System.String, Azure.Cosmos.PermissionMode, Azure.Cosmos.CosmosContainer, Azure.Cosmos.PartitionKey, System.String)"
        },
        "Void .ctor(System.String, Azure.Cosmos.PermissionMode, Azure.Cosmos.CosmosContainer, System.Nullable`1[Azure.Cosmos.PartitionKey])": {
          "Type": "Constructor",
          "Attributes": [],
          "MethodInfo": "Void .ctor(System.String, Azure.Cosmos.PermissionMode, Azure.Cosmos.CosmosContainer, System.Nullable`1[Azure.Cosmos.PartitionKey])"
        },
        "Void set_ResourcePartitionKey(System.Nullable`1[Azure.Cosmos.PartitionKey])": {
          "Type": "Method",
          "Attributes": [],
          "MethodInfo": "Void set_ResourcePartitionKey(System.Nullable`1[Azure.Cosmos.PartitionKey])"
        }
      },
      "NestedTypes": {}
    },
    "PermissionResponse": {
      "Subclasses": {},
      "Members": {
        "Azure.Cosmos.CosmosPermission get_Permission()[System.Runtime.CompilerServices.CompilerGeneratedAttribute()]": {
          "Type": "Method",
          "Attributes": [
            "CompilerGeneratedAttribute"
          ],
          "MethodInfo": "Azure.Cosmos.CosmosPermission get_Permission()"
        },
        "Azure.Cosmos.CosmosPermission op_Implicit(Azure.Cosmos.PermissionResponse)": {
          "Type": "Method",
          "Attributes": [],
          "MethodInfo": "Azure.Cosmos.CosmosPermission op_Implicit(Azure.Cosmos.PermissionResponse)"
        },
        "Azure.Cosmos.CosmosPermission Permission": {
          "Type": "Property",
          "Attributes": [],
          "MethodInfo": null
        },
        "Azure.Cosmos.PermissionProperties get_Value()[System.Runtime.CompilerServices.CompilerGeneratedAttribute()]": {
          "Type": "Method",
          "Attributes": [
            "CompilerGeneratedAttribute"
          ],
          "MethodInfo": "Azure.Cosmos.PermissionProperties get_Value()"
        },
        "Azure.Cosmos.PermissionProperties Value": {
          "Type": "Property",
          "Attributes": [],
          "MethodInfo": null
        },
        "Azure.Response GetRawResponse()": {
          "Type": "Method",
          "Attributes": [],
          "MethodInfo": "Azure.Response GetRawResponse()"
        }
      },
      "NestedTypes": {}
    },
    "QueryDefinition": {
      "Subclasses": {},
      "Members": {
        "Azure.Cosmos.QueryDefinition WithParameter(System.String, System.Object)": {
          "Type": "Method",
          "Attributes": [],
          "MethodInfo": "Azure.Cosmos.QueryDefinition WithParameter(System.String, System.Object)"
        },
        "System.String get_QueryText()[System.Runtime.CompilerServices.CompilerGeneratedAttribute()]": {
          "Type": "Method",
          "Attributes": [
            "CompilerGeneratedAttribute"
          ],
          "MethodInfo": "System.String get_QueryText()"
        },
        "System.String QueryText": {
          "Type": "Property",
          "Attributes": [],
          "MethodInfo": null
        },
        "Void .ctor(System.String)": {
          "Type": "Constructor",
          "Attributes": [],
          "MethodInfo": "Void .ctor(System.String)"
        }
      },
      "NestedTypes": {}
    },
    "QueryRequestOptions": {
      "Subclasses": {},
      "Members": {
        "System.Nullable`1[Azure.Cosmos.ConsistencyLevel] ConsistencyLevel": {
          "Type": "Property",
          "Attributes": [],
          "MethodInfo": null
        },
        "System.Nullable`1[Azure.Cosmos.ConsistencyLevel] get_ConsistencyLevel()": {
          "Type": "Method",
          "Attributes": [],
          "MethodInfo": "System.Nullable`1[Azure.Cosmos.ConsistencyLevel] get_ConsistencyLevel()"
        },
        "System.Nullable`1[Azure.Cosmos.PartitionKey] get_PartitionKey()[System.Runtime.CompilerServices.CompilerGeneratedAttribute()]": {
          "Type": "Method",
          "Attributes": [
            "CompilerGeneratedAttribute"
          ],
          "MethodInfo": "System.Nullable`1[Azure.Cosmos.PartitionKey] get_PartitionKey()"
        },
        "System.Nullable`1[Azure.Cosmos.PartitionKey] PartitionKey": {
          "Type": "Property",
          "Attributes": [],
          "MethodInfo": null
        },
        "System.Nullable`1[System.Boolean] EnableLowPrecisionOrderBy": {
          "Type": "Property",
          "Attributes": [],
          "MethodInfo": null
        },
        "System.Nullable`1[System.Boolean] EnableScanInQuery": {
          "Type": "Property",
          "Attributes": [],
          "MethodInfo": null
        },
        "System.Nullable`1[System.Boolean] get_EnableLowPrecisionOrderBy()[System.Runtime.CompilerServices.CompilerGeneratedAttribute()]": {
          "Type": "Method",
          "Attributes": [
            "CompilerGeneratedAttribute"
          ],
          "MethodInfo": "System.Nullable`1[System.Boolean] get_EnableLowPrecisionOrderBy()"
        },
        "System.Nullable`1[System.Boolean] get_EnableScanInQuery()[System.Runtime.CompilerServices.CompilerGeneratedAttribute()]": {
          "Type": "Method",
          "Attributes": [
            "CompilerGeneratedAttribute"
          ],
          "MethodInfo": "System.Nullable`1[System.Boolean] get_EnableScanInQuery()"
        },
        "System.Nullable`1[System.Int32] get_MaxBufferedItemCount()[System.Runtime.CompilerServices.CompilerGeneratedAttribute()]": {
          "Type": "Method",
          "Attributes": [
            "CompilerGeneratedAttribute"
          ],
          "MethodInfo": "System.Nullable`1[System.Int32] get_MaxBufferedItemCount()"
        },
        "System.Nullable`1[System.Int32] get_MaxConcurrency()[System.Runtime.CompilerServices.CompilerGeneratedAttribute()]": {
          "Type": "Method",
          "Attributes": [
            "CompilerGeneratedAttribute"
          ],
          "MethodInfo": "System.Nullable`1[System.Int32] get_MaxConcurrency()"
        },
        "System.Nullable`1[System.Int32] get_MaxItemCount()[System.Runtime.CompilerServices.CompilerGeneratedAttribute()]": {
          "Type": "Method",
          "Attributes": [
            "CompilerGeneratedAttribute"
          ],
          "MethodInfo": "System.Nullable`1[System.Int32] get_MaxItemCount()"
        },
        "System.Nullable`1[System.Int32] get_ResponseContinuationTokenLimitInKb()[System.Runtime.CompilerServices.CompilerGeneratedAttribute()]": {
          "Type": "Method",
          "Attributes": [
            "CompilerGeneratedAttribute"
          ],
          "MethodInfo": "System.Nullable`1[System.Int32] get_ResponseContinuationTokenLimitInKb()"
        },
        "System.Nullable`1[System.Int32] MaxBufferedItemCount": {
          "Type": "Property",
          "Attributes": [],
          "MethodInfo": null
        },
        "System.Nullable`1[System.Int32] MaxConcurrency": {
          "Type": "Property",
          "Attributes": [],
          "MethodInfo": null
        },
        "System.Nullable`1[System.Int32] MaxItemCount": {
          "Type": "Property",
          "Attributes": [],
          "MethodInfo": null
        },
        "System.Nullable`1[System.Int32] ResponseContinuationTokenLimitInKb": {
          "Type": "Property",
          "Attributes": [],
          "MethodInfo": null
        },
        "Void .ctor()": {
          "Type": "Constructor",
          "Attributes": [],
          "MethodInfo": "Void .ctor()"
        },
        "Void set_ConsistencyLevel(System.Nullable`1[Azure.Cosmos.ConsistencyLevel])": {
          "Type": "Method",
          "Attributes": [],
          "MethodInfo": "Void set_ConsistencyLevel(System.Nullable`1[Azure.Cosmos.ConsistencyLevel])"
        },
        "Void set_EnableLowPrecisionOrderBy(System.Nullable`1[System.Boolean])[System.Runtime.CompilerServices.CompilerGeneratedAttribute()]": {
          "Type": "Method",
          "Attributes": [
            "CompilerGeneratedAttribute"
          ],
          "MethodInfo": "Void set_EnableLowPrecisionOrderBy(System.Nullable`1[System.Boolean])"
        },
        "Void set_EnableScanInQuery(System.Nullable`1[System.Boolean])[System.Runtime.CompilerServices.CompilerGeneratedAttribute()]": {
          "Type": "Method",
          "Attributes": [
            "CompilerGeneratedAttribute"
          ],
          "MethodInfo": "Void set_EnableScanInQuery(System.Nullable`1[System.Boolean])"
        },
        "Void set_MaxBufferedItemCount(System.Nullable`1[System.Int32])[System.Runtime.CompilerServices.CompilerGeneratedAttribute()]": {
          "Type": "Method",
          "Attributes": [
            "CompilerGeneratedAttribute"
          ],
          "MethodInfo": "Void set_MaxBufferedItemCount(System.Nullable`1[System.Int32])"
        },
        "Void set_MaxConcurrency(System.Nullable`1[System.Int32])[System.Runtime.CompilerServices.CompilerGeneratedAttribute()]": {
          "Type": "Method",
          "Attributes": [
            "CompilerGeneratedAttribute"
          ],
          "MethodInfo": "Void set_MaxConcurrency(System.Nullable`1[System.Int32])"
        },
        "Void set_MaxItemCount(System.Nullable`1[System.Int32])[System.Runtime.CompilerServices.CompilerGeneratedAttribute()]": {
          "Type": "Method",
          "Attributes": [
            "CompilerGeneratedAttribute"
          ],
          "MethodInfo": "Void set_MaxItemCount(System.Nullable`1[System.Int32])"
        },
        "Void set_PartitionKey(System.Nullable`1[Azure.Cosmos.PartitionKey])[System.Runtime.CompilerServices.CompilerGeneratedAttribute()]": {
          "Type": "Method",
          "Attributes": [
            "CompilerGeneratedAttribute"
          ],
          "MethodInfo": "Void set_PartitionKey(System.Nullable`1[Azure.Cosmos.PartitionKey])"
        },
        "Void set_ResponseContinuationTokenLimitInKb(System.Nullable`1[System.Int32])[System.Runtime.CompilerServices.CompilerGeneratedAttribute()]": {
          "Type": "Method",
          "Attributes": [
            "CompilerGeneratedAttribute"
          ],
          "MethodInfo": "Void set_ResponseContinuationTokenLimitInKb(System.Nullable`1[System.Int32])"
        }
      },
      "NestedTypes": {}
    },
    "RequestOptions": {
      "Subclasses": {
        "ContainerRequestOptions": {
          "Subclasses": {},
          "Members": {
            "Boolean get_PopulateQuotaInfo()[System.Runtime.CompilerServices.CompilerGeneratedAttribute()]": {
              "Type": "Method",
              "Attributes": [
                "CompilerGeneratedAttribute"
              ],
              "MethodInfo": "Boolean get_PopulateQuotaInfo()"
            },
            "Boolean PopulateQuotaInfo": {
              "Type": "Property",
              "Attributes": [],
              "MethodInfo": null
            },
            "Void .ctor()": {
              "Type": "Constructor",
              "Attributes": [],
              "MethodInfo": "Void .ctor()"
            },
            "Void set_PopulateQuotaInfo(Boolean)[System.Runtime.CompilerServices.CompilerGeneratedAttribute()]": {
              "Type": "Method",
              "Attributes": [
                "CompilerGeneratedAttribute"
              ],
              "MethodInfo": "Void set_PopulateQuotaInfo(Boolean)"
            }
          },
          "NestedTypes": {}
        },
        "ItemRequestOptions": {
          "Subclasses": {},
          "Members": {
            "System.Collections.Generic.IEnumerable`1[System.String] get_PostTriggers()[System.Runtime.CompilerServices.CompilerGeneratedAttribute()]": {
              "Type": "Method",
              "Attributes": [
                "CompilerGeneratedAttribute"
              ],
              "MethodInfo": "System.Collections.Generic.IEnumerable`1[System.String] get_PostTriggers()"
            },
            "System.Collections.Generic.IEnumerable`1[System.String] get_PreTriggers()[System.Runtime.CompilerServices.CompilerGeneratedAttribute()]": {
              "Type": "Method",
              "Attributes": [
                "CompilerGeneratedAttribute"
              ],
              "MethodInfo": "System.Collections.Generic.IEnumerable`1[System.String] get_PreTriggers()"
            },
            "System.Collections.Generic.IEnumerable`1[System.String] PostTriggers": {
              "Type": "Property",
              "Attributes": [],
              "MethodInfo": null
            },
            "System.Collections.Generic.IEnumerable`1[System.String] PreTriggers": {
              "Type": "Property",
              "Attributes": [],
              "MethodInfo": null
            },
            "System.Nullable`1[Azure.Cosmos.ConsistencyLevel] ConsistencyLevel": {
              "Type": "Property",
              "Attributes": [],
              "MethodInfo": null
            },
            "System.Nullable`1[Azure.Cosmos.ConsistencyLevel] get_ConsistencyLevel()": {
              "Type": "Method",
              "Attributes": [],
              "MethodInfo": "System.Nullable`1[Azure.Cosmos.ConsistencyLevel] get_ConsistencyLevel()"
            },
            "System.Nullable`1[Azure.Cosmos.IndexingDirective] get_IndexingDirective()[System.Runtime.CompilerServices.CompilerGeneratedAttribute()]": {
              "Type": "Method",
              "Attributes": [
                "CompilerGeneratedAttribute"
              ],
              "MethodInfo": "System.Nullable`1[Azure.Cosmos.IndexingDirective] get_IndexingDirective()"
            },
            "System.Nullable`1[Azure.Cosmos.IndexingDirective] IndexingDirective": {
              "Type": "Property",
              "Attributes": [],
              "MethodInfo": null
            },
            "System.String get_SessionToken()[System.Runtime.CompilerServices.CompilerGeneratedAttribute()]": {
              "Type": "Method",
              "Attributes": [
                "CompilerGeneratedAttribute"
              ],
              "MethodInfo": "System.String get_SessionToken()"
            },
            "System.String SessionToken": {
              "Type": "Property",
              "Attributes": [],
              "MethodInfo": null
            },
            "Void .ctor()": {
              "Type": "Constructor",
              "Attributes": [],
              "MethodInfo": "Void .ctor()"
            },
            "Void set_ConsistencyLevel(System.Nullable`1[Azure.Cosmos.ConsistencyLevel])": {
              "Type": "Method",
              "Attributes": [],
              "MethodInfo": "Void set_ConsistencyLevel(System.Nullable`1[Azure.Cosmos.ConsistencyLevel])"
            },
            "Void set_IndexingDirective(System.Nullable`1[Azure.Cosmos.IndexingDirective])[System.Runtime.CompilerServices.CompilerGeneratedAttribute()]": {
              "Type": "Method",
              "Attributes": [
                "CompilerGeneratedAttribute"
              ],
              "MethodInfo": "Void set_IndexingDirective(System.Nullable`1[Azure.Cosmos.IndexingDirective])"
            },
            "Void set_PostTriggers(System.Collections.Generic.IEnumerable`1[System.String])[System.Runtime.CompilerServices.CompilerGeneratedAttribute()]": {
              "Type": "Method",
              "Attributes": [
                "CompilerGeneratedAttribute"
              ],
              "MethodInfo": "Void set_PostTriggers(System.Collections.Generic.IEnumerable`1[System.String])"
            },
            "Void set_PreTriggers(System.Collections.Generic.IEnumerable`1[System.String])[System.Runtime.CompilerServices.CompilerGeneratedAttribute()]": {
              "Type": "Method",
              "Attributes": [
                "CompilerGeneratedAttribute"
              ],
              "MethodInfo": "Void set_PreTriggers(System.Collections.Generic.IEnumerable`1[System.String])"
            },
            "Void set_SessionToken(System.String)[System.Runtime.CompilerServices.CompilerGeneratedAttribute()]": {
              "Type": "Method",
              "Attributes": [
                "CompilerGeneratedAttribute"
              ],
              "MethodInfo": "Void set_SessionToken(System.String)"
            }
          },
          "NestedTypes": {}
        },
        "QueryRequestOptions": {
          "Subclasses": {},
          "Members": {
            "System.Nullable`1[Azure.Cosmos.ConsistencyLevel] ConsistencyLevel": {
              "Type": "Property",
              "Attributes": [],
              "MethodInfo": null
            },
            "System.Nullable`1[Azure.Cosmos.ConsistencyLevel] get_ConsistencyLevel()": {
              "Type": "Method",
              "Attributes": [],
              "MethodInfo": "System.Nullable`1[Azure.Cosmos.ConsistencyLevel] get_ConsistencyLevel()"
            },
            "System.Nullable`1[Azure.Cosmos.PartitionKey] get_PartitionKey()[System.Runtime.CompilerServices.CompilerGeneratedAttribute()]": {
              "Type": "Method",
              "Attributes": [
                "CompilerGeneratedAttribute"
              ],
              "MethodInfo": "System.Nullable`1[Azure.Cosmos.PartitionKey] get_PartitionKey()"
            },
            "System.Nullable`1[Azure.Cosmos.PartitionKey] PartitionKey": {
              "Type": "Property",
              "Attributes": [],
              "MethodInfo": null
            },
            "System.Nullable`1[System.Boolean] EnableLowPrecisionOrderBy": {
              "Type": "Property",
              "Attributes": [],
              "MethodInfo": null
            },
            "System.Nullable`1[System.Boolean] EnableScanInQuery": {
              "Type": "Property",
              "Attributes": [],
              "MethodInfo": null
            },
            "System.Nullable`1[System.Boolean] get_EnableLowPrecisionOrderBy()[System.Runtime.CompilerServices.CompilerGeneratedAttribute()]": {
              "Type": "Method",
              "Attributes": [
                "CompilerGeneratedAttribute"
              ],
              "MethodInfo": "System.Nullable`1[System.Boolean] get_EnableLowPrecisionOrderBy()"
            },
            "System.Nullable`1[System.Boolean] get_EnableScanInQuery()[System.Runtime.CompilerServices.CompilerGeneratedAttribute()]": {
              "Type": "Method",
              "Attributes": [
                "CompilerGeneratedAttribute"
              ],
              "MethodInfo": "System.Nullable`1[System.Boolean] get_EnableScanInQuery()"
            },
            "System.Nullable`1[System.Int32] get_MaxBufferedItemCount()[System.Runtime.CompilerServices.CompilerGeneratedAttribute()]": {
              "Type": "Method",
              "Attributes": [
                "CompilerGeneratedAttribute"
              ],
              "MethodInfo": "System.Nullable`1[System.Int32] get_MaxBufferedItemCount()"
            },
            "System.Nullable`1[System.Int32] get_MaxConcurrency()[System.Runtime.CompilerServices.CompilerGeneratedAttribute()]": {
              "Type": "Method",
              "Attributes": [
                "CompilerGeneratedAttribute"
              ],
              "MethodInfo": "System.Nullable`1[System.Int32] get_MaxConcurrency()"
            },
            "System.Nullable`1[System.Int32] get_MaxItemCount()[System.Runtime.CompilerServices.CompilerGeneratedAttribute()]": {
              "Type": "Method",
              "Attributes": [
                "CompilerGeneratedAttribute"
              ],
              "MethodInfo": "System.Nullable`1[System.Int32] get_MaxItemCount()"
            },
            "System.Nullable`1[System.Int32] get_ResponseContinuationTokenLimitInKb()[System.Runtime.CompilerServices.CompilerGeneratedAttribute()]": {
              "Type": "Method",
              "Attributes": [
                "CompilerGeneratedAttribute"
              ],
              "MethodInfo": "System.Nullable`1[System.Int32] get_ResponseContinuationTokenLimitInKb()"
            },
            "System.Nullable`1[System.Int32] MaxBufferedItemCount": {
              "Type": "Property",
              "Attributes": [],
              "MethodInfo": null
            },
            "System.Nullable`1[System.Int32] MaxConcurrency": {
              "Type": "Property",
              "Attributes": [],
              "MethodInfo": null
            },
            "System.Nullable`1[System.Int32] MaxItemCount": {
              "Type": "Property",
              "Attributes": [],
              "MethodInfo": null
            },
            "System.Nullable`1[System.Int32] ResponseContinuationTokenLimitInKb": {
              "Type": "Property",
              "Attributes": [],
              "MethodInfo": null
            },
            "Void .ctor()": {
              "Type": "Constructor",
              "Attributes": [],
              "MethodInfo": "Void .ctor()"
            },
            "Void set_ConsistencyLevel(System.Nullable`1[Azure.Cosmos.ConsistencyLevel])": {
              "Type": "Method",
              "Attributes": [],
              "MethodInfo": "Void set_ConsistencyLevel(System.Nullable`1[Azure.Cosmos.ConsistencyLevel])"
            },
            "Void set_EnableLowPrecisionOrderBy(System.Nullable`1[System.Boolean])[System.Runtime.CompilerServices.CompilerGeneratedAttribute()]": {
              "Type": "Method",
              "Attributes": [
                "CompilerGeneratedAttribute"
              ],
              "MethodInfo": "Void set_EnableLowPrecisionOrderBy(System.Nullable`1[System.Boolean])"
            },
            "Void set_EnableScanInQuery(System.Nullable`1[System.Boolean])[System.Runtime.CompilerServices.CompilerGeneratedAttribute()]": {
              "Type": "Method",
              "Attributes": [
                "CompilerGeneratedAttribute"
              ],
              "MethodInfo": "Void set_EnableScanInQuery(System.Nullable`1[System.Boolean])"
            },
            "Void set_MaxBufferedItemCount(System.Nullable`1[System.Int32])[System.Runtime.CompilerServices.CompilerGeneratedAttribute()]": {
              "Type": "Method",
              "Attributes": [
                "CompilerGeneratedAttribute"
              ],
              "MethodInfo": "Void set_MaxBufferedItemCount(System.Nullable`1[System.Int32])"
            },
            "Void set_MaxConcurrency(System.Nullable`1[System.Int32])[System.Runtime.CompilerServices.CompilerGeneratedAttribute()]": {
              "Type": "Method",
              "Attributes": [
                "CompilerGeneratedAttribute"
              ],
              "MethodInfo": "Void set_MaxConcurrency(System.Nullable`1[System.Int32])"
            },
            "Void set_MaxItemCount(System.Nullable`1[System.Int32])[System.Runtime.CompilerServices.CompilerGeneratedAttribute()]": {
              "Type": "Method",
              "Attributes": [
                "CompilerGeneratedAttribute"
              ],
              "MethodInfo": "Void set_MaxItemCount(System.Nullable`1[System.Int32])"
            },
            "Void set_PartitionKey(System.Nullable`1[Azure.Cosmos.PartitionKey])[System.Runtime.CompilerServices.CompilerGeneratedAttribute()]": {
              "Type": "Method",
              "Attributes": [
                "CompilerGeneratedAttribute"
              ],
              "MethodInfo": "Void set_PartitionKey(System.Nullable`1[Azure.Cosmos.PartitionKey])"
            },
            "Void set_ResponseContinuationTokenLimitInKb(System.Nullable`1[System.Int32])[System.Runtime.CompilerServices.CompilerGeneratedAttribute()]": {
              "Type": "Method",
              "Attributes": [
                "CompilerGeneratedAttribute"
              ],
              "MethodInfo": "Void set_ResponseContinuationTokenLimitInKb(System.Nullable`1[System.Int32])"
            }
          },
          "NestedTypes": {}
        },
        "StoredProcedureRequestOptions": {
          "Subclasses": {},
          "Members": {
            "Boolean EnableScriptLogging": {
              "Type": "Property",
              "Attributes": [],
              "MethodInfo": null
            },
            "Boolean get_EnableScriptLogging()[System.Runtime.CompilerServices.CompilerGeneratedAttribute()]": {
              "Type": "Method",
              "Attributes": [
                "CompilerGeneratedAttribute"
              ],
              "MethodInfo": "Boolean get_EnableScriptLogging()"
            },
            "System.Nullable`1[Azure.Cosmos.ConsistencyLevel] ConsistencyLevel": {
              "Type": "Property",
              "Attributes": [],
              "MethodInfo": null
            },
            "System.Nullable`1[Azure.Cosmos.ConsistencyLevel] get_ConsistencyLevel()": {
              "Type": "Method",
              "Attributes": [],
              "MethodInfo": "System.Nullable`1[Azure.Cosmos.ConsistencyLevel] get_ConsistencyLevel()"
            },
            "System.String get_SessionToken()[System.Runtime.CompilerServices.CompilerGeneratedAttribute()]": {
              "Type": "Method",
              "Attributes": [
                "CompilerGeneratedAttribute"
              ],
              "MethodInfo": "System.String get_SessionToken()"
            },
            "System.String SessionToken": {
              "Type": "Property",
              "Attributes": [],
              "MethodInfo": null
            },
            "Void .ctor()": {
              "Type": "Constructor",
              "Attributes": [],
              "MethodInfo": "Void .ctor()"
            },
            "Void set_ConsistencyLevel(System.Nullable`1[Azure.Cosmos.ConsistencyLevel])": {
              "Type": "Method",
              "Attributes": [],
              "MethodInfo": "Void set_ConsistencyLevel(System.Nullable`1[Azure.Cosmos.ConsistencyLevel])"
            },
            "Void set_EnableScriptLogging(Boolean)[System.Runtime.CompilerServices.CompilerGeneratedAttribute()]": {
              "Type": "Method",
              "Attributes": [
                "CompilerGeneratedAttribute"
              ],
              "MethodInfo": "Void set_EnableScriptLogging(Boolean)"
            },
            "Void set_SessionToken(System.String)[System.Runtime.CompilerServices.CompilerGeneratedAttribute()]": {
              "Type": "Method",
              "Attributes": [
                "CompilerGeneratedAttribute"
              ],
              "MethodInfo": "Void set_SessionToken(System.String)"
            }
          },
          "NestedTypes": {}
        }
      },
      "Members": {
        "Void .ctor()": {
          "Type": "Constructor",
          "Attributes": [],
          "MethodInfo": "Void .ctor()"
        }
      },
      "NestedTypes": {}
    },
    "CosmosScripts": {
      "Subclasses": {},
      "Members": {
        "Azure.AsyncPageable`1[T] GetStoredProcedureQueryResultsAsync[T](Azure.Cosmos.QueryDefinition, System.String, Azure.Cosmos.QueryRequestOptions, System.Threading.CancellationToken)": {
          "Type": "Method",
          "Attributes": [],
          "MethodInfo": "Azure.AsyncPageable`1[T] GetStoredProcedureQueryResultsAsync[T](Azure.Cosmos.QueryDefinition, System.String, Azure.Cosmos.QueryRequestOptions, System.Threading.CancellationToken)"
        },
        "Azure.AsyncPageable`1[T] GetStoredProcedureQueryResultsAsync[T](System.String, System.String, Azure.Cosmos.QueryRequestOptions, System.Threading.CancellationToken)": {
          "Type": "Method",
          "Attributes": [],
          "MethodInfo": "Azure.AsyncPageable`1[T] GetStoredProcedureQueryResultsAsync[T](System.String, System.String, Azure.Cosmos.QueryRequestOptions, System.Threading.CancellationToken)"
        },
        "Azure.AsyncPageable`1[T] GetTriggerQueryResultsAsync[T](Azure.Cosmos.QueryDefinition, System.String, Azure.Cosmos.QueryRequestOptions, System.Threading.CancellationToken)": {
          "Type": "Method",
          "Attributes": [],
          "MethodInfo": "Azure.AsyncPageable`1[T] GetTriggerQueryResultsAsync[T](Azure.Cosmos.QueryDefinition, System.String, Azure.Cosmos.QueryRequestOptions, System.Threading.CancellationToken)"
        },
        "Azure.AsyncPageable`1[T] GetTriggerQueryResultsAsync[T](System.String, System.String, Azure.Cosmos.QueryRequestOptions, System.Threading.CancellationToken)": {
          "Type": "Method",
          "Attributes": [],
          "MethodInfo": "Azure.AsyncPageable`1[T] GetTriggerQueryResultsAsync[T](System.String, System.String, Azure.Cosmos.QueryRequestOptions, System.Threading.CancellationToken)"
        },
        "Azure.AsyncPageable`1[T] GetUserDefinedFunctionQueryResultsAsync[T](Azure.Cosmos.QueryDefinition, System.String, Azure.Cosmos.QueryRequestOptions, System.Threading.CancellationToken)": {
          "Type": "Method",
          "Attributes": [],
          "MethodInfo": "Azure.AsyncPageable`1[T] GetUserDefinedFunctionQueryResultsAsync[T](Azure.Cosmos.QueryDefinition, System.String, Azure.Cosmos.QueryRequestOptions, System.Threading.CancellationToken)"
        },
        "Azure.AsyncPageable`1[T] GetUserDefinedFunctionQueryResultsAsync[T](System.String, System.String, Azure.Cosmos.QueryRequestOptions, System.Threading.CancellationToken)": {
          "Type": "Method",
          "Attributes": [],
          "MethodInfo": "Azure.AsyncPageable`1[T] GetUserDefinedFunctionQueryResultsAsync[T](System.String, System.String, Azure.Cosmos.QueryRequestOptions, System.Threading.CancellationToken)"
        },
        "System.Collections.Generic.IAsyncEnumerable`1[Azure.Response] GetStoredProcedureQueryStreamResultsAsync(Azure.Cosmos.QueryDefinition, System.String, Azure.Cosmos.QueryRequestOptions, System.Threading.CancellationToken)": {
          "Type": "Method",
          "Attributes": [],
          "MethodInfo": "System.Collections.Generic.IAsyncEnumerable`1[Azure.Response] GetStoredProcedureQueryStreamResultsAsync(Azure.Cosmos.QueryDefinition, System.String, Azure.Cosmos.QueryRequestOptions, System.Threading.CancellationToken)"
        },
        "System.Collections.Generic.IAsyncEnumerable`1[Azure.Response] GetStoredProcedureQueryStreamResultsAsync(System.String, System.String, Azure.Cosmos.QueryRequestOptions, System.Threading.CancellationToken)": {
          "Type": "Method",
          "Attributes": [],
          "MethodInfo": "System.Collections.Generic.IAsyncEnumerable`1[Azure.Response] GetStoredProcedureQueryStreamResultsAsync(System.String, System.String, Azure.Cosmos.QueryRequestOptions, System.Threading.CancellationToken)"
        },
        "System.Collections.Generic.IAsyncEnumerable`1[Azure.Response] GetTriggerQueryStreamResultsAsync(Azure.Cosmos.QueryDefinition, System.String, Azure.Cosmos.QueryRequestOptions, System.Threading.CancellationToken)": {
          "Type": "Method",
          "Attributes": [],
          "MethodInfo": "System.Collections.Generic.IAsyncEnumerable`1[Azure.Response] GetTriggerQueryStreamResultsAsync(Azure.Cosmos.QueryDefinition, System.String, Azure.Cosmos.QueryRequestOptions, System.Threading.CancellationToken)"
        },
        "System.Collections.Generic.IAsyncEnumerable`1[Azure.Response] GetTriggerQueryStreamResultsAsync(System.String, System.String, Azure.Cosmos.QueryRequestOptions, System.Threading.CancellationToken)": {
          "Type": "Method",
          "Attributes": [],
          "MethodInfo": "System.Collections.Generic.IAsyncEnumerable`1[Azure.Response] GetTriggerQueryStreamResultsAsync(System.String, System.String, Azure.Cosmos.QueryRequestOptions, System.Threading.CancellationToken)"
        },
        "System.Collections.Generic.IAsyncEnumerable`1[Azure.Response] GetUserDefinedFunctionQueryStreamResultsAsync(Azure.Cosmos.QueryDefinition, System.String, Azure.Cosmos.QueryRequestOptions, System.Threading.CancellationToken)": {
          "Type": "Method",
          "Attributes": [],
          "MethodInfo": "System.Collections.Generic.IAsyncEnumerable`1[Azure.Response] GetUserDefinedFunctionQueryStreamResultsAsync(Azure.Cosmos.QueryDefinition, System.String, Azure.Cosmos.QueryRequestOptions, System.Threading.CancellationToken)"
        },
        "System.Collections.Generic.IAsyncEnumerable`1[Azure.Response] GetUserDefinedFunctionQueryStreamResultsAsync(System.String, System.String, Azure.Cosmos.QueryRequestOptions, System.Threading.CancellationToken)": {
          "Type": "Method",
          "Attributes": [],
          "MethodInfo": "System.Collections.Generic.IAsyncEnumerable`1[Azure.Response] GetUserDefinedFunctionQueryStreamResultsAsync(System.String, System.String, Azure.Cosmos.QueryRequestOptions, System.Threading.CancellationToken)"
        },
        "System.Threading.Tasks.Task`1[Azure.Cosmos.Scripts.StoredProcedureExecuteResponse`1[TOutput]] ExecuteStoredProcedureAsync[TOutput](System.String, Azure.Cosmos.PartitionKey, System.Object[], Azure.Cosmos.StoredProcedureRequestOptions, System.Threading.CancellationToken)": {
          "Type": "Method",
          "Attributes": [],
          "MethodInfo": "System.Threading.Tasks.Task`1[Azure.Cosmos.Scripts.StoredProcedureExecuteResponse`1[TOutput]] ExecuteStoredProcedureAsync[TOutput](System.String, Azure.Cosmos.PartitionKey, System.Object[], Azure.Cosmos.StoredProcedureRequestOptions, System.Threading.CancellationToken)"
        },
        "System.Threading.Tasks.Task`1[Azure.Response] ExecuteStoredProcedureStreamAsync(System.String, Azure.Cosmos.PartitionKey, System.Object[], Azure.Cosmos.StoredProcedureRequestOptions, System.Threading.CancellationToken)": {
          "Type": "Method",
          "Attributes": [],
          "MethodInfo": "System.Threading.Tasks.Task`1[Azure.Response] ExecuteStoredProcedureStreamAsync(System.String, Azure.Cosmos.PartitionKey, System.Object[], Azure.Cosmos.StoredProcedureRequestOptions, System.Threading.CancellationToken)"
        },
        "System.Threading.Tasks.Task`1[Azure.Response`1[Azure.Cosmos.Scripts.StoredProcedureProperties]] CreateStoredProcedureAsync(Azure.Cosmos.Scripts.StoredProcedureProperties, Azure.Cosmos.RequestOptions, System.Threading.CancellationToken)": {
          "Type": "Method",
          "Attributes": [],
          "MethodInfo": "System.Threading.Tasks.Task`1[Azure.Response`1[Azure.Cosmos.Scripts.StoredProcedureProperties]] CreateStoredProcedureAsync(Azure.Cosmos.Scripts.StoredProcedureProperties, Azure.Cosmos.RequestOptions, System.Threading.CancellationToken)"
        },
        "System.Threading.Tasks.Task`1[Azure.Response`1[Azure.Cosmos.Scripts.StoredProcedureProperties]] DeleteStoredProcedureAsync(System.String, Azure.Cosmos.RequestOptions, System.Threading.CancellationToken)": {
          "Type": "Method",
          "Attributes": [],
          "MethodInfo": "System.Threading.Tasks.Task`1[Azure.Response`1[Azure.Cosmos.Scripts.StoredProcedureProperties]] DeleteStoredProcedureAsync(System.String, Azure.Cosmos.RequestOptions, System.Threading.CancellationToken)"
        },
        "System.Threading.Tasks.Task`1[Azure.Response`1[Azure.Cosmos.Scripts.StoredProcedureProperties]] ReadStoredProcedureAsync(System.String, Azure.Cosmos.RequestOptions, System.Threading.CancellationToken)": {
          "Type": "Method",
          "Attributes": [],
          "MethodInfo": "System.Threading.Tasks.Task`1[Azure.Response`1[Azure.Cosmos.Scripts.StoredProcedureProperties]] ReadStoredProcedureAsync(System.String, Azure.Cosmos.RequestOptions, System.Threading.CancellationToken)"
        },
        "System.Threading.Tasks.Task`1[Azure.Response`1[Azure.Cosmos.Scripts.StoredProcedureProperties]] ReplaceStoredProcedureAsync(Azure.Cosmos.Scripts.StoredProcedureProperties, Azure.Cosmos.RequestOptions, System.Threading.CancellationToken)": {
          "Type": "Method",
          "Attributes": [],
          "MethodInfo": "System.Threading.Tasks.Task`1[Azure.Response`1[Azure.Cosmos.Scripts.StoredProcedureProperties]] ReplaceStoredProcedureAsync(Azure.Cosmos.Scripts.StoredProcedureProperties, Azure.Cosmos.RequestOptions, System.Threading.CancellationToken)"
        },
        "System.Threading.Tasks.Task`1[Azure.Response`1[Azure.Cosmos.Scripts.TriggerProperties]] CreateTriggerAsync(Azure.Cosmos.Scripts.TriggerProperties, Azure.Cosmos.RequestOptions, System.Threading.CancellationToken)": {
          "Type": "Method",
          "Attributes": [],
          "MethodInfo": "System.Threading.Tasks.Task`1[Azure.Response`1[Azure.Cosmos.Scripts.TriggerProperties]] CreateTriggerAsync(Azure.Cosmos.Scripts.TriggerProperties, Azure.Cosmos.RequestOptions, System.Threading.CancellationToken)"
        },
        "System.Threading.Tasks.Task`1[Azure.Response`1[Azure.Cosmos.Scripts.TriggerProperties]] DeleteTriggerAsync(System.String, Azure.Cosmos.RequestOptions, System.Threading.CancellationToken)": {
          "Type": "Method",
          "Attributes": [],
          "MethodInfo": "System.Threading.Tasks.Task`1[Azure.Response`1[Azure.Cosmos.Scripts.TriggerProperties]] DeleteTriggerAsync(System.String, Azure.Cosmos.RequestOptions, System.Threading.CancellationToken)"
        },
        "System.Threading.Tasks.Task`1[Azure.Response`1[Azure.Cosmos.Scripts.TriggerProperties]] ReadTriggerAsync(System.String, Azure.Cosmos.RequestOptions, System.Threading.CancellationToken)": {
          "Type": "Method",
          "Attributes": [],
          "MethodInfo": "System.Threading.Tasks.Task`1[Azure.Response`1[Azure.Cosmos.Scripts.TriggerProperties]] ReadTriggerAsync(System.String, Azure.Cosmos.RequestOptions, System.Threading.CancellationToken)"
        },
        "System.Threading.Tasks.Task`1[Azure.Response`1[Azure.Cosmos.Scripts.TriggerProperties]] ReplaceTriggerAsync(Azure.Cosmos.Scripts.TriggerProperties, Azure.Cosmos.RequestOptions, System.Threading.CancellationToken)": {
          "Type": "Method",
          "Attributes": [],
          "MethodInfo": "System.Threading.Tasks.Task`1[Azure.Response`1[Azure.Cosmos.Scripts.TriggerProperties]] ReplaceTriggerAsync(Azure.Cosmos.Scripts.TriggerProperties, Azure.Cosmos.RequestOptions, System.Threading.CancellationToken)"
        },
        "System.Threading.Tasks.Task`1[Azure.Response`1[Azure.Cosmos.Scripts.UserDefinedFunctionProperties]] CreateUserDefinedFunctionAsync(Azure.Cosmos.Scripts.UserDefinedFunctionProperties, Azure.Cosmos.RequestOptions, System.Threading.CancellationToken)": {
          "Type": "Method",
          "Attributes": [],
          "MethodInfo": "System.Threading.Tasks.Task`1[Azure.Response`1[Azure.Cosmos.Scripts.UserDefinedFunctionProperties]] CreateUserDefinedFunctionAsync(Azure.Cosmos.Scripts.UserDefinedFunctionProperties, Azure.Cosmos.RequestOptions, System.Threading.CancellationToken)"
        },
        "System.Threading.Tasks.Task`1[Azure.Response`1[Azure.Cosmos.Scripts.UserDefinedFunctionProperties]] DeleteUserDefinedFunctionAsync(System.String, Azure.Cosmos.RequestOptions, System.Threading.CancellationToken)": {
          "Type": "Method",
          "Attributes": [],
          "MethodInfo": "System.Threading.Tasks.Task`1[Azure.Response`1[Azure.Cosmos.Scripts.UserDefinedFunctionProperties]] DeleteUserDefinedFunctionAsync(System.String, Azure.Cosmos.RequestOptions, System.Threading.CancellationToken)"
        },
        "System.Threading.Tasks.Task`1[Azure.Response`1[Azure.Cosmos.Scripts.UserDefinedFunctionProperties]] ReadUserDefinedFunctionAsync(System.String, Azure.Cosmos.RequestOptions, System.Threading.CancellationToken)": {
          "Type": "Method",
          "Attributes": [],
          "MethodInfo": "System.Threading.Tasks.Task`1[Azure.Response`1[Azure.Cosmos.Scripts.UserDefinedFunctionProperties]] ReadUserDefinedFunctionAsync(System.String, Azure.Cosmos.RequestOptions, System.Threading.CancellationToken)"
        },
        "System.Threading.Tasks.Task`1[Azure.Response`1[Azure.Cosmos.Scripts.UserDefinedFunctionProperties]] ReplaceUserDefinedFunctionAsync(Azure.Cosmos.Scripts.UserDefinedFunctionProperties, Azure.Cosmos.RequestOptions, System.Threading.CancellationToken)": {
          "Type": "Method",
          "Attributes": [],
          "MethodInfo": "System.Threading.Tasks.Task`1[Azure.Response`1[Azure.Cosmos.Scripts.UserDefinedFunctionProperties]] ReplaceUserDefinedFunctionAsync(Azure.Cosmos.Scripts.UserDefinedFunctionProperties, Azure.Cosmos.RequestOptions, System.Threading.CancellationToken)"
        }
      },
      "NestedTypes": {}
    },
    "StoredProcedureExecuteResponse`1": {
      "Subclasses": {},
      "Members": {
        "Azure.Response GetRawResponse()": {
          "Type": "Method",
          "Attributes": [],
          "MethodInfo": "Azure.Response GetRawResponse()"
        },
        "System.String get_ScriptLog()": {
          "Type": "Method",
          "Attributes": [],
          "MethodInfo": "System.String get_ScriptLog()"
        },
        "System.String ScriptLog": {
          "Type": "Property",
          "Attributes": [],
          "MethodInfo": null
        },
        "T get_Value()[System.Runtime.CompilerServices.CompilerGeneratedAttribute()]": {
          "Type": "Method",
          "Attributes": [
            "CompilerGeneratedAttribute"
          ],
          "MethodInfo": "T get_Value()"
        },
        "T Value": {
          "Type": "Property",
          "Attributes": [],
          "MethodInfo": null
        }
      },
      "NestedTypes": {}
    },
    "StoredProcedureProperties": {
      "Subclasses": {},
      "Members": {
        "System.Nullable`1[Azure.ETag] ETag": {
          "Type": "Property",
          "Attributes": [],
          "MethodInfo": null
        },
        "System.Nullable`1[Azure.ETag] get_ETag()[System.Runtime.CompilerServices.CompilerGeneratedAttribute()]": {
          "Type": "Method",
          "Attributes": [
            "CompilerGeneratedAttribute"
          ],
          "MethodInfo": "System.Nullable`1[Azure.ETag] get_ETag()"
        },
        "System.Nullable`1[System.DateTime] get_LastModified()[System.Runtime.CompilerServices.CompilerGeneratedAttribute()]": {
          "Type": "Method",
          "Attributes": [
            "CompilerGeneratedAttribute"
          ],
          "MethodInfo": "System.Nullable`1[System.DateTime] get_LastModified()"
        },
        "System.Nullable`1[System.DateTime] LastModified": {
          "Type": "Property",
          "Attributes": [],
          "MethodInfo": null
        },
        "System.String Body": {
          "Type": "Property",
          "Attributes": [],
          "MethodInfo": null
        },
        "System.String get_Body()": {
          "Type": "Method",
          "Attributes": [],
          "MethodInfo": "System.String get_Body()"
        },
        "System.String get_Id()": {
          "Type": "Method",
          "Attributes": [],
          "MethodInfo": "System.String get_Id()"
        },
        "System.String Id": {
          "Type": "Property",
          "Attributes": [],
          "MethodInfo": null
        },
        "Void .ctor()": {
          "Type": "Constructor",
          "Attributes": [],
          "MethodInfo": "Void .ctor()"
        },
        "Void .ctor(System.String, System.String)": {
          "Type": "Constructor",
          "Attributes": [],
          "MethodInfo": "Void .ctor(System.String, System.String)"
        },
        "Void set_Body(System.String)": {
          "Type": "Method",
          "Attributes": [],
          "MethodInfo": "Void set_Body(System.String)"
        },
        "Void set_Id(System.String)": {
          "Type": "Method",
          "Attributes": [],
          "MethodInfo": "Void set_Id(System.String)"
        }
      },
      "NestedTypes": {}
    },
    "TriggerOperation": {
      "Subclasses": {},
      "Members": {
        "Azure.Cosmos.Scripts.TriggerOperation All": {
          "Type": "Field",
          "Attributes": [],
          "MethodInfo": null
        },
        "Azure.Cosmos.Scripts.TriggerOperation Create": {
          "Type": "Field",
          "Attributes": [],
          "MethodInfo": null
        },
        "Azure.Cosmos.Scripts.TriggerOperation Delete": {
          "Type": "Field",
          "Attributes": [],
          "MethodInfo": null
        },
        "Azure.Cosmos.Scripts.TriggerOperation Replace": {
          "Type": "Field",
          "Attributes": [],
          "MethodInfo": null
        },
        "Azure.Cosmos.Scripts.TriggerOperation Update": {
          "Type": "Field",
          "Attributes": [],
          "MethodInfo": null
        },
        "Int16 value__": {
          "Type": "Field",
          "Attributes": [],
          "MethodInfo": null
        }
      },
      "NestedTypes": {}
    },
    "TriggerProperties": {
      "Subclasses": {},
      "Members": {
        "Azure.Cosmos.Scripts.TriggerOperation get_TriggerOperation()[System.Runtime.CompilerServices.CompilerGeneratedAttribute()]": {
          "Type": "Method",
          "Attributes": [
            "CompilerGeneratedAttribute"
          ],
          "MethodInfo": "Azure.Cosmos.Scripts.TriggerOperation get_TriggerOperation()"
        },
        "Azure.Cosmos.Scripts.TriggerOperation TriggerOperation": {
          "Type": "Property",
          "Attributes": [],
          "MethodInfo": null
        },
        "Azure.Cosmos.Scripts.TriggerType get_TriggerType()[System.Runtime.CompilerServices.CompilerGeneratedAttribute()]": {
          "Type": "Method",
          "Attributes": [
            "CompilerGeneratedAttribute"
          ],
          "MethodInfo": "Azure.Cosmos.Scripts.TriggerType get_TriggerType()"
        },
        "Azure.Cosmos.Scripts.TriggerType TriggerType": {
          "Type": "Property",
          "Attributes": [],
          "MethodInfo": null
        },
        "System.Nullable`1[Azure.ETag] ETag": {
          "Type": "Property",
          "Attributes": [],
          "MethodInfo": null
        },
        "System.Nullable`1[Azure.ETag] get_ETag()[System.Runtime.CompilerServices.CompilerGeneratedAttribute()]": {
          "Type": "Method",
          "Attributes": [
            "CompilerGeneratedAttribute"
          ],
          "MethodInfo": "System.Nullable`1[Azure.ETag] get_ETag()"
        },
        "System.String Body": {
          "Type": "Property",
          "Attributes": [],
          "MethodInfo": null
        },
        "System.String get_Body()[System.Runtime.CompilerServices.CompilerGeneratedAttribute()]": {
          "Type": "Method",
          "Attributes": [
            "CompilerGeneratedAttribute"
          ],
          "MethodInfo": "System.String get_Body()"
        },
        "System.String get_Id()[System.Runtime.CompilerServices.CompilerGeneratedAttribute()]": {
          "Type": "Method",
          "Attributes": [
            "CompilerGeneratedAttribute"
          ],
          "MethodInfo": "System.String get_Id()"
        },
        "System.String Id": {
          "Type": "Property",
          "Attributes": [],
          "MethodInfo": null
        },
        "Void .ctor()": {
          "Type": "Constructor",
          "Attributes": [],
          "MethodInfo": "Void .ctor()"
        },
        "Void set_Body(System.String)[System.Runtime.CompilerServices.CompilerGeneratedAttribute()]": {
          "Type": "Method",
          "Attributes": [
            "CompilerGeneratedAttribute"
          ],
          "MethodInfo": "Void set_Body(System.String)"
        },
        "Void set_Id(System.String)[System.Runtime.CompilerServices.CompilerGeneratedAttribute()]": {
          "Type": "Method",
          "Attributes": [
            "CompilerGeneratedAttribute"
          ],
          "MethodInfo": "Void set_Id(System.String)"
        },
        "Void set_TriggerOperation(Azure.Cosmos.Scripts.TriggerOperation)[System.Runtime.CompilerServices.CompilerGeneratedAttribute()]": {
          "Type": "Method",
          "Attributes": [
            "CompilerGeneratedAttribute"
          ],
          "MethodInfo": "Void set_TriggerOperation(Azure.Cosmos.Scripts.TriggerOperation)"
        },
        "Void set_TriggerType(Azure.Cosmos.Scripts.TriggerType)[System.Runtime.CompilerServices.CompilerGeneratedAttribute()]": {
          "Type": "Method",
          "Attributes": [
            "CompilerGeneratedAttribute"
          ],
          "MethodInfo": "Void set_TriggerType(Azure.Cosmos.Scripts.TriggerType)"
        }
      },
      "NestedTypes": {}
    },
    "TriggerType": {
      "Subclasses": {},
      "Members": {
        "Azure.Cosmos.Scripts.TriggerType Post": {
          "Type": "Field",
          "Attributes": [],
          "MethodInfo": null
        },
        "Azure.Cosmos.Scripts.TriggerType Pre": {
          "Type": "Field",
          "Attributes": [],
          "MethodInfo": null
        },
        "Byte value__": {
          "Type": "Field",
          "Attributes": [],
          "MethodInfo": null
        }
      },
      "NestedTypes": {}
    },
    "UserDefinedFunctionProperties": {
      "Subclasses": {},
      "Members": {
        "System.Nullable`1[Azure.ETag] ETag": {
          "Type": "Property",
          "Attributes": [],
          "MethodInfo": null
        },
        "System.Nullable`1[Azure.ETag] get_ETag()[System.Runtime.CompilerServices.CompilerGeneratedAttribute()]": {
          "Type": "Method",
          "Attributes": [
            "CompilerGeneratedAttribute"
          ],
          "MethodInfo": "System.Nullable`1[Azure.ETag] get_ETag()"
        },
        "System.String Body": {
          "Type": "Property",
          "Attributes": [],
          "MethodInfo": null
        },
        "System.String get_Body()[System.Runtime.CompilerServices.CompilerGeneratedAttribute()]": {
          "Type": "Method",
          "Attributes": [
            "CompilerGeneratedAttribute"
          ],
          "MethodInfo": "System.String get_Body()"
        },
        "System.String get_Id()[System.Runtime.CompilerServices.CompilerGeneratedAttribute()]": {
          "Type": "Method",
          "Attributes": [
            "CompilerGeneratedAttribute"
          ],
          "MethodInfo": "System.String get_Id()"
        },
        "System.String Id": {
          "Type": "Property",
          "Attributes": [],
          "MethodInfo": null
        },
        "Void .ctor()": {
          "Type": "Constructor",
          "Attributes": [],
          "MethodInfo": "Void .ctor()"
        },
        "Void set_Body(System.String)[System.Runtime.CompilerServices.CompilerGeneratedAttribute()]": {
          "Type": "Method",
          "Attributes": [
            "CompilerGeneratedAttribute"
          ],
          "MethodInfo": "Void set_Body(System.String)"
        },
        "Void set_Id(System.String)[System.Runtime.CompilerServices.CompilerGeneratedAttribute()]": {
          "Type": "Method",
          "Attributes": [
            "CompilerGeneratedAttribute"
          ],
          "MethodInfo": "Void set_Id(System.String)"
        }
      },
      "NestedTypes": {}
    },
    "CosmosPropertyNamingPolicy": {
      "Subclasses": {},
      "Members": {
        "Azure.Cosmos.Serialization.CosmosPropertyNamingPolicy CamelCase": {
          "Type": "Field",
          "Attributes": [],
          "MethodInfo": null
        },
        "Azure.Cosmos.Serialization.CosmosPropertyNamingPolicy Default": {
          "Type": "Field",
          "Attributes": [],
          "MethodInfo": null
        },
        "Int32 value__": {
          "Type": "Field",
          "Attributes": [],
          "MethodInfo": null
        }
      },
      "NestedTypes": {}
    },
    "CosmosSerializationOptions": {
      "Subclasses": {},
      "Members": {
        "Azure.Cosmos.Serialization.CosmosPropertyNamingPolicy get_PropertyNamingPolicy()[System.Runtime.CompilerServices.CompilerGeneratedAttribute()]": {
          "Type": "Method",
          "Attributes": [
            "CompilerGeneratedAttribute"
          ],
          "MethodInfo": "Azure.Cosmos.Serialization.CosmosPropertyNamingPolicy get_PropertyNamingPolicy()"
        },
        "Azure.Cosmos.Serialization.CosmosPropertyNamingPolicy PropertyNamingPolicy": {
          "Type": "Property",
          "Attributes": [],
          "MethodInfo": null
        },
        "Boolean get_IgnoreNullValues()[System.Runtime.CompilerServices.CompilerGeneratedAttribute()]": {
          "Type": "Method",
          "Attributes": [
            "CompilerGeneratedAttribute"
          ],
          "MethodInfo": "Boolean get_IgnoreNullValues()"
        },
        "Boolean get_Indented()[System.Runtime.CompilerServices.CompilerGeneratedAttribute()]": {
          "Type": "Method",
          "Attributes": [
            "CompilerGeneratedAttribute"
          ],
          "MethodInfo": "Boolean get_Indented()"
        },
        "Boolean IgnoreNullValues": {
          "Type": "Property",
          "Attributes": [],
          "MethodInfo": null
        },
        "Boolean Indented": {
          "Type": "Property",
          "Attributes": [],
          "MethodInfo": null
        },
        "Void .ctor()": {
          "Type": "Constructor",
          "Attributes": [],
          "MethodInfo": "Void .ctor()"
        },
        "Void set_IgnoreNullValues(Boolean)[System.Runtime.CompilerServices.CompilerGeneratedAttribute()]": {
          "Type": "Method",
          "Attributes": [
            "CompilerGeneratedAttribute"
          ],
          "MethodInfo": "Void set_IgnoreNullValues(Boolean)"
        },
        "Void set_Indented(Boolean)[System.Runtime.CompilerServices.CompilerGeneratedAttribute()]": {
          "Type": "Method",
          "Attributes": [
            "CompilerGeneratedAttribute"
          ],
          "MethodInfo": "Void set_Indented(Boolean)"
        },
        "Void set_PropertyNamingPolicy(Azure.Cosmos.Serialization.CosmosPropertyNamingPolicy)[System.Runtime.CompilerServices.CompilerGeneratedAttribute()]": {
          "Type": "Method",
          "Attributes": [
            "CompilerGeneratedAttribute"
          ],
          "MethodInfo": "Void set_PropertyNamingPolicy(Azure.Cosmos.Serialization.CosmosPropertyNamingPolicy)"
        }
      },
      "NestedTypes": {}
    },
    "CosmosSerializer": {
      "Subclasses": {},
      "Members": {
        "System.IO.Stream ToStream[T](T)": {
          "Type": "Method",
          "Attributes": [],
          "MethodInfo": "System.IO.Stream ToStream[T](T)"
        },
        "T FromStream[T](System.IO.Stream)": {
          "Type": "Method",
          "Attributes": [],
          "MethodInfo": "T FromStream[T](System.IO.Stream)"
        }
      },
      "NestedTypes": {}
    },
    "BoundingBox": {
      "Subclasses": {},
      "Members": {
        "Azure.Cosmos.Spatial.Position get_Max()[System.Runtime.CompilerServices.CompilerGeneratedAttribute()]": {
          "Type": "Method",
          "Attributes": [
            "CompilerGeneratedAttribute"
          ],
          "MethodInfo": "Azure.Cosmos.Spatial.Position get_Max()"
        },
        "Azure.Cosmos.Spatial.Position get_Min()[System.Runtime.CompilerServices.CompilerGeneratedAttribute()]": {
          "Type": "Method",
          "Attributes": [
            "CompilerGeneratedAttribute"
          ],
          "MethodInfo": "Azure.Cosmos.Spatial.Position get_Min()"
        },
        "Azure.Cosmos.Spatial.Position Max[System.Runtime.Serialization.DataMemberAttribute(Name = \"max\")]": {
          "Type": "Property",
          "Attributes": [
            "DataMemberAttribute"
          ],
          "MethodInfo": null
        },
        "Azure.Cosmos.Spatial.Position Min[System.Runtime.Serialization.DataMemberAttribute(Name = \"min\")]": {
          "Type": "Property",
          "Attributes": [
            "DataMemberAttribute"
          ],
          "MethodInfo": null
        },
        "Boolean Equals(Azure.Cosmos.Spatial.BoundingBox)": {
          "Type": "Method",
          "Attributes": [],
          "MethodInfo": "Boolean Equals(Azure.Cosmos.Spatial.BoundingBox)"
        },
        "Boolean Equals(System.Object)": {
          "Type": "Method",
          "Attributes": [],
          "MethodInfo": "Boolean Equals(System.Object)"
        },
        "Int32 GetHashCode()": {
          "Type": "Method",
          "Attributes": [],
          "MethodInfo": "Int32 GetHashCode()"
        },
        "Void .ctor(Azure.Cosmos.Spatial.Position, Azure.Cosmos.Spatial.Position)": {
          "Type": "Constructor",
          "Attributes": [],
          "MethodInfo": "Void .ctor(Azure.Cosmos.Spatial.Position, Azure.Cosmos.Spatial.Position)"
        }
      },
      "NestedTypes": {}
    },
    "Crs": {
      "Subclasses": {
        "LinkedCrs": {
          "Subclasses": {},
          "Members": {
            "Boolean Equals(Azure.Cosmos.Spatial.LinkedCrs)": {
              "Type": "Method",
              "Attributes": [],
              "MethodInfo": "Boolean Equals(Azure.Cosmos.Spatial.LinkedCrs)"
            },
            "Boolean Equals(System.Object)": {
              "Type": "Method",
              "Attributes": [],
              "MethodInfo": "Boolean Equals(System.Object)"
            },
            "Int32 GetHashCode()": {
              "Type": "Method",
              "Attributes": [],
              "MethodInfo": "Int32 GetHashCode()"
            },
            "System.String get_Href()[System.Runtime.CompilerServices.CompilerGeneratedAttribute()]": {
              "Type": "Method",
              "Attributes": [
                "CompilerGeneratedAttribute"
              ],
              "MethodInfo": "System.String get_Href()"
            },
            "System.String get_HrefType()[System.Runtime.CompilerServices.CompilerGeneratedAttribute()]": {
              "Type": "Method",
              "Attributes": [
                "CompilerGeneratedAttribute"
              ],
              "MethodInfo": "System.String get_HrefType()"
            },
            "System.String Href[System.Runtime.Serialization.DataMemberAttribute(Name = \"href\")]": {
              "Type": "Property",
              "Attributes": [
                "DataMemberAttribute"
              ],
              "MethodInfo": null
            },
            "System.String HrefType[System.Runtime.Serialization.DataMemberAttribute(Name = \"hrefType\")]": {
              "Type": "Property",
              "Attributes": [
                "DataMemberAttribute"
              ],
              "MethodInfo": null
            }
          },
          "NestedTypes": {}
        },
        "NamedCrs": {
          "Subclasses": {},
          "Members": {
            "Boolean Equals(Azure.Cosmos.Spatial.NamedCrs)": {
              "Type": "Method",
              "Attributes": [],
              "MethodInfo": "Boolean Equals(Azure.Cosmos.Spatial.NamedCrs)"
            },
            "Boolean Equals(System.Object)": {
              "Type": "Method",
              "Attributes": [],
              "MethodInfo": "Boolean Equals(System.Object)"
            },
            "Int32 GetHashCode()": {
              "Type": "Method",
              "Attributes": [],
              "MethodInfo": "Int32 GetHashCode()"
            },
            "System.String get_Name()[System.Runtime.CompilerServices.CompilerGeneratedAttribute()]": {
              "Type": "Method",
              "Attributes": [
                "CompilerGeneratedAttribute"
              ],
              "MethodInfo": "System.String get_Name()"
            },
            "System.String Name[System.Runtime.Serialization.DataMemberAttribute(Name = \"name\")]": {
              "Type": "Property",
              "Attributes": [
                "DataMemberAttribute"
              ],
              "MethodInfo": null
            }
          },
          "NestedTypes": {}
        }
      },
      "Members": {
        "Azure.Cosmos.Spatial.Crs Default": {
          "Type": "Property",
          "Attributes": [],
          "MethodInfo": null
        },
        "Azure.Cosmos.Spatial.Crs get_Default()": {
          "Type": "Method",
          "Attributes": [],
          "MethodInfo": "Azure.Cosmos.Spatial.Crs get_Default()"
        },
        "Azure.Cosmos.Spatial.Crs get_Unspecified()": {
          "Type": "Method",
          "Attributes": [],
          "MethodInfo": "Azure.Cosmos.Spatial.Crs get_Unspecified()"
        },
        "Azure.Cosmos.Spatial.Crs Unspecified": {
          "Type": "Property",
          "Attributes": [],
          "MethodInfo": null
        },
        "Azure.Cosmos.Spatial.CrsType get_Type()[System.Runtime.CompilerServices.CompilerGeneratedAttribute()]": {
          "Type": "Method",
          "Attributes": [
            "CompilerGeneratedAttribute"
          ],
          "MethodInfo": "Azure.Cosmos.Spatial.CrsType get_Type()"
        },
        "Azure.Cosmos.Spatial.CrsType Type[System.Runtime.Serialization.DataMemberAttribute(Name = \"type\")]": {
          "Type": "Property",
          "Attributes": [
            "DataMemberAttribute"
          ],
          "MethodInfo": null
        },
        "Azure.Cosmos.Spatial.LinkedCrs Linked(System.String)": {
          "Type": "Method",
          "Attributes": [],
          "MethodInfo": "Azure.Cosmos.Spatial.LinkedCrs Linked(System.String)"
        },
        "Azure.Cosmos.Spatial.LinkedCrs Linked(System.String, System.String)": {
          "Type": "Method",
          "Attributes": [],
          "MethodInfo": "Azure.Cosmos.Spatial.LinkedCrs Linked(System.String, System.String)"
        },
        "Azure.Cosmos.Spatial.NamedCrs Named(System.String)": {
          "Type": "Method",
          "Attributes": [],
          "MethodInfo": "Azure.Cosmos.Spatial.NamedCrs Named(System.String)"
        }
      },
      "NestedTypes": {}
    },
    "CrsType": {
      "Subclasses": {},
      "Members": {
        "Azure.Cosmos.Spatial.CrsType Linked": {
          "Type": "Field",
          "Attributes": [],
          "MethodInfo": null
        },
        "Azure.Cosmos.Spatial.CrsType Named": {
          "Type": "Field",
          "Attributes": [],
          "MethodInfo": null
        },
        "Azure.Cosmos.Spatial.CrsType Unspecified": {
          "Type": "Field",
          "Attributes": [],
          "MethodInfo": null
        },
        "Int32 value__": {
          "Type": "Field",
          "Attributes": [],
          "MethodInfo": null
        }
      },
      "NestedTypes": {}
    },
    "Geometry": {
      "Subclasses": {
        "LineString": {
          "Subclasses": {},
          "Members": {
            "Boolean Equals(Azure.Cosmos.Spatial.LineString)": {
              "Type": "Method",
              "Attributes": [],
              "MethodInfo": "Boolean Equals(Azure.Cosmos.Spatial.LineString)"
            },
            "Boolean Equals(System.Object)": {
              "Type": "Method",
              "Attributes": [],
              "MethodInfo": "Boolean Equals(System.Object)"
            },
            "Int32 GetHashCode()": {
              "Type": "Method",
              "Attributes": [],
              "MethodInfo": "Int32 GetHashCode()"
            },
            "System.Collections.ObjectModel.ReadOnlyCollection`1[Azure.Cosmos.Spatial.Position] get_Positions()[System.Runtime.CompilerServices.CompilerGeneratedAttribute()]": {
              "Type": "Method",
              "Attributes": [
                "CompilerGeneratedAttribute"
              ],
              "MethodInfo": "System.Collections.ObjectModel.ReadOnlyCollection`1[Azure.Cosmos.Spatial.Position] get_Positions()"
            },
            "System.Collections.ObjectModel.ReadOnlyCollection`1[Azure.Cosmos.Spatial.Position] Positions[System.Runtime.Serialization.DataMemberAttribute(Name = \"coordinates\")]": {
              "Type": "Property",
              "Attributes": [
                "DataMemberAttribute"
              ],
              "MethodInfo": null
            },
            "Void .ctor(System.Collections.Generic.IList`1[Azure.Cosmos.Spatial.Position])": {
              "Type": "Constructor",
              "Attributes": [],
              "MethodInfo": "Void .ctor(System.Collections.Generic.IList`1[Azure.Cosmos.Spatial.Position])"
            },
            "Void .ctor(System.Collections.Generic.IList`1[Azure.Cosmos.Spatial.Position], Azure.Cosmos.Spatial.GeometryParams)": {
              "Type": "Constructor",
              "Attributes": [],
              "MethodInfo": "Void .ctor(System.Collections.Generic.IList`1[Azure.Cosmos.Spatial.Position], Azure.Cosmos.Spatial.GeometryParams)"
            }
          },
          "NestedTypes": {}
        },
        "Point": {
          "Subclasses": {},
          "Members": {
            "Azure.Cosmos.Spatial.Position get_Position()[System.Runtime.CompilerServices.CompilerGeneratedAttribute()]": {
              "Type": "Method",
              "Attributes": [
                "CompilerGeneratedAttribute"
              ],
              "MethodInfo": "Azure.Cosmos.Spatial.Position get_Position()"
            },
            "Azure.Cosmos.Spatial.Position Position[System.Runtime.Serialization.DataMemberAttribute(Name = \"coordinates\")]": {
              "Type": "Property",
              "Attributes": [
                "DataMemberAttribute"
              ],
              "MethodInfo": null
            },
            "Boolean Equals(Azure.Cosmos.Spatial.Point)": {
              "Type": "Method",
              "Attributes": [],
              "MethodInfo": "Boolean Equals(Azure.Cosmos.Spatial.Point)"
            },
            "Boolean Equals(System.Object)": {
              "Type": "Method",
              "Attributes": [],
              "MethodInfo": "Boolean Equals(System.Object)"
            },
            "Int32 GetHashCode()": {
              "Type": "Method",
              "Attributes": [],
              "MethodInfo": "Int32 GetHashCode()"
            },
            "Void .ctor(Azure.Cosmos.Spatial.Position)": {
              "Type": "Constructor",
              "Attributes": [],
              "MethodInfo": "Void .ctor(Azure.Cosmos.Spatial.Position)"
            },
            "Void .ctor(Azure.Cosmos.Spatial.Position, Azure.Cosmos.Spatial.GeometryParams)": {
              "Type": "Constructor",
              "Attributes": [],
              "MethodInfo": "Void .ctor(Azure.Cosmos.Spatial.Position, Azure.Cosmos.Spatial.GeometryParams)"
            },
            "Void .ctor(Double, Double)": {
              "Type": "Constructor",
              "Attributes": [],
              "MethodInfo": "Void .ctor(Double, Double)"
            }
          },
          "NestedTypes": {}
        },
        "Polygon": {
          "Subclasses": {},
          "Members": {
            "Boolean Equals(Azure.Cosmos.Spatial.Polygon)": {
              "Type": "Method",
              "Attributes": [],
              "MethodInfo": "Boolean Equals(Azure.Cosmos.Spatial.Polygon)"
            },
            "Boolean Equals(System.Object)": {
              "Type": "Method",
              "Attributes": [],
              "MethodInfo": "Boolean Equals(System.Object)"
            },
            "Int32 GetHashCode()": {
              "Type": "Method",
              "Attributes": [],
              "MethodInfo": "Int32 GetHashCode()"
            },
            "System.Collections.ObjectModel.ReadOnlyCollection`1[Azure.Cosmos.Spatial.LinearRing] get_Rings()[System.Runtime.CompilerServices.CompilerGeneratedAttribute()]": {
              "Type": "Method",
              "Attributes": [
                "CompilerGeneratedAttribute"
              ],
              "MethodInfo": "System.Collections.ObjectModel.ReadOnlyCollection`1[Azure.Cosmos.Spatial.LinearRing] get_Rings()"
            },
            "System.Collections.ObjectModel.ReadOnlyCollection`1[Azure.Cosmos.Spatial.LinearRing] Rings[System.Runtime.Serialization.DataMemberAttribute(Name = \"coordinates\")]": {
              "Type": "Property",
              "Attributes": [
                "DataMemberAttribute"
              ],
              "MethodInfo": null
            },
            "Void .ctor(System.Collections.Generic.IList`1[Azure.Cosmos.Spatial.LinearRing])": {
              "Type": "Constructor",
              "Attributes": [],
              "MethodInfo": "Void .ctor(System.Collections.Generic.IList`1[Azure.Cosmos.Spatial.LinearRing])"
            },
            "Void .ctor(System.Collections.Generic.IList`1[Azure.Cosmos.Spatial.LinearRing], Azure.Cosmos.Spatial.GeometryParams)": {
              "Type": "Constructor",
              "Attributes": [],
              "MethodInfo": "Void .ctor(System.Collections.Generic.IList`1[Azure.Cosmos.Spatial.LinearRing], Azure.Cosmos.Spatial.GeometryParams)"
            },
            "Void .ctor(System.Collections.Generic.IList`1[Azure.Cosmos.Spatial.Position])": {
              "Type": "Constructor",
              "Attributes": [],
              "MethodInfo": "Void .ctor(System.Collections.Generic.IList`1[Azure.Cosmos.Spatial.Position])"
            }
          },
          "NestedTypes": {}
        }
      },
      "Members": {
        "Azure.Cosmos.Spatial.BoundingBox BoundingBox[System.Runtime.Serialization.DataMemberAttribute(Name = \"bbox\")]": {
          "Type": "Property",
          "Attributes": [
            "DataMemberAttribute"
          ],
          "MethodInfo": null
        },
        "Azure.Cosmos.Spatial.BoundingBox get_BoundingBox()[System.Runtime.CompilerServices.CompilerGeneratedAttribute()]": {
          "Type": "Method",
          "Attributes": [
            "CompilerGeneratedAttribute"
          ],
          "MethodInfo": "Azure.Cosmos.Spatial.BoundingBox get_BoundingBox()"
        },
        "Azure.Cosmos.Spatial.Crs Crs": {
          "Type": "Property",
          "Attributes": [],
          "MethodInfo": null
        },
        "Azure.Cosmos.Spatial.Crs get_Crs()": {
          "Type": "Method",
          "Attributes": [],
          "MethodInfo": "Azure.Cosmos.Spatial.Crs get_Crs()"
        },
        "Azure.Cosmos.Spatial.GeometryType get_Type()[System.Runtime.CompilerServices.CompilerGeneratedAttribute()]": {
          "Type": "Method",
          "Attributes": [
            "CompilerGeneratedAttribute"
          ],
          "MethodInfo": "Azure.Cosmos.Spatial.GeometryType get_Type()"
        },
        "Azure.Cosmos.Spatial.GeometryType Type[System.Runtime.Serialization.DataMemberAttribute(Name = \"type\")]": {
          "Type": "Property",
          "Attributes": [
            "DataMemberAttribute"
          ],
          "MethodInfo": null
        },
        "Azure.Cosmos.Spatial.GeometryValidationResult IsValidDetailed()": {
          "Type": "Method",
          "Attributes": [],
          "MethodInfo": "Azure.Cosmos.Spatial.GeometryValidationResult IsValidDetailed()"
        },
        "Boolean Equals(System.Object)": {
          "Type": "Method",
          "Attributes": [],
          "MethodInfo": "Boolean Equals(System.Object)"
        },
        "Boolean Intersects(Azure.Cosmos.Spatial.Geometry)": {
          "Type": "Method",
          "Attributes": [],
          "MethodInfo": "Boolean Intersects(Azure.Cosmos.Spatial.Geometry)"
        },
        "Boolean IsValid()": {
          "Type": "Method",
          "Attributes": [],
          "MethodInfo": "Boolean IsValid()"
        },
        "Boolean Within(Azure.Cosmos.Spatial.Geometry)": {
          "Type": "Method",
          "Attributes": [],
          "MethodInfo": "Boolean Within(Azure.Cosmos.Spatial.Geometry)"
        },
        "Double Distance(Azure.Cosmos.Spatial.Geometry)": {
          "Type": "Method",
          "Attributes": [],
          "MethodInfo": "Double Distance(Azure.Cosmos.Spatial.Geometry)"
        },
        "Int32 GetHashCode()": {
          "Type": "Method",
          "Attributes": [],
          "MethodInfo": "Int32 GetHashCode()"
        },
        "System.Collections.Generic.IDictionary`2[System.String,System.Object] AdditionalProperties[System.Runtime.Serialization.DataMemberAttribute(Name = \"properties\")]": {
          "Type": "Property",
          "Attributes": [
            "DataMemberAttribute"
          ],
          "MethodInfo": null
        },
        "System.Collections.Generic.IDictionary`2[System.String,System.Object] get_AdditionalProperties()[System.Runtime.CompilerServices.CompilerGeneratedAttribute()]": {
          "Type": "Method",
          "Attributes": [
            "CompilerGeneratedAttribute"
          ],
          "MethodInfo": "System.Collections.Generic.IDictionary`2[System.String,System.Object] get_AdditionalProperties()"
        }
      },
      "NestedTypes": {}
    },
    "GeometryParams": {
      "Subclasses": {},
      "Members": {
        "Azure.Cosmos.Spatial.BoundingBox BoundingBox[System.Runtime.Serialization.DataMemberAttribute(Name = \"bbox\")]": {
          "Type": "Property",
          "Attributes": [
            "DataMemberAttribute"
          ],
          "MethodInfo": null
        },
        "Azure.Cosmos.Spatial.BoundingBox get_BoundingBox()[System.Runtime.CompilerServices.CompilerGeneratedAttribute()]": {
          "Type": "Method",
          "Attributes": [
            "CompilerGeneratedAttribute"
          ],
          "MethodInfo": "Azure.Cosmos.Spatial.BoundingBox get_BoundingBox()"
        },
        "Azure.Cosmos.Spatial.Crs Crs[System.Runtime.Serialization.DataMemberAttribute(Name = \"crs\")]": {
          "Type": "Property",
          "Attributes": [
            "DataMemberAttribute"
          ],
          "MethodInfo": null
        },
        "Azure.Cosmos.Spatial.Crs get_Crs()[System.Runtime.CompilerServices.CompilerGeneratedAttribute()]": {
          "Type": "Method",
          "Attributes": [
            "CompilerGeneratedAttribute"
          ],
          "MethodInfo": "Azure.Cosmos.Spatial.Crs get_Crs()"
        },
        "System.Collections.Generic.IDictionary`2[System.String,System.Object] AdditionalProperties[System.Runtime.Serialization.DataMemberAttribute(Name = \"properties\")]": {
          "Type": "Property",
          "Attributes": [
            "DataMemberAttribute"
          ],
          "MethodInfo": null
        },
        "System.Collections.Generic.IDictionary`2[System.String,System.Object] get_AdditionalProperties()[System.Runtime.CompilerServices.CompilerGeneratedAttribute()]": {
          "Type": "Method",
          "Attributes": [
            "CompilerGeneratedAttribute"
          ],
          "MethodInfo": "System.Collections.Generic.IDictionary`2[System.String,System.Object] get_AdditionalProperties()"
        },
        "Void .ctor()": {
          "Type": "Constructor",
          "Attributes": [],
          "MethodInfo": "Void .ctor()"
        },
        "Void set_AdditionalProperties(System.Collections.Generic.IDictionary`2[System.String,System.Object])[System.Runtime.CompilerServices.CompilerGeneratedAttribute()]": {
          "Type": "Method",
          "Attributes": [
            "CompilerGeneratedAttribute"
          ],
          "MethodInfo": "Void set_AdditionalProperties(System.Collections.Generic.IDictionary`2[System.String,System.Object])"
        },
        "Void set_BoundingBox(Azure.Cosmos.Spatial.BoundingBox)[System.Runtime.CompilerServices.CompilerGeneratedAttribute()]": {
          "Type": "Method",
          "Attributes": [
            "CompilerGeneratedAttribute"
          ],
          "MethodInfo": "Void set_BoundingBox(Azure.Cosmos.Spatial.BoundingBox)"
        },
        "Void set_Crs(Azure.Cosmos.Spatial.Crs)[System.Runtime.CompilerServices.CompilerGeneratedAttribute()]": {
          "Type": "Method",
          "Attributes": [
            "CompilerGeneratedAttribute"
          ],
          "MethodInfo": "Void set_Crs(Azure.Cosmos.Spatial.Crs)"
        }
      },
      "NestedTypes": {}
    },
    "GeometryShape": {
      "Subclasses": {},
      "Members": {
        "Azure.Cosmos.Spatial.GeometryShape GeometryCollection": {
          "Type": "Field",
          "Attributes": [],
          "MethodInfo": null
        },
        "Azure.Cosmos.Spatial.GeometryShape LineString": {
          "Type": "Field",
          "Attributes": [],
          "MethodInfo": null
        },
        "Azure.Cosmos.Spatial.GeometryShape MultiLineString": {
          "Type": "Field",
          "Attributes": [],
          "MethodInfo": null
        },
        "Azure.Cosmos.Spatial.GeometryShape MultiPoint": {
          "Type": "Field",
          "Attributes": [],
          "MethodInfo": null
        },
        "Azure.Cosmos.Spatial.GeometryShape MultiPolygon": {
          "Type": "Field",
          "Attributes": [],
          "MethodInfo": null
        },
        "Azure.Cosmos.Spatial.GeometryShape Point": {
          "Type": "Field",
          "Attributes": [],
          "MethodInfo": null
        },
        "Azure.Cosmos.Spatial.GeometryShape Polygon": {
          "Type": "Field",
          "Attributes": [],
          "MethodInfo": null
        },
        "Int32 value__": {
          "Type": "Field",
          "Attributes": [],
          "MethodInfo": null
        }
      },
      "NestedTypes": {}
    },
    "GeometryType": {
      "Subclasses": {},
      "Members": {
        "Azure.Cosmos.Spatial.GeometryType GeometryCollection": {
          "Type": "Field",
          "Attributes": [],
          "MethodInfo": null
        },
        "Azure.Cosmos.Spatial.GeometryType LineString": {
          "Type": "Field",
          "Attributes": [],
          "MethodInfo": null
        },
        "Azure.Cosmos.Spatial.GeometryType MultiLineString": {
          "Type": "Field",
          "Attributes": [],
          "MethodInfo": null
        },
        "Azure.Cosmos.Spatial.GeometryType MultiPoint": {
          "Type": "Field",
          "Attributes": [],
          "MethodInfo": null
        },
        "Azure.Cosmos.Spatial.GeometryType MultiPolygon": {
          "Type": "Field",
          "Attributes": [],
          "MethodInfo": null
        },
        "Azure.Cosmos.Spatial.GeometryType Point": {
          "Type": "Field",
          "Attributes": [],
          "MethodInfo": null
        },
        "Azure.Cosmos.Spatial.GeometryType Polygon": {
          "Type": "Field",
          "Attributes": [],
          "MethodInfo": null
        },
        "Int32 value__": {
          "Type": "Field",
          "Attributes": [],
          "MethodInfo": null
        }
      },
      "NestedTypes": {}
    },
    "GeometryValidationResult": {
      "Subclasses": {},
      "Members": {
        "Boolean get_IsValid()[System.Runtime.CompilerServices.CompilerGeneratedAttribute()]": {
          "Type": "Method",
          "Attributes": [
            "CompilerGeneratedAttribute"
          ],
          "MethodInfo": "Boolean get_IsValid()"
        },
        "Boolean IsValid[System.Runtime.Serialization.DataMemberAttribute(Name = \"valid\")]": {
          "Type": "Property",
          "Attributes": [
            "DataMemberAttribute"
          ],
          "MethodInfo": null
        },
        "System.String get_Reason()[System.Runtime.CompilerServices.CompilerGeneratedAttribute()]": {
          "Type": "Method",
          "Attributes": [
            "CompilerGeneratedAttribute"
          ],
          "MethodInfo": "System.String get_Reason()"
        },
        "System.String Reason[System.Runtime.Serialization.DataMemberAttribute(Name = \"reason\")]": {
          "Type": "Property",
          "Attributes": [
            "DataMemberAttribute"
          ],
          "MethodInfo": null
        },
        "Void .ctor()": {
          "Type": "Constructor",
          "Attributes": [],
          "MethodInfo": "Void .ctor()"
        }
      },
      "NestedTypes": {}
    },
    "LinearRing": {
      "Subclasses": {},
      "Members": {
        "Boolean Equals(Azure.Cosmos.Spatial.LinearRing)": {
          "Type": "Method",
          "Attributes": [],
          "MethodInfo": "Boolean Equals(Azure.Cosmos.Spatial.LinearRing)"
        },
        "Boolean Equals(System.Object)": {
          "Type": "Method",
          "Attributes": [],
          "MethodInfo": "Boolean Equals(System.Object)"
        },
        "Int32 GetHashCode()": {
          "Type": "Method",
          "Attributes": [],
          "MethodInfo": "Int32 GetHashCode()"
        },
        "System.Collections.ObjectModel.ReadOnlyCollection`1[Azure.Cosmos.Spatial.Position] get_Positions()[System.Runtime.CompilerServices.CompilerGeneratedAttribute()]": {
          "Type": "Method",
          "Attributes": [
            "CompilerGeneratedAttribute"
          ],
          "MethodInfo": "System.Collections.ObjectModel.ReadOnlyCollection`1[Azure.Cosmos.Spatial.Position] get_Positions()"
        },
        "System.Collections.ObjectModel.ReadOnlyCollection`1[Azure.Cosmos.Spatial.Position] Positions[System.Runtime.Serialization.DataMemberAttribute(Name = \"coordinates\")]": {
          "Type": "Property",
          "Attributes": [
            "DataMemberAttribute"
          ],
          "MethodInfo": null
        },
        "Void .ctor(System.Collections.Generic.IList`1[Azure.Cosmos.Spatial.Position])": {
          "Type": "Constructor",
          "Attributes": [],
          "MethodInfo": "Void .ctor(System.Collections.Generic.IList`1[Azure.Cosmos.Spatial.Position])"
        }
      },
      "NestedTypes": {}
    },
    "LineString": {
      "Subclasses": {},
      "Members": {
        "Boolean Equals(Azure.Cosmos.Spatial.LineString)": {
          "Type": "Method",
          "Attributes": [],
          "MethodInfo": "Boolean Equals(Azure.Cosmos.Spatial.LineString)"
        },
        "Boolean Equals(System.Object)": {
          "Type": "Method",
          "Attributes": [],
          "MethodInfo": "Boolean Equals(System.Object)"
        },
        "Int32 GetHashCode()": {
          "Type": "Method",
          "Attributes": [],
          "MethodInfo": "Int32 GetHashCode()"
        },
        "System.Collections.ObjectModel.ReadOnlyCollection`1[Azure.Cosmos.Spatial.Position] get_Positions()[System.Runtime.CompilerServices.CompilerGeneratedAttribute()]": {
          "Type": "Method",
          "Attributes": [
            "CompilerGeneratedAttribute"
          ],
          "MethodInfo": "System.Collections.ObjectModel.ReadOnlyCollection`1[Azure.Cosmos.Spatial.Position] get_Positions()"
        },
        "System.Collections.ObjectModel.ReadOnlyCollection`1[Azure.Cosmos.Spatial.Position] Positions[System.Runtime.Serialization.DataMemberAttribute(Name = \"coordinates\")]": {
          "Type": "Property",
          "Attributes": [
            "DataMemberAttribute"
          ],
          "MethodInfo": null
        },
        "Void .ctor(System.Collections.Generic.IList`1[Azure.Cosmos.Spatial.Position])": {
          "Type": "Constructor",
          "Attributes": [],
          "MethodInfo": "Void .ctor(System.Collections.Generic.IList`1[Azure.Cosmos.Spatial.Position])"
        },
        "Void .ctor(System.Collections.Generic.IList`1[Azure.Cosmos.Spatial.Position], Azure.Cosmos.Spatial.GeometryParams)": {
          "Type": "Constructor",
          "Attributes": [],
          "MethodInfo": "Void .ctor(System.Collections.Generic.IList`1[Azure.Cosmos.Spatial.Position], Azure.Cosmos.Spatial.GeometryParams)"
        }
      },
      "NestedTypes": {}
    },
    "LinkedCrs": {
      "Subclasses": {},
      "Members": {
        "Boolean Equals(Azure.Cosmos.Spatial.LinkedCrs)": {
          "Type": "Method",
          "Attributes": [],
          "MethodInfo": "Boolean Equals(Azure.Cosmos.Spatial.LinkedCrs)"
        },
        "Boolean Equals(System.Object)": {
          "Type": "Method",
          "Attributes": [],
          "MethodInfo": "Boolean Equals(System.Object)"
        },
        "Int32 GetHashCode()": {
          "Type": "Method",
          "Attributes": [],
          "MethodInfo": "Int32 GetHashCode()"
        },
        "System.String get_Href()[System.Runtime.CompilerServices.CompilerGeneratedAttribute()]": {
          "Type": "Method",
          "Attributes": [
            "CompilerGeneratedAttribute"
          ],
          "MethodInfo": "System.String get_Href()"
        },
        "System.String get_HrefType()[System.Runtime.CompilerServices.CompilerGeneratedAttribute()]": {
          "Type": "Method",
          "Attributes": [
            "CompilerGeneratedAttribute"
          ],
          "MethodInfo": "System.String get_HrefType()"
        },
        "System.String Href[System.Runtime.Serialization.DataMemberAttribute(Name = \"href\")]": {
          "Type": "Property",
          "Attributes": [
            "DataMemberAttribute"
          ],
          "MethodInfo": null
        },
        "System.String HrefType[System.Runtime.Serialization.DataMemberAttribute(Name = \"hrefType\")]": {
          "Type": "Property",
          "Attributes": [
            "DataMemberAttribute"
          ],
          "MethodInfo": null
        }
      },
      "NestedTypes": {}
    },
    "NamedCrs": {
      "Subclasses": {},
      "Members": {
        "Boolean Equals(Azure.Cosmos.Spatial.NamedCrs)": {
          "Type": "Method",
          "Attributes": [],
          "MethodInfo": "Boolean Equals(Azure.Cosmos.Spatial.NamedCrs)"
        },
        "Boolean Equals(System.Object)": {
          "Type": "Method",
          "Attributes": [],
          "MethodInfo": "Boolean Equals(System.Object)"
        },
        "Int32 GetHashCode()": {
          "Type": "Method",
          "Attributes": [],
          "MethodInfo": "Int32 GetHashCode()"
        },
        "System.String get_Name()[System.Runtime.CompilerServices.CompilerGeneratedAttribute()]": {
          "Type": "Method",
          "Attributes": [
            "CompilerGeneratedAttribute"
          ],
          "MethodInfo": "System.String get_Name()"
        },
        "System.String Name[System.Runtime.Serialization.DataMemberAttribute(Name = \"name\")]": {
          "Type": "Property",
          "Attributes": [
            "DataMemberAttribute"
          ],
          "MethodInfo": null
        }
      },
      "NestedTypes": {}
    },
    "Point": {
      "Subclasses": {},
      "Members": {
        "Azure.Cosmos.Spatial.Position get_Position()[System.Runtime.CompilerServices.CompilerGeneratedAttribute()]": {
          "Type": "Method",
          "Attributes": [
            "CompilerGeneratedAttribute"
          ],
          "MethodInfo": "Azure.Cosmos.Spatial.Position get_Position()"
        },
        "Azure.Cosmos.Spatial.Position Position[System.Runtime.Serialization.DataMemberAttribute(Name = \"coordinates\")]": {
          "Type": "Property",
          "Attributes": [
            "DataMemberAttribute"
          ],
          "MethodInfo": null
        },
        "Boolean Equals(Azure.Cosmos.Spatial.Point)": {
          "Type": "Method",
          "Attributes": [],
          "MethodInfo": "Boolean Equals(Azure.Cosmos.Spatial.Point)"
        },
        "Boolean Equals(System.Object)": {
          "Type": "Method",
          "Attributes": [],
          "MethodInfo": "Boolean Equals(System.Object)"
        },
        "Int32 GetHashCode()": {
          "Type": "Method",
          "Attributes": [],
          "MethodInfo": "Int32 GetHashCode()"
        },
        "Void .ctor(Azure.Cosmos.Spatial.Position)": {
          "Type": "Constructor",
          "Attributes": [],
          "MethodInfo": "Void .ctor(Azure.Cosmos.Spatial.Position)"
        },
        "Void .ctor(Azure.Cosmos.Spatial.Position, Azure.Cosmos.Spatial.GeometryParams)": {
          "Type": "Constructor",
          "Attributes": [],
          "MethodInfo": "Void .ctor(Azure.Cosmos.Spatial.Position, Azure.Cosmos.Spatial.GeometryParams)"
        },
        "Void .ctor(Double, Double)": {
          "Type": "Constructor",
          "Attributes": [],
          "MethodInfo": "Void .ctor(Double, Double)"
        }
      },
      "NestedTypes": {}
    },
    "Polygon": {
      "Subclasses": {},
      "Members": {
        "Boolean Equals(Azure.Cosmos.Spatial.Polygon)": {
          "Type": "Method",
          "Attributes": [],
          "MethodInfo": "Boolean Equals(Azure.Cosmos.Spatial.Polygon)"
        },
        "Boolean Equals(System.Object)": {
          "Type": "Method",
          "Attributes": [],
          "MethodInfo": "Boolean Equals(System.Object)"
        },
        "Int32 GetHashCode()": {
          "Type": "Method",
          "Attributes": [],
          "MethodInfo": "Int32 GetHashCode()"
        },
        "System.Collections.ObjectModel.ReadOnlyCollection`1[Azure.Cosmos.Spatial.LinearRing] get_Rings()[System.Runtime.CompilerServices.CompilerGeneratedAttribute()]": {
          "Type": "Method",
          "Attributes": [
            "CompilerGeneratedAttribute"
          ],
          "MethodInfo": "System.Collections.ObjectModel.ReadOnlyCollection`1[Azure.Cosmos.Spatial.LinearRing] get_Rings()"
        },
        "System.Collections.ObjectModel.ReadOnlyCollection`1[Azure.Cosmos.Spatial.LinearRing] Rings[System.Runtime.Serialization.DataMemberAttribute(Name = \"coordinates\")]": {
          "Type": "Property",
          "Attributes": [
            "DataMemberAttribute"
          ],
          "MethodInfo": null
        },
        "Void .ctor(System.Collections.Generic.IList`1[Azure.Cosmos.Spatial.LinearRing])": {
          "Type": "Constructor",
          "Attributes": [],
          "MethodInfo": "Void .ctor(System.Collections.Generic.IList`1[Azure.Cosmos.Spatial.LinearRing])"
        },
        "Void .ctor(System.Collections.Generic.IList`1[Azure.Cosmos.Spatial.LinearRing], Azure.Cosmos.Spatial.GeometryParams)": {
          "Type": "Constructor",
          "Attributes": [],
          "MethodInfo": "Void .ctor(System.Collections.Generic.IList`1[Azure.Cosmos.Spatial.LinearRing], Azure.Cosmos.Spatial.GeometryParams)"
        },
        "Void .ctor(System.Collections.Generic.IList`1[Azure.Cosmos.Spatial.Position])": {
          "Type": "Constructor",
          "Attributes": [],
          "MethodInfo": "Void .ctor(System.Collections.Generic.IList`1[Azure.Cosmos.Spatial.Position])"
        }
      },
      "NestedTypes": {}
    },
    "Position": {
      "Subclasses": {},
      "Members": {
        "Boolean Equals(Azure.Cosmos.Spatial.Position)": {
          "Type": "Method",
          "Attributes": [],
          "MethodInfo": "Boolean Equals(Azure.Cosmos.Spatial.Position)"
        },
        "Boolean Equals(System.Object)": {
          "Type": "Method",
          "Attributes": [],
          "MethodInfo": "Boolean Equals(System.Object)"
        },
        "Double get_Latitude()": {
          "Type": "Method",
          "Attributes": [],
          "MethodInfo": "Double get_Latitude()"
        },
        "Double get_Longitude()": {
          "Type": "Method",
          "Attributes": [],
          "MethodInfo": "Double get_Longitude()"
        },
        "Double Latitude": {
          "Type": "Property",
          "Attributes": [],
          "MethodInfo": null
        },
        "Double Longitude": {
          "Type": "Property",
          "Attributes": [],
          "MethodInfo": null
        },
        "Int32 GetHashCode()": {
          "Type": "Method",
          "Attributes": [],
          "MethodInfo": "Int32 GetHashCode()"
        },
        "System.Collections.ObjectModel.ReadOnlyCollection`1[System.Double] Coordinates[System.Runtime.Serialization.DataMemberAttribute(Name = \"Coordinates\")]": {
          "Type": "Property",
          "Attributes": [
            "DataMemberAttribute"
          ],
          "MethodInfo": null
        },
        "System.Collections.ObjectModel.ReadOnlyCollection`1[System.Double] get_Coordinates()[System.Runtime.CompilerServices.CompilerGeneratedAttribute()]": {
          "Type": "Method",
          "Attributes": [
            "CompilerGeneratedAttribute"
          ],
          "MethodInfo": "System.Collections.ObjectModel.ReadOnlyCollection`1[System.Double] get_Coordinates()"
        },
        "System.Nullable`1[System.Double] Altitude": {
          "Type": "Property",
          "Attributes": [],
          "MethodInfo": null
        },
        "System.Nullable`1[System.Double] get_Altitude()": {
          "Type": "Method",
          "Attributes": [],
          "MethodInfo": "System.Nullable`1[System.Double] get_Altitude()"
        },
        "Void .ctor(Double, Double)": {
          "Type": "Constructor",
          "Attributes": [],
          "MethodInfo": "Void .ctor(Double, Double)"
        },
        "Void .ctor(Double, Double, System.Nullable`1[System.Double])": {
          "Type": "Constructor",
          "Attributes": [],
          "MethodInfo": "Void .ctor(Double, Double, System.Nullable`1[System.Double])"
        },
        "Void .ctor(System.Collections.Generic.IList`1[System.Double])": {
          "Type": "Constructor",
          "Attributes": [],
          "MethodInfo": "Void .ctor(System.Collections.Generic.IList`1[System.Double])"
        }
      },
      "NestedTypes": {}
    },
    "SpatialPath": {
      "Subclasses": {},
      "Members": {
        "System.Collections.ObjectModel.Collection`1[Azure.Cosmos.Spatial.SpatialType] get_SpatialTypes()": {
          "Type": "Method",
          "Attributes": [],
          "MethodInfo": "System.Collections.ObjectModel.Collection`1[Azure.Cosmos.Spatial.SpatialType] get_SpatialTypes()"
        },
        "System.Collections.ObjectModel.Collection`1[Azure.Cosmos.Spatial.SpatialType] SpatialTypes": {
          "Type": "Property",
          "Attributes": [],
          "MethodInfo": null
        },
        "System.String get_Path()[System.Runtime.CompilerServices.CompilerGeneratedAttribute()]": {
          "Type": "Method",
          "Attributes": [
            "CompilerGeneratedAttribute"
          ],
          "MethodInfo": "System.String get_Path()"
        },
        "System.String Path": {
          "Type": "Property",
          "Attributes": [],
          "MethodInfo": null
        },
        "Void .ctor()": {
          "Type": "Constructor",
          "Attributes": [],
          "MethodInfo": "Void .ctor()"
        },
        "Void set_Path(System.String)[System.Runtime.CompilerServices.CompilerGeneratedAttribute()]": {
          "Type": "Method",
          "Attributes": [
            "CompilerGeneratedAttribute"
          ],
          "MethodInfo": "Void set_Path(System.String)"
        }
      },
      "NestedTypes": {}
    },
    "SpatialType": {
      "Subclasses": {},
      "Members": {
        "Azure.Cosmos.Spatial.SpatialType LineString": {
          "Type": "Field",
          "Attributes": [],
          "MethodInfo": null
        },
        "Azure.Cosmos.Spatial.SpatialType MultiPolygon": {
          "Type": "Field",
          "Attributes": [],
          "MethodInfo": null
        },
        "Azure.Cosmos.Spatial.SpatialType Point": {
          "Type": "Field",
          "Attributes": [],
          "MethodInfo": null
        },
        "Azure.Cosmos.Spatial.SpatialType Polygon": {
          "Type": "Field",
          "Attributes": [],
          "MethodInfo": null
        },
        "Int32 value__": {
          "Type": "Field",
          "Attributes": [],
          "MethodInfo": null
        }
      },
      "NestedTypes": {}
    },
    "StoredProcedureRequestOptions": {
      "Subclasses": {},
      "Members": {
        "Boolean EnableScriptLogging": {
          "Type": "Property",
          "Attributes": [],
          "MethodInfo": null
        },
        "Boolean get_EnableScriptLogging()[System.Runtime.CompilerServices.CompilerGeneratedAttribute()]": {
          "Type": "Method",
          "Attributes": [
            "CompilerGeneratedAttribute"
          ],
          "MethodInfo": "Boolean get_EnableScriptLogging()"
        },
        "System.Nullable`1[Azure.Cosmos.ConsistencyLevel] ConsistencyLevel": {
          "Type": "Property",
          "Attributes": [],
          "MethodInfo": null
        },
        "System.Nullable`1[Azure.Cosmos.ConsistencyLevel] get_ConsistencyLevel()": {
          "Type": "Method",
          "Attributes": [],
          "MethodInfo": "System.Nullable`1[Azure.Cosmos.ConsistencyLevel] get_ConsistencyLevel()"
        },
        "System.String get_SessionToken()[System.Runtime.CompilerServices.CompilerGeneratedAttribute()]": {
          "Type": "Method",
          "Attributes": [
            "CompilerGeneratedAttribute"
          ],
          "MethodInfo": "System.String get_SessionToken()"
        },
        "System.String SessionToken": {
          "Type": "Property",
          "Attributes": [],
          "MethodInfo": null
        },
        "Void .ctor()": {
          "Type": "Constructor",
          "Attributes": [],
          "MethodInfo": "Void .ctor()"
        },
        "Void set_ConsistencyLevel(System.Nullable`1[Azure.Cosmos.ConsistencyLevel])": {
          "Type": "Method",
          "Attributes": [],
          "MethodInfo": "Void set_ConsistencyLevel(System.Nullable`1[Azure.Cosmos.ConsistencyLevel])"
        },
        "Void set_EnableScriptLogging(Boolean)[System.Runtime.CompilerServices.CompilerGeneratedAttribute()]": {
          "Type": "Method",
          "Attributes": [
            "CompilerGeneratedAttribute"
          ],
          "MethodInfo": "Void set_EnableScriptLogging(Boolean)"
        },
        "Void set_SessionToken(System.String)[System.Runtime.CompilerServices.CompilerGeneratedAttribute()]": {
          "Type": "Method",
          "Attributes": [
            "CompilerGeneratedAttribute"
          ],
          "MethodInfo": "Void set_SessionToken(System.String)"
        }
      },
      "NestedTypes": {}
    },
    "ThroughputProperties": {
      "Subclasses": {},
      "Members": {
        "System.Nullable`1[Azure.ETag] ETag": {
          "Type": "Property",
          "Attributes": [],
          "MethodInfo": null
        },
        "System.Nullable`1[Azure.ETag] get_ETag()[System.Runtime.CompilerServices.CompilerGeneratedAttribute()]": {
          "Type": "Method",
          "Attributes": [
            "CompilerGeneratedAttribute"
          ],
          "MethodInfo": "System.Nullable`1[Azure.ETag] get_ETag()"
        },
        "System.Nullable`1[System.DateTime] get_LastModified()[System.Runtime.CompilerServices.CompilerGeneratedAttribute()]": {
          "Type": "Method",
          "Attributes": [
            "CompilerGeneratedAttribute"
          ],
          "MethodInfo": "System.Nullable`1[System.DateTime] get_LastModified()"
        },
        "System.Nullable`1[System.DateTime] LastModified": {
          "Type": "Property",
          "Attributes": [],
          "MethodInfo": null
        },
        "System.Nullable`1[System.Int32] get_Throughput()": {
          "Type": "Method",
          "Attributes": [],
          "MethodInfo": "System.Nullable`1[System.Int32] get_Throughput()"
        },
        "System.Nullable`1[System.Int32] Throughput": {
          "Type": "Property",
          "Attributes": [],
          "MethodInfo": null
        },
        "Void .ctor()": {
          "Type": "Constructor",
          "Attributes": [],
          "MethodInfo": "Void .ctor()"
        }
      },
      "NestedTypes": {}
    },
    "ThroughputResponse": {
      "Subclasses": {},
      "Members": {
        "Azure.Cosmos.ThroughputProperties get_Value()[System.Runtime.CompilerServices.CompilerGeneratedAttribute()]": {
          "Type": "Method",
          "Attributes": [
            "CompilerGeneratedAttribute"
          ],
          "MethodInfo": "Azure.Cosmos.ThroughputProperties get_Value()"
        },
        "Azure.Cosmos.ThroughputProperties op_Implicit(Azure.Cosmos.ThroughputResponse)": {
          "Type": "Method",
          "Attributes": [],
          "MethodInfo": "Azure.Cosmos.ThroughputProperties op_Implicit(Azure.Cosmos.ThroughputResponse)"
        },
        "Azure.Cosmos.ThroughputProperties Value": {
          "Type": "Property",
          "Attributes": [],
          "MethodInfo": null
        },
        "Azure.Response GetRawResponse()": {
          "Type": "Method",
          "Attributes": [],
          "MethodInfo": "Azure.Response GetRawResponse()"
        },
        "System.Nullable`1[System.Boolean] get_IsReplacePending()": {
          "Type": "Method",
          "Attributes": [],
          "MethodInfo": "System.Nullable`1[System.Boolean] get_IsReplacePending()"
        },
        "System.Nullable`1[System.Boolean] IsReplacePending": {
          "Type": "Property",
          "Attributes": [],
          "MethodInfo": null
        },
        "System.Nullable`1[System.Int32] get_MinThroughput()": {
          "Type": "Method",
          "Attributes": [],
          "MethodInfo": "System.Nullable`1[System.Int32] get_MinThroughput()"
        },
        "System.Nullable`1[System.Int32] MinThroughput": {
          "Type": "Property",
          "Attributes": [],
          "MethodInfo": null
        }
      },
      "NestedTypes": {}
    },
    "UniqueKey": {
      "Subclasses": {},
      "Members": {
        "System.Collections.ObjectModel.Collection`1[System.String] get_Paths()[System.Runtime.CompilerServices.CompilerGeneratedAttribute()]": {
          "Type": "Method",
          "Attributes": [
            "CompilerGeneratedAttribute"
          ],
          "MethodInfo": "System.Collections.ObjectModel.Collection`1[System.String] get_Paths()"
        },
        "System.Collections.ObjectModel.Collection`1[System.String] Paths": {
          "Type": "Property",
          "Attributes": [],
          "MethodInfo": null
        },
        "Void .ctor()": {
          "Type": "Constructor",
          "Attributes": [],
          "MethodInfo": "Void .ctor()"
        }
      },
      "NestedTypes": {}
    },
    "UniqueKeyPolicy": {
      "Subclasses": {},
      "Members": {
        "System.Collections.ObjectModel.Collection`1[Azure.Cosmos.UniqueKey] get_UniqueKeys()[System.Runtime.CompilerServices.CompilerGeneratedAttribute()]": {
          "Type": "Method",
          "Attributes": [
            "CompilerGeneratedAttribute"
          ],
          "MethodInfo": "System.Collections.ObjectModel.Collection`1[Azure.Cosmos.UniqueKey] get_UniqueKeys()"
        },
        "System.Collections.ObjectModel.Collection`1[Azure.Cosmos.UniqueKey] UniqueKeys": {
          "Type": "Property",
          "Attributes": [],
          "MethodInfo": null
        },
        "Void .ctor()": {
          "Type": "Constructor",
          "Attributes": [],
          "MethodInfo": "Void .ctor()"
        }
      },
      "NestedTypes": {}
    },
    "UserProperties": {
      "Subclasses": {},
      "Members": {
        "System.Nullable`1[Azure.ETag] ETag": {
          "Type": "Property",
          "Attributes": [],
          "MethodInfo": null
        },
        "System.Nullable`1[Azure.ETag] get_ETag()[System.Runtime.CompilerServices.CompilerGeneratedAttribute()]": {
          "Type": "Method",
          "Attributes": [
            "CompilerGeneratedAttribute"
          ],
          "MethodInfo": "System.Nullable`1[Azure.ETag] get_ETag()"
        },
        "System.Nullable`1[System.DateTime] get_LastModified()[System.Runtime.CompilerServices.CompilerGeneratedAttribute()]": {
          "Type": "Method",
          "Attributes": [
            "CompilerGeneratedAttribute"
          ],
          "MethodInfo": "System.Nullable`1[System.DateTime] get_LastModified()"
        },
        "System.Nullable`1[System.DateTime] LastModified": {
          "Type": "Property",
          "Attributes": [],
          "MethodInfo": null
        },
        "System.String get_Id()": {
          "Type": "Method",
          "Attributes": [],
          "MethodInfo": "System.String get_Id()"
        },
        "System.String Id": {
          "Type": "Property",
          "Attributes": [],
          "MethodInfo": null
        },
        "Void .ctor(System.String)": {
          "Type": "Constructor",
          "Attributes": [],
          "MethodInfo": "Void .ctor(System.String)"
        },
        "Void set_Id(System.String)": {
          "Type": "Method",
          "Attributes": [],
          "MethodInfo": "Void set_Id(System.String)"
        }
      },
      "NestedTypes": {}
    },
    "UserResponse": {
      "Subclasses": {},
      "Members": {
        "Azure.Cosmos.CosmosUser get_User()[System.Runtime.CompilerServices.CompilerGeneratedAttribute()]": {
          "Type": "Method",
          "Attributes": [
            "CompilerGeneratedAttribute"
          ],
          "MethodInfo": "Azure.Cosmos.CosmosUser get_User()"
        },
        "Azure.Cosmos.CosmosUser op_Implicit(Azure.Cosmos.UserResponse)": {
          "Type": "Method",
          "Attributes": [],
          "MethodInfo": "Azure.Cosmos.CosmosUser op_Implicit(Azure.Cosmos.UserResponse)"
        },
        "Azure.Cosmos.CosmosUser User": {
          "Type": "Property",
          "Attributes": [],
          "MethodInfo": null
        },
        "Azure.Cosmos.UserProperties get_Value()[System.Runtime.CompilerServices.CompilerGeneratedAttribute()]": {
          "Type": "Method",
          "Attributes": [
            "CompilerGeneratedAttribute"
          ],
          "MethodInfo": "Azure.Cosmos.UserProperties get_Value()"
        },
        "Azure.Cosmos.UserProperties Value": {
          "Type": "Property",
          "Attributes": [],
          "MethodInfo": null
        },
        "Azure.Response GetRawResponse()": {
          "Type": "Method",
          "Attributes": [],
          "MethodInfo": "Azure.Response GetRawResponse()"
        }
      },
      "NestedTypes": {}
    }
  },
  "Members": {
    "Boolean Equals(System.Object)": {
      "Type": "Method",
      "Attributes": [],
      "MethodInfo": "Boolean Equals(System.Object)"
    },
    "Boolean Equals(System.Object, System.Object)": {
      "Type": "Method",
      "Attributes": [],
      "MethodInfo": "Boolean Equals(System.Object, System.Object)"
    },
    "Boolean ReferenceEquals(System.Object, System.Object)": {
      "Type": "Method",
      "Attributes": [],
      "MethodInfo": "Boolean ReferenceEquals(System.Object, System.Object)"
    },
    "Int32 GetHashCode()": {
      "Type": "Method",
      "Attributes": [],
      "MethodInfo": "Int32 GetHashCode()"
    },
    "System.String ToString()": {
      "Type": "Method",
      "Attributes": [],
      "MethodInfo": "System.String ToString()"
    },
    "System.Type GetType()": {
      "Type": "Method",
      "Attributes": [],
      "MethodInfo": "System.Type GetType()"
    },
    "Void .ctor()": {
      "Type": "Constructor",
      "Attributes": [],
      "MethodInfo": "Void .ctor()"
    }
  },
  "NestedTypes": {}
}<|MERGE_RESOLUTION|>--- conflicted
+++ resolved
@@ -399,6 +399,155 @@
       },
       "NestedTypes": {}
     },
+    "ContainerProperties": {
+      "Subclasses": {},
+      "Members": {
+        "Azure.Cosmos.ConflictResolutionPolicy ConflictResolutionPolicy": {
+          "Type": "Property",
+          "Attributes": [],
+          "MethodInfo": null
+        },
+        "Azure.Cosmos.ConflictResolutionPolicy get_ConflictResolutionPolicy()": {
+          "Type": "Method",
+          "Attributes": [],
+          "MethodInfo": "Azure.Cosmos.ConflictResolutionPolicy get_ConflictResolutionPolicy()"
+        },
+        "Azure.Cosmos.IndexingPolicy get_IndexingPolicy()": {
+          "Type": "Method",
+          "Attributes": [],
+          "MethodInfo": "Azure.Cosmos.IndexingPolicy get_IndexingPolicy()"
+        },
+        "Azure.Cosmos.IndexingPolicy IndexingPolicy": {
+          "Type": "Property",
+          "Attributes": [],
+          "MethodInfo": null
+        },
+        "Azure.Cosmos.UniqueKeyPolicy get_UniqueKeyPolicy()": {
+          "Type": "Method",
+          "Attributes": [],
+          "MethodInfo": "Azure.Cosmos.UniqueKeyPolicy get_UniqueKeyPolicy()"
+        },
+        "Azure.Cosmos.UniqueKeyPolicy UniqueKeyPolicy": {
+          "Type": "Property",
+          "Attributes": [],
+          "MethodInfo": null
+        },
+        "System.Nullable`1[Azure.Cosmos.PartitionKeyDefinitionVersion] get_PartitionKeyDefinitionVersion()": {
+          "Type": "Method",
+          "Attributes": [],
+          "MethodInfo": "System.Nullable`1[Azure.Cosmos.PartitionKeyDefinitionVersion] get_PartitionKeyDefinitionVersion()"
+        },
+        "System.Nullable`1[Azure.Cosmos.PartitionKeyDefinitionVersion] PartitionKeyDefinitionVersion": {
+          "Type": "Property",
+          "Attributes": [],
+          "MethodInfo": null
+        },
+        "System.Nullable`1[Azure.ETag] ETag": {
+          "Type": "Property",
+          "Attributes": [],
+          "MethodInfo": null
+        },
+        "System.Nullable`1[Azure.ETag] get_ETag()[System.Runtime.CompilerServices.CompilerGeneratedAttribute()]": {
+          "Type": "Method",
+          "Attributes": [
+            "CompilerGeneratedAttribute"
+          ],
+          "MethodInfo": "System.Nullable`1[Azure.ETag] get_ETag()"
+        },
+        "System.Nullable`1[System.DateTime] get_LastModified()[System.Runtime.CompilerServices.CompilerGeneratedAttribute()]": {
+          "Type": "Method",
+          "Attributes": [
+            "CompilerGeneratedAttribute"
+          ],
+          "MethodInfo": "System.Nullable`1[System.DateTime] get_LastModified()"
+        },
+        "System.Nullable`1[System.DateTime] LastModified": {
+          "Type": "Property",
+          "Attributes": [],
+          "MethodInfo": null
+        },
+        "System.Nullable`1[System.Int32] DefaultTimeToLive": {
+          "Type": "Property",
+          "Attributes": [],
+          "MethodInfo": null
+        },
+        "System.Nullable`1[System.Int32] get_DefaultTimeToLive()[System.Runtime.CompilerServices.CompilerGeneratedAttribute()]": {
+          "Type": "Method",
+          "Attributes": [
+            "CompilerGeneratedAttribute"
+          ],
+          "MethodInfo": "System.Nullable`1[System.Int32] get_DefaultTimeToLive()"
+        },
+        "System.String get_Id()": {
+          "Type": "Method",
+          "Attributes": [],
+          "MethodInfo": "System.String get_Id()"
+        },
+        "System.String get_PartitionKeyPath()": {
+          "Type": "Method",
+          "Attributes": [],
+          "MethodInfo": "System.String get_PartitionKeyPath()"
+        },
+        "System.String Id": {
+          "Type": "Property",
+          "Attributes": [],
+          "MethodInfo": null
+        },
+        "System.String PartitionKeyPath": {
+          "Type": "Property",
+          "Attributes": [],
+          "MethodInfo": null
+        },
+        "Void .ctor()": {
+          "Type": "Constructor",
+          "Attributes": [],
+          "MethodInfo": "Void .ctor()"
+        },
+        "Void .ctor(System.String, System.String)": {
+          "Type": "Constructor",
+          "Attributes": [],
+          "MethodInfo": "Void .ctor(System.String, System.String)"
+        },
+        "Void set_ConflictResolutionPolicy(Azure.Cosmos.ConflictResolutionPolicy)": {
+          "Type": "Method",
+          "Attributes": [],
+          "MethodInfo": "Void set_ConflictResolutionPolicy(Azure.Cosmos.ConflictResolutionPolicy)"
+        },
+        "Void set_DefaultTimeToLive(System.Nullable`1[System.Int32])[System.Runtime.CompilerServices.CompilerGeneratedAttribute()]": {
+          "Type": "Method",
+          "Attributes": [
+            "CompilerGeneratedAttribute"
+          ],
+          "MethodInfo": "Void set_DefaultTimeToLive(System.Nullable`1[System.Int32])"
+        },
+        "Void set_Id(System.String)": {
+          "Type": "Method",
+          "Attributes": [],
+          "MethodInfo": "Void set_Id(System.String)"
+        },
+        "Void set_IndexingPolicy(Azure.Cosmos.IndexingPolicy)": {
+          "Type": "Method",
+          "Attributes": [],
+          "MethodInfo": "Void set_IndexingPolicy(Azure.Cosmos.IndexingPolicy)"
+        },
+        "Void set_PartitionKeyDefinitionVersion(System.Nullable`1[Azure.Cosmos.PartitionKeyDefinitionVersion])": {
+          "Type": "Method",
+          "Attributes": [],
+          "MethodInfo": "Void set_PartitionKeyDefinitionVersion(System.Nullable`1[Azure.Cosmos.PartitionKeyDefinitionVersion])"
+        },
+        "Void set_PartitionKeyPath(System.String)": {
+          "Type": "Method",
+          "Attributes": [],
+          "MethodInfo": "Void set_PartitionKeyPath(System.String)"
+        },
+        "Void set_UniqueKeyPolicy(Azure.Cosmos.UniqueKeyPolicy)": {
+          "Type": "Method",
+          "Attributes": [],
+          "MethodInfo": "Void set_UniqueKeyPolicy(Azure.Cosmos.UniqueKeyPolicy)"
+        }
+      },
+      "NestedTypes": {}
+    },
     "ContainerRequestOptions": {
       "Subclasses": {},
       "Members": {
@@ -429,6 +578,46 @@
       },
       "NestedTypes": {}
     },
+    "ContainerResponse": {
+      "Subclasses": {},
+      "Members": {
+        "Azure.Cosmos.ContainerProperties get_Value()[System.Runtime.CompilerServices.CompilerGeneratedAttribute()]": {
+          "Type": "Method",
+          "Attributes": [
+            "CompilerGeneratedAttribute"
+          ],
+          "MethodInfo": "Azure.Cosmos.ContainerProperties get_Value()"
+        },
+        "Azure.Cosmos.ContainerProperties Value": {
+          "Type": "Property",
+          "Attributes": [],
+          "MethodInfo": null
+        },
+        "Azure.Cosmos.CosmosContainer Container": {
+          "Type": "Property",
+          "Attributes": [],
+          "MethodInfo": null
+        },
+        "Azure.Cosmos.CosmosContainer get_Container()[System.Runtime.CompilerServices.CompilerGeneratedAttribute()]": {
+          "Type": "Method",
+          "Attributes": [
+            "CompilerGeneratedAttribute"
+          ],
+          "MethodInfo": "Azure.Cosmos.CosmosContainer get_Container()"
+        },
+        "Azure.Cosmos.CosmosContainer op_Implicit(Azure.Cosmos.ContainerResponse)": {
+          "Type": "Method",
+          "Attributes": [],
+          "MethodInfo": "Azure.Cosmos.CosmosContainer op_Implicit(Azure.Cosmos.ContainerResponse)"
+        },
+        "Azure.Response GetRawResponse()": {
+          "Type": "Method",
+          "Attributes": [],
+          "MethodInfo": "Azure.Response GetRawResponse()"
+        }
+      },
+      "NestedTypes": {}
+    },
     "CosmosClient": {
       "Subclasses": {},
       "Members": {
@@ -469,22 +658,22 @@
           "Attributes": [],
           "MethodInfo": "System.Threading.Tasks.Task`1[Azure.Cosmos.AccountProperties] ReadAccountAsync()"
         },
-        "System.Threading.Tasks.Task`1[Azure.Cosmos.CosmosDatabaseResponse] CreateDatabaseAsync(System.String, System.Nullable`1[System.Int32], Azure.Cosmos.RequestOptions, System.Threading.CancellationToken)": {
-          "Type": "Method",
-          "Attributes": [],
-          "MethodInfo": "System.Threading.Tasks.Task`1[Azure.Cosmos.CosmosDatabaseResponse] CreateDatabaseAsync(System.String, System.Nullable`1[System.Int32], Azure.Cosmos.RequestOptions, System.Threading.CancellationToken)"
-        },
-        "System.Threading.Tasks.Task`1[Azure.Cosmos.CosmosDatabaseResponse] CreateDatabaseIfNotExistsAsync(System.String, System.Nullable`1[System.Int32], Azure.Cosmos.RequestOptions, System.Threading.CancellationToken)[System.Runtime.CompilerServices.AsyncStateMachineAttribute(typeof(Azure.Cosmos.CosmosClient+<CreateDatabaseIfNotExistsAsync>d__38))]": {
+        "System.Threading.Tasks.Task`1[Azure.Cosmos.DatabaseResponse] CreateDatabaseAsync(System.String, System.Nullable`1[System.Int32], Azure.Cosmos.RequestOptions, System.Threading.CancellationToken)": {
+          "Type": "Method",
+          "Attributes": [],
+          "MethodInfo": "System.Threading.Tasks.Task`1[Azure.Cosmos.DatabaseResponse] CreateDatabaseAsync(System.String, System.Nullable`1[System.Int32], Azure.Cosmos.RequestOptions, System.Threading.CancellationToken)"
+        },
+        "System.Threading.Tasks.Task`1[Azure.Cosmos.DatabaseResponse] CreateDatabaseIfNotExistsAsync(System.String, System.Nullable`1[System.Int32], Azure.Cosmos.RequestOptions, System.Threading.CancellationToken)[System.Runtime.CompilerServices.AsyncStateMachineAttribute(typeof(Azure.Cosmos.CosmosClient+<CreateDatabaseIfNotExistsAsync>d__38))]": {
           "Type": "Method",
           "Attributes": [
             "AsyncStateMachineAttribute"
           ],
-          "MethodInfo": "System.Threading.Tasks.Task`1[Azure.Cosmos.CosmosDatabaseResponse] CreateDatabaseIfNotExistsAsync(System.String, System.Nullable`1[System.Int32], Azure.Cosmos.RequestOptions, System.Threading.CancellationToken)"
-        },
-        "System.Threading.Tasks.Task`1[Azure.Response] CreateDatabaseStreamAsync(Azure.Cosmos.CosmosDatabaseProperties, System.Nullable`1[System.Int32], Azure.Cosmos.RequestOptions, System.Threading.CancellationToken)": {
-          "Type": "Method",
-          "Attributes": [],
-          "MethodInfo": "System.Threading.Tasks.Task`1[Azure.Response] CreateDatabaseStreamAsync(Azure.Cosmos.CosmosDatabaseProperties, System.Nullable`1[System.Int32], Azure.Cosmos.RequestOptions, System.Threading.CancellationToken)"
+          "MethodInfo": "System.Threading.Tasks.Task`1[Azure.Cosmos.DatabaseResponse] CreateDatabaseIfNotExistsAsync(System.String, System.Nullable`1[System.Int32], Azure.Cosmos.RequestOptions, System.Threading.CancellationToken)"
+        },
+        "System.Threading.Tasks.Task`1[Azure.Response] CreateDatabaseStreamAsync(Azure.Cosmos.DatabaseProperties, System.Nullable`1[System.Int32], Azure.Cosmos.RequestOptions, System.Threading.CancellationToken)": {
+          "Type": "Method",
+          "Attributes": [],
+          "MethodInfo": "System.Threading.Tasks.Task`1[Azure.Response] CreateDatabaseStreamAsync(Azure.Cosmos.DatabaseProperties, System.Nullable`1[System.Int32], Azure.Cosmos.RequestOptions, System.Threading.CancellationToken)"
         },
         "System.Uri Endpoint": {
           "Type": "Property",
@@ -890,20 +1079,20 @@
           "Attributes": [],
           "MethodInfo": null
         },
-        "System.Threading.Tasks.Task`1[Azure.Cosmos.CosmosContainerResponse] DeleteContainerAsync(Azure.Cosmos.ContainerRequestOptions, System.Threading.CancellationToken)": {
-          "Type": "Method",
-          "Attributes": [],
-          "MethodInfo": "System.Threading.Tasks.Task`1[Azure.Cosmos.CosmosContainerResponse] DeleteContainerAsync(Azure.Cosmos.ContainerRequestOptions, System.Threading.CancellationToken)"
-        },
-        "System.Threading.Tasks.Task`1[Azure.Cosmos.CosmosContainerResponse] ReadContainerAsync(Azure.Cosmos.ContainerRequestOptions, System.Threading.CancellationToken)": {
-          "Type": "Method",
-          "Attributes": [],
-          "MethodInfo": "System.Threading.Tasks.Task`1[Azure.Cosmos.CosmosContainerResponse] ReadContainerAsync(Azure.Cosmos.ContainerRequestOptions, System.Threading.CancellationToken)"
-        },
-        "System.Threading.Tasks.Task`1[Azure.Cosmos.CosmosContainerResponse] ReplaceContainerAsync(Azure.Cosmos.CosmosContainerProperties, Azure.Cosmos.ContainerRequestOptions, System.Threading.CancellationToken)": {
-          "Type": "Method",
-          "Attributes": [],
-          "MethodInfo": "System.Threading.Tasks.Task`1[Azure.Cosmos.CosmosContainerResponse] ReplaceContainerAsync(Azure.Cosmos.CosmosContainerProperties, Azure.Cosmos.ContainerRequestOptions, System.Threading.CancellationToken)"
+        "System.Threading.Tasks.Task`1[Azure.Cosmos.ContainerResponse] DeleteContainerAsync(Azure.Cosmos.ContainerRequestOptions, System.Threading.CancellationToken)": {
+          "Type": "Method",
+          "Attributes": [],
+          "MethodInfo": "System.Threading.Tasks.Task`1[Azure.Cosmos.ContainerResponse] DeleteContainerAsync(Azure.Cosmos.ContainerRequestOptions, System.Threading.CancellationToken)"
+        },
+        "System.Threading.Tasks.Task`1[Azure.Cosmos.ContainerResponse] ReadContainerAsync(Azure.Cosmos.ContainerRequestOptions, System.Threading.CancellationToken)": {
+          "Type": "Method",
+          "Attributes": [],
+          "MethodInfo": "System.Threading.Tasks.Task`1[Azure.Cosmos.ContainerResponse] ReadContainerAsync(Azure.Cosmos.ContainerRequestOptions, System.Threading.CancellationToken)"
+        },
+        "System.Threading.Tasks.Task`1[Azure.Cosmos.ContainerResponse] ReplaceContainerAsync(Azure.Cosmos.ContainerProperties, Azure.Cosmos.ContainerRequestOptions, System.Threading.CancellationToken)": {
+          "Type": "Method",
+          "Attributes": [],
+          "MethodInfo": "System.Threading.Tasks.Task`1[Azure.Cosmos.ContainerResponse] ReplaceContainerAsync(Azure.Cosmos.ContainerProperties, Azure.Cosmos.ContainerRequestOptions, System.Threading.CancellationToken)"
         },
         "System.Threading.Tasks.Task`1[Azure.Cosmos.ItemResponse`1[T]] CreateItemAsync[T](T, System.Nullable`1[Azure.Cosmos.PartitionKey], Azure.Cosmos.ItemRequestOptions, System.Threading.CancellationToken)": {
           "Type": "Method",
@@ -965,10 +1154,10 @@
           "Attributes": [],
           "MethodInfo": "System.Threading.Tasks.Task`1[Azure.Response] ReadItemStreamAsync(System.String, Azure.Cosmos.PartitionKey, Azure.Cosmos.ItemRequestOptions, System.Threading.CancellationToken)"
         },
-        "System.Threading.Tasks.Task`1[Azure.Response] ReplaceContainerStreamAsync(Azure.Cosmos.CosmosContainerProperties, Azure.Cosmos.ContainerRequestOptions, System.Threading.CancellationToken)": {
-          "Type": "Method",
-          "Attributes": [],
-          "MethodInfo": "System.Threading.Tasks.Task`1[Azure.Response] ReplaceContainerStreamAsync(Azure.Cosmos.CosmosContainerProperties, Azure.Cosmos.ContainerRequestOptions, System.Threading.CancellationToken)"
+        "System.Threading.Tasks.Task`1[Azure.Response] ReplaceContainerStreamAsync(Azure.Cosmos.ContainerProperties, Azure.Cosmos.ContainerRequestOptions, System.Threading.CancellationToken)": {
+          "Type": "Method",
+          "Attributes": [],
+          "MethodInfo": "System.Threading.Tasks.Task`1[Azure.Response] ReplaceContainerStreamAsync(Azure.Cosmos.ContainerProperties, Azure.Cosmos.ContainerRequestOptions, System.Threading.CancellationToken)"
         },
         "System.Threading.Tasks.Task`1[Azure.Response] ReplaceItemStreamAsync(System.IO.Stream, System.String, Azure.Cosmos.PartitionKey, Azure.Cosmos.ItemRequestOptions, System.Threading.CancellationToken)": {
           "Type": "Method",
@@ -988,20 +1177,9 @@
       },
       "NestedTypes": {}
     },
-    "CosmosContainerProperties": {
-      "Subclasses": {},
-      "Members": {
-<<<<<<< HEAD
-        "Azure.Cosmos.ConflictResolutionPolicy ConflictResolutionPolicy": {
-          "Type": "Property",
-          "Attributes": [],
-          "MethodInfo": null
-        },
-        "Azure.Cosmos.ConflictResolutionPolicy get_ConflictResolutionPolicy()": {
-          "Type": "Method",
-          "Attributes": [],
-          "MethodInfo": "Azure.Cosmos.ConflictResolutionPolicy get_ConflictResolutionPolicy()"
-=======
+    "CosmosDatabase": {
+      "Subclasses": {},
+      "Members": {
         "Azure.AsyncPageable`1[T] GetContainerQueryResultsAsync[T](Azure.Cosmos.QueryDefinition, System.String, Azure.Cosmos.QueryRequestOptions, System.Threading.CancellationToken)": {
           "Type": "Method",
           "Attributes": [],
@@ -1021,34 +1199,22 @@
           "Type": "Method",
           "Attributes": [],
           "MethodInfo": "Azure.AsyncPageable`1[T] GetUserQueryResultsAsync[T](System.String, System.String, Azure.Cosmos.QueryRequestOptions, System.Threading.CancellationToken)"
->>>>>>> 85ca0c36
-        },
-        "Azure.Cosmos.IndexingPolicy get_IndexingPolicy()": {
-          "Type": "Method",
-          "Attributes": [],
-          "MethodInfo": "Azure.Cosmos.IndexingPolicy get_IndexingPolicy()"
-        },
-        "Azure.Cosmos.IndexingPolicy IndexingPolicy": {
-          "Type": "Property",
-          "Attributes": [],
-          "MethodInfo": null
-        },
-        "Azure.Cosmos.UniqueKeyPolicy get_UniqueKeyPolicy()": {
-          "Type": "Method",
-          "Attributes": [],
-          "MethodInfo": "Azure.Cosmos.UniqueKeyPolicy get_UniqueKeyPolicy()"
-        },
-<<<<<<< HEAD
-        "Azure.Cosmos.UniqueKeyPolicy UniqueKeyPolicy": {
-          "Type": "Property",
-          "Attributes": [],
-          "MethodInfo": null
-        },
-        "System.Nullable`1[Azure.Cosmos.PartitionKeyDefinitionVersion] get_PartitionKeyDefinitionVersion()": {
-          "Type": "Method",
-          "Attributes": [],
-          "MethodInfo": "System.Nullable`1[Azure.Cosmos.PartitionKeyDefinitionVersion] get_PartitionKeyDefinitionVersion()"
-=======
+        },
+        "Azure.Cosmos.CosmosContainer GetContainer(System.String)": {
+          "Type": "Method",
+          "Attributes": [],
+          "MethodInfo": "Azure.Cosmos.CosmosContainer GetContainer(System.String)"
+        },
+        "Azure.Cosmos.CosmosUser GetUser(System.String)": {
+          "Type": "Method",
+          "Attributes": [],
+          "MethodInfo": "Azure.Cosmos.CosmosUser GetUser(System.String)"
+        },
+        "Azure.Cosmos.Fluent.ContainerBuilder DefineContainer(System.String, System.String)": {
+          "Type": "Method",
+          "Attributes": [],
+          "MethodInfo": "Azure.Cosmos.Fluent.ContainerBuilder DefineContainer(System.String, System.String)"
+        },
         "System.Collections.Generic.IAsyncEnumerable`1[Azure.Response] GetContainerQueryStreamResultsAsync(Azure.Cosmos.QueryDefinition, System.String, Azure.Cosmos.QueryRequestOptions, System.Threading.CancellationToken)": {
           "Type": "Method",
           "Attributes": [],
@@ -1058,13 +1224,213 @@
           "Type": "Method",
           "Attributes": [],
           "MethodInfo": "System.Collections.Generic.IAsyncEnumerable`1[Azure.Response] GetContainerQueryStreamResultsAsync(System.String, System.String, Azure.Cosmos.QueryRequestOptions, System.Threading.CancellationToken)"
->>>>>>> 85ca0c36
-        },
-        "System.Nullable`1[Azure.Cosmos.PartitionKeyDefinitionVersion] PartitionKeyDefinitionVersion": {
-          "Type": "Property",
-          "Attributes": [],
-          "MethodInfo": null
-        },
+        },
+        "System.String get_Id()": {
+          "Type": "Method",
+          "Attributes": [],
+          "MethodInfo": "System.String get_Id()"
+        },
+        "System.String Id": {
+          "Type": "Property",
+          "Attributes": [],
+          "MethodInfo": null
+        },
+        "System.Threading.Tasks.Task`1[Azure.Cosmos.ContainerResponse] CreateContainerAsync(Azure.Cosmos.ContainerProperties, System.Nullable`1[System.Int32], Azure.Cosmos.RequestOptions, System.Threading.CancellationToken)": {
+          "Type": "Method",
+          "Attributes": [],
+          "MethodInfo": "System.Threading.Tasks.Task`1[Azure.Cosmos.ContainerResponse] CreateContainerAsync(Azure.Cosmos.ContainerProperties, System.Nullable`1[System.Int32], Azure.Cosmos.RequestOptions, System.Threading.CancellationToken)"
+        },
+        "System.Threading.Tasks.Task`1[Azure.Cosmos.ContainerResponse] CreateContainerAsync(System.String, System.String, System.Nullable`1[System.Int32], Azure.Cosmos.RequestOptions, System.Threading.CancellationToken)": {
+          "Type": "Method",
+          "Attributes": [],
+          "MethodInfo": "System.Threading.Tasks.Task`1[Azure.Cosmos.ContainerResponse] CreateContainerAsync(System.String, System.String, System.Nullable`1[System.Int32], Azure.Cosmos.RequestOptions, System.Threading.CancellationToken)"
+        },
+        "System.Threading.Tasks.Task`1[Azure.Cosmos.ContainerResponse] CreateContainerIfNotExistsAsync(Azure.Cosmos.ContainerProperties, System.Nullable`1[System.Int32], Azure.Cosmos.RequestOptions, System.Threading.CancellationToken)": {
+          "Type": "Method",
+          "Attributes": [],
+          "MethodInfo": "System.Threading.Tasks.Task`1[Azure.Cosmos.ContainerResponse] CreateContainerIfNotExistsAsync(Azure.Cosmos.ContainerProperties, System.Nullable`1[System.Int32], Azure.Cosmos.RequestOptions, System.Threading.CancellationToken)"
+        },
+        "System.Threading.Tasks.Task`1[Azure.Cosmos.ContainerResponse] CreateContainerIfNotExistsAsync(System.String, System.String, System.Nullable`1[System.Int32], Azure.Cosmos.RequestOptions, System.Threading.CancellationToken)": {
+          "Type": "Method",
+          "Attributes": [],
+          "MethodInfo": "System.Threading.Tasks.Task`1[Azure.Cosmos.ContainerResponse] CreateContainerIfNotExistsAsync(System.String, System.String, System.Nullable`1[System.Int32], Azure.Cosmos.RequestOptions, System.Threading.CancellationToken)"
+        },
+        "System.Threading.Tasks.Task`1[Azure.Cosmos.DatabaseResponse] DeleteAsync(Azure.Cosmos.RequestOptions, System.Threading.CancellationToken)": {
+          "Type": "Method",
+          "Attributes": [],
+          "MethodInfo": "System.Threading.Tasks.Task`1[Azure.Cosmos.DatabaseResponse] DeleteAsync(Azure.Cosmos.RequestOptions, System.Threading.CancellationToken)"
+        },
+        "System.Threading.Tasks.Task`1[Azure.Cosmos.DatabaseResponse] ReadAsync(Azure.Cosmos.RequestOptions, System.Threading.CancellationToken)": {
+          "Type": "Method",
+          "Attributes": [],
+          "MethodInfo": "System.Threading.Tasks.Task`1[Azure.Cosmos.DatabaseResponse] ReadAsync(Azure.Cosmos.RequestOptions, System.Threading.CancellationToken)"
+        },
+        "System.Threading.Tasks.Task`1[Azure.Cosmos.ThroughputResponse] ReadThroughputAsync(Azure.Cosmos.RequestOptions, System.Threading.CancellationToken)": {
+          "Type": "Method",
+          "Attributes": [],
+          "MethodInfo": "System.Threading.Tasks.Task`1[Azure.Cosmos.ThroughputResponse] ReadThroughputAsync(Azure.Cosmos.RequestOptions, System.Threading.CancellationToken)"
+        },
+        "System.Threading.Tasks.Task`1[Azure.Cosmos.ThroughputResponse] ReplaceThroughputAsync(Int32, Azure.Cosmos.RequestOptions, System.Threading.CancellationToken)": {
+          "Type": "Method",
+          "Attributes": [],
+          "MethodInfo": "System.Threading.Tasks.Task`1[Azure.Cosmos.ThroughputResponse] ReplaceThroughputAsync(Int32, Azure.Cosmos.RequestOptions, System.Threading.CancellationToken)"
+        },
+        "System.Threading.Tasks.Task`1[Azure.Cosmos.UserResponse] CreateUserAsync(System.String, Azure.Cosmos.RequestOptions, System.Threading.CancellationToken)": {
+          "Type": "Method",
+          "Attributes": [],
+          "MethodInfo": "System.Threading.Tasks.Task`1[Azure.Cosmos.UserResponse] CreateUserAsync(System.String, Azure.Cosmos.RequestOptions, System.Threading.CancellationToken)"
+        },
+        "System.Threading.Tasks.Task`1[Azure.Cosmos.UserResponse] UpsertUserAsync(System.String, Azure.Cosmos.RequestOptions, System.Threading.CancellationToken)": {
+          "Type": "Method",
+          "Attributes": [],
+          "MethodInfo": "System.Threading.Tasks.Task`1[Azure.Cosmos.UserResponse] UpsertUserAsync(System.String, Azure.Cosmos.RequestOptions, System.Threading.CancellationToken)"
+        },
+        "System.Threading.Tasks.Task`1[Azure.Response] CreateContainerStreamAsync(Azure.Cosmos.ContainerProperties, System.Nullable`1[System.Int32], Azure.Cosmos.RequestOptions, System.Threading.CancellationToken)": {
+          "Type": "Method",
+          "Attributes": [],
+          "MethodInfo": "System.Threading.Tasks.Task`1[Azure.Response] CreateContainerStreamAsync(Azure.Cosmos.ContainerProperties, System.Nullable`1[System.Int32], Azure.Cosmos.RequestOptions, System.Threading.CancellationToken)"
+        },
+        "System.Threading.Tasks.Task`1[Azure.Response] DeleteStreamAsync(Azure.Cosmos.RequestOptions, System.Threading.CancellationToken)": {
+          "Type": "Method",
+          "Attributes": [],
+          "MethodInfo": "System.Threading.Tasks.Task`1[Azure.Response] DeleteStreamAsync(Azure.Cosmos.RequestOptions, System.Threading.CancellationToken)"
+        },
+        "System.Threading.Tasks.Task`1[Azure.Response] ReadStreamAsync(Azure.Cosmos.RequestOptions, System.Threading.CancellationToken)": {
+          "Type": "Method",
+          "Attributes": [],
+          "MethodInfo": "System.Threading.Tasks.Task`1[Azure.Response] ReadStreamAsync(Azure.Cosmos.RequestOptions, System.Threading.CancellationToken)"
+        },
+        "System.Threading.Tasks.Task`1[System.Nullable`1[System.Int32]] ReadThroughputAsync(System.Threading.CancellationToken)": {
+          "Type": "Method",
+          "Attributes": [],
+          "MethodInfo": "System.Threading.Tasks.Task`1[System.Nullable`1[System.Int32]] ReadThroughputAsync(System.Threading.CancellationToken)"
+        }
+      },
+      "NestedTypes": {}
+    },
+    "CosmosException": {
+      "Subclasses": {},
+      "Members": {
+        "Azure.Response get_Response()[System.Runtime.CompilerServices.CompilerGeneratedAttribute()]": {
+          "Type": "Method",
+          "Attributes": [
+            "CompilerGeneratedAttribute"
+          ],
+          "MethodInfo": "Azure.Response get_Response()"
+        },
+        "Azure.Response Response": {
+          "Type": "Property",
+          "Attributes": [],
+          "MethodInfo": null
+        },
+        "Boolean TryGetHeader(System.String, System.String ByRef)": {
+          "Type": "Method",
+          "Attributes": [],
+          "MethodInfo": "Boolean TryGetHeader(System.String, System.String ByRef)"
+        },
+        "System.String ToString()": {
+          "Type": "Method",
+          "Attributes": [],
+          "MethodInfo": "System.String ToString()"
+        },
+        "Void .ctor(System.String, Int32)": {
+          "Type": "Constructor",
+          "Attributes": [],
+          "MethodInfo": "Void .ctor(System.String, Int32)"
+        }
+      },
+      "NestedTypes": {}
+    },
+    "CosmosPermission": {
+      "Subclasses": {},
+      "Members": {
+        "System.String get_Id()": {
+          "Type": "Method",
+          "Attributes": [],
+          "MethodInfo": "System.String get_Id()"
+        },
+        "System.String Id": {
+          "Type": "Property",
+          "Attributes": [],
+          "MethodInfo": null
+        },
+        "System.Threading.Tasks.Task`1[Azure.Cosmos.PermissionResponse] DeleteAsync(Azure.Cosmos.RequestOptions, System.Threading.CancellationToken)": {
+          "Type": "Method",
+          "Attributes": [],
+          "MethodInfo": "System.Threading.Tasks.Task`1[Azure.Cosmos.PermissionResponse] DeleteAsync(Azure.Cosmos.RequestOptions, System.Threading.CancellationToken)"
+        },
+        "System.Threading.Tasks.Task`1[Azure.Cosmos.PermissionResponse] ReadAsync(System.Nullable`1[System.Int32], Azure.Cosmos.RequestOptions, System.Threading.CancellationToken)": {
+          "Type": "Method",
+          "Attributes": [],
+          "MethodInfo": "System.Threading.Tasks.Task`1[Azure.Cosmos.PermissionResponse] ReadAsync(System.Nullable`1[System.Int32], Azure.Cosmos.RequestOptions, System.Threading.CancellationToken)"
+        },
+        "System.Threading.Tasks.Task`1[Azure.Cosmos.PermissionResponse] ReplaceAsync(Azure.Cosmos.PermissionProperties, System.Nullable`1[System.Int32], Azure.Cosmos.RequestOptions, System.Threading.CancellationToken)": {
+          "Type": "Method",
+          "Attributes": [],
+          "MethodInfo": "System.Threading.Tasks.Task`1[Azure.Cosmos.PermissionResponse] ReplaceAsync(Azure.Cosmos.PermissionProperties, System.Nullable`1[System.Int32], Azure.Cosmos.RequestOptions, System.Threading.CancellationToken)"
+        }
+      },
+      "NestedTypes": {}
+    },
+    "CosmosUser": {
+      "Subclasses": {},
+      "Members": {
+        "Azure.AsyncPageable`1[T] GetPermissionQueryResultsAsync[T](Azure.Cosmos.QueryDefinition, System.String, Azure.Cosmos.QueryRequestOptions, System.Threading.CancellationToken)": {
+          "Type": "Method",
+          "Attributes": [],
+          "MethodInfo": "Azure.AsyncPageable`1[T] GetPermissionQueryResultsAsync[T](Azure.Cosmos.QueryDefinition, System.String, Azure.Cosmos.QueryRequestOptions, System.Threading.CancellationToken)"
+        },
+        "Azure.AsyncPageable`1[T] GetPermissionQueryResultsAsync[T](System.String, System.String, Azure.Cosmos.QueryRequestOptions, System.Threading.CancellationToken)": {
+          "Type": "Method",
+          "Attributes": [],
+          "MethodInfo": "Azure.AsyncPageable`1[T] GetPermissionQueryResultsAsync[T](System.String, System.String, Azure.Cosmos.QueryRequestOptions, System.Threading.CancellationToken)"
+        },
+        "Azure.Cosmos.CosmosPermission GetPermission(System.String)": {
+          "Type": "Method",
+          "Attributes": [],
+          "MethodInfo": "Azure.Cosmos.CosmosPermission GetPermission(System.String)"
+        },
+        "System.String get_Id()": {
+          "Type": "Method",
+          "Attributes": [],
+          "MethodInfo": "System.String get_Id()"
+        },
+        "System.String Id": {
+          "Type": "Property",
+          "Attributes": [],
+          "MethodInfo": null
+        },
+        "System.Threading.Tasks.Task`1[Azure.Cosmos.PermissionResponse] CreatePermissionAsync(Azure.Cosmos.PermissionProperties, System.Nullable`1[System.Int32], Azure.Cosmos.RequestOptions, System.Threading.CancellationToken)": {
+          "Type": "Method",
+          "Attributes": [],
+          "MethodInfo": "System.Threading.Tasks.Task`1[Azure.Cosmos.PermissionResponse] CreatePermissionAsync(Azure.Cosmos.PermissionProperties, System.Nullable`1[System.Int32], Azure.Cosmos.RequestOptions, System.Threading.CancellationToken)"
+        },
+        "System.Threading.Tasks.Task`1[Azure.Cosmos.PermissionResponse] UpsertPermissionAsync(Azure.Cosmos.PermissionProperties, System.Nullable`1[System.Int32], Azure.Cosmos.RequestOptions, System.Threading.CancellationToken)": {
+          "Type": "Method",
+          "Attributes": [],
+          "MethodInfo": "System.Threading.Tasks.Task`1[Azure.Cosmos.PermissionResponse] UpsertPermissionAsync(Azure.Cosmos.PermissionProperties, System.Nullable`1[System.Int32], Azure.Cosmos.RequestOptions, System.Threading.CancellationToken)"
+        },
+        "System.Threading.Tasks.Task`1[Azure.Cosmos.UserResponse] DeleteAsync(Azure.Cosmos.RequestOptions, System.Threading.CancellationToken)": {
+          "Type": "Method",
+          "Attributes": [],
+          "MethodInfo": "System.Threading.Tasks.Task`1[Azure.Cosmos.UserResponse] DeleteAsync(Azure.Cosmos.RequestOptions, System.Threading.CancellationToken)"
+        },
+        "System.Threading.Tasks.Task`1[Azure.Cosmos.UserResponse] ReadAsync(Azure.Cosmos.RequestOptions, System.Threading.CancellationToken)": {
+          "Type": "Method",
+          "Attributes": [],
+          "MethodInfo": "System.Threading.Tasks.Task`1[Azure.Cosmos.UserResponse] ReadAsync(Azure.Cosmos.RequestOptions, System.Threading.CancellationToken)"
+        },
+        "System.Threading.Tasks.Task`1[Azure.Cosmos.UserResponse] ReplaceAsync(Azure.Cosmos.UserProperties, Azure.Cosmos.RequestOptions, System.Threading.CancellationToken)": {
+          "Type": "Method",
+          "Attributes": [],
+          "MethodInfo": "System.Threading.Tasks.Task`1[Azure.Cosmos.UserResponse] ReplaceAsync(Azure.Cosmos.UserProperties, Azure.Cosmos.RequestOptions, System.Threading.CancellationToken)"
+        }
+      },
+      "NestedTypes": {}
+    },
+    "DatabaseProperties": {
+      "Subclasses": {},
+      "Members": {
         "System.Nullable`1[Azure.ETag] ETag": {
           "Type": "Property",
           "Attributes": [],
@@ -1089,312 +1455,1186 @@
           "Attributes": [],
           "MethodInfo": null
         },
-        "System.Nullable`1[System.Int32] DefaultTimeToLive": {
-          "Type": "Property",
-          "Attributes": [],
-          "MethodInfo": null
-        },
-        "System.Nullable`1[System.Int32] get_DefaultTimeToLive()[System.Runtime.CompilerServices.CompilerGeneratedAttribute()]": {
-          "Type": "Method",
-          "Attributes": [
-            "CompilerGeneratedAttribute"
-          ],
-          "MethodInfo": "System.Nullable`1[System.Int32] get_DefaultTimeToLive()"
-        },
         "System.String get_Id()": {
           "Type": "Method",
           "Attributes": [],
           "MethodInfo": "System.String get_Id()"
         },
-        "System.String get_PartitionKeyPath()": {
-          "Type": "Method",
-          "Attributes": [],
-          "MethodInfo": "System.String get_PartitionKeyPath()"
-        },
         "System.String Id": {
           "Type": "Property",
           "Attributes": [],
           "MethodInfo": null
         },
-        "System.String PartitionKeyPath": {
-          "Type": "Property",
-          "Attributes": [],
-          "MethodInfo": null
-        },
         "Void .ctor()": {
           "Type": "Constructor",
           "Attributes": [],
           "MethodInfo": "Void .ctor()"
         },
+        "Void .ctor(System.String)": {
+          "Type": "Constructor",
+          "Attributes": [],
+          "MethodInfo": "Void .ctor(System.String)"
+        },
+        "Void set_Id(System.String)": {
+          "Type": "Method",
+          "Attributes": [],
+          "MethodInfo": "Void set_Id(System.String)"
+        }
+      },
+      "NestedTypes": {}
+    },
+    "DatabaseResponse": {
+      "Subclasses": {},
+      "Members": {
+        "Azure.Cosmos.CosmosDatabase Database": {
+          "Type": "Property",
+          "Attributes": [],
+          "MethodInfo": null
+        },
+        "Azure.Cosmos.CosmosDatabase get_Database()[System.Runtime.CompilerServices.CompilerGeneratedAttribute()]": {
+          "Type": "Method",
+          "Attributes": [
+            "CompilerGeneratedAttribute"
+          ],
+          "MethodInfo": "Azure.Cosmos.CosmosDatabase get_Database()"
+        },
+        "Azure.Cosmos.CosmosDatabase op_Implicit(Azure.Cosmos.DatabaseResponse)": {
+          "Type": "Method",
+          "Attributes": [],
+          "MethodInfo": "Azure.Cosmos.CosmosDatabase op_Implicit(Azure.Cosmos.DatabaseResponse)"
+        },
+        "Azure.Cosmos.DatabaseProperties get_Value()[System.Runtime.CompilerServices.CompilerGeneratedAttribute()]": {
+          "Type": "Method",
+          "Attributes": [
+            "CompilerGeneratedAttribute"
+          ],
+          "MethodInfo": "Azure.Cosmos.DatabaseProperties get_Value()"
+        },
+        "Azure.Cosmos.DatabaseProperties Value": {
+          "Type": "Property",
+          "Attributes": [],
+          "MethodInfo": null
+        },
+        "Azure.Response GetRawResponse()": {
+          "Type": "Method",
+          "Attributes": [],
+          "MethodInfo": "Azure.Response GetRawResponse()"
+        }
+      },
+      "NestedTypes": {}
+    },
+    "DataType": {
+      "Subclasses": {},
+      "Members": {
+        "Azure.Cosmos.DataType LineString": {
+          "Type": "Field",
+          "Attributes": [],
+          "MethodInfo": null
+        },
+        "Azure.Cosmos.DataType MultiPolygon": {
+          "Type": "Field",
+          "Attributes": [],
+          "MethodInfo": null
+        },
+        "Azure.Cosmos.DataType Number": {
+          "Type": "Field",
+          "Attributes": [],
+          "MethodInfo": null
+        },
+        "Azure.Cosmos.DataType Point": {
+          "Type": "Field",
+          "Attributes": [],
+          "MethodInfo": null
+        },
+        "Azure.Cosmos.DataType Polygon": {
+          "Type": "Field",
+          "Attributes": [],
+          "MethodInfo": null
+        },
+        "Azure.Cosmos.DataType String": {
+          "Type": "Field",
+          "Attributes": [],
+          "MethodInfo": null
+        },
+        "Int32 value__": {
+          "Type": "Field",
+          "Attributes": [],
+          "MethodInfo": null
+        }
+      },
+      "NestedTypes": {}
+    },
+    "ExcludedPath": {
+      "Subclasses": {},
+      "Members": {
+        "System.String get_Path()[System.Runtime.CompilerServices.CompilerGeneratedAttribute()]": {
+          "Type": "Method",
+          "Attributes": [
+            "CompilerGeneratedAttribute"
+          ],
+          "MethodInfo": "System.String get_Path()"
+        },
+        "System.String Path": {
+          "Type": "Property",
+          "Attributes": [],
+          "MethodInfo": null
+        },
+        "Void .ctor()": {
+          "Type": "Constructor",
+          "Attributes": [],
+          "MethodInfo": "Void .ctor()"
+        },
+        "Void set_Path(System.String)[System.Runtime.CompilerServices.CompilerGeneratedAttribute()]": {
+          "Type": "Method",
+          "Attributes": [
+            "CompilerGeneratedAttribute"
+          ],
+          "MethodInfo": "Void set_Path(System.String)"
+        }
+      },
+      "NestedTypes": {}
+    },
+    "CompositeIndexDefinition`1": {
+      "Subclasses": {},
+      "Members": {
+        "Azure.Cosmos.Fluent.CompositeIndexDefinition`1[T] Path(System.String)": {
+          "Type": "Method",
+          "Attributes": [],
+          "MethodInfo": "Azure.Cosmos.Fluent.CompositeIndexDefinition`1[T] Path(System.String)"
+        },
+        "Azure.Cosmos.Fluent.CompositeIndexDefinition`1[T] Path(System.String, Azure.Cosmos.CompositePathSortOrder)": {
+          "Type": "Method",
+          "Attributes": [],
+          "MethodInfo": "Azure.Cosmos.Fluent.CompositeIndexDefinition`1[T] Path(System.String, Azure.Cosmos.CompositePathSortOrder)"
+        },
+        "T Attach()": {
+          "Type": "Method",
+          "Attributes": [],
+          "MethodInfo": "T Attach()"
+        }
+      },
+      "NestedTypes": {}
+    },
+    "ConflictResolutionDefinition": {
+      "Subclasses": {},
+      "Members": {
+        "Azure.Cosmos.Fluent.ConflictResolutionDefinition WithCustomStoredProcedureResolution(System.String)": {
+          "Type": "Method",
+          "Attributes": [],
+          "MethodInfo": "Azure.Cosmos.Fluent.ConflictResolutionDefinition WithCustomStoredProcedureResolution(System.String)"
+        },
+        "Azure.Cosmos.Fluent.ConflictResolutionDefinition WithLastWriterWinsResolution(System.String)": {
+          "Type": "Method",
+          "Attributes": [],
+          "MethodInfo": "Azure.Cosmos.Fluent.ConflictResolutionDefinition WithLastWriterWinsResolution(System.String)"
+        },
+        "Azure.Cosmos.Fluent.ContainerBuilder Attach()": {
+          "Type": "Method",
+          "Attributes": [],
+          "MethodInfo": "Azure.Cosmos.Fluent.ContainerBuilder Attach()"
+        }
+      },
+      "NestedTypes": {}
+    },
+    "ContainerBuilder": {
+      "Subclasses": {},
+      "Members": {
+        "Azure.Cosmos.ContainerProperties Build()": {
+          "Type": "Method",
+          "Attributes": [],
+          "MethodInfo": "Azure.Cosmos.ContainerProperties Build()"
+        },
+        "Azure.Cosmos.Fluent.ConflictResolutionDefinition WithConflictResolution()": {
+          "Type": "Method",
+          "Attributes": [],
+          "MethodInfo": "Azure.Cosmos.Fluent.ConflictResolutionDefinition WithConflictResolution()"
+        },
+        "Azure.Cosmos.Fluent.UniqueKeyDefinition WithUniqueKey()": {
+          "Type": "Method",
+          "Attributes": [],
+          "MethodInfo": "Azure.Cosmos.Fluent.UniqueKeyDefinition WithUniqueKey()"
+        },
+        "System.Threading.Tasks.Task`1[Azure.Cosmos.ContainerResponse] CreateAsync(System.Nullable`1[System.Int32])[System.Runtime.CompilerServices.AsyncStateMachineAttribute(typeof(Azure.Cosmos.Fluent.ContainerBuilder+<CreateAsync>d__9))]": {
+          "Type": "Method",
+          "Attributes": [
+            "AsyncStateMachineAttribute"
+          ],
+          "MethodInfo": "System.Threading.Tasks.Task`1[Azure.Cosmos.ContainerResponse] CreateAsync(System.Nullable`1[System.Int32])"
+        },
+        "System.Threading.Tasks.Task`1[Azure.Cosmos.ContainerResponse] CreateIfNotExistsAsync(System.Nullable`1[System.Int32])[System.Runtime.CompilerServices.AsyncStateMachineAttribute(typeof(Azure.Cosmos.Fluent.ContainerBuilder+<CreateIfNotExistsAsync>d__10))]": {
+          "Type": "Method",
+          "Attributes": [
+            "AsyncStateMachineAttribute"
+          ],
+          "MethodInfo": "System.Threading.Tasks.Task`1[Azure.Cosmos.ContainerResponse] CreateIfNotExistsAsync(System.Nullable`1[System.Int32])"
+        }
+      },
+      "NestedTypes": {}
+    },
+    "ContainerDefinition`1": {
+      "Subclasses": {},
+      "Members": {
+        "Azure.Cosmos.ContainerProperties Build()": {
+          "Type": "Method",
+          "Attributes": [],
+          "MethodInfo": "Azure.Cosmos.ContainerProperties Build()"
+        },
+        "Azure.Cosmos.Fluent.IndexingPolicyDefinition`1[T] WithIndexingPolicy()": {
+          "Type": "Method",
+          "Attributes": [],
+          "MethodInfo": "Azure.Cosmos.Fluent.IndexingPolicyDefinition`1[T] WithIndexingPolicy()"
+        },
+        "T WithDefaultTimeToLive(Int32)": {
+          "Type": "Method",
+          "Attributes": [],
+          "MethodInfo": "T WithDefaultTimeToLive(Int32)"
+        },
+        "T WithDefaultTimeToLive(System.TimeSpan)": {
+          "Type": "Method",
+          "Attributes": [],
+          "MethodInfo": "T WithDefaultTimeToLive(System.TimeSpan)"
+        },
+        "T WithPartitionKeyDefinitionVersion(Azure.Cosmos.PartitionKeyDefinitionVersion)": {
+          "Type": "Method",
+          "Attributes": [],
+          "MethodInfo": "T WithPartitionKeyDefinitionVersion(Azure.Cosmos.PartitionKeyDefinitionVersion)"
+        },
+        "Void .ctor()": {
+          "Type": "Constructor",
+          "Attributes": [],
+          "MethodInfo": "Void .ctor()"
+        }
+      },
+      "NestedTypes": {}
+    },
+    "CosmosClientBuilder": {
+      "Subclasses": {},
+      "Members": {
+        "Azure.Cosmos.CosmosClient Build()": {
+          "Type": "Method",
+          "Attributes": [],
+          "MethodInfo": "Azure.Cosmos.CosmosClient Build()"
+        },
+        "Azure.Cosmos.Fluent.CosmosClientBuilder WithApplicationName(System.String)": {
+          "Type": "Method",
+          "Attributes": [],
+          "MethodInfo": "Azure.Cosmos.Fluent.CosmosClientBuilder WithApplicationName(System.String)"
+        },
+        "Azure.Cosmos.Fluent.CosmosClientBuilder WithApplicationRegion(System.String)": {
+          "Type": "Method",
+          "Attributes": [],
+          "MethodInfo": "Azure.Cosmos.Fluent.CosmosClientBuilder WithApplicationRegion(System.String)"
+        },
+        "Azure.Cosmos.Fluent.CosmosClientBuilder WithConnectionModeDirect()": {
+          "Type": "Method",
+          "Attributes": [],
+          "MethodInfo": "Azure.Cosmos.Fluent.CosmosClientBuilder WithConnectionModeDirect()"
+        },
+        "Azure.Cosmos.Fluent.CosmosClientBuilder WithConnectionModeGateway(System.Nullable`1[System.Int32], System.Net.IWebProxy)": {
+          "Type": "Method",
+          "Attributes": [],
+          "MethodInfo": "Azure.Cosmos.Fluent.CosmosClientBuilder WithConnectionModeGateway(System.Nullable`1[System.Int32], System.Net.IWebProxy)"
+        },
+        "Azure.Cosmos.Fluent.CosmosClientBuilder WithConsistencyLevel(Azure.Cosmos.ConsistencyLevel)": {
+          "Type": "Method",
+          "Attributes": [],
+          "MethodInfo": "Azure.Cosmos.Fluent.CosmosClientBuilder WithConsistencyLevel(Azure.Cosmos.ConsistencyLevel)"
+        },
+        "Azure.Cosmos.Fluent.CosmosClientBuilder WithCustomSerializer(Azure.Cosmos.Serialization.CosmosSerializer)": {
+          "Type": "Method",
+          "Attributes": [],
+          "MethodInfo": "Azure.Cosmos.Fluent.CosmosClientBuilder WithCustomSerializer(Azure.Cosmos.Serialization.CosmosSerializer)"
+        },
+        "Azure.Cosmos.Fluent.CosmosClientBuilder WithLimitToEndpoint(Boolean)": {
+          "Type": "Method",
+          "Attributes": [],
+          "MethodInfo": "Azure.Cosmos.Fluent.CosmosClientBuilder WithLimitToEndpoint(Boolean)"
+        },
+        "Azure.Cosmos.Fluent.CosmosClientBuilder WithRequestTimeout(System.TimeSpan)": {
+          "Type": "Method",
+          "Attributes": [],
+          "MethodInfo": "Azure.Cosmos.Fluent.CosmosClientBuilder WithRequestTimeout(System.TimeSpan)"
+        },
+        "Azure.Cosmos.Fluent.CosmosClientBuilder WithSerializerOptions(Azure.Cosmos.Serialization.CosmosSerializationOptions)": {
+          "Type": "Method",
+          "Attributes": [],
+          "MethodInfo": "Azure.Cosmos.Fluent.CosmosClientBuilder WithSerializerOptions(Azure.Cosmos.Serialization.CosmosSerializationOptions)"
+        },
+        "Azure.Cosmos.Fluent.CosmosClientBuilder WithThrottlingRetryOptions(System.TimeSpan, Int32)": {
+          "Type": "Method",
+          "Attributes": [],
+          "MethodInfo": "Azure.Cosmos.Fluent.CosmosClientBuilder WithThrottlingRetryOptions(System.TimeSpan, Int32)"
+        },
+        "Void .ctor(System.String)": {
+          "Type": "Constructor",
+          "Attributes": [],
+          "MethodInfo": "Void .ctor(System.String)"
+        },
         "Void .ctor(System.String, System.String)": {
           "Type": "Constructor",
           "Attributes": [],
           "MethodInfo": "Void .ctor(System.String, System.String)"
-        },
-        "Void set_ConflictResolutionPolicy(Azure.Cosmos.ConflictResolutionPolicy)": {
-          "Type": "Method",
-          "Attributes": [],
-          "MethodInfo": "Void set_ConflictResolutionPolicy(Azure.Cosmos.ConflictResolutionPolicy)"
-        },
-        "Void set_DefaultTimeToLive(System.Nullable`1[System.Int32])[System.Runtime.CompilerServices.CompilerGeneratedAttribute()]": {
-          "Type": "Method",
-          "Attributes": [
-            "CompilerGeneratedAttribute"
-          ],
-          "MethodInfo": "Void set_DefaultTimeToLive(System.Nullable`1[System.Int32])"
-        },
-        "Void set_Id(System.String)": {
-          "Type": "Method",
-          "Attributes": [],
-          "MethodInfo": "Void set_Id(System.String)"
-        },
-        "Void set_IndexingPolicy(Azure.Cosmos.IndexingPolicy)": {
-          "Type": "Method",
-          "Attributes": [],
-          "MethodInfo": "Void set_IndexingPolicy(Azure.Cosmos.IndexingPolicy)"
-        },
-        "Void set_PartitionKeyDefinitionVersion(System.Nullable`1[Azure.Cosmos.PartitionKeyDefinitionVersion])": {
-          "Type": "Method",
-          "Attributes": [],
-          "MethodInfo": "Void set_PartitionKeyDefinitionVersion(System.Nullable`1[Azure.Cosmos.PartitionKeyDefinitionVersion])"
-        },
-        "Void set_PartitionKeyPath(System.String)": {
-          "Type": "Method",
-          "Attributes": [],
-          "MethodInfo": "Void set_PartitionKeyPath(System.String)"
-        },
-        "Void set_UniqueKeyPolicy(Azure.Cosmos.UniqueKeyPolicy)": {
-          "Type": "Method",
-          "Attributes": [],
-          "MethodInfo": "Void set_UniqueKeyPolicy(Azure.Cosmos.UniqueKeyPolicy)"
-        }
-      },
-      "NestedTypes": {}
-    },
-    "CosmosContainerResponse": {
-      "Subclasses": {},
-      "Members": {
-        "Azure.Cosmos.CosmosContainer Container": {
-          "Type": "Property",
-          "Attributes": [],
-          "MethodInfo": null
-        },
-        "Azure.Cosmos.CosmosContainer get_Container()[System.Runtime.CompilerServices.CompilerGeneratedAttribute()]": {
-          "Type": "Method",
-          "Attributes": [
-            "CompilerGeneratedAttribute"
-          ],
-          "MethodInfo": "Azure.Cosmos.CosmosContainer get_Container()"
-        },
-        "Azure.Cosmos.CosmosContainer op_Implicit(Azure.Cosmos.CosmosContainerResponse)": {
-          "Type": "Method",
-          "Attributes": [],
-          "MethodInfo": "Azure.Cosmos.CosmosContainer op_Implicit(Azure.Cosmos.CosmosContainerResponse)"
-        },
-        "Azure.Cosmos.CosmosContainerProperties get_Value()[System.Runtime.CompilerServices.CompilerGeneratedAttribute()]": {
-          "Type": "Method",
-          "Attributes": [
-            "CompilerGeneratedAttribute"
-          ],
-          "MethodInfo": "Azure.Cosmos.CosmosContainerProperties get_Value()"
-        },
-        "Azure.Cosmos.CosmosContainerProperties Value": {
-          "Type": "Property",
-          "Attributes": [],
-          "MethodInfo": null
-        },
+        }
+      },
+      "NestedTypes": {}
+    },
+    "IndexingPolicyDefinition`1": {
+      "Subclasses": {},
+      "Members": {
+        "Azure.Cosmos.Fluent.CompositeIndexDefinition`1[Azure.Cosmos.Fluent.IndexingPolicyDefinition`1[T]] WithCompositeIndex()": {
+          "Type": "Method",
+          "Attributes": [],
+          "MethodInfo": "Azure.Cosmos.Fluent.CompositeIndexDefinition`1[Azure.Cosmos.Fluent.IndexingPolicyDefinition`1[T]] WithCompositeIndex()"
+        },
+        "Azure.Cosmos.Fluent.IndexingPolicyDefinition`1[T] WithAutomaticIndexing(Boolean)": {
+          "Type": "Method",
+          "Attributes": [],
+          "MethodInfo": "Azure.Cosmos.Fluent.IndexingPolicyDefinition`1[T] WithAutomaticIndexing(Boolean)"
+        },
+        "Azure.Cosmos.Fluent.IndexingPolicyDefinition`1[T] WithIndexingMode(Azure.Cosmos.IndexingMode)": {
+          "Type": "Method",
+          "Attributes": [],
+          "MethodInfo": "Azure.Cosmos.Fluent.IndexingPolicyDefinition`1[T] WithIndexingMode(Azure.Cosmos.IndexingMode)"
+        },
+        "Azure.Cosmos.Fluent.PathsDefinition`1[Azure.Cosmos.Fluent.IndexingPolicyDefinition`1[T]] WithExcludedPaths()": {
+          "Type": "Method",
+          "Attributes": [],
+          "MethodInfo": "Azure.Cosmos.Fluent.PathsDefinition`1[Azure.Cosmos.Fluent.IndexingPolicyDefinition`1[T]] WithExcludedPaths()"
+        },
+        "Azure.Cosmos.Fluent.PathsDefinition`1[Azure.Cosmos.Fluent.IndexingPolicyDefinition`1[T]] WithIncludedPaths()": {
+          "Type": "Method",
+          "Attributes": [],
+          "MethodInfo": "Azure.Cosmos.Fluent.PathsDefinition`1[Azure.Cosmos.Fluent.IndexingPolicyDefinition`1[T]] WithIncludedPaths()"
+        },
+        "Azure.Cosmos.Fluent.SpatialIndexDefinition`1[Azure.Cosmos.Fluent.IndexingPolicyDefinition`1[T]] WithSpatialIndex()": {
+          "Type": "Method",
+          "Attributes": [],
+          "MethodInfo": "Azure.Cosmos.Fluent.SpatialIndexDefinition`1[Azure.Cosmos.Fluent.IndexingPolicyDefinition`1[T]] WithSpatialIndex()"
+        },
+        "T Attach()": {
+          "Type": "Method",
+          "Attributes": [],
+          "MethodInfo": "T Attach()"
+        },
+        "Void .ctor()": {
+          "Type": "Constructor",
+          "Attributes": [],
+          "MethodInfo": "Void .ctor()"
+        }
+      },
+      "NestedTypes": {}
+    },
+    "PathsDefinition`1": {
+      "Subclasses": {},
+      "Members": {
+        "Azure.Cosmos.Fluent.PathsDefinition`1[T] Path(System.String)": {
+          "Type": "Method",
+          "Attributes": [],
+          "MethodInfo": "Azure.Cosmos.Fluent.PathsDefinition`1[T] Path(System.String)"
+        },
+        "T Attach()": {
+          "Type": "Method",
+          "Attributes": [],
+          "MethodInfo": "T Attach()"
+        }
+      },
+      "NestedTypes": {}
+    },
+    "SpatialIndexDefinition`1": {
+      "Subclasses": {},
+      "Members": {
+        "Azure.Cosmos.Fluent.SpatialIndexDefinition`1[T] Path(System.String)": {
+          "Type": "Method",
+          "Attributes": [],
+          "MethodInfo": "Azure.Cosmos.Fluent.SpatialIndexDefinition`1[T] Path(System.String)"
+        },
+        "Azure.Cosmos.Fluent.SpatialIndexDefinition`1[T] Path(System.String, Azure.Cosmos.Spatial.SpatialType[])": {
+          "Type": "Method",
+          "Attributes": [],
+          "MethodInfo": "Azure.Cosmos.Fluent.SpatialIndexDefinition`1[T] Path(System.String, Azure.Cosmos.Spatial.SpatialType[])"
+        },
+        "T Attach()": {
+          "Type": "Method",
+          "Attributes": [],
+          "MethodInfo": "T Attach()"
+        }
+      },
+      "NestedTypes": {}
+    },
+    "UniqueKeyDefinition": {
+      "Subclasses": {},
+      "Members": {
+        "Azure.Cosmos.Fluent.ContainerBuilder Attach()": {
+          "Type": "Method",
+          "Attributes": [],
+          "MethodInfo": "Azure.Cosmos.Fluent.ContainerBuilder Attach()"
+        },
+        "Azure.Cosmos.Fluent.UniqueKeyDefinition Path(System.String)": {
+          "Type": "Method",
+          "Attributes": [],
+          "MethodInfo": "Azure.Cosmos.Fluent.UniqueKeyDefinition Path(System.String)"
+        }
+      },
+      "NestedTypes": {}
+    },
+    "IncludedPath": {
+      "Subclasses": {},
+      "Members": {
+        "System.String get_Path()[System.Runtime.CompilerServices.CompilerGeneratedAttribute()]": {
+          "Type": "Method",
+          "Attributes": [
+            "CompilerGeneratedAttribute"
+          ],
+          "MethodInfo": "System.String get_Path()"
+        },
+        "System.String Path": {
+          "Type": "Property",
+          "Attributes": [],
+          "MethodInfo": null
+        },
+        "Void .ctor()": {
+          "Type": "Constructor",
+          "Attributes": [],
+          "MethodInfo": "Void .ctor()"
+        },
+        "Void set_Path(System.String)[System.Runtime.CompilerServices.CompilerGeneratedAttribute()]": {
+          "Type": "Method",
+          "Attributes": [
+            "CompilerGeneratedAttribute"
+          ],
+          "MethodInfo": "Void set_Path(System.String)"
+        }
+      },
+      "NestedTypes": {}
+    },
+    "IndexingDirective": {
+      "Subclasses": {},
+      "Members": {
+        "Azure.Cosmos.IndexingDirective Default": {
+          "Type": "Field",
+          "Attributes": [],
+          "MethodInfo": null
+        },
+        "Azure.Cosmos.IndexingDirective Exclude": {
+          "Type": "Field",
+          "Attributes": [],
+          "MethodInfo": null
+        },
+        "Azure.Cosmos.IndexingDirective Include": {
+          "Type": "Field",
+          "Attributes": [],
+          "MethodInfo": null
+        },
+        "Int32 value__": {
+          "Type": "Field",
+          "Attributes": [],
+          "MethodInfo": null
+        }
+      },
+      "NestedTypes": {}
+    },
+    "IndexingMode": {
+      "Subclasses": {},
+      "Members": {
+        "Azure.Cosmos.IndexingMode Consistent": {
+          "Type": "Field",
+          "Attributes": [],
+          "MethodInfo": null
+        },
+        "Azure.Cosmos.IndexingMode Lazy": {
+          "Type": "Field",
+          "Attributes": [],
+          "MethodInfo": null
+        },
+        "Azure.Cosmos.IndexingMode None": {
+          "Type": "Field",
+          "Attributes": [],
+          "MethodInfo": null
+        },
+        "Int32 value__": {
+          "Type": "Field",
+          "Attributes": [],
+          "MethodInfo": null
+        }
+      },
+      "NestedTypes": {}
+    },
+    "IndexingPolicy": {
+      "Subclasses": {},
+      "Members": {
+        "Azure.Cosmos.IndexingMode get_IndexingMode()[System.Runtime.CompilerServices.CompilerGeneratedAttribute()]": {
+          "Type": "Method",
+          "Attributes": [
+            "CompilerGeneratedAttribute"
+          ],
+          "MethodInfo": "Azure.Cosmos.IndexingMode get_IndexingMode()"
+        },
+        "Azure.Cosmos.IndexingMode IndexingMode": {
+          "Type": "Property",
+          "Attributes": [],
+          "MethodInfo": null
+        },
+        "Boolean Automatic": {
+          "Type": "Property",
+          "Attributes": [],
+          "MethodInfo": null
+        },
+        "Boolean get_Automatic()[System.Runtime.CompilerServices.CompilerGeneratedAttribute()]": {
+          "Type": "Method",
+          "Attributes": [
+            "CompilerGeneratedAttribute"
+          ],
+          "MethodInfo": "Boolean get_Automatic()"
+        },
+        "System.Collections.ObjectModel.Collection`1[Azure.Cosmos.ExcludedPath] ExcludedPaths": {
+          "Type": "Property",
+          "Attributes": [],
+          "MethodInfo": null
+        },
+        "System.Collections.ObjectModel.Collection`1[Azure.Cosmos.ExcludedPath] get_ExcludedPaths()[System.Runtime.CompilerServices.CompilerGeneratedAttribute()]": {
+          "Type": "Method",
+          "Attributes": [
+            "CompilerGeneratedAttribute"
+          ],
+          "MethodInfo": "System.Collections.ObjectModel.Collection`1[Azure.Cosmos.ExcludedPath] get_ExcludedPaths()"
+        },
+        "System.Collections.ObjectModel.Collection`1[Azure.Cosmos.IncludedPath] get_IncludedPaths()[System.Runtime.CompilerServices.CompilerGeneratedAttribute()]": {
+          "Type": "Method",
+          "Attributes": [
+            "CompilerGeneratedAttribute"
+          ],
+          "MethodInfo": "System.Collections.ObjectModel.Collection`1[Azure.Cosmos.IncludedPath] get_IncludedPaths()"
+        },
+        "System.Collections.ObjectModel.Collection`1[Azure.Cosmos.IncludedPath] IncludedPaths": {
+          "Type": "Property",
+          "Attributes": [],
+          "MethodInfo": null
+        },
+        "System.Collections.ObjectModel.Collection`1[Azure.Cosmos.Spatial.SpatialPath] get_SpatialIndexes()[System.Runtime.CompilerServices.CompilerGeneratedAttribute()]": {
+          "Type": "Method",
+          "Attributes": [
+            "CompilerGeneratedAttribute"
+          ],
+          "MethodInfo": "System.Collections.ObjectModel.Collection`1[Azure.Cosmos.Spatial.SpatialPath] get_SpatialIndexes()"
+        },
+        "System.Collections.ObjectModel.Collection`1[Azure.Cosmos.Spatial.SpatialPath] SpatialIndexes": {
+          "Type": "Property",
+          "Attributes": [],
+          "MethodInfo": null
+        },
+        "System.Collections.ObjectModel.Collection`1[System.Collections.ObjectModel.Collection`1[Azure.Cosmos.CompositePath]] CompositeIndexes": {
+          "Type": "Property",
+          "Attributes": [],
+          "MethodInfo": null
+        },
+        "System.Collections.ObjectModel.Collection`1[System.Collections.ObjectModel.Collection`1[Azure.Cosmos.CompositePath]] get_CompositeIndexes()[System.Runtime.CompilerServices.CompilerGeneratedAttribute()]": {
+          "Type": "Method",
+          "Attributes": [
+            "CompilerGeneratedAttribute"
+          ],
+          "MethodInfo": "System.Collections.ObjectModel.Collection`1[System.Collections.ObjectModel.Collection`1[Azure.Cosmos.CompositePath]] get_CompositeIndexes()"
+        },
+        "Void .ctor()": {
+          "Type": "Constructor",
+          "Attributes": [],
+          "MethodInfo": "Void .ctor()"
+        },
+        "Void set_Automatic(Boolean)[System.Runtime.CompilerServices.CompilerGeneratedAttribute()]": {
+          "Type": "Method",
+          "Attributes": [
+            "CompilerGeneratedAttribute"
+          ],
+          "MethodInfo": "Void set_Automatic(Boolean)"
+        },
+        "Void set_IndexingMode(Azure.Cosmos.IndexingMode)[System.Runtime.CompilerServices.CompilerGeneratedAttribute()]": {
+          "Type": "Method",
+          "Attributes": [
+            "CompilerGeneratedAttribute"
+          ],
+          "MethodInfo": "Void set_IndexingMode(Azure.Cosmos.IndexingMode)"
+        }
+      },
+      "NestedTypes": {}
+    },
+    "IndexKind": {
+      "Subclasses": {},
+      "Members": {
+        "Azure.Cosmos.IndexKind Hash": {
+          "Type": "Field",
+          "Attributes": [],
+          "MethodInfo": null
+        },
+        "Azure.Cosmos.IndexKind Range": {
+          "Type": "Field",
+          "Attributes": [],
+          "MethodInfo": null
+        },
+        "Azure.Cosmos.IndexKind Spatial": {
+          "Type": "Field",
+          "Attributes": [],
+          "MethodInfo": null
+        },
+        "Int32 value__": {
+          "Type": "Field",
+          "Attributes": [],
+          "MethodInfo": null
+        }
+      },
+      "NestedTypes": {}
+    },
+    "ItemRequestOptions": {
+      "Subclasses": {},
+      "Members": {
+        "System.Collections.Generic.IEnumerable`1[System.String] get_PostTriggers()[System.Runtime.CompilerServices.CompilerGeneratedAttribute()]": {
+          "Type": "Method",
+          "Attributes": [
+            "CompilerGeneratedAttribute"
+          ],
+          "MethodInfo": "System.Collections.Generic.IEnumerable`1[System.String] get_PostTriggers()"
+        },
+        "System.Collections.Generic.IEnumerable`1[System.String] get_PreTriggers()[System.Runtime.CompilerServices.CompilerGeneratedAttribute()]": {
+          "Type": "Method",
+          "Attributes": [
+            "CompilerGeneratedAttribute"
+          ],
+          "MethodInfo": "System.Collections.Generic.IEnumerable`1[System.String] get_PreTriggers()"
+        },
+        "System.Collections.Generic.IEnumerable`1[System.String] PostTriggers": {
+          "Type": "Property",
+          "Attributes": [],
+          "MethodInfo": null
+        },
+        "System.Collections.Generic.IEnumerable`1[System.String] PreTriggers": {
+          "Type": "Property",
+          "Attributes": [],
+          "MethodInfo": null
+        },
+        "System.Nullable`1[Azure.Cosmos.ConsistencyLevel] ConsistencyLevel": {
+          "Type": "Property",
+          "Attributes": [],
+          "MethodInfo": null
+        },
+        "System.Nullable`1[Azure.Cosmos.ConsistencyLevel] get_ConsistencyLevel()": {
+          "Type": "Method",
+          "Attributes": [],
+          "MethodInfo": "System.Nullable`1[Azure.Cosmos.ConsistencyLevel] get_ConsistencyLevel()"
+        },
+        "System.Nullable`1[Azure.Cosmos.IndexingDirective] get_IndexingDirective()[System.Runtime.CompilerServices.CompilerGeneratedAttribute()]": {
+          "Type": "Method",
+          "Attributes": [
+            "CompilerGeneratedAttribute"
+          ],
+          "MethodInfo": "System.Nullable`1[Azure.Cosmos.IndexingDirective] get_IndexingDirective()"
+        },
+        "System.Nullable`1[Azure.Cosmos.IndexingDirective] IndexingDirective": {
+          "Type": "Property",
+          "Attributes": [],
+          "MethodInfo": null
+        },
+        "System.String get_SessionToken()[System.Runtime.CompilerServices.CompilerGeneratedAttribute()]": {
+          "Type": "Method",
+          "Attributes": [
+            "CompilerGeneratedAttribute"
+          ],
+          "MethodInfo": "System.String get_SessionToken()"
+        },
+        "System.String SessionToken": {
+          "Type": "Property",
+          "Attributes": [],
+          "MethodInfo": null
+        },
+        "Void .ctor()": {
+          "Type": "Constructor",
+          "Attributes": [],
+          "MethodInfo": "Void .ctor()"
+        },
+        "Void set_ConsistencyLevel(System.Nullable`1[Azure.Cosmos.ConsistencyLevel])": {
+          "Type": "Method",
+          "Attributes": [],
+          "MethodInfo": "Void set_ConsistencyLevel(System.Nullable`1[Azure.Cosmos.ConsistencyLevel])"
+        },
+        "Void set_IndexingDirective(System.Nullable`1[Azure.Cosmos.IndexingDirective])[System.Runtime.CompilerServices.CompilerGeneratedAttribute()]": {
+          "Type": "Method",
+          "Attributes": [
+            "CompilerGeneratedAttribute"
+          ],
+          "MethodInfo": "Void set_IndexingDirective(System.Nullable`1[Azure.Cosmos.IndexingDirective])"
+        },
+        "Void set_PostTriggers(System.Collections.Generic.IEnumerable`1[System.String])[System.Runtime.CompilerServices.CompilerGeneratedAttribute()]": {
+          "Type": "Method",
+          "Attributes": [
+            "CompilerGeneratedAttribute"
+          ],
+          "MethodInfo": "Void set_PostTriggers(System.Collections.Generic.IEnumerable`1[System.String])"
+        },
+        "Void set_PreTriggers(System.Collections.Generic.IEnumerable`1[System.String])[System.Runtime.CompilerServices.CompilerGeneratedAttribute()]": {
+          "Type": "Method",
+          "Attributes": [
+            "CompilerGeneratedAttribute"
+          ],
+          "MethodInfo": "Void set_PreTriggers(System.Collections.Generic.IEnumerable`1[System.String])"
+        },
+        "Void set_SessionToken(System.String)[System.Runtime.CompilerServices.CompilerGeneratedAttribute()]": {
+          "Type": "Method",
+          "Attributes": [
+            "CompilerGeneratedAttribute"
+          ],
+          "MethodInfo": "Void set_SessionToken(System.String)"
+        }
+      },
+      "NestedTypes": {}
+    },
+    "ItemResponse`1": {
+      "Subclasses": {},
+      "Members": {
         "Azure.Response GetRawResponse()": {
           "Type": "Method",
           "Attributes": [],
           "MethodInfo": "Azure.Response GetRawResponse()"
-        }
-      },
-      "NestedTypes": {}
-    },
-    "CosmosDatabase": {
-      "Subclasses": {},
-      "Members": {
-        "Azure.AsyncPageable`1[T] GetContainerQueryIterator[T](Azure.Cosmos.QueryDefinition, System.String, Azure.Cosmos.QueryRequestOptions, System.Threading.CancellationToken)": {
-          "Type": "Method",
-          "Attributes": [],
-          "MethodInfo": "Azure.AsyncPageable`1[T] GetContainerQueryIterator[T](Azure.Cosmos.QueryDefinition, System.String, Azure.Cosmos.QueryRequestOptions, System.Threading.CancellationToken)"
-        },
-        "Azure.AsyncPageable`1[T] GetContainerQueryIterator[T](System.String, System.String, Azure.Cosmos.QueryRequestOptions, System.Threading.CancellationToken)": {
-          "Type": "Method",
-          "Attributes": [],
-          "MethodInfo": "Azure.AsyncPageable`1[T] GetContainerQueryIterator[T](System.String, System.String, Azure.Cosmos.QueryRequestOptions, System.Threading.CancellationToken)"
-        },
-        "Azure.AsyncPageable`1[T] GetUserQueryIterator[T](Azure.Cosmos.QueryDefinition, System.String, Azure.Cosmos.QueryRequestOptions, System.Threading.CancellationToken)": {
-          "Type": "Method",
-          "Attributes": [],
-          "MethodInfo": "Azure.AsyncPageable`1[T] GetUserQueryIterator[T](Azure.Cosmos.QueryDefinition, System.String, Azure.Cosmos.QueryRequestOptions, System.Threading.CancellationToken)"
-        },
-        "Azure.AsyncPageable`1[T] GetUserQueryIterator[T](System.String, System.String, Azure.Cosmos.QueryRequestOptions, System.Threading.CancellationToken)": {
-          "Type": "Method",
-          "Attributes": [],
-          "MethodInfo": "Azure.AsyncPageable`1[T] GetUserQueryIterator[T](System.String, System.String, Azure.Cosmos.QueryRequestOptions, System.Threading.CancellationToken)"
-        },
-        "Azure.Cosmos.CosmosContainer GetContainer(System.String)": {
-          "Type": "Method",
-          "Attributes": [],
-<<<<<<< HEAD
-          "MethodInfo": "Azure.Cosmos.CosmosContainer GetContainer(System.String)"
-        },
-        "Azure.Cosmos.CosmosUser GetUser(System.String)": {
-          "Type": "Method",
-          "Attributes": [],
-          "MethodInfo": "Azure.Cosmos.CosmosUser GetUser(System.String)"
-        },
-        "Azure.Cosmos.Fluent.ContainerBuilder DefineContainer(System.String, System.String)": {
-          "Type": "Method",
-          "Attributes": [],
-          "MethodInfo": "Azure.Cosmos.Fluent.ContainerBuilder DefineContainer(System.String, System.String)"
-=======
-          "MethodInfo": "System.Threading.Tasks.Task`1[Azure.Cosmos.PermissionResponse] ReplaceAsync(Azure.Cosmos.PermissionProperties, System.Nullable`1[System.Int32], Azure.Cosmos.RequestOptions, System.Threading.CancellationToken)"
-        }
-      },
-      "NestedTypes": {}
-    },
-    "CosmosUser": {
-      "Subclasses": {},
-      "Members": {
-        "Azure.AsyncPageable`1[T] GetPermissionQueryResultsAsync[T](Azure.Cosmos.QueryDefinition, System.String, Azure.Cosmos.QueryRequestOptions, System.Threading.CancellationToken)": {
-          "Type": "Method",
-          "Attributes": [],
-          "MethodInfo": "Azure.AsyncPageable`1[T] GetPermissionQueryResultsAsync[T](Azure.Cosmos.QueryDefinition, System.String, Azure.Cosmos.QueryRequestOptions, System.Threading.CancellationToken)"
-        },
-        "Azure.AsyncPageable`1[T] GetPermissionQueryResultsAsync[T](System.String, System.String, Azure.Cosmos.QueryRequestOptions, System.Threading.CancellationToken)": {
-          "Type": "Method",
-          "Attributes": [],
-          "MethodInfo": "Azure.AsyncPageable`1[T] GetPermissionQueryResultsAsync[T](System.String, System.String, Azure.Cosmos.QueryRequestOptions, System.Threading.CancellationToken)"
->>>>>>> 85ca0c36
-        },
-        "System.Collections.Generic.IAsyncEnumerable`1[Azure.Response] GetContainerQueryStreamIterator(Azure.Cosmos.QueryDefinition, System.String, Azure.Cosmos.QueryRequestOptions, System.Threading.CancellationToken)": {
-          "Type": "Method",
-          "Attributes": [],
-          "MethodInfo": "System.Collections.Generic.IAsyncEnumerable`1[Azure.Response] GetContainerQueryStreamIterator(Azure.Cosmos.QueryDefinition, System.String, Azure.Cosmos.QueryRequestOptions, System.Threading.CancellationToken)"
-        },
-        "System.Collections.Generic.IAsyncEnumerable`1[Azure.Response] GetContainerQueryStreamIterator(System.String, System.String, Azure.Cosmos.QueryRequestOptions, System.Threading.CancellationToken)": {
-          "Type": "Method",
-          "Attributes": [],
-          "MethodInfo": "System.Collections.Generic.IAsyncEnumerable`1[Azure.Response] GetContainerQueryStreamIterator(System.String, System.String, Azure.Cosmos.QueryRequestOptions, System.Threading.CancellationToken)"
-        },
-        "System.String get_Id()": {
-          "Type": "Method",
-          "Attributes": [],
+        },
+        "System.Nullable`1[Azure.ETag] ETag": {
+          "Type": "Property",
+          "Attributes": [],
+          "MethodInfo": null
+        },
+        "System.Nullable`1[Azure.ETag] get_ETag()": {
+          "Type": "Method",
+          "Attributes": [],
+          "MethodInfo": "System.Nullable`1[Azure.ETag] get_ETag()"
+        },
+        "System.String get_Session()": {
+          "Type": "Method",
+          "Attributes": [],
+          "MethodInfo": "System.String get_Session()"
+        },
+        "System.String Session": {
+          "Type": "Property",
+          "Attributes": [],
+          "MethodInfo": null
+        },
+        "T get_Value()[System.Runtime.CompilerServices.CompilerGeneratedAttribute()]": {
+          "Type": "Method",
+          "Attributes": [
+            "CompilerGeneratedAttribute"
+          ],
+          "MethodInfo": "T get_Value()"
+        },
+        "T Value": {
+          "Type": "Property",
+          "Attributes": [],
+          "MethodInfo": null
+        }
+      },
+      "NestedTypes": {}
+    },
+    "OperationKind": {
+      "Subclasses": {},
+      "Members": {
+        "Azure.Cosmos.OperationKind Create": {
+          "Type": "Field",
+          "Attributes": [],
+          "MethodInfo": null
+        },
+        "Azure.Cosmos.OperationKind Delete": {
+          "Type": "Field",
+          "Attributes": [],
+          "MethodInfo": null
+        },
+        "Azure.Cosmos.OperationKind Invalid": {
+          "Type": "Field",
+          "Attributes": [],
+          "MethodInfo": null
+        },
+        "Azure.Cosmos.OperationKind Replace": {
+          "Type": "Field",
+          "Attributes": [],
+          "MethodInfo": null
+        },
+        "Int32 value__": {
+          "Type": "Field",
+          "Attributes": [],
+          "MethodInfo": null
+        }
+      },
+      "NestedTypes": {}
+    },
+    "PartitionKey": {
+      "Subclasses": {},
+      "Members": {
+        "Azure.Cosmos.PartitionKey None": {
+          "Type": "Field",
+          "Attributes": [],
+          "MethodInfo": null
+        },
+        "Azure.Cosmos.PartitionKey Null": {
+          "Type": "Field",
+          "Attributes": [],
+          "MethodInfo": null
+        },
+        "Boolean Equals(Azure.Cosmos.PartitionKey)": {
+          "Type": "Method",
+          "Attributes": [],
+          "MethodInfo": "Boolean Equals(Azure.Cosmos.PartitionKey)"
+        },
+        "Boolean Equals(System.Object)": {
+          "Type": "Method",
+          "Attributes": [],
+          "MethodInfo": "Boolean Equals(System.Object)"
+        },
+        "Boolean op_Equality(Azure.Cosmos.PartitionKey, Azure.Cosmos.PartitionKey)": {
+          "Type": "Method",
+          "Attributes": [],
+          "MethodInfo": "Boolean op_Equality(Azure.Cosmos.PartitionKey, Azure.Cosmos.PartitionKey)"
+        },
+        "Boolean op_Inequality(Azure.Cosmos.PartitionKey, Azure.Cosmos.PartitionKey)": {
+          "Type": "Method",
+          "Attributes": [],
+          "MethodInfo": "Boolean op_Inequality(Azure.Cosmos.PartitionKey, Azure.Cosmos.PartitionKey)"
+        },
+        "Int32 GetHashCode()": {
+          "Type": "Method",
+          "Attributes": [],
+          "MethodInfo": "Int32 GetHashCode()"
+        },
+        "System.String SystemKeyName": {
+          "Type": "Field",
+          "Attributes": [],
+          "MethodInfo": null
+        },
+        "System.String SystemKeyPath": {
+          "Type": "Field",
+          "Attributes": [],
+          "MethodInfo": null
+        },
+        "System.String ToString()": {
+          "Type": "Method",
+          "Attributes": [],
+          "MethodInfo": "System.String ToString()"
+        },
+        "Void .ctor(Boolean)": {
+          "Type": "Constructor",
+          "Attributes": [],
+          "MethodInfo": "Void .ctor(Boolean)"
+        },
+        "Void .ctor(Double)": {
+          "Type": "Constructor",
+          "Attributes": [],
+          "MethodInfo": "Void .ctor(Double)"
+        },
+        "Void .ctor(System.String)": {
+          "Type": "Constructor",
+          "Attributes": [],
+          "MethodInfo": "Void .ctor(System.String)"
+        }
+      },
+      "NestedTypes": {}
+    },
+    "PartitionKeyDefinitionVersion": {
+      "Subclasses": {},
+      "Members": {
+        "Azure.Cosmos.PartitionKeyDefinitionVersion V1": {
+          "Type": "Field",
+          "Attributes": [],
+          "MethodInfo": null
+        },
+        "Azure.Cosmos.PartitionKeyDefinitionVersion V2": {
+          "Type": "Field",
+          "Attributes": [],
+          "MethodInfo": null
+        },
+        "Int32 value__": {
+          "Type": "Field",
+          "Attributes": [],
+          "MethodInfo": null
+        }
+      },
+      "NestedTypes": {}
+    },
+    "PermissionMode": {
+      "Subclasses": {},
+      "Members": {
+        "Azure.Cosmos.PermissionMode All": {
+          "Type": "Field",
+          "Attributes": [],
+          "MethodInfo": null
+        },
+        "Azure.Cosmos.PermissionMode Read": {
+          "Type": "Field",
+          "Attributes": [],
+          "MethodInfo": null
+        },
+        "Byte value__": {
+          "Type": "Field",
+          "Attributes": [],
+          "MethodInfo": null
+        }
+      },
+      "NestedTypes": {}
+    },
+    "PermissionProperties": {
+      "Subclasses": {},
+      "Members": {
+        "Azure.Cosmos.PermissionMode get_PermissionMode()[System.Runtime.CompilerServices.CompilerGeneratedAttribute()]": {
+          "Type": "Method",
+          "Attributes": [
+            "CompilerGeneratedAttribute"
+          ],
+          "MethodInfo": "Azure.Cosmos.PermissionMode get_PermissionMode()"
+        },
+        "Azure.Cosmos.PermissionMode PermissionMode": {
+          "Type": "Property",
+          "Attributes": [],
+          "MethodInfo": null
+        },
+        "System.Nullable`1[Azure.Cosmos.PartitionKey] get_ResourcePartitionKey()": {
+          "Type": "Method",
+          "Attributes": [],
+          "MethodInfo": "System.Nullable`1[Azure.Cosmos.PartitionKey] get_ResourcePartitionKey()"
+        },
+        "System.Nullable`1[Azure.Cosmos.PartitionKey] ResourcePartitionKey": {
+          "Type": "Property",
+          "Attributes": [],
+          "MethodInfo": null
+        },
+        "System.Nullable`1[Azure.ETag] ETag": {
+          "Type": "Property",
+          "Attributes": [],
+          "MethodInfo": null
+        },
+        "System.Nullable`1[Azure.ETag] get_ETag()[System.Runtime.CompilerServices.CompilerGeneratedAttribute()]": {
+          "Type": "Method",
+          "Attributes": [
+            "CompilerGeneratedAttribute"
+          ],
+          "MethodInfo": "System.Nullable`1[Azure.ETag] get_ETag()"
+        },
+        "System.Nullable`1[System.DateTime] get_LastModified()[System.Runtime.CompilerServices.CompilerGeneratedAttribute()]": {
+          "Type": "Method",
+          "Attributes": [
+            "CompilerGeneratedAttribute"
+          ],
+          "MethodInfo": "System.Nullable`1[System.DateTime] get_LastModified()"
+        },
+        "System.Nullable`1[System.DateTime] LastModified": {
+          "Type": "Property",
+          "Attributes": [],
+          "MethodInfo": null
+        },
+        "System.String get_Id()[System.Runtime.CompilerServices.CompilerGeneratedAttribute()]": {
+          "Type": "Method",
+          "Attributes": [
+            "CompilerGeneratedAttribute"
+          ],
           "MethodInfo": "System.String get_Id()"
         },
+        "System.String get_ResourceUri()[System.Runtime.CompilerServices.CompilerGeneratedAttribute()]": {
+          "Type": "Method",
+          "Attributes": [
+            "CompilerGeneratedAttribute"
+          ],
+          "MethodInfo": "System.String get_ResourceUri()"
+        },
+        "System.String get_Token()[System.Runtime.CompilerServices.CompilerGeneratedAttribute()]": {
+          "Type": "Method",
+          "Attributes": [
+            "CompilerGeneratedAttribute"
+          ],
+          "MethodInfo": "System.String get_Token()"
+        },
         "System.String Id": {
           "Type": "Property",
           "Attributes": [],
           "MethodInfo": null
         },
-        "System.Threading.Tasks.Task`1[Azure.Cosmos.CosmosContainerResponse] CreateContainerAsync(Azure.Cosmos.CosmosContainerProperties, System.Nullable`1[System.Int32], Azure.Cosmos.RequestOptions, System.Threading.CancellationToken)": {
-          "Type": "Method",
-          "Attributes": [],
-          "MethodInfo": "System.Threading.Tasks.Task`1[Azure.Cosmos.CosmosContainerResponse] CreateContainerAsync(Azure.Cosmos.CosmosContainerProperties, System.Nullable`1[System.Int32], Azure.Cosmos.RequestOptions, System.Threading.CancellationToken)"
-        },
-        "System.Threading.Tasks.Task`1[Azure.Cosmos.CosmosContainerResponse] CreateContainerAsync(System.String, System.String, System.Nullable`1[System.Int32], Azure.Cosmos.RequestOptions, System.Threading.CancellationToken)": {
-          "Type": "Method",
-          "Attributes": [],
-          "MethodInfo": "System.Threading.Tasks.Task`1[Azure.Cosmos.CosmosContainerResponse] CreateContainerAsync(System.String, System.String, System.Nullable`1[System.Int32], Azure.Cosmos.RequestOptions, System.Threading.CancellationToken)"
-        },
-        "System.Threading.Tasks.Task`1[Azure.Cosmos.CosmosContainerResponse] CreateContainerIfNotExistsAsync(Azure.Cosmos.CosmosContainerProperties, System.Nullable`1[System.Int32], Azure.Cosmos.RequestOptions, System.Threading.CancellationToken)": {
-          "Type": "Method",
-          "Attributes": [],
-          "MethodInfo": "System.Threading.Tasks.Task`1[Azure.Cosmos.CosmosContainerResponse] CreateContainerIfNotExistsAsync(Azure.Cosmos.CosmosContainerProperties, System.Nullable`1[System.Int32], Azure.Cosmos.RequestOptions, System.Threading.CancellationToken)"
-        },
-        "System.Threading.Tasks.Task`1[Azure.Cosmos.CosmosContainerResponse] CreateContainerIfNotExistsAsync(System.String, System.String, System.Nullable`1[System.Int32], Azure.Cosmos.RequestOptions, System.Threading.CancellationToken)": {
-          "Type": "Method",
-          "Attributes": [],
-          "MethodInfo": "System.Threading.Tasks.Task`1[Azure.Cosmos.CosmosContainerResponse] CreateContainerIfNotExistsAsync(System.String, System.String, System.Nullable`1[System.Int32], Azure.Cosmos.RequestOptions, System.Threading.CancellationToken)"
-        },
-        "System.Threading.Tasks.Task`1[Azure.Cosmos.CosmosDatabaseResponse] DeleteAsync(Azure.Cosmos.RequestOptions, System.Threading.CancellationToken)": {
-          "Type": "Method",
-          "Attributes": [],
-          "MethodInfo": "System.Threading.Tasks.Task`1[Azure.Cosmos.CosmosDatabaseResponse] DeleteAsync(Azure.Cosmos.RequestOptions, System.Threading.CancellationToken)"
-        },
-        "System.Threading.Tasks.Task`1[Azure.Cosmos.CosmosDatabaseResponse] ReadAsync(Azure.Cosmos.RequestOptions, System.Threading.CancellationToken)": {
-          "Type": "Method",
-          "Attributes": [],
-          "MethodInfo": "System.Threading.Tasks.Task`1[Azure.Cosmos.CosmosDatabaseResponse] ReadAsync(Azure.Cosmos.RequestOptions, System.Threading.CancellationToken)"
-        },
-        "System.Threading.Tasks.Task`1[Azure.Cosmos.ThroughputResponse] ReadThroughputAsync(Azure.Cosmos.RequestOptions, System.Threading.CancellationToken)": {
-          "Type": "Method",
-          "Attributes": [],
-          "MethodInfo": "System.Threading.Tasks.Task`1[Azure.Cosmos.ThroughputResponse] ReadThroughputAsync(Azure.Cosmos.RequestOptions, System.Threading.CancellationToken)"
-        },
-        "System.Threading.Tasks.Task`1[Azure.Cosmos.ThroughputResponse] ReplaceThroughputAsync(Int32, Azure.Cosmos.RequestOptions, System.Threading.CancellationToken)": {
-          "Type": "Method",
-          "Attributes": [],
-          "MethodInfo": "System.Threading.Tasks.Task`1[Azure.Cosmos.ThroughputResponse] ReplaceThroughputAsync(Int32, Azure.Cosmos.RequestOptions, System.Threading.CancellationToken)"
-        },
-        "System.Threading.Tasks.Task`1[Azure.Cosmos.UserResponse] CreateUserAsync(System.String, Azure.Cosmos.RequestOptions, System.Threading.CancellationToken)": {
-          "Type": "Method",
-          "Attributes": [],
-          "MethodInfo": "System.Threading.Tasks.Task`1[Azure.Cosmos.UserResponse] CreateUserAsync(System.String, Azure.Cosmos.RequestOptions, System.Threading.CancellationToken)"
-        },
-        "System.Threading.Tasks.Task`1[Azure.Cosmos.UserResponse] UpsertUserAsync(System.String, Azure.Cosmos.RequestOptions, System.Threading.CancellationToken)": {
-          "Type": "Method",
-          "Attributes": [],
-          "MethodInfo": "System.Threading.Tasks.Task`1[Azure.Cosmos.UserResponse] UpsertUserAsync(System.String, Azure.Cosmos.RequestOptions, System.Threading.CancellationToken)"
-        },
-        "System.Threading.Tasks.Task`1[Azure.Response] CreateContainerStreamAsync(Azure.Cosmos.CosmosContainerProperties, System.Nullable`1[System.Int32], Azure.Cosmos.RequestOptions, System.Threading.CancellationToken)": {
-          "Type": "Method",
-          "Attributes": [],
-          "MethodInfo": "System.Threading.Tasks.Task`1[Azure.Response] CreateContainerStreamAsync(Azure.Cosmos.CosmosContainerProperties, System.Nullable`1[System.Int32], Azure.Cosmos.RequestOptions, System.Threading.CancellationToken)"
-        },
-        "System.Threading.Tasks.Task`1[Azure.Response] DeleteStreamAsync(Azure.Cosmos.RequestOptions, System.Threading.CancellationToken)": {
-          "Type": "Method",
-          "Attributes": [],
-          "MethodInfo": "System.Threading.Tasks.Task`1[Azure.Response] DeleteStreamAsync(Azure.Cosmos.RequestOptions, System.Threading.CancellationToken)"
-        },
-        "System.Threading.Tasks.Task`1[Azure.Response] ReadStreamAsync(Azure.Cosmos.RequestOptions, System.Threading.CancellationToken)": {
-          "Type": "Method",
-          "Attributes": [],
-          "MethodInfo": "System.Threading.Tasks.Task`1[Azure.Response] ReadStreamAsync(Azure.Cosmos.RequestOptions, System.Threading.CancellationToken)"
-        },
-        "System.Threading.Tasks.Task`1[System.Nullable`1[System.Int32]] ReadThroughputAsync(System.Threading.CancellationToken)": {
-          "Type": "Method",
-          "Attributes": [],
-          "MethodInfo": "System.Threading.Tasks.Task`1[System.Nullable`1[System.Int32]] ReadThroughputAsync(System.Threading.CancellationToken)"
-        }
-      },
-      "NestedTypes": {}
-    },
-    "CosmosDatabaseProperties": {
-      "Subclasses": {},
-      "Members": {
-        "System.Nullable`1[Azure.ETag] ETag": {
-          "Type": "Property",
-          "Attributes": [],
-          "MethodInfo": null
-        },
-        "System.Nullable`1[Azure.ETag] get_ETag()[System.Runtime.CompilerServices.CompilerGeneratedAttribute()]": {
-          "Type": "Method",
-          "Attributes": [
-            "CompilerGeneratedAttribute"
-          ],
-          "MethodInfo": "System.Nullable`1[Azure.ETag] get_ETag()"
-        },
-        "System.Nullable`1[System.DateTime] get_LastModified()[System.Runtime.CompilerServices.CompilerGeneratedAttribute()]": {
-          "Type": "Method",
-          "Attributes": [
-            "CompilerGeneratedAttribute"
-          ],
-          "MethodInfo": "System.Nullable`1[System.DateTime] get_LastModified()"
-        },
-        "System.Nullable`1[System.DateTime] LastModified": {
-          "Type": "Property",
-          "Attributes": [],
-          "MethodInfo": null
-        },
-        "System.String get_Id()": {
-          "Type": "Method",
-          "Attributes": [],
-          "MethodInfo": "System.String get_Id()"
-        },
-        "System.String Id": {
+        "System.String ResourceUri": {
+          "Type": "Property",
+          "Attributes": [],
+          "MethodInfo": null
+        },
+        "System.String Token": {
+          "Type": "Property",
+          "Attributes": [],
+          "MethodInfo": null
+        },
+        "Void .ctor(System.String, Azure.Cosmos.PermissionMode, Azure.Cosmos.CosmosContainer, Azure.Cosmos.PartitionKey, System.String)": {
+          "Type": "Constructor",
+          "Attributes": [],
+          "MethodInfo": "Void .ctor(System.String, Azure.Cosmos.PermissionMode, Azure.Cosmos.CosmosContainer, Azure.Cosmos.PartitionKey, System.String)"
+        },
+        "Void .ctor(System.String, Azure.Cosmos.PermissionMode, Azure.Cosmos.CosmosContainer, System.Nullable`1[Azure.Cosmos.PartitionKey])": {
+          "Type": "Constructor",
+          "Attributes": [],
+          "MethodInfo": "Void .ctor(System.String, Azure.Cosmos.PermissionMode, Azure.Cosmos.CosmosContainer, System.Nullable`1[Azure.Cosmos.PartitionKey])"
+        },
+        "Void set_ResourcePartitionKey(System.Nullable`1[Azure.Cosmos.PartitionKey])": {
+          "Type": "Method",
+          "Attributes": [],
+          "MethodInfo": "Void set_ResourcePartitionKey(System.Nullable`1[Azure.Cosmos.PartitionKey])"
+        }
+      },
+      "NestedTypes": {}
+    },
+    "PermissionResponse": {
+      "Subclasses": {},
+      "Members": {
+        "Azure.Cosmos.CosmosPermission get_Permission()[System.Runtime.CompilerServices.CompilerGeneratedAttribute()]": {
+          "Type": "Method",
+          "Attributes": [
+            "CompilerGeneratedAttribute"
+          ],
+          "MethodInfo": "Azure.Cosmos.CosmosPermission get_Permission()"
+        },
+        "Azure.Cosmos.CosmosPermission op_Implicit(Azure.Cosmos.PermissionResponse)": {
+          "Type": "Method",
+          "Attributes": [],
+          "MethodInfo": "Azure.Cosmos.CosmosPermission op_Implicit(Azure.Cosmos.PermissionResponse)"
+        },
+        "Azure.Cosmos.CosmosPermission Permission": {
+          "Type": "Property",
+          "Attributes": [],
+          "MethodInfo": null
+        },
+        "Azure.Cosmos.PermissionProperties get_Value()[System.Runtime.CompilerServices.CompilerGeneratedAttribute()]": {
+          "Type": "Method",
+          "Attributes": [
+            "CompilerGeneratedAttribute"
+          ],
+          "MethodInfo": "Azure.Cosmos.PermissionProperties get_Value()"
+        },
+        "Azure.Cosmos.PermissionProperties Value": {
+          "Type": "Property",
+          "Attributes": [],
+          "MethodInfo": null
+        },
+        "Azure.Response GetRawResponse()": {
+          "Type": "Method",
+          "Attributes": [],
+          "MethodInfo": "Azure.Response GetRawResponse()"
+        }
+      },
+      "NestedTypes": {}
+    },
+    "QueryDefinition": {
+      "Subclasses": {},
+      "Members": {
+        "Azure.Cosmos.QueryDefinition WithParameter(System.String, System.Object)": {
+          "Type": "Method",
+          "Attributes": [],
+          "MethodInfo": "Azure.Cosmos.QueryDefinition WithParameter(System.String, System.Object)"
+        },
+        "System.String get_QueryText()[System.Runtime.CompilerServices.CompilerGeneratedAttribute()]": {
+          "Type": "Method",
+          "Attributes": [
+            "CompilerGeneratedAttribute"
+          ],
+          "MethodInfo": "System.String get_QueryText()"
+        },
+        "System.String QueryText": {
+          "Type": "Property",
+          "Attributes": [],
+          "MethodInfo": null
+        },
+        "Void .ctor(System.String)": {
+          "Type": "Constructor",
+          "Attributes": [],
+          "MethodInfo": "Void .ctor(System.String)"
+        }
+      },
+      "NestedTypes": {}
+    },
+    "QueryRequestOptions": {
+      "Subclasses": {},
+      "Members": {
+        "System.Nullable`1[Azure.Cosmos.ConsistencyLevel] ConsistencyLevel": {
+          "Type": "Property",
+          "Attributes": [],
+          "MethodInfo": null
+        },
+        "System.Nullable`1[Azure.Cosmos.ConsistencyLevel] get_ConsistencyLevel()": {
+          "Type": "Method",
+          "Attributes": [],
+          "MethodInfo": "System.Nullable`1[Azure.Cosmos.ConsistencyLevel] get_ConsistencyLevel()"
+        },
+        "System.Nullable`1[Azure.Cosmos.PartitionKey] get_PartitionKey()[System.Runtime.CompilerServices.CompilerGeneratedAttribute()]": {
+          "Type": "Method",
+          "Attributes": [
+            "CompilerGeneratedAttribute"
+          ],
+          "MethodInfo": "System.Nullable`1[Azure.Cosmos.PartitionKey] get_PartitionKey()"
+        },
+        "System.Nullable`1[Azure.Cosmos.PartitionKey] PartitionKey": {
+          "Type": "Property",
+          "Attributes": [],
+          "MethodInfo": null
+        },
+        "System.Nullable`1[System.Boolean] EnableLowPrecisionOrderBy": {
+          "Type": "Property",
+          "Attributes": [],
+          "MethodInfo": null
+        },
+        "System.Nullable`1[System.Boolean] EnableScanInQuery": {
+          "Type": "Property",
+          "Attributes": [],
+          "MethodInfo": null
+        },
+        "System.Nullable`1[System.Boolean] get_EnableLowPrecisionOrderBy()[System.Runtime.CompilerServices.CompilerGeneratedAttribute()]": {
+          "Type": "Method",
+          "Attributes": [
+            "CompilerGeneratedAttribute"
+          ],
+          "MethodInfo": "System.Nullable`1[System.Boolean] get_EnableLowPrecisionOrderBy()"
+        },
+        "System.Nullable`1[System.Boolean] get_EnableScanInQuery()[System.Runtime.CompilerServices.CompilerGeneratedAttribute()]": {
+          "Type": "Method",
+          "Attributes": [
+            "CompilerGeneratedAttribute"
+          ],
+          "MethodInfo": "System.Nullable`1[System.Boolean] get_EnableScanInQuery()"
+        },
+        "System.Nullable`1[System.Int32] get_MaxBufferedItemCount()[System.Runtime.CompilerServices.CompilerGeneratedAttribute()]": {
+          "Type": "Method",
+          "Attributes": [
+            "CompilerGeneratedAttribute"
+          ],
+          "MethodInfo": "System.Nullable`1[System.Int32] get_MaxBufferedItemCount()"
+        },
+        "System.Nullable`1[System.Int32] get_MaxConcurrency()[System.Runtime.CompilerServices.CompilerGeneratedAttribute()]": {
+          "Type": "Method",
+          "Attributes": [
+            "CompilerGeneratedAttribute"
+          ],
+          "MethodInfo": "System.Nullable`1[System.Int32] get_MaxConcurrency()"
+        },
+        "System.Nullable`1[System.Int32] get_MaxItemCount()[System.Runtime.CompilerServices.CompilerGeneratedAttribute()]": {
+          "Type": "Method",
+          "Attributes": [
+            "CompilerGeneratedAttribute"
+          ],
+          "MethodInfo": "System.Nullable`1[System.Int32] get_MaxItemCount()"
+        },
+        "System.Nullable`1[System.Int32] get_ResponseContinuationTokenLimitInKb()[System.Runtime.CompilerServices.CompilerGeneratedAttribute()]": {
+          "Type": "Method",
+          "Attributes": [
+            "CompilerGeneratedAttribute"
+          ],
+          "MethodInfo": "System.Nullable`1[System.Int32] get_ResponseContinuationTokenLimitInKb()"
+        },
+        "System.Nullable`1[System.Int32] MaxBufferedItemCount": {
+          "Type": "Property",
+          "Attributes": [],
+          "MethodInfo": null
+        },
+        "System.Nullable`1[System.Int32] MaxConcurrency": {
+          "Type": "Property",
+          "Attributes": [],
+          "MethodInfo": null
+        },
+        "System.Nullable`1[System.Int32] MaxItemCount": {
+          "Type": "Property",
+          "Attributes": [],
+          "MethodInfo": null
+        },
+        "System.Nullable`1[System.Int32] ResponseContinuationTokenLimitInKb": {
           "Type": "Property",
           "Attributes": [],
           "MethodInfo": null
@@ -1404,165 +2644,64 @@
           "Attributes": [],
           "MethodInfo": "Void .ctor()"
         },
-        "Void .ctor(System.String)": {
-          "Type": "Constructor",
-          "Attributes": [],
-          "MethodInfo": "Void .ctor(System.String)"
-        },
-        "Void set_Id(System.String)": {
-          "Type": "Method",
-          "Attributes": [],
-          "MethodInfo": "Void set_Id(System.String)"
-        }
-      },
-      "NestedTypes": {}
-    },
-    "CosmosDatabaseResponse": {
-      "Subclasses": {},
-      "Members": {
-        "Azure.Cosmos.CosmosDatabase Database": {
-          "Type": "Property",
-          "Attributes": [],
-          "MethodInfo": null
-        },
-        "Azure.Cosmos.CosmosDatabase get_Database()[System.Runtime.CompilerServices.CompilerGeneratedAttribute()]": {
-          "Type": "Method",
-          "Attributes": [
-            "CompilerGeneratedAttribute"
-          ],
-          "MethodInfo": "Azure.Cosmos.CosmosDatabase get_Database()"
-        },
-        "Azure.Cosmos.CosmosDatabase op_Implicit(Azure.Cosmos.CosmosDatabaseResponse)": {
-          "Type": "Method",
-          "Attributes": [],
-          "MethodInfo": "Azure.Cosmos.CosmosDatabase op_Implicit(Azure.Cosmos.CosmosDatabaseResponse)"
-        },
-        "Azure.Cosmos.CosmosDatabaseProperties get_Value()[System.Runtime.CompilerServices.CompilerGeneratedAttribute()]": {
-          "Type": "Method",
-          "Attributes": [
-            "CompilerGeneratedAttribute"
-          ],
-          "MethodInfo": "Azure.Cosmos.CosmosDatabaseProperties get_Value()"
-        },
-        "Azure.Cosmos.CosmosDatabaseProperties Value": {
-          "Type": "Property",
-          "Attributes": [],
-          "MethodInfo": null
-        },
-        "Azure.Response GetRawResponse()": {
-          "Type": "Method",
-          "Attributes": [],
-          "MethodInfo": "Azure.Response GetRawResponse()"
-        }
-      },
-      "NestedTypes": {}
-    },
-    "CosmosDataType": {
-      "Subclasses": {},
-      "Members": {
-        "Azure.Cosmos.CosmosDataType LineString": {
-          "Type": "Field",
-          "Attributes": [],
-          "MethodInfo": null
-        },
-        "Azure.Cosmos.CosmosDataType MultiPolygon": {
-          "Type": "Field",
-          "Attributes": [],
-          "MethodInfo": null
-        },
-        "Azure.Cosmos.CosmosDataType Number": {
-          "Type": "Field",
-          "Attributes": [],
-          "MethodInfo": null
-        },
-        "Azure.Cosmos.CosmosDataType Point": {
-          "Type": "Field",
-          "Attributes": [],
-          "MethodInfo": null
-        },
-        "Azure.Cosmos.CosmosDataType Polygon": {
-          "Type": "Field",
-          "Attributes": [],
-          "MethodInfo": null
-        },
-        "Azure.Cosmos.CosmosDataType String": {
-          "Type": "Field",
-          "Attributes": [],
-          "MethodInfo": null
-        },
-        "Int32 value__": {
-          "Type": "Field",
-          "Attributes": [],
-          "MethodInfo": null
-        }
-      },
-      "NestedTypes": {}
-    },
-    "CosmosException": {
-      "Subclasses": {},
-      "Members": {
-        "Azure.Response get_Response()[System.Runtime.CompilerServices.CompilerGeneratedAttribute()]": {
-          "Type": "Method",
-          "Attributes": [
-            "CompilerGeneratedAttribute"
-          ],
-          "MethodInfo": "Azure.Response get_Response()"
-        },
-        "Azure.Response Response": {
-          "Type": "Property",
-          "Attributes": [],
-          "MethodInfo": null
-        },
-        "Boolean TryGetHeader(System.String, System.String ByRef)": {
-          "Type": "Method",
-          "Attributes": [],
-          "MethodInfo": "Boolean TryGetHeader(System.String, System.String ByRef)"
-        },
-        "System.String ToString()": {
-          "Type": "Method",
-          "Attributes": [],
-          "MethodInfo": "System.String ToString()"
-        },
-        "Void .ctor(System.String, Int32)": {
-          "Type": "Constructor",
-          "Attributes": [],
-          "MethodInfo": "Void .ctor(System.String, Int32)"
-        }
-      },
-      "NestedTypes": {}
-    },
-    "CosmosPermission": {
-      "Subclasses": {},
-      "Members": {
-        "System.String get_Id()": {
-          "Type": "Method",
-          "Attributes": [],
-          "MethodInfo": "System.String get_Id()"
-        },
-        "System.String Id": {
-          "Type": "Property",
-          "Attributes": [],
-          "MethodInfo": null
-        },
-        "System.Threading.Tasks.Task`1[Azure.Cosmos.PermissionResponse] DeleteAsync(Azure.Cosmos.RequestOptions, System.Threading.CancellationToken)": {
-          "Type": "Method",
-          "Attributes": [],
-          "MethodInfo": "System.Threading.Tasks.Task`1[Azure.Cosmos.PermissionResponse] DeleteAsync(Azure.Cosmos.RequestOptions, System.Threading.CancellationToken)"
-        },
-        "System.Threading.Tasks.Task`1[Azure.Cosmos.PermissionResponse] ReadAsync(System.Nullable`1[System.Int32], Azure.Cosmos.RequestOptions, System.Threading.CancellationToken)": {
-          "Type": "Method",
-          "Attributes": [],
-          "MethodInfo": "System.Threading.Tasks.Task`1[Azure.Cosmos.PermissionResponse] ReadAsync(System.Nullable`1[System.Int32], Azure.Cosmos.RequestOptions, System.Threading.CancellationToken)"
-        },
-        "System.Threading.Tasks.Task`1[Azure.Cosmos.PermissionResponse] ReplaceAsync(Azure.Cosmos.PermissionProperties, System.Nullable`1[System.Int32], Azure.Cosmos.RequestOptions, System.Threading.CancellationToken)": {
-          "Type": "Method",
-          "Attributes": [],
-          "MethodInfo": "System.Threading.Tasks.Task`1[Azure.Cosmos.PermissionResponse] ReplaceAsync(Azure.Cosmos.PermissionProperties, System.Nullable`1[System.Int32], Azure.Cosmos.RequestOptions, System.Threading.CancellationToken)"
-        }
-      },
-      "NestedTypes": {}
-    },
-    "CosmosRegions": {
+        "Void set_ConsistencyLevel(System.Nullable`1[Azure.Cosmos.ConsistencyLevel])": {
+          "Type": "Method",
+          "Attributes": [],
+          "MethodInfo": "Void set_ConsistencyLevel(System.Nullable`1[Azure.Cosmos.ConsistencyLevel])"
+        },
+        "Void set_EnableLowPrecisionOrderBy(System.Nullable`1[System.Boolean])[System.Runtime.CompilerServices.CompilerGeneratedAttribute()]": {
+          "Type": "Method",
+          "Attributes": [
+            "CompilerGeneratedAttribute"
+          ],
+          "MethodInfo": "Void set_EnableLowPrecisionOrderBy(System.Nullable`1[System.Boolean])"
+        },
+        "Void set_EnableScanInQuery(System.Nullable`1[System.Boolean])[System.Runtime.CompilerServices.CompilerGeneratedAttribute()]": {
+          "Type": "Method",
+          "Attributes": [
+            "CompilerGeneratedAttribute"
+          ],
+          "MethodInfo": "Void set_EnableScanInQuery(System.Nullable`1[System.Boolean])"
+        },
+        "Void set_MaxBufferedItemCount(System.Nullable`1[System.Int32])[System.Runtime.CompilerServices.CompilerGeneratedAttribute()]": {
+          "Type": "Method",
+          "Attributes": [
+            "CompilerGeneratedAttribute"
+          ],
+          "MethodInfo": "Void set_MaxBufferedItemCount(System.Nullable`1[System.Int32])"
+        },
+        "Void set_MaxConcurrency(System.Nullable`1[System.Int32])[System.Runtime.CompilerServices.CompilerGeneratedAttribute()]": {
+          "Type": "Method",
+          "Attributes": [
+            "CompilerGeneratedAttribute"
+          ],
+          "MethodInfo": "Void set_MaxConcurrency(System.Nullable`1[System.Int32])"
+        },
+        "Void set_MaxItemCount(System.Nullable`1[System.Int32])[System.Runtime.CompilerServices.CompilerGeneratedAttribute()]": {
+          "Type": "Method",
+          "Attributes": [
+            "CompilerGeneratedAttribute"
+          ],
+          "MethodInfo": "Void set_MaxItemCount(System.Nullable`1[System.Int32])"
+        },
+        "Void set_PartitionKey(System.Nullable`1[Azure.Cosmos.PartitionKey])[System.Runtime.CompilerServices.CompilerGeneratedAttribute()]": {
+          "Type": "Method",
+          "Attributes": [
+            "CompilerGeneratedAttribute"
+          ],
+          "MethodInfo": "Void set_PartitionKey(System.Nullable`1[Azure.Cosmos.PartitionKey])"
+        },
+        "Void set_ResponseContinuationTokenLimitInKb(System.Nullable`1[System.Int32])[System.Runtime.CompilerServices.CompilerGeneratedAttribute()]": {
+          "Type": "Method",
+          "Attributes": [
+            "CompilerGeneratedAttribute"
+          ],
+          "MethodInfo": "Void set_ResponseContinuationTokenLimitInKb(System.Nullable`1[System.Int32])"
+        }
+      },
+      "NestedTypes": {}
+    },
+    "Regions": {
       "Subclasses": {},
       "Members": {
         "System.String AustraliaCentral": {
@@ -1849,1199 +2988,6 @@
           "Type": "Field",
           "Attributes": [],
           "MethodInfo": null
-        }
-      },
-      "NestedTypes": {}
-    },
-    "CosmosUser": {
-      "Subclasses": {},
-      "Members": {
-        "Azure.AsyncPageable`1[T] GetPermissionQueryIterator[T](Azure.Cosmos.QueryDefinition, System.String, Azure.Cosmos.QueryRequestOptions, System.Threading.CancellationToken)": {
-          "Type": "Method",
-          "Attributes": [],
-          "MethodInfo": "Azure.AsyncPageable`1[T] GetPermissionQueryIterator[T](Azure.Cosmos.QueryDefinition, System.String, Azure.Cosmos.QueryRequestOptions, System.Threading.CancellationToken)"
-        },
-        "Azure.AsyncPageable`1[T] GetPermissionQueryIterator[T](System.String, System.String, Azure.Cosmos.QueryRequestOptions, System.Threading.CancellationToken)": {
-          "Type": "Method",
-          "Attributes": [],
-          "MethodInfo": "Azure.AsyncPageable`1[T] GetPermissionQueryIterator[T](System.String, System.String, Azure.Cosmos.QueryRequestOptions, System.Threading.CancellationToken)"
-        },
-        "Azure.Cosmos.CosmosPermission GetPermission(System.String)": {
-          "Type": "Method",
-          "Attributes": [],
-          "MethodInfo": "Azure.Cosmos.CosmosPermission GetPermission(System.String)"
-        },
-        "System.String get_Id()": {
-          "Type": "Method",
-          "Attributes": [],
-          "MethodInfo": "System.String get_Id()"
-        },
-        "System.String Id": {
-          "Type": "Property",
-          "Attributes": [],
-          "MethodInfo": null
-        },
-        "System.Threading.Tasks.Task`1[Azure.Cosmos.PermissionResponse] CreatePermissionAsync(Azure.Cosmos.PermissionProperties, System.Nullable`1[System.Int32], Azure.Cosmos.RequestOptions, System.Threading.CancellationToken)": {
-          "Type": "Method",
-          "Attributes": [],
-          "MethodInfo": "System.Threading.Tasks.Task`1[Azure.Cosmos.PermissionResponse] CreatePermissionAsync(Azure.Cosmos.PermissionProperties, System.Nullable`1[System.Int32], Azure.Cosmos.RequestOptions, System.Threading.CancellationToken)"
-        },
-        "System.Threading.Tasks.Task`1[Azure.Cosmos.PermissionResponse] UpsertPermissionAsync(Azure.Cosmos.PermissionProperties, System.Nullable`1[System.Int32], Azure.Cosmos.RequestOptions, System.Threading.CancellationToken)": {
-          "Type": "Method",
-          "Attributes": [],
-          "MethodInfo": "System.Threading.Tasks.Task`1[Azure.Cosmos.PermissionResponse] UpsertPermissionAsync(Azure.Cosmos.PermissionProperties, System.Nullable`1[System.Int32], Azure.Cosmos.RequestOptions, System.Threading.CancellationToken)"
-        },
-        "System.Threading.Tasks.Task`1[Azure.Cosmos.UserResponse] DeleteAsync(Azure.Cosmos.RequestOptions, System.Threading.CancellationToken)": {
-          "Type": "Method",
-          "Attributes": [],
-          "MethodInfo": "System.Threading.Tasks.Task`1[Azure.Cosmos.UserResponse] DeleteAsync(Azure.Cosmos.RequestOptions, System.Threading.CancellationToken)"
-        },
-        "System.Threading.Tasks.Task`1[Azure.Cosmos.UserResponse] ReadAsync(Azure.Cosmos.RequestOptions, System.Threading.CancellationToken)": {
-          "Type": "Method",
-          "Attributes": [],
-          "MethodInfo": "System.Threading.Tasks.Task`1[Azure.Cosmos.UserResponse] ReadAsync(Azure.Cosmos.RequestOptions, System.Threading.CancellationToken)"
-        },
-        "System.Threading.Tasks.Task`1[Azure.Cosmos.UserResponse] ReplaceAsync(Azure.Cosmos.UserProperties, Azure.Cosmos.RequestOptions, System.Threading.CancellationToken)": {
-          "Type": "Method",
-          "Attributes": [],
-          "MethodInfo": "System.Threading.Tasks.Task`1[Azure.Cosmos.UserResponse] ReplaceAsync(Azure.Cosmos.UserProperties, Azure.Cosmos.RequestOptions, System.Threading.CancellationToken)"
-        }
-      },
-      "NestedTypes": {}
-    },
-    "ExcludedPath": {
-      "Subclasses": {},
-      "Members": {
-        "System.String get_Path()[System.Runtime.CompilerServices.CompilerGeneratedAttribute()]": {
-          "Type": "Method",
-          "Attributes": [
-            "CompilerGeneratedAttribute"
-          ],
-          "MethodInfo": "System.String get_Path()"
-        },
-        "System.String Path": {
-          "Type": "Property",
-          "Attributes": [],
-          "MethodInfo": null
-        },
-        "Void .ctor()": {
-          "Type": "Constructor",
-          "Attributes": [],
-          "MethodInfo": "Void .ctor()"
-        },
-        "Void set_Path(System.String)[System.Runtime.CompilerServices.CompilerGeneratedAttribute()]": {
-          "Type": "Method",
-          "Attributes": [
-            "CompilerGeneratedAttribute"
-          ],
-          "MethodInfo": "Void set_Path(System.String)"
-        }
-      },
-      "NestedTypes": {}
-    },
-    "CompositeIndexDefinition`1": {
-      "Subclasses": {},
-      "Members": {
-        "Azure.Cosmos.Fluent.CompositeIndexDefinition`1[T] Path(System.String)": {
-          "Type": "Method",
-          "Attributes": [],
-          "MethodInfo": "Azure.Cosmos.Fluent.CompositeIndexDefinition`1[T] Path(System.String)"
-        },
-        "Azure.Cosmos.Fluent.CompositeIndexDefinition`1[T] Path(System.String, Azure.Cosmos.CompositePathSortOrder)": {
-          "Type": "Method",
-          "Attributes": [],
-          "MethodInfo": "Azure.Cosmos.Fluent.CompositeIndexDefinition`1[T] Path(System.String, Azure.Cosmos.CompositePathSortOrder)"
-        },
-        "T Attach()": {
-          "Type": "Method",
-          "Attributes": [],
-          "MethodInfo": "T Attach()"
-        }
-      },
-      "NestedTypes": {}
-    },
-    "ConflictResolutionDefinition": {
-      "Subclasses": {},
-      "Members": {
-        "Azure.Cosmos.Fluent.ConflictResolutionDefinition WithCustomStoredProcedureResolution(System.String)": {
-          "Type": "Method",
-          "Attributes": [],
-          "MethodInfo": "Azure.Cosmos.Fluent.ConflictResolutionDefinition WithCustomStoredProcedureResolution(System.String)"
-        },
-        "Azure.Cosmos.Fluent.ConflictResolutionDefinition WithLastWriterWinsResolution(System.String)": {
-          "Type": "Method",
-          "Attributes": [],
-          "MethodInfo": "Azure.Cosmos.Fluent.ConflictResolutionDefinition WithLastWriterWinsResolution(System.String)"
-        },
-        "Azure.Cosmos.Fluent.ContainerBuilder Attach()": {
-          "Type": "Method",
-          "Attributes": [],
-          "MethodInfo": "Azure.Cosmos.Fluent.ContainerBuilder Attach()"
-        }
-      },
-      "NestedTypes": {}
-    },
-    "ContainerBuilder": {
-      "Subclasses": {},
-      "Members": {
-        "Azure.Cosmos.CosmosContainerProperties Build()": {
-          "Type": "Method",
-          "Attributes": [],
-          "MethodInfo": "Azure.Cosmos.CosmosContainerProperties Build()"
-        },
-        "Azure.Cosmos.Fluent.ConflictResolutionDefinition WithConflictResolution()": {
-          "Type": "Method",
-          "Attributes": [],
-          "MethodInfo": "Azure.Cosmos.Fluent.ConflictResolutionDefinition WithConflictResolution()"
-        },
-        "Azure.Cosmos.Fluent.UniqueKeyDefinition WithUniqueKey()": {
-          "Type": "Method",
-          "Attributes": [],
-          "MethodInfo": "Azure.Cosmos.Fluent.UniqueKeyDefinition WithUniqueKey()"
-        },
-        "System.Threading.Tasks.Task`1[Azure.Cosmos.CosmosContainerResponse] CreateAsync(System.Nullable`1[System.Int32])[System.Runtime.CompilerServices.AsyncStateMachineAttribute(typeof(Azure.Cosmos.Fluent.ContainerBuilder+<CreateAsync>d__9))]": {
-          "Type": "Method",
-          "Attributes": [
-            "AsyncStateMachineAttribute"
-          ],
-          "MethodInfo": "System.Threading.Tasks.Task`1[Azure.Cosmos.CosmosContainerResponse] CreateAsync(System.Nullable`1[System.Int32])"
-        },
-        "System.Threading.Tasks.Task`1[Azure.Cosmos.CosmosContainerResponse] CreateIfNotExistsAsync(System.Nullable`1[System.Int32])[System.Runtime.CompilerServices.AsyncStateMachineAttribute(typeof(Azure.Cosmos.Fluent.ContainerBuilder+<CreateIfNotExistsAsync>d__10))]": {
-          "Type": "Method",
-          "Attributes": [
-            "AsyncStateMachineAttribute"
-          ],
-          "MethodInfo": "System.Threading.Tasks.Task`1[Azure.Cosmos.CosmosContainerResponse] CreateIfNotExistsAsync(System.Nullable`1[System.Int32])"
-        }
-      },
-      "NestedTypes": {}
-    },
-    "ContainerDefinition`1": {
-      "Subclasses": {},
-      "Members": {
-        "Azure.Cosmos.CosmosContainerProperties Build()": {
-          "Type": "Method",
-          "Attributes": [],
-          "MethodInfo": "Azure.Cosmos.CosmosContainerProperties Build()"
-        },
-        "Azure.Cosmos.Fluent.IndexingPolicyDefinition`1[T] WithIndexingPolicy()": {
-          "Type": "Method",
-          "Attributes": [],
-          "MethodInfo": "Azure.Cosmos.Fluent.IndexingPolicyDefinition`1[T] WithIndexingPolicy()"
-        },
-        "T WithDefaultTimeToLive(Int32)": {
-          "Type": "Method",
-          "Attributes": [],
-          "MethodInfo": "T WithDefaultTimeToLive(Int32)"
-        },
-        "T WithDefaultTimeToLive(System.TimeSpan)": {
-          "Type": "Method",
-          "Attributes": [],
-          "MethodInfo": "T WithDefaultTimeToLive(System.TimeSpan)"
-        },
-        "T WithPartitionKeyDefinitionVersion(Azure.Cosmos.PartitionKeyDefinitionVersion)": {
-          "Type": "Method",
-          "Attributes": [],
-          "MethodInfo": "T WithPartitionKeyDefinitionVersion(Azure.Cosmos.PartitionKeyDefinitionVersion)"
-        },
-        "Void .ctor()": {
-          "Type": "Constructor",
-          "Attributes": [],
-          "MethodInfo": "Void .ctor()"
-        }
-      },
-      "NestedTypes": {}
-    },
-    "CosmosClientBuilder": {
-      "Subclasses": {},
-      "Members": {
-        "Azure.Cosmos.CosmosClient Build()": {
-          "Type": "Method",
-          "Attributes": [],
-          "MethodInfo": "Azure.Cosmos.CosmosClient Build()"
-        },
-        "Azure.Cosmos.Fluent.CosmosClientBuilder WithApplicationName(System.String)": {
-          "Type": "Method",
-          "Attributes": [],
-          "MethodInfo": "Azure.Cosmos.Fluent.CosmosClientBuilder WithApplicationName(System.String)"
-        },
-        "Azure.Cosmos.Fluent.CosmosClientBuilder WithApplicationRegion(System.String)": {
-          "Type": "Method",
-          "Attributes": [],
-          "MethodInfo": "Azure.Cosmos.Fluent.CosmosClientBuilder WithApplicationRegion(System.String)"
-        },
-        "Azure.Cosmos.Fluent.CosmosClientBuilder WithConnectionModeDirect()": {
-          "Type": "Method",
-          "Attributes": [],
-          "MethodInfo": "Azure.Cosmos.Fluent.CosmosClientBuilder WithConnectionModeDirect()"
-        },
-        "Azure.Cosmos.Fluent.CosmosClientBuilder WithConnectionModeGateway(System.Nullable`1[System.Int32], System.Net.IWebProxy)": {
-          "Type": "Method",
-          "Attributes": [],
-          "MethodInfo": "Azure.Cosmos.Fluent.CosmosClientBuilder WithConnectionModeGateway(System.Nullable`1[System.Int32], System.Net.IWebProxy)"
-        },
-        "Azure.Cosmos.Fluent.CosmosClientBuilder WithConsistencyLevel(Azure.Cosmos.ConsistencyLevel)": {
-          "Type": "Method",
-          "Attributes": [],
-          "MethodInfo": "Azure.Cosmos.Fluent.CosmosClientBuilder WithConsistencyLevel(Azure.Cosmos.ConsistencyLevel)"
-        },
-        "Azure.Cosmos.Fluent.CosmosClientBuilder WithCustomSerializer(Azure.Cosmos.Serialization.CosmosSerializer)": {
-          "Type": "Method",
-          "Attributes": [],
-          "MethodInfo": "Azure.Cosmos.Fluent.CosmosClientBuilder WithCustomSerializer(Azure.Cosmos.Serialization.CosmosSerializer)"
-        },
-        "Azure.Cosmos.Fluent.CosmosClientBuilder WithLimitToEndpoint(Boolean)": {
-          "Type": "Method",
-          "Attributes": [],
-          "MethodInfo": "Azure.Cosmos.Fluent.CosmosClientBuilder WithLimitToEndpoint(Boolean)"
-        },
-        "Azure.Cosmos.Fluent.CosmosClientBuilder WithRequestTimeout(System.TimeSpan)": {
-          "Type": "Method",
-          "Attributes": [],
-          "MethodInfo": "Azure.Cosmos.Fluent.CosmosClientBuilder WithRequestTimeout(System.TimeSpan)"
-        },
-        "Azure.Cosmos.Fluent.CosmosClientBuilder WithSerializerOptions(Azure.Cosmos.Serialization.CosmosSerializationOptions)": {
-          "Type": "Method",
-          "Attributes": [],
-          "MethodInfo": "Azure.Cosmos.Fluent.CosmosClientBuilder WithSerializerOptions(Azure.Cosmos.Serialization.CosmosSerializationOptions)"
-        },
-        "Azure.Cosmos.Fluent.CosmosClientBuilder WithThrottlingRetryOptions(System.TimeSpan, Int32)": {
-          "Type": "Method",
-          "Attributes": [],
-          "MethodInfo": "Azure.Cosmos.Fluent.CosmosClientBuilder WithThrottlingRetryOptions(System.TimeSpan, Int32)"
-        },
-        "Void .ctor(System.String)": {
-          "Type": "Constructor",
-          "Attributes": [],
-          "MethodInfo": "Void .ctor(System.String)"
-        },
-        "Void .ctor(System.String, System.String)": {
-          "Type": "Constructor",
-          "Attributes": [],
-          "MethodInfo": "Void .ctor(System.String, System.String)"
-        }
-      },
-      "NestedTypes": {}
-    },
-    "IndexingPolicyDefinition`1": {
-      "Subclasses": {},
-      "Members": {
-        "Azure.Cosmos.Fluent.CompositeIndexDefinition`1[Azure.Cosmos.Fluent.IndexingPolicyDefinition`1[T]] WithCompositeIndex()": {
-          "Type": "Method",
-          "Attributes": [],
-          "MethodInfo": "Azure.Cosmos.Fluent.CompositeIndexDefinition`1[Azure.Cosmos.Fluent.IndexingPolicyDefinition`1[T]] WithCompositeIndex()"
-        },
-        "Azure.Cosmos.Fluent.IndexingPolicyDefinition`1[T] WithAutomaticIndexing(Boolean)": {
-          "Type": "Method",
-          "Attributes": [],
-          "MethodInfo": "Azure.Cosmos.Fluent.IndexingPolicyDefinition`1[T] WithAutomaticIndexing(Boolean)"
-        },
-        "Azure.Cosmos.Fluent.IndexingPolicyDefinition`1[T] WithIndexingMode(Azure.Cosmos.IndexingMode)": {
-          "Type": "Method",
-          "Attributes": [],
-          "MethodInfo": "Azure.Cosmos.Fluent.IndexingPolicyDefinition`1[T] WithIndexingMode(Azure.Cosmos.IndexingMode)"
-        },
-        "Azure.Cosmos.Fluent.PathsDefinition`1[Azure.Cosmos.Fluent.IndexingPolicyDefinition`1[T]] WithExcludedPaths()": {
-          "Type": "Method",
-          "Attributes": [],
-          "MethodInfo": "Azure.Cosmos.Fluent.PathsDefinition`1[Azure.Cosmos.Fluent.IndexingPolicyDefinition`1[T]] WithExcludedPaths()"
-        },
-        "Azure.Cosmos.Fluent.PathsDefinition`1[Azure.Cosmos.Fluent.IndexingPolicyDefinition`1[T]] WithIncludedPaths()": {
-          "Type": "Method",
-          "Attributes": [],
-          "MethodInfo": "Azure.Cosmos.Fluent.PathsDefinition`1[Azure.Cosmos.Fluent.IndexingPolicyDefinition`1[T]] WithIncludedPaths()"
-        },
-        "Azure.Cosmos.Fluent.SpatialIndexDefinition`1[Azure.Cosmos.Fluent.IndexingPolicyDefinition`1[T]] WithSpatialIndex()": {
-          "Type": "Method",
-          "Attributes": [],
-          "MethodInfo": "Azure.Cosmos.Fluent.SpatialIndexDefinition`1[Azure.Cosmos.Fluent.IndexingPolicyDefinition`1[T]] WithSpatialIndex()"
-        },
-        "T Attach()": {
-          "Type": "Method",
-          "Attributes": [],
-          "MethodInfo": "T Attach()"
-        },
-        "Void .ctor()": {
-          "Type": "Constructor",
-          "Attributes": [],
-          "MethodInfo": "Void .ctor()"
-        }
-      },
-      "NestedTypes": {}
-    },
-    "PathsDefinition`1": {
-      "Subclasses": {},
-      "Members": {
-        "Azure.Cosmos.Fluent.PathsDefinition`1[T] Path(System.String)": {
-          "Type": "Method",
-          "Attributes": [],
-          "MethodInfo": "Azure.Cosmos.Fluent.PathsDefinition`1[T] Path(System.String)"
-        },
-        "T Attach()": {
-          "Type": "Method",
-          "Attributes": [],
-          "MethodInfo": "T Attach()"
-        }
-      },
-      "NestedTypes": {}
-    },
-    "SpatialIndexDefinition`1": {
-      "Subclasses": {},
-      "Members": {
-        "Azure.Cosmos.Fluent.SpatialIndexDefinition`1[T] Path(System.String)": {
-          "Type": "Method",
-          "Attributes": [],
-          "MethodInfo": "Azure.Cosmos.Fluent.SpatialIndexDefinition`1[T] Path(System.String)"
-        },
-        "Azure.Cosmos.Fluent.SpatialIndexDefinition`1[T] Path(System.String, Azure.Cosmos.Spatial.SpatialType[])": {
-          "Type": "Method",
-          "Attributes": [],
-          "MethodInfo": "Azure.Cosmos.Fluent.SpatialIndexDefinition`1[T] Path(System.String, Azure.Cosmos.Spatial.SpatialType[])"
-        },
-        "T Attach()": {
-          "Type": "Method",
-          "Attributes": [],
-          "MethodInfo": "T Attach()"
-        }
-      },
-      "NestedTypes": {}
-    },
-    "UniqueKeyDefinition": {
-      "Subclasses": {},
-      "Members": {
-        "Azure.Cosmos.Fluent.ContainerBuilder Attach()": {
-          "Type": "Method",
-          "Attributes": [],
-          "MethodInfo": "Azure.Cosmos.Fluent.ContainerBuilder Attach()"
-        },
-        "Azure.Cosmos.Fluent.UniqueKeyDefinition Path(System.String)": {
-          "Type": "Method",
-          "Attributes": [],
-          "MethodInfo": "Azure.Cosmos.Fluent.UniqueKeyDefinition Path(System.String)"
-        }
-      },
-      "NestedTypes": {}
-    },
-    "IncludedPath": {
-      "Subclasses": {},
-      "Members": {
-        "System.String get_Path()[System.Runtime.CompilerServices.CompilerGeneratedAttribute()]": {
-          "Type": "Method",
-          "Attributes": [
-            "CompilerGeneratedAttribute"
-          ],
-          "MethodInfo": "System.String get_Path()"
-        },
-        "System.String Path": {
-          "Type": "Property",
-          "Attributes": [],
-          "MethodInfo": null
-        },
-        "Void .ctor()": {
-          "Type": "Constructor",
-          "Attributes": [],
-          "MethodInfo": "Void .ctor()"
-        },
-        "Void set_Path(System.String)[System.Runtime.CompilerServices.CompilerGeneratedAttribute()]": {
-          "Type": "Method",
-          "Attributes": [
-            "CompilerGeneratedAttribute"
-          ],
-          "MethodInfo": "Void set_Path(System.String)"
-        }
-      },
-      "NestedTypes": {}
-    },
-    "IndexingDirective": {
-      "Subclasses": {},
-      "Members": {
-        "Azure.Cosmos.IndexingDirective Default": {
-          "Type": "Field",
-          "Attributes": [],
-          "MethodInfo": null
-        },
-        "Azure.Cosmos.IndexingDirective Exclude": {
-          "Type": "Field",
-          "Attributes": [],
-          "MethodInfo": null
-        },
-        "Azure.Cosmos.IndexingDirective Include": {
-          "Type": "Field",
-          "Attributes": [],
-          "MethodInfo": null
-        },
-        "Int32 value__": {
-          "Type": "Field",
-          "Attributes": [],
-          "MethodInfo": null
-        }
-      },
-      "NestedTypes": {}
-    },
-    "IndexingMode": {
-      "Subclasses": {},
-      "Members": {
-        "Azure.Cosmos.IndexingMode Consistent": {
-          "Type": "Field",
-          "Attributes": [],
-          "MethodInfo": null
-        },
-        "Azure.Cosmos.IndexingMode Lazy": {
-          "Type": "Field",
-          "Attributes": [],
-          "MethodInfo": null
-        },
-        "Azure.Cosmos.IndexingMode None": {
-          "Type": "Field",
-          "Attributes": [],
-          "MethodInfo": null
-        },
-        "Int32 value__": {
-          "Type": "Field",
-          "Attributes": [],
-          "MethodInfo": null
-        }
-      },
-      "NestedTypes": {}
-    },
-    "IndexingPolicy": {
-      "Subclasses": {},
-      "Members": {
-        "Azure.Cosmos.IndexingMode get_IndexingMode()[System.Runtime.CompilerServices.CompilerGeneratedAttribute()]": {
-          "Type": "Method",
-          "Attributes": [
-            "CompilerGeneratedAttribute"
-          ],
-          "MethodInfo": "Azure.Cosmos.IndexingMode get_IndexingMode()"
-        },
-        "Azure.Cosmos.IndexingMode IndexingMode": {
-          "Type": "Property",
-          "Attributes": [],
-          "MethodInfo": null
-        },
-        "Boolean Automatic": {
-          "Type": "Property",
-          "Attributes": [],
-          "MethodInfo": null
-        },
-        "Boolean get_Automatic()[System.Runtime.CompilerServices.CompilerGeneratedAttribute()]": {
-          "Type": "Method",
-          "Attributes": [
-            "CompilerGeneratedAttribute"
-          ],
-          "MethodInfo": "Boolean get_Automatic()"
-        },
-        "System.Collections.ObjectModel.Collection`1[Azure.Cosmos.ExcludedPath] ExcludedPaths": {
-          "Type": "Property",
-          "Attributes": [],
-          "MethodInfo": null
-        },
-        "System.Collections.ObjectModel.Collection`1[Azure.Cosmos.ExcludedPath] get_ExcludedPaths()[System.Runtime.CompilerServices.CompilerGeneratedAttribute()]": {
-          "Type": "Method",
-          "Attributes": [
-            "CompilerGeneratedAttribute"
-          ],
-          "MethodInfo": "System.Collections.ObjectModel.Collection`1[Azure.Cosmos.ExcludedPath] get_ExcludedPaths()"
-        },
-        "System.Collections.ObjectModel.Collection`1[Azure.Cosmos.IncludedPath] get_IncludedPaths()[System.Runtime.CompilerServices.CompilerGeneratedAttribute()]": {
-          "Type": "Method",
-          "Attributes": [
-            "CompilerGeneratedAttribute"
-          ],
-          "MethodInfo": "System.Collections.ObjectModel.Collection`1[Azure.Cosmos.IncludedPath] get_IncludedPaths()"
-        },
-        "System.Collections.ObjectModel.Collection`1[Azure.Cosmos.IncludedPath] IncludedPaths": {
-          "Type": "Property",
-          "Attributes": [],
-          "MethodInfo": null
-        },
-        "System.Collections.ObjectModel.Collection`1[Azure.Cosmos.Spatial.SpatialPath] get_SpatialIndexes()[System.Runtime.CompilerServices.CompilerGeneratedAttribute()]": {
-          "Type": "Method",
-          "Attributes": [
-            "CompilerGeneratedAttribute"
-          ],
-          "MethodInfo": "System.Collections.ObjectModel.Collection`1[Azure.Cosmos.Spatial.SpatialPath] get_SpatialIndexes()"
-        },
-        "System.Collections.ObjectModel.Collection`1[Azure.Cosmos.Spatial.SpatialPath] SpatialIndexes": {
-          "Type": "Property",
-          "Attributes": [],
-          "MethodInfo": null
-        },
-        "System.Collections.ObjectModel.Collection`1[System.Collections.ObjectModel.Collection`1[Azure.Cosmos.CompositePath]] CompositeIndexes": {
-          "Type": "Property",
-          "Attributes": [],
-          "MethodInfo": null
-        },
-        "System.Collections.ObjectModel.Collection`1[System.Collections.ObjectModel.Collection`1[Azure.Cosmos.CompositePath]] get_CompositeIndexes()[System.Runtime.CompilerServices.CompilerGeneratedAttribute()]": {
-          "Type": "Method",
-          "Attributes": [
-            "CompilerGeneratedAttribute"
-          ],
-          "MethodInfo": "System.Collections.ObjectModel.Collection`1[System.Collections.ObjectModel.Collection`1[Azure.Cosmos.CompositePath]] get_CompositeIndexes()"
-        },
-        "Void .ctor()": {
-          "Type": "Constructor",
-          "Attributes": [],
-          "MethodInfo": "Void .ctor()"
-        },
-        "Void set_Automatic(Boolean)[System.Runtime.CompilerServices.CompilerGeneratedAttribute()]": {
-          "Type": "Method",
-          "Attributes": [
-            "CompilerGeneratedAttribute"
-          ],
-          "MethodInfo": "Void set_Automatic(Boolean)"
-        },
-        "Void set_IndexingMode(Azure.Cosmos.IndexingMode)[System.Runtime.CompilerServices.CompilerGeneratedAttribute()]": {
-          "Type": "Method",
-          "Attributes": [
-            "CompilerGeneratedAttribute"
-          ],
-          "MethodInfo": "Void set_IndexingMode(Azure.Cosmos.IndexingMode)"
-        }
-      },
-      "NestedTypes": {}
-    },
-    "IndexKind": {
-      "Subclasses": {},
-      "Members": {
-        "Azure.Cosmos.IndexKind Hash": {
-          "Type": "Field",
-          "Attributes": [],
-          "MethodInfo": null
-        },
-        "Azure.Cosmos.IndexKind Range": {
-          "Type": "Field",
-          "Attributes": [],
-          "MethodInfo": null
-        },
-        "Azure.Cosmos.IndexKind Spatial": {
-          "Type": "Field",
-          "Attributes": [],
-          "MethodInfo": null
-        },
-        "Int32 value__": {
-          "Type": "Field",
-          "Attributes": [],
-          "MethodInfo": null
-        }
-      },
-      "NestedTypes": {}
-    },
-    "ItemRequestOptions": {
-      "Subclasses": {},
-      "Members": {
-        "System.Collections.Generic.IEnumerable`1[System.String] get_PostTriggers()[System.Runtime.CompilerServices.CompilerGeneratedAttribute()]": {
-          "Type": "Method",
-          "Attributes": [
-            "CompilerGeneratedAttribute"
-          ],
-          "MethodInfo": "System.Collections.Generic.IEnumerable`1[System.String] get_PostTriggers()"
-        },
-        "System.Collections.Generic.IEnumerable`1[System.String] get_PreTriggers()[System.Runtime.CompilerServices.CompilerGeneratedAttribute()]": {
-          "Type": "Method",
-          "Attributes": [
-            "CompilerGeneratedAttribute"
-          ],
-          "MethodInfo": "System.Collections.Generic.IEnumerable`1[System.String] get_PreTriggers()"
-        },
-        "System.Collections.Generic.IEnumerable`1[System.String] PostTriggers": {
-          "Type": "Property",
-          "Attributes": [],
-          "MethodInfo": null
-        },
-        "System.Collections.Generic.IEnumerable`1[System.String] PreTriggers": {
-          "Type": "Property",
-          "Attributes": [],
-          "MethodInfo": null
-        },
-        "System.Nullable`1[Azure.Cosmos.ConsistencyLevel] ConsistencyLevel": {
-          "Type": "Property",
-          "Attributes": [],
-          "MethodInfo": null
-        },
-        "System.Nullable`1[Azure.Cosmos.ConsistencyLevel] get_ConsistencyLevel()": {
-          "Type": "Method",
-          "Attributes": [],
-          "MethodInfo": "System.Nullable`1[Azure.Cosmos.ConsistencyLevel] get_ConsistencyLevel()"
-        },
-        "System.Nullable`1[Azure.Cosmos.IndexingDirective] get_IndexingDirective()[System.Runtime.CompilerServices.CompilerGeneratedAttribute()]": {
-          "Type": "Method",
-          "Attributes": [
-            "CompilerGeneratedAttribute"
-          ],
-          "MethodInfo": "System.Nullable`1[Azure.Cosmos.IndexingDirective] get_IndexingDirective()"
-        },
-        "System.Nullable`1[Azure.Cosmos.IndexingDirective] IndexingDirective": {
-          "Type": "Property",
-          "Attributes": [],
-          "MethodInfo": null
-        },
-        "System.String get_SessionToken()[System.Runtime.CompilerServices.CompilerGeneratedAttribute()]": {
-          "Type": "Method",
-          "Attributes": [
-            "CompilerGeneratedAttribute"
-          ],
-          "MethodInfo": "System.String get_SessionToken()"
-        },
-        "System.String SessionToken": {
-          "Type": "Property",
-          "Attributes": [],
-          "MethodInfo": null
-        },
-        "Void .ctor()": {
-          "Type": "Constructor",
-          "Attributes": [],
-          "MethodInfo": "Void .ctor()"
-        },
-        "Void set_ConsistencyLevel(System.Nullable`1[Azure.Cosmos.ConsistencyLevel])": {
-          "Type": "Method",
-          "Attributes": [],
-          "MethodInfo": "Void set_ConsistencyLevel(System.Nullable`1[Azure.Cosmos.ConsistencyLevel])"
-        },
-        "Void set_IndexingDirective(System.Nullable`1[Azure.Cosmos.IndexingDirective])[System.Runtime.CompilerServices.CompilerGeneratedAttribute()]": {
-          "Type": "Method",
-          "Attributes": [
-            "CompilerGeneratedAttribute"
-          ],
-          "MethodInfo": "Void set_IndexingDirective(System.Nullable`1[Azure.Cosmos.IndexingDirective])"
-        },
-        "Void set_PostTriggers(System.Collections.Generic.IEnumerable`1[System.String])[System.Runtime.CompilerServices.CompilerGeneratedAttribute()]": {
-          "Type": "Method",
-          "Attributes": [
-            "CompilerGeneratedAttribute"
-          ],
-          "MethodInfo": "Void set_PostTriggers(System.Collections.Generic.IEnumerable`1[System.String])"
-        },
-        "Void set_PreTriggers(System.Collections.Generic.IEnumerable`1[System.String])[System.Runtime.CompilerServices.CompilerGeneratedAttribute()]": {
-          "Type": "Method",
-          "Attributes": [
-            "CompilerGeneratedAttribute"
-          ],
-          "MethodInfo": "Void set_PreTriggers(System.Collections.Generic.IEnumerable`1[System.String])"
-        },
-        "Void set_SessionToken(System.String)[System.Runtime.CompilerServices.CompilerGeneratedAttribute()]": {
-          "Type": "Method",
-          "Attributes": [
-            "CompilerGeneratedAttribute"
-          ],
-          "MethodInfo": "Void set_SessionToken(System.String)"
-        }
-      },
-      "NestedTypes": {}
-    },
-    "ItemResponse`1": {
-      "Subclasses": {},
-      "Members": {
-        "Azure.Response GetRawResponse()": {
-          "Type": "Method",
-          "Attributes": [],
-          "MethodInfo": "Azure.Response GetRawResponse()"
-        },
-        "System.Nullable`1[Azure.ETag] ETag": {
-          "Type": "Property",
-          "Attributes": [],
-          "MethodInfo": null
-        },
-        "System.Nullable`1[Azure.ETag] get_ETag()": {
-          "Type": "Method",
-          "Attributes": [],
-          "MethodInfo": "System.Nullable`1[Azure.ETag] get_ETag()"
-        },
-        "System.String get_Session()": {
-          "Type": "Method",
-          "Attributes": [],
-          "MethodInfo": "System.String get_Session()"
-        },
-        "System.String Session": {
-          "Type": "Property",
-          "Attributes": [],
-          "MethodInfo": null
-        },
-        "T get_Value()[System.Runtime.CompilerServices.CompilerGeneratedAttribute()]": {
-          "Type": "Method",
-          "Attributes": [
-            "CompilerGeneratedAttribute"
-          ],
-          "MethodInfo": "T get_Value()"
-        },
-        "T Value": {
-          "Type": "Property",
-          "Attributes": [],
-          "MethodInfo": null
-        }
-      },
-      "NestedTypes": {}
-    },
-    "OperationKind": {
-      "Subclasses": {},
-      "Members": {
-        "Azure.Cosmos.OperationKind Create": {
-          "Type": "Field",
-          "Attributes": [],
-          "MethodInfo": null
-        },
-        "Azure.Cosmos.OperationKind Delete": {
-          "Type": "Field",
-          "Attributes": [],
-          "MethodInfo": null
-        },
-        "Azure.Cosmos.OperationKind Invalid": {
-          "Type": "Field",
-          "Attributes": [],
-          "MethodInfo": null
-        },
-        "Azure.Cosmos.OperationKind Replace": {
-          "Type": "Field",
-          "Attributes": [],
-          "MethodInfo": null
-        },
-        "Int32 value__": {
-          "Type": "Field",
-          "Attributes": [],
-          "MethodInfo": null
-        }
-      },
-      "NestedTypes": {}
-    },
-    "PartitionKey": {
-      "Subclasses": {},
-      "Members": {
-        "Azure.Cosmos.PartitionKey None": {
-          "Type": "Field",
-          "Attributes": [],
-          "MethodInfo": null
-        },
-        "Azure.Cosmos.PartitionKey Null": {
-          "Type": "Field",
-          "Attributes": [],
-          "MethodInfo": null
-        },
-        "Boolean Equals(Azure.Cosmos.PartitionKey)": {
-          "Type": "Method",
-          "Attributes": [],
-          "MethodInfo": "Boolean Equals(Azure.Cosmos.PartitionKey)"
-        },
-        "Boolean Equals(System.Object)": {
-          "Type": "Method",
-          "Attributes": [],
-          "MethodInfo": "Boolean Equals(System.Object)"
-        },
-        "Boolean op_Equality(Azure.Cosmos.PartitionKey, Azure.Cosmos.PartitionKey)": {
-          "Type": "Method",
-          "Attributes": [],
-          "MethodInfo": "Boolean op_Equality(Azure.Cosmos.PartitionKey, Azure.Cosmos.PartitionKey)"
-        },
-        "Boolean op_Inequality(Azure.Cosmos.PartitionKey, Azure.Cosmos.PartitionKey)": {
-          "Type": "Method",
-          "Attributes": [],
-          "MethodInfo": "Boolean op_Inequality(Azure.Cosmos.PartitionKey, Azure.Cosmos.PartitionKey)"
-        },
-        "Int32 GetHashCode()": {
-          "Type": "Method",
-          "Attributes": [],
-          "MethodInfo": "Int32 GetHashCode()"
-        },
-        "System.String SystemKeyName": {
-          "Type": "Field",
-          "Attributes": [],
-          "MethodInfo": null
-        },
-        "System.String SystemKeyPath": {
-          "Type": "Field",
-          "Attributes": [],
-          "MethodInfo": null
-        },
-        "System.String ToString()": {
-          "Type": "Method",
-          "Attributes": [],
-          "MethodInfo": "System.String ToString()"
-        },
-        "Void .ctor(Boolean)": {
-          "Type": "Constructor",
-          "Attributes": [],
-          "MethodInfo": "Void .ctor(Boolean)"
-        },
-        "Void .ctor(Double)": {
-          "Type": "Constructor",
-          "Attributes": [],
-          "MethodInfo": "Void .ctor(Double)"
-        },
-        "Void .ctor(System.String)": {
-          "Type": "Constructor",
-          "Attributes": [],
-          "MethodInfo": "Void .ctor(System.String)"
-        }
-      },
-      "NestedTypes": {}
-    },
-    "PartitionKeyDefinitionVersion": {
-      "Subclasses": {},
-      "Members": {
-        "Azure.Cosmos.PartitionKeyDefinitionVersion V1": {
-          "Type": "Field",
-          "Attributes": [],
-          "MethodInfo": null
-        },
-        "Azure.Cosmos.PartitionKeyDefinitionVersion V2": {
-          "Type": "Field",
-          "Attributes": [],
-          "MethodInfo": null
-        },
-        "Int32 value__": {
-          "Type": "Field",
-          "Attributes": [],
-          "MethodInfo": null
-        }
-      },
-      "NestedTypes": {}
-    },
-    "PermissionMode": {
-      "Subclasses": {},
-      "Members": {
-        "Azure.Cosmos.PermissionMode All": {
-          "Type": "Field",
-          "Attributes": [],
-          "MethodInfo": null
-        },
-        "Azure.Cosmos.PermissionMode Read": {
-          "Type": "Field",
-          "Attributes": [],
-          "MethodInfo": null
-        },
-        "Byte value__": {
-          "Type": "Field",
-          "Attributes": [],
-          "MethodInfo": null
-        }
-      },
-      "NestedTypes": {}
-    },
-    "PermissionProperties": {
-      "Subclasses": {},
-      "Members": {
-        "Azure.Cosmos.PermissionMode get_PermissionMode()[System.Runtime.CompilerServices.CompilerGeneratedAttribute()]": {
-          "Type": "Method",
-          "Attributes": [
-            "CompilerGeneratedAttribute"
-          ],
-          "MethodInfo": "Azure.Cosmos.PermissionMode get_PermissionMode()"
-        },
-        "Azure.Cosmos.PermissionMode PermissionMode": {
-          "Type": "Property",
-          "Attributes": [],
-          "MethodInfo": null
-        },
-        "System.Nullable`1[Azure.Cosmos.PartitionKey] get_ResourcePartitionKey()": {
-          "Type": "Method",
-          "Attributes": [],
-          "MethodInfo": "System.Nullable`1[Azure.Cosmos.PartitionKey] get_ResourcePartitionKey()"
-        },
-        "System.Nullable`1[Azure.Cosmos.PartitionKey] ResourcePartitionKey": {
-          "Type": "Property",
-          "Attributes": [],
-          "MethodInfo": null
-        },
-        "System.Nullable`1[Azure.ETag] ETag": {
-          "Type": "Property",
-          "Attributes": [],
-          "MethodInfo": null
-        },
-        "System.Nullable`1[Azure.ETag] get_ETag()[System.Runtime.CompilerServices.CompilerGeneratedAttribute()]": {
-          "Type": "Method",
-          "Attributes": [
-            "CompilerGeneratedAttribute"
-          ],
-          "MethodInfo": "System.Nullable`1[Azure.ETag] get_ETag()"
-        },
-        "System.Nullable`1[System.DateTime] get_LastModified()[System.Runtime.CompilerServices.CompilerGeneratedAttribute()]": {
-          "Type": "Method",
-          "Attributes": [
-            "CompilerGeneratedAttribute"
-          ],
-          "MethodInfo": "System.Nullable`1[System.DateTime] get_LastModified()"
-        },
-        "System.Nullable`1[System.DateTime] LastModified": {
-          "Type": "Property",
-          "Attributes": [],
-          "MethodInfo": null
-        },
-        "System.String get_Id()[System.Runtime.CompilerServices.CompilerGeneratedAttribute()]": {
-          "Type": "Method",
-          "Attributes": [
-            "CompilerGeneratedAttribute"
-          ],
-          "MethodInfo": "System.String get_Id()"
-        },
-        "System.String get_ResourceUri()[System.Runtime.CompilerServices.CompilerGeneratedAttribute()]": {
-          "Type": "Method",
-          "Attributes": [
-            "CompilerGeneratedAttribute"
-          ],
-          "MethodInfo": "System.String get_ResourceUri()"
-        },
-        "System.String get_Token()[System.Runtime.CompilerServices.CompilerGeneratedAttribute()]": {
-          "Type": "Method",
-          "Attributes": [
-            "CompilerGeneratedAttribute"
-          ],
-          "MethodInfo": "System.String get_Token()"
-        },
-        "System.String Id": {
-          "Type": "Property",
-          "Attributes": [],
-          "MethodInfo": null
-        },
-        "System.String ResourceUri": {
-          "Type": "Property",
-          "Attributes": [],
-          "MethodInfo": null
-        },
-        "System.String Token": {
-          "Type": "Property",
-          "Attributes": [],
-          "MethodInfo": null
-        },
-        "Void .ctor(System.String, Azure.Cosmos.PermissionMode, Azure.Cosmos.CosmosContainer, Azure.Cosmos.PartitionKey, System.String)": {
-          "Type": "Constructor",
-          "Attributes": [],
-          "MethodInfo": "Void .ctor(System.String, Azure.Cosmos.PermissionMode, Azure.Cosmos.CosmosContainer, Azure.Cosmos.PartitionKey, System.String)"
-        },
-        "Void .ctor(System.String, Azure.Cosmos.PermissionMode, Azure.Cosmos.CosmosContainer, System.Nullable`1[Azure.Cosmos.PartitionKey])": {
-          "Type": "Constructor",
-          "Attributes": [],
-          "MethodInfo": "Void .ctor(System.String, Azure.Cosmos.PermissionMode, Azure.Cosmos.CosmosContainer, System.Nullable`1[Azure.Cosmos.PartitionKey])"
-        },
-        "Void set_ResourcePartitionKey(System.Nullable`1[Azure.Cosmos.PartitionKey])": {
-          "Type": "Method",
-          "Attributes": [],
-          "MethodInfo": "Void set_ResourcePartitionKey(System.Nullable`1[Azure.Cosmos.PartitionKey])"
-        }
-      },
-      "NestedTypes": {}
-    },
-    "PermissionResponse": {
-      "Subclasses": {},
-      "Members": {
-        "Azure.Cosmos.CosmosPermission get_Permission()[System.Runtime.CompilerServices.CompilerGeneratedAttribute()]": {
-          "Type": "Method",
-          "Attributes": [
-            "CompilerGeneratedAttribute"
-          ],
-          "MethodInfo": "Azure.Cosmos.CosmosPermission get_Permission()"
-        },
-        "Azure.Cosmos.CosmosPermission op_Implicit(Azure.Cosmos.PermissionResponse)": {
-          "Type": "Method",
-          "Attributes": [],
-          "MethodInfo": "Azure.Cosmos.CosmosPermission op_Implicit(Azure.Cosmos.PermissionResponse)"
-        },
-        "Azure.Cosmos.CosmosPermission Permission": {
-          "Type": "Property",
-          "Attributes": [],
-          "MethodInfo": null
-        },
-        "Azure.Cosmos.PermissionProperties get_Value()[System.Runtime.CompilerServices.CompilerGeneratedAttribute()]": {
-          "Type": "Method",
-          "Attributes": [
-            "CompilerGeneratedAttribute"
-          ],
-          "MethodInfo": "Azure.Cosmos.PermissionProperties get_Value()"
-        },
-        "Azure.Cosmos.PermissionProperties Value": {
-          "Type": "Property",
-          "Attributes": [],
-          "MethodInfo": null
-        },
-        "Azure.Response GetRawResponse()": {
-          "Type": "Method",
-          "Attributes": [],
-          "MethodInfo": "Azure.Response GetRawResponse()"
-        }
-      },
-      "NestedTypes": {}
-    },
-    "QueryDefinition": {
-      "Subclasses": {},
-      "Members": {
-        "Azure.Cosmos.QueryDefinition WithParameter(System.String, System.Object)": {
-          "Type": "Method",
-          "Attributes": [],
-          "MethodInfo": "Azure.Cosmos.QueryDefinition WithParameter(System.String, System.Object)"
-        },
-        "System.String get_QueryText()[System.Runtime.CompilerServices.CompilerGeneratedAttribute()]": {
-          "Type": "Method",
-          "Attributes": [
-            "CompilerGeneratedAttribute"
-          ],
-          "MethodInfo": "System.String get_QueryText()"
-        },
-        "System.String QueryText": {
-          "Type": "Property",
-          "Attributes": [],
-          "MethodInfo": null
-        },
-        "Void .ctor(System.String)": {
-          "Type": "Constructor",
-          "Attributes": [],
-          "MethodInfo": "Void .ctor(System.String)"
-        }
-      },
-      "NestedTypes": {}
-    },
-    "QueryRequestOptions": {
-      "Subclasses": {},
-      "Members": {
-        "System.Nullable`1[Azure.Cosmos.ConsistencyLevel] ConsistencyLevel": {
-          "Type": "Property",
-          "Attributes": [],
-          "MethodInfo": null
-        },
-        "System.Nullable`1[Azure.Cosmos.ConsistencyLevel] get_ConsistencyLevel()": {
-          "Type": "Method",
-          "Attributes": [],
-          "MethodInfo": "System.Nullable`1[Azure.Cosmos.ConsistencyLevel] get_ConsistencyLevel()"
-        },
-        "System.Nullable`1[Azure.Cosmos.PartitionKey] get_PartitionKey()[System.Runtime.CompilerServices.CompilerGeneratedAttribute()]": {
-          "Type": "Method",
-          "Attributes": [
-            "CompilerGeneratedAttribute"
-          ],
-          "MethodInfo": "System.Nullable`1[Azure.Cosmos.PartitionKey] get_PartitionKey()"
-        },
-        "System.Nullable`1[Azure.Cosmos.PartitionKey] PartitionKey": {
-          "Type": "Property",
-          "Attributes": [],
-          "MethodInfo": null
-        },
-        "System.Nullable`1[System.Boolean] EnableLowPrecisionOrderBy": {
-          "Type": "Property",
-          "Attributes": [],
-          "MethodInfo": null
-        },
-        "System.Nullable`1[System.Boolean] EnableScanInQuery": {
-          "Type": "Property",
-          "Attributes": [],
-          "MethodInfo": null
-        },
-        "System.Nullable`1[System.Boolean] get_EnableLowPrecisionOrderBy()[System.Runtime.CompilerServices.CompilerGeneratedAttribute()]": {
-          "Type": "Method",
-          "Attributes": [
-            "CompilerGeneratedAttribute"
-          ],
-          "MethodInfo": "System.Nullable`1[System.Boolean] get_EnableLowPrecisionOrderBy()"
-        },
-        "System.Nullable`1[System.Boolean] get_EnableScanInQuery()[System.Runtime.CompilerServices.CompilerGeneratedAttribute()]": {
-          "Type": "Method",
-          "Attributes": [
-            "CompilerGeneratedAttribute"
-          ],
-          "MethodInfo": "System.Nullable`1[System.Boolean] get_EnableScanInQuery()"
-        },
-        "System.Nullable`1[System.Int32] get_MaxBufferedItemCount()[System.Runtime.CompilerServices.CompilerGeneratedAttribute()]": {
-          "Type": "Method",
-          "Attributes": [
-            "CompilerGeneratedAttribute"
-          ],
-          "MethodInfo": "System.Nullable`1[System.Int32] get_MaxBufferedItemCount()"
-        },
-        "System.Nullable`1[System.Int32] get_MaxConcurrency()[System.Runtime.CompilerServices.CompilerGeneratedAttribute()]": {
-          "Type": "Method",
-          "Attributes": [
-            "CompilerGeneratedAttribute"
-          ],
-          "MethodInfo": "System.Nullable`1[System.Int32] get_MaxConcurrency()"
-        },
-        "System.Nullable`1[System.Int32] get_MaxItemCount()[System.Runtime.CompilerServices.CompilerGeneratedAttribute()]": {
-          "Type": "Method",
-          "Attributes": [
-            "CompilerGeneratedAttribute"
-          ],
-          "MethodInfo": "System.Nullable`1[System.Int32] get_MaxItemCount()"
-        },
-        "System.Nullable`1[System.Int32] get_ResponseContinuationTokenLimitInKb()[System.Runtime.CompilerServices.CompilerGeneratedAttribute()]": {
-          "Type": "Method",
-          "Attributes": [
-            "CompilerGeneratedAttribute"
-          ],
-          "MethodInfo": "System.Nullable`1[System.Int32] get_ResponseContinuationTokenLimitInKb()"
-        },
-        "System.Nullable`1[System.Int32] MaxBufferedItemCount": {
-          "Type": "Property",
-          "Attributes": [],
-          "MethodInfo": null
-        },
-        "System.Nullable`1[System.Int32] MaxConcurrency": {
-          "Type": "Property",
-          "Attributes": [],
-          "MethodInfo": null
-        },
-        "System.Nullable`1[System.Int32] MaxItemCount": {
-          "Type": "Property",
-          "Attributes": [],
-          "MethodInfo": null
-        },
-        "System.Nullable`1[System.Int32] ResponseContinuationTokenLimitInKb": {
-          "Type": "Property",
-          "Attributes": [],
-          "MethodInfo": null
-        },
-        "Void .ctor()": {
-          "Type": "Constructor",
-          "Attributes": [],
-          "MethodInfo": "Void .ctor()"
-        },
-        "Void set_ConsistencyLevel(System.Nullable`1[Azure.Cosmos.ConsistencyLevel])": {
-          "Type": "Method",
-          "Attributes": [],
-          "MethodInfo": "Void set_ConsistencyLevel(System.Nullable`1[Azure.Cosmos.ConsistencyLevel])"
-        },
-        "Void set_EnableLowPrecisionOrderBy(System.Nullable`1[System.Boolean])[System.Runtime.CompilerServices.CompilerGeneratedAttribute()]": {
-          "Type": "Method",
-          "Attributes": [
-            "CompilerGeneratedAttribute"
-          ],
-          "MethodInfo": "Void set_EnableLowPrecisionOrderBy(System.Nullable`1[System.Boolean])"
-        },
-        "Void set_EnableScanInQuery(System.Nullable`1[System.Boolean])[System.Runtime.CompilerServices.CompilerGeneratedAttribute()]": {
-          "Type": "Method",
-          "Attributes": [
-            "CompilerGeneratedAttribute"
-          ],
-          "MethodInfo": "Void set_EnableScanInQuery(System.Nullable`1[System.Boolean])"
-        },
-        "Void set_MaxBufferedItemCount(System.Nullable`1[System.Int32])[System.Runtime.CompilerServices.CompilerGeneratedAttribute()]": {
-          "Type": "Method",
-          "Attributes": [
-            "CompilerGeneratedAttribute"
-          ],
-          "MethodInfo": "Void set_MaxBufferedItemCount(System.Nullable`1[System.Int32])"
-        },
-        "Void set_MaxConcurrency(System.Nullable`1[System.Int32])[System.Runtime.CompilerServices.CompilerGeneratedAttribute()]": {
-          "Type": "Method",
-          "Attributes": [
-            "CompilerGeneratedAttribute"
-          ],
-          "MethodInfo": "Void set_MaxConcurrency(System.Nullable`1[System.Int32])"
-        },
-        "Void set_MaxItemCount(System.Nullable`1[System.Int32])[System.Runtime.CompilerServices.CompilerGeneratedAttribute()]": {
-          "Type": "Method",
-          "Attributes": [
-            "CompilerGeneratedAttribute"
-          ],
-          "MethodInfo": "Void set_MaxItemCount(System.Nullable`1[System.Int32])"
-        },
-        "Void set_PartitionKey(System.Nullable`1[Azure.Cosmos.PartitionKey])[System.Runtime.CompilerServices.CompilerGeneratedAttribute()]": {
-          "Type": "Method",
-          "Attributes": [
-            "CompilerGeneratedAttribute"
-          ],
-          "MethodInfo": "Void set_PartitionKey(System.Nullable`1[Azure.Cosmos.PartitionKey])"
-        },
-        "Void set_ResponseContinuationTokenLimitInKb(System.Nullable`1[System.Int32])[System.Runtime.CompilerServices.CompilerGeneratedAttribute()]": {
-          "Type": "Method",
-          "Attributes": [
-            "CompilerGeneratedAttribute"
-          ],
-          "MethodInfo": "Void set_ResponseContinuationTokenLimitInKb(System.Nullable`1[System.Int32])"
         }
       },
       "NestedTypes": {}
