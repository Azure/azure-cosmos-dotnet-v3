--- conflicted
+++ resolved
@@ -181,11 +181,7 @@
                     },
                 string.Empty);
 
-<<<<<<< HEAD
-            this.partitionKeyRangeCache = new Mock<PartitionKeyRangeCache>(null, null, null, null);
-=======
             this.partitionKeyRangeCache = new Mock<PartitionKeyRangeCache>(null, null, null, null, false);
->>>>>>> f20c685e
             this.partitionKeyRangeCache.Setup(
                         m => m.TryLookupAsync(
                             It.IsAny<string>(),
