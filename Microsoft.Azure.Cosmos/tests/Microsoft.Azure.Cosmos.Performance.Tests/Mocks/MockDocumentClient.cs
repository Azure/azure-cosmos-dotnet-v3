﻿//------------------------------------------------------------
// Copyright (c) Microsoft Corporation.  All rights reserved.
//------------------------------------------------------------

namespace Microsoft.Azure.Cosmos.Performance.Tests
{
    using System;
    using System.Globalization;
    using System.Threading;
    using System.Threading.Tasks;
    using Microsoft.Azure.Cosmos;
    using Microsoft.Azure.Cosmos.Fluent;
    using Microsoft.Azure.Cosmos.Common;
    using Microsoft.Azure.Cosmos.Routing;
    using Microsoft.Azure.Documents;
    using Microsoft.Azure.Documents.Client;
    using Microsoft.Azure.Documents.Collections;
    using Moq;
    using System.Collections.ObjectModel;
    using System.Collections.Generic;
    using Microsoft.Azure.Cosmos.Tracing;
    using Microsoft.Azure.Cosmos.Query.Core.QueryPlan;
    using Newtonsoft.Json;
    using Microsoft.Azure.Cosmos.Telemetry;
    using System.Net.Http;
    using System.Net;
    using System.Text;

    internal class MockDocumentClient : DocumentClient, ICosmosAuthorizationTokenProvider
    {
        Mock<ClientCollectionCache> collectionCache;
        Mock<PartitionKeyRangeCache> partitionKeyRangeCache;
        Mock<GlobalEndpointManager> globalEndpointManager;

        private static readonly PartitionKeyDefinition partitionKeyDefinition = new PartitionKeyDefinition()
        {
            Kind = PartitionKind.Hash,
            Paths = new Collection<string>()
            {
                "/id"
            }
        };

        string[] dummyHeaderNames;
        private readonly IComputeHash authKeyHashFunction;

        public static CosmosClient CreateMockCosmosClient(
            bool useCustomSerializer = false,
            Action < CosmosClientBuilder> customizeClientBuilder = null)
        {
            MockDocumentClient documentClient = new MockDocumentClient(new ConnectionPolicy());
            CosmosClientBuilder cosmosClientBuilder = new CosmosClientBuilder("http://localhost", Convert.ToBase64String(Guid.NewGuid().ToByteArray()));
            cosmosClientBuilder.WithConnectionModeDirect();

            Uri telemetryServiceEndpoint = new Uri("https://dummy.endpoint.com/");

            customizeClientBuilder?.Invoke(cosmosClientBuilder);

            if (useCustomSerializer)
            {
                cosmosClientBuilder.WithSerializerOptions(
                    new CosmosSerializationOptions()
                    {
                        IgnoreNullValues = true,
                    });
            }

            documentClient.dummyHeaderNames = new string[100];
            for (int i = 0; i < documentClient.dummyHeaderNames.Length; i++)
            {
                documentClient.dummyHeaderNames[i] = Guid.NewGuid().ToString();
            }
            documentClient.dummyHeaderNames[0] = HttpConstants.HttpHeaders.ActivityId;
            documentClient.dummyHeaderNames[1] = HttpConstants.HttpHeaders.SessionToken;
            documentClient.dummyHeaderNames[2] = HttpConstants.HttpHeaders.ConsistencyLevel;
            documentClient.dummyHeaderNames[3] = HttpConstants.HttpHeaders.XDate;

            return cosmosClientBuilder.Build(documentClient);
        }

        public MockDocumentClient(ConnectionPolicy policy = null)
            : base(new Uri("http://localhost"), connectionPolicy: policy)
        {
            this.authKeyHashFunction = new StringHMACSHA256Hash(MockDocumentClient.GenerateRandomKey());

            this.Init();
        }

        internal override async Task EnsureValidClientAsync(ITrace trace)
        {
            await Task.Yield();
        }

        public override Documents.ConsistencyLevel ConsistencyLevel => Documents.ConsistencyLevel.Session;

        public static string GenerateRandomKey()
        {
            int keyLength = 64;
            byte[] randomEntries = new byte[keyLength];

            Random r = new Random((int)DateTime.Now.Ticks);
            r.NextBytes(randomEntries);

            return Convert.ToBase64String(randomEntries);
        }

        private static readonly Task<QueryPartitionProvider> SingletonQueryPartitionProvider = Task.FromResult(
            new QueryPartitionProvider(
                JsonConvert.DeserializeObject<Dictionary<string, object>>("{\"maxSqlQueryInputLength\":262144,\"maxJoinsPerSqlQuery\":5,\"maxLogicalAndPerSqlQuery\":500,\"maxLogicalOrPerSqlQuery\":500,\"maxUdfRefPerSqlQuery\":10,\"maxInExpressionItemsCount\":16000,\"queryMaxInMemorySortDocumentCount\":500,\"maxQueryRequestTimeoutFraction\":0.9,\"sqlAllowNonFiniteNumbers\":false,\"sqlAllowAggregateFunctions\":true,\"sqlAllowSubQuery\":true,\"sqlAllowScalarSubQuery\":true,\"allowNewKeywords\":true,\"sqlAllowLike\":true,\"sqlAllowGroupByClause\":true,\"maxSpatialQueryCells\":12,\"spatialMaxGeometryPointCount\":256,\"sqlDisableOptimizationFlags\":0,\"sqlAllowTop\":true,\"enableSpatialIndexing\":true}")));

        internal override Task<QueryPartitionProvider> QueryPartitionProvider => SingletonQueryPartitionProvider;

        internal override IRetryPolicyFactory ResetSessionTokenRetryPolicy => new RetryPolicy(
            this.globalEndpointManager.Object,
            new ConnectionPolicy(), 
            new GlobalPartitionEndpointManagerCore(this.globalEndpointManager.Object),
            false);

        internal override Task<ClientCollectionCache> GetCollectionCacheAsync(ITrace trace)
        {
            return Task.FromResult(this.collectionCache.Object);
        }

        internal override Task<PartitionKeyRangeCache> GetPartitionKeyRangeCacheAsync(ITrace trace)
        {
            return Task.FromResult(this.partitionKeyRangeCache.Object);
        }

        ValueTask<string> ICosmosAuthorizationTokenProvider.GetUserAuthorizationTokenAsync(
            string resourceAddress,
            string resourceType,
            string requestVerb,
            INameValueCollection headers,
            AuthorizationTokenType tokenType,
            ITrace trace) // unused, use token based upon what is passed in constructor 
        {
            // this is masterkey authZ
            headers[HttpConstants.HttpHeaders.XDate] = Rfc1123DateTimeCache.UtcNow();

            string authorization = AuthorizationHelper.GenerateKeyAuthorizationSignature(
                    verb: requestVerb,
                    resourceId: resourceAddress,
                    resourceType: resourceType,
                    headers: headers,
                    stringHMACSHA256Helper: this.authKeyHashFunction,
                    payload: out AuthorizationHelper.ArrayOwner payload);

            using (payload)
            {
                return new ValueTask<string>(authorization);
            }
        }

        private void Init()
        {
            this.collectionCache = new Mock<ClientCollectionCache>(null, new ServerStoreModel(null), null, null, null, false);

            ContainerProperties containerProperties = ContainerProperties.CreateWithResourceId("test");
            containerProperties.PartitionKey = partitionKeyDefinition;
            this.collectionCache.Setup
                    (m =>
                        m.ResolveCollectionAsync(
                        It.IsAny<DocumentServiceRequest>(),
                        It.IsAny<CancellationToken>(),
                        It.IsAny<ITrace>()
                    )
                ).Returns(Task.FromResult(containerProperties));

            this.collectionCache.Setup(x =>
                x.ResolveByNameAsync(
                    It.IsAny<string>(),
                    It.IsAny<string>(),
                    It.IsAny<bool>(),
                    It.IsAny<ITrace>(),
                    It.IsAny<IClientSideRequestStatistics>(),
                    It.IsAny<CancellationToken>())).Returns(Task.FromResult(containerProperties));

            CollectionRoutingMap routingMap = CollectionRoutingMap.TryCreateCompleteRoutingMap(
                new[]
                    {
                        Tuple.Create(new PartitionKeyRange{ Id = "0", MinInclusive = "", MaxExclusive = "FF"}, (ServiceIdentity)null)
                    },
                string.Empty);

<<<<<<< HEAD
            this.partitionKeyRangeCache = new Mock<PartitionKeyRangeCache>(null, null, null, null);
=======
            this.partitionKeyRangeCache = new Mock<PartitionKeyRangeCache>(null, null, null, null, false);
>>>>>>> cdd1b1d2
            this.partitionKeyRangeCache.Setup(
                        m => m.TryLookupAsync(
                            It.IsAny<string>(),
                            It.IsAny<CollectionRoutingMap>(),
                            It.IsAny<DocumentServiceRequest>(),
                            It.IsAny<ITrace>()
                        )
                ).Returns(Task.FromResult<CollectionRoutingMap>(routingMap));

            List<PartitionKeyRange> result = new List<PartitionKeyRange>
            {
                new PartitionKeyRange()
                {
                    MinInclusive = Documents.Routing.PartitionKeyInternal.MinimumInclusiveEffectivePartitionKey,
                    MaxExclusive = Documents.Routing.PartitionKeyInternal.MaximumExclusiveEffectivePartitionKey,
                    Id = "0"
                }
            };

            this.partitionKeyRangeCache
                .Setup(m => m.TryGetOverlappingRangesAsync(
                    It.IsAny<string>(),
                    It.IsAny<Documents.Routing.Range<string>>(),
                    It.IsAny<ITrace>(),
                    It.IsAny<bool>()))
                .Returns(Task.FromResult((IReadOnlyList<PartitionKeyRange>)result));

            this.globalEndpointManager = new Mock<GlobalEndpointManager>(this, new ConnectionPolicy(), false);

            this.telemetryToServiceHelper = TelemetryToServiceHelper.CreateAndInitializeClientConfigAndTelemetryJob("perf-test-client",
                                                                this.ConnectionPolicy,
                                                                new Mock<AuthorizationTokenProvider>().Object,
                                                                new Mock<CosmosHttpClient>().Object,
                                                                this.ServiceEndpoint,
                                                                this.GlobalEndpointManager,
                                                                default);
            this.InitStoreModels();
        }

        private void InitStoreModels()
        {
            this.GatewayStoreModel = this.GetMockGatewayStoreModel();

            SessionContainer sessionContainer = new SessionContainer("localhost");
            this.sessionContainer = sessionContainer;

            AddressInformation[] addressInformation = this.GetMockAddressInformation();
            Mock<IAddressResolver> mockAddressCache = this.GetMockAddressCache(addressInformation);

            ReplicationPolicy replicationPolicy = new ReplicationPolicy
            {
                MaxReplicaSetSize = 1
            };
            Mock<IServiceConfigurationReader> mockServiceConfigReader = new Mock<IServiceConfigurationReader>();

            Mock<IAuthorizationTokenProvider> mockAuthorizationTokenProvider = new Mock<IAuthorizationTokenProvider>();
            mockServiceConfigReader.SetupGet(x => x.UserReplicationPolicy).Returns(replicationPolicy);
            mockServiceConfigReader.SetupGet(x => x.SystemReplicationPolicy).Returns(replicationPolicy);
            mockServiceConfigReader.SetupGet(x => x.DefaultConsistencyLevel).Returns(Documents.ConsistencyLevel.Eventual);

            this.StoreModel = new ServerStoreModel(new StoreClient(
                        mockAddressCache.Object,
                        sessionContainer,
                        mockServiceConfigReader.Object,
                        mockAuthorizationTokenProvider.Object,
                        Protocol.Tcp,
                        this.GetMockTransportClient(),
                        enableRequestDiagnostics: true));
        }

        private Mock<IAddressResolver> GetMockAddressCache(AddressInformation[] addressInformation)
        {
            // Address Selector is an internal sealed class that can't be mocked, but its dependency
            // AddressCache can be mocked.
            Mock<IAddressResolver> mockAddressCache = new Mock<IAddressResolver>();

            mockAddressCache.Setup(
                cache => cache.ResolveAsync(
                    It.IsAny<DocumentServiceRequest>(),
                    false /*forceRefresh*/,
                    new CancellationToken()))
                    .ReturnsAsync(new PartitionAddressInformation(addressInformation));

            return mockAddressCache;
        }

        private AddressInformation[] GetMockAddressInformation()
        {
            // setup mocks for address information
            AddressInformation[] addressInformation = new AddressInformation[3];

            // construct URIs that look like the actual uri
            // rntbd://yt1prdddc01-docdb-1.documents.azure.com:14003/apps/ce8ab332-f59e-4ce7-a68e-db7e7cfaa128/services/68cc0b50-04c6-4716-bc31-2dfefd29e3ee/partitions/5604283d-0907-4bf4-9357-4fa9e62de7b5/replicas/131170760736528207s/
            for (int i = 0; i <= 2; i++)
            {
                addressInformation[i] = new AddressInformation(
                    physicalUri: "rntbd://dummytenant.documents.azure.com:14003/apps/APPGUID/services/SERVICEGUID/partitions/PARTITIONGUID/replicas/"
                        + i.ToString("G", CultureInfo.CurrentCulture) + (i == 0 ? "p" : "s") + "/",
                    isPrimary: i == 0,
                    protocol: Protocol.Tcp,
                    isPublic: true);
            }
            return addressInformation;
        }

        private TransportClient GetMockTransportClient()
        {
            Mock<TransportClient> mockTransportClient = new Mock<TransportClient>();

            mockTransportClient.Setup(
                client => client.InvokeResourceOperationAsync(
                    It.IsAny<TransportAddressUri>(),
                    It.Is<DocumentServiceRequest>(e => this.IsValidDsr(e))))
                    .Returns((TransportAddressUri uri, DocumentServiceRequest documentServiceRequest) => Task.FromResult(MockRequestHelper.GetStoreResponse(documentServiceRequest)));

            return mockTransportClient.Object;
        }

        private bool IsValidDsr(DocumentServiceRequest dsr)
        {
            for (int i = 0; i < this.dummyHeaderNames.Length; i++)
            {
                _ = dsr.Headers[this.dummyHeaderNames[i]];
            }

            if (ConfigurationManager.IsBinaryEncodingEnabled() && IsPointOperationSupportedForBinaryEncoding(dsr))
            {
                dsr.Headers[HttpConstants.HttpHeaders.SupportedSerializationFormats] = SupportedSerializationFormats.CosmosBinary.ToString();
            }

            return true;
        }

        private IStoreModelExtension GetMockGatewayStoreModel()
        {
            Mock<IStoreModelExtension> gatewayStoreModel = new Mock<IStoreModelExtension>();

            gatewayStoreModel.Setup(
                storeModel => storeModel.ProcessMessageAsync(
                    It.IsAny<DocumentServiceRequest>(), It.IsAny<CancellationToken>()))
                    .Returns((DocumentServiceRequest documentServiceRequest, CancellationToken cancellationToken) =>
                        Task.FromResult(MockRequestHelper.GetDocumentServiceResponse(documentServiceRequest)));

            return gatewayStoreModel.Object;
        }

        private static bool IsPointOperationSupportedForBinaryEncoding(DocumentServiceRequest request)
        {
            return request.ResourceType == ResourceType.Document
                && (request.OperationType == OperationType.Create
                    || request.OperationType == OperationType.Replace
                    || request.OperationType == OperationType.Delete
                    || request.OperationType == OperationType.Read
                    || request.OperationType == OperationType.Upsert);
        }
    }
}<|MERGE_RESOLUTION|>--- conflicted
+++ resolved
@@ -113,7 +113,7 @@
         internal override IRetryPolicyFactory ResetSessionTokenRetryPolicy => new RetryPolicy(
             this.globalEndpointManager.Object,
             new ConnectionPolicy(), 
-            new GlobalPartitionEndpointManagerCore(this.globalEndpointManager.Object),
+            new GlobalPartitionEndpointManagerCore(this.globalEndpointManager.Object),
             false);
 
         internal override Task<ClientCollectionCache> GetCollectionCacheAsync(ITrace trace)
@@ -182,11 +182,7 @@
                     },
                 string.Empty);
 
-<<<<<<< HEAD
-            this.partitionKeyRangeCache = new Mock<PartitionKeyRangeCache>(null, null, null, null);
-=======
             this.partitionKeyRangeCache = new Mock<PartitionKeyRangeCache>(null, null, null, null, false);
->>>>>>> cdd1b1d2
             this.partitionKeyRangeCache.Setup(
                         m => m.TryLookupAsync(
                             It.IsAny<string>(),
