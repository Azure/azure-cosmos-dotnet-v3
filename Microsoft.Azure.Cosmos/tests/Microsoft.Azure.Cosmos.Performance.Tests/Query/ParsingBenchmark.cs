--- conflicted
+++ resolved
@@ -1,168 +1,161 @@
-﻿// ----------------------------------------------------------------
-// Copyright (c) Microsoft Corporation.  All rights reserved.
-// ----------------------------------------------------------------
-
-namespace Microsoft.Azure.Cosmos.Query
-{
-    using System;
-    using System.Collections.Generic;
-    using System.Text;
-    using BenchmarkDotNet.Attributes;
-    using Microsoft.Azure.Cosmos.Query.Core;
-    using Microsoft.Azure.Cosmos.Query.Core.Monads;
-    using Microsoft.Azure.Cosmos.Query.Core.Parser;
-    using Microsoft.Azure.Cosmos.Query.Core.QueryPlan;
-    using Microsoft.Azure.Cosmos.SqlObjects;
-    using Microsoft.Azure.Documents;
-    using Newtonsoft.Json;
-
-    [MemoryDiagnoser]
-    public class ParsingBenchmark
-    {
-        private static readonly IDictionary<string, object> DefaultQueryengineConfiguration =
-            new Dictionary<string, object>()
-                {
-                    {"maxSqlQueryInputLength", 30720},
-                    {"maxJoinsPerSqlQuery", 5},
-                    {"maxLogicalAndPerSqlQuery", 200},
-                    {"maxLogicalOrPerSqlQuery", 200},
-                    {"maxUdfRefPerSqlQuery", 6},
-                    {"maxInExpressionItemsCount", 8000},
-                    {"queryMaxInMemorySortDocumentCount", 500},
-                    {"maxQueryRequestTimeoutFraction", 0.90},
-                    {"sqlAllowNonFiniteNumbers", false},
-                    {"sqlAllowAggregateFunctions", true},
-                    {"sqlAllowSubQuery", false},
-                    {"allowNewKeywords", true},
-                    {"sqlAllowLike", false},
-                    {"sqlAllowGroupByClause", false},
-                    {"maxSpatialQueryCells", 12},
-                    {"spatialMaxGeometryPointCount", 256},
-                    {"sqlDisableQueryILOptimization", false},
-                    {"sqlDisableFilterPlanOptimization", false}
-                };
-
-        private static readonly QueryPartitionProvider QueryPartitionProvider = new QueryPartitionProvider(DefaultQueryengineConfiguration);
-
-        private static readonly PartitionKeyDefinition PartitionKeyDefinition = new PartitionKeyDefinition()
-        {
-            Paths = new System.Collections.ObjectModel.Collection<string>()
-            {
-                "/id",
-            },
-            Kind = PartitionKind.Hash,
-        };
-
-        private readonly SqlQuerySpec ShortQuery;
-        private readonly SqlQuerySpec MediumQuery;
-        private readonly SqlQuerySpec LongQuery;
-
-        public ParsingBenchmark()
-        {
-            this.ShortQuery = new SqlQuerySpec("SELECT * FROM c");
-            this.MediumQuery = new SqlQuerySpec(@"
-                SELECT *
-                FROM c
-                WHERE c.name = 'John' AND c.age = 35
-                ORDER BY c.height
-                OFFSET 5 LIMIT 10");
-            StringBuilder longQueryText = new StringBuilder();
-            longQueryText.Append("SELECT * FROM c WHERE c.number IN (");
-
-            for (int i = 0; i < 1024; i++)
-            {
-                if (i != 0)
-                {
-                    longQueryText.Append(",");
-                }
-
-                longQueryText.Append(i);
-            }
-
-            longQueryText.Append(")");
-            this.LongQuery = new SqlQuerySpec(longQueryText.ToString());
-        }
-
-        [Benchmark]
-        [ArgumentsSource(nameof(Arguments))]
-        public void ParseBenchmark(QueryLength queryLength, ParserType parserType)
-        {
-            SqlQuerySpec sqlQuerySpec = queryLength switch
-            {
-                QueryLength.Short => this.ShortQuery,
-                QueryLength.Medium => this.MediumQuery,
-                QueryLength.Long => this.LongQuery,
-                _ => throw new ArgumentOutOfRangeException(nameof(queryLength)),
-            };
-
-            Action<SqlQuerySpec> parseMethod = parserType switch
-            {
-                ParserType.Managed => ParseUsingMangedParser,
-                ParserType.Native => ParseUsingNativeParser,
-                _ => throw new ArgumentOutOfRangeException(nameof(parserType)),
-            };
-
-            for (int i = 0; i < 1000; i++)
-            {
-                parseMethod(sqlQuerySpec);
-            }
-        }
-
-        private static void ParseUsingMangedParser(SqlQuerySpec sqlQuerySpec)
-        {
-            if (!SqlQueryParser.TryParse(sqlQuerySpec.QueryText, out SqlQuery sqlQuery))
-            {
-                throw new InvalidOperationException("FAILED TO PARSE QUERY.");
-            }
-        }
-
-        private static void ParseUsingNativeParser(SqlQuerySpec sqlQuerySpec)
-        {
-            TryCatch<PartitionedQueryExecutionInfo> tryGetQueryPlan = QueryPartitionProvider.TryGetPartitionedQueryExecutionInfo(
-                querySpecJsonString: JsonConvert.SerializeObject(sqlQuerySpec),
-<<<<<<< HEAD
-                partitionKeyDefinition: PartitionKeyDefinition,
-=======
-                partitionKeyDefinition: PartitionKeyDefinition,
->>>>>>> faaa3a73
-                vectorEmbeddingPolicy: null,
-                requireFormattableOrderByQuery: true,
-                isContinuationExpected: false,
-                allowNonValueAggregateQuery: true,
-                hasLogicalPartitionKey: false,
-                allowDCount: true,
-<<<<<<< HEAD
-=======
-                hybridSearchSkipOrderByRewrite: false,
->>>>>>> faaa3a73
-                useSystemPrefix: false,
-                geospatialType: Cosmos.GeospatialType.Geography);
-
-            tryGetQueryPlan.ThrowIfFailed();
-        }
-
-        public IEnumerable<object[]> Arguments()
-        {
-            foreach (QueryLength queryLength in Enum.GetValues(typeof(QueryLength)))
-            {
-                foreach (ParserType parserType in Enum.GetValues(typeof(ParserType)))
-                {
-                    yield return new object[] { queryLength, parserType };
-                }
-            }
-        }
-
-        public enum ParserType
-        {
-            Managed,
-            Native,
-        }
-
-        public enum QueryLength
-        {
-            Short,
-            Medium,
-            Long,
-        }
-    }
-}+﻿// ----------------------------------------------------------------
+// Copyright (c) Microsoft Corporation.  All rights reserved.
+// ----------------------------------------------------------------
+
+namespace Microsoft.Azure.Cosmos.Query
+{
+    using System;
+    using System.Collections.Generic;
+    using System.Text;
+    using BenchmarkDotNet.Attributes;
+    using Microsoft.Azure.Cosmos.Query.Core;
+    using Microsoft.Azure.Cosmos.Query.Core.Monads;
+    using Microsoft.Azure.Cosmos.Query.Core.Parser;
+    using Microsoft.Azure.Cosmos.Query.Core.QueryPlan;
+    using Microsoft.Azure.Cosmos.SqlObjects;
+    using Microsoft.Azure.Documents;
+    using Newtonsoft.Json;
+
+    [MemoryDiagnoser]
+    public class ParsingBenchmark
+    {
+        private static readonly IDictionary<string, object> DefaultQueryengineConfiguration =
+            new Dictionary<string, object>()
+                {
+                    {"maxSqlQueryInputLength", 30720},
+                    {"maxJoinsPerSqlQuery", 5},
+                    {"maxLogicalAndPerSqlQuery", 200},
+                    {"maxLogicalOrPerSqlQuery", 200},
+                    {"maxUdfRefPerSqlQuery", 6},
+                    {"maxInExpressionItemsCount", 8000},
+                    {"queryMaxInMemorySortDocumentCount", 500},
+                    {"maxQueryRequestTimeoutFraction", 0.90},
+                    {"sqlAllowNonFiniteNumbers", false},
+                    {"sqlAllowAggregateFunctions", true},
+                    {"sqlAllowSubQuery", false},
+                    {"allowNewKeywords", true},
+                    {"sqlAllowLike", false},
+                    {"sqlAllowGroupByClause", false},
+                    {"maxSpatialQueryCells", 12},
+                    {"spatialMaxGeometryPointCount", 256},
+                    {"sqlDisableQueryILOptimization", false},
+                    {"sqlDisableFilterPlanOptimization", false}
+                };
+
+        private static readonly QueryPartitionProvider QueryPartitionProvider = new QueryPartitionProvider(DefaultQueryengineConfiguration);
+
+        private static readonly PartitionKeyDefinition PartitionKeyDefinition = new PartitionKeyDefinition()
+        {
+            Paths = new System.Collections.ObjectModel.Collection<string>()
+            {
+                "/id",
+            },
+            Kind = PartitionKind.Hash,
+        };
+
+        private readonly SqlQuerySpec ShortQuery;
+        private readonly SqlQuerySpec MediumQuery;
+        private readonly SqlQuerySpec LongQuery;
+
+        public ParsingBenchmark()
+        {
+            this.ShortQuery = new SqlQuerySpec("SELECT * FROM c");
+            this.MediumQuery = new SqlQuerySpec(@"
+                SELECT *
+                FROM c
+                WHERE c.name = 'John' AND c.age = 35
+                ORDER BY c.height
+                OFFSET 5 LIMIT 10");
+            StringBuilder longQueryText = new StringBuilder();
+            longQueryText.Append("SELECT * FROM c WHERE c.number IN (");
+
+            for (int i = 0; i < 1024; i++)
+            {
+                if (i != 0)
+                {
+                    longQueryText.Append(",");
+                }
+
+                longQueryText.Append(i);
+            }
+
+            longQueryText.Append(")");
+            this.LongQuery = new SqlQuerySpec(longQueryText.ToString());
+        }
+
+        [Benchmark]
+        [ArgumentsSource(nameof(Arguments))]
+        public void ParseBenchmark(QueryLength queryLength, ParserType parserType)
+        {
+            SqlQuerySpec sqlQuerySpec = queryLength switch
+            {
+                QueryLength.Short => this.ShortQuery,
+                QueryLength.Medium => this.MediumQuery,
+                QueryLength.Long => this.LongQuery,
+                _ => throw new ArgumentOutOfRangeException(nameof(queryLength)),
+            };
+
+            Action<SqlQuerySpec> parseMethod = parserType switch
+            {
+                ParserType.Managed => ParseUsingMangedParser,
+                ParserType.Native => ParseUsingNativeParser,
+                _ => throw new ArgumentOutOfRangeException(nameof(parserType)),
+            };
+
+            for (int i = 0; i < 1000; i++)
+            {
+                parseMethod(sqlQuerySpec);
+            }
+        }
+
+        private static void ParseUsingMangedParser(SqlQuerySpec sqlQuerySpec)
+        {
+            if (!SqlQueryParser.TryParse(sqlQuerySpec.QueryText, out SqlQuery sqlQuery))
+            {
+                throw new InvalidOperationException("FAILED TO PARSE QUERY.");
+            }
+        }
+
+        private static void ParseUsingNativeParser(SqlQuerySpec sqlQuerySpec)
+        {
+            TryCatch<PartitionedQueryExecutionInfo> tryGetQueryPlan = QueryPartitionProvider.TryGetPartitionedQueryExecutionInfo(
+                querySpecJsonString: JsonConvert.SerializeObject(sqlQuerySpec),
+                partitionKeyDefinition: PartitionKeyDefinition,
+                vectorEmbeddingPolicy: null,
+                requireFormattableOrderByQuery: true,
+                isContinuationExpected: false,
+                allowNonValueAggregateQuery: true,
+                hasLogicalPartitionKey: false,
+                allowDCount: true,
+                hybridSearchSkipOrderByRewrite: false,
+                useSystemPrefix: false,
+                geospatialType: Cosmos.GeospatialType.Geography);
+
+            tryGetQueryPlan.ThrowIfFailed();
+        }
+
+        public IEnumerable<object[]> Arguments()
+        {
+            foreach (QueryLength queryLength in Enum.GetValues(typeof(QueryLength)))
+            {
+                foreach (ParserType parserType in Enum.GetValues(typeof(ParserType)))
+                {
+                    yield return new object[] { queryLength, parserType };
+                }
+            }
+        }
+
+        public enum ParserType
+        {
+            Managed,
+            Native,
+        }
+
+        public enum QueryLength
+        {
+            Short,
+            Medium,
+            Long,
+        }
+    }
+}