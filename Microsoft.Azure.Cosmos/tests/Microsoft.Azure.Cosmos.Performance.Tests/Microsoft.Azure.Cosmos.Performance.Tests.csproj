﻿<Project Sdk="Microsoft.NET.Sdk">

  <PropertyGroup>
    <OutputType>Exe</OutputType>
    <TargetFramework>net6.0</TargetFramework>
    <IsPackable>false</IsPackable>
    <GenerateAssemblyInfo>false</GenerateAssemblyInfo>
    <RootNamespace>Microsoft.Azure.Cosmos</RootNamespace>
	<LangVersion>$(LangVersion)</LangVersion>
  </PropertyGroup>

  <ItemGroup>
    <Compile Include="..\Microsoft.Azure.Cosmos.Tests\Json\JsonTestUtils.cs" Link="JsonTestUtils.cs" />
    <Compile Include="..\Microsoft.Azure.Cosmos.Tests\Json\JsonTokenInfo.cs" Link="Json\JsonTokenInfo.cs" />
    <Compile Include="..\Microsoft.Azure.Cosmos.Tests\Poco\Person.cs" Link="Models\Person.cs" />
    <Compile Include="..\Microsoft.Azure.Cosmos.Tests\Utils\TextFileConcatenation.cs" Link="TextFileConcatenation.cs" />
  </ItemGroup>
  <ItemGroup>
    <PackageReference Include="BenchmarkDotNet" Version="0.13.5" />
<<<<<<< HEAD
    <PackageReference Include="Microsoft.Extensions.Configuration.Binder" Version="3.0.0" />
=======
    <PackageReference Include="Microsoft.Extensions.Configuration.Binder" Version="9.0.0" />
>>>>>>> 11e2c347
    <PackageReference Include="Microsoft.Extensions.Configuration.EnvironmentVariables" Version="3.0.0" />
    <PackageReference Include="Microsoft.Extensions.Configuration.Json" Version="3.0.0" />
    <PackageReference Include="MSTest.TestFramework" Version="1.2.0" />
    <PackageReference Include="Moq" Version="4.13.1" />
    <PackageReference Include="Newtonsoft.Json" Version="13.0.3" />
    <PackageReference Include="OpenTelemetry" Version="1.10.0" />
    <PackageReference Include="System.Linq" Version="4.3.0" />
  </ItemGroup>

  <ItemGroup>
    <ProjectReference Include="..\..\src\Microsoft.Azure.Cosmos.csproj" />
  </ItemGroup>

  <ItemGroup Condition=" '$(ProjectRef)' != 'True' ">
    <PackageReference Include="Microsoft.HybridRow" Version="[$(HybridRowVersion)]" PrivateAssets="All" />
  </ItemGroup>

  <ItemGroup>
    <None Update="Contracts\BenchmarkResults.json">
      <CopyToOutputDirectory>Always</CopyToOutputDirectory>
    </None>
    <None Update="Json\CuratedDocsBenchmark.tt">
      <Generator>TextTemplatingFileGenerator</Generator>
      <LastGenOutput>CuratedDocsBenchmark.cs</LastGenOutput>
    </None>
    <None Update="Json\Utf8vsUtf16StringBenchmark.tt">
      <Generator>TextTemplatingFileGenerator</Generator>
      <LastGenOutput>Utf8vsUtf16StringBenchmark.cs</LastGenOutput>
    </None>
    <None Update="Json\Utf8vsUtf16StringBenchmarkGenerator.tt">
      <Generator>TextTemplatingFileGenerator</Generator>
      <LastGenOutput>Utf8vsUtf16StringBenchmarkGenerator.cs</LastGenOutput>
    </None>
    <None Update="samplepayload.json">
      <CopyToOutputDirectory>PreserveNewest</CopyToOutputDirectory>
    </None>
    <None Update="samplefeedpayload.json">
      <CopyToOutputDirectory>PreserveNewest</CopyToOutputDirectory>
    </None>
    <None Include="..\Microsoft.Azure.Cosmos.Tests\TestJsons\**\*.json">
      <CopyToOutputDirectory>PreserveNewest</CopyToOutputDirectory>
      <Link>TestJsons\%(RecursiveDir)%(Filename)%(Extension)</Link>
    </None>
    <None Include="..\Microsoft.Azure.Cosmos.Tests\TestJsons\**\*.txt">
      <CopyToOutputDirectory>PreserveNewest</CopyToOutputDirectory>
      <Link>TestJsons\%(RecursiveDir)%(Filename)%(Extension)</Link>
    </None>
  </ItemGroup>

  <ItemGroup>
    <Service Include="{508349b6-6b84-4df5-91f0-309beebad82d}" />
  </ItemGroup>

  <ItemGroup>
    <Compile Update="Json\CuratedDocsBenchmark.cs">
      <DesignTime>True</DesignTime>
      <AutoGen>True</AutoGen>
      <DependentUpon>CuratedDocsBenchmark.tt</DependentUpon>
    </Compile>
    <Compile Update="Json\Utf8vsUtf16StringBenchmark.cs">
      <DesignTime>True</DesignTime>
      <AutoGen>True</AutoGen>
      <DependentUpon>Utf8vsUtf16StringBenchmark.tt</DependentUpon>
    </Compile>
    <Compile Update="Json\Utf8vsUtf16StringBenchmarkGenerator.cs">
      <DesignTime>True</DesignTime>
      <AutoGen>True</AutoGen>
      <DependentUpon>Utf8vsUtf16StringBenchmarkGenerator.tt</DependentUpon>
    </Compile>
  </ItemGroup>

  <PropertyGroup>
    <SignAssembly>true</SignAssembly>
    <DelaySign>true</DelaySign>
    <AssemblyOriginatorKeyFile>..\..\..\testkey.snk</AssemblyOriginatorKeyFile>
  </PropertyGroup>
</Project><|MERGE_RESOLUTION|>--- conflicted
+++ resolved
@@ -17,11 +17,7 @@
   </ItemGroup>
   <ItemGroup>
     <PackageReference Include="BenchmarkDotNet" Version="0.13.5" />
-<<<<<<< HEAD
-    <PackageReference Include="Microsoft.Extensions.Configuration.Binder" Version="3.0.0" />
-=======
     <PackageReference Include="Microsoft.Extensions.Configuration.Binder" Version="9.0.0" />
->>>>>>> 11e2c347
     <PackageReference Include="Microsoft.Extensions.Configuration.EnvironmentVariables" Version="3.0.0" />
     <PackageReference Include="Microsoft.Extensions.Configuration.Json" Version="3.0.0" />
     <PackageReference Include="MSTest.TestFramework" Version="1.2.0" />
@@ -36,6 +32,7 @@
   </ItemGroup>
 
   <ItemGroup Condition=" '$(ProjectRef)' != 'True' ">
+    <PackageReference Include="Microsoft.Azure.Cosmos.Direct" Version="[$(DirectVersion)]" PrivateAssets="All" />
     <PackageReference Include="Microsoft.HybridRow" Version="[$(HybridRowVersion)]" PrivateAssets="All" />
   </ItemGroup>
 
