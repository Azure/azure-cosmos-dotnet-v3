﻿// ----------------------------------------------------------------
// Copyright (c) Microsoft Corporation.  All rights reserved.
// ----------------------------------------------------------------

namespace Microsoft.Azure.Cosmos.Performance.Tests.Benchmarks
{
    using System;
    using System.IO;
    using System.Text;
    using System.Threading.Tasks;
    using BenchmarkDotNet.Attributes;
    using Microsoft.Azure.Cosmos;
<<<<<<< HEAD
    using Microsoft.Azure.Cosmos.Query.Core;
    using Microsoft.Azure.Cosmos.Scripts;
=======
    using Microsoft.Azure.Documents.Collections;
    using Newtonsoft.Json;
>>>>>>> 132ca3f5
    using Newtonsoft.Json.Linq;

    /// <summary>
    /// Benchmark for Item related operations.
    /// </summary>
    [MemoryDiagnoser]
    public class ItemBenchmark
    {
        private static readonly Encoding DefaultEncoding = new UTF8Encoding(false, true);
        private readonly CosmosClient clientForTests;
        private readonly Container container;
        private readonly JsonSerializer jsonSerializer = new JsonSerializer();
        private JObject baseItem;
        private byte[] payloadBytes;
        private dynamic TestItem;
        /// <summary>
        /// Initializes a new instance of the <see cref="ItemBenchmark"/> class.
        /// </summary>
        public ItemBenchmark()
        {
            this.clientForTests = MockDocumentClient.CreateMockCosmosClient();
            this.container = this.clientForTests.GetDatabase("myDB").GetContainer("myColl");
            this.baseItem = JObject.Parse(File.ReadAllText("samplepayload.json"));
            using (FileStream tmp = File.OpenRead("samplepayload.json"))
            {
                using (MemoryStream ms = new MemoryStream())
                {
                    tmp.CopyTo(ms);
                    this.payloadBytes = ms.ToArray();
                }
            }

            this.TestItem = new
            {
                id = "test",
                pk = "what",
                value = 1245,
                stop = true,
            };
        }

        [Benchmark]
        public void SingletonJsonSerializeItem()
        {
            using (MemoryStream streamPayload = new MemoryStream())
            {
                using (StreamWriter streamWriter = new StreamWriter(streamPayload, encoding: ItemBenchmark.DefaultEncoding, bufferSize: 1024, leaveOpen: true))
                {
                    using (JsonWriter writer = new JsonTextWriter(streamWriter))
                    {
                        writer.Formatting = Newtonsoft.Json.Formatting.None;
                        this.jsonSerializer.Serialize(writer, this.TestItem);
                        writer.Flush();
                        streamWriter.Flush();
                    }
                }
            }
        }

        [Benchmark]
        public void InstanceJsonSerializeItem()
        {
            using (MemoryStream streamPayload = new MemoryStream())
            {
                using (StreamWriter streamWriter = new StreamWriter(streamPayload, encoding: ItemBenchmark.DefaultEncoding, bufferSize: 1024, leaveOpen: true))
                {
                    using (JsonWriter writer = new JsonTextWriter(streamWriter))
                    {
                        writer.Formatting = Newtonsoft.Json.Formatting.None;
                        JsonSerializer jsonSerializer = new JsonSerializer();
                        jsonSerializer.Serialize(writer, this.TestItem);
                        writer.Flush();
                        streamWriter.Flush();
                    }
                }
            }
        }

        /// <summary>
        /// Benchmark for CreateItemAsync.
        /// </summary>
        /// <returns>A <see cref="Task"/> representing the asynchronous operation.</returns>
        [Benchmark]
        public async Task CreateItem()
        {
            using (MemoryStream ms = new MemoryStream(this.payloadBytes))
            {
                using (ResponseMessage response = await this.container.CreateItemStreamAsync(
                    ms,
                    new Cosmos.PartitionKey(Constants.ValidOperationId)))
                {
                    if ((int)response.StatusCode > 300 || response.Content == null)
                    {
                        throw new Exception();
                    }
                }
            }
        }

        /// <summary>
        /// Benchmark for CreateItemAsync.
        /// </summary>
        /// <returns>A <see cref="Task"/> representing the asynchronous operation.</returns>
        [Benchmark]
        public void TypeCheckItem()
        {
            this.Test<dynamic>();
        }

        private CosmosSerializerCore Test<T>()
        {
            Type type = typeof(T);
            if (type == typeof(AccountProperties) ||
                type == typeof(DatabaseProperties) ||
                type == typeof(ContainerProperties) ||
                type == typeof(PermissionProperties) ||
                type == typeof(StoredProcedureProperties) ||
                type == typeof(TriggerProperties) ||
                type == typeof(UserDefinedFunctionProperties) ||
                type == typeof(UserProperties) ||
                type == typeof(ConflictProperties))
            {
                return null;
            }

            if (type == typeof(SqlQuerySpec))
            {
                return null;
            }

            return null;
        }
        /// <summary>
        /// Benchmark for UpsertItemAsync.
        /// </summary>
        /// <returns>A <see cref="Task"/> representing the asynchronous operation.</returns>
        [Benchmark]
        public async Task UpsertItem()
        {
            ResponseMessage response = await this.container.UpsertItemStreamAsync(
                new MemoryStream(this.payloadBytes),
                new Cosmos.PartitionKey(Constants.ValidOperationId));
            if ((int)response.StatusCode > 300 || response.Content == null)
            {
                throw new Exception();
            }
        }

        /// <summary>
        /// Benchmark for UpsertItemAsync with Stream.
        /// </summary>
        /// <returns>A <see cref="Task"/> representing the asynchronous operation.</returns>
        [Benchmark]
        public async Task UpsertItemStream()
        {

            ResponseMessage response = await this.container.UpsertItemStreamAsync(
                    new MemoryStream(this.payloadBytes),
                    new Cosmos.PartitionKey(Constants.ValidOperationId));
            if ((int)response.StatusCode > 300 || response.Content.Length == 0)
            {
                throw new Exception();
            }
        }

        /// <summary>
        /// Benchmark for ReadItemAsync.
        /// </summary>
        /// <returns>A <see cref="Task"/> representing the asynchronous operation.</returns>
        [Benchmark]
        public async Task ReadItemNotExists()
        {
            ResponseMessage response = await this.container.ReadItemStreamAsync(
                Constants.NotFoundOperationId,
                new Cosmos.PartitionKey(Constants.ValidOperationId));
            if (response.StatusCode != System.Net.HttpStatusCode.NotFound)
            {
                throw new Exception();
            }
        }

        /// <summary>
        /// Benchmark for ReadItemStreamAsync.
        /// </summary>
        /// <returns>A <see cref="Task"/> representing the asynchronous operation.</returns>
        [Benchmark]
        public async Task ReadItemStream()
        {
            ResponseMessage response = await this.container.ReadItemStreamAsync(
                Constants.ValidOperationId,
                new Cosmos.PartitionKey(Constants.ValidOperationId));
            if (response.StatusCode == System.Net.HttpStatusCode.NotFound || response.Content == null)
            {
                throw new Exception();
            }
        }

        /// <summary>
        /// Benchmark for ReplaceItemAsync.
        /// </summary>
        /// <returns>A <see cref="Task"/> representing the asynchronous operation.</returns>
        [Benchmark]
        public async Task UpdateItem()
        {
            ResponseMessage response = await this.container.ReplaceItemStreamAsync(
                new MemoryStream(this.payloadBytes),
                Constants.ValidOperationId,
                new Cosmos.PartitionKey(Constants.ValidOperationId));
            if (response.StatusCode == System.Net.HttpStatusCode.NotFound || response.Content == null)
            {
                throw new Exception();
            }
        }

        /// <summary>
        /// Benchmark for DeleteItemAsync.
        /// </summary>
        /// <returns>A <see cref="Task"/> representing the asynchronous operation.</returns>
        [Benchmark]
        public async Task DeleteItem()
        {
            ResponseMessage response = await this.container.DeleteItemStreamAsync(
                Constants.ValidOperationId,
                new Cosmos.PartitionKey(Constants.ValidOperationId));
            if (response.StatusCode == System.Net.HttpStatusCode.NotFound)
            {
                throw new Exception();
            }
        }

        /// <summary>
        /// Benchmark for DeleteItemAsync.
        /// </summary>
        /// <returns>A <see cref="Task"/> representing the asynchronous operation.</returns>
        [Benchmark]
        public async Task DeleteItemNotExists()
        {
            ResponseMessage response = await this.container.DeleteItemStreamAsync(
                Constants.NotFoundOperationId,
                new Cosmos.PartitionKey(Constants.ValidOperationId));
            if (response.StatusCode != System.Net.HttpStatusCode.NotFound)
            {
                throw new Exception();
            }
        }
    }
}<|MERGE_RESOLUTION|>--- conflicted
+++ resolved
@@ -6,32 +6,21 @@
 {
     using System;
     using System.IO;
-    using System.Text;
     using System.Threading.Tasks;
     using BenchmarkDotNet.Attributes;
     using Microsoft.Azure.Cosmos;
-<<<<<<< HEAD
-    using Microsoft.Azure.Cosmos.Query.Core;
-    using Microsoft.Azure.Cosmos.Scripts;
-=======
-    using Microsoft.Azure.Documents.Collections;
-    using Newtonsoft.Json;
->>>>>>> 132ca3f5
     using Newtonsoft.Json.Linq;
 
     /// <summary>
     /// Benchmark for Item related operations.
     /// </summary>
-    [MemoryDiagnoser]
     public class ItemBenchmark
     {
-        private static readonly Encoding DefaultEncoding = new UTF8Encoding(false, true);
         private readonly CosmosClient clientForTests;
         private readonly Container container;
-        private readonly JsonSerializer jsonSerializer = new JsonSerializer();
         private JObject baseItem;
         private byte[] payloadBytes;
-        private dynamic TestItem;
+
         /// <summary>
         /// Initializes a new instance of the <see cref="ItemBenchmark"/> class.
         /// </summary>
@@ -46,51 +35,6 @@
                 {
                     tmp.CopyTo(ms);
                     this.payloadBytes = ms.ToArray();
-                }
-            }
-
-            this.TestItem = new
-            {
-                id = "test",
-                pk = "what",
-                value = 1245,
-                stop = true,
-            };
-        }
-
-        [Benchmark]
-        public void SingletonJsonSerializeItem()
-        {
-            using (MemoryStream streamPayload = new MemoryStream())
-            {
-                using (StreamWriter streamWriter = new StreamWriter(streamPayload, encoding: ItemBenchmark.DefaultEncoding, bufferSize: 1024, leaveOpen: true))
-                {
-                    using (JsonWriter writer = new JsonTextWriter(streamWriter))
-                    {
-                        writer.Formatting = Newtonsoft.Json.Formatting.None;
-                        this.jsonSerializer.Serialize(writer, this.TestItem);
-                        writer.Flush();
-                        streamWriter.Flush();
-                    }
-                }
-            }
-        }
-
-        [Benchmark]
-        public void InstanceJsonSerializeItem()
-        {
-            using (MemoryStream streamPayload = new MemoryStream())
-            {
-                using (StreamWriter streamWriter = new StreamWriter(streamPayload, encoding: ItemBenchmark.DefaultEncoding, bufferSize: 1024, leaveOpen: true))
-                {
-                    using (JsonWriter writer = new JsonTextWriter(streamWriter))
-                    {
-                        writer.Formatting = Newtonsoft.Json.Formatting.None;
-                        JsonSerializer jsonSerializer = new JsonSerializer();
-                        jsonSerializer.Serialize(writer, this.TestItem);
-                        writer.Flush();
-                        streamWriter.Flush();
-                    }
                 }
             }
         }
@@ -116,39 +60,6 @@
             }
         }
 
-        /// <summary>
-        /// Benchmark for CreateItemAsync.
-        /// </summary>
-        /// <returns>A <see cref="Task"/> representing the asynchronous operation.</returns>
-        [Benchmark]
-        public void TypeCheckItem()
-        {
-            this.Test<dynamic>();
-        }
-
-        private CosmosSerializerCore Test<T>()
-        {
-            Type type = typeof(T);
-            if (type == typeof(AccountProperties) ||
-                type == typeof(DatabaseProperties) ||
-                type == typeof(ContainerProperties) ||
-                type == typeof(PermissionProperties) ||
-                type == typeof(StoredProcedureProperties) ||
-                type == typeof(TriggerProperties) ||
-                type == typeof(UserDefinedFunctionProperties) ||
-                type == typeof(UserProperties) ||
-                type == typeof(ConflictProperties))
-            {
-                return null;
-            }
-
-            if (type == typeof(SqlQuerySpec))
-            {
-                return null;
-            }
-
-            return null;
-        }
         /// <summary>
         /// Benchmark for UpsertItemAsync.
         /// </summary>
