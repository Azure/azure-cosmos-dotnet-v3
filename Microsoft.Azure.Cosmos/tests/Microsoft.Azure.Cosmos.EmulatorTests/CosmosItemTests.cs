﻿//------------------------------------------------------------
// Copyright (c) Microsoft Corporation.  All rights reserved.
//------------------------------------------------------------

namespace Microsoft.Azure.Cosmos.SDK.EmulatorTests
{
    using System;
    using System.Collections.Generic;
    using System.Collections.ObjectModel;
    using System.Diagnostics;
    using System.Globalization;
    using System.IO;
    using System.Linq;
    using System.Net;
    using System.Net.Http;
    using System.Text;
    using System.Threading;
    using System.Threading.Tasks;
    using Microsoft.Azure.Cosmos.Json;
    using Microsoft.Azure.Cosmos.Query.Core.ExecutionContext;
    using Microsoft.Azure.Cosmos.Query.Core.QueryClient;
    using Microsoft.Azure.Cosmos.Routing;
    using Microsoft.Azure.Cosmos.Tracing;
    using Microsoft.Azure.Documents;
    using Microsoft.Azure.Cosmos;
    using Microsoft.VisualStudio.TestTools.UnitTesting;
    using Newtonsoft.Json;
    using Newtonsoft.Json.Linq;
    using JsonReader = Json.JsonReader;
    using JsonWriter = Json.JsonWriter;
    using PartitionKey = Documents.PartitionKey;
    using static Microsoft.Azure.Cosmos.SDK.EmulatorTests.TransportClientHelper;
    using System.Reflection;
    using System.Text.RegularExpressions;
    using Microsoft.Azure.Cosmos.Diagnostics;

    [TestClass]
    public class CosmosItemTests : BaseCosmosClientHelper
    {
        private Container Container = null;
        private ContainerProperties containerSettings = null;

        private static readonly string nonPartitionItemId = "fixed-Container-Item";
        private static readonly string undefinedPartitionItemId = "undefined-partition-Item";

        [TestInitialize]
        public async Task TestInitialize()
        {
            await base.TestInit(validateSinglePartitionKeyRangeCacheCall: true);
            string PartitionKey = "/pk";
            this.containerSettings = new ContainerProperties(id: Guid.NewGuid().ToString(), partitionKeyPath: PartitionKey);
            ContainerResponse response = await this.database.CreateContainerAsync(
                this.containerSettings,
                throughput: 15000,
                cancellationToken: this.cancellationToken);
            Assert.IsNotNull(response);
            Assert.IsNotNull(response.Container);
            Assert.IsNotNull(response.Resource);
            this.Container = response;
        }

        [TestCleanup]
        public async Task Cleanup()
        {
            await base.TestCleanup();
        }

        [TestMethod]
        public void ParentResourceTest()
        {
            Assert.AreEqual(this.database, this.Container.Database);
            Assert.AreEqual(this.GetClient(), this.Container.Database.Client);
        }

        [TestMethod]
        [DataRow(false, DisplayName = "Test scenario when binary encoding is disabled at client level.")]
        [DataRow(true, DisplayName = "Test scenario when binary encoding is enabled at client level.")]
        public async Task CreateDropItemWithInvalidIdCharactersTest(bool binaryEncodingEnabledInClient)
        {
            try
            {
                if (binaryEncodingEnabledInClient)
                {
                    Environment.SetEnvironmentVariable(ConfigurationManager.BinaryEncodingEnabled, "True");
                }

                ToDoActivity testItem = ToDoActivity.CreateRandomToDoActivity();
                testItem.id = "Invalid#/\\?Id";
                await this.Container.CreateItemAsync(testItem, new Cosmos.PartitionKey(testItem.pk));

                try
                {
                    await this.Container.ReadItemAsync<JObject>(testItem.id, new Cosmos.PartitionKey(testItem.pk));
                    Assert.Fail("Read item should fail because id has invalid characters");
                }
                catch (CosmosException ce) when (ce.StatusCode == HttpStatusCode.NotFound)
                {
                    string message = ce.ToString();
                    Assert.IsNotNull(message);
                    CosmosItemTests.ValidateCosmosException(ce);
                }

                // Get a container reference that use RID values
                ContainerProperties containerProperties = await this.Container.ReadContainerAsync();
                string[] selfLinkSegments = containerProperties.SelfLink.Split('/');
                string databaseRid = selfLinkSegments[1];
                string containerRid = selfLinkSegments[3];
                Container containerByRid = this.GetClient().GetContainer(databaseRid, containerRid);

                // List of invalid characters are listed here.
                //https://docs.microsoft.com/dotnet/api/microsoft.azure.documents.resource.id?view=azure-dotnet#remarks
                FeedIterator<JObject> invalidItemsIterator = this.Container.GetItemQueryIterator<JObject>(
                    @"select * from t where CONTAINS(t.id, ""/"") or CONTAINS(t.id, ""#"") or CONTAINS(t.id, ""?"") or CONTAINS(t.id, ""\\"") ");
                while (invalidItemsIterator.HasMoreResults)
                {
                    foreach (JObject itemWithInvalidId in await invalidItemsIterator.ReadNextAsync())
                    {
                        // It recommend to chose a new id that does not contain special characters, but
                        // if that is not possible then it can be Base64 encoded to escape the special characters
                        byte[] plainTextBytes = Encoding.UTF8.GetBytes(itemWithInvalidId["id"].ToString());
                        itemWithInvalidId["id"] = Convert.ToBase64String(plainTextBytes);

                        // Update the item with the new id value using the rid based container reference
                        JObject item = await containerByRid.ReplaceItemAsync<JObject>(
                            item: itemWithInvalidId,
                            id: itemWithInvalidId["_rid"].ToString(),
                            partitionKey: new Cosmos.PartitionKey(itemWithInvalidId["pk"].ToString()));

                        // Validate the new id can be read using the original name based contianer reference
                        await this.Container.ReadItemAsync<ToDoActivity>(
                            item["id"].ToString(),
                            new Cosmos.PartitionKey(item["pk"].ToString())); ;
                    }
                }
            }
            finally
            {
                Environment.SetEnvironmentVariable(ConfigurationManager.BinaryEncodingEnabled, null);
            }
        }

        [TestMethod]
        [DataRow(false, DisplayName = "Test scenario when binary encoding is disabled at client level.")]
        [DataRow(true, DisplayName = "Test scenario when binary encoding is enabled at client level.")]
        public async Task CreateDropItemTest(bool binaryEncodingEnabledInClient)
        {
            try
            {
                if (binaryEncodingEnabledInClient)
                {
                    Environment.SetEnvironmentVariable(ConfigurationManager.BinaryEncodingEnabled, "True");
                }

                ToDoActivity testItem = ToDoActivity.CreateRandomToDoActivity();
                ItemResponse<ToDoActivity> response = await this.Container.CreateItemAsync<ToDoActivity>(item: testItem);
                Assert.IsNotNull(response);
                Assert.IsNotNull(response.Resource);
                Assert.IsNotNull(response.Diagnostics);
                CosmosTraceDiagnostics diagnostics = (CosmosTraceDiagnostics)response.Diagnostics;
                Assert.IsFalse(diagnostics.IsGoneExceptionHit());
                string diagnosticString = response.Diagnostics.ToString();
                Assert.IsTrue(diagnosticString.Contains("Response Serialization"));

                Assert.IsFalse(string.IsNullOrEmpty(diagnostics.ToString()));
                Assert.IsTrue(diagnostics.GetClientElapsedTime() > TimeSpan.Zero);
                Assert.AreEqual(0, response.Diagnostics.GetFailedRequestCount());
                Assert.IsNull(response.Diagnostics.GetQueryMetrics());

                response = await this.Container.ReadItemAsync<ToDoActivity>(testItem.id, new Cosmos.PartitionKey(testItem.pk));
                Assert.IsNotNull(response);
                Assert.IsNotNull(response.Resource);
                Assert.IsNotNull(response.Diagnostics);
                Assert.IsFalse(string.IsNullOrEmpty(response.Diagnostics.ToString()));
                Assert.IsTrue(response.Diagnostics.GetClientElapsedTime() > TimeSpan.Zero);
                Assert.AreEqual(0, response.Diagnostics.GetFailedRequestCount());
                Assert.IsNotNull(response.Diagnostics.GetStartTimeUtc());

                Assert.IsNotNull(response.Headers.GetHeaderValue<string>(Documents.HttpConstants.HttpHeaders.MaxResourceQuota));
                Assert.IsNotNull(response.Headers.GetHeaderValue<string>(Documents.HttpConstants.HttpHeaders.CurrentResourceQuotaUsage));
                ItemResponse<ToDoActivity> deleteResponse = await this.Container.DeleteItemAsync<ToDoActivity>(partitionKey: new Cosmos.PartitionKey(testItem.pk), id: testItem.id);
                Assert.IsNotNull(deleteResponse);
                Assert.IsNotNull(response.Diagnostics);
                Assert.IsFalse(string.IsNullOrEmpty(response.Diagnostics.ToString()));
                Assert.IsTrue(response.Diagnostics.GetClientElapsedTime() > TimeSpan.Zero);
                Assert.IsNull(response.Diagnostics.GetQueryMetrics());
            }
            finally
            {
                Environment.SetEnvironmentVariable(ConfigurationManager.BinaryEncodingEnabled, null);
            }
        }

        [TestMethod]
        [DataRow(false, DisplayName = "Test scenario when binary encoding is disabled at client level.")]
        [DataRow(true, DisplayName = "Test scenario when binary encoding is enabled at client level.")]
        public async Task ClientConsistencyTestAsync(bool binaryEncodingEnabledInClient)
        {
            try
            {
                if (binaryEncodingEnabledInClient)
                {
                    Environment.SetEnvironmentVariable(ConfigurationManager.BinaryEncodingEnabled, "True");
                }

                List<Cosmos.ConsistencyLevel> cosmosLevels = Enum.GetValues(typeof(Cosmos.ConsistencyLevel)).Cast<Cosmos.ConsistencyLevel>().ToList();

                foreach (Cosmos.ConsistencyLevel consistencyLevel in cosmosLevels)
                {
                    RequestHandlerHelper handlerHelper = new RequestHandlerHelper();
                    using CosmosClient cosmosClient = TestCommon.CreateCosmosClient(x =>
                        x.WithConsistencyLevel(consistencyLevel).AddCustomHandlers(handlerHelper));
                    Container consistencyContainer = cosmosClient.GetContainer(this.database.Id, this.Container.Id);

                    int requestCount = 0;
                    handlerHelper.UpdateRequestMessage = (request) =>
                    {
                        Assert.AreEqual(consistencyLevel.ToString(), request.Headers[HttpConstants.HttpHeaders.ConsistencyLevel]);
                        requestCount++;
                    };

                    ToDoActivity testItem = ToDoActivity.CreateRandomToDoActivity();
                    ItemResponse<ToDoActivity> response = await consistencyContainer.CreateItemAsync<ToDoActivity>(item: testItem);
                    response = await consistencyContainer.ReadItemAsync<ToDoActivity>(testItem.id, new Cosmos.PartitionKey(testItem.pk));

                    Assert.AreEqual(2, requestCount);
                }
            }
            finally
            {
                Environment.SetEnvironmentVariable(ConfigurationManager.BinaryEncodingEnabled, null);
            }
        }

        [TestMethod]
        [DataRow(true, DisplayName = "Test scenario when binary encoding is enabled at client level.")]
        [DataRow(false, DisplayName = "Test scenario when binary encoding is disabled at client level.")]
        public async Task NegativeCreateItemTest(bool binaryEncodingEnabledInClient)
        {
            try
            {
                if (binaryEncodingEnabledInClient)
                {
                    Environment.SetEnvironmentVariable(ConfigurationManager.BinaryEncodingEnabled, "True");
                }

                HttpClientHandlerHelper httpHandler = new HttpClientHandlerHelper();
                HttpClient httpClient = new HttpClient(httpHandler);
                using CosmosClient client = TestCommon.CreateCosmosClient(x => x.WithHttpClientFactory(() => httpClient));

                httpHandler.RequestCallBack = (request, cancellation) =>
                {
                    if (request.Method == HttpMethod.Get &&
                        request.RequestUri.AbsolutePath == "//addresses/")
                    {
                        HttpResponseMessage result = new HttpResponseMessage(HttpStatusCode.Forbidden);

                        // Add a substatus code that is not part of the enum. 
                        // This ensures that if the backend adds a enum the status code is not lost.
                        result.Headers.Add(WFConstants.BackendHeaders.SubStatus, 999999.ToString(CultureInfo.InvariantCulture));
                        string payload = JsonConvert.SerializeObject(new Error() { Message = "test message" });
                        result.Content = new StringContent(payload, Encoding.UTF8, "application/json");
                        return Task.FromResult(result);
                    }

                    return null;
                };

                try
                {
                    ToDoActivity testItem = ToDoActivity.CreateRandomToDoActivity();
                    await client.GetContainer(this.database.Id, this.Container.Id).CreateItemAsync<ToDoActivity>(item: testItem);
                    Assert.Fail("Request should throw exception.");
                }
                catch (CosmosException ce) when (ce.StatusCode == HttpStatusCode.Forbidden)
                {
                    Assert.AreEqual(999999, ce.SubStatusCode);
                    string exception = ce.ToString();
                    Assert.IsTrue(exception.StartsWith("Microsoft.Azure.Cosmos.CosmosException : Response status code does not indicate success: Forbidden (403); Substatus: 999999; "));
                    string diagnostics = ce.Diagnostics.ToString();
                    Assert.IsTrue(diagnostics.Contains("999999"));
                    CosmosItemTests.ValidateCosmosException(ce);
                }
            }
            finally
            {
                Environment.SetEnvironmentVariable(ConfigurationManager.BinaryEncodingEnabled, null);
            }
        }

        [TestMethod]
        [DataRow(true, DisplayName = "Test scenario when binary encoding is enabled at client level.")]
        [DataRow(false, DisplayName = "Test scenario when binary encoding is disabled at client level.")]
        public async Task NegativeCreateDropItemTest(bool binaryEncodingEnabledInClient)
        {
            try
            {
                if (binaryEncodingEnabledInClient)
                {
                    Environment.SetEnvironmentVariable(ConfigurationManager.BinaryEncodingEnabled, "True");
                }

                ToDoActivity testItem = ToDoActivity.CreateRandomToDoActivity();
                ResponseMessage response = await this.Container.CreateItemStreamAsync(streamPayload: TestCommon.SerializerCore.ToStream(testItem), partitionKey: new Cosmos.PartitionKey("BadKey"));
                Assert.IsNotNull(response);
                Assert.IsNull(response.Content);
                Assert.AreEqual(HttpStatusCode.BadRequest, response.StatusCode);
                Assert.AreNotEqual(0, response.Diagnostics.GetFailedRequestCount());
            }
            finally
            {
                Environment.SetEnvironmentVariable(ConfigurationManager.BinaryEncodingEnabled, null);
            }
        }

        [TestMethod]
        [DataRow(true, DisplayName = "Test scenario when binary encoding is enabled at client level.")]
        [DataRow(false, DisplayName = "Test scenario when binary encoding is disabled at client level.")]
        public async Task MemoryStreamBufferIsAccessibleOnResponse(bool binaryEncodingEnabledInClient)
        {
            try
            {
                if (binaryEncodingEnabledInClient)
                {
                    Environment.SetEnvironmentVariable(ConfigurationManager.BinaryEncodingEnabled, "True");
                }

                ToDoActivity testItem = ToDoActivity.CreateRandomToDoActivity();
                ResponseMessage response = await this.Container.CreateItemStreamAsync(streamPayload: TestCommon.SerializerCore.ToStream(testItem), partitionKey: new Cosmos.PartitionKey(testItem.pk));
                Assert.IsNotNull(response);
                Assert.IsTrue((response.Content as MemoryStream).TryGetBuffer(out _));
                FeedIterator feedIteratorQuery = this.Container.GetItemQueryStreamIterator(queryText: "SELECT * FROM c");

                while (feedIteratorQuery.HasMoreResults)
                {
                    ResponseMessage feedResponseQuery = await feedIteratorQuery.ReadNextAsync();
                    Assert.IsTrue((feedResponseQuery.Content as MemoryStream).TryGetBuffer(out _));
                }

                FeedIterator feedIterator = this.Container.GetItemQueryStreamIterator(requestOptions: new QueryRequestOptions()
                {
                    PartitionKey = new Cosmos.PartitionKey(testItem.pk)
                });

                while (feedIterator.HasMoreResults)
                {
                    ResponseMessage feedResponse = await feedIterator.ReadNextAsync();
                    Assert.IsTrue((feedResponse.Content as MemoryStream).TryGetBuffer(out _));
                }
            }
            finally
            {
                Environment.SetEnvironmentVariable(ConfigurationManager.BinaryEncodingEnabled, null);
            }
        }

        [TestMethod]
        [DataRow(true, DisplayName = "Test scenario when binary encoding is enabled at client level.")]
        [DataRow(false, DisplayName = "Test scenario when binary encoding is disabled at client level.")]
        public async Task CustomSerilizerTest(bool binaryEncodingEnabledInClient)
        {
            try
            {
                if (binaryEncodingEnabledInClient)
                {
                    Environment.SetEnvironmentVariable(ConfigurationManager.BinaryEncodingEnabled, "True");
                }

                string id1 = "MyCustomSerilizerTestId1";
                string id2 = "MyCustomSerilizerTestId2";
                string pk = "MyTestPk";

                // Delete the item to prevent create conflicts if test is run multiple times
                using (await this.Container.DeleteItemStreamAsync(id1, new Cosmos.PartitionKey(pk)))
                { }
                using (await this.Container.DeleteItemStreamAsync(id2, new Cosmos.PartitionKey(pk)))
                { }

                // Both items have null description
                dynamic testItem = new { id = id1, status = pk, description = (string)null };
                dynamic testItem2 = new { id = id2, status = pk, description = (string)null };

                // Create a client that ignore null
                CosmosClientOptions clientOptions = new CosmosClientOptions()
                {
                    Serializer = new CosmosJsonDotNetSerializer(
                        new JsonSerializerSettings()
                        {
                            NullValueHandling = NullValueHandling.Ignore
                        })
                };

                CosmosClient ignoreNullClient = TestCommon.CreateCosmosClient(clientOptions);
                Container ignoreContainer = ignoreNullClient.GetContainer(this.database.Id, this.Container.Id);

                ItemResponse<dynamic> ignoreNullResponse = await ignoreContainer.CreateItemAsync<dynamic>(item: testItem);
                Assert.IsNotNull(ignoreNullResponse);
                Assert.IsNotNull(ignoreNullResponse.Resource);
                Assert.IsNull(ignoreNullResponse.Resource["description"]);

                ItemResponse<dynamic> keepNullResponse = await this.Container.CreateItemAsync<dynamic>(item: testItem2);
                Assert.IsNotNull(keepNullResponse);
                Assert.IsNotNull(keepNullResponse.Resource);
                Assert.IsNotNull(keepNullResponse.Resource["description"]);

                using (await this.Container.DeleteItemStreamAsync(id1, new Cosmos.PartitionKey(pk)))
                { }
                using (await this.Container.DeleteItemStreamAsync(id2, new Cosmos.PartitionKey(pk)))
                { }
            }
            finally
            {
                Environment.SetEnvironmentVariable(ConfigurationManager.BinaryEncodingEnabled, null);
            }
        }

        [TestMethod]
        [DataRow(true, DisplayName = "Test scenario when binary encoding is enabled at client level.")]
        [DataRow(false, DisplayName = "Test scenario when binary encoding is disabled at client level.")]
        public async Task CreateDropItemUndefinedPartitionKeyTest(bool binaryEncodingEnabledInClient)
        {
            try
            {
                if (binaryEncodingEnabledInClient)
                {
                    Environment.SetEnvironmentVariable(ConfigurationManager.BinaryEncodingEnabled, "True");
                }

                dynamic testItem = new
                {
                    id = Guid.NewGuid().ToString()
                };

                ItemResponse<dynamic> response = await this.Container.CreateItemAsync<dynamic>(item: testItem, partitionKey: new Cosmos.PartitionKey(Undefined.Value));
                Assert.IsNotNull(response);
                Assert.AreEqual(HttpStatusCode.Created, response.StatusCode);
                Assert.IsNotNull(response.Headers.GetHeaderValue<string>(Documents.HttpConstants.HttpHeaders.MaxResourceQuota));
                Assert.IsNotNull(response.Headers.GetHeaderValue<string>(Documents.HttpConstants.HttpHeaders.CurrentResourceQuotaUsage));

                ItemResponse<dynamic> deleteResponse = await this.Container.DeleteItemAsync<dynamic>(id: testItem.id, partitionKey: new Cosmos.PartitionKey(Undefined.Value));
                Assert.IsNotNull(deleteResponse);
                Assert.AreEqual(HttpStatusCode.NoContent, deleteResponse.StatusCode);
            }
            finally
            {
                Environment.SetEnvironmentVariable(ConfigurationManager.BinaryEncodingEnabled, null);
            }
        }

        [TestMethod]
        [DataRow(true, DisplayName = "Test scenario when binary encoding is enabled at client level.")]
        [DataRow(false, DisplayName = "Test scenario when binary encoding is disabled at client level.")]
        public async Task CreateDropItemPartitionKeyNotInTypeTest(bool binaryEncodingEnabledInClient)
        {
            try
            {
                if (binaryEncodingEnabledInClient)
                {
                    Environment.SetEnvironmentVariable(ConfigurationManager.BinaryEncodingEnabled, "True");
                }

                dynamic testItem = new
                {
                    id = Guid.NewGuid().ToString()
                };

                ItemResponse<dynamic> response = await this.Container.CreateItemAsync<dynamic>(item: testItem);
                Assert.IsNotNull(response);
                Assert.AreEqual(HttpStatusCode.Created, response.StatusCode);
                Assert.IsNotNull(response.Headers.GetHeaderValue<string>(Documents.HttpConstants.HttpHeaders.MaxResourceQuota));
                Assert.IsNotNull(response.Headers.GetHeaderValue<string>(Documents.HttpConstants.HttpHeaders.CurrentResourceQuotaUsage));

                ItemResponse<dynamic> readResponse = await this.Container.ReadItemAsync<dynamic>(id: testItem.id, partitionKey: Cosmos.PartitionKey.None);
                Assert.IsNotNull(readResponse);
                Assert.AreEqual(HttpStatusCode.OK, readResponse.StatusCode);

                ItemResponse<dynamic> deleteResponse = await this.Container.DeleteItemAsync<dynamic>(id: testItem.id, partitionKey: Cosmos.PartitionKey.None);
                Assert.IsNotNull(deleteResponse);
                Assert.AreEqual(HttpStatusCode.NoContent, deleteResponse.StatusCode);

                try
                {
                    readResponse = await this.Container.ReadItemAsync<dynamic>(id: testItem.id, partitionKey: Cosmos.PartitionKey.None);
                    Assert.Fail("Should throw exception.");
                }
                catch (CosmosException ex)
                {
                    Assert.AreEqual(HttpStatusCode.NotFound, ex.StatusCode);
                    CosmosItemTests.ValidateCosmosException(ex);
                }
            }
            finally
            {
                Environment.SetEnvironmentVariable(ConfigurationManager.BinaryEncodingEnabled, null);
            }
        }

        [TestMethod]
        [DataRow(true, DisplayName = "Test scenario when binary encoding is enabled at client level.")]
        [DataRow(false, DisplayName = "Test scenario when binary encoding is disabled at client level.")]
        public async Task CreateDropItemMultiPartPartitionKeyTest(bool binaryEncodingEnabledInClient)
        {
            try
            {
                if (binaryEncodingEnabledInClient)
                {
                    Environment.SetEnvironmentVariable(ConfigurationManager.BinaryEncodingEnabled, "True");
                }

                Container multiPartPkContainer = await this.database.CreateContainerAsync(Guid.NewGuid().ToString(), "/a/b/c");

                dynamic testItem = new
                {
                    id = Guid.NewGuid().ToString(),
                    a = new
                    {
                        b = new
                        {
                            c = "pk1",
                        }
                    }
                };

                ItemResponse<dynamic> response = await multiPartPkContainer.CreateItemAsync<dynamic>(item: testItem);
                Assert.IsNotNull(response);
                Assert.AreEqual(HttpStatusCode.Created, response.StatusCode);
                Assert.IsNull(response.Diagnostics.GetQueryMetrics());

                ItemResponse<dynamic> readResponse = await multiPartPkContainer.ReadItemAsync<dynamic>(id: testItem.id, partitionKey: new Cosmos.PartitionKey("pk1"));
                Assert.IsNotNull(readResponse);
                Assert.AreEqual(HttpStatusCode.OK, readResponse.StatusCode);

                ItemResponse<dynamic> deleteResponse = await multiPartPkContainer.DeleteItemAsync<dynamic>(id: testItem.id, partitionKey: new Cosmos.PartitionKey("pk1"));
                Assert.IsNotNull(deleteResponse);
                Assert.AreEqual(HttpStatusCode.NoContent, deleteResponse.StatusCode);

                try
                {
                    readResponse = await multiPartPkContainer.ReadItemAsync<dynamic>(id: testItem.id, partitionKey: new Cosmos.PartitionKey("pk1"));
                    Assert.Fail("Should throw exception.");
                }
                catch (CosmosException ex)
                {
                    Assert.AreEqual(HttpStatusCode.NotFound, ex.StatusCode);
                    CosmosItemTests.ValidateCosmosException(ex);
                }
            }
            finally
            {
                Environment.SetEnvironmentVariable(ConfigurationManager.BinaryEncodingEnabled, null);
            }
        }

        [TestMethod]
        public async Task ReadCollectionNotExists()
        {
            string collectionName = Guid.NewGuid().ToString();
            Container testContainer = this.database.GetContainer(collectionName);
            await CosmosItemTests.TestNonePKForNonExistingContainer(testContainer);

            // Item -> Container -> Database contract 
            string dbName = Guid.NewGuid().ToString();
            testContainer = this.GetClient().GetDatabase(dbName).GetContainer(collectionName);
            await CosmosItemTests.TestNonePKForNonExistingContainer(testContainer);
        }

        [TestMethod]
        [DataRow(true, DisplayName = "Test scenario when binary encoding is enabled at client level.")]
        [DataRow(false, DisplayName = "Test scenario when binary encoding is disabled at client level.")]
        public async Task NonPartitionKeyLookupCacheTest(bool binaryEncodingEnabledInClient)
        {
            try
            {
                if (binaryEncodingEnabledInClient)
                {
                    Environment.SetEnvironmentVariable(ConfigurationManager.BinaryEncodingEnabled, "True");
                }

                int count = 0;
                using CosmosClient client = TestCommon.CreateCosmosClient(builder =>
                {
                    builder.WithConnectionModeDirect();
                    builder.WithSendingRequestEventArgs((sender, e) =>
                    {
                        if (e.DocumentServiceRequest != null)
                        {
                            System.Diagnostics.Trace.TraceInformation($"{e.DocumentServiceRequest.ToString()}");
                        }

                        if (e.HttpRequest != null)
                        {
                            System.Diagnostics.Trace.TraceInformation($"{e.HttpRequest.ToString()}");
                        }

                        if (e.IsHttpRequest()
                            && e.HttpRequest.RequestUri.AbsolutePath.Contains("/colls/"))
                        {
                            count++;
                        }

                        if (e.IsHttpRequest()
                            && e.HttpRequest.RequestUri.AbsolutePath.Contains("/pkranges"))
                        {
                            Debugger.Break();
                        }
                    });
                },
                validatePartitionKeyRangeCalls: false);

                string dbName = Guid.NewGuid().ToString();
                string containerName = Guid.NewGuid().ToString();
                ContainerInternal testContainer = (ContainerInlineCore)client.GetContainer(dbName, containerName);

                int loopCount = 2;
                for (int i = 0; i < loopCount; i++)
                {
                    try
                    {
                        await testContainer.GetNonePartitionKeyValueAsync(NoOpTrace.Singleton, default(CancellationToken));
                        Assert.Fail();
                    }
                    catch (CosmosException dce) when (dce.StatusCode == HttpStatusCode.NotFound)
                    {
                    }
                }

                Assert.AreEqual(loopCount, count);

                // Create real container and address 
                Cosmos.Database db = await client.CreateDatabaseAsync(dbName);
                Container container = await db.CreateContainerAsync(containerName, "/id");

                // reset counter
                count = 0;
                for (int i = 0; i < loopCount; i++)
                {
                    await testContainer.GetNonePartitionKeyValueAsync(NoOpTrace.Singleton, default);
                }

                // expected once post create 
                Assert.AreEqual(1, count);

                // reset counter
                count = 0;
                for (int i = 0; i < loopCount; i++)
                {
                    await testContainer.GetCachedRIDAsync(forceRefresh: false, NoOpTrace.Singleton, cancellationToken: default);
                }

                // Already cached by GetNonePartitionKeyValueAsync before
                Assert.AreEqual(0, count);

                // reset counter
                count = 0;
                int expected = 0;
                for (int i = 0; i < loopCount; i++)
                {
                    await testContainer.GetRoutingMapAsync(default);
                    expected = count;
                }

                // OkRagnes should be fetched only once. 
                // Possible to make multiple calls for ranges
                Assert.AreEqual(expected, count);

                await db.DeleteStreamAsync();
            }
            finally
            {
                Environment.SetEnvironmentVariable(ConfigurationManager.BinaryEncodingEnabled, null);
            }
<<<<<<< HEAD
        }

=======
        }

        [TestMethod]
        public async Task HttpRequestVersionIsOnePointOneWhenUsingGatewayMode()
        {
            Version httpVersionOnePointOne = new Version(1, 1);
            int hitCount = 0;

            using CosmosClient client = TestCommon.CreateCosmosClient(builder =>
            {
                builder.WithConnectionModeGateway();
                builder.WithSendingRequestEventArgs((sender, e) =>
                {
                    if (e.IsHttpRequest())
                    {
                        Assert.AreEqual(httpVersionOnePointOne, e.HttpRequest.Version);
                        hitCount++;
                    }
                });
            });

            Cosmos.Database database = await client.CreateDatabaseIfNotExistsAsync("HttpVersionTestDb");
            Container container = await database.CreateContainerIfNotExistsAsync("HttpVersionTestContainer", "/pk");

            ToDoActivity testItem = ToDoActivity.CreateRandomToDoActivity();
            ItemResponse<ToDoActivity> response = await container.CreateItemAsync<ToDoActivity>(testItem, new Cosmos.PartitionKey(testItem.pk));

            Assert.IsNotNull(response);
            Assert.AreEqual(HttpStatusCode.Created, response.StatusCode);
            Assert.IsNotNull(response.Resource);
            Assert.IsNotNull(response.Diagnostics);
            Assert.IsTrue(hitCount > 0, "HTTP request event handler was not triggered");

            await database.DeleteAsync();
        }

        [TestMethod]
        public async Task HttpRequestVersionIsTwoPointZeroWhenUsingThinClientMode()
        {
            try
            {
                Environment.SetEnvironmentVariable(ConfigurationManager.ThinClientModeEnabled, "True");

                Version expectedGatewayVersion = new(1, 1);
                Version expectedThinClientVersion = new(2, 0);

                List<Version> postRequestVersions = new();

                using CosmosClient client = TestCommon.CreateCosmosClient(builder =>
                {
                    builder.WithConnectionModeGateway();
                    builder.WithSendingRequestEventArgs((sender, e) =>
                    {
                        if (e.HttpRequest.Method == HttpMethod.Post)
                        {
                            postRequestVersions.Add(e.HttpRequest.Version);
                        }
                    });
                });

                Cosmos.Database database = await client.CreateDatabaseIfNotExistsAsync("HttpVersionTestDb");
                Container container = await database.CreateContainerIfNotExistsAsync("HttpVersionTestContainer", "/pk");

                ToDoActivity testItem = ToDoActivity.CreateRandomToDoActivity();

                await Assert.ThrowsExceptionAsync<CosmosException>(() => container.CreateItemAsync(testItem, new Cosmos.PartitionKey(testItem.pk)));

                Assert.AreEqual(3, postRequestVersions.Count, "Expected exactly 3 POST requests (DB, Container, Item).");

                Assert.AreEqual(expectedGatewayVersion, postRequestVersions[0], "Expected HTTP/1.1 for CreateDatabaseAsync.");
                Assert.AreEqual(expectedGatewayVersion, postRequestVersions[1], "Expected HTTP/1.1 for CreateContainerAsync.");
                Assert.AreEqual(expectedThinClientVersion, postRequestVersions[2], "Expected HTTP/2.0 for CreateItemAsync.");

                await database.DeleteAsync();
            }
            finally
            {
                Environment.SetEnvironmentVariable(ConfigurationManager.ThinClientModeEnabled, null);
            }
        }

>>>>>>> f20c685e
        [TestMethod]
        [DataRow(true, true, DisplayName = "Test scenario when binary encoding is enabled at client level and expected stream response type is binary.")]
        [DataRow(true, false, DisplayName = "Test scenario when binary encoding is enabled at client level and expected stream response type is text.")]
        [DataRow(false, true, DisplayName = "Test scenario when binary encoding is disabled at client level and expected stream response type is binary.")]
        [DataRow(false, false, DisplayName = "Test scenario when binary encoding is disabled at client level and expected stream response type is text.")]
        public async Task CreateDropItemStreamTest(bool binaryEncodingEnabledInClient, bool shouldExpectBinaryOnResponse)
        {
            try
            {
                if (binaryEncodingEnabledInClient)
                {
                    Environment.SetEnvironmentVariable(ConfigurationManager.BinaryEncodingEnabled, "True");
                }

                ItemRequestOptions requestOptions = new()
                {
                    EnableBinaryResponseOnPointOperations = binaryEncodingEnabledInClient && shouldExpectBinaryOnResponse,
                };

                ToDoActivity testItem = ToDoActivity.CreateRandomToDoActivity();
                using (Stream stream = TestCommon.SerializerCore.ToStream<ToDoActivity>(testItem))
                {
                    using (ResponseMessage response = await this.Container.CreateItemStreamAsync(
                        streamPayload: stream,
                        partitionKey: new Cosmos.PartitionKey(testItem.pk),
                        requestOptions: requestOptions))
                    {
                        Assert.IsNotNull(response);
                        Assert.AreEqual(HttpStatusCode.Created, response.StatusCode);
                        Assert.IsTrue(response.Headers.RequestCharge > 0);
                        Assert.IsNotNull(response.Headers.ActivityId);
                        Assert.IsNotNull(response.Headers.ETag);
                        Assert.IsNotNull(response.Diagnostics);
                        Assert.IsTrue(!string.IsNullOrEmpty(response.Diagnostics.ToString()));
                        Assert.IsTrue(response.Diagnostics.GetClientElapsedTime() > TimeSpan.Zero);

                        if (requestOptions.EnableBinaryResponseOnPointOperations)
                        {
                            AssertOnResponseSerializationBinaryType(response.Content);
                        }
                        else
                        {
                            AssertOnResponseSerializationTextType(response.Content);
                        }
                    }
                }

                using (ResponseMessage response = await this.Container.ReadItemStreamAsync(
                    id: testItem.id,
                    partitionKey: new Cosmos.PartitionKey(testItem.pk),
                    requestOptions: requestOptions))
                {
                    Assert.IsNotNull(response);
                    Assert.AreEqual(HttpStatusCode.OK, response.StatusCode);
                    Assert.IsTrue(response.Headers.RequestCharge > 0);
                    Assert.IsNotNull(response.Headers.ActivityId);
                    Assert.IsNotNull(response.Headers.ETag);
                    Assert.IsNotNull(response.Diagnostics);
                    Assert.IsTrue(!string.IsNullOrEmpty(response.Diagnostics.ToString()));
                    Assert.IsTrue(response.Diagnostics.GetClientElapsedTime() > TimeSpan.Zero);

                    if (requestOptions.EnableBinaryResponseOnPointOperations)
                    {
                        AssertOnResponseSerializationBinaryType(response.Content);
                    }
                    else
                    {
                        AssertOnResponseSerializationTextType(response.Content);
                    }
                }

                using (ResponseMessage deleteResponse = await this.Container.DeleteItemStreamAsync(
                    id: testItem.id,
                    partitionKey: new Cosmos.PartitionKey(testItem.pk),
                    requestOptions: requestOptions))
                {
                    Assert.IsNotNull(deleteResponse);
                    Assert.AreEqual(HttpStatusCode.NoContent, deleteResponse.StatusCode);
                    Assert.IsTrue(deleteResponse.Headers.RequestCharge > 0);
                    Assert.IsNotNull(deleteResponse.Headers.ActivityId);
                    Assert.IsNotNull(deleteResponse.Diagnostics);
                    Assert.IsTrue(!string.IsNullOrEmpty(deleteResponse.Diagnostics.ToString()));
                    Assert.IsTrue(deleteResponse.Diagnostics.GetClientElapsedTime() > TimeSpan.Zero);

                    if (requestOptions.EnableBinaryResponseOnPointOperations)
                    {
                        AssertOnResponseSerializationBinaryType(deleteResponse.Content);
                    }
                    else
                    {
                        AssertOnResponseSerializationTextType(deleteResponse.Content);
                    }
                }
            }
            finally
            {
                Environment.SetEnvironmentVariable(ConfigurationManager.BinaryEncodingEnabled, null);
            }
<<<<<<< HEAD
=======
        }

        [TestMethod]
        [Owner("dkunda")]
        [DataRow(true, true, DisplayName = "Test scenario when binary encoding is enabled at client level and stream conversation for binary encoding is skipped.")]
        [DataRow(true, false, DisplayName = "Test scenario when binary encoding is enabled at client level and stream conversation for binary encoding is enabled.")]
        [DataRow(false, true, DisplayName = "Test scenario when binary encoding is disabled at client level and stream conversation for binary encoding is skipped.")]
        [DataRow(false, false, DisplayName = "Test scenario when binary encoding is disabled at client level and stream conversation for binary encoding is enabled.")]
        public async Task CreateItemStream_WithEnableBinaryResponseOptions_ShouldSkipStreamConversation(
            bool binaryEncodingEnabledInClient,
            bool enableStreamPassThrough)
        {
            Cosmos.Database database = null;
            Container container = null;
            try
            {
                string databaseName = "binary-encoding-db";
                string containerName = "binary-encoding-container";
                if (binaryEncodingEnabledInClient)
                {
                    Environment.SetEnvironmentVariable(ConfigurationManager.BinaryEncodingEnabled, "True");
                }

                (string endpoint, string authKey) = TestCommon.GetAccountInfo();
                CosmosClientOptions clientOptions = new CosmosClientOptions()
                {
                    EnableStreamPassThrough = enableStreamPassThrough,
                };

                CosmosClient cosmosClient = new (
                    endpoint,
                    authKey,
                    clientOptions);

                DatabaseResponse dbResponse = await cosmosClient.CreateDatabaseIfNotExistsAsync(databaseName);
                database = dbResponse.Database;

                ContainerProperties properties = new (id: containerName, partitionKeyPath: "/pk");
                container = await database.CreateContainerIfNotExistsAsync(properties);

                ToDoActivity testItem = ToDoActivity.CreateRandomToDoActivity();
                CosmosSerializerCore cosmosSerializer = new CosmosSerializerCore();
                using (Stream stream = cosmosSerializer.ToStream<ToDoActivity>(
                    testItem,
                    canUseBinaryEncodingForPointOperations: binaryEncodingEnabledInClient))
                {
                    if (binaryEncodingEnabledInClient)
                    {
                        // Asserting the input stream is in binary format.
                        AssertOnResponseSerializationBinaryType(stream);
                    }
                    else
                    {
                        // Asserting the input stream is in text format.
                        AssertOnResponseSerializationTextType(stream);
                    }

                    using (ResponseMessage response = await container.CreateItemStreamAsync(
                        streamPayload: stream,
                        partitionKey: new Cosmos.PartitionKey(testItem.pk)))
                    {
                        Assert.IsNotNull(response);
                        Assert.AreEqual(HttpStatusCode.Created, response.StatusCode);
                        Assert.IsTrue(response.Headers.RequestCharge > 0);
                        Assert.IsNotNull(response.Headers.ActivityId);
                        Assert.IsNotNull(response.Headers.ETag);
                        Assert.IsNotNull(response.Diagnostics);
                        Assert.IsTrue(!string.IsNullOrEmpty(response.Diagnostics.ToString()));
                        Assert.IsTrue(response.Diagnostics.GetClientElapsedTime() > TimeSpan.Zero);

                        if (!enableStreamPassThrough)
                        {
                            AssertOnResponseSerializationTextType(response.Content);
                        }
                        else
                        {
                            if (binaryEncodingEnabledInClient)
                            {
                                AssertOnResponseSerializationBinaryType(response.Content);
                            }
                            else
                            {
                                AssertOnResponseSerializationTextType(response.Content);
                            }
                        }
                    }
                }

                using (ResponseMessage response = await container.ReadItemStreamAsync(
                    id: testItem.id,
                    partitionKey: new Cosmos.PartitionKey(testItem.pk)))
                {
                    Assert.IsNotNull(response);
                    Assert.AreEqual(HttpStatusCode.OK, response.StatusCode);
                    Assert.IsTrue(response.Headers.RequestCharge > 0);
                    Assert.IsNotNull(response.Headers.ActivityId);
                    Assert.IsNotNull(response.Headers.ETag);
                    Assert.IsNotNull(response.Diagnostics);
                    Assert.IsTrue(!string.IsNullOrEmpty(response.Diagnostics.ToString()));
                    Assert.IsTrue(response.Diagnostics.GetClientElapsedTime() > TimeSpan.Zero);

                    if (!enableStreamPassThrough)
                    {
                        AssertOnResponseSerializationTextType(response.Content);
                    }
                    else
                    {
                        if (binaryEncodingEnabledInClient)
                        {
                            AssertOnResponseSerializationBinaryType(response.Content);
                        }
                        else
                        {
                            AssertOnResponseSerializationTextType(response.Content);
                        }
                    }
                }
            }
            finally
            {
                Environment.SetEnvironmentVariable(ConfigurationManager.BinaryEncodingEnabled, null);

                if (container != null)
                {
                    await container.DeleteContainerStreamAsync();
                }

                if (database != null)
                {
                    await database.DeleteAsync();
                }
            }
>>>>>>> f20c685e
        }

        [TestMethod]
        [DataRow(false, DisplayName = "Test scenario when binary encoding is disabled at client level.")]
        [DataRow(true, DisplayName = "Test scenario when binary encoding is enabled at client level.")]
        public async Task UpsertItemStreamTest(bool binaryEncodingEnabledInClient)
        {
            try
            {
                if (binaryEncodingEnabledInClient)
                {
                    Environment.SetEnvironmentVariable(ConfigurationManager.BinaryEncodingEnabled, "True");
                }

                ToDoActivity testItem = ToDoActivity.CreateRandomToDoActivity();
                using (Stream stream = TestCommon.SerializerCore.ToStream<ToDoActivity>(testItem))
                {
                    //Create the object
                    using (ResponseMessage response = await this.Container.UpsertItemStreamAsync(partitionKey: new Cosmos.PartitionKey(testItem.pk), streamPayload: stream))
                    {
                        Assert.IsNotNull(response);
                        Assert.AreEqual(HttpStatusCode.Created, response.StatusCode);
                        Assert.IsNotNull(response.Headers.Session);
                        using (StreamReader str = new StreamReader(response.Content))
                        {
                            string responseContentAsString = await str.ReadToEndAsync();
                        }
                    }
                }

                //Updated the taskNum field
                testItem.taskNum = 9001;
                using (Stream stream = TestCommon.SerializerCore.ToStream<ToDoActivity>(testItem))
                {
                    using (ResponseMessage response = await this.Container.UpsertItemStreamAsync(partitionKey: new Cosmos.PartitionKey(testItem.pk), streamPayload: stream))
                    {
                        Assert.IsNotNull(response);
                        Assert.AreEqual(HttpStatusCode.OK, response.StatusCode);
                        Assert.IsNotNull(response.Headers.Session);
                    }
                }
                using (ResponseMessage deleteResponse = await this.Container.DeleteItemStreamAsync(partitionKey: new Cosmos.PartitionKey(testItem.pk), id: testItem.id))
                {
                    Assert.IsNotNull(deleteResponse);
                    Assert.AreEqual(deleteResponse.StatusCode, HttpStatusCode.NoContent);
                }
            }
            finally
            {
                Environment.SetEnvironmentVariable(ConfigurationManager.BinaryEncodingEnabled, null);
            }
        }

        [TestMethod]
        [DataRow(false, DisplayName = "Test scenario when binary encoding is disabled at client level.")]
        [DataRow(true, DisplayName = "Test scenario when binary encoding is enabled at client level.")]
        public async Task UpsertItemTest(bool binaryEncodingEnabledInClient)
        {
            try
            {
                if (binaryEncodingEnabledInClient)
                {
                    Environment.SetEnvironmentVariable(ConfigurationManager.BinaryEncodingEnabled, "True");
                }

                ToDoActivity testItem = ToDoActivity.CreateRandomToDoActivity();

                {
                    ItemResponse<ToDoActivity> response = await this.Container.UpsertItemAsync(testItem, partitionKey: new Cosmos.PartitionKey(testItem.pk));
                    Assert.IsNotNull(response);
                    Assert.AreEqual(HttpStatusCode.Created, response.StatusCode);
                    Assert.IsNotNull(response.Headers.Session);
                    Assert.IsNull(response.Diagnostics.GetQueryMetrics());
                }

                {
                    //Updated the taskNum field
                    testItem.taskNum = 9001;
                    ItemResponse<ToDoActivity> response = await this.Container.UpsertItemAsync(testItem, partitionKey: new Cosmos.PartitionKey(testItem.pk));

                    Assert.IsNotNull(response);
                    Assert.AreEqual(HttpStatusCode.OK, response.StatusCode);
                    Assert.IsNotNull(response.Headers.Session);
                    Assert.IsNull(response.Diagnostics.GetQueryMetrics());
                }
            }
            finally
            {
                Environment.SetEnvironmentVariable(ConfigurationManager.BinaryEncodingEnabled, null);
            }
        }

        [TestMethod]
        [DataRow(false, DisplayName = "Test scenario when binary encoding is disabled at client level.")]
        [DataRow(true, DisplayName = "Test scenario when binary encoding is enabled at client level.")]
        public async Task ReplaceItemStreamTest(bool binaryEncodingEnabledInClient)
        {
            try
            {
                if (binaryEncodingEnabledInClient)
                {
                    Environment.SetEnvironmentVariable(ConfigurationManager.BinaryEncodingEnabled, "True");
                }

                ToDoActivity testItem = ToDoActivity.CreateRandomToDoActivity();
                using (Stream stream = TestCommon.SerializerCore.ToStream<ToDoActivity>(testItem))
                {
                    //Replace a non-existing item. It should fail, and not throw an exception.
                    using (ResponseMessage response = await this.Container.ReplaceItemStreamAsync(
                        partitionKey: new Cosmos.PartitionKey(testItem.pk),
                        id: testItem.id,
                        streamPayload: stream))
                    {
                        Assert.IsFalse(response.IsSuccessStatusCode);
                        Assert.IsNotNull(response);
                        Assert.AreEqual(HttpStatusCode.NotFound, response.StatusCode, response.ErrorMessage);
                    }
                }

                using (Stream stream = TestCommon.SerializerCore.ToStream<ToDoActivity>(testItem))
                {
                    //Create the item
                    using (ResponseMessage response = await this.Container.CreateItemStreamAsync(partitionKey: new Cosmos.PartitionKey(testItem.pk), streamPayload: stream))
                    {
                        Assert.IsNotNull(response);
                        Assert.AreEqual(HttpStatusCode.Created, response.StatusCode);
                    }
                }

                //Updated the taskNum field
                testItem.taskNum = 9001;
                using (Stream stream = TestCommon.SerializerCore.ToStream<ToDoActivity>(testItem))
                {
                    using (ResponseMessage response = await this.Container.ReplaceItemStreamAsync(partitionKey: new Cosmos.PartitionKey(testItem.pk), id: testItem.id, streamPayload: stream))
                    {
                        Assert.IsNotNull(response);
                        Assert.AreEqual(HttpStatusCode.OK, response.StatusCode);
                    }

                    using (ResponseMessage deleteResponse = await this.Container.DeleteItemStreamAsync(partitionKey: new Cosmos.PartitionKey(testItem.pk), id: testItem.id))
                    {
                        Assert.IsNotNull(deleteResponse);
                        Assert.AreEqual(deleteResponse.StatusCode, HttpStatusCode.NoContent);
                    }
                }
            }
            finally
            {
                Environment.SetEnvironmentVariable(ConfigurationManager.BinaryEncodingEnabled, null);
            }
        }

        [DataRow(false)]
        [DataRow(true)]
        [DataTestMethod]
        public async Task ItemStreamIterator(bool useStatelessIterator)
        {
            IList<ToDoActivity> deleteList = await ToDoActivity.CreateRandomItems(this.Container, 3, randomPartitionKey: true);
            HashSet<string> itemIds = deleteList.Select(x => x.id).ToHashSet<string>();

            string lastContinuationToken = null;
            QueryRequestOptions requestOptions = new QueryRequestOptions()
            {
                MaxItemCount = 1
            };

            FeedIterator feedIterator = this.Container.GetItemQueryStreamIterator(
                continuationToken: lastContinuationToken,
                requestOptions: requestOptions);

            while (feedIterator.HasMoreResults)
            {
                if (useStatelessIterator)
                {
                    feedIterator = this.Container.GetItemQueryStreamIterator(
                        continuationToken: lastContinuationToken,
                        requestOptions: requestOptions);
                }

                using (ResponseMessage responseMessage =
                    await feedIterator.ReadNextAsync(this.cancellationToken))
                {
                    lastContinuationToken = responseMessage.Headers.ContinuationToken;
                    Assert.AreEqual(responseMessage.ContinuationToken, responseMessage.Headers.ContinuationToken);
                    Collection<ToDoActivity> response = TestCommon.SerializerCore.FromStream<CosmosFeedResponseUtil<ToDoActivity>>(responseMessage.Content).Data;
                    foreach (ToDoActivity toDoActivity in response)
                    {
                        if (itemIds.Contains(toDoActivity.id))
                        {
                            itemIds.Remove(toDoActivity.id);
                        }
                    }

                    Assert.IsNull(responseMessage.Diagnostics.GetQueryMetrics());
                }

            }

            Assert.IsNull(lastContinuationToken);
            Assert.AreEqual(itemIds.Count, 0);
        }

        [TestMethod]
        [DataRow(true, DisplayName = "Test scenario when binary encoding is enabled at client level.")]
        [DataRow(false, DisplayName = "Test scenario when binary encoding is disabled at client level.")]
        public async Task PartitionKeyDeleteTest(bool binaryEncodingEnabledInClient)
        {
            try
            {
                if (binaryEncodingEnabledInClient)
                {
                    Environment.SetEnvironmentVariable(ConfigurationManager.BinaryEncodingEnabled, "True");
                }

                string pKString = "PK1";
                string pKString2 = "PK2";
                dynamic testItem1 = new
                {
                    id = "item1",
                    pk = pKString
                };

                dynamic testItem2 = new
                {
                    id = "item2",
                    pk = pKString
                };

                dynamic testItem3 = new
                {
                    id = "item3",
                    pk = pKString2
                };

                ContainerInternal containerInternal = (ContainerInternal)this.Container;
                await this.Container.CreateItemAsync<dynamic>(testItem1);
                await this.Container.CreateItemAsync<dynamic>(testItem2);
                await this.Container.CreateItemAsync<dynamic>(testItem3);
                Cosmos.PartitionKey partitionKey1 = new Cosmos.PartitionKey(pKString);
                Cosmos.PartitionKey partitionKey2 = new Cosmos.PartitionKey(pKString2);
                using (ResponseMessage pKDeleteResponse = await containerInternal.DeleteAllItemsByPartitionKeyStreamAsync(partitionKey1))
                {
                    Assert.AreEqual(pKDeleteResponse.StatusCode, HttpStatusCode.OK);
                }

                using (ResponseMessage readResponse = await this.Container.ReadItemStreamAsync("item1", partitionKey1))
                {
                    Assert.AreEqual(readResponse.StatusCode, HttpStatusCode.NotFound);
                    Assert.AreEqual(readResponse.Headers.SubStatusCode, SubStatusCodes.Unknown);
                }

                using (ResponseMessage readResponse = await this.Container.ReadItemStreamAsync("item2", partitionKey1))
                {
                    Assert.AreEqual(readResponse.StatusCode, HttpStatusCode.NotFound);
                    Assert.AreEqual(readResponse.Headers.SubStatusCode, SubStatusCodes.Unknown);
                }

                //verify item with the other Partition Key is not deleted
                using (ResponseMessage readResponse = await this.Container.ReadItemStreamAsync("item3", partitionKey2))
                {
                    Assert.AreEqual(readResponse.StatusCode, HttpStatusCode.OK);
                }
            }
            finally
            {
                Environment.SetEnvironmentVariable(ConfigurationManager.BinaryEncodingEnabled, null);
            }
        }

        [TestMethod]
        [DataRow(false, DisplayName = "Test scenario when binary encoding is disabled at client level.")]
        [DataRow(true, DisplayName = "Test scenario when binary encoding is enabled at client level.")]
        public async Task PartitionKeyDeleteTestForSubpartitionedContainer(bool binaryEncodingEnabledInClient)
        {
            try
            {
                if (binaryEncodingEnabledInClient)
                {
                    Environment.SetEnvironmentVariable(ConfigurationManager.BinaryEncodingEnabled, "True");
                }

                string currentVersion = HttpConstants.Versions.CurrentVersion;
                HttpConstants.Versions.CurrentVersion = "2020-07-15";
                using CosmosClient client = TestCommon.CreateCosmosClient(true);
                Cosmos.Database database = null;
                try
                {
                    database = await client.CreateDatabaseIfNotExistsAsync("mydb");

                    ContainerProperties containerProperties = new ContainerProperties("subpartitionedcontainer", new List<string> { "/Country", "/City" });
                    Container container = await database.CreateContainerAsync(containerProperties);
                    ContainerInternal containerInternal = (ContainerInternal)container;

                    //Document create.
                    ItemResponse<Document>[] documents = new ItemResponse<Document>[5];
                    Document doc1 = new Document { Id = "document1" };
                    doc1.SetValue("Country", "USA");
                    doc1.SetValue("City", "Redmond");
                    documents[0] = await container.CreateItemAsync<Document>(doc1);

                    doc1 = new Document { Id = "document2" };
                    doc1.SetValue("Country", "USA");
                    doc1.SetValue("City", "Pittsburgh");
                    documents[1] = await container.CreateItemAsync<Document>(doc1);

                    doc1 = new Document { Id = "document3" };
                    doc1.SetValue("Country", "USA");
                    doc1.SetValue("City", "Stonybrook");
                    documents[2] = await container.CreateItemAsync<Document>(doc1);

                    doc1 = new Document { Id = "document4" };
                    doc1.SetValue("Country", "USA");
                    doc1.SetValue("City", "Stonybrook");
                    documents[3] = await container.CreateItemAsync<Document>(doc1);

                    doc1 = new Document { Id = "document5" };
                    doc1.SetValue("Country", "USA");
                    doc1.SetValue("City", "Stonybrook");
                    documents[4] = await container.CreateItemAsync<Document>(doc1);

                    Cosmos.PartitionKey partitionKey1 = new PartitionKeyBuilder().Add("USA").Add("Stonybrook").Build();

                    using (ResponseMessage pKDeleteResponse = await containerInternal.DeleteAllItemsByPartitionKeyStreamAsync(partitionKey1))
                    {
                        Assert.AreEqual(pKDeleteResponse.StatusCode, HttpStatusCode.OK);
                    }
                    using (ResponseMessage readResponse = await containerInternal.ReadItemStreamAsync("document5", partitionKey1))
                    {
                        Assert.AreEqual(readResponse.StatusCode, HttpStatusCode.NotFound);
                        Assert.AreEqual(readResponse.Headers.SubStatusCode, SubStatusCodes.Unknown);
                    }

                    Cosmos.PartitionKey partitionKey2 = new PartitionKeyBuilder().Add("USA").Add("Pittsburgh").Build();
                    using (ResponseMessage readResponse = await containerInternal.ReadItemStreamAsync("document2", partitionKey2))
                    {
                        Assert.AreEqual(readResponse.StatusCode, HttpStatusCode.OK);
                    }


                    //Specifying a partial partition key should fail
                    Cosmos.PartitionKey partialPartitionKey = new PartitionKeyBuilder().Add("USA").Build();
                    using (ResponseMessage pKDeleteResponse = await containerInternal.DeleteAllItemsByPartitionKeyStreamAsync(partialPartitionKey))
                    {
                        Assert.AreEqual(pKDeleteResponse.StatusCode, HttpStatusCode.BadRequest);
                        Assert.AreEqual(pKDeleteResponse.CosmosException.SubStatusCode, (int)SubStatusCodes.PartitionKeyMismatch);
                        Assert.IsTrue(pKDeleteResponse.ErrorMessage.Contains("Partition key provided either doesn't correspond to definition in the collection or doesn't match partition key field values specified in the document."));
                    }
                }
                finally
                {
                    HttpConstants.Versions.CurrentVersion = currentVersion;
                    if (database != null) await database.DeleteAsync();
                }
            }
            finally
            {
                Environment.SetEnvironmentVariable(ConfigurationManager.BinaryEncodingEnabled, null);
            }
        }

        [TestMethod]
        public async Task ItemCustomSerializerTest()
        {
            DateTime createDateTime = DateTime.UtcNow;
            Dictionary<string, int> keyValuePairs = new Dictionary<string, int>()
            {
                {"test1", 42 },
                {"test42", 9001 }
            };

            dynamic testItem1 = new
            {
                id = "ItemCustomSerialzierTest1",
                cost = (double?)null,
                totalCost = 98.2789,
                pk = "MyCustomStatus",
                taskNum = 4909,
                createdDateTime = createDateTime,
                statusCode = HttpStatusCode.Accepted,
                itemIds = new int[] { 1, 5, 10 },
                dictionary = keyValuePairs
            };

            dynamic testItem2 = new
            {
                id = "ItemCustomSerialzierTest2",
                cost = (double?)null,
                totalCost = 98.2789,
                pk = "MyCustomStatus",
                taskNum = 4909,
                createdDateTime = createDateTime,
                statusCode = HttpStatusCode.Accepted,
                itemIds = new int[] { 1, 5, 10 },
                dictionary = keyValuePairs
            };

            JsonSerializerSettings jsonSerializerSettings = new JsonSerializerSettings()
            {
                Converters = new List<JsonConverter>() { new CosmosSerializerHelper.FormatNumbersAsTextConverter() }
            };

            List<QueryDefinition> queryDefinitions = new List<QueryDefinition>()
            {
                new QueryDefinition("select * from t where t.pk = @pk" ).WithParameter("@pk", testItem1.pk),
                new QueryDefinition("select * from t where t.cost = @cost" ).WithParameter("@cost", testItem1.cost),
                new QueryDefinition("select * from t where t.taskNum = @taskNum" ).WithParameter("@taskNum", testItem1.taskNum),
                new QueryDefinition("select * from t where t.totalCost = @totalCost" ).WithParameter("@totalCost", testItem1.totalCost),
                new QueryDefinition("select * from t where t.createdDateTime = @createdDateTime" ).WithParameter("@createdDateTime", testItem1.createdDateTime),
                new QueryDefinition("select * from t where t.statusCode = @statusCode" ).WithParameter("@statusCode", testItem1.statusCode),
                new QueryDefinition("select * from t where t.itemIds = @itemIds" ).WithParameter("@itemIds", testItem1.itemIds),
                new QueryDefinition("select * from t where t.dictionary = @dictionary" ).WithParameter("@dictionary", testItem1.dictionary),
                new QueryDefinition("select * from t where t.pk = @pk and t.cost = @cost" )
                    .WithParameter("@pk", testItem1.pk)
                    .WithParameter("@cost", testItem1.cost),
            };

            int toStreamCount = 0;
            int fromStreamCount = 0;
            CosmosSerializerHelper cosmosSerializerHelper = new CosmosSerializerHelper(
                jsonSerializerSettings,
                toStreamCallBack: (itemValue) =>
                {
                    Type itemType = itemValue?.GetType();
                    if (itemValue == null
                        || itemType == typeof(int)
                        || itemType == typeof(double)
                        || itemType == typeof(string)
                        || itemType == typeof(DateTime)
                        || itemType == typeof(HttpStatusCode)
                        || itemType == typeof(int[])
                        || itemType == typeof(Dictionary<string, int>))
                    {
                        toStreamCount++;
                    }
                },
                fromStreamCallback: (item) => fromStreamCount++);

            CosmosClientOptions options = new CosmosClientOptions()
            {
                Serializer = cosmosSerializerHelper
            };

            CosmosClient clientSerializer = TestCommon.CreateCosmosClient(options);
            Container containerSerializer = clientSerializer.GetContainer(this.database.Id, this.Container.Id);

            try
            {
                await containerSerializer.CreateItemAsync<dynamic>(testItem1);
                await containerSerializer.CreateItemAsync<dynamic>(testItem2);
            }
            catch (CosmosException ex) when (ex.StatusCode == HttpStatusCode.Conflict)
            {
                // Ignore conflicts since the object already exists
            }

            foreach (QueryDefinition queryDefinition in queryDefinitions)
            {
                toStreamCount = 0;
                fromStreamCount = 0;

                List<dynamic> allItems = new List<dynamic>();
                int pageCount = 0;
                using (FeedIterator<dynamic> feedIterator = containerSerializer.GetItemQueryIterator<dynamic>(
                    queryDefinition: queryDefinition))
                {
                    while (feedIterator.HasMoreResults)
                    {
                        // Only need once to verify correct serialization of the query definition
                        FeedResponse<dynamic> response = await feedIterator.ReadNextAsync(this.cancellationToken);
                        Assert.AreEqual(response.Count, response.Count());
                        allItems.AddRange(response);
                        pageCount++;
                    }
                }

                Assert.AreEqual(2, allItems.Count, $"missing query results. Only found: {allItems.Count} items for query:{queryDefinition.ToSqlQuerySpec().QueryText}");
                foreach (dynamic item in allItems)
                {
                    Assert.IsFalse(string.Equals(testItem1.id, item.id) || string.Equals(testItem2.id, item.id));
                    Assert.IsTrue(((JObject)item)["totalCost"].Type == JTokenType.String);
                    Assert.IsTrue(((JObject)item)["taskNum"].Type == JTokenType.String);
                }

                // Each parameter in query spec should be a call to the custom serializer
                int parameterCount = queryDefinition.ToSqlQuerySpec().Parameters.Count;
                Assert.AreEqual((parameterCount * pageCount) + parameterCount, toStreamCount, $"missing to stream call. Expected: {(parameterCount * pageCount) + parameterCount}, Actual: {toStreamCount} for query:{queryDefinition.ToSqlQuerySpec().QueryText}");
                Assert.AreEqual(pageCount, fromStreamCount);
            }
        }

        [TestMethod]
        public async Task QueryStreamValueTest()
        {
            DateTime createDateTime = DateTime.UtcNow;

            dynamic testItem1 = new
            {
                id = "testItem1",
                cost = (double?)null,
                totalCost = 98.2789,
                pk = "MyCustomStatus",
                taskNum = 4909,
                createdDateTime = createDateTime,
                statusCode = HttpStatusCode.Accepted,
                itemIds = new int[] { 1, 5, 10 },
                itemcode = new byte?[5] { 0x16, (byte)'\0', 0x3, null, (byte)'}' },
            };

            dynamic testItem2 = new
            {
                id = "testItem2",
                cost = (double?)null,
                totalCost = 98.2789,
                pk = "MyCustomStatus",
                taskNum = 4909,
                createdDateTime = createDateTime,
                statusCode = HttpStatusCode.Accepted,
                itemIds = new int[] { 1, 5, 10 },
                itemcode = new byte?[5] { 0x16, (byte)'\0', 0x3, null, (byte)'}' },
            };

            //with Custom Serializer.
            JsonSerializerSettings jsonSerializerSettings = new JsonSerializerSettings()
            {
                Converters = new List<JsonConverter>() { new CosmosSerializerHelper.FormatNumbersAsTextConverter() }
            };

            int toStreamCount = 0;
            int fromStreamCount = 0;
            CosmosSerializerHelper cosmosSerializerHelper = new CosmosSerializerHelper(
                jsonSerializerSettings,
                toStreamCallBack: (itemValue) =>
                {
                    Type itemType = itemValue?.GetType();
                    if (itemValue == null
                        || itemType == typeof(int)
                        || itemType == typeof(double)
                        || itemType == typeof(string)
                        || itemType == typeof(DateTime)
                        || itemType == typeof(HttpStatusCode)
                        || itemType == typeof(int[])
                        || itemType == typeof(byte))
                    {
                        toStreamCount++;
                    }
                },
                fromStreamCallback: (item) => fromStreamCount++);

            CosmosClientOptions options = new CosmosClientOptions()
            {
                Serializer = cosmosSerializerHelper
            };

            CosmosClient clientSerializer = TestCommon.CreateCosmosClient(options);
            Container containerSerializer = clientSerializer.GetContainer(this.database.Id, this.Container.Id);

            List<QueryDefinition> queryDefinitions = new List<QueryDefinition>()
            {
                new QueryDefinition("select * from t where t.pk = @pk" )
                .WithParameterStream("@pk", cosmosSerializerHelper.ToStream<dynamic>(testItem1.pk)),
                new QueryDefinition("select * from t where t.cost = @cost" )
                .WithParameterStream("@cost", cosmosSerializerHelper.ToStream<dynamic>(testItem1.cost)),
                new QueryDefinition("select * from t where t.taskNum = @taskNum" )
                .WithParameterStream("@taskNum", cosmosSerializerHelper.ToStream<dynamic>(testItem1.taskNum)),
                new QueryDefinition("select * from t where t.totalCost = @totalCost" )
                .WithParameterStream("@totalCost", cosmosSerializerHelper.ToStream<dynamic>(testItem1.totalCost)),
                new QueryDefinition("select * from t where t.createdDateTime = @createdDateTime" )
                .WithParameterStream("@createdDateTime", cosmosSerializerHelper.ToStream<dynamic>(testItem1.createdDateTime)),
                new QueryDefinition("select * from t where t.statusCode = @statusCode" )
                .WithParameterStream("@statusCode", cosmosSerializerHelper.ToStream<dynamic>(testItem1.statusCode)),
                new QueryDefinition("select * from t where t.itemIds = @itemIds" )
                .WithParameterStream("@itemIds", cosmosSerializerHelper.ToStream<dynamic>(testItem1.itemIds)),
                new QueryDefinition("select * from t where t.itemcode = @itemcode" )
                .WithParameterStream("@itemcode", cosmosSerializerHelper.ToStream<dynamic>(testItem1.itemcode)),
                new QueryDefinition("select * from t where t.pk = @pk and t.cost = @cost" )
                    .WithParameterStream("@pk", cosmosSerializerHelper.ToStream<dynamic>(testItem1.pk))
                    .WithParameterStream("@cost", cosmosSerializerHelper.ToStream<dynamic>(testItem1.cost)),
            };

            try
            {
                await containerSerializer.CreateItemAsync<dynamic>(testItem1);
                await containerSerializer.CreateItemAsync<dynamic>(testItem2);
            }
            catch (CosmosException ex) when (ex.StatusCode == HttpStatusCode.Conflict)
            {
                // Ignore conflicts since the object already exists
            }

            foreach (QueryDefinition queryDefinition in queryDefinitions)
            {
                toStreamCount = 0;
                fromStreamCount = 0;

                List<dynamic> allItems = new List<dynamic>();
                int pageCount = 0;
                using (FeedIterator<dynamic> feedIterator = containerSerializer.GetItemQueryIterator<dynamic>(
                    queryDefinition: queryDefinition))
                {
                    while (feedIterator.HasMoreResults)
                    {
                        // Only need once to verify correct serialization of the query definition
                        FeedResponse<dynamic> response = await feedIterator.ReadNextAsync(this.cancellationToken);
                        string diagnosticString = response.Diagnostics.ToString();
                        Assert.IsTrue(diagnosticString.Contains("Query Response Serialization"));
                        Assert.AreEqual(response.Count, response.Count());
                        allItems.AddRange(response);
                        pageCount++;
                    }
                }

                Assert.AreEqual(2, allItems.Count, $"missing query results. Only found: {allItems.Count} items for query:{queryDefinition.ToSqlQuerySpec().QueryText}");

                // There should be no call to custom serializer since the parameter values are already serialized.
                Assert.AreEqual(0, toStreamCount, $"missing to stream call. Expected: 0 , Actual: {toStreamCount} for query:{queryDefinition.ToSqlQuerySpec().QueryText}");
                Assert.AreEqual(pageCount, fromStreamCount);
            }

            // get result across pages,multiple requests by setting MaxItemCount to 1.
            foreach (QueryDefinition queryDefinition in queryDefinitions)
            {
                toStreamCount = 0;
                fromStreamCount = 0;

                List<dynamic> allItems = new List<dynamic>();
                int pageCount = 0;
                using (FeedIterator<dynamic> feedIterator = containerSerializer.GetItemQueryIterator<dynamic>(
                    queryDefinition: queryDefinition,
                    requestOptions: new QueryRequestOptions { MaxItemCount = 1 }))
                {
                    while (feedIterator.HasMoreResults)
                    {
                        // Only need once to verify correct serialization of the query definition
                        FeedResponse<dynamic> response = await feedIterator.ReadNextAsync(this.cancellationToken);
                        Assert.AreEqual(response.Count, response.Count());
                        allItems.AddRange(response);
                        pageCount++;
                    }
                }

                Assert.AreEqual(2, allItems.Count, $"missing query results. Only found: {allItems.Count} items for query:{queryDefinition.ToSqlQuerySpec().QueryText}");

                // There should be no call to custom serializer since the parameter values are already serialized.
                Assert.AreEqual(0, toStreamCount, $"missing to stream call. Expected: 0 , Actual: {toStreamCount} for query:{queryDefinition.ToSqlQuerySpec().QueryText}");
                Assert.AreEqual(pageCount, fromStreamCount);
            }


            // Standard Cosmos Serializer Used

            CosmosClient clientStandardSerializer = TestCommon.CreateCosmosClient(useCustomSeralizer: false);
            Container containerStandardSerializer = clientStandardSerializer.GetContainer(this.database.Id, this.Container.Id);

            testItem1 = ToDoActivity.CreateRandomToDoActivity();
            testItem1.pk = "myPk";
            await containerStandardSerializer.CreateItemAsync(testItem1, new Cosmos.PartitionKey(testItem1.pk));

            testItem2 = ToDoActivity.CreateRandomToDoActivity();
            testItem2.pk = "myPk";
            await containerStandardSerializer.CreateItemAsync(testItem2, new Cosmos.PartitionKey(testItem2.pk));
            CosmosSerializer cosmosSerializer = containerStandardSerializer.Database.Client.ClientOptions.Serializer;

            queryDefinitions = new List<QueryDefinition>()
            {
                new QueryDefinition("select * from t where t.pk = @pk" )
                .WithParameterStream("@pk", cosmosSerializer.ToStream(testItem1.pk)),
                new QueryDefinition("select * from t where t.cost = @cost" )
                .WithParameterStream("@cost", cosmosSerializer.ToStream(testItem1.cost)),
                new QueryDefinition("select * from t where t.taskNum = @taskNum" )
                .WithParameterStream("@taskNum", cosmosSerializer.ToStream(testItem1.taskNum)),
                new QueryDefinition("select * from t where t.CamelCase = @CamelCase" )
                .WithParameterStream("@CamelCase", cosmosSerializer.ToStream(testItem1.CamelCase)),
                new QueryDefinition("select * from t where t.valid = @valid" )
                .WithParameterStream("@valid", cosmosSerializer.ToStream(testItem1.valid)),
                new QueryDefinition("select * from t where t.description = @description" )
                .WithParameterStream("@description", cosmosSerializer.ToStream(testItem1.description)),
                new QueryDefinition("select * from t where t.pk = @pk and t.cost = @cost" )
                    .WithParameterStream("@pk", cosmosSerializer.ToStream(testItem1.pk))
                    .WithParameterStream("@cost", cosmosSerializer.ToStream(testItem1.cost)),
            };

            foreach (QueryDefinition queryDefinition in queryDefinitions)
            {
                List<ToDoActivity> allItems = new List<ToDoActivity>();
                int pageCount = 0;
                using (FeedIterator<ToDoActivity> feedIterator = containerStandardSerializer.GetItemQueryIterator<ToDoActivity>(
                    queryDefinition: queryDefinition))
                {
                    while (feedIterator.HasMoreResults)
                    {
                        // Only need once to verify correct serialization of the query definition
                        FeedResponse<ToDoActivity> response = await feedIterator.ReadNextAsync(this.cancellationToken);
                        Assert.AreEqual(response.Count, response.Count());
                        allItems.AddRange(response);
                        pageCount++;
                    }
                }

                Assert.AreEqual(2, allItems.Count, $"missing query results. Only found: {allItems.Count} items for query:{queryDefinition.ToSqlQuerySpec().QueryText}");
                if (queryDefinition.QueryText.Contains("pk"))
                {
                    Assert.AreEqual(1, pageCount);
                }
                else
                {
                    Assert.AreEqual(3, pageCount);
                }



                IReadOnlyList<(string Name, object Value)> parameters1 = queryDefinition.GetQueryParameters();
                IReadOnlyList<(string Name, object Value)> parameters2 = queryDefinition.GetQueryParameters();

                Assert.AreSame(parameters1, parameters2);
            }
        }

        [TestMethod]
        public async Task ItemIterator()
        {
            IList<ToDoActivity> deleteList = await ToDoActivity.CreateRandomItems(this.Container, 3, randomPartitionKey: true);
            HashSet<string> itemIds = deleteList.Select(x => x.id).ToHashSet<string>();
            FeedIterator<ToDoActivity> feedIterator =
                this.Container.GetItemQueryIterator<ToDoActivity>();
            while (feedIterator.HasMoreResults)
            {
                foreach (ToDoActivity toDoActivity in await feedIterator.ReadNextAsync(this.cancellationToken))
                {
                    if (itemIds.Contains(toDoActivity.id))
                    {
                        itemIds.Remove(toDoActivity.id);
                    }
                }
            }

            Assert.AreEqual(itemIds.Count, 0);
        }

        [TestMethod]
        public async Task PerfItemIterator()
        {
            IList<ToDoActivity> deleteList = await ToDoActivity.CreateRandomItems(this.Container, 2000, randomPartitionKey: true);
            HashSet<string> itemIds = deleteList.Select(x => x.id).ToHashSet<string>();

            FeedIterator<ToDoActivity> feedIterator =
                this.Container.GetItemQueryIterator<ToDoActivity>();
            while (feedIterator.HasMoreResults)
            {
                foreach (ToDoActivity toDoActivity in await feedIterator.ReadNextAsync(this.cancellationToken))
                {
                    if (itemIds.Contains(toDoActivity.id))
                    {
                        itemIds.Remove(toDoActivity.id);
                    }
                }
            }

            Assert.AreEqual(itemIds.Count, 0);
        }


        [DataRow(1, 1)]
        [DataRow(5, 5)]
        [DataRow(6, 2)]
        [DataTestMethod]
        public async Task QuerySinglePartitionItemStreamTest(int perPKItemCount, int maxItemCount)
        {
            IList<ToDoActivity> deleteList = deleteList = await ToDoActivity.CreateRandomItems(this.Container, pkCount: 3, perPKItemCount: perPKItemCount, randomPartitionKey: true);
            ToDoActivity find = deleteList.First();

            QueryDefinition sql = new QueryDefinition("select * from r where r.pk = @pk").WithParameter("@pk", find.pk);

            int iterationCount = 0;
            int totalReadItem = 0;
            int expectedIterationCount = perPKItemCount / maxItemCount;
            string lastContinuationToken = null;

            do
            {
                iterationCount++;
                FeedIterator feedIterator = this.Container.GetItemQueryStreamIterator(
                    sql,
                    continuationToken: lastContinuationToken,
                    requestOptions: new QueryRequestOptions()
                    {
                        MaxItemCount = maxItemCount,
                        MaxConcurrency = 1,
                        PartitionKey = new Cosmos.PartitionKey(find.pk),
                    });

                ResponseMessage response = await feedIterator.ReadNextAsync();
                lastContinuationToken = response.Headers.ContinuationToken;
                Assert.AreEqual(response.ContinuationToken, response.Headers.ContinuationToken);

                System.Diagnostics.Trace.TraceInformation($"ContinuationToken: {lastContinuationToken}");
                Newtonsoft.Json.JsonSerializer serializer = new Newtonsoft.Json.JsonSerializer();

                ServerSideCumulativeMetrics metrics = response.Diagnostics.GetQueryMetrics();
                Assert.IsTrue(metrics.PartitionedMetrics.Count > 0);
                Assert.IsTrue(metrics.PartitionedMetrics[0].RequestCharge > 0);
                Assert.IsTrue(metrics.CumulativeMetrics.TotalTime > TimeSpan.Zero);
                Assert.IsTrue(metrics.CumulativeMetrics.QueryPreparationTime > TimeSpan.Zero);
                Assert.IsTrue(metrics.TotalRequestCharge > 0);

                if (metrics.CumulativeMetrics.RetrievedDocumentCount >= 1)
                {
                    Assert.IsTrue(metrics.CumulativeMetrics.RetrievedDocumentSize > 0);
                    Assert.IsTrue(metrics.CumulativeMetrics.DocumentLoadTime > TimeSpan.Zero);
                    Assert.IsTrue(metrics.CumulativeMetrics.RuntimeExecutionTime > TimeSpan.Zero);
                }
                else
                {
                    Assert.AreEqual(0, metrics.CumulativeMetrics.RetrievedDocumentSize);
                }

                using (StreamReader sr = new StreamReader(response.Content))
                using (JsonTextReader jtr = new JsonTextReader(sr))
                {
                    ToDoActivity[] results = serializer.Deserialize<CosmosFeedResponseUtil<ToDoActivity>>(jtr).Data.ToArray();
                    ToDoActivity[] readTodoActivities = results.OrderBy(e => e.id)
                        .ToArray();

                    ToDoActivity[] expectedTodoActivities = deleteList
                            .Where(e => e.pk == find.pk)
                            .Where(e => readTodoActivities.Any(e1 => e1.id == e.id))
                            .OrderBy(e => e.id)
                            .ToArray();

                    totalReadItem += expectedTodoActivities.Length;
                    string expectedSerialized = JsonConvert.SerializeObject(expectedTodoActivities);
                    string readSerialized = JsonConvert.SerializeObject(readTodoActivities);
                    System.Diagnostics.Trace.TraceInformation($"Expected: {Environment.NewLine} {expectedSerialized}");
                    System.Diagnostics.Trace.TraceInformation($"Read: {Environment.NewLine} {readSerialized}");

                    int count = results.Length;
                    Assert.AreEqual(maxItemCount, count);

                    Assert.AreEqual(expectedSerialized, readSerialized);

                    Assert.AreEqual(maxItemCount, expectedTodoActivities.Length);
                }
            }
            while (lastContinuationToken != null);

            Assert.AreEqual(expectedIterationCount, iterationCount);
            Assert.AreEqual(perPKItemCount, totalReadItem);
        }

        /// <summary>
        /// Validate multiple partition query
        /// </summary>
        [TestMethod]
        public async Task ItemMultiplePartitionQuery()
        {
            IList<ToDoActivity> itemList = await ToDoActivity.CreateRandomItems(this.Container, 3, randomPartitionKey: true);

            ToDoActivity find = itemList.First();
            QueryDefinition sql = new QueryDefinition("select * from toDoActivity t where t.id = '" + find.id + "'");

            QueryRequestOptions requestOptions = new QueryRequestOptions()
            {
                MaxItemCount = 1,
                MaxConcurrency = -1,
            };

            FeedIterator<ToDoActivity> feedIterator = this.Container.GetItemQueryIterator<ToDoActivity>(
                    sql,
                    requestOptions: requestOptions);

            bool found = false;
            while (feedIterator.HasMoreResults)
            {
                FeedResponse<ToDoActivity> iter = await feedIterator.ReadNextAsync();
                Assert.IsTrue(iter.Count() <= 1);
                if (iter.Count() == 1)
                {
                    found = true;
                    ToDoActivity response = iter.First();
                    Assert.AreEqual(find.id, response.id);
                }

                ServerSideCumulativeMetrics metrics = iter.Diagnostics.GetQueryMetrics();

                if (metrics != null)
                {
                    // This assumes that we are using parallel prefetch to hit multiple partitions concurrently
                    Assert.IsTrue(metrics.PartitionedMetrics.Count == 3);
                    Assert.IsTrue(metrics.CumulativeMetrics.TotalTime > TimeSpan.Zero);
                    Assert.IsTrue(metrics.CumulativeMetrics.QueryPreparationTime > TimeSpan.Zero);
                    Assert.IsTrue(metrics.TotalRequestCharge > 0);

                    foreach (ServerSidePartitionedMetrics partitionedMetrics in metrics.PartitionedMetrics)
                    {
                        Assert.IsNotNull(partitionedMetrics);
                        Assert.IsNotNull(partitionedMetrics.FeedRange);
                        Assert.IsNotNull(partitionedMetrics.PartitionKeyRangeId);
                        Assert.IsTrue(partitionedMetrics.RequestCharge > 0);
                    }

                    if (metrics.CumulativeMetrics.RetrievedDocumentCount >= 1)
                    {
                        Assert.IsTrue(metrics.CumulativeMetrics.RetrievedDocumentSize > 0);
                        Assert.IsTrue(metrics.CumulativeMetrics.DocumentLoadTime > TimeSpan.Zero);
                        Assert.IsTrue(metrics.CumulativeMetrics.RuntimeExecutionTime > TimeSpan.Zero);
                    }
                    else
                    {
                        Assert.AreEqual(0, metrics.CumulativeMetrics.RetrievedDocumentSize);
                    }
                }
                else
                {
                    string diag = iter.Diagnostics.ToString();
                    Assert.IsNotNull(diag);
                }
            }

            Assert.IsTrue(found);
        }

        /// <summary>
        /// Validate single partition query using gateway mode.
        /// </summary>
        [TestMethod]
        public async Task ItemSinglePartitionQueryGateway()
        {
            ContainerResponse containerResponse = await this.database.CreateContainerAsync(
            new ContainerProperties(id: Guid.NewGuid().ToString(), partitionKeyPath: "/pk"));

            Container createdContainer = (ContainerInlineCore)containerResponse;
            CosmosClient client1 = TestCommon.CreateCosmosClient(useGateway: true);

            Container container = client1.GetContainer(this.database.Id, createdContainer.Id);

            string findId = "id2002";
            ToDoActivity item = ToDoActivity.CreateRandomToDoActivity("pk2002", findId);
            await container.CreateItemAsync<ToDoActivity>(item);

            QueryDefinition sql = new QueryDefinition("select * from toDoActivity t where t.id = '" + findId + "'");

            QueryRequestOptions requestOptions = new QueryRequestOptions()
            {
                MaxBufferedItemCount = 10,
                ResponseContinuationTokenLimitInKb = 500,
                MaxItemCount = 1,
                MaxConcurrency = 1,
            };

            FeedIterator<ToDoActivity> feedIterator = container.GetItemQueryIterator<ToDoActivity>(
                    sql,
                    requestOptions: requestOptions);

            bool found = false;
            while (feedIterator.HasMoreResults)
            {
                FeedResponse<ToDoActivity> iter = await feedIterator.ReadNextAsync();
                Assert.IsTrue(iter.Count() <= 1);
                if (iter.Count() == 1)
                {
                    found = true;
                    ToDoActivity response = iter.First();
                    Assert.AreEqual(findId, response.id);
                }

                ServerSideCumulativeMetrics metrics = iter.Diagnostics.GetQueryMetrics();

                if (metrics != null)
                {
                    Assert.IsTrue(metrics.PartitionedMetrics.Count == 1);
                    Assert.IsTrue(metrics.CumulativeMetrics.TotalTime > TimeSpan.Zero);
                    Assert.IsTrue(metrics.CumulativeMetrics.QueryPreparationTime > TimeSpan.Zero);
                    Assert.IsTrue(metrics.TotalRequestCharge > 0);

                    foreach (ServerSidePartitionedMetrics partitionedMetrics in metrics.PartitionedMetrics)
                    {
                        Assert.IsNotNull(partitionedMetrics);
                        Assert.IsNotNull(partitionedMetrics.FeedRange);
                        Assert.IsNull(partitionedMetrics.PartitionKeyRangeId);
                        Assert.IsTrue(partitionedMetrics.RequestCharge > 0);
                    }

                    if (metrics.CumulativeMetrics.RetrievedDocumentCount >= 1)
                    {
                        Assert.IsTrue(metrics.CumulativeMetrics.RetrievedDocumentSize > 0);
                        Assert.IsTrue(metrics.CumulativeMetrics.DocumentLoadTime > TimeSpan.Zero);
                        Assert.IsTrue(metrics.CumulativeMetrics.RuntimeExecutionTime > TimeSpan.Zero);
                    }
                    else
                    {
                        Assert.AreEqual(0, metrics.CumulativeMetrics.RetrievedDocumentSize);
                    }
                }
            }

            Assert.IsTrue(found);
        }

        /// <summary>
        /// Validate multiple partition query
        /// </summary>
        [TestMethod]
        public async Task ItemMultiplePartitionOrderByQueryStream()
        {
            CultureInfo defaultCultureInfo = System.Threading.Thread.CurrentThread.CurrentCulture;

            CultureInfo[] cultureInfoList = new CultureInfo[]
            {
                defaultCultureInfo,
                System.Globalization.CultureInfo.GetCultureInfo("fr-FR")
            };

            IList<ToDoActivity> deleteList = await ToDoActivity.CreateRandomItems(
                this.Container,
                300,
                randomPartitionKey: true,
                randomTaskNumber: true);

            try
            {
                foreach (CultureInfo cultureInfo in cultureInfoList)
                {
                    System.Threading.Thread.CurrentThread.CurrentCulture = cultureInfo;

                    QueryDefinition sql = new QueryDefinition("SELECT * FROM toDoActivity t ORDER BY t.taskNum ");

                    QueryRequestOptions requestOptions = new QueryRequestOptions()
                    {
                        MaxBufferedItemCount = 10,
                        ResponseContinuationTokenLimitInKb = 500,
                        MaxConcurrency = 5,
                        MaxItemCount = 1,
                    };

                    List<ToDoActivity> resultList = new List<ToDoActivity>();
                    double totalRequstCharge = 0;
                    FeedIterator feedIterator = this.Container.GetItemQueryStreamIterator(
                        sql,
                        requestOptions: requestOptions);

                    while (feedIterator.HasMoreResults)
                    {
                        ResponseMessage iter = await feedIterator.ReadNextAsync();
                        Assert.IsTrue(iter.IsSuccessStatusCode);
                        Assert.IsNull(iter.ErrorMessage);
                        totalRequstCharge += iter.Headers.RequestCharge;

                        ToDoActivity[] activities = TestCommon.SerializerCore.FromStream<CosmosFeedResponseUtil<ToDoActivity>>(iter.Content).Data.ToArray();
                        Assert.AreEqual(1, activities.Length);
                        ToDoActivity response = activities.First();
                        resultList.Add(response);
                    }

                    Assert.AreEqual(deleteList.Count, resultList.Count);
                    Assert.IsTrue(totalRequstCharge > 0);

                    List<ToDoActivity> verifiedOrderBy = deleteList.OrderBy(x => x.taskNum).ToList();
                    for (int i = 0; i < verifiedOrderBy.Count(); i++)
                    {
                        Assert.AreEqual(verifiedOrderBy[i].taskNum, resultList[i].taskNum);
                        Assert.AreEqual(verifiedOrderBy[i].id, resultList[i].id);
                    }
                }
            }
            finally
            {
                System.Threading.Thread.CurrentThread.CurrentCulture = defaultCultureInfo;
            }
        }

        /// <summary>
        /// Validate multiple partition query
        /// </summary>
        [TestMethod]
        public async Task ItemMultiplePartitionQueryStream()
        {
            IList<ToDoActivity> deleteList = await ToDoActivity.CreateRandomItems(this.Container, 101, randomPartitionKey: true);
            QueryDefinition sql = new QueryDefinition("SELECT * FROM toDoActivity t");

            QueryRequestOptions requestOptions = new QueryRequestOptions()
            {
                MaxConcurrency = 5,
                MaxItemCount = 5,
            };

            List<ToDoActivity> resultList = new List<ToDoActivity>();
            double totalRequstCharge = 0;
            FeedIterator feedIterator = this.Container.GetItemQueryStreamIterator(sql, requestOptions: requestOptions);
            while (feedIterator.HasMoreResults)
            {
                ResponseMessage iter = await feedIterator.ReadNextAsync();
                Assert.IsTrue(iter.IsSuccessStatusCode);
                Assert.IsNull(iter.ErrorMessage);
                totalRequstCharge += iter.Headers.RequestCharge;
                ToDoActivity[] response = TestCommon.SerializerCore.FromStream<CosmosFeedResponseUtil<ToDoActivity>>(iter.Content).Data.ToArray();
                Assert.IsTrue(response.Length <= 5);
                resultList.AddRange(response);
            }

            Assert.AreEqual(deleteList.Count, resultList.Count);
            Assert.IsTrue(totalRequstCharge > 0);

            List<ToDoActivity> verifiedOrderBy = deleteList.OrderBy(x => x.id).ToList();
            resultList = resultList.OrderBy(x => x.id).ToList();
            for (int i = 0; i < verifiedOrderBy.Count(); i++)
            {
                Assert.AreEqual(verifiedOrderBy[i].taskNum, resultList[i].taskNum);
                Assert.AreEqual(verifiedOrderBy[i].id, resultList[i].id);
            }
        }

        /// <summary>
        /// Validate multiple partition query
        /// </summary>
        [TestMethod]
        public async Task ItemSinglePartitionQueryStream()
        {
            //Create a 101 random items with random guid PK values
            IList<ToDoActivity> deleteList = await ToDoActivity.CreateRandomItems(this.Container, pkCount: 101, perPKItemCount: 1, randomPartitionKey: true);

            // Create 10 items with same pk value
            IList<ToDoActivity> findItems = await ToDoActivity.CreateRandomItems(this.Container, pkCount: 1, perPKItemCount: 10, randomPartitionKey: false);

            string findPkValue = findItems.First().pk;
            QueryDefinition sql = new QueryDefinition("SELECT * FROM toDoActivity t where t.pk = @pkValue").WithParameter("@pkValue", findPkValue);


            double totalRequstCharge = 0;
            FeedIterator setIterator = this.Container.GetItemQueryStreamIterator(
                sql,
                requestOptions: new QueryRequestOptions()
                {
                    MaxConcurrency = 1,
                    PartitionKey = new Cosmos.PartitionKey(findPkValue),
                });

            List<ToDoActivity> foundItems = new List<ToDoActivity>();
            while (setIterator.HasMoreResults)
            {
                ResponseMessage iter = await setIterator.ReadNextAsync();
                Assert.IsTrue(iter.IsSuccessStatusCode);
                Assert.IsNull(iter.ErrorMessage);
                totalRequstCharge += iter.Headers.RequestCharge;
                Collection<ToDoActivity> response = TestCommon.SerializerCore.FromStream<CosmosFeedResponseUtil<ToDoActivity>>(iter.Content).Data;
                foundItems.AddRange(response);
            }

            Assert.AreEqual(findItems.Count, foundItems.Count);
            Assert.IsFalse(foundItems.Any(x => !string.Equals(x.pk, findPkValue)), "All the found items should have the same PK value");
            Assert.IsTrue(totalRequstCharge > 0);
        }

        [TestMethod]
        public async Task EpkPointReadTest()
        {
            string pk = Guid.NewGuid().ToString();
            string epk = new PartitionKey(pk)
                            .InternalKey
                            .GetEffectivePartitionKeyString(this.containerSettings.PartitionKey);

            Dictionary<string, object> properties = new Dictionary<string, object>()
            {
                { WFConstants.BackendHeaders.EffectivePartitionKeyString, epk },
            };

            ItemRequestOptions itemRequestOptions = new ItemRequestOptions
            {
                IsEffectivePartitionKeyRouting = true,
                Properties = properties,
            };

            ResponseMessage response = await this.Container.ReadItemStreamAsync(
                Guid.NewGuid().ToString(),
                Cosmos.PartitionKey.Null,
                itemRequestOptions);

            // Ideally it should be NotFound
            // BadReqeust bcoz collection is regular and not binary 
            Assert.AreEqual(HttpStatusCode.BadRequest, response.StatusCode);

            await this.Container.CreateItemAsync<dynamic>(new { id = Guid.NewGuid().ToString(), pk = "test" });
            epk = new PartitionKey("test")
                           .InternalKey
                           .GetEffectivePartitionKeyString(this.containerSettings.PartitionKey);
            properties = new Dictionary<string, object>()
            {
                { WFConstants.BackendHeaders.EffectivePartitionKeyString, epk },
            };

            QueryRequestOptions queryRequestOptions = new QueryRequestOptions
            {
                IsEffectivePartitionKeyRouting = true,
                Properties = properties,
            };

            using (FeedIterator<dynamic> resultSet = this.Container.GetItemQueryIterator<dynamic>(
                    queryText: "SELECT * FROM root",
                    requestOptions: queryRequestOptions))
            {
                FeedResponse<dynamic> feedresponse = await resultSet.ReadNextAsync();
                Assert.IsNotNull(feedresponse.Resource);
                Assert.AreEqual(1, feedresponse.Count());
            }

        }

        /// <summary>
        /// Validate that if the EPK is set in the options that only a single range is selected.
        /// </summary>
        [TestMethod]
        public async Task ItemEpkQuerySingleKeyRangeValidation()
        {
            ContainerInternal container = null;
            try
            {
                // Create a container large enough to have at least 2 partitions
                ContainerResponse containerResponse = await this.database.CreateContainerAsync(
                    id: Guid.NewGuid().ToString(),
                    partitionKeyPath: "/pk",
                    throughput: 15000);
                container = (ContainerInlineCore)containerResponse;

                // Get all the partition key ranges to verify there is more than one partition
                IRoutingMapProvider routingMapProvider = await this.GetClient().DocumentClient.GetPartitionKeyRangeCacheAsync(NoOpTrace.Singleton);
                IReadOnlyList<PartitionKeyRange> ranges = await routingMapProvider.TryGetOverlappingRangesAsync(
                    containerResponse.Resource.ResourceId,
                    new Documents.Routing.Range<string>("00", "FF", isMaxInclusive: true, isMinInclusive: true),
                    NoOpTrace.Singleton,
                    forceRefresh: false);

                // If this fails the RUs of the container needs to be increased to ensure at least 2 partitions.
                Assert.IsTrue(ranges.Count > 1, " RUs of the container needs to be increased to ensure at least 2 partitions.");


                ContainerQueryProperties containerQueryProperties = new ContainerQueryProperties(
                    containerResponse.Resource.ResourceId,
                    effectivePartitionKeyRanges: null,
                    //new List<Documents.Routing.Range<string>> { new Documents.Routing.Range<string>("AA", "AA", true, true) },
                    containerResponse.Resource.PartitionKey,
                    vectorEmbeddingPolicy: null,
                    containerResponse.Resource.GeospatialConfig.GeospatialType);

                // There should only be one range since the EPK option is set.
                List<PartitionKeyRange> partitionKeyRanges = await CosmosQueryExecutionContextFactory.GetTargetPartitionKeyRangesAsync(
                    queryClient: new CosmosQueryClientCore(container.ClientContext, container),
                    resourceLink: container.LinkUri,
                    partitionedQueryExecutionInfo: null,
                    containerQueryProperties: containerQueryProperties,
                    properties: new Dictionary<string, object>()
                    {
                        {"x-ms-effective-partition-key-string", "AA" }
                    },
                    feedRangeInternal: null,
                    trace: NoOpTrace.Singleton);

                Assert.IsTrue(partitionKeyRanges.Count == 1, "Only 1 partition key range should be selected since the EPK option is set.");

            }
            finally
            {
                if (container != null)
                {
                    await container.DeleteContainerStreamAsync();
                }
            }
        }

        /// <summary>
        /// Validate multiple partition query
        /// </summary>
        [TestMethod]
        public async Task ItemQueryStreamSerializationSetting()
        {
            IList<ToDoActivity> deleteList = await ToDoActivity.CreateRandomItems(
                container: this.Container,
                pkCount: 101,
                randomTaskNumber: true);

            QueryDefinition sql = new QueryDefinition("SELECT * FROM toDoActivity t ORDER BY t.taskNum");

            CosmosSerializationFormatOptions options = new CosmosSerializationFormatOptions(
                ContentSerializationFormat.CosmosBinary.ToString(),
                (content) => JsonNavigator.Create(content),
                () => JsonWriter.Create(JsonSerializationFormat.Binary));

            QueryRequestOptions requestOptions = new QueryRequestOptions()
            {
                CosmosSerializationFormatOptions = options,
                MaxConcurrency = 5,
                MaxItemCount = 5,
            };

            List<ToDoActivity> resultList = new List<ToDoActivity>();
            double totalRequstCharge = 0;
            FeedIterator feedIterator = this.Container.GetItemQueryStreamIterator(
                sql,
                requestOptions: requestOptions);

            while (feedIterator.HasMoreResults)
            {
                ResponseMessage response = await feedIterator.ReadNextAsync();
                Assert.IsTrue(response.IsSuccessStatusCode);
                Assert.IsNull(response.ErrorMessage);
                totalRequstCharge += response.Headers.RequestCharge;

                //Copy the stream and check that the first byte is the correct value
                MemoryStream memoryStream = new MemoryStream();
                response.Content.CopyTo(memoryStream);
                byte[] content = memoryStream.ToArray();
                response.Content.Position = 0;

                // Examine the first buffer byte to determine the serialization format
                byte firstByte = content[0];
                Assert.AreEqual(128, firstByte);
                Assert.AreEqual(JsonSerializationFormat.Binary, (JsonSerializationFormat)firstByte);

                IJsonReader reader = JsonReader.Create(content);
                IJsonWriter textWriter = JsonWriter.Create(JsonSerializationFormat.Text);
                reader.WriteAll(textWriter);
                string json = Encoding.UTF8.GetString(textWriter.GetResult().ToArray());
                Assert.IsNotNull(json);
                ToDoActivity[] responseActivities = JsonConvert.DeserializeObject<CosmosFeedResponseUtil<ToDoActivity>>(json).Data.ToArray();
                Assert.IsTrue(responseActivities.Length <= 5);
                resultList.AddRange(responseActivities);
            }

            Assert.AreEqual(deleteList.Count, resultList.Count);
            Assert.IsTrue(totalRequstCharge > 0);

            List<ToDoActivity> verifiedOrderBy = deleteList.OrderBy(x => x.taskNum).ToList();
            for (int i = 0; i < verifiedOrderBy.Count(); i++)
            {
                Assert.AreEqual(verifiedOrderBy[i].taskNum, resultList[i].taskNum);
                Assert.AreEqual(verifiedOrderBy[i].id, resultList[i].id);
            }
        }

        /// <summary>
        /// Validate that the max item count works correctly.
        /// </summary>
        /// <returns></returns>
        [TestMethod]
        public async Task ValidateMaxItemCountOnItemQuery()
        {
            IList<ToDoActivity> deleteList = await ToDoActivity.CreateRandomItems(container: this.Container, pkCount: 1, perPKItemCount: 6, randomPartitionKey: false);

            ToDoActivity toDoActivity = deleteList.First();
            QueryDefinition sql = new QueryDefinition(
                "select * from toDoActivity t where t.pk = @pk")
                .WithParameter("@pk", toDoActivity.pk);

            // Test max size at 1
            FeedIterator<ToDoActivity> feedIterator = this.Container.GetItemQueryIterator<ToDoActivity>(
                sql,
                requestOptions: new QueryRequestOptions()
                {
                    MaxItemCount = 1,
                    PartitionKey = new Cosmos.PartitionKey(toDoActivity.pk),
                });

            while (feedIterator.HasMoreResults)
            {
                FeedResponse<ToDoActivity> iter = await feedIterator.ReadNextAsync();
                Assert.AreEqual(1, iter.Count());
            }

            // Test max size at 2
            FeedIterator<ToDoActivity> setIteratorMax2 = this.Container.GetItemQueryIterator<ToDoActivity>(
                sql,
                requestOptions: new QueryRequestOptions()
                {
                    MaxItemCount = 2,
                    PartitionKey = new Cosmos.PartitionKey(toDoActivity.pk),
                });

            while (setIteratorMax2.HasMoreResults)
            {
                FeedResponse<ToDoActivity> iter = await setIteratorMax2.ReadNextAsync();
                Assert.AreEqual(2, iter.Count());
            }
        }

        /// <summary>
        /// Validate that the max item count works correctly.
        /// </summary>
        /// <returns></returns>
        [TestMethod]
        public async Task NegativeQueryTest()
        {
            await ToDoActivity.CreateRandomItems(container: this.Container, pkCount: 10, perPKItemCount: 20, randomPartitionKey: true);

            try
            {
                using (FeedIterator<dynamic> resultSet = this.Container.GetItemQueryIterator<dynamic>(
                    queryText: "SELECT r.id FROM root r WHERE r._ts > 0",
                    requestOptions: new QueryRequestOptions()
                    {
                        ResponseContinuationTokenLimitInKb = 0,
                        MaxItemCount = 10,
                        MaxConcurrency = 1
                    }))
                {
                    await resultSet.ReadNextAsync();
                }
                Assert.Fail("Expected query to fail");
            }
            catch (CosmosException exception) when (exception.StatusCode == HttpStatusCode.BadRequest)
            {
                Assert.IsTrue(exception.Message.Contains("continuation token limit specified is not large enough"), exception.Message);
            }

            try
            {
                using (FeedIterator<dynamic> resultSet = this.Container.GetItemQueryIterator<dynamic>(
                    queryText: "SELECT r.id FROM root r WHERE r._ts >!= 0",
                    requestOptions: new QueryRequestOptions() { MaxConcurrency = 1 }))
                {
                    await resultSet.ReadNextAsync();
                }
                Assert.Fail("Expected query to fail");
            }
            catch (CosmosException exception) when (exception.StatusCode == HttpStatusCode.BadRequest)
            {
                Assert.IsTrue(exception.Message.Contains("Syntax error, incorrect syntax near"), exception.Message);
            }
        }

        [TestMethod]
        [DataRow(true, DisplayName = "Test scenario when binary encoding is enabled at client level.")]
        [DataRow(false, DisplayName = "Test scenario when binary encoding is disabled at client level.")]
        public async Task ItemRequestOptionAccessConditionTest(bool binaryEncodingEnabledInClient)
        {
            try
            {
                if (binaryEncodingEnabledInClient)
                {
                    Environment.SetEnvironmentVariable(ConfigurationManager.BinaryEncodingEnabled, "True");
                }

                // Create an item
                ToDoActivity testItem = (await ToDoActivity.CreateRandomItems(this.Container, 1, randomPartitionKey: true)).First();

                ItemRequestOptions itemRequestOptions = new ItemRequestOptions()
                {
                    IfMatchEtag = Guid.NewGuid().ToString(),
                };

                using (ResponseMessage responseMessage = await this.Container.UpsertItemStreamAsync(
                        streamPayload: TestCommon.SerializerCore.ToStream<ToDoActivity>(testItem),
                        partitionKey: new Cosmos.PartitionKey(testItem.pk),
                        requestOptions: itemRequestOptions))
                {
                    Assert.IsNotNull(responseMessage);
                    Assert.IsNull(responseMessage.Content);
                    Assert.AreEqual(HttpStatusCode.PreconditionFailed, responseMessage.StatusCode, responseMessage.ErrorMessage);
                    Assert.AreNotEqual(responseMessage.Headers.ActivityId, Guid.Empty);
                    Assert.IsTrue(responseMessage.Headers.RequestCharge > 0);
                    Assert.IsFalse(string.IsNullOrEmpty(responseMessage.ErrorMessage));
                    Assert.IsTrue(responseMessage.ErrorMessage.Contains("One of the specified pre-condition is not met"));
                }

                try
                {
                    ItemResponse<ToDoActivity> response = await this.Container.UpsertItemAsync<ToDoActivity>(
                        item: testItem,
                        requestOptions: itemRequestOptions);
                    Assert.Fail("Access condition should have failed");
                }
                catch (CosmosException e)
                {
                    Assert.IsNotNull(e);
                    Assert.AreEqual(HttpStatusCode.PreconditionFailed, e.StatusCode, e.Message);
                    Assert.AreNotEqual(e.ActivityId, Guid.Empty);
                    Assert.IsTrue(e.RequestCharge > 0);
                    string expectedResponseBody = $"{Environment.NewLine}Errors : [{Environment.NewLine}  \"One of the specified pre-condition is not met. Learn more: https://aka.ms/CosmosDB/sql/errors/precondition-failed\"{Environment.NewLine}]{Environment.NewLine}";
                    Assert.AreEqual(expectedResponseBody, e.ResponseBody);
                    string expectedMessage = $"Response status code does not indicate success: PreconditionFailed (412); Substatus: 0; ActivityId: {e.ActivityId}; Reason: ({expectedResponseBody});";
                    Assert.AreEqual(expectedMessage, e.Message);
                }
                finally
                {
                    ItemResponse<ToDoActivity> deleteResponse = await this.Container.DeleteItemAsync<ToDoActivity>(partitionKey: new Cosmos.PartitionKey(testItem.pk), id: testItem.id);
                    Assert.IsNotNull(deleteResponse);
                }
            }
            finally
            {
                Environment.SetEnvironmentVariable(ConfigurationManager.BinaryEncodingEnabled, null);
            }
        }

        [TestMethod]
        [DataRow(true, DisplayName = "Test scenario when binary encoding is enabled at client level.")]
        [DataRow(false, DisplayName = "Test scenario when binary encoding is disabled at client level.")]
        public async Task ItemReplaceAsyncTest(bool binaryEncodingEnabledInClient)
        {
            try
            {
                if (binaryEncodingEnabledInClient)
                {
                    Environment.SetEnvironmentVariable(ConfigurationManager.BinaryEncodingEnabled, "True");
                }

                // Create an item
                ToDoActivity testItem = (await ToDoActivity.CreateRandomItems(this.Container, 1, randomPartitionKey: true)).First();

                string originalId = testItem.id;
                testItem.id = Guid.NewGuid().ToString();

                ItemResponse<ToDoActivity> response = await this.Container.ReplaceItemAsync<ToDoActivity>(
                    id: originalId,
                    item: testItem);

                Assert.AreEqual(testItem.id, response.Resource.id);
                Assert.AreNotEqual(originalId, response.Resource.id);

                string originalStatus = testItem.pk;
                testItem.pk = Guid.NewGuid().ToString();

                try
                {
                    response = await this.Container.ReplaceItemAsync<ToDoActivity>(
                    id: testItem.id,
                    partitionKey: new Cosmos.PartitionKey(originalStatus),
                    item: testItem);
                    Assert.Fail("Replace changing partition key is not supported.");
                }
                catch (CosmosException ce)
                {
                    Assert.AreEqual((HttpStatusCode)400, ce.StatusCode);
                }
            }
            finally
            {
                Environment.SetEnvironmentVariable(ConfigurationManager.BinaryEncodingEnabled, null);
            }
        }

        [TestMethod]
        public async Task ItemPatchFailureTest()
        {
            // Create an item
            ToDoActivity testItem = (await ToDoActivity.CreateRandomItems(this.Container, 1, randomPartitionKey: true)).First();
            ContainerInternal containerInternal = (ContainerInternal)this.Container;

            List<PatchOperation> patchOperations = new List<PatchOperation>
            {
                PatchOperation.Add("/nonExistentParent/Child", "bar"),
                PatchOperation.Remove("/cost")
            };

            // item does not exist - 404 Resource Not Found error
            try
            {
                await containerInternal.PatchItemAsync<ToDoActivity>(
                    id: Guid.NewGuid().ToString(),
                    partitionKey: new Cosmos.PartitionKey(testItem.pk),
                    patchOperations: patchOperations);

                Assert.Fail("Patch operation should fail if the item doesn't exist.");
            }
            catch (CosmosException ex)
            {
                Assert.AreEqual(HttpStatusCode.NotFound, ex.StatusCode);
                Assert.IsTrue(ex.Message.Contains("Resource Not Found"));
                Assert.IsTrue(ex.Message.Contains("https://aka.ms/cosmosdb-tsg-not-found"));
                CosmosItemTests.ValidateCosmosException(ex);
            }

            // adding a child when parent / ancestor does not exist - 400 BadRequest response
            try
            {
                await containerInternal.PatchItemAsync<ToDoActivity>(
                    id: testItem.id,
                    partitionKey: new Cosmos.PartitionKey(testItem.pk),
                    patchOperations: patchOperations);

                Assert.Fail("Patch operation should fail for malformed PatchSpecification.");
            }
            catch (CosmosException ex)
            {
                Assert.AreEqual(HttpStatusCode.BadRequest, ex.StatusCode);
                Assert.IsTrue(ex.Message.Contains(@"For Operation(1): Add Operation can only create a child object of an existing node(array or object) and cannot create path recursively, no path found beyond: 'nonExistentParent'. Learn more: https://aka.ms/cosmosdbpatchdocs"), ex.Message);
                CosmosItemTests.ValidateCosmosException(ex);
            }

            // precondition failure - 412 response
            PatchItemRequestOptions requestOptions = new PatchItemRequestOptions()
            {
                IfMatchEtag = Guid.NewGuid().ToString()
            };

            try
            {
                await containerInternal.PatchItemAsync<ToDoActivity>(
                    id: testItem.id,
                    partitionKey: new Cosmos.PartitionKey(testItem.pk),
                    patchOperations: patchOperations,
                    requestOptions);

                Assert.Fail("Patch operation should fail in case of pre-condition failure.");
            }
            catch (CosmosException ex)
            {
                Assert.AreEqual(HttpStatusCode.PreconditionFailed, ex.StatusCode);
                Assert.IsTrue(ex.Message.Contains("One of the specified pre-condition is not met"));
                CosmosItemTests.ValidateCosmosException(ex);
            }
        }

        [TestMethod]
        public async Task ItemPatchSuccessTest()
        {
            // Create an item
            ToDoActivity testItem = (await ToDoActivity.CreateRandomItems(this.Container, 1, randomPartitionKey: true)).First();
            ContainerInternal containerInternal = (ContainerInternal)this.Container;

            int originalTaskNum = testItem.taskNum;
            int newTaskNum = originalTaskNum + 1;
            //Int16 one = 1;

            Assert.IsNull(testItem.children[1].pk);
            List<PatchOperation> patchOperations = new List<PatchOperation>()
            {
                PatchOperation.Set("/children/0/description", "testSet"),
                PatchOperation.Add("/children/1/pk", "patched"),
                PatchOperation.Remove("/description"),
                PatchOperation.Replace("/taskNum", newTaskNum),
                //PatchOperation.Increment("/taskNum", one)

                PatchOperation.Set<object>("/children/1/nullableInt",null)
            };

            // without content response
            PatchItemRequestOptions requestOptions = new PatchItemRequestOptions()
            {
                EnableContentResponseOnWrite = false
            };

            ItemResponse<ToDoActivity> response = await containerInternal.PatchItemAsync<ToDoActivity>(
                id: testItem.id,
                partitionKey: new Cosmos.PartitionKey(testItem.pk),
                patchOperations: patchOperations,
                requestOptions);

            Assert.AreEqual(HttpStatusCode.OK, response.StatusCode);
            Assert.IsNull(response.Resource);

            // read resource to validate the patch operation
            response = await containerInternal.ReadItemAsync<ToDoActivity>(
                testItem.id,
                partitionKey: new Cosmos.PartitionKey(testItem.pk));

            Assert.AreEqual(HttpStatusCode.OK, response.StatusCode);
            Assert.IsNotNull(response.Resource);
            Assert.AreEqual("testSet", response.Resource.children[0].description);
            Assert.AreEqual("patched", response.Resource.children[1].pk);
            Assert.IsNull(response.Resource.description);
            Assert.AreEqual(newTaskNum, response.Resource.taskNum);
            Assert.IsNull(response.Resource.children[1].nullableInt);

            patchOperations.Clear();
            patchOperations.Add(PatchOperation.Add("/children/0/cost", 1));
            // with content response
            response = await containerInternal.PatchItemAsync<ToDoActivity>(
                id: testItem.id,
                partitionKey: new Cosmos.PartitionKey(testItem.pk),
                patchOperations: patchOperations);

            Assert.AreEqual(HttpStatusCode.OK, response.StatusCode);
            Assert.IsNotNull(response.Resource);
            Assert.AreEqual(1, response.Resource.children[0].cost);

            patchOperations.Clear();
            patchOperations.Add(PatchOperation.Set<object>("/children/0/id", null));
            // with content response
            response = await containerInternal.PatchItemAsync<ToDoActivity>(
                id: testItem.id,
                partitionKey: new Cosmos.PartitionKey(testItem.pk),
                patchOperations: patchOperations);

            Assert.AreEqual(HttpStatusCode.OK, response.StatusCode);
            Assert.IsNotNull(response.Resource);
            Assert.AreEqual(null, response.Resource.children[0].id);

            patchOperations.Clear();
            patchOperations.Add(PatchOperation.Add("/children/1/description", "Child#1"));
            patchOperations.Add(PatchOperation.Move("/children/0/description", "/description"));
            patchOperations.Add(PatchOperation.Move("/children/1/description", "/children/0/description"));
            // with content response
            response = await containerInternal.PatchItemAsync<ToDoActivity>(
                id: testItem.id,
                partitionKey: new Cosmos.PartitionKey(testItem.pk),
                patchOperations: patchOperations);

            Assert.AreEqual(HttpStatusCode.OK, response.StatusCode);
            Assert.IsNotNull(response.Resource);
            Assert.AreEqual("testSet", response.Resource.description);
            Assert.AreEqual("Child#1", response.Resource.children[0].description);
            Assert.IsNull(response.Resource.children[1].description);
        }

        [TestMethod]
        public async Task PatchItemStreamTest()
        {
            ToDoActivity testItem = ToDoActivity.CreateRandomToDoActivity();
            ContainerInternal containerInternal = (ContainerInternal)this.Container;

            List<PatchOperation> patchOperations = new List<PatchOperation>()
            {
                PatchOperation.Add("/children/1/pk", "patched"),
                PatchOperation.Remove("/description"),
                PatchOperation.Replace("/taskNum", testItem.taskNum+1)
            };

            PatchItemRequestOptions requestOptions = new PatchItemRequestOptions()
            {
                FilterPredicate = "from root where root.x = 3"
            };

            // Patch a non-existing item. It should fail, and not throw an exception.
            using (ResponseMessage response = await containerInternal.PatchItemStreamAsync(
                partitionKey: new Cosmos.PartitionKey(testItem.pk),
                id: testItem.id,
                patchOperations: patchOperations,
                requestOptions: requestOptions))
            {
                Assert.IsFalse(response.IsSuccessStatusCode);
                Assert.IsNotNull(response);
                Assert.AreEqual(HttpStatusCode.NotFound, response.StatusCode, response.ErrorMessage);
            }

            using (Stream stream = TestCommon.SerializerCore.ToStream<ToDoActivity>(testItem))
            {
                // Create the item
                using (ResponseMessage response = await this.Container.CreateItemStreamAsync(partitionKey: new Cosmos.PartitionKey(testItem.pk), streamPayload: stream))
                {
                    Assert.IsNotNull(response);
                    Assert.AreEqual(HttpStatusCode.Created, response.StatusCode);
                }
            }

            // Patch
            using (ResponseMessage response = await containerInternal.PatchItemStreamAsync(partitionKey: new Cosmos.PartitionKey(testItem.pk), id: testItem.id, patchOperations: patchOperations))
            {
                Assert.IsNotNull(response);
                Assert.AreEqual(HttpStatusCode.OK, response.StatusCode);
            }

            // Read and validate
            ItemResponse<ToDoActivity> itemResponse = await this.Container.ReadItemAsync<ToDoActivity>(testItem.id, partitionKey: new Cosmos.PartitionKey(testItem.pk));
            Assert.AreEqual(HttpStatusCode.OK, itemResponse.StatusCode);
            Assert.IsNotNull(itemResponse.Resource);
            Assert.AreEqual("patched", itemResponse.Resource.children[1].pk);
            Assert.IsNull(itemResponse.Resource.description);
            Assert.AreEqual(testItem.taskNum + 1, itemResponse.Resource.taskNum);

            // Delete
            using (ResponseMessage deleteResponse = await this.Container.DeleteItemStreamAsync(partitionKey: new Cosmos.PartitionKey(testItem.pk), id: testItem.id))
            {
                Assert.IsNotNull(deleteResponse);
                Assert.AreEqual(deleteResponse.StatusCode, HttpStatusCode.NoContent);
            }
        }

        [TestMethod]
        public async Task ContainerRecreateScenarioGatewayTest()
        {
            ContainerResponse response = await this.database.CreateContainerAsync(
                        new ContainerProperties(id: Guid.NewGuid().ToString(), partitionKeyPath: "/pk"));

            Container createdContainer = (ContainerInlineCore)response;

            CosmosClient client1 = TestCommon.CreateCosmosClient(useGateway: true);
            CosmosClient client2 = TestCommon.CreateCosmosClient(useGateway: true);

            Container container1 = client1.GetContainer(this.database.Id, createdContainer.Id);
            Container container2 = client2.GetContainer(this.database.Id, createdContainer.Id);
            Cosmos.Database database2 = client2.GetDatabase(this.database.Id);

            ToDoActivity item = ToDoActivity.CreateRandomToDoActivity("pk2002", "id2002");
            await container1.CreateItemAsync<ToDoActivity>(item);

            await container2.DeleteContainerAsync();
            await database2.CreateContainerAsync(createdContainer.Id, "/pk");

            container2 = database2.GetContainer(this.Container.Id);
            await container2.CreateItemAsync<ToDoActivity>(item);

            // should not throw exception
            await this.Container.ReadItemAsync<ToDoActivity>("id2002", new Cosmos.PartitionKey("pk2002"));
        }

        [TestMethod]
        public async Task BatchPatchConditionTest()
        {
            ToDoActivity testItem = ToDoActivity.CreateRandomToDoActivity();
            ContainerInternal containerInternal = (ContainerInternal)this.Container;

            using (Stream stream = TestCommon.SerializerCore.ToStream<ToDoActivity>(testItem))
            {
                // Create the item
                using (ResponseMessage response = await this.Container.CreateItemStreamAsync(partitionKey: new Cosmos.PartitionKey(testItem.pk), streamPayload: stream))
                {
                    Assert.IsNotNull(response);
                    Assert.AreEqual(HttpStatusCode.Created, response.StatusCode);
                }
            }

            List<PatchOperation> patchOperations = new List<PatchOperation>()
            {
                PatchOperation.Add("/children/1/pk", "patched"),
                PatchOperation.Remove("/description"),
                PatchOperation.Add("/taskNum", 8)
            };

            using (ResponseMessage response = await containerInternal.PatchItemStreamAsync(partitionKey: new Cosmos.PartitionKey(testItem.pk), id: testItem.id, patchOperations: patchOperations))
            {
                Assert.IsNotNull(response);
                Assert.AreEqual(HttpStatusCode.OK, response.StatusCode);
            }

            List<PatchOperation> patchOperationsUpdateTaskNum12 = new List<PatchOperation>()
            {
                PatchOperation.Replace("/taskNum", 12)
            };

            TransactionalBatchPatchItemRequestOptions requestOptionsFalse = new TransactionalBatchPatchItemRequestOptions()
            {
                FilterPredicate = "from c where c.taskNum = 3"
            };

            TransactionalBatchInternal transactionalBatchInternalFalse = (TransactionalBatchInternal)containerInternal.CreateTransactionalBatch(new Cosmos.PartitionKey(testItem.pk));
            transactionalBatchInternalFalse.PatchItem(id: testItem.id, patchOperationsUpdateTaskNum12, requestOptionsFalse);
            using (TransactionalBatchResponse batchResponse = await transactionalBatchInternalFalse.ExecuteAsync())
            {
                Assert.IsNotNull(batchResponse);
                Assert.AreEqual(HttpStatusCode.PreconditionFailed, batchResponse.StatusCode);
            }

            {
                // Read and validate
                ItemResponse<ToDoActivity> itemResponsemid = await this.Container.ReadItemAsync<ToDoActivity>(testItem.id, partitionKey: new Cosmos.PartitionKey(testItem.pk));
                Assert.AreEqual(HttpStatusCode.OK, itemResponsemid.StatusCode);
                Assert.IsNotNull(itemResponsemid.Resource);
                Assert.AreEqual("patched", itemResponsemid.Resource.children[1].pk);
                Assert.IsNull(itemResponsemid.Resource.description);
                Assert.AreEqual(8, itemResponsemid.Resource.taskNum);
            }

            List<PatchOperation> patchOperationsUpdateTaskNum14 = new List<PatchOperation>()
            {
                PatchOperation.Increment("/taskNum", 6)
            };

            TransactionalBatchPatchItemRequestOptions requestOptionsTrue = new TransactionalBatchPatchItemRequestOptions()
            {
                FilterPredicate = "from root where root.taskNum = 8"
            };

            TransactionalBatchInternal transactionalBatchInternalTrue = (TransactionalBatchInternal)containerInternal.CreateTransactionalBatch(new Cosmos.PartitionKey(testItem.pk));
            transactionalBatchInternalTrue.PatchItem(id: testItem.id, patchOperationsUpdateTaskNum14, requestOptionsTrue);
            using (TransactionalBatchResponse batchResponse = await transactionalBatchInternalTrue.ExecuteAsync())
            {
                Assert.IsNotNull(batchResponse);
                Assert.AreEqual(HttpStatusCode.OK, batchResponse.StatusCode);
            }

            // Read and validate
            ItemResponse<ToDoActivity> itemResponse = await this.Container.ReadItemAsync<ToDoActivity>(testItem.id, partitionKey: new Cosmos.PartitionKey(testItem.pk));
            Assert.AreEqual(HttpStatusCode.OK, itemResponse.StatusCode);
            Assert.IsNotNull(itemResponse.Resource);
            Assert.AreEqual("patched", itemResponse.Resource.children[1].pk);
            Assert.IsNull(itemResponse.Resource.description);
            Assert.AreEqual(14, itemResponse.Resource.taskNum);

            // Delete
            using (ResponseMessage deleteResponse = await this.Container.DeleteItemStreamAsync(partitionKey: new Cosmos.PartitionKey(testItem.pk), id: testItem.id))
            {
                Assert.IsNotNull(deleteResponse);
                Assert.AreEqual(deleteResponse.StatusCode, HttpStatusCode.NoContent);
            }
        }

        [TestMethod]
        public async Task PatchConditionTest()
        {
            ToDoActivity testItem = ToDoActivity.CreateRandomToDoActivity();
            ContainerInternal containerInternal = (ContainerInternal)this.Container;

            using (Stream stream = TestCommon.SerializerCore.ToStream<ToDoActivity>(testItem))
            {
                // Create the item
                using (ResponseMessage response = await this.Container.CreateItemStreamAsync(partitionKey: new Cosmos.PartitionKey(testItem.pk), streamPayload: stream))
                {
                    Assert.IsNotNull(response);
                    Assert.AreEqual(HttpStatusCode.Created, response.StatusCode);
                }
            }

            List<PatchOperation> patchOperations = new List<PatchOperation>()
            {
                PatchOperation.Add("/children/1/pk", "patched"),
                PatchOperation.Remove("/description"),
                PatchOperation.Add("/taskNum", 8)
            };

            // Patch
            using (ResponseMessage response = await containerInternal.PatchItemStreamAsync(partitionKey: new Cosmos.PartitionKey(testItem.pk), id: testItem.id, patchOperations: patchOperations))
            {
                Assert.IsNotNull(response);
                Assert.AreEqual(HttpStatusCode.OK, response.StatusCode);
            }

            List<PatchOperation> patchOperationsUpdateTaskNum12 = new List<PatchOperation>()
            {
                PatchOperation.Replace("/taskNum", 12)
            };

            PatchItemRequestOptions requestOptionsFalse = new PatchItemRequestOptions()
            {
                FilterPredicate = "from c where c.taskNum = 3"
            };

            // Patch that fails due to condition not met.
            using (ResponseMessage response = await containerInternal.PatchItemStreamAsync(partitionKey: new Cosmos.PartitionKey(testItem.pk), id: testItem.id, patchOperations: patchOperationsUpdateTaskNum12, requestOptions: requestOptionsFalse))
            {
                Assert.IsNotNull(response);
                Assert.AreEqual(HttpStatusCode.PreconditionFailed, response.StatusCode);
            }

            {
                // Read and validate
                ItemResponse<ToDoActivity> itemResponsemid = await this.Container.ReadItemAsync<ToDoActivity>(testItem.id, partitionKey: new Cosmos.PartitionKey(testItem.pk));
                Assert.AreEqual(HttpStatusCode.OK, itemResponsemid.StatusCode);
                Assert.IsNotNull(itemResponsemid.Resource);
                Assert.AreEqual("patched", itemResponsemid.Resource.children[1].pk);
                Assert.IsNull(itemResponsemid.Resource.description);
                Assert.AreEqual(8, itemResponsemid.Resource.taskNum);
            }

            List<PatchOperation> patchOperationsUpdateTaskNum14 = new List<PatchOperation>()
            {
                PatchOperation.Increment("/taskNum", 6)
            };

            PatchItemRequestOptions requestOptionsTrue = new PatchItemRequestOptions()
            {
                FilterPredicate = "from root where root.taskNum = 8"
            };

            // Patch
            using (ResponseMessage response = await containerInternal.PatchItemStreamAsync(partitionKey: new Cosmos.PartitionKey(testItem.pk), id: testItem.id, patchOperations: patchOperationsUpdateTaskNum14, requestOptions: requestOptionsTrue))
            {
                Assert.IsNotNull(response);
                Assert.AreEqual(HttpStatusCode.OK, response.StatusCode);
            }

            // Read and validate
            ItemResponse<ToDoActivity> itemResponse = await this.Container.ReadItemAsync<ToDoActivity>(testItem.id, partitionKey: new Cosmos.PartitionKey(testItem.pk));
            Assert.AreEqual(HttpStatusCode.OK, itemResponse.StatusCode);
            Assert.IsNotNull(itemResponse.Resource);
            Assert.AreEqual("patched", itemResponse.Resource.children[1].pk);
            Assert.IsNull(itemResponse.Resource.description);
            Assert.AreEqual(14, itemResponse.Resource.taskNum);

            // Delete
            using (ResponseMessage deleteResponse = await this.Container.DeleteItemStreamAsync(partitionKey: new Cosmos.PartitionKey(testItem.pk), id: testItem.id))
            {
                Assert.IsNotNull(deleteResponse);
                Assert.AreEqual(deleteResponse.StatusCode, HttpStatusCode.NoContent);
            }
        }

        [TestMethod]
        public async Task ItemPatchViaGatewayTest()
        {
            CosmosClient gatewayClient = TestCommon.CreateCosmosClient(useGateway: true);
            Container gatewayContainer = gatewayClient.GetContainer(this.database.Id, this.Container.Id);
            ContainerInternal containerInternal = (ContainerInternal)gatewayContainer;

            // Create an item
            ToDoActivity testItem = (await ToDoActivity.CreateRandomItems(gatewayContainer, 1, randomPartitionKey: true)).First();

            int originalTaskNum = testItem.taskNum;
            int newTaskNum = originalTaskNum + 1;

            Assert.IsNull(testItem.children[1].pk);

            List<PatchOperation> patchOperations = new List<PatchOperation>()
            {
                PatchOperation.Add("/children/1/pk", "patched"),
                PatchOperation.Remove("/description"),
                PatchOperation.Replace("/taskNum", newTaskNum)
            };

            ItemResponse<ToDoActivity> response = await containerInternal.PatchItemAsync<ToDoActivity>(
                id: testItem.id,
                partitionKey: new Cosmos.PartitionKey(testItem.pk),
                patchOperations: patchOperations);

            Assert.AreEqual(HttpStatusCode.OK, response.StatusCode);
            Assert.IsNotNull(response.Resource);
            Assert.AreEqual("patched", response.Resource.children[1].pk);
            Assert.IsNull(response.Resource.description);
            Assert.AreEqual(newTaskNum, response.Resource.taskNum);
        }

        [TestMethod]
        public async Task ItemPatchCustomSerializerTest()
        {
            CosmosClientOptions clientOptions = new CosmosClientOptions()
            {
                Serializer = new CosmosJsonDotNetSerializer(
                    new JsonSerializerSettings()
                    {
                        DateFormatString = "dd / MM / yy hh:mm"
                    })
            };

            CosmosClient customSerializationClient = TestCommon.CreateCosmosClient(clientOptions);
            Container customSerializationContainer = customSerializationClient.GetContainer(this.database.Id, this.Container.Id);
            ContainerInternal containerInternal = (ContainerInternal)customSerializationContainer;

            ToDoActivity testItem = (await ToDoActivity.CreateRandomItems(customSerializationContainer, 1, randomPartitionKey: true)).First();

            PatchItemRequestOptions requestOptions = new PatchItemRequestOptions()
            {
                EnableContentResponseOnWrite = false
            };

            DateTime patchDate = new DateTime(2020, 07, 01, 01, 02, 03);
            Stream patchDateStreamInput = new CosmosJsonDotNetSerializer().ToStream(patchDate);
            string streamDateJson;
            using (Stream stream = new MemoryStream())
            {
                patchDateStreamInput.CopyTo(stream);
                stream.Position = 0;
                patchDateStreamInput.Position = 0;
                using (StreamReader streamReader = new StreamReader(stream))
                {
                    streamDateJson = streamReader.ReadToEnd();
                }
            }

            List<PatchOperation> patchOperations = new List<PatchOperation>()
            {
                PatchOperation.Add("/date", patchDate),
                PatchOperation.Add("/dateStream", patchDateStreamInput)
            };

            ItemResponse<dynamic> response = await containerInternal.PatchItemAsync<dynamic>(
                id: testItem.id,
                partitionKey: new Cosmos.PartitionKey(testItem.pk),
                patchOperations: patchOperations,
                requestOptions);

            JsonSerializerSettings jsonSettings = new JsonSerializerSettings();
            jsonSettings.DateFormatString = "dd / MM / yy hh:mm";
            string dateJson = JsonConvert.SerializeObject(patchDate, jsonSettings);

            Assert.AreEqual(HttpStatusCode.OK, response.StatusCode);

            // regular container
            response = await this.Container.ReadItemAsync<dynamic>(
                testItem.id,
                partitionKey: new Cosmos.PartitionKey(testItem.pk));

            Assert.AreEqual(HttpStatusCode.OK, response.StatusCode);
            Assert.IsNotNull(response.Resource);
            Assert.IsTrue(dateJson.Contains(response.Resource["date"].ToString()));
            Assert.AreEqual(patchDate.ToString(), response.Resource["dateStream"].ToString());
            Assert.AreNotEqual(response.Resource["date"], response.Resource["dateStream"]);
        }

        [TestMethod]
        public async Task ItemPatchStreamInputTest()
        {
            dynamic testItem = new
            {
                id = "test",
                cost = (double?)null,
                totalCost = 98.2789,
                pk = "MyCustomStatus",
                taskNum = 4909,
                itemIds = new int[] { 1, 5, 10 },
                itemCode = new byte?[5] { 0x16, (byte)'\0', 0x3, null, (byte)'}' },
            };

            // Create item
            await this.Container.CreateItemAsync<dynamic>(item: testItem);
            ContainerInternal containerInternal = (ContainerInternal)this.Container;

            dynamic testItemUpdated = new
            {
                cost = 100,
                totalCost = 198.2789,
                taskNum = 4910,
                itemCode = new byte?[3] { 0x14, (byte)'\0', (byte)'{' }
            };

            CosmosJsonDotNetSerializer cosmosJsonDotNetSerializer = new CosmosJsonDotNetSerializer();

            List<PatchOperation> patchOperations = new List<PatchOperation>()
            {
                PatchOperation.Replace("/cost", cosmosJsonDotNetSerializer.ToStream(testItemUpdated.cost)),
                PatchOperation.Replace("/totalCost", cosmosJsonDotNetSerializer.ToStream(testItemUpdated.totalCost)),
                PatchOperation.Replace("/taskNum", cosmosJsonDotNetSerializer.ToStream(testItemUpdated.taskNum)),
                PatchOperation.Replace("/itemCode", cosmosJsonDotNetSerializer.ToStream(testItemUpdated.itemCode)),
            };

            ItemResponse<dynamic> response = await containerInternal.PatchItemAsync<dynamic>(
                id: testItem.id,
                partitionKey: new Cosmos.PartitionKey(testItem.pk),
                patchOperations: patchOperations);

            Assert.AreEqual(HttpStatusCode.OK, response.StatusCode);
            Assert.IsNotNull(response.Resource);

            Assert.AreEqual(testItemUpdated.cost.ToString(), response.Resource.cost.ToString());
            Assert.AreEqual(testItemUpdated.totalCost.ToString(), response.Resource.totalCost.ToString());
            Assert.AreEqual(testItemUpdated.taskNum.ToString(), response.Resource.taskNum.ToString());
            Assert.AreEqual(testItemUpdated.itemCode[0].ToString(), response.Resource.itemCode[0].ToString());
            Assert.AreEqual(testItemUpdated.itemCode[1].ToString(), response.Resource.itemCode[1].ToString());
            Assert.AreEqual(testItemUpdated.itemCode[2].ToString(), response.Resource.itemCode[2].ToString());
        }

        // Read write non partition Container item.
        [TestMethod]
        public async Task ReadNonPartitionItemAsync()
        {
            ContainerInternal fixedContainer = null;
            try
            {
                fixedContainer = await NonPartitionedContainerHelper.CreateNonPartitionedContainer(
                    this.database,
                    "ReadNonPartition" + Guid.NewGuid());

                await NonPartitionedContainerHelper.CreateItemInNonPartitionedContainer(fixedContainer, nonPartitionItemId);
                await NonPartitionedContainerHelper.CreateUndefinedPartitionItem((ContainerInlineCore)this.Container, undefinedPartitionItemId);

                ContainerResponse containerResponse = await fixedContainer.ReadContainerAsync();
                Assert.IsTrue(containerResponse.Resource.PartitionKey.Paths.Count > 0);
                Assert.AreEqual(PartitionKey.SystemKeyPath, containerResponse.Resource.PartitionKey.Paths[0]);

                //Reading item from fixed container with CosmosContainerSettings.NonePartitionKeyValue.
                ItemResponse<ToDoActivity> response = await fixedContainer.ReadItemAsync<ToDoActivity>(
                    partitionKey: Cosmos.PartitionKey.None,
                    id: nonPartitionItemId);

                Assert.IsNotNull(response.Resource);
                Assert.AreEqual(HttpStatusCode.OK, response.StatusCode);
                Assert.AreEqual(nonPartitionItemId, response.Resource.id);

                //Adding item to fixed container with CosmosContainerSettings.NonePartitionKeyValue.
                ToDoActivity itemWithoutPK = ToDoActivity.CreateRandomToDoActivity();
                ItemResponse<ToDoActivity> createResponseWithoutPk = await fixedContainer.CreateItemAsync<ToDoActivity>(
                 item: itemWithoutPK,
                 partitionKey: Cosmos.PartitionKey.None);

                Assert.IsNotNull(createResponseWithoutPk.Resource);
                Assert.AreEqual(HttpStatusCode.Created, createResponseWithoutPk.StatusCode);
                Assert.AreEqual(itemWithoutPK.id, createResponseWithoutPk.Resource.id);

                //Updating item on fixed container with CosmosContainerSettings.NonePartitionKeyValue.
                itemWithoutPK.pk = "updatedStatus";
                ItemResponse<ToDoActivity> updateResponseWithoutPk = await fixedContainer.ReplaceItemAsync<ToDoActivity>(
                 id: itemWithoutPK.id,
                 item: itemWithoutPK,
                 partitionKey: Cosmos.PartitionKey.None);

                Assert.IsNotNull(updateResponseWithoutPk.Resource);
                Assert.AreEqual(HttpStatusCode.OK, updateResponseWithoutPk.StatusCode);
                Assert.AreEqual(itemWithoutPK.id, updateResponseWithoutPk.Resource.id);

                //Adding item to fixed container with non-none PK.
                ToDoActivityAfterMigration itemWithPK = this.CreateRandomToDoActivityAfterMigration("TestPk");
                ItemResponse<ToDoActivityAfterMigration> createResponseWithPk = await fixedContainer.CreateItemAsync<ToDoActivityAfterMigration>(
                 item: itemWithPK);

                Assert.IsNotNull(createResponseWithPk.Resource);
                Assert.AreEqual(HttpStatusCode.Created, createResponseWithPk.StatusCode);
                Assert.AreEqual(itemWithPK.id, createResponseWithPk.Resource.id);

                //Quering items on fixed container with cross partition enabled.
                QueryDefinition sql = new QueryDefinition("select * from r");
                using (FeedIterator<dynamic> feedIterator = fixedContainer.GetItemQueryIterator<dynamic>(
                    sql,
                    requestOptions: new QueryRequestOptions() { MaxConcurrency = 1, MaxItemCount = 10 }))
                {
                    while (feedIterator.HasMoreResults)
                    {
                        FeedResponse<dynamic> queryResponse = await feedIterator.ReadNextAsync();
                        Assert.AreEqual(3, queryResponse.Count());
                    }
                }

                //Reading all items on fixed container.
                using (FeedIterator<dynamic> feedIterator = fixedContainer.GetItemQueryIterator<dynamic>(requestOptions: new QueryRequestOptions() { MaxItemCount = 10 }))
                {
                    while (feedIterator.HasMoreResults)
                    {
                        FeedResponse<dynamic> queryResponse = await feedIterator.ReadNextAsync();
                        Assert.AreEqual(3, queryResponse.Count());
                    }
                }

                //Quering items on fixed container with CosmosContainerSettings.NonePartitionKeyValue.
                using (FeedIterator<dynamic> feedIterator = fixedContainer.GetItemQueryIterator<dynamic>(
                    new QueryDefinition("select * from r"),
                    requestOptions: new QueryRequestOptions() { MaxItemCount = 10, PartitionKey = Cosmos.PartitionKey.None, }))
                {
                    while (feedIterator.HasMoreResults)
                    {
                        FeedResponse<dynamic> queryResponse = await feedIterator.ReadNextAsync();
                        Assert.AreEqual(2, queryResponse.Count());
                    }
                }

                //use ReadFeed on fixed container with CosmosContainerSettings.NonePartitionKeyValue.
                using (FeedIterator<dynamic> feedIterator = fixedContainer.GetItemQueryIterator<dynamic>(
                    queryText: null,
                    requestOptions: new QueryRequestOptions() { MaxItemCount = 10, PartitionKey = Cosmos.PartitionKey.None, }))
                {
                    while (feedIterator.HasMoreResults)
                    {
                        FeedResponse<dynamic> readFeedResponse = await feedIterator.ReadNextAsync();
                        Assert.AreEqual(2, readFeedResponse.Count());
                    }
                }

                //Quering items on fixed container with non-none PK.
                using (FeedIterator<dynamic> feedIterator = fixedContainer.GetItemQueryIterator<dynamic>(
                    sql,
                    requestOptions: new QueryRequestOptions() { MaxItemCount = 10, PartitionKey = new Cosmos.PartitionKey(itemWithPK.partitionKey) }))
                {
                    while (feedIterator.HasMoreResults)
                    {
                        FeedResponse<dynamic> queryResponse = await feedIterator.ReadNextAsync();
                        Assert.AreEqual(1, queryResponse.Count());
                    }
                }

                //ReadFeed on on fixed container with non-none PK.
                using (FeedIterator<dynamic> feedIterator = fixedContainer.GetItemQueryIterator<dynamic>(
                    queryText: null,
                    requestOptions: new QueryRequestOptions() { MaxItemCount = 10, PartitionKey = new Cosmos.PartitionKey(itemWithPK.partitionKey) }))
                {
                    while (feedIterator.HasMoreResults)
                    {
                        FeedResponse<dynamic> readFeedResponse = await feedIterator.ReadNextAsync();
                        Assert.AreEqual(1, readFeedResponse.Count());
                    }
                }

                //Deleting item from fixed container with CosmosContainerSettings.NonePartitionKeyValue.
                ItemResponse<ToDoActivity> deleteResponseWithoutPk = await fixedContainer.DeleteItemAsync<ToDoActivity>(
                 partitionKey: Cosmos.PartitionKey.None,
                 id: itemWithoutPK.id);

                Assert.IsNull(deleteResponseWithoutPk.Resource);
                Assert.AreEqual(HttpStatusCode.NoContent, deleteResponseWithoutPk.StatusCode);

                //Deleting item from fixed container with non-none PK.
                ItemResponse<ToDoActivityAfterMigration> deleteResponseWithPk = await fixedContainer.DeleteItemAsync<ToDoActivityAfterMigration>(
                 partitionKey: new Cosmos.PartitionKey(itemWithPK.partitionKey),
                 id: itemWithPK.id);

                Assert.IsNull(deleteResponseWithPk.Resource);
                Assert.AreEqual(HttpStatusCode.NoContent, deleteResponseWithPk.StatusCode);

                //Reading item from partitioned container with CosmosContainerSettings.NonePartitionKeyValue.
                ItemResponse<ToDoActivity> undefinedItemResponse = await this.Container.ReadItemAsync<ToDoActivity>(
                    partitionKey: Cosmos.PartitionKey.None,
                    id: undefinedPartitionItemId);

                Assert.IsNotNull(undefinedItemResponse.Resource);
                Assert.AreEqual(HttpStatusCode.OK, undefinedItemResponse.StatusCode);
                Assert.AreEqual(undefinedPartitionItemId, undefinedItemResponse.Resource.id);
            }
            finally
            {
                if (fixedContainer != null)
                {
                    await fixedContainer.DeleteContainerStreamAsync();
                }
            }
        }

        // Move the data from None Partition to other logical partitions
        [TestMethod]
        public async Task MigrateDataInNonPartitionContainer()
        {
            ContainerInternal fixedContainer = null;
            try
            {
                fixedContainer = await NonPartitionedContainerHelper.CreateNonPartitionedContainer(
                    this.database,
                    "ItemTestMigrateData" + Guid.NewGuid().ToString());

                const int ItemsToCreate = 4;
                // Insert a few items with no Partition Key
                for (int i = 0; i < ItemsToCreate; i++)
                {
                    await NonPartitionedContainerHelper.CreateItemInNonPartitionedContainer(fixedContainer, Guid.NewGuid().ToString());
                }

                // Read the container metadata
                ContainerResponse containerResponse = await fixedContainer.ReadContainerAsync();

                // Query items on the container that have no partition key value
                int resultsFetched = 0;
                QueryDefinition sql = new QueryDefinition("select * from r ");
                FeedIterator<ToDoActivity> setIterator = fixedContainer.GetItemQueryIterator<ToDoActivity>(
                    sql,
                    requestOptions: new QueryRequestOptions() { MaxItemCount = 2, PartitionKey = Cosmos.PartitionKey.None, });

                while (setIterator.HasMoreResults)
                {
                    FeedResponse<ToDoActivity> queryResponse = await setIterator.ReadNextAsync();
                    resultsFetched += queryResponse.Count();

                    // For the items returned with NonePartitionKeyValue
                    IEnumerator<ToDoActivity> iter = queryResponse.GetEnumerator();
                    while (iter.MoveNext())
                    {
                        ToDoActivity activity = iter.Current;

                        // Re-Insert into container with a partition key
                        ToDoActivityAfterMigration itemWithPK = new ToDoActivityAfterMigration
                        { id = activity.id, cost = activity.cost, description = activity.description, partitionKey = "TestPK", taskNum = activity.taskNum };
                        ItemResponse<ToDoActivityAfterMigration> createResponseWithPk = await fixedContainer.CreateItemAsync<ToDoActivityAfterMigration>(
                         item: itemWithPK);
                        Assert.AreEqual(HttpStatusCode.Created, createResponseWithPk.StatusCode);

                        // Deleting item from fixed container with CosmosContainerSettings.NonePartitionKeyValue.
                        ItemResponse<ToDoActivity> deleteResponseWithoutPk = await fixedContainer.DeleteItemAsync<ToDoActivity>(
                         partitionKey: Cosmos.PartitionKey.None,
                         id: activity.id);
                        Assert.AreEqual(HttpStatusCode.NoContent, deleteResponseWithoutPk.StatusCode);
                    }
                }

                // Validate all items with no partition key value are returned
                Assert.AreEqual(ItemsToCreate, resultsFetched);

                // Re-Query the items on the container with NonePartitionKeyValue
                setIterator = fixedContainer.GetItemQueryIterator<ToDoActivity>(
                    sql,
                    requestOptions: new QueryRequestOptions() { MaxItemCount = ItemsToCreate, PartitionKey = Cosmos.PartitionKey.None, });

                Assert.IsTrue(setIterator.HasMoreResults);
                {
                    FeedResponse<ToDoActivity> queryResponse = await setIterator.ReadNextAsync();
                    Assert.AreEqual(0, queryResponse.Count());
                }

                // Query the items with newly inserted PartitionKey
                setIterator = fixedContainer.GetItemQueryIterator<ToDoActivity>(
                    sql,
                    requestOptions: new QueryRequestOptions() { MaxItemCount = ItemsToCreate + 1, PartitionKey = new Cosmos.PartitionKey("TestPK"), });

                Assert.IsTrue(setIterator.HasMoreResults);
                {
                    FeedResponse<ToDoActivity> queryResponse = await setIterator.ReadNextAsync();
                    Assert.AreEqual(ItemsToCreate, queryResponse.Count());
                }
            }
            finally
            {
                if (fixedContainer != null)
                {
                    await fixedContainer.DeleteContainerStreamAsync();
                }
            }
        }


        [TestMethod]
        [DataRow(false)]
        [DataRow(true)]
        [TestCategory("Quarantine") /* Gated runs emulator as rate limiting disabled */]
        public async Task VerifyToManyRequestTest(bool isQuery)
        {
            using CosmosClient client = TestCommon.CreateCosmosClient();
            Cosmos.Database db = await client.CreateDatabaseIfNotExistsAsync("LoadTest");
            Container container = await db.CreateContainerIfNotExistsAsync("LoadContainer", "/pk");

            try
            {
                Task[] createItems = new Task[300];
                for (int i = 0; i < createItems.Length; i++)
                {
                    ToDoActivity temp = ToDoActivity.CreateRandomToDoActivity();
                    createItems[i] = container.CreateItemStreamAsync(
                        partitionKey: new Cosmos.PartitionKey(temp.pk),
                        streamPayload: TestCommon.SerializerCore.ToStream<ToDoActivity>(temp));
                }

                Task.WaitAll(createItems);

                List<Task> createQuery = new List<Task>(500);
                List<ResponseMessage> failedToManyRequests = new List<ResponseMessage>();
                for (int i = 0; i < 500 && failedToManyRequests.Count == 0; i++)
                {
                    createQuery.Add(VerifyQueryToManyExceptionAsync(
                        container,
                        isQuery,
                        failedToManyRequests));
                }

                Task[] tasks = createQuery.ToArray();
                Task.WaitAll(tasks);

                Assert.IsTrue(failedToManyRequests.Count > 0, "Rate limiting appears to be disabled");
                ResponseMessage failedResponseMessage = failedToManyRequests.First();
                Assert.AreEqual(failedResponseMessage.StatusCode, (HttpStatusCode)429);
                Assert.IsNotNull(failedResponseMessage.ErrorMessage);
                string diagnostics = failedResponseMessage.Diagnostics.ToString();
                Assert.IsNotNull(diagnostics);
            }
            finally
            {
                await db.DeleteStreamAsync();
            }
        }

        [TestMethod]
        public async Task VerifySessionTokenPassThrough()
        {
            ToDoActivity temp = ToDoActivity.CreateRandomToDoActivity("TBD");

            ItemResponse<ToDoActivity> responseAstype = await this.Container.CreateItemAsync<ToDoActivity>(partitionKey: new Cosmos.PartitionKey(temp.pk), item: temp);

            string sessionToken = responseAstype.Headers.Session;
            Assert.IsNotNull(sessionToken);

            ResponseMessage readResponse = await this.Container.ReadItemStreamAsync(temp.id, new Cosmos.PartitionKey(temp.pk), new ItemRequestOptions() { SessionToken = sessionToken });

            Assert.AreEqual(HttpStatusCode.OK, readResponse.StatusCode);
            Assert.IsNotNull(readResponse.Headers.Session);
            Assert.AreEqual(sessionToken, readResponse.Headers.Session);
        }

        [TestMethod]
        public async Task VerifySessionNotFoundStatistics()
        {
            using CosmosClient cosmosClient = TestCommon.CreateCosmosClient(new CosmosClientOptions() { ConsistencyLevel = Cosmos.ConsistencyLevel.Session });
            DatabaseResponse database = await cosmosClient.CreateDatabaseIfNotExistsAsync("NoSession");
            Container container = await database.Database.CreateContainerIfNotExistsAsync("NoSession", "/pk");

            try
            {
                ToDoActivity temp = ToDoActivity.CreateRandomToDoActivity("TBD");

                ItemResponse<ToDoActivity> responseAstype = await container.CreateItemAsync<ToDoActivity>(partitionKey: new Cosmos.PartitionKey(temp.pk), item: temp);

                string invalidSessionToken = this.GetDifferentLSNToken(responseAstype.Headers.Session, 2000);

                try
                {
                    ItemResponse<ToDoActivity> readResponse = await container.ReadItemAsync<ToDoActivity>(temp.id, new Cosmos.PartitionKey(temp.pk), new ItemRequestOptions() { SessionToken = invalidSessionToken });
                    Assert.Fail("Should had thrown ReadSessionNotAvailable");
                }
                catch (CosmosException cosmosException)
                {
                    Assert.IsTrue(cosmosException.Message.Contains("The read session is not available for the input session token."), cosmosException.Message);
                    string exception = cosmosException.ToString();
                    Assert.IsTrue(exception.Contains("Point Operation Statistics"), exception);
                }
            }
            finally
            {
                await database.Database.DeleteStreamAsync();
            }
        }

        private string GetDifferentLSNToken(string token, long lsnDifferent)
        {
            string[] tokenParts = token.Split(':');
            ISessionToken sessionToken = SessionTokenHelper.Parse(tokenParts[1]);
            ISessionToken differentSessionToken = TestCommon.CreateSessionToken(sessionToken, sessionToken.LSN + lsnDifferent);
            return string.Format(CultureInfo.InvariantCulture, "{0}:{1}", tokenParts[0], differentSessionToken.ConvertToString());
        }

        /// <summary>
        /// Stateless container re-create test. 
        /// Create two client instances and do meta data operations through a single client
        /// but do all validation using both clients.
        /// </summary>
        [DataRow(true, true)]
        [DataRow(true, false)]
        [DataRow(false, true)]
        [DataRow(false, false)]
        [DataTestMethod]
        public async Task ContainterReCreateStatelessTest(bool operationBetweenRecreate, bool isQuery)
        {
            Func<Container, HttpStatusCode, Task> operation;
            if (isQuery)
            {
                operation = ExecuteQueryAsync;
            }
            else
            {
                operation = ExecuteReadFeedAsync;
            }

            using CosmosClient cc1 = TestCommon.CreateCosmosClient();
            using CosmosClient cc2 = TestCommon.CreateCosmosClient();
            Cosmos.Database db1 = null;
            try
            {
                string dbName = Guid.NewGuid().ToString();
                string containerName = Guid.NewGuid().ToString();

                db1 = await cc1.CreateDatabaseAsync(dbName);
                ContainerInternal container1 = (ContainerInlineCore)await db1.CreateContainerAsync(containerName, "/id");

                await operation(container1, HttpStatusCode.OK);

                // Read through client2 -> return 404
                Container container2 = cc2.GetDatabase(dbName).GetContainer(containerName);
                await operation(container2, HttpStatusCode.OK);

                // Delete container 
                await container1.DeleteContainerAsync();

                if (operationBetweenRecreate)
                {
                    // Read on deleted container through client1
                    await operation(container1, HttpStatusCode.NotFound);

                    // Read on deleted container through client2
                    await operation(container2, HttpStatusCode.NotFound);
                }

                // Re-create again 
                container1 = (ContainerInlineCore)await db1.CreateContainerAsync(containerName, "/id");

                // Read through client1
                await operation(container1, HttpStatusCode.OK);

                // Read through client2
                await operation(container2, HttpStatusCode.OK);
            }
            finally
            {
                await db1.DeleteStreamAsync();
                cc1.Dispose();
                cc2.Dispose();
            }
        }

        [TestMethod]
        public async Task NoAutoGenerateIdTest()
        {
            try
            {
                ToDoActivity t = new ToDoActivity
                {
                    pk = "AutoID"
                };
                ItemResponse<ToDoActivity> responseAstype = await this.Container.CreateItemAsync<ToDoActivity>(
                    partitionKey: new Cosmos.PartitionKey(t.pk), item: t);

                Assert.Fail("Unexpected ID auto-generation");
            }
            catch (CosmosException ex) when (ex.StatusCode == HttpStatusCode.BadRequest)
            {
            }
        }

        [TestMethod]
        public async Task AutoGenerateIdPatternTest()
        {
            ToDoActivity itemWithoutId = new ToDoActivity
            {
                pk = "AutoID"
            };

            ToDoActivity createdItem = await this.AutoGenerateIdPatternTest<ToDoActivity>(
                new Cosmos.PartitionKey(itemWithoutId.pk), itemWithoutId);

            Assert.IsNotNull(createdItem.id);
            Assert.AreEqual(itemWithoutId.pk, createdItem.pk);
        }

        [TestMethod]
        [DataRow(false, DisplayName = "Test scenario when binary encoding is disabled at client level.")]
        [DataRow(true, DisplayName = "Test scenario when binary encoding is enabled at client level.")]
        public async Task CustomPropertiesItemRequestOptionsTest(bool binaryEncodingEnabledInClient)
        {
            try
            {
                if (binaryEncodingEnabledInClient)
                {
                    Environment.SetEnvironmentVariable(ConfigurationManager.BinaryEncodingEnabled, "True");
                }

                string customHeaderName = "custom-header1";
                string customHeaderValue = "value1";

                CosmosClient clientWithIntercepter = TestCommon.CreateCosmosClient(
                   builder => builder.WithTransportClientHandlerFactory(transportClient => new TransportClientHelper.TransportClientWrapper(
                    transportClient,
                    (uri, resourceOperation, request) =>
                    {
                        if (resourceOperation.resourceType == ResourceType.Document &&
                         resourceOperation.operationType == OperationType.Create)
                        {
                            bool customHeaderExists = request.Properties.TryGetValue(customHeaderName, out object value);

                            Assert.IsTrue(customHeaderExists);
                            Assert.AreEqual(customHeaderValue, value);
                        }
                    })));

                Container container = clientWithIntercepter.GetContainer(this.database.Id, this.Container.Id);

                ToDoActivity temp = ToDoActivity.CreateRandomToDoActivity("TBD");

                Dictionary<string, object> properties = new Dictionary<string, object>()
            {
                { customHeaderName, customHeaderValue},
            };

                ItemRequestOptions ro = new ItemRequestOptions
                {
                    Properties = properties
                };

                ItemResponse<ToDoActivity> responseAstype = await container.CreateItemAsync<ToDoActivity>(
                    partitionKey: new Cosmos.PartitionKey(temp.pk),
                    item: temp,
                    requestOptions: ro);

                Assert.AreEqual(HttpStatusCode.Created, responseAstype.StatusCode);
            }
            finally
            {
                Environment.SetEnvironmentVariable(ConfigurationManager.BinaryEncodingEnabled, null);
            }
        }

        [TestMethod]
        [DataRow(false, DisplayName = "Test scenario when binary encoding is disabled at client level.")]
        [DataRow(true, DisplayName = "Test scenario when binary encoding is enabled at client level.")]
        public async Task RegionsContactedTest(bool binaryEncodingEnabledInClient)
        {
            try
            {
                if (binaryEncodingEnabledInClient)
                {
                    Environment.SetEnvironmentVariable(ConfigurationManager.BinaryEncodingEnabled, "True");
                }

                ToDoActivity item = ToDoActivity.CreateRandomToDoActivity();
                ItemResponse<ToDoActivity> response = await this.Container.CreateItemAsync<ToDoActivity>(item, new Cosmos.PartitionKey(item.pk));
                Assert.IsNotNull(response.Diagnostics);
                IReadOnlyList<(string region, Uri uri)> regionsContacted = response.Diagnostics.GetContactedRegions();
                Assert.AreEqual(regionsContacted.Count, 1);
                Assert.AreEqual(regionsContacted[0].region, Regions.SouthCentralUS);
                Assert.IsNotNull(regionsContacted[0].uri);
            }
            finally
            {
                Environment.SetEnvironmentVariable(ConfigurationManager.BinaryEncodingEnabled, null);
            }
        }

        [TestMethod]
        public async Task HaLayerDoesNotThrowNullOnGoneExceptionTest()
        {
            CosmosClientOptions clientOptions = new CosmosClientOptions()
            {
                TransportClientHandlerFactory = (x) =>
                    new TransportClientWrapper(client: x, interceptor: (uri, resource, dsr) =>
                    {
                        dsr.RequestContext.ClientRequestStatistics.GetType().GetField("systemUsageHistory", BindingFlags.NonPublic | BindingFlags.Instance).SetValue(
                            dsr.RequestContext.ClientRequestStatistics,
                            new Documents.Rntbd.SystemUsageHistory(new List<Documents.Rntbd.SystemUsageLoad>()
                            {
                                new Documents.Rntbd.SystemUsageLoad(
                                    DateTime.UtcNow,
                                    Documents.Rntbd.ThreadInformation.Get(),
                                    80,
                                    9000),
                                new Documents.Rntbd.SystemUsageLoad(
                                    DateTime.UtcNow - TimeSpan.FromSeconds(10),
                                    Documents.Rntbd.ThreadInformation.Get(),
                                    95,
                                    9000)
                            }.AsReadOnly(),
                            TimeSpan.FromMinutes(1)));
                        if (resource.operationType.IsReadOperation())
                        {
                            throw Documents.Rntbd.TransportExceptions.GetGoneException(
                                uri,
                                Guid.NewGuid());
                        }
                    })
            };

            CosmosClient cosmosClient = TestCommon.CreateCosmosClient(clientOptions);
            Container container = cosmosClient.GetContainer(this.database.Id, this.Container.Id);
            ToDoActivity testItem = ToDoActivity.CreateRandomToDoActivity();
            await container.CreateItemAsync<ToDoActivity>(testItem);

            try
            {
                await container.ReadItemAsync<ToDoActivity>(testItem.id, new Cosmos.PartitionKey(testItem.pk));
            }
            catch (CosmosException ex)
            {
                Assert.AreEqual(ex.StatusCode, HttpStatusCode.ServiceUnavailable);
                CosmosTraceDiagnostics diagnostics = (CosmosTraceDiagnostics)ex.Diagnostics;
                Assert.IsTrue(diagnostics.IsGoneExceptionHit());
                string diagnosticString = diagnostics.ToString();
                Assert.IsFalse(string.IsNullOrEmpty(diagnosticString));
                Assert.IsTrue(diagnosticString.Contains("ForceAddressRefresh"));
                Assert.IsTrue(diagnosticString.Contains("No change to cache"));
                Assert.AreNotEqual(0, diagnostics.GetFailedRequestCount());
            }
        }

        /// <summary>
        /// <see href="https://github.com/Azure/azure-cosmos-dotnet-v3/issues/4115"/>
        /// </summary>
        /// <returns></returns>
        [TestMethod]
        [Owner("philipthomas")]
        [Description("ReadItemStreamAsync is yielding a Newtonsoft.Json.JsonSerializationException whenever " +
            "the item is not found and the MissingMemberHandling is set to MissingMemberHandling.Error. " +
            "ReadItemStreamAsync should yield a CosmosException with a NotFound StatusCode.")]
        public async Task GivenReadItemStreamAsyncWhenMissingMemberHandlingIsErrorThenExpectsCosmosExceptionTestAsync()
        {
            await CosmosItemTests.GivenItemStreamAsyncWhenMissingMemberHandlingIsErrorThenExpectsCosmosExceptionTestAsync(
                itemStreamAsync: async (container, itemIdThatWillNotExist, partitionKeyValue, cancellationToken) => await container.ReadItemStreamAsync(
                        id: itemIdThatWillNotExist,
                        partitionKey: new Cosmos.PartitionKey(partitionKeyValue),
                        cancellationToken: cancellationToken));
        }

        /// <summary>
        /// <see href="https://github.com/Azure/azure-cosmos-dotnet-v3/issues/4115"/>
        /// </summary>
        /// <returns></returns>
        [TestMethod]
        [Owner("philipthomas")]
        [Description("ReadItemAsync is yielding a Newtonsoft.Json.JsonSerializationException whenever " +
            "the item is not found and MissingMemberHandling is set to MissingMemberHandling.Error. " +
            "ReadItemAsync should yield a CosmosException with a NotFound StatusCode.")]
        public async Task GivenReadItemAsyncWhenMissingMemberHandlingIsErrorThenExpectsCosmosExceptionTestAsync()
        {
            await CosmosItemTests.GivenItemAsyncWhenMissingMemberHandlingIsErrorThenExpectsCosmosExceptionTestAsync(
                itemAsync: async (container, itemIdThatWillNotExist, partitionKeyValue, toDoActivity, cancellationToken) => await container.ReadItemAsync<ToDoActivity>(
                    id: itemIdThatWillNotExist,
                    partitionKey: new Cosmos.PartitionKey(partitionKeyValue),
                    cancellationToken: cancellationToken));
        }

        /// <summary>
        /// <see href="https://github.com/Azure/azure-cosmos-dotnet-v3/issues/4115"/>
        /// </summary>
        /// <returns></returns>
        [TestMethod]
        [Owner("philipthomas")]
        [Description("DeleteItemStreamAsync is yielding a Newtonsoft.Json.JsonSerializationException whenever " +
            "the item is not found and the MissingMemberHandling is set to MissingMemberHandling.Error. " +
            "DeleteItemStreamAsync should yield a CosmosException with a NotFound StatusCode.")]
        public async Task GivenDeleteItemStreamAsyncWhenMissingMemberHandlingIsErrorThenExpectsCosmosExceptionTestAsync()
        {
            await CosmosItemTests.GivenItemStreamAsyncWhenMissingMemberHandlingIsErrorThenExpectsCosmosExceptionTestAsync(
                itemStreamAsync: async (container, itemIdThatWillNotExist, partitionKeyValue, cancellationToken) => await container.DeleteItemStreamAsync(
                    id: itemIdThatWillNotExist,
                    partitionKey: new Cosmos.PartitionKey(partitionKeyValue),
                    cancellationToken: cancellationToken));
        }

        /// <summary>
        /// <see href="https://github.com/Azure/azure-cosmos-dotnet-v3/issues/4115"/>
        /// </summary>
        /// <returns></returns>
        [TestMethod]
        [Owner("philipthomas")]
        [Description("DeleteItemAsync is yielding a Newtonsoft.Json.JsonSerializationException whenever " +
            "the item is not found and MissingMemberHandling is set to MissingMemberHandling.Error. " +
            "DeleteItemAsync should yield a CosmosException with a NotFound StatusCode.")]
        public async Task GivenDeleteItemAsyncWhenMissingMemberHandlingIsErrorThenExpectsCosmosExceptionTestAsync()
        {
            await CosmosItemTests.GivenItemAsyncWhenMissingMemberHandlingIsErrorThenExpectsCosmosExceptionTestAsync(
                itemAsync: async (container, itemIdThatWillNotExist, partitionKeyValue, toDoActivity, cancellationToken) => await container.DeleteItemAsync<ToDoActivity>(
                    id: itemIdThatWillNotExist,
                    partitionKey: new Cosmos.PartitionKey(partitionKeyValue),
                    cancellationToken: cancellationToken));
        }

        /// <summary>
        /// <see href="https://github.com/Azure/azure-cosmos-dotnet-v3/issues/4115"/>
        /// </summary>
        /// <returns></returns>
        [TestMethod]
        [Owner("philipthomas")]
        [Description("DeleteItemStreamAsync is yielding a Newtonsoft.Json.JsonSerializationException whenever " +
            "the item is not found and the MissingMemberHandling is set to MissingMemberHandling.Error. " +
            "DeleteItemStreamAsync should yield a CosmosException with a NotFound StatusCode.")]
        public async Task GivenReplaceItemStreamAsyncWhenMissingMemberHandlingIsErrorThenExpectsCosmosExceptionTestAsync()
        {
            await CosmosItemTests.GivenItemStreamAsyncWhenMissingMemberHandlingIsErrorThenExpectsCosmosExceptionTestAsync(
                itemStreamAsync: async (container, itemIdThatWillNotExist, partitionKeyValue, cancellationToken) => await container.ReplaceItemStreamAsync(
                    streamPayload: new MemoryStream(),
                    id: itemIdThatWillNotExist,
                    partitionKey: new Cosmos.PartitionKey(partitionKeyValue),
                    cancellationToken: cancellationToken));
        }

        /// <summary>
        /// <see href="https://github.com/Azure/azure-cosmos-dotnet-v3/issues/4115"/>
        /// </summary>
        /// <returns></returns>
        [TestMethod]
        [Owner("philipthomas")]
        [Description("ReplaceItemAsync is yielding a Newtonsoft.Json.JsonSerializationException whenever " +
            "the item is not found and MissingMemberHandling is set to MissingMemberHandling.Error. " +
            "ReplaceItemAsync should yield a CosmosException with a NotFound StatusCode.")]
        public async Task GivenReplaceItemAsyncWhenMissingMemberHandlingIsErrorThenExpectsCosmosExceptionTestAsync()
        {
            await CosmosItemTests.GivenItemAsyncWhenMissingMemberHandlingIsErrorThenExpectsCosmosExceptionTestAsync(
                itemAsync: async (container, itemIdThatWillNotExist, partitionKeyValue, toDoActivity, cancellationToken) => await container.ReplaceItemAsync(
                    item: toDoActivity,
                    id: itemIdThatWillNotExist,
                    partitionKey: new Cosmos.PartitionKey(partitionKeyValue),
                    cancellationToken: cancellationToken));
        }

        /// <summary>
        /// <see href="https://github.com/Azure/azure-cosmos-dotnet-v3/issues/4115"/>
        /// </summary>
        /// <returns></returns>
        [TestMethod]
        [Owner("philipthomas")]
        [Description("PatchItemStreamAsync is yielding a Newtonsoft.Json.JsonSerializationException whenever " +
            "the item is not found and the MissingMemberHandling is set to MissingMemberHandling.Error. " +
            "PatchItemStreamAsync should yield a CosmosException with a NotFound StatusCode.")]
        public async Task GivenPatchItemStreamAsyncWhenMissingMemberHandlingIsErrorThenExpectsCosmosExceptionTestAsync()
        {
            List<PatchOperation> patchOperations = new()
            {
                PatchOperation.Add("/children/1/pk", "patched"),
                PatchOperation.Remove("/description"),
                PatchOperation.Replace("/taskNum", 1)
            };

            await CosmosItemTests.GivenItemStreamAsyncWhenMissingMemberHandlingIsErrorThenExpectsCosmosExceptionTestAsync(
                itemStreamAsync: async (container, itemIdThatWillNotExist, partitionKeyValue, cancellationToken) => await container.PatchItemStreamAsync(
                    patchOperations: patchOperations,
                    id: itemIdThatWillNotExist,
                    partitionKey: new Cosmos.PartitionKey(partitionKeyValue),
                    cancellationToken: cancellationToken));
        }

        /// <summary>
        /// <see href="https://github.com/Azure/azure-cosmos-dotnet-v3/issues/4115"/>
        /// </summary>
        /// <returns></returns>
        [TestMethod]
        [Owner("philipthomas")]
        [Description("PatchItemAsync is yielding a Newtonsoft.Json.JsonSerializationException whenever " +
            "the item is not found and MissingMemberHandling is set to MissingMemberHandling.Error. " +
            "PatchItemAsync should yield a CosmosException with a NotFound StatusCode.")]
        public async Task GivenPatchItemAsyncWhenMissingMemberHandlingIsErrorThenExpectsCosmosExceptionTestAsync()
<<<<<<< HEAD
        {
            List<PatchOperation> patchOperations = new()
            {
                PatchOperation.Add("/children/1/pk", "patched"),
                PatchOperation.Remove("/description"),
                PatchOperation.Replace("/taskNum", 1)
            };

            await CosmosItemTests.GivenItemAsyncWhenMissingMemberHandlingIsErrorThenExpectsCosmosExceptionTestAsync(
                itemAsync: async (container, itemIdThatWillNotExist, partitionKeyValue, toDoActivity, cancellationToken) => await container.PatchItemAsync<ToDoActivity>(
                    patchOperations: patchOperations,
                    id: itemIdThatWillNotExist,
                    partitionKey: new Cosmos.PartitionKey(partitionKeyValue),
                    cancellationToken: cancellationToken));
        }

        [TestMethod]
        public async Task MalformedChangeFeedContinuationTokenSubStatusCodeTest()
        {
            FeedIterator badIterator = this.Container.GetChangeFeedStreamIterator(
                    ChangeFeedStartFrom.ContinuationToken("AMalformedContinuationToken"),
                    ChangeFeedMode.Incremental,
                    new ChangeFeedRequestOptions()
                    {
                        PageSizeHint = 100
                    });

            ResponseMessage response = await badIterator.ReadNextAsync();

            Assert.AreEqual(HttpStatusCode.BadRequest, response.StatusCode);
            Assert.AreEqual(SubStatusCodes.MalformedContinuationToken, response.Headers.SubStatusCode);
        }

        private static async Task GivenItemStreamAsyncWhenMissingMemberHandlingIsErrorThenExpectsCosmosExceptionTestAsync(
            Func<Container, string, string, CancellationToken, Task<ResponseMessage>> itemStreamAsync)
        {
=======
        {
            List<PatchOperation> patchOperations = new()
            {
                PatchOperation.Add("/children/1/pk", "patched"),
                PatchOperation.Remove("/description"),
                PatchOperation.Replace("/taskNum", 1)
            };

            await CosmosItemTests.GivenItemAsyncWhenMissingMemberHandlingIsErrorThenExpectsCosmosExceptionTestAsync(
                itemAsync: async (container, itemIdThatWillNotExist, partitionKeyValue, toDoActivity, cancellationToken) => await container.PatchItemAsync<ToDoActivity>(
                    patchOperations: patchOperations,
                    id: itemIdThatWillNotExist,
                    partitionKey: new Cosmos.PartitionKey(partitionKeyValue),
                    cancellationToken: cancellationToken));
        }

        [TestMethod]
        public async Task MalformedChangeFeedContinuationTokenSubStatusCodeTest()
        {
            FeedIterator badIterator = this.Container.GetChangeFeedStreamIterator(
                    ChangeFeedStartFrom.ContinuationToken("AMalformedContinuationToken"),
                    ChangeFeedMode.Incremental,
                    new ChangeFeedRequestOptions()
                    {
                        PageSizeHint = 100
                    });

            ResponseMessage response = await badIterator.ReadNextAsync();

            Assert.AreEqual(HttpStatusCode.BadRequest, response.StatusCode);
            Assert.AreEqual(SubStatusCodes.MalformedContinuationToken, response.Headers.SubStatusCode);
        }

        [TestMethod]
        [DataRow(false, DisplayName = "CreateItemAsync - Binary encoding disabled.")]
        [DataRow(true, DisplayName = "CreateItemAsync - Binary encoding enabled.")]
        public async Task CreateItemAsyncTest(bool binaryEncodingEnabled)
        {
            if (binaryEncodingEnabled)
            {
                Environment.SetEnvironmentVariable(ConfigurationManager.BinaryEncodingEnabled, "True");
            }

            try
            {
                // Create new client, db, container with binary serializer
                (CosmosClient client, Cosmos.Database db, Container container) =
                    await this.CreateTestResourcesAsync();

                try
                {
                    ToDoActivity testItem = ToDoActivity.CreateRandomToDoActivity();

                    ItemResponse<ToDoActivity> createResponse =
                        await container.CreateItemAsync(testItem, new Cosmos.PartitionKey(testItem.pk));

                    Assert.IsNotNull(createResponse);
                    Assert.AreEqual(HttpStatusCode.Created, createResponse.StatusCode);
                    Assert.IsNotNull(createResponse.Resource);
                    Assert.AreEqual(testItem.id, createResponse.Resource.id);
                    Assert.IsNotNull(createResponse.Diagnostics);

                    Assert.IsTrue(createResponse.Diagnostics.GetClientElapsedTime() > TimeSpan.Zero);
                    Assert.AreEqual(0, createResponse.Diagnostics.GetFailedRequestCount());
                }
                finally
                {
                    await db.DeleteAsync();
                    client.Dispose();
                }
            }
            finally
            {
                Environment.SetEnvironmentVariable(ConfigurationManager.BinaryEncodingEnabled, null);
            }
        }

        [TestMethod]
        [DataRow(false, DisplayName = "UpsertItemAsync - Binary encoding disabled.")]
        [DataRow(true, DisplayName = "UpsertItemAsync - Binary encoding enabled.")]
        public async Task UpsertItemAsyncTest(bool binaryEncodingEnabled)
        {
            if (binaryEncodingEnabled)
            {
                Environment.SetEnvironmentVariable(ConfigurationManager.BinaryEncodingEnabled, "True");
            }

            try
            {
                (CosmosClient client, Cosmos.Database db, Container container) =
                    await this.CreateTestResourcesAsync();

                try
                {
                    ToDoActivity testItem = ToDoActivity.CreateRandomToDoActivity();

                    ItemResponse<ToDoActivity> createAsUpsertResponse =
                        await container.UpsertItemAsync(testItem, new Cosmos.PartitionKey(testItem.pk));

                    Assert.IsNotNull(createAsUpsertResponse);
                    Assert.AreEqual(HttpStatusCode.Created, createAsUpsertResponse.StatusCode);
                    Assert.IsNotNull(createAsUpsertResponse.Resource);
                    Assert.AreEqual(testItem.id, createAsUpsertResponse.Resource.id);

                    testItem.description = "Updated via Upsert";
                    testItem.taskNum = 9999;

                    ItemResponse<ToDoActivity> updateAsUpsertResponse =
                        await container.UpsertItemAsync(testItem, new Cosmos.PartitionKey(testItem.pk));

                    Assert.IsNotNull(updateAsUpsertResponse);
                    Assert.AreEqual(HttpStatusCode.OK, updateAsUpsertResponse.StatusCode);
                    Assert.IsNotNull(updateAsUpsertResponse.Resource);
                    Assert.AreEqual(testItem.id, updateAsUpsertResponse.Resource.id);
                    Assert.AreEqual(9999, updateAsUpsertResponse.Resource.taskNum);

                    Assert.IsNotNull(updateAsUpsertResponse.Diagnostics);
                    Assert.IsTrue(updateAsUpsertResponse.Diagnostics.GetClientElapsedTime() > TimeSpan.Zero);
                    Assert.AreEqual(0, updateAsUpsertResponse.Diagnostics.GetFailedRequestCount());
                }
                finally
                {
                    await db.DeleteAsync();
                    client.Dispose();
                }
            }
            finally
            {
                Environment.SetEnvironmentVariable(ConfigurationManager.BinaryEncodingEnabled, null);
            }
        }

        [TestMethod]
        [DataRow(false, DisplayName = "ReadItemAsync - Binary encoding disabled.")]
        [DataRow(true, DisplayName = "ReadItemAsync - Binary encoding enabled.")]
        public async Task ReadItemAsyncTest(bool binaryEncodingEnabled)
        {
            if (binaryEncodingEnabled)
            {
                Environment.SetEnvironmentVariable(ConfigurationManager.BinaryEncodingEnabled, "True");
            }

            try
            {
                (CosmosClient client, Cosmos.Database db, Container container) =
                    await this.CreateTestResourcesAsync();

                try
                {
                    ToDoActivity testItem = ToDoActivity.CreateRandomToDoActivity();
                    ItemResponse<ToDoActivity> createResponse =
                        await container.CreateItemAsync(testItem, new Cosmos.PartitionKey(testItem.pk));
                    Assert.AreEqual(HttpStatusCode.Created, createResponse.StatusCode);

                    ItemResponse<ToDoActivity> readResponse =
                        await container.ReadItemAsync<ToDoActivity>(testItem.id, new Cosmos.PartitionKey(testItem.pk));

                    Assert.IsNotNull(readResponse);
                    Assert.AreEqual(HttpStatusCode.OK, readResponse.StatusCode);
                    Assert.IsNotNull(readResponse.Resource);
                    Assert.AreEqual(testItem.id, readResponse.Resource.id);
                    Assert.IsTrue(readResponse.Diagnostics.GetClientElapsedTime() > TimeSpan.Zero);
                    Assert.AreEqual(0, readResponse.Diagnostics.GetFailedRequestCount());
                }
                finally
                {
                    await db.DeleteAsync();
                    client.Dispose();
                }
            }
            finally
            {
                Environment.SetEnvironmentVariable(ConfigurationManager.BinaryEncodingEnabled, null);
            }
        }

        [TestMethod]
        [DataRow(false, DisplayName = "ReplaceItemAsync - Binary encoding disabled.")]
        [DataRow(true, DisplayName = "ReplaceItemAsync - Binary encoding enabled.")]
        public async Task ReplaceItemAsyncTest(bool binaryEncodingEnabled)
        {
            if (binaryEncodingEnabled)
            {
                Environment.SetEnvironmentVariable(ConfigurationManager.BinaryEncodingEnabled, "True");
            }

            try
            {
                (CosmosClient client, Cosmos.Database db, Container container) =
                    await this.CreateTestResourcesAsync();

                try
                {
                    ToDoActivity testItem = ToDoActivity.CreateRandomToDoActivity();
                    ItemResponse<ToDoActivity> createResponse =
                        await container.CreateItemAsync(testItem, new Cosmos.PartitionKey(testItem.pk));
                    Assert.AreEqual(HttpStatusCode.Created, createResponse.StatusCode);

                    testItem.description = "Replaced description";
                    testItem.taskNum = 1234;

                    ItemResponse<ToDoActivity> replaceResponse =
                        await container.ReplaceItemAsync(testItem, testItem.id, new Cosmos.PartitionKey(testItem.pk));

                    Assert.IsNotNull(replaceResponse);
                    Assert.AreEqual(HttpStatusCode.OK, replaceResponse.StatusCode);
                    Assert.IsNotNull(replaceResponse.Resource);
                    Assert.AreEqual(testItem.id, replaceResponse.Resource.id);
                    Assert.AreEqual(1234, replaceResponse.Resource.taskNum);

                    Assert.IsNotNull(replaceResponse.Diagnostics);
                    Assert.IsTrue(replaceResponse.Diagnostics.GetClientElapsedTime() > TimeSpan.Zero);
                    Assert.AreEqual(0, replaceResponse.Diagnostics.GetFailedRequestCount());
                }
                finally
                {
                    await db.DeleteAsync();
                    client.Dispose();
                }
            }
            finally
            {
                Environment.SetEnvironmentVariable(ConfigurationManager.BinaryEncodingEnabled, null);
            }
        }

        [TestMethod]
        [DataRow(false, DisplayName = "DeleteItemAsync - Binary encoding disabled.")]
        [DataRow(true, DisplayName = "DeleteItemAsync - Binary encoding enabled.")]
        public async Task DeleteItemAsyncTest(bool binaryEncodingEnabled)
        {
            if (binaryEncodingEnabled)
            {
                Environment.SetEnvironmentVariable(ConfigurationManager.BinaryEncodingEnabled, "True");
            }

            try
            {
                (CosmosClient client, Cosmos.Database db, Container container) =
                    await this.CreateTestResourcesAsync();

                try
                {
                    ToDoActivity testItem = ToDoActivity.CreateRandomToDoActivity();
                    ItemResponse<ToDoActivity> createResponse =
                        await container.CreateItemAsync(testItem, new Cosmos.PartitionKey(testItem.pk));
                    Assert.AreEqual(HttpStatusCode.Created, createResponse.StatusCode);

                    ItemResponse<ToDoActivity> deleteResponse =
                        await container.DeleteItemAsync<ToDoActivity>(testItem.id, new Cosmos.PartitionKey(testItem.pk));

                    Assert.IsNotNull(deleteResponse);
                    Assert.AreEqual(HttpStatusCode.NoContent, deleteResponse.StatusCode);
                    Assert.IsNotNull(deleteResponse.Diagnostics);
                    Assert.IsTrue(deleteResponse.Diagnostics.GetClientElapsedTime() > TimeSpan.Zero);

                    try
                    {
                        await container.ReadItemAsync<ToDoActivity>(testItem.id, new Cosmos.PartitionKey(testItem.pk));
                        Assert.Fail("Read should have thrown a 404, as the item was deleted.");
                    }
                    catch (CosmosException ex) when (ex.StatusCode == HttpStatusCode.NotFound)
                    {
                    }
                }
                finally
                {
                    await db.DeleteAsync();
                    client.Dispose();
                }
            }
            finally
            {
                Environment.SetEnvironmentVariable(ConfigurationManager.BinaryEncodingEnabled, null);
            }
        }

        [TestMethod]
        [DataRow(false, DisplayName = "QueryItemAsyncTest - Binary encoding disabled.")]
        [DataRow(true, DisplayName = "QueryItemAsyncTest - Binary encoding enabled.")]
        public async Task QueryItemAsyncTest(bool binaryEncodingEnabled)
        {
            if (binaryEncodingEnabled)
            {
                Environment.SetEnvironmentVariable(ConfigurationManager.BinaryEncodingEnabled, "True");
            }

            try
            {
                (CosmosClient client, Cosmos.Database db, Container container) =
                    await this.CreateTestResourcesAsync();

                try
                {
                    List<ToDoActivity> items = new List<ToDoActivity>();
                    for (int i = 0; i < 5; i++)
                    {
                        ToDoActivity item = ToDoActivity.CreateRandomToDoActivity($"testPartition{i}");
                        items.Add(item);
                        await container.CreateItemAsync(item, new Cosmos.PartitionKey(item.pk));
                    }

                    QueryDefinition query = new QueryDefinition("SELECT * FROM c");
                    FeedIterator<ToDoActivity> feedIterator = container.GetItemQueryIterator<ToDoActivity>(query);

                    int totalCount = 0;
                    while (feedIterator.HasMoreResults)
                    {
                        FeedResponse<ToDoActivity> page = await feedIterator.ReadNextAsync();
                        totalCount += page.Count;
                    }

                    Assert.AreEqual(
                        expected: items.Count,
                        actual: totalCount,
                        message: "All inserted items should be returned by the query!");
                }
                finally
                {
                    await db.DeleteAsync();
                    client.Dispose();
                }
            }
            finally
            {
                Environment.SetEnvironmentVariable(ConfigurationManager.BinaryEncodingEnabled, null);
            }
        }

        private async Task<(CosmosClient client, Cosmos.Database db, Container container)> CreateTestResourcesAsync()
        {
            CosmosClient client = TestCommon.CreateCosmosClient(
                useCustomSeralizer: false,
                validatePartitionKeyRangeCalls: false,
                accountEndpointOverride: null);

            Cosmos.Database db = await client.CreateDatabaseAsync(Guid.NewGuid().ToString());
            Container container = await db.CreateContainerAsync(
                id: Guid.NewGuid().ToString(),
                partitionKeyPath: "/pk",
                throughput: 4000);

            return (client, db, container);
        }

        private static async Task GivenItemStreamAsyncWhenMissingMemberHandlingIsErrorThenExpectsCosmosExceptionTestAsync(
            Func<Container, string, string, CancellationToken, Task<ResponseMessage>> itemStreamAsync)
        {
>>>>>>> f20c685e
            // AAA
            //     Arrange
            CancellationTokenSource cancellationTokenSource = new();
            CancellationToken cancellationToken = cancellationTokenSource.Token;

            // Food for thought, actionable items.
            //
            // 1. Is there anything else that we should be concerned with that would give us the same behavior?
            // 2. Are there other operations other than those that can yield an NotFound exception that we should be
            //    concerned with?
            // 3. Can we also reset the DefaultSettings before we make the call, and reset it back once it is done?

            JsonConvert.DefaultSettings = () => new JsonSerializerSettings
            {
                MissingMemberHandling = MissingMemberHandling.Error
            };

            CosmosClient cosmosClient = TestCommon.CreateCosmosClient();

            string databaseId = Guid.NewGuid().ToString();
            Cosmos.Database database = await cosmosClient.CreateDatabaseIfNotExistsAsync(
                id: databaseId,
                cancellationToken: cancellationToken);

            try
            {
                string containerId = Guid.NewGuid().ToString();
                Container container = await database.CreateContainerIfNotExistsAsync(
                    containerProperties: new ContainerProperties
                    {
                        Id = containerId,
                        PartitionKeyPath = "/pk",
                    },
                    cancellationToken: cancellationToken);


                //     Act
                string itemIdThatWillNotExist = Guid.NewGuid().ToString();
                string partitionKeyValue = Guid.NewGuid().ToString();

                ResponseMessage response = await itemStreamAsync(container, itemIdThatWillNotExist, partitionKeyValue, cancellationToken);

                //     Assert
                Debug.Assert(
                    condition: response != null,
                    message: $"{response}");

                Assert.AreEqual(
                    expected: HttpStatusCode.NotFound,
                    actual: response.StatusCode);

                string content = JsonConvert.SerializeObject(response.Content);

                Assert.AreEqual(
                    expected: "null",
                    actual: content);

                string errorMessage = JsonConvert.SerializeObject(response.ErrorMessage);

                Assert.IsNotNull(value: errorMessage);

                Debug.Assert(
                    condition: response.CosmosException != null,
                    message: $"{response.CosmosException}");

                Assert.AreEqual(
                    expected: HttpStatusCode.NotFound,
                    actual: response.StatusCode);

                Debug.WriteLine(message: $"{nameof(response.CosmosException)}: {response.CosmosException}");

                Assert.AreEqual(
                    actual: response.CosmosException.StatusCode,
                    expected: HttpStatusCode.NotFound);
            }
            finally
            {
                if (database != null)
                {
                    // Remove the test database. Cleanup.
                    _ = await database.DeleteAsync(cancellationToken: cancellationToken);

                    Debug.WriteLine($"The {nameof(database)} with id '{databaseId}' was removed.");
                }

                // Setting this back because it blows up other serialization tests.

                JsonConvert.DefaultSettings = () => default;
            }
        }

        private static async Task GivenItemAsyncWhenMissingMemberHandlingIsErrorThenExpectsCosmosExceptionTestAsync(
            Func<Container, string, string, ToDoActivity, CancellationToken, Task<ItemResponse<ToDoActivity>>> itemAsync)
        {
            // AAA
            //     Arrange
            CancellationTokenSource cancellationTokenSource = new();
            CancellationToken cancellationToken = cancellationTokenSource.Token;

            // Food for thought, actionable items.
            //
            // 1. Is there anything else that we should be concerned with that would give us the same behavior?
            // 2. Are there other operations other than those that can yield an NotFound exception that we should be
            //    concerned with?
            // 3. Can we also reset the DefaultSettings before we make the call, and reset it back once it is done?

            JsonConvert.DefaultSettings = () => new JsonSerializerSettings
            {
                MissingMemberHandling = MissingMemberHandling.Error
            };

            CosmosClient cosmosClient = TestCommon.CreateCosmosClient();

            string databaseId = Guid.NewGuid().ToString();
            Cosmos.Database database = await cosmosClient.CreateDatabaseIfNotExistsAsync(
                id: databaseId,
                cancellationToken: cancellationToken);

            try
            {
                string containerId = Guid.NewGuid().ToString();
                Container container = await database.CreateContainerIfNotExistsAsync(
                    containerProperties: new ContainerProperties
                    {
                        Id = containerId,
                        PartitionKeyPath = "/pk",
                    },
                    cancellationToken: cancellationToken);


                //     Act
                // If any thing other than a CosmosException is thrown, the call to ReadItemAsync below will fail.
                string itemIdThatWillNotExist = Guid.NewGuid().ToString();
                string partitionKeyValue = Guid.NewGuid().ToString();

                CosmosException cosmosException = await Assert.ThrowsExceptionAsync<CosmosException>(action:
                    async () => await itemAsync(container, itemIdThatWillNotExist, partitionKeyValue, new ToDoActivity { id = Guid.NewGuid().ToString(), pk = "Georgia" }, cancellationToken)) ;

                //     Assert
                Debug.Assert(
                    condition: cosmosException != null,
                    message: $"{cosmosException}");

                Debug.WriteLine(message: $"{nameof(cosmosException)}: {cosmosException}");

                Assert.AreEqual(
                    actual: cosmosException.StatusCode,
                    expected: HttpStatusCode.NotFound);
            }
            finally
            {
                if (database != null)
                {
                    // Remove the test database. Cleanup.
                    _ = await database.DeleteAsync(cancellationToken: cancellationToken);

                    Debug.WriteLine($"The {nameof(database)} with id '{databaseId}' was removed.");
                }

                // Setting this back because it blows up other serialization tests.

                JsonConvert.DefaultSettings = () => default;
            }
        }

        private async Task<T> AutoGenerateIdPatternTest<T>(Cosmos.PartitionKey pk, T itemWithoutId)
        {
            string autoId = Guid.NewGuid().ToString();

            JObject tmpJObject = JObject.FromObject(itemWithoutId);
            tmpJObject["id"] = autoId;

            ItemResponse<JObject> response = await this.Container.CreateItemAsync<JObject>(
                partitionKey: pk, item: tmpJObject);

            return response.Resource.ToObject<T>();
        }

        private static async Task VerifyQueryToManyExceptionAsync(
            Container container,
            bool isQuery,
            List<ResponseMessage> failedToManyMessages)
        {
            string queryText = null;
            if (isQuery)
            {
                queryText = "select * from r";
            }

            FeedIterator iterator = container.GetItemQueryStreamIterator(queryText);
            while (iterator.HasMoreResults && failedToManyMessages.Count == 0)
            {
                ResponseMessage response = await iterator.ReadNextAsync();
                if (response.StatusCode == (HttpStatusCode)429)
                {
                    failedToManyMessages.Add(response);
                    return;
                }
            }
        }

        private static void ValidateCosmosException(CosmosException exception)
        {
            if (exception.StatusCode == HttpStatusCode.RequestTimeout ||
                exception.StatusCode == HttpStatusCode.InternalServerError ||
                exception.StatusCode == HttpStatusCode.ServiceUnavailable)
            {
                Assert.IsTrue(exception.Message.Contains("Diagnostics"));
            }
            else
            {
                Assert.IsFalse(exception.Message.Contains("Diagnostics"));
            }

            string toString = exception.ToString();
            Assert.AreEqual(1, Regex.Matches(toString, "Client Configuration").Count, $"The Cosmos Diagnostics does not exists or multiple instance are in the ToString(). {toString}");
        }

        private static async Task ExecuteQueryAsync(Container container, HttpStatusCode expected)
        {
            FeedIterator iterator = container.GetItemQueryStreamIterator("select * from r");
            while (iterator.HasMoreResults)
            {
                ResponseMessage response = await iterator.ReadNextAsync();
                Assert.AreEqual(expected, response.StatusCode, $"ExecuteQueryAsync substatuscode: {response.Headers.SubStatusCode} ");
            }
        }

        private static async Task ExecuteReadFeedAsync(Container container, HttpStatusCode expected)
        {
            FeedIterator iterator = container.GetItemQueryStreamIterator();
            while (iterator.HasMoreResults)
            {
                ResponseMessage response = await iterator.ReadNextAsync();
                Assert.AreEqual(expected, response.StatusCode, $"ExecuteReadFeedAsync substatuscode: {response.Headers.SubStatusCode} ");
            }
        }

        public class ToDoActivityAfterMigration
        {
            public string id { get; set; }
            public int taskNum { get; set; }
            public double cost { get; set; }
            public string description { get; set; }
            [JsonProperty(PropertyName = "_partitionKey")]
            public string partitionKey { get; set; }
        }

        private ToDoActivityAfterMigration CreateRandomToDoActivityAfterMigration(string pk = null, string id = null)
        {
            if (string.IsNullOrEmpty(pk))
            {
                pk = "TBD" + Guid.NewGuid().ToString();
            }
            if (id == null)
            {
                id = Guid.NewGuid().ToString();
            }
            return new ToDoActivityAfterMigration()
            {
                id = id,
                description = "CreateRandomToDoActivity",
                partitionKey = pk,
                taskNum = 42,
                cost = double.MaxValue
            };
        }

        private static async Task TestNonePKForNonExistingContainer(Container container)
        {
            // Stream implementation should not throw
            ResponseMessage response = await container.ReadItemStreamAsync("id1", Cosmos.PartitionKey.None);
            Assert.AreEqual(HttpStatusCode.NotFound, response.StatusCode);
            Assert.IsNotNull(response.Headers.ActivityId);
            Assert.IsNotNull(response.ErrorMessage);

            // For typed, it will throw 
            try
            {
                ItemResponse<string> typedResponse = await container.ReadItemAsync<string>("id1", Cosmos.PartitionKey.None);
                Assert.Fail("Should throw exception.");
            }
            catch (CosmosException ex)
            {
                Assert.AreEqual(HttpStatusCode.NotFound, ex.StatusCode);
            }
        }

        private static void AssertOnResponseSerializationBinaryType(
            Stream inputStream)
        {
            if (inputStream != null)
            {
                MemoryStream binaryStream = new();
                inputStream.CopyTo(binaryStream);
                byte[] content = binaryStream.ToArray();
                inputStream.Position = 0;

                Assert.IsTrue(content.Length > 0);
                Assert.IsTrue(CosmosItemTests.IsBinaryFormat(content[0], JsonSerializationFormat.Binary));
            }
        }

        private static void AssertOnResponseSerializationTextType(
            Stream inputStream)
        {
            if (inputStream != null)
            {
                MemoryStream binaryStream = new();
                inputStream.CopyTo(binaryStream);
                byte[] content = binaryStream.ToArray();
                inputStream.Position = 0;

                Assert.IsTrue(content.Length > 0);
                Assert.IsTrue(CosmosItemTests.IsTextFormat(content[0], JsonSerializationFormat.Text));
            }
        }

        private static bool IsBinaryFormat(
            int firstByte,
            JsonSerializationFormat desiredFormat)
        {
            return desiredFormat == JsonSerializationFormat.Binary && firstByte == (int)JsonSerializationFormat.Binary;
        }

        private static bool IsTextFormat(
            int firstByte,
            JsonSerializationFormat desiredFormat)
        {
            return desiredFormat == JsonSerializationFormat.Text && firstByte < (int)JsonSerializationFormat.Binary;
        }
    }
}<|MERGE_RESOLUTION|>--- conflicted
+++ resolved
@@ -668,10 +668,6 @@
             {
                 Environment.SetEnvironmentVariable(ConfigurationManager.BinaryEncodingEnabled, null);
             }
-<<<<<<< HEAD
-        }
-
-=======
         }
 
         [TestMethod]
@@ -753,7 +749,6 @@
             }
         }
 
->>>>>>> f20c685e
         [TestMethod]
         [DataRow(true, true, DisplayName = "Test scenario when binary encoding is enabled at client level and expected stream response type is binary.")]
         [DataRow(true, false, DisplayName = "Test scenario when binary encoding is enabled at client level and expected stream response type is text.")]
@@ -852,8 +847,6 @@
             {
                 Environment.SetEnvironmentVariable(ConfigurationManager.BinaryEncodingEnabled, null);
             }
-<<<<<<< HEAD
-=======
         }
 
         [TestMethod]
@@ -986,7 +979,6 @@
                     await database.DeleteAsync();
                 }
             }
->>>>>>> f20c685e
         }
 
         [TestMethod]
@@ -3857,7 +3849,6 @@
             "the item is not found and MissingMemberHandling is set to MissingMemberHandling.Error. " +
             "PatchItemAsync should yield a CosmosException with a NotFound StatusCode.")]
         public async Task GivenPatchItemAsyncWhenMissingMemberHandlingIsErrorThenExpectsCosmosExceptionTestAsync()
-<<<<<<< HEAD
         {
             List<PatchOperation> patchOperations = new()
             {
@@ -3891,43 +3882,6 @@
             Assert.AreEqual(SubStatusCodes.MalformedContinuationToken, response.Headers.SubStatusCode);
         }
 
-        private static async Task GivenItemStreamAsyncWhenMissingMemberHandlingIsErrorThenExpectsCosmosExceptionTestAsync(
-            Func<Container, string, string, CancellationToken, Task<ResponseMessage>> itemStreamAsync)
-        {
-=======
-        {
-            List<PatchOperation> patchOperations = new()
-            {
-                PatchOperation.Add("/children/1/pk", "patched"),
-                PatchOperation.Remove("/description"),
-                PatchOperation.Replace("/taskNum", 1)
-            };
-
-            await CosmosItemTests.GivenItemAsyncWhenMissingMemberHandlingIsErrorThenExpectsCosmosExceptionTestAsync(
-                itemAsync: async (container, itemIdThatWillNotExist, partitionKeyValue, toDoActivity, cancellationToken) => await container.PatchItemAsync<ToDoActivity>(
-                    patchOperations: patchOperations,
-                    id: itemIdThatWillNotExist,
-                    partitionKey: new Cosmos.PartitionKey(partitionKeyValue),
-                    cancellationToken: cancellationToken));
-        }
-
-        [TestMethod]
-        public async Task MalformedChangeFeedContinuationTokenSubStatusCodeTest()
-        {
-            FeedIterator badIterator = this.Container.GetChangeFeedStreamIterator(
-                    ChangeFeedStartFrom.ContinuationToken("AMalformedContinuationToken"),
-                    ChangeFeedMode.Incremental,
-                    new ChangeFeedRequestOptions()
-                    {
-                        PageSizeHint = 100
-                    });
-
-            ResponseMessage response = await badIterator.ReadNextAsync();
-
-            Assert.AreEqual(HttpStatusCode.BadRequest, response.StatusCode);
-            Assert.AreEqual(SubStatusCodes.MalformedContinuationToken, response.Headers.SubStatusCode);
-        }
-
         [TestMethod]
         [DataRow(false, DisplayName = "CreateItemAsync - Binary encoding disabled.")]
         [DataRow(true, DisplayName = "CreateItemAsync - Binary encoding enabled.")]
@@ -4243,7 +4197,6 @@
         private static async Task GivenItemStreamAsyncWhenMissingMemberHandlingIsErrorThenExpectsCosmosExceptionTestAsync(
             Func<Container, string, string, CancellationToken, Task<ResponseMessage>> itemStreamAsync)
         {
->>>>>>> f20c685e
             // AAA
             //     Arrange
             CancellationTokenSource cancellationTokenSource = new();
