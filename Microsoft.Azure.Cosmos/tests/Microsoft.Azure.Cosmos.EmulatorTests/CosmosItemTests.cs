﻿//------------------------------------------------------------
// Copyright (c) Microsoft Corporation.  All rights reserved.
//------------------------------------------------------------

namespace Microsoft.Azure.Cosmos.SDK.EmulatorTests
{
    using System;
    using System.Collections.Generic;
    using System.Collections.ObjectModel;
    using System.Diagnostics;
    using System.Globalization;
    using System.IO;
    using System.Linq;
    using System.Net;
    using System.Net.Http;
<<<<<<< HEAD
    using System.Reflection;
=======
>>>>>>> ca8d48f8
    using System.Text;
    using System.Text.RegularExpressions;
    using System.Threading;
    using System.Threading.Tasks;
    using Microsoft.Azure.Cosmos;
    using Microsoft.Azure.Cosmos.Diagnostics;
    using Microsoft.Azure.Cosmos.Json;
    using Microsoft.Azure.Cosmos.Query.Core.ExecutionContext;
    using Microsoft.Azure.Cosmos.Query.Core.QueryClient;
    using Microsoft.Azure.Cosmos.Routing;
    using Microsoft.Azure.Cosmos.Tracing;
    using Microsoft.Azure.Documents;
    using Microsoft.VisualStudio.TestTools.UnitTesting;
    using Newtonsoft.Json;
    using Newtonsoft.Json.Linq;
    using static Microsoft.Azure.Cosmos.SDK.EmulatorTests.TransportClientHelper;
    using JsonReader = Json.JsonReader;
    using JsonWriter = Json.JsonWriter;
    using PartitionKey = Documents.PartitionKey;

    [TestClass]
    public class CosmosItemTests : BaseCosmosClientHelper
    {
        private Container Container = null;
        private ContainerProperties containerSettings = null;

        private static readonly string nonPartitionItemId = "fixed-Container-Item";
        private static readonly string undefinedPartitionItemId = "undefined-partition-Item";

        [TestInitialize]
        public async Task TestInitialize()
        {
            await base.TestInit(validateSinglePartitionKeyRangeCacheCall: true);
            string PartitionKey = "/pk";
            this.containerSettings = new ContainerProperties(id: Guid.NewGuid().ToString(), partitionKeyPath: PartitionKey);
            ContainerResponse response = await this.database.CreateContainerAsync(
                this.containerSettings,
                throughput: 15000,
                cancellationToken: this.cancellationToken);
            Assert.IsNotNull(response);
            Assert.IsNotNull(response.Container);
            Assert.IsNotNull(response.Resource);
            this.Container = response;
        }

        [TestCleanup]
        public async Task Cleanup()
        {
            await base.TestCleanup();
        }

        [TestMethod]
        public void ParentResourceTest()
        {
            Assert.AreEqual(this.database, this.Container.Database);
            Assert.AreEqual(this.cosmosClient, this.Container.Database.Client);
        }

        [TestMethod]
        public async Task CreateDropItemWithInvalidIdCharactersTest()
        {
            ToDoActivity testItem = ToDoActivity.CreateRandomToDoActivity();
            testItem.id = "Invalid#/\\?Id";
            await this.Container.CreateItemAsync(testItem, new Cosmos.PartitionKey(testItem.pk));

            try
            {
                await this.Container.ReadItemAsync<JObject>(testItem.id, new Cosmos.PartitionKey(testItem.pk));
                Assert.Fail("Read item should fail because id has invalid characters");
            }
            catch (CosmosException ce) when (ce.StatusCode == HttpStatusCode.NotFound)
            {
                string message = ce.ToString();
                Assert.IsNotNull(message);
                CosmosItemTests.ValidateCosmosException(ce);
            }

            // Get a container reference that use RID values
            ContainerProperties containerProperties = await this.Container.ReadContainerAsync();
            string[] selfLinkSegments = containerProperties.SelfLink.Split('/');
            string databaseRid = selfLinkSegments[1];
            string containerRid = selfLinkSegments[3];
            Container containerByRid = this.cosmosClient.GetContainer(databaseRid, containerRid);

            // List of invalid characters are listed here.
            //https://docs.microsoft.com/dotnet/api/microsoft.azure.documents.resource.id?view=azure-dotnet#remarks
            FeedIterator<JObject> invalidItemsIterator = this.Container.GetItemQueryIterator<JObject>(
                @"select * from t where CONTAINS(t.id, ""/"") or CONTAINS(t.id, ""#"") or CONTAINS(t.id, ""?"") or CONTAINS(t.id, ""\\"") ");
            while (invalidItemsIterator.HasMoreResults)
            {
                foreach (JObject itemWithInvalidId in await invalidItemsIterator.ReadNextAsync())
                {
                    // It recommend to chose a new id that does not contain special characters, but
                    // if that is not possible then it can be Base64 encoded to escape the special characters
                    byte[] plainTextBytes = Encoding.UTF8.GetBytes(itemWithInvalidId["id"].ToString());
                    itemWithInvalidId["id"] = Convert.ToBase64String(plainTextBytes);

                    // Update the item with the new id value using the rid based container reference
                    JObject item = await containerByRid.ReplaceItemAsync<JObject>(
                        item: itemWithInvalidId,
                        id: itemWithInvalidId["_rid"].ToString(),
                        partitionKey: new Cosmos.PartitionKey(itemWithInvalidId["pk"].ToString()));

                    // Validate the new id can be read using the original name based contianer reference
                    await this.Container.ReadItemAsync<ToDoActivity>(
                       item["id"].ToString(),
                       new Cosmos.PartitionKey(item["pk"].ToString())); ;
                }
            }
        }

        [TestMethod]
        public async Task CreateDropItemTest()
        {
            ToDoActivity testItem = ToDoActivity.CreateRandomToDoActivity();
            ItemResponse<ToDoActivity> response = await this.Container.CreateItemAsync<ToDoActivity>(item: testItem);
            Assert.IsNotNull(response);
            Assert.IsNotNull(response.Resource);
            Assert.IsNotNull(response.Diagnostics);
            CosmosTraceDiagnostics diagnostics = (CosmosTraceDiagnostics)response.Diagnostics;
            Assert.IsFalse(diagnostics.IsGoneExceptionHit());
            string diagnosticString = response.Diagnostics.ToString();
            Assert.IsTrue(diagnosticString.Contains("Response Serialization"));

            Assert.IsFalse(string.IsNullOrEmpty(diagnostics.ToString()));
            Assert.IsTrue(diagnostics.GetClientElapsedTime() > TimeSpan.Zero);
            Assert.AreEqual(0, response.Diagnostics.GetFailedRequestCount());

            response = await this.Container.ReadItemAsync<ToDoActivity>(testItem.id, new Cosmos.PartitionKey(testItem.pk));
            Assert.IsNotNull(response);
            Assert.IsNotNull(response.Resource);
            Assert.IsNotNull(response.Diagnostics);
            Assert.IsFalse(string.IsNullOrEmpty(response.Diagnostics.ToString()));
            Assert.IsTrue(response.Diagnostics.GetClientElapsedTime() > TimeSpan.Zero);
            Assert.AreEqual(0, response.Diagnostics.GetFailedRequestCount());
            Assert.IsNotNull(response.Diagnostics.GetStartTimeUtc());

            Assert.IsNotNull(response.Headers.GetHeaderValue<string>(Documents.HttpConstants.HttpHeaders.MaxResourceQuota));
            Assert.IsNotNull(response.Headers.GetHeaderValue<string>(Documents.HttpConstants.HttpHeaders.CurrentResourceQuotaUsage));
            ItemResponse<ToDoActivity> deleteResponse = await this.Container.DeleteItemAsync<ToDoActivity>(partitionKey: new Cosmos.PartitionKey(testItem.pk), id: testItem.id);
            Assert.IsNotNull(deleteResponse);
            Assert.IsNotNull(response.Diagnostics);
            Assert.IsFalse(string.IsNullOrEmpty(response.Diagnostics.ToString()));
            Assert.IsTrue(response.Diagnostics.GetClientElapsedTime() > TimeSpan.Zero);
        }

        [TestMethod]
        public async Task ClientConsistencyTestAsync()
        {
            List<Cosmos.ConsistencyLevel> cosmosLevels = Enum.GetValues(typeof(Cosmos.ConsistencyLevel)).Cast<Cosmos.ConsistencyLevel>().ToList();

            foreach (Cosmos.ConsistencyLevel consistencyLevel in cosmosLevels)
            {
                RequestHandlerHelper handlerHelper = new RequestHandlerHelper();
                using CosmosClient cosmosClient = TestCommon.CreateCosmosClient(x =>
                    x.WithConsistencyLevel(consistencyLevel).AddCustomHandlers(handlerHelper));
                Container consistencyContainer = cosmosClient.GetContainer(this.database.Id, this.Container.Id);

                int requestCount = 0;
                handlerHelper.UpdateRequestMessage = (request) =>
                {
                    Assert.AreEqual(consistencyLevel.ToString(), request.Headers[HttpConstants.HttpHeaders.ConsistencyLevel]);
                    requestCount++;
                };

                ToDoActivity testItem = ToDoActivity.CreateRandomToDoActivity();
                ItemResponse<ToDoActivity> response = await consistencyContainer.CreateItemAsync<ToDoActivity>(item: testItem);
                response = await consistencyContainer.ReadItemAsync<ToDoActivity>(testItem.id, new Cosmos.PartitionKey(testItem.pk));

                Assert.AreEqual(2, requestCount);
            }
        }

        [TestMethod]
        public async Task NegativeCreateItemTest()
        {
            HttpClientHandlerHelper httpHandler = new HttpClientHandlerHelper();
            HttpClient httpClient = new HttpClient(httpHandler);
            using CosmosClient client = TestCommon.CreateCosmosClient(x => x.WithHttpClientFactory(() => httpClient));

            httpHandler.RequestCallBack = (request, cancellation) =>
            {
                if (request.Method == HttpMethod.Get &&
                    request.RequestUri.AbsolutePath == "//addresses/")
                {
                    HttpResponseMessage result = new HttpResponseMessage(HttpStatusCode.Forbidden);

                    // Add a substatus code that is not part of the enum. 
                    // This ensures that if the backend adds a enum the status code is not lost.
                    result.Headers.Add(WFConstants.BackendHeaders.SubStatus, 999999.ToString(CultureInfo.InvariantCulture));
                    string payload = JsonConvert.SerializeObject(new Error() { Message = "test message" });
                    result.Content = new StringContent(payload, Encoding.UTF8, "application/json");
                    return Task.FromResult(result);
                }

                return null;
            };

            try
            {
                ToDoActivity testItem = ToDoActivity.CreateRandomToDoActivity();
                await client.GetContainer(this.database.Id, this.Container.Id).CreateItemAsync<ToDoActivity>(item: testItem);
                Assert.Fail("Request should throw exception.");
            }
            catch (CosmosException ce) when (ce.StatusCode == HttpStatusCode.Forbidden)
            {
                Assert.AreEqual(999999, ce.SubStatusCode);
                string exception = ce.ToString();
                Assert.IsTrue(exception.StartsWith("Microsoft.Azure.Cosmos.CosmosException : Response status code does not indicate success: Forbidden (403); Substatus: 999999; "));
                string diagnostics = ce.Diagnostics.ToString();
                Assert.IsTrue(diagnostics.Contains("999999"));
                CosmosItemTests.ValidateCosmosException(ce);
            }
        }

        [TestMethod]
        public async Task NegativeCreateDropItemTest()
        {
            ToDoActivity testItem = ToDoActivity.CreateRandomToDoActivity();
            ResponseMessage response = await this.Container.CreateItemStreamAsync(streamPayload: TestCommon.SerializerCore.ToStream(testItem), partitionKey: new Cosmos.PartitionKey("BadKey"));
            Assert.IsNotNull(response);
            Assert.IsNull(response.Content);
            Assert.AreEqual(HttpStatusCode.BadRequest, response.StatusCode);
            Assert.AreNotEqual(0, response.Diagnostics.GetFailedRequestCount());
<<<<<<< HEAD

=======
>>>>>>> ca8d48f8
        }

        [TestMethod]
        public async Task MemoryStreamBufferIsAccessibleOnResponse()
        {
            ToDoActivity testItem = ToDoActivity.CreateRandomToDoActivity();
            ResponseMessage response = await this.Container.CreateItemStreamAsync(streamPayload: TestCommon.SerializerCore.ToStream(testItem), partitionKey: new Cosmos.PartitionKey(testItem.pk));
            Assert.IsNotNull(response);
            Assert.IsTrue((response.Content as MemoryStream).TryGetBuffer(out _));
            FeedIterator feedIteratorQuery = this.Container.GetItemQueryStreamIterator(queryText: "SELECT * FROM c");

            while (feedIteratorQuery.HasMoreResults)
            {
                ResponseMessage feedResponseQuery = await feedIteratorQuery.ReadNextAsync();
                Assert.IsTrue((feedResponseQuery.Content as MemoryStream).TryGetBuffer(out _));
            }

            FeedIterator feedIterator = this.Container.GetItemQueryStreamIterator(requestOptions: new QueryRequestOptions()
            {
                PartitionKey = new Cosmos.PartitionKey(testItem.pk)
            });

            while (feedIterator.HasMoreResults)
            {
                ResponseMessage feedResponse = await feedIterator.ReadNextAsync();
                Assert.IsTrue((feedResponse.Content as MemoryStream).TryGetBuffer(out _));
            }
        }

        [TestMethod]
        public async Task CustomSerilizerTest()
        {
            string id1 = "MyCustomSerilizerTestId1";
            string id2 = "MyCustomSerilizerTestId2";
            string pk = "MyTestPk";

            // Delete the item to prevent create conflicts if test is run multiple times
            using (await this.Container.DeleteItemStreamAsync(id1, new Cosmos.PartitionKey(pk)))
            { }
            using (await this.Container.DeleteItemStreamAsync(id2, new Cosmos.PartitionKey(pk)))
            { }

            // Both items have null description
            dynamic testItem = new { id = id1, status = pk, description = (string)null };
            dynamic testItem2 = new { id = id2, status = pk, description = (string)null };

            // Create a client that ignore null
            CosmosClientOptions clientOptions = new CosmosClientOptions()
            {
                Serializer = new CosmosJsonDotNetSerializer(
                    new JsonSerializerSettings()
                    {
                        NullValueHandling = NullValueHandling.Ignore
                    })
            };

            CosmosClient ignoreNullClient = TestCommon.CreateCosmosClient(clientOptions);
            Container ignoreContainer = ignoreNullClient.GetContainer(this.database.Id, this.Container.Id);

            ItemResponse<dynamic> ignoreNullResponse = await ignoreContainer.CreateItemAsync<dynamic>(item: testItem);
            Assert.IsNotNull(ignoreNullResponse);
            Assert.IsNotNull(ignoreNullResponse.Resource);
            Assert.IsNull(ignoreNullResponse.Resource["description"]);

            ItemResponse<dynamic> keepNullResponse = await this.Container.CreateItemAsync<dynamic>(item: testItem2);
            Assert.IsNotNull(keepNullResponse);
            Assert.IsNotNull(keepNullResponse.Resource);
            Assert.IsNotNull(keepNullResponse.Resource["description"]);

            using (await this.Container.DeleteItemStreamAsync(id1, new Cosmos.PartitionKey(pk)))
            { }
            using (await this.Container.DeleteItemStreamAsync(id2, new Cosmos.PartitionKey(pk)))
            { }
        }

        [TestMethod]
        public async Task CreateDropItemUndefinedPartitionKeyTest()
        {
            dynamic testItem = new
            {
                id = Guid.NewGuid().ToString()
            };

            ItemResponse<dynamic> response = await this.Container.CreateItemAsync<dynamic>(item: testItem, partitionKey: new Cosmos.PartitionKey(Undefined.Value));
            Assert.IsNotNull(response);
            Assert.AreEqual(HttpStatusCode.Created, response.StatusCode);
            Assert.IsNotNull(response.Headers.GetHeaderValue<string>(Documents.HttpConstants.HttpHeaders.MaxResourceQuota));
            Assert.IsNotNull(response.Headers.GetHeaderValue<string>(Documents.HttpConstants.HttpHeaders.CurrentResourceQuotaUsage));

            ItemResponse<dynamic> deleteResponse = await this.Container.DeleteItemAsync<dynamic>(id: testItem.id, partitionKey: new Cosmos.PartitionKey(Undefined.Value));
            Assert.IsNotNull(deleteResponse);
            Assert.AreEqual(HttpStatusCode.NoContent, deleteResponse.StatusCode);
        }

        [TestMethod]
        public async Task CreateDropItemPartitionKeyNotInTypeTest()
        {
            dynamic testItem = new
            {
                id = Guid.NewGuid().ToString()
            };

            ItemResponse<dynamic> response = await this.Container.CreateItemAsync<dynamic>(item: testItem);
            Assert.IsNotNull(response);
            Assert.AreEqual(HttpStatusCode.Created, response.StatusCode);
            Assert.IsNotNull(response.Headers.GetHeaderValue<string>(Documents.HttpConstants.HttpHeaders.MaxResourceQuota));
            Assert.IsNotNull(response.Headers.GetHeaderValue<string>(Documents.HttpConstants.HttpHeaders.CurrentResourceQuotaUsage));

            ItemResponse<dynamic> readResponse = await this.Container.ReadItemAsync<dynamic>(id: testItem.id, partitionKey: Cosmos.PartitionKey.None);
            Assert.IsNotNull(readResponse);
            Assert.AreEqual(HttpStatusCode.OK, readResponse.StatusCode);

            ItemResponse<dynamic> deleteResponse = await this.Container.DeleteItemAsync<dynamic>(id: testItem.id, partitionKey: Cosmos.PartitionKey.None);
            Assert.IsNotNull(deleteResponse);
            Assert.AreEqual(HttpStatusCode.NoContent, deleteResponse.StatusCode);

            try
            {
                readResponse = await this.Container.ReadItemAsync<dynamic>(id: testItem.id, partitionKey: Cosmos.PartitionKey.None);
                Assert.Fail("Should throw exception.");
            }
            catch (CosmosException ex)
            {
                Assert.AreEqual(HttpStatusCode.NotFound, ex.StatusCode);
                CosmosItemTests.ValidateCosmosException(ex);
            }
        }

        [TestMethod]
        public async Task CreateDropItemMultiPartPartitionKeyTest()
        {
            Container multiPartPkContainer = await this.database.CreateContainerAsync(Guid.NewGuid().ToString(), "/a/b/c");

            dynamic testItem = new
            {
                id = Guid.NewGuid().ToString(),
                a = new
                {
                    b = new
                    {
                        c = "pk1",
                    }
                }
            };

            ItemResponse<dynamic> response = await multiPartPkContainer.CreateItemAsync<dynamic>(item: testItem);
            Assert.IsNotNull(response);
            Assert.AreEqual(HttpStatusCode.Created, response.StatusCode);

            ItemResponse<dynamic> readResponse = await multiPartPkContainer.ReadItemAsync<dynamic>(id: testItem.id, partitionKey: new Cosmos.PartitionKey("pk1"));
            Assert.IsNotNull(readResponse);
            Assert.AreEqual(HttpStatusCode.OK, readResponse.StatusCode);

            ItemResponse<dynamic> deleteResponse = await multiPartPkContainer.DeleteItemAsync<dynamic>(id: testItem.id, partitionKey: new Cosmos.PartitionKey("pk1"));
            Assert.IsNotNull(deleteResponse);
            Assert.AreEqual(HttpStatusCode.NoContent, deleteResponse.StatusCode);

            try
            {
                readResponse = await multiPartPkContainer.ReadItemAsync<dynamic>(id: testItem.id, partitionKey: new Cosmos.PartitionKey("pk1"));
                Assert.Fail("Should throw exception.");
            }
            catch (CosmosException ex)
            {
                Assert.AreEqual(HttpStatusCode.NotFound, ex.StatusCode);
                CosmosItemTests.ValidateCosmosException(ex);
            }
        }

        [TestMethod]
        public async Task ReadCollectionNotExists()
        {
            string collectionName = Guid.NewGuid().ToString();
            Container testContainer = this.database.GetContainer(collectionName);
            await CosmosItemTests.TestNonePKForNonExistingContainer(testContainer);

            // Item -> Container -> Database contract 
            string dbName = Guid.NewGuid().ToString();
            testContainer = this.cosmosClient.GetDatabase(dbName).GetContainer(collectionName);
            await CosmosItemTests.TestNonePKForNonExistingContainer(testContainer);
        }

        [TestMethod]
        public async Task NonPartitionKeyLookupCacheTest()
        {
            int count = 0;
            CosmosClient client = TestCommon.CreateCosmosClient(builder =>
            {
                builder.WithConnectionModeDirect();
                builder.WithSendingRequestEventArgs((sender, e) =>
                {
                    if (e.DocumentServiceRequest != null)
                    {
                        System.Diagnostics.Trace.TraceInformation($"{e.DocumentServiceRequest.ToString()}");
                    }

                    if (e.HttpRequest != null)
                    {
                        System.Diagnostics.Trace.TraceInformation($"{e.HttpRequest.ToString()}");
                    }

                    if (e.IsHttpRequest()
                        && e.HttpRequest.RequestUri.AbsolutePath.Contains("/colls/"))
                    {
                        count++;
                    }

                    if (e.IsHttpRequest()
                        && e.HttpRequest.RequestUri.AbsolutePath.Contains("/pkranges"))
                    {
                        Debugger.Break();
                    }
                });
            },
            validatePartitionKeyRangeCalls: false);

            string dbName = Guid.NewGuid().ToString();
            string containerName = Guid.NewGuid().ToString();
            ContainerInternal testContainer = (ContainerInlineCore)client.GetContainer(dbName, containerName);

            int loopCount = 2;
            for (int i = 0; i < loopCount; i++)
            {
                try
                {
                    await testContainer.GetNonePartitionKeyValueAsync(NoOpTrace.Singleton, default(CancellationToken));
                    Assert.Fail();
                }
                catch (CosmosException dce) when (dce.StatusCode == HttpStatusCode.NotFound)
                {
                }
            }

            Assert.AreEqual(loopCount, count);

            // Create real container and address 
            Cosmos.Database db = await client.CreateDatabaseAsync(dbName);
            Container container = await db.CreateContainerAsync(containerName, "/id");

            // reset counter
            count = 0;
            for (int i = 0; i < loopCount; i++)
            {
                await testContainer.GetNonePartitionKeyValueAsync(NoOpTrace.Singleton, default);
            }

            // expected once post create 
            Assert.AreEqual(1, count);

            // reset counter
            count = 0;
            for (int i = 0; i < loopCount; i++)
            {
                await testContainer.GetCachedRIDAsync(forceRefresh: false, NoOpTrace.Singleton, cancellationToken: default);
            }

            // Already cached by GetNonePartitionKeyValueAsync before
            Assert.AreEqual(0, count);

            // reset counter
            count = 0;
            int expected = 0;
            for (int i = 0; i < loopCount; i++)
            {
                await testContainer.GetRoutingMapAsync(default);
                expected = count;
            }

            // OkRagnes should be fetched only once. 
            // Possible to make multiple calls for ranges
            Assert.AreEqual(expected, count);
        }

        [TestMethod]
        public async Task CreateDropItemStreamTest()
        {
            ToDoActivity testItem = ToDoActivity.CreateRandomToDoActivity();
            using (Stream stream = TestCommon.SerializerCore.ToStream<ToDoActivity>(testItem))
            {
                using (ResponseMessage response = await this.Container.CreateItemStreamAsync(partitionKey: new Cosmos.PartitionKey(testItem.pk), streamPayload: stream))
                {
                    Assert.IsNotNull(response);
                    Assert.AreEqual(HttpStatusCode.Created, response.StatusCode);
                    Assert.IsTrue(response.Headers.RequestCharge > 0);
                    Assert.IsNotNull(response.Headers.ActivityId);
                    Assert.IsNotNull(response.Headers.ETag);
                    Assert.IsNotNull(response.Diagnostics);
                    Assert.IsTrue(!string.IsNullOrEmpty(response.Diagnostics.ToString()));
                    Assert.IsTrue(response.Diagnostics.GetClientElapsedTime() > TimeSpan.Zero);
                }
            }

            using (ResponseMessage response = await this.Container.ReadItemStreamAsync(partitionKey: new Cosmos.PartitionKey(testItem.pk), id: testItem.id))
            {
                Assert.IsNotNull(response);
                Assert.AreEqual(HttpStatusCode.OK, response.StatusCode);
                Assert.IsTrue(response.Headers.RequestCharge > 0);
                Assert.IsNotNull(response.Headers.ActivityId);
                Assert.IsNotNull(response.Headers.ETag);
                Assert.IsNotNull(response.Diagnostics);
                Assert.IsTrue(!string.IsNullOrEmpty(response.Diagnostics.ToString()));
                Assert.IsTrue(response.Diagnostics.GetClientElapsedTime() > TimeSpan.Zero);
            }

            using (ResponseMessage deleteResponse = await this.Container.DeleteItemStreamAsync(partitionKey: new Cosmos.PartitionKey(testItem.pk), id: testItem.id))
            {
                Assert.IsNotNull(deleteResponse);
                Assert.AreEqual(HttpStatusCode.NoContent, deleteResponse.StatusCode);
                Assert.IsTrue(deleteResponse.Headers.RequestCharge > 0);
                Assert.IsNotNull(deleteResponse.Headers.ActivityId);
                Assert.IsNotNull(deleteResponse.Diagnostics);
                Assert.IsTrue(!string.IsNullOrEmpty(deleteResponse.Diagnostics.ToString()));
                Assert.IsTrue(deleteResponse.Diagnostics.GetClientElapsedTime() > TimeSpan.Zero);
            }
        }

        [TestMethod]
        public async Task UpsertItemStreamTest()
        {
            ToDoActivity testItem = ToDoActivity.CreateRandomToDoActivity();
            using (Stream stream = TestCommon.SerializerCore.ToStream<ToDoActivity>(testItem))
            {
                //Create the object
                using (ResponseMessage response = await this.Container.UpsertItemStreamAsync(partitionKey: new Cosmos.PartitionKey(testItem.pk), streamPayload: stream))
                {
                    Assert.IsNotNull(response);
                    Assert.AreEqual(HttpStatusCode.Created, response.StatusCode);
                    Assert.IsNotNull(response.Headers.Session);
                    using (StreamReader str = new StreamReader(response.Content))
                    {
                        string responseContentAsString = await str.ReadToEndAsync();
                    }
                }
            }

            //Updated the taskNum field
            testItem.taskNum = 9001;
            using (Stream stream = TestCommon.SerializerCore.ToStream<ToDoActivity>(testItem))
            {
                using (ResponseMessage response = await this.Container.UpsertItemStreamAsync(partitionKey: new Cosmos.PartitionKey(testItem.pk), streamPayload: stream))
                {
                    Assert.IsNotNull(response);
                    Assert.AreEqual(HttpStatusCode.OK, response.StatusCode);
                    Assert.IsNotNull(response.Headers.Session);
                }
            }
            using (ResponseMessage deleteResponse = await this.Container.DeleteItemStreamAsync(partitionKey: new Cosmos.PartitionKey(testItem.pk), id: testItem.id))
            {
                Assert.IsNotNull(deleteResponse);
                Assert.AreEqual(deleteResponse.StatusCode, HttpStatusCode.NoContent);
            }
        }

        [TestMethod]
        public async Task UpsertItemTest()
        {
            ToDoActivity testItem = ToDoActivity.CreateRandomToDoActivity();

            {
                ItemResponse<ToDoActivity> response = await this.Container.UpsertItemAsync(testItem, partitionKey: new Cosmos.PartitionKey(testItem.pk));
                Assert.IsNotNull(response);
                Assert.AreEqual(HttpStatusCode.Created, response.StatusCode);
                Assert.IsNotNull(response.Headers.Session);
            }

            {
                //Updated the taskNum field
                testItem.taskNum = 9001;
                ItemResponse<ToDoActivity> response = await this.Container.UpsertItemAsync(testItem, partitionKey: new Cosmos.PartitionKey(testItem.pk));

                Assert.IsNotNull(response);
                Assert.AreEqual(HttpStatusCode.OK, response.StatusCode);
                Assert.IsNotNull(response.Headers.Session);
            }
        }

        [TestMethod]
        public async Task ReplaceItemStreamTest()
        {
            ToDoActivity testItem = ToDoActivity.CreateRandomToDoActivity();
            using (Stream stream = TestCommon.SerializerCore.ToStream<ToDoActivity>(testItem))
            {
                //Replace a non-existing item. It should fail, and not throw an exception.
                using (ResponseMessage response = await this.Container.ReplaceItemStreamAsync(
                    partitionKey: new Cosmos.PartitionKey(testItem.pk),
                    id: testItem.id,
                    streamPayload: stream))
                {
                    Assert.IsFalse(response.IsSuccessStatusCode);
                    Assert.IsNotNull(response);
                    Assert.AreEqual(HttpStatusCode.NotFound, response.StatusCode, response.ErrorMessage);
                }
            }

            using (Stream stream = TestCommon.SerializerCore.ToStream<ToDoActivity>(testItem))
            {
                //Create the item
                using (ResponseMessage response = await this.Container.CreateItemStreamAsync(partitionKey: new Cosmos.PartitionKey(testItem.pk), streamPayload: stream))
                {
                    Assert.IsNotNull(response);
                    Assert.AreEqual(HttpStatusCode.Created, response.StatusCode);
                }
            }

            //Updated the taskNum field
            testItem.taskNum = 9001;
            using (Stream stream = TestCommon.SerializerCore.ToStream<ToDoActivity>(testItem))
            {
                using (ResponseMessage response = await this.Container.ReplaceItemStreamAsync(partitionKey: new Cosmos.PartitionKey(testItem.pk), id: testItem.id, streamPayload: stream))
                {
                    Assert.IsNotNull(response);
                    Assert.AreEqual(HttpStatusCode.OK, response.StatusCode);
                }

                using (ResponseMessage deleteResponse = await this.Container.DeleteItemStreamAsync(partitionKey: new Cosmos.PartitionKey(testItem.pk), id: testItem.id))
                {
                    Assert.IsNotNull(deleteResponse);
                    Assert.AreEqual(deleteResponse.StatusCode, HttpStatusCode.NoContent);
                }
            }
        }

        [DataRow(false)]
        [DataRow(true)]
        [DataTestMethod]
        public async Task ItemStreamIterator(bool useStatelessIterator)
        {
            IList<ToDoActivity> deleteList = await ToDoActivity.CreateRandomItems(this.Container, 3, randomPartitionKey: true);
            HashSet<string> itemIds = deleteList.Select(x => x.id).ToHashSet<string>();

            string lastContinuationToken = null;
            QueryRequestOptions requestOptions = new QueryRequestOptions()
            {
                MaxItemCount = 1
            };

            FeedIterator feedIterator = this.Container.GetItemQueryStreamIterator(
                continuationToken: lastContinuationToken,
                requestOptions: requestOptions);

            while (feedIterator.HasMoreResults)
            {
                if (useStatelessIterator)
                {
                    feedIterator = this.Container.GetItemQueryStreamIterator(
                        continuationToken: lastContinuationToken,
                        requestOptions: requestOptions);
                }

                using (ResponseMessage responseMessage =
                    await feedIterator.ReadNextAsync(this.cancellationToken))
                {
                    lastContinuationToken = responseMessage.Headers.ContinuationToken;
                    Assert.AreEqual(responseMessage.ContinuationToken, responseMessage.Headers.ContinuationToken);
                    Collection<ToDoActivity> response = TestCommon.SerializerCore.FromStream<CosmosFeedResponseUtil<ToDoActivity>>(responseMessage.Content).Data;
                    foreach (ToDoActivity toDoActivity in response)
                    {
                        if (itemIds.Contains(toDoActivity.id))
                        {
                            itemIds.Remove(toDoActivity.id);
                        }
                    }

                }

            }

            Assert.IsNull(lastContinuationToken);
            Assert.AreEqual(itemIds.Count, 0);
        }

        [TestMethod]
        public async Task PartitionKeyDeleteTest()
        {
            string pKString = "PK1";
            string pKString2 = "PK2";
            dynamic testItem1 = new
            {
                id = "item1",
                pk = pKString
            };

            dynamic testItem2 = new
            {
                id = "item2",
                pk = pKString
            };

            dynamic testItem3 = new
            {
                id = "item3",
                pk = pKString2
            };

            ContainerInternal containerInternal = (ContainerInternal)this.Container;
            await this.Container.CreateItemAsync<dynamic>(testItem1);
            await this.Container.CreateItemAsync<dynamic>(testItem2);
            await this.Container.CreateItemAsync<dynamic>(testItem3);
            Cosmos.PartitionKey partitionKey1 = new Cosmos.PartitionKey(pKString);
            Cosmos.PartitionKey partitionKey2 = new Cosmos.PartitionKey(pKString2);
            using (ResponseMessage pKDeleteResponse = await containerInternal.DeleteAllItemsByPartitionKeyStreamAsync(partitionKey1))
            {
                Assert.AreEqual(pKDeleteResponse.StatusCode, HttpStatusCode.OK);
            }

            using (ResponseMessage readResponse = await this.Container.ReadItemStreamAsync("item1", partitionKey1))
            {
                Assert.AreEqual(readResponse.StatusCode, HttpStatusCode.NotFound);
                Assert.AreEqual(readResponse.Headers.SubStatusCode, SubStatusCodes.Unknown);
            }

            using (ResponseMessage readResponse = await this.Container.ReadItemStreamAsync("item2", partitionKey1))
            {
                Assert.AreEqual(readResponse.StatusCode, HttpStatusCode.NotFound);
                Assert.AreEqual(readResponse.Headers.SubStatusCode, SubStatusCodes.Unknown);
            }

            //verify item with the other Partition Key is not deleted
            using (ResponseMessage readResponse = await this.Container.ReadItemStreamAsync("item3", partitionKey2))
            {
                Assert.AreEqual(readResponse.StatusCode, HttpStatusCode.OK);
            }
        }

        [TestMethod]
        public async Task PartitionKeyDeleteTestForSubpartitionedContainer()
        {
            string currentVersion = HttpConstants.Versions.CurrentVersion;
            HttpConstants.Versions.CurrentVersion = "2020-07-15";
            Cosmos.Database database = null;
            try
            {
                CosmosClient client = TestCommon.CreateCosmosClient(true);
                
                database = await client.CreateDatabaseIfNotExistsAsync("mydb");
                
                ContainerProperties containerProperties = new ContainerProperties("subpartitionedcontainer", new List<string> { "/Country", "/City" });
                Container container = await database.CreateContainerAsync(containerProperties);
                ContainerInternal containerInternal = (ContainerInternal)container;

                //Document create.
                ItemResponse<Document>[] documents = new ItemResponse<Document>[5];
                Document doc1 = new Document { Id = "document1" };
                doc1.SetValue("Country", "USA");
                doc1.SetValue("City", "Redmond");
                documents[0] = await container.CreateItemAsync<Document>(doc1);

                doc1 = new Document { Id = "document2" };
                doc1.SetValue("Country", "USA");
                doc1.SetValue("City", "Pittsburgh");
                documents[1] = await container.CreateItemAsync<Document>(doc1);

                doc1 = new Document { Id = "document3" };
                doc1.SetValue("Country", "USA");
                doc1.SetValue("City", "Stonybrook");
                documents[2] = await container.CreateItemAsync<Document>(doc1);

                doc1 = new Document { Id = "document4" };
                doc1.SetValue("Country", "USA");
                doc1.SetValue("City", "Stonybrook");
                documents[3] = await container.CreateItemAsync<Document>(doc1);

                doc1 = new Document { Id = "document5" };
                doc1.SetValue("Country", "USA");
                doc1.SetValue("City", "Stonybrook");
                documents[4] = await container.CreateItemAsync<Document>(doc1);
               
                Cosmos.PartitionKey partitionKey1 = new PartitionKeyBuilder().Add("USA").Add("Stonybrook").Build();

                using (ResponseMessage pKDeleteResponse = await containerInternal.DeleteAllItemsByPartitionKeyStreamAsync(partitionKey1))
                {
                    Assert.AreEqual(pKDeleteResponse.StatusCode, HttpStatusCode.OK);
                }
                using (ResponseMessage readResponse = await containerInternal.ReadItemStreamAsync("document5", partitionKey1))
                {
                    Assert.AreEqual(readResponse.StatusCode, HttpStatusCode.NotFound);
                    Assert.AreEqual(readResponse.Headers.SubStatusCode, SubStatusCodes.Unknown);
                }

                Cosmos.PartitionKey partitionKey2 = new PartitionKeyBuilder().Add("USA").Add("Pittsburgh").Build();
                using (ResponseMessage readResponse = await containerInternal.ReadItemStreamAsync("document2", partitionKey2))
                {
                    Assert.AreEqual(readResponse.StatusCode, HttpStatusCode.OK);
                }


                //Specifying a partial partition key should fail
                Cosmos.PartitionKey partialPartitionKey = new PartitionKeyBuilder().Add("USA").Build();
                using (ResponseMessage pKDeleteResponse = await containerInternal.DeleteAllItemsByPartitionKeyStreamAsync(partialPartitionKey))
                {
                    Assert.AreEqual(pKDeleteResponse.StatusCode, HttpStatusCode.BadRequest);
                    Assert.AreEqual(pKDeleteResponse.CosmosException.SubStatusCode, (int)SubStatusCodes.PartitionKeyMismatch);
                    Assert.IsTrue(pKDeleteResponse.ErrorMessage.Contains("Partition key provided either doesn't correspond to definition in the collection or doesn't match partition key field values specified in the document."));
                }
            }
            finally
            {
                HttpConstants.Versions.CurrentVersion = currentVersion;
                if(database != null) await database.DeleteAsync();
            }
        }

        [TestMethod]
        public async Task ItemCustomSerialzierTest()
        {
            DateTime createDateTime = DateTime.UtcNow;
            Dictionary<string, int> keyValuePairs = new Dictionary<string, int>()
            {
                {"test1", 42 },
                {"test42", 9001 }
            };

            dynamic testItem1 = new
            {
                id = "ItemCustomSerialzierTest1",
                cost = (double?)null,
                totalCost = 98.2789,
                pk = "MyCustomStatus",
                taskNum = 4909,
                createdDateTime = createDateTime,
                statusCode = HttpStatusCode.Accepted,
                itemIds = new int[] { 1, 5, 10 },
                dictionary = keyValuePairs
            };

            dynamic testItem2 = new
            {
                id = "ItemCustomSerialzierTest2",
                cost = (double?)null,
                totalCost = 98.2789,
                pk = "MyCustomStatus",
                taskNum = 4909,
                createdDateTime = createDateTime,
                statusCode = HttpStatusCode.Accepted,
                itemIds = new int[] { 1, 5, 10 },
                dictionary = keyValuePairs
            };

            JsonSerializerSettings jsonSerializerSettings = new JsonSerializerSettings()
            {
                Converters = new List<JsonConverter>() { new CosmosSerializerHelper.FormatNumbersAsTextConverter() }
            };

            List<QueryDefinition> queryDefinitions = new List<QueryDefinition>()
            {
                new QueryDefinition("select * from t where t.pk = @pk" ).WithParameter("@pk", testItem1.pk),
                new QueryDefinition("select * from t where t.cost = @cost" ).WithParameter("@cost", testItem1.cost),
                new QueryDefinition("select * from t where t.taskNum = @taskNum" ).WithParameter("@taskNum", testItem1.taskNum),
                new QueryDefinition("select * from t where t.totalCost = @totalCost" ).WithParameter("@totalCost", testItem1.totalCost),
                new QueryDefinition("select * from t where t.createdDateTime = @createdDateTime" ).WithParameter("@createdDateTime", testItem1.createdDateTime),
                new QueryDefinition("select * from t where t.statusCode = @statusCode" ).WithParameter("@statusCode", testItem1.statusCode),
                new QueryDefinition("select * from t where t.itemIds = @itemIds" ).WithParameter("@itemIds", testItem1.itemIds),
                new QueryDefinition("select * from t where t.dictionary = @dictionary" ).WithParameter("@dictionary", testItem1.dictionary),
                new QueryDefinition("select * from t where t.pk = @pk and t.cost = @cost" )
                    .WithParameter("@pk", testItem1.pk)
                    .WithParameter("@cost", testItem1.cost),
            };

            int toStreamCount = 0;
            int fromStreamCount = 0;
            CosmosSerializerHelper cosmosSerializerHelper = new CosmosSerializerHelper(
                jsonSerializerSettings,
                toStreamCallBack: (itemValue) =>
                {
                    Type itemType = itemValue?.GetType();
                    if (itemValue == null
                        || itemType == typeof(int)
                        || itemType == typeof(double)
                        || itemType == typeof(string)
                        || itemType == typeof(DateTime)
                        || itemType == typeof(HttpStatusCode)
                        || itemType == typeof(int[])
                        || itemType == typeof(Dictionary<string, int>))
                    {
                        toStreamCount++;
                    }
                },
                fromStreamCallback: (item) => fromStreamCount++);

            CosmosClientOptions options = new CosmosClientOptions()
            {
                Serializer = cosmosSerializerHelper
            };

            CosmosClient clientSerializer = TestCommon.CreateCosmosClient(options);
            Container containerSerializer = clientSerializer.GetContainer(this.database.Id, this.Container.Id);

            try
            {
                await containerSerializer.CreateItemAsync<dynamic>(testItem1);
                await containerSerializer.CreateItemAsync<dynamic>(testItem2);
            }
            catch (CosmosException ex) when (ex.StatusCode == HttpStatusCode.Conflict)
            {
                // Ignore conflicts since the object already exists
            }

            foreach (QueryDefinition queryDefinition in queryDefinitions)
            {
                toStreamCount = 0;
                fromStreamCount = 0;

                List<dynamic> allItems = new List<dynamic>();
                int pageCount = 0;
                using (FeedIterator<dynamic> feedIterator = containerSerializer.GetItemQueryIterator<dynamic>(
                    queryDefinition: queryDefinition))
                {
                    while (feedIterator.HasMoreResults)
                    {
                        // Only need once to verify correct serialization of the query definition
                        FeedResponse<dynamic> response = await feedIterator.ReadNextAsync(this.cancellationToken);
                        Assert.AreEqual(response.Count, response.Count());
                        allItems.AddRange(response);
                        pageCount++;
                    }
                }

                Assert.AreEqual(2, allItems.Count, $"missing query results. Only found: {allItems.Count} items for query:{queryDefinition.ToSqlQuerySpec().QueryText}");
                foreach (dynamic item in allItems)
                {
                    Assert.IsFalse(string.Equals(testItem1.id, item.id) || string.Equals(testItem2.id, item.id));
                    Assert.IsTrue(((JObject)item)["totalCost"].Type == JTokenType.String);
                    Assert.IsTrue(((JObject)item)["taskNum"].Type == JTokenType.String);
                }

                // Each parameter in query spec should be a call to the custom serializer
                int parameterCount = queryDefinition.ToSqlQuerySpec().Parameters.Count;
                Assert.AreEqual((parameterCount*pageCount)+parameterCount, toStreamCount, $"missing to stream call. Expected: {(parameterCount * pageCount) + parameterCount}, Actual: {toStreamCount} for query:{queryDefinition.ToSqlQuerySpec().QueryText}");
                Assert.AreEqual(pageCount, fromStreamCount);
            }
        }

        [TestMethod]
        public async Task QueryStreamValueTest()
        {
            DateTime createDateTime = DateTime.UtcNow;

            dynamic testItem1 = new
            {
                id = "testItem1",
                cost = (double?)null,
                totalCost = 98.2789,
                pk = "MyCustomStatus",
                taskNum = 4909,
                createdDateTime = createDateTime,
                statusCode = HttpStatusCode.Accepted,
                itemIds = new int[] { 1, 5, 10 },
                itemcode = new byte?[5] { 0x16, (byte)'\0', 0x3, null, (byte)'}' },
            };

            dynamic testItem2 = new
            {
                id = "testItem2",
                cost = (double?)null,
                totalCost = 98.2789,
                pk = "MyCustomStatus",
                taskNum = 4909,
                createdDateTime = createDateTime,
                statusCode = HttpStatusCode.Accepted,
                itemIds = new int[] { 1, 5, 10 },
                itemcode = new byte?[5] { 0x16, (byte)'\0', 0x3, null, (byte)'}' },
            };

            //with Custom Serializer.
            JsonSerializerSettings jsonSerializerSettings = new JsonSerializerSettings()
            {
                Converters = new List<JsonConverter>() { new CosmosSerializerHelper.FormatNumbersAsTextConverter() }
            };

            int toStreamCount = 0;
            int fromStreamCount = 0;
            CosmosSerializerHelper cosmosSerializerHelper = new CosmosSerializerHelper(
                jsonSerializerSettings,
                toStreamCallBack: (itemValue) =>
                {
                    Type itemType = itemValue?.GetType();
                    if (itemValue == null
                        || itemType == typeof(int)
                        || itemType == typeof(double)
                        || itemType == typeof(string)
                        || itemType == typeof(DateTime)
                        || itemType == typeof(HttpStatusCode)
                        || itemType == typeof(int[])
                        || itemType == typeof(byte))
                    {
                        toStreamCount++;
                    }
                },
                fromStreamCallback: (item) => fromStreamCount++);

            CosmosClientOptions options = new CosmosClientOptions()
            {
                Serializer = cosmosSerializerHelper
            };

            CosmosClient clientSerializer = TestCommon.CreateCosmosClient(options);
            Container containerSerializer = clientSerializer.GetContainer(this.database.Id, this.Container.Id);

            List<QueryDefinition> queryDefinitions = new List<QueryDefinition>()
            {
                new QueryDefinition("select * from t where t.pk = @pk" )
                .WithParameterStream("@pk", cosmosSerializerHelper.ToStream<dynamic>(testItem1.pk)),
                new QueryDefinition("select * from t where t.cost = @cost" )
                .WithParameterStream("@cost", cosmosSerializerHelper.ToStream<dynamic>(testItem1.cost)),
                new QueryDefinition("select * from t where t.taskNum = @taskNum" )
                .WithParameterStream("@taskNum", cosmosSerializerHelper.ToStream<dynamic>(testItem1.taskNum)),
                new QueryDefinition("select * from t where t.totalCost = @totalCost" )
                .WithParameterStream("@totalCost", cosmosSerializerHelper.ToStream<dynamic>(testItem1.totalCost)),
                new QueryDefinition("select * from t where t.createdDateTime = @createdDateTime" )
                .WithParameterStream("@createdDateTime", cosmosSerializerHelper.ToStream<dynamic>(testItem1.createdDateTime)),
                new QueryDefinition("select * from t where t.statusCode = @statusCode" )
                .WithParameterStream("@statusCode", cosmosSerializerHelper.ToStream<dynamic>(testItem1.statusCode)),
                new QueryDefinition("select * from t where t.itemIds = @itemIds" )
                .WithParameterStream("@itemIds", cosmosSerializerHelper.ToStream<dynamic>(testItem1.itemIds)),
                new QueryDefinition("select * from t where t.itemcode = @itemcode" )
                .WithParameterStream("@itemcode", cosmosSerializerHelper.ToStream<dynamic>(testItem1.itemcode)),
                new QueryDefinition("select * from t where t.pk = @pk and t.cost = @cost" )
                    .WithParameterStream("@pk", cosmosSerializerHelper.ToStream<dynamic>(testItem1.pk))
                    .WithParameterStream("@cost", cosmosSerializerHelper.ToStream<dynamic>(testItem1.cost)),
            };

            try
            {
                await containerSerializer.CreateItemAsync<dynamic>(testItem1);
                await containerSerializer.CreateItemAsync<dynamic>(testItem2);
            }
            catch (CosmosException ex) when (ex.StatusCode == HttpStatusCode.Conflict)
            {
                // Ignore conflicts since the object already exists
            }

            foreach (QueryDefinition queryDefinition in queryDefinitions)
            {
                toStreamCount = 0;
                fromStreamCount = 0;

                List<dynamic> allItems = new List<dynamic>();
                int pageCount = 0;
                using (FeedIterator<dynamic> feedIterator = containerSerializer.GetItemQueryIterator<dynamic>(
                    queryDefinition: queryDefinition))
                {
                    while (feedIterator.HasMoreResults)
                    {
                        // Only need once to verify correct serialization of the query definition
                        FeedResponse<dynamic> response = await feedIterator.ReadNextAsync(this.cancellationToken);
                        string diagnosticString = response.Diagnostics.ToString();
                        Assert.IsTrue(diagnosticString.Contains("Query Response Serialization"));
                        Assert.AreEqual(response.Count, response.Count());
                        allItems.AddRange(response);
                        pageCount++;
                    }
                }

                Assert.AreEqual(2, allItems.Count, $"missing query results. Only found: {allItems.Count} items for query:{queryDefinition.ToSqlQuerySpec().QueryText}");

                // There should be no call to custom serializer since the parameter values are already serialized.
                Assert.AreEqual(0, toStreamCount, $"missing to stream call. Expected: 0 , Actual: {toStreamCount} for query:{queryDefinition.ToSqlQuerySpec().QueryText}");
                Assert.AreEqual(pageCount, fromStreamCount);
            }

            // get result across pages,multiple requests by setting MaxItemCount to 1.
            foreach (QueryDefinition queryDefinition in queryDefinitions)
            {
                toStreamCount = 0;
                fromStreamCount = 0;

                List<dynamic> allItems = new List<dynamic>();
                int pageCount = 0;
                using (FeedIterator<dynamic> feedIterator = containerSerializer.GetItemQueryIterator<dynamic>(
                    queryDefinition: queryDefinition,
                    requestOptions: new QueryRequestOptions { MaxItemCount = 1 }))
                {
                    while (feedIterator.HasMoreResults)
                    {
                        // Only need once to verify correct serialization of the query definition
                        FeedResponse<dynamic> response = await feedIterator.ReadNextAsync(this.cancellationToken);
                        Assert.AreEqual(response.Count, response.Count());
                        allItems.AddRange(response);
                        pageCount++;
                    }
                }

                Assert.AreEqual(2, allItems.Count, $"missing query results. Only found: {allItems.Count} items for query:{queryDefinition.ToSqlQuerySpec().QueryText}");

                // There should be no call to custom serializer since the parameter values are already serialized.
                Assert.AreEqual(0, toStreamCount, $"missing to stream call. Expected: 0 , Actual: {toStreamCount} for query:{queryDefinition.ToSqlQuerySpec().QueryText}");
                Assert.AreEqual(pageCount, fromStreamCount);
            }


            // Standard Cosmos Serializer Used

            CosmosClient clientStandardSerializer = TestCommon.CreateCosmosClient(useCustomSeralizer: false);
            Container containerStandardSerializer = clientStandardSerializer.GetContainer(this.database.Id, this.Container.Id);

            testItem1 = ToDoActivity.CreateRandomToDoActivity();
            testItem1.pk = "myPk";
            await containerStandardSerializer.CreateItemAsync(testItem1, new Cosmos.PartitionKey(testItem1.pk));

            testItem2 = ToDoActivity.CreateRandomToDoActivity();
            testItem2.pk = "myPk";
            await containerStandardSerializer.CreateItemAsync(testItem2, new Cosmos.PartitionKey(testItem2.pk));
            CosmosSerializer cosmosSerializer = containerStandardSerializer.Database.Client.ClientOptions.Serializer;

            queryDefinitions = new List<QueryDefinition>()
            {
                new QueryDefinition("select * from t where t.pk = @pk" )
                .WithParameterStream("@pk", cosmosSerializer.ToStream(testItem1.pk)),
                new QueryDefinition("select * from t where t.cost = @cost" )
                .WithParameterStream("@cost", cosmosSerializer.ToStream(testItem1.cost)),
                new QueryDefinition("select * from t where t.taskNum = @taskNum" )
                .WithParameterStream("@taskNum", cosmosSerializer.ToStream(testItem1.taskNum)),
                new QueryDefinition("select * from t where t.CamelCase = @CamelCase" )
                .WithParameterStream("@CamelCase", cosmosSerializer.ToStream(testItem1.CamelCase)),
                new QueryDefinition("select * from t where t.valid = @valid" )
                .WithParameterStream("@valid", cosmosSerializer.ToStream(testItem1.valid)),
                new QueryDefinition("select * from t where t.description = @description" )
                .WithParameterStream("@description", cosmosSerializer.ToStream(testItem1.description)),
                new QueryDefinition("select * from t where t.pk = @pk and t.cost = @cost" )
                    .WithParameterStream("@pk", cosmosSerializer.ToStream(testItem1.pk))
                    .WithParameterStream("@cost", cosmosSerializer.ToStream(testItem1.cost)),
            };

            foreach (QueryDefinition queryDefinition in queryDefinitions)
            {
                List<ToDoActivity> allItems = new List<ToDoActivity>();
                int pageCount = 0;
                using (FeedIterator<ToDoActivity> feedIterator = containerStandardSerializer.GetItemQueryIterator<ToDoActivity>(
                    queryDefinition: queryDefinition))
                {
                    while (feedIterator.HasMoreResults)
                    {
                        // Only need once to verify correct serialization of the query definition
                        FeedResponse<ToDoActivity> response = await feedIterator.ReadNextAsync(this.cancellationToken);
                        Assert.AreEqual(response.Count, response.Count());
                        allItems.AddRange(response);
                        pageCount++;
                    }
                }

                Assert.AreEqual(2, allItems.Count, $"missing query results. Only found: {allItems.Count} items for query:{queryDefinition.ToSqlQuerySpec().QueryText}");
                if (queryDefinition.QueryText.Contains("pk"))
                {
                    Assert.AreEqual(1, pageCount);
                }
                else
                {
                    Assert.AreEqual(3, pageCount);
                }
                


                IReadOnlyList<(string Name, object Value)> parameters1 = queryDefinition.GetQueryParameters();
                IReadOnlyList<(string Name, object Value)> parameters2 = queryDefinition.GetQueryParameters();

                Assert.AreSame(parameters1, parameters2);
            }
        }

        [TestMethod]
        public async Task ItemIterator()
        {
            IList<ToDoActivity> deleteList = await ToDoActivity.CreateRandomItems(this.Container, 3, randomPartitionKey: true);
            HashSet<string> itemIds = deleteList.Select(x => x.id).ToHashSet<string>();
            FeedIterator<ToDoActivity> feedIterator =
                this.Container.GetItemQueryIterator<ToDoActivity>();
            while (feedIterator.HasMoreResults)
            {
                foreach (ToDoActivity toDoActivity in await feedIterator.ReadNextAsync(this.cancellationToken))
                {
                    if (itemIds.Contains(toDoActivity.id))
                    {
                        itemIds.Remove(toDoActivity.id);
                    }
                }
            }

            Assert.AreEqual(itemIds.Count, 0);
        }

        [TestMethod]
        public async Task PerfItemIterator()
        {
            IList<ToDoActivity> deleteList = await ToDoActivity.CreateRandomItems(this.Container, 2000, randomPartitionKey: true);
            HashSet<string> itemIds = deleteList.Select(x => x.id).ToHashSet<string>();

            FeedIterator<ToDoActivity> feedIterator =
                this.Container.GetItemQueryIterator<ToDoActivity>();
            while (feedIterator.HasMoreResults)
            {
                foreach (ToDoActivity toDoActivity in await feedIterator.ReadNextAsync(this.cancellationToken))
                {
                    if (itemIds.Contains(toDoActivity.id))
                    {
                        itemIds.Remove(toDoActivity.id);
                    }
                }
            }

            Assert.AreEqual(itemIds.Count, 0);
        }


        [DataRow(1, 1)]
        [DataRow(5, 5)]
        [DataRow(6, 2)]
        [DataTestMethod]
        public async Task QuerySinglePartitionItemStreamTest(int perPKItemCount, int maxItemCount)
        {
            IList<ToDoActivity> deleteList = deleteList = await ToDoActivity.CreateRandomItems(this.Container, pkCount: 3, perPKItemCount: perPKItemCount, randomPartitionKey: true);
            ToDoActivity find = deleteList.First();

            QueryDefinition sql = new QueryDefinition("select * from r where r.pk = @pk").WithParameter("@pk", find.pk);

            int iterationCount = 0;
            int totalReadItem = 0;
            int expectedIterationCount = perPKItemCount / maxItemCount;
            string lastContinuationToken = null;

            do
            {
                iterationCount++;
                FeedIterator feedIterator = this.Container.GetItemQueryStreamIterator(
                    sql,
                    continuationToken: lastContinuationToken,
                    requestOptions: new QueryRequestOptions()
                    {
                        MaxItemCount = maxItemCount,
                        MaxConcurrency = 1,
                        PartitionKey = new Cosmos.PartitionKey(find.pk),
                    });

                ResponseMessage response = await feedIterator.ReadNextAsync();
                lastContinuationToken = response.Headers.ContinuationToken;
                Assert.AreEqual(response.ContinuationToken, response.Headers.ContinuationToken);

                System.Diagnostics.Trace.TraceInformation($"ContinuationToken: {lastContinuationToken}");
                Newtonsoft.Json.JsonSerializer serializer = new Newtonsoft.Json.JsonSerializer();

                using (StreamReader sr = new StreamReader(response.Content))
                using (JsonTextReader jtr = new JsonTextReader(sr))
                {
                    ToDoActivity[] results = serializer.Deserialize<CosmosFeedResponseUtil<ToDoActivity>>(jtr).Data.ToArray();
                    ToDoActivity[] readTodoActivities = results.OrderBy(e => e.id)
                        .ToArray();

                    ToDoActivity[] expectedTodoActivities = deleteList
                            .Where(e => e.pk == find.pk)
                            .Where(e => readTodoActivities.Any(e1 => e1.id == e.id))
                            .OrderBy(e => e.id)
                            .ToArray();

                    totalReadItem += expectedTodoActivities.Length;
                    string expectedSerialized = JsonConvert.SerializeObject(expectedTodoActivities);
                    string readSerialized = JsonConvert.SerializeObject(readTodoActivities);
                    System.Diagnostics.Trace.TraceInformation($"Expected: {Environment.NewLine} {expectedSerialized}");
                    System.Diagnostics.Trace.TraceInformation($"Read: {Environment.NewLine} {readSerialized}");

                    int count = results.Length;
                    Assert.AreEqual(maxItemCount, count);

                    Assert.AreEqual(expectedSerialized, readSerialized);

                    Assert.AreEqual(maxItemCount, expectedTodoActivities.Length);
                }
            }
            while (lastContinuationToken != null);

            Assert.AreEqual(expectedIterationCount, iterationCount);
            Assert.AreEqual(perPKItemCount, totalReadItem);
        }

        /// <summary>
        /// Validate multiple partition query
        /// </summary>
        [TestMethod]
        public async Task ItemMultiplePartitionQuery()
        {
            IList<ToDoActivity> deleteList = await ToDoActivity.CreateRandomItems(this.Container, 3, randomPartitionKey: true);

            ToDoActivity find = deleteList.First();
            QueryDefinition sql = new QueryDefinition("select * from toDoActivity t where t.id = '" + find.id + "'");

            QueryRequestOptions requestOptions = new QueryRequestOptions()
            {
                MaxBufferedItemCount = 10,
                ResponseContinuationTokenLimitInKb = 500,
                MaxItemCount = 1,
                MaxConcurrency = 1,
            };

            FeedIterator<ToDoActivity> feedIterator = this.Container.GetItemQueryIterator<ToDoActivity>(
                    sql,
                    requestOptions: requestOptions);

            bool found = false;
            while (feedIterator.HasMoreResults)
            {
                FeedResponse<ToDoActivity> iter = await feedIterator.ReadNextAsync();
                Assert.IsTrue(iter.Count() <= 1);
                if(iter.Count() == 1)
                {
                    found = true;
                    ToDoActivity response = iter.First();
                    Assert.AreEqual(find.id, response.id);
                }
            }

            Assert.IsTrue(found);
        }

        /// <summary>
        /// Validate multiple partition query
        /// </summary>
        [TestMethod]
        public async Task ItemMultiplePartitionOrderByQueryStream()
        {
            CultureInfo defaultCultureInfo = System.Threading.Thread.CurrentThread.CurrentCulture;

            CultureInfo[] cultureInfoList = new CultureInfo[]
            {
                defaultCultureInfo,
                System.Globalization.CultureInfo.GetCultureInfo("fr-FR")
            };

            IList<ToDoActivity> deleteList = await ToDoActivity.CreateRandomItems(
                this.Container, 
                300, 
                randomPartitionKey: true,
                randomTaskNumber: true);

            try
            {
                foreach (CultureInfo cultureInfo in cultureInfoList)
                {
                    System.Threading.Thread.CurrentThread.CurrentCulture = cultureInfo;

                    QueryDefinition sql = new QueryDefinition("SELECT * FROM toDoActivity t ORDER BY t.taskNum ");

                    QueryRequestOptions requestOptions = new QueryRequestOptions()
                    {
                        MaxBufferedItemCount = 10,
                        ResponseContinuationTokenLimitInKb = 500,
                        MaxConcurrency = 5,
                        MaxItemCount = 1,
                    };

                    List<ToDoActivity> resultList = new List<ToDoActivity>();
                    double totalRequstCharge = 0;
                    FeedIterator feedIterator = this.Container.GetItemQueryStreamIterator(
                        sql,
                        requestOptions: requestOptions);

                    while (feedIterator.HasMoreResults)
                    {
                        ResponseMessage iter = await feedIterator.ReadNextAsync();
                        Assert.IsTrue(iter.IsSuccessStatusCode);
                        Assert.IsNull(iter.ErrorMessage);
                        totalRequstCharge += iter.Headers.RequestCharge;

                        ToDoActivity[] activities = TestCommon.SerializerCore.FromStream<CosmosFeedResponseUtil<ToDoActivity>>(iter.Content).Data.ToArray();
                        Assert.AreEqual(1, activities.Length);
                        ToDoActivity response = activities.First();
                        resultList.Add(response);
                    }

                    Assert.AreEqual(deleteList.Count, resultList.Count);
                    Assert.IsTrue(totalRequstCharge > 0);

                    List<ToDoActivity> verifiedOrderBy = deleteList.OrderBy(x => x.taskNum).ToList();
                    for (int i = 0; i < verifiedOrderBy.Count(); i++)
                    {
                        Assert.AreEqual(verifiedOrderBy[i].taskNum, resultList[i].taskNum);
                        Assert.AreEqual(verifiedOrderBy[i].id, resultList[i].id);
                    }
                }
            }
            finally
            {
                System.Threading.Thread.CurrentThread.CurrentCulture = defaultCultureInfo;
            }
        }

        /// <summary>
        /// Validate multiple partition query
        /// </summary>
        [TestMethod]
        public async Task ItemMultiplePartitionQueryStream()
        {
            IList<ToDoActivity> deleteList = await ToDoActivity.CreateRandomItems(this.Container, 101, randomPartitionKey: true);
            QueryDefinition sql = new QueryDefinition("SELECT * FROM toDoActivity t");

            QueryRequestOptions requestOptions = new QueryRequestOptions()
            {
                MaxConcurrency = 5,
                MaxItemCount = 5,
            };

            List<ToDoActivity> resultList = new List<ToDoActivity>();
            double totalRequstCharge = 0;
            FeedIterator feedIterator = this.Container.GetItemQueryStreamIterator(sql, requestOptions: requestOptions);
            while (feedIterator.HasMoreResults)
            {
                ResponseMessage iter = await feedIterator.ReadNextAsync();
                Assert.IsTrue(iter.IsSuccessStatusCode);
                Assert.IsNull(iter.ErrorMessage);
                totalRequstCharge += iter.Headers.RequestCharge;
                ToDoActivity[] response = TestCommon.SerializerCore.FromStream<CosmosFeedResponseUtil<ToDoActivity>>(iter.Content).Data.ToArray();
                Assert.IsTrue(response.Length <= 5);
                resultList.AddRange(response);
            }

            Assert.AreEqual(deleteList.Count, resultList.Count);
            Assert.IsTrue(totalRequstCharge > 0);

            List<ToDoActivity> verifiedOrderBy = deleteList.OrderBy(x => x.id).ToList();
            resultList = resultList.OrderBy(x => x.id).ToList();
            for (int i = 0; i < verifiedOrderBy.Count(); i++)
            {
                Assert.AreEqual(verifiedOrderBy[i].taskNum, resultList[i].taskNum);
                Assert.AreEqual(verifiedOrderBy[i].id, resultList[i].id);
            }
        }

        /// <summary>
        /// Validate multiple partition query
        /// </summary>
        [TestMethod]
        public async Task ItemSinglePartitionQueryStream()
        {
            //Create a 101 random items with random guid PK values
            IList<ToDoActivity> deleteList = await ToDoActivity.CreateRandomItems(this.Container, pkCount: 101, perPKItemCount: 1, randomPartitionKey: true);

            // Create 10 items with same pk value
            IList<ToDoActivity> findItems = await ToDoActivity.CreateRandomItems(this.Container, pkCount: 1, perPKItemCount: 10, randomPartitionKey: false);

            string findPkValue = findItems.First().pk;
            QueryDefinition sql = new QueryDefinition("SELECT * FROM toDoActivity t where t.pk = @pkValue").WithParameter("@pkValue", findPkValue);


            double totalRequstCharge = 0;
            FeedIterator setIterator = this.Container.GetItemQueryStreamIterator(
                sql,
                requestOptions: new QueryRequestOptions()
                {
                    MaxConcurrency = 1,
                    PartitionKey = new Cosmos.PartitionKey(findPkValue),
                });

            List<ToDoActivity> foundItems = new List<ToDoActivity>();
            while (setIterator.HasMoreResults)
            {
                ResponseMessage iter = await setIterator.ReadNextAsync();
                Assert.IsTrue(iter.IsSuccessStatusCode);
                Assert.IsNull(iter.ErrorMessage);
                totalRequstCharge += iter.Headers.RequestCharge;
                Collection<ToDoActivity> response = TestCommon.SerializerCore.FromStream<CosmosFeedResponseUtil<ToDoActivity>>(iter.Content).Data;
                foundItems.AddRange(response);
            }

            Assert.AreEqual(findItems.Count, foundItems.Count);
            Assert.IsFalse(foundItems.Any(x => !string.Equals(x.pk, findPkValue)), "All the found items should have the same PK value");
            Assert.IsTrue(totalRequstCharge > 0);
        }

        [TestMethod]
        public async Task EpkPointReadTest()
        {
            string pk = Guid.NewGuid().ToString();
            string epk = new PartitionKey(pk)
                            .InternalKey
                            .GetEffectivePartitionKeyString(this.containerSettings.PartitionKey);

            Dictionary<string, object> properties = new Dictionary<string, object>()
            {
                { WFConstants.BackendHeaders.EffectivePartitionKeyString, epk },
            };

            ItemRequestOptions itemRequestOptions = new ItemRequestOptions
            {
                IsEffectivePartitionKeyRouting = true,
                Properties = properties,
            };

            ResponseMessage response = await this.Container.ReadItemStreamAsync(
                Guid.NewGuid().ToString(),
                Cosmos.PartitionKey.Null,
                itemRequestOptions);

            // Ideally it should be NotFound
            // BadReqeust bcoz collection is regular and not binary 
            Assert.AreEqual(HttpStatusCode.BadRequest, response.StatusCode);

            await this.Container.CreateItemAsync<dynamic>(new { id = Guid.NewGuid().ToString(), pk = "test" });
            epk = new PartitionKey("test")
                           .InternalKey
                           .GetEffectivePartitionKeyString(this.containerSettings.PartitionKey);

            properties = new Dictionary<string, object>()
            {
                { WFConstants.BackendHeaders.EffectivePartitionKeyString, epk },
            };

            QueryRequestOptions queryRequestOptions = new QueryRequestOptions
            {
                IsEffectivePartitionKeyRouting = true,
                Properties = properties,
            };

            using (FeedIterator<dynamic> resultSet = this.Container.GetItemQueryIterator<dynamic>(
                    queryText: "SELECT * FROM root",
                    requestOptions: queryRequestOptions))
            {
                FeedResponse<dynamic> feedresponse = await resultSet.ReadNextAsync();
                Assert.IsNotNull(feedresponse.Resource);
                Assert.AreEqual(1, feedresponse.Count());
            }

        }

        /// <summary>
        /// Validate that if the EPK is set in the options that only a single range is selected.
        /// </summary>
        [TestMethod]
        public async Task ItemEpkQuerySingleKeyRangeValidation()
        {
            ContainerInternal container = null;
            try
            {
                // Create a container large enough to have at least 2 partitions
                ContainerResponse containerResponse = await this.database.CreateContainerAsync(
                    id: Guid.NewGuid().ToString(),
                    partitionKeyPath: "/pk",
                    throughput: 15000);
                container = (ContainerInlineCore)containerResponse;

                // Get all the partition key ranges to verify there is more than one partition
                IRoutingMapProvider routingMapProvider = await this.cosmosClient.DocumentClient.GetPartitionKeyRangeCacheAsync(NoOpTrace.Singleton);
                IReadOnlyList<PartitionKeyRange> ranges = await routingMapProvider.TryGetOverlappingRangesAsync(
                    containerResponse.Resource.ResourceId,
                    new Documents.Routing.Range<string>("00", "FF", isMaxInclusive: true, isMinInclusive: true),
                    NoOpTrace.Singleton,
                    forceRefresh: false);

                // If this fails the RUs of the container needs to be increased to ensure at least 2 partitions.
                Assert.IsTrue(ranges.Count > 1, " RUs of the container needs to be increased to ensure at least 2 partitions.");

                ContainerQueryProperties containerQueryProperties = new ContainerQueryProperties(
                    containerResponse.Resource.ResourceId,
                    null,
                    containerResponse.Resource.PartitionKey);

                // There should only be one range since the EPK option is set.
                List<PartitionKeyRange> partitionKeyRanges = await CosmosQueryExecutionContextFactory.GetTargetPartitionKeyRangesAsync(
                    queryClient: new CosmosQueryClientCore(container.ClientContext, container),
                    resourceLink: container.LinkUri,
                    partitionedQueryExecutionInfo: null,
                    containerQueryProperties: containerQueryProperties,
                    properties: new Dictionary<string, object>()
                    {
                        {"x-ms-effective-partition-key-string", "AA" }
                    },
                    feedRangeInternal: null,
                    trace: NoOpTrace.Singleton);

                Assert.IsTrue(partitionKeyRanges.Count == 1, "Only 1 partition key range should be selected since the EPK option is set.");
            }
            finally
            {
                if (container != null)
                {
                    await container.DeleteContainerStreamAsync();
                }
            }
        }

        /// <summary>
        /// Validate multiple partition query
        /// </summary>
        [TestMethod]
        public async Task ItemQueryStreamSerializationSetting()
        {
            IList<ToDoActivity> deleteList = await ToDoActivity.CreateRandomItems(
                container: this.Container, 
                pkCount: 101, 
                randomTaskNumber: true);

            QueryDefinition sql = new QueryDefinition("SELECT * FROM toDoActivity t ORDER BY t.taskNum");

            CosmosSerializationFormatOptions options = new CosmosSerializationFormatOptions(
                ContentSerializationFormat.CosmosBinary.ToString(),
                (content) => JsonNavigator.Create(content),
                () => JsonWriter.Create(JsonSerializationFormat.Binary));

            QueryRequestOptions requestOptions = new QueryRequestOptions()
            {
                CosmosSerializationFormatOptions = options,
                MaxConcurrency = 5,
                MaxItemCount = 5,
            };

            List<ToDoActivity> resultList = new List<ToDoActivity>();
            double totalRequstCharge = 0;
            FeedIterator feedIterator = this.Container.GetItemQueryStreamIterator(
                sql,
                requestOptions: requestOptions);

            while (feedIterator.HasMoreResults)
            {
                ResponseMessage response = await feedIterator.ReadNextAsync();
                Assert.IsTrue(response.IsSuccessStatusCode);
                Assert.IsNull(response.ErrorMessage);
                totalRequstCharge += response.Headers.RequestCharge;

                //Copy the stream and check that the first byte is the correct value
                MemoryStream memoryStream = new MemoryStream();
                response.Content.CopyTo(memoryStream);
                byte[] content = memoryStream.ToArray();
                response.Content.Position = 0;

                // Examine the first buffer byte to determine the serialization format
                byte firstByte = content[0];
                Assert.AreEqual(128, firstByte);
                Assert.AreEqual(JsonSerializationFormat.Binary, (JsonSerializationFormat)firstByte);

                IJsonReader reader = JsonReader.Create(content);
                IJsonWriter textWriter = JsonWriter.Create(JsonSerializationFormat.Text);
                reader.WriteAll(textWriter);
                string json = Encoding.UTF8.GetString(textWriter.GetResult().ToArray());
                Assert.IsNotNull(json);
                ToDoActivity[] responseActivities = JsonConvert.DeserializeObject<CosmosFeedResponseUtil<ToDoActivity>>(json).Data.ToArray();
                Assert.IsTrue(responseActivities.Length <= 5);
                resultList.AddRange(responseActivities);
            }

            Assert.AreEqual(deleteList.Count, resultList.Count);
            Assert.IsTrue(totalRequstCharge > 0);

            List<ToDoActivity> verifiedOrderBy = deleteList.OrderBy(x => x.taskNum).ToList();
            for (int i = 0; i < verifiedOrderBy.Count(); i++)
            {
                Assert.AreEqual(verifiedOrderBy[i].taskNum, resultList[i].taskNum);
                Assert.AreEqual(verifiedOrderBy[i].id, resultList[i].id);
            }
        }

        /// <summary>
        /// Validate that the max item count works correctly.
        /// </summary>
        /// <returns></returns>
        [TestMethod]
        public async Task ValidateMaxItemCountOnItemQuery()
        {
            IList<ToDoActivity> deleteList = await ToDoActivity.CreateRandomItems(container: this.Container, pkCount: 1, perPKItemCount: 6, randomPartitionKey: false);

            ToDoActivity toDoActivity = deleteList.First();
            QueryDefinition sql = new QueryDefinition(
                "select * from toDoActivity t where t.pk = @pk")
                .WithParameter("@pk", toDoActivity.pk);

            // Test max size at 1
            FeedIterator<ToDoActivity> feedIterator = this.Container.GetItemQueryIterator<ToDoActivity>(
                sql,
                requestOptions: new QueryRequestOptions()
                {
                    MaxItemCount = 1,
                    PartitionKey = new Cosmos.PartitionKey(toDoActivity.pk),
                });

            while (feedIterator.HasMoreResults)
            {
                FeedResponse<ToDoActivity> iter = await feedIterator.ReadNextAsync();
                Assert.AreEqual(1, iter.Count());
            }

            // Test max size at 2
            FeedIterator<ToDoActivity> setIteratorMax2 = this.Container.GetItemQueryIterator<ToDoActivity>(
                sql,
                requestOptions: new QueryRequestOptions()
                {
                    MaxItemCount = 2,
                    PartitionKey = new Cosmos.PartitionKey(toDoActivity.pk),
                });

            while (setIteratorMax2.HasMoreResults)
            {
                FeedResponse<ToDoActivity> iter = await setIteratorMax2.ReadNextAsync();
                Assert.AreEqual(2, iter.Count());
            }
        }

        /// <summary>
        /// Validate that the max item count works correctly.
        /// </summary>
        /// <returns></returns>
        [TestMethod]
        public async Task NegativeQueryTest()
        {
            await ToDoActivity.CreateRandomItems(container: this.Container, pkCount: 10, perPKItemCount: 20, randomPartitionKey: true);

            try
            {
                using (FeedIterator<dynamic> resultSet = this.Container.GetItemQueryIterator<dynamic>(
                    queryText: "SELECT r.id FROM root r WHERE r._ts > 0",
                    requestOptions: new QueryRequestOptions()
                    {
                        ResponseContinuationTokenLimitInKb = 0,
                        MaxItemCount = 10,
                        MaxConcurrency = 1
                    }))
                {
                    await resultSet.ReadNextAsync();
                }
                Assert.Fail("Expected query to fail");
            }
            catch (CosmosException exception) when (exception.StatusCode == HttpStatusCode.BadRequest)
            {
                Assert.IsTrue(exception.Message.Contains("continuation token limit specified is not large enough"), exception.Message);
            }

            try
            {
                using (FeedIterator<dynamic> resultSet = this.Container.GetItemQueryIterator<dynamic>(
                    queryText: "SELECT r.id FROM root r WHERE r._ts >!= 0",
                    requestOptions: new QueryRequestOptions() { MaxConcurrency = 1 }))
                {
                    await resultSet.ReadNextAsync();
                }
                Assert.Fail("Expected query to fail");
            }
            catch (CosmosException exception) when (exception.StatusCode == HttpStatusCode.BadRequest)
            {
                Assert.IsTrue(exception.Message.Contains("Syntax error, incorrect syntax near"), exception.Message);
            }
        }

        [TestMethod]
        public async Task ItemRequestOptionAccessConditionTest()
        {
            // Create an item
            ToDoActivity testItem = (await ToDoActivity.CreateRandomItems(this.Container, 1, randomPartitionKey: true)).First();

            ItemRequestOptions itemRequestOptions = new ItemRequestOptions()
            {
                IfMatchEtag = Guid.NewGuid().ToString(),
            };

            using (ResponseMessage responseMessage = await this.Container.UpsertItemStreamAsync(
                    streamPayload: TestCommon.SerializerCore.ToStream<ToDoActivity>(testItem),
                    partitionKey: new Cosmos.PartitionKey(testItem.pk),
                    requestOptions: itemRequestOptions))
            {
                Assert.IsNotNull(responseMessage);
                Assert.IsNull(responseMessage.Content);
                Assert.AreEqual(HttpStatusCode.PreconditionFailed, responseMessage.StatusCode, responseMessage.ErrorMessage);
                Assert.AreNotEqual(responseMessage.Headers.ActivityId, Guid.Empty);
                Assert.IsTrue(responseMessage.Headers.RequestCharge > 0);
                Assert.IsFalse(string.IsNullOrEmpty(responseMessage.ErrorMessage));
                Assert.IsTrue(responseMessage.ErrorMessage.Contains("One of the specified pre-condition is not met"));
            }

            try
            {
                ItemResponse<ToDoActivity> response = await this.Container.UpsertItemAsync<ToDoActivity>(
                    item: testItem,
                    requestOptions: itemRequestOptions);
                Assert.Fail("Access condition should have failed");
            }
            catch (CosmosException e)
            {
                Assert.IsNotNull(e);
                Assert.AreEqual(HttpStatusCode.PreconditionFailed, e.StatusCode, e.Message);
                Assert.AreNotEqual(e.ActivityId, Guid.Empty);
                Assert.IsTrue(e.RequestCharge > 0);
                string expectedResponseBody = $"{Environment.NewLine}Errors : [{Environment.NewLine}  \"One of the specified pre-condition is not met. Learn more: https://aka.ms/CosmosDB/sql/errors/precondition-failed\"{Environment.NewLine}]{Environment.NewLine}";
                Assert.AreEqual(expectedResponseBody, e.ResponseBody);
                string expectedMessage = $"Response status code does not indicate success: PreconditionFailed (412); Substatus: 0; ActivityId: {e.ActivityId}; Reason: ({expectedResponseBody});";
                Assert.AreEqual(expectedMessage, e.Message);
            }
            finally
            {
                ItemResponse<ToDoActivity> deleteResponse = await this.Container.DeleteItemAsync<ToDoActivity>(partitionKey: new Cosmos.PartitionKey(testItem.pk), id: testItem.id);
                Assert.IsNotNull(deleteResponse);
            }
        }

        [TestMethod]
        public async Task ItemReplaceAsyncTest()
        {
            // Create an item
            ToDoActivity testItem = (await ToDoActivity.CreateRandomItems(this.Container, 1, randomPartitionKey: true)).First();

            string originalId = testItem.id;
            testItem.id = Guid.NewGuid().ToString();

            ItemResponse<ToDoActivity> response = await this.Container.ReplaceItemAsync<ToDoActivity>(
                id: originalId,
                item: testItem);

            Assert.AreEqual(testItem.id, response.Resource.id);
            Assert.AreNotEqual(originalId, response.Resource.id);

            string originalStatus = testItem.pk;
            testItem.pk = Guid.NewGuid().ToString();

            try
            {
                response = await this.Container.ReplaceItemAsync<ToDoActivity>(
                id: testItem.id,
                partitionKey: new Cosmos.PartitionKey(originalStatus),
                item: testItem);
                Assert.Fail("Replace changing partition key is not supported.");
            }
            catch (CosmosException ce)
            {
                Assert.AreEqual((HttpStatusCode)400, ce.StatusCode);
            }
        }

        [TestMethod]
        public async Task ItemPatchFailureTest()
        {
            // Create an item
            ToDoActivity testItem = (await ToDoActivity.CreateRandomItems(this.Container, 1, randomPartitionKey: true)).First();
            ContainerInternal containerInternal = (ContainerInternal)this.Container;

            List<PatchOperation> patchOperations = new List<PatchOperation>
            {
                PatchOperation.Add("/nonExistentParent/Child", "bar"),
                PatchOperation.Remove("/cost")
            };

            // item does not exist - 404 Resource Not Found error
            try
            {
                await containerInternal.PatchItemAsync<ToDoActivity>(
                    id: Guid.NewGuid().ToString(),
                    partitionKey: new Cosmos.PartitionKey(testItem.pk),
                    patchOperations: patchOperations);

                Assert.Fail("Patch operation should fail if the item doesn't exist.");
            }
            catch (CosmosException ex)
            {
                Assert.AreEqual(HttpStatusCode.NotFound, ex.StatusCode);
                Assert.IsTrue(ex.Message.Contains("Resource Not Found"));
                Assert.IsTrue(ex.Message.Contains("https://aka.ms/cosmosdb-tsg-not-found"));
                CosmosItemTests.ValidateCosmosException(ex);
            }

            // adding a child when parent / ancestor does not exist - 400 BadRequest response
            try
            {
                await containerInternal.PatchItemAsync<ToDoActivity>(
                    id: testItem.id,
                    partitionKey: new Cosmos.PartitionKey(testItem.pk),
                    patchOperations: patchOperations);

                Assert.Fail("Patch operation should fail for malformed PatchSpecification.");
            }
            catch (CosmosException ex)
            {
                Assert.AreEqual(HttpStatusCode.BadRequest, ex.StatusCode);
                Assert.IsTrue(ex.Message.Contains(@"For Operation(1): Add Operation can only create a child object of an existing node(array or object) and cannot create path recursively, no path found beyond: 'nonExistentParent'. Learn more: https:\/\/aka.ms\/cosmosdbpatchdocs"), ex.Message);
                CosmosItemTests.ValidateCosmosException(ex);
            }

            // precondition failure - 412 response
            PatchItemRequestOptions requestOptions = new PatchItemRequestOptions()
            {
                IfMatchEtag = Guid.NewGuid().ToString()
            };

            try
            {
                await containerInternal.PatchItemAsync<ToDoActivity>(
                    id: testItem.id,
                    partitionKey: new Cosmos.PartitionKey(testItem.pk),
                    patchOperations: patchOperations,
                    requestOptions);

                Assert.Fail("Patch operation should fail in case of pre-condition failure.");
            }
            catch (CosmosException ex)
            {
                Assert.AreEqual(HttpStatusCode.PreconditionFailed, ex.StatusCode);
                Assert.IsTrue(ex.Message.Contains("One of the specified pre-condition is not met"));
                CosmosItemTests.ValidateCosmosException(ex);
            }
        }

        [TestMethod]
        public async Task ItemPatchSuccessTest()
        {
            // Create an item
            ToDoActivity testItem = (await ToDoActivity.CreateRandomItems(this.Container, 1, randomPartitionKey: true)).First();
            ContainerInternal containerInternal = (ContainerInternal)this.Container;

            int originalTaskNum = testItem.taskNum;
            int newTaskNum = originalTaskNum + 1;
            //Int16 one = 1;

            Assert.IsNull(testItem.children[1].pk);
            List<PatchOperation> patchOperations = new List<PatchOperation>()
            {
                PatchOperation.Set("/children/0/description", "testSet"),
                PatchOperation.Add("/children/1/pk", "patched"),
                PatchOperation.Remove("/description"),
                PatchOperation.Replace("/taskNum", newTaskNum),
                //PatchOperation.Increment("/taskNum", one)

                PatchOperation.Set<object>("/children/1/nullableInt",null)
            };

            // without content response
            PatchItemRequestOptions requestOptions = new PatchItemRequestOptions()
            {
                EnableContentResponseOnWrite = false
            };

            ItemResponse<ToDoActivity> response = await containerInternal.PatchItemAsync<ToDoActivity>(
                id: testItem.id,
                partitionKey: new Cosmos.PartitionKey(testItem.pk),
                patchOperations: patchOperations,
                requestOptions);

            Assert.AreEqual(HttpStatusCode.OK, response.StatusCode);
            Assert.IsNull(response.Resource);

            // read resource to validate the patch operation
            response = await containerInternal.ReadItemAsync<ToDoActivity>(
                testItem.id,
                partitionKey: new Cosmos.PartitionKey(testItem.pk));

            Assert.AreEqual(HttpStatusCode.OK, response.StatusCode);
            Assert.IsNotNull(response.Resource);
            Assert.AreEqual("testSet", response.Resource.children[0].description);
            Assert.AreEqual("patched", response.Resource.children[1].pk);
            Assert.IsNull(response.Resource.description);
            Assert.AreEqual(newTaskNum, response.Resource.taskNum);
            Assert.IsNull(response.Resource.children[1].nullableInt);

            patchOperations.Clear();
            patchOperations.Add(PatchOperation.Add("/children/0/cost", 1));
            //patchOperations.Add(PatchOperation.Set("/random", value));
            // with content response
            response = await containerInternal.PatchItemAsync<ToDoActivity>(
                id: testItem.id,
                partitionKey: new Cosmos.PartitionKey(testItem.pk),
                patchOperations: patchOperations);

            Assert.AreEqual(HttpStatusCode.OK, response.StatusCode);
            Assert.IsNotNull(response.Resource);
            Assert.AreEqual(1, response.Resource.children[0].cost);

            patchOperations.Clear();
            patchOperations.Add(PatchOperation.Set<object>("/children/0/id", null));
            // with content response
            response = await containerInternal.PatchItemAsync<ToDoActivity>(
                id: testItem.id,
                partitionKey: new Cosmos.PartitionKey(testItem.pk),
                patchOperations: patchOperations);

            Assert.AreEqual(HttpStatusCode.OK, response.StatusCode);
            Assert.IsNotNull(response.Resource);
            Assert.AreEqual(null, response.Resource.children[0].id);
        }

        [TestMethod]
        public async Task PatchItemStreamTest()
        {
            ToDoActivity testItem = ToDoActivity.CreateRandomToDoActivity();
            ContainerInternal containerInternal = (ContainerInternal)this.Container;

            List<PatchOperation> patchOperations = new List<PatchOperation>()
            {
                PatchOperation.Add("/children/1/pk", "patched"),
                PatchOperation.Remove("/description"),
                PatchOperation.Replace("/taskNum", testItem.taskNum+1)
            };

            PatchItemRequestOptions requestOptions = new PatchItemRequestOptions()
            {
                FilterPredicate = "from root where root.x = 3"
            };

            // Patch a non-existing item. It should fail, and not throw an exception.
            using (ResponseMessage response = await containerInternal.PatchItemStreamAsync(
                partitionKey: new Cosmos.PartitionKey(testItem.pk),
                id: testItem.id,
                patchOperations: patchOperations,
                requestOptions: requestOptions))
            {
                Assert.IsFalse(response.IsSuccessStatusCode);
                Assert.IsNotNull(response);
                Assert.AreEqual(HttpStatusCode.NotFound, response.StatusCode, response.ErrorMessage);
            }

            using (Stream stream = TestCommon.SerializerCore.ToStream<ToDoActivity>(testItem))
            {
                // Create the item
                using (ResponseMessage response = await this.Container.CreateItemStreamAsync(partitionKey: new Cosmos.PartitionKey(testItem.pk), streamPayload: stream))
                {
                    Assert.IsNotNull(response);
                    Assert.AreEqual(HttpStatusCode.Created, response.StatusCode);
                }
            }

            // Patch
            using (ResponseMessage response = await containerInternal.PatchItemStreamAsync(partitionKey: new Cosmos.PartitionKey(testItem.pk), id: testItem.id, patchOperations: patchOperations))
            {
                Assert.IsNotNull(response);
                Assert.AreEqual(HttpStatusCode.OK, response.StatusCode);
            }

            // Read and validate
            ItemResponse<ToDoActivity> itemResponse = await this.Container.ReadItemAsync<ToDoActivity>(testItem.id, partitionKey: new Cosmos.PartitionKey(testItem.pk));
            Assert.AreEqual(HttpStatusCode.OK, itemResponse.StatusCode);
            Assert.IsNotNull(itemResponse.Resource);
            Assert.AreEqual("patched", itemResponse.Resource.children[1].pk);
            Assert.IsNull(itemResponse.Resource.description);
            Assert.AreEqual(testItem.taskNum + 1, itemResponse.Resource.taskNum);

            // Delete
            using (ResponseMessage deleteResponse = await this.Container.DeleteItemStreamAsync(partitionKey: new Cosmos.PartitionKey(testItem.pk), id: testItem.id))
            {
                Assert.IsNotNull(deleteResponse);
                Assert.AreEqual(deleteResponse.StatusCode, HttpStatusCode.NoContent);
            }
        }

        [TestMethod]
        public async Task ContainerRecreateScenarioGatewayTest()
        {
            ContainerResponse response = await this.database.CreateContainerAsync(
                        new ContainerProperties(id: Guid.NewGuid().ToString(), partitionKeyPath: "/pk"));

            Container createdContainer = (ContainerInlineCore)response;

            CosmosClient client1 = TestCommon.CreateCosmosClient(useGateway: true);
            CosmosClient client2 = TestCommon.CreateCosmosClient(useGateway: true);

            Container container1 = client1.GetContainer(this.database.Id, createdContainer.Id);
            Container container2 = client2.GetContainer(this.database.Id, createdContainer.Id);
            Cosmos.Database database2 = client2.GetDatabase(this.database.Id);

            ToDoActivity item = ToDoActivity.CreateRandomToDoActivity("pk2002", "id2002");
            await container1.CreateItemAsync<ToDoActivity>(item);

            await container2.DeleteContainerAsync();
            await database2.CreateContainerAsync(createdContainer.Id, "/pk");

            container2 = database2.GetContainer(this.Container.Id);
            await container2.CreateItemAsync<ToDoActivity>(item);

            // should not throw exception
            await this.Container.ReadItemAsync<ToDoActivity>("id2002", new Cosmos.PartitionKey("pk2002"));
        }

        [Ignore]
        [TestMethod]
        public async Task BatchPatchConditionTest()
        {
            ToDoActivity testItem = ToDoActivity.CreateRandomToDoActivity();
            ContainerInternal containerInternal = (ContainerInternal)this.Container;

            using (Stream stream = TestCommon.SerializerCore.ToStream<ToDoActivity>(testItem))
            {
                // Create the item
                using (ResponseMessage response = await this.Container.CreateItemStreamAsync(partitionKey: new Cosmos.PartitionKey(testItem.pk), streamPayload: stream))
                {
                    Assert.IsNotNull(response);
                    Assert.AreEqual(HttpStatusCode.Created, response.StatusCode);
                }
            }

            List<PatchOperation> patchOperations = new List<PatchOperation>()
            {
                PatchOperation.Add("/children/1/pk", "patched"),
                PatchOperation.Remove("/description"),
                PatchOperation.Add("/taskNum", 8)
            };

            using (ResponseMessage response = await containerInternal.PatchItemStreamAsync(partitionKey: new Cosmos.PartitionKey(testItem.pk), id: testItem.id, patchOperations: patchOperations))
            {
                Assert.IsNotNull(response);
                Assert.AreEqual(HttpStatusCode.OK, response.StatusCode);
            }

            List<PatchOperation> patchOperationsUpdateTaskNum12 = new List<PatchOperation>()
            {
                PatchOperation.Replace("/taskNum", 12)
            };

            TransactionalBatchPatchItemRequestOptions requestOptionsFalse = new TransactionalBatchPatchItemRequestOptions()
            {
                FilterPredicate = "from c where c.taskNum = 3"
            };

            TransactionalBatchInternal transactionalBatchInternalFalse = (TransactionalBatchInternal)containerInternal.CreateTransactionalBatch(new Cosmos.PartitionKey(testItem.pk));
            transactionalBatchInternalFalse.PatchItem(id: testItem.id, patchOperationsUpdateTaskNum12, requestOptionsFalse);
            using (TransactionalBatchResponse batchResponse = await transactionalBatchInternalFalse.ExecuteAsync())
            {
                Assert.IsNotNull(batchResponse);
                Assert.AreEqual(HttpStatusCode.PreconditionFailed, batchResponse.StatusCode);
            }

            {
                // Read and validate
                ItemResponse<ToDoActivity> itemResponsemid = await this.Container.ReadItemAsync<ToDoActivity>(testItem.id, partitionKey: new Cosmos.PartitionKey(testItem.pk));
                Assert.AreEqual(HttpStatusCode.OK, itemResponsemid.StatusCode);
                Assert.IsNotNull(itemResponsemid.Resource);
                Assert.AreEqual("patched", itemResponsemid.Resource.children[1].pk);
                Assert.IsNull(itemResponsemid.Resource.description);
                Assert.AreEqual(8, itemResponsemid.Resource.taskNum);
            }

            List<PatchOperation> patchOperationsUpdateTaskNum14 = new List<PatchOperation>()
            {
                PatchOperation.Increment("/taskNum", 6)
            };

            TransactionalBatchPatchItemRequestOptions requestOptionsTrue = new TransactionalBatchPatchItemRequestOptions()
            {
                FilterPredicate = "from root where root.taskNum = 8"
            };

            TransactionalBatchInternal transactionalBatchInternalTrue = (TransactionalBatchInternal)containerInternal.CreateTransactionalBatch(new Cosmos.PartitionKey(testItem.pk));
            transactionalBatchInternalTrue.PatchItem(id: testItem.id, patchOperationsUpdateTaskNum14, requestOptionsTrue);
            using (TransactionalBatchResponse batchResponse = await transactionalBatchInternalTrue.ExecuteAsync())
            {
                Assert.IsNotNull(batchResponse);
                Assert.AreEqual(HttpStatusCode.OK, batchResponse.StatusCode);
            }

            // Read and validate
            ItemResponse<ToDoActivity> itemResponse = await this.Container.ReadItemAsync<ToDoActivity>(testItem.id, partitionKey: new Cosmos.PartitionKey(testItem.pk));
            Assert.AreEqual(HttpStatusCode.OK, itemResponse.StatusCode);
            Assert.IsNotNull(itemResponse.Resource);
            Assert.AreEqual("patched", itemResponse.Resource.children[1].pk);
            Assert.IsNull(itemResponse.Resource.description);
            Assert.AreEqual(14, itemResponse.Resource.taskNum);

            // Delete
            using (ResponseMessage deleteResponse = await this.Container.DeleteItemStreamAsync(partitionKey: new Cosmos.PartitionKey(testItem.pk), id: testItem.id))
            {
                Assert.IsNotNull(deleteResponse);
                Assert.AreEqual(deleteResponse.StatusCode, HttpStatusCode.NoContent);
            }
        }

        [Ignore]
        [TestMethod]
        public async Task PatchConditionTest()
        {
            ToDoActivity testItem = ToDoActivity.CreateRandomToDoActivity();
            ContainerInternal containerInternal = (ContainerInternal)this.Container;

            using (Stream stream = TestCommon.SerializerCore.ToStream<ToDoActivity>(testItem))
            {
                // Create the item
                using (ResponseMessage response = await this.Container.CreateItemStreamAsync(partitionKey: new Cosmos.PartitionKey(testItem.pk), streamPayload: stream))
                {
                    Assert.IsNotNull(response);
                    Assert.AreEqual(HttpStatusCode.Created, response.StatusCode);
                }
            }

            List<PatchOperation> patchOperations = new List<PatchOperation>()
            {
                PatchOperation.Add("/children/1/pk", "patched"),
                PatchOperation.Remove("/description"),
                PatchOperation.Add("/taskNum", 8)
            };

            // Patch
            using (ResponseMessage response = await containerInternal.PatchItemStreamAsync(partitionKey: new Cosmos.PartitionKey(testItem.pk), id: testItem.id, patchOperations: patchOperations))
            {
                Assert.IsNotNull(response);
                Assert.AreEqual(HttpStatusCode.OK, response.StatusCode);
            }

            List<PatchOperation> patchOperationsUpdateTaskNum12 = new List<PatchOperation>()
            {
                PatchOperation.Replace("/taskNum", 12)
            };

            PatchItemRequestOptions requestOptionsFalse = new PatchItemRequestOptions()
            {
                FilterPredicate = "from c where c.taskNum = 3"
            };

            // Patch that fails due to condition not met.
            using (ResponseMessage response = await containerInternal.PatchItemStreamAsync(partitionKey: new Cosmos.PartitionKey(testItem.pk), id: testItem.id, patchOperations: patchOperationsUpdateTaskNum12, requestOptions: requestOptionsFalse))
            {
                Assert.IsNotNull(response);
                Assert.AreEqual(HttpStatusCode.PreconditionFailed, response.StatusCode);
            }

            {
                // Read and validate
                ItemResponse<ToDoActivity> itemResponsemid = await this.Container.ReadItemAsync<ToDoActivity>(testItem.id, partitionKey: new Cosmos.PartitionKey(testItem.pk));
                Assert.AreEqual(HttpStatusCode.OK, itemResponsemid.StatusCode);
                Assert.IsNotNull(itemResponsemid.Resource);
                Assert.AreEqual("patched", itemResponsemid.Resource.children[1].pk);
                Assert.IsNull(itemResponsemid.Resource.description);
                Assert.AreEqual(8, itemResponsemid.Resource.taskNum);
            }

            List<PatchOperation> patchOperationsUpdateTaskNum14 = new List<PatchOperation>()
            {
                PatchOperation.Increment("/taskNum", 6)
            };

            PatchItemRequestOptions requestOptionsTrue = new PatchItemRequestOptions()
            {
                FilterPredicate = "from root where root.taskNum = 8"
            };

            // Patch
            using (ResponseMessage response = await containerInternal.PatchItemStreamAsync(partitionKey: new Cosmos.PartitionKey(testItem.pk), id: testItem.id, patchOperations: patchOperationsUpdateTaskNum14, requestOptions: requestOptionsTrue))
            {
                Assert.IsNotNull(response);
                Assert.AreEqual(HttpStatusCode.OK, response.StatusCode);
            }

            // Read and validate
            ItemResponse<ToDoActivity> itemResponse = await this.Container.ReadItemAsync<ToDoActivity>(testItem.id, partitionKey: new Cosmos.PartitionKey(testItem.pk));
            Assert.AreEqual(HttpStatusCode.OK, itemResponse.StatusCode);
            Assert.IsNotNull(itemResponse.Resource);
            Assert.AreEqual("patched", itemResponse.Resource.children[1].pk);
            Assert.IsNull(itemResponse.Resource.description);
            Assert.AreEqual(14, itemResponse.Resource.taskNum);

            // Delete
            using (ResponseMessage deleteResponse = await this.Container.DeleteItemStreamAsync(partitionKey: new Cosmos.PartitionKey(testItem.pk), id: testItem.id))
            {
                Assert.IsNotNull(deleteResponse);
                Assert.AreEqual(deleteResponse.StatusCode, HttpStatusCode.NoContent);
            }
        }

        [Ignore]
        [TestMethod]
        public async Task ItemPatchViaGatewayTest()
        {
            CosmosClient gatewayClient = TestCommon.CreateCosmosClient(useGateway: true);
            Container gatewayContainer = gatewayClient.GetContainer(this.database.Id, this.Container.Id);
            ContainerInternal containerInternal = (ContainerInternal)gatewayContainer;

            // Create an item
            ToDoActivity testItem = (await ToDoActivity.CreateRandomItems(gatewayContainer, 1, randomPartitionKey: true)).First();

            int originalTaskNum = testItem.taskNum;
            int newTaskNum = originalTaskNum + 1;

            Assert.IsNull(testItem.children[1].pk);

            List<PatchOperation> patchOperations = new List<PatchOperation>()
            {
                PatchOperation.Add("/children/1/pk", "patched"),
                PatchOperation.Remove("/description"),
                PatchOperation.Replace("/taskNum", newTaskNum)
            };

            ItemResponse<ToDoActivity> response = await containerInternal.PatchItemAsync<ToDoActivity>(
                id: testItem.id,
                partitionKey: new Cosmos.PartitionKey(testItem.pk),
                patchOperations: patchOperations);

            Assert.AreEqual(HttpStatusCode.OK, response.StatusCode);
            Assert.IsNotNull(response.Resource);
            Assert.AreEqual("patched", response.Resource.children[1].pk);
            Assert.IsNull(response.Resource.description);
            Assert.AreEqual(newTaskNum, response.Resource.taskNum);
        }

        [TestMethod]
        public async Task ItemPatchCustomSerializerTest()
        {
            CosmosClientOptions clientOptions = new CosmosClientOptions()
            {
                Serializer = new CosmosJsonDotNetSerializer(
                    new JsonSerializerSettings()
                    {
                        DateFormatString = "dd / MM / yy hh:mm"
                    })
            };

            CosmosClient customSerializationClient = TestCommon.CreateCosmosClient(clientOptions);
            Container customSerializationContainer = customSerializationClient.GetContainer(this.database.Id, this.Container.Id);
            ContainerInternal containerInternal = (ContainerInternal)customSerializationContainer;

            ToDoActivity testItem = (await ToDoActivity.CreateRandomItems(customSerializationContainer, 1, randomPartitionKey: true)).First();

            PatchItemRequestOptions requestOptions = new PatchItemRequestOptions()
            {
                EnableContentResponseOnWrite = false
            };

            DateTime patchDate = new DateTime(2020, 07, 01, 01, 02, 03);
            Stream patchDateStreamInput = new CosmosJsonDotNetSerializer().ToStream(patchDate);
            string streamDateJson;
            using (Stream stream = new MemoryStream())
            {
                patchDateStreamInput.CopyTo(stream);
                stream.Position = 0;
                patchDateStreamInput.Position = 0;
                using (StreamReader streamReader = new StreamReader(stream))
                {
                    streamDateJson = streamReader.ReadToEnd();
                }
            }

            List<PatchOperation> patchOperations = new List<PatchOperation>()
            {
                PatchOperation.Add("/date", patchDate),
                PatchOperation.Add("/dateStream", patchDateStreamInput)
            };

            ItemResponse<dynamic> response = await containerInternal.PatchItemAsync<dynamic>(
                id: testItem.id,
                partitionKey: new Cosmos.PartitionKey(testItem.pk),
                patchOperations: patchOperations,
                requestOptions);

            JsonSerializerSettings jsonSettings = new JsonSerializerSettings();
            jsonSettings.DateFormatString = "dd / MM / yy hh:mm";
            string dateJson = JsonConvert.SerializeObject(patchDate, jsonSettings);

            Assert.AreEqual(HttpStatusCode.OK, response.StatusCode);

            // regular container
            response = await this.Container.ReadItemAsync<dynamic>(
                testItem.id,
                partitionKey: new Cosmos.PartitionKey(testItem.pk));

            Assert.AreEqual(HttpStatusCode.OK, response.StatusCode);
            Assert.IsNotNull(response.Resource);
            Assert.IsTrue(dateJson.Contains(response.Resource["date"].ToString()));
            Assert.AreEqual(patchDate.ToString(), response.Resource["dateStream"].ToString());
            Assert.AreNotEqual(response.Resource["date"], response.Resource["dateStream"]);
        }

        [TestMethod]
        public async Task ItemPatchStreamInputTest()
        {
            dynamic testItem = new
            {
                id = "test",
                cost = (double?)null,
                totalCost = 98.2789,
                pk = "MyCustomStatus",
                taskNum = 4909,
                itemIds = new int[] { 1, 5, 10 },
                itemCode = new byte?[5] { 0x16, (byte)'\0', 0x3, null, (byte)'}' },
            };

            // Create item
            await this.Container.CreateItemAsync<dynamic>(item: testItem);
            ContainerInternal containerInternal = (ContainerInternal)this.Container;

            dynamic testItemUpdated = new
            {
                cost = 100,
                totalCost = 198.2789,
                taskNum = 4910,
                itemCode = new byte?[3] { 0x14, (byte)'\0', (byte)'{' }
            };

            CosmosJsonDotNetSerializer cosmosJsonDotNetSerializer = new CosmosJsonDotNetSerializer();

            List<PatchOperation> patchOperations = new List<PatchOperation>()
            {
                PatchOperation.Replace("/cost", cosmosJsonDotNetSerializer.ToStream(testItemUpdated.cost)),
                PatchOperation.Replace("/totalCost", cosmosJsonDotNetSerializer.ToStream(testItemUpdated.totalCost)),
                PatchOperation.Replace("/taskNum", cosmosJsonDotNetSerializer.ToStream(testItemUpdated.taskNum)),
                PatchOperation.Replace("/itemCode", cosmosJsonDotNetSerializer.ToStream(testItemUpdated.itemCode)),
            };

            ItemResponse<dynamic> response = await containerInternal.PatchItemAsync<dynamic>(
                id: testItem.id,
                partitionKey: new Cosmos.PartitionKey(testItem.pk),
                patchOperations: patchOperations);

            Assert.AreEqual(HttpStatusCode.OK, response.StatusCode);
            Assert.IsNotNull(response.Resource);

            Assert.AreEqual(testItemUpdated.cost.ToString(), response.Resource.cost.ToString());
            Assert.AreEqual(testItemUpdated.totalCost.ToString(), response.Resource.totalCost.ToString());
            Assert.AreEqual(testItemUpdated.taskNum.ToString(), response.Resource.taskNum.ToString());
            Assert.AreEqual(testItemUpdated.itemCode[0].ToString(), response.Resource.itemCode[0].ToString());
            Assert.AreEqual(testItemUpdated.itemCode[1].ToString(), response.Resource.itemCode[1].ToString());
            Assert.AreEqual(testItemUpdated.itemCode[2].ToString(), response.Resource.itemCode[2].ToString());
        }

        // Read write non partition Container item.
        [TestMethod]
        public async Task ReadNonPartitionItemAsync()
        {
            ContainerInternal fixedContainer = null;
            try
            {
                fixedContainer = await NonPartitionedContainerHelper.CreateNonPartitionedContainer(
                    this.database,
                    "ReadNonPartition" + Guid.NewGuid());

                await NonPartitionedContainerHelper.CreateItemInNonPartitionedContainer(fixedContainer, nonPartitionItemId);
                await NonPartitionedContainerHelper.CreateUndefinedPartitionItem((ContainerInlineCore)this.Container, undefinedPartitionItemId);

                ContainerResponse containerResponse = await fixedContainer.ReadContainerAsync();
                Assert.IsTrue(containerResponse.Resource.PartitionKey.Paths.Count > 0);
                Assert.AreEqual(PartitionKey.SystemKeyPath, containerResponse.Resource.PartitionKey.Paths[0]);

                //Reading item from fixed container with CosmosContainerSettings.NonePartitionKeyValue.
                ItemResponse<ToDoActivity> response = await fixedContainer.ReadItemAsync<ToDoActivity>(
                    partitionKey: Cosmos.PartitionKey.None,
                    id: nonPartitionItemId);

                Assert.IsNotNull(response.Resource);
                Assert.AreEqual(HttpStatusCode.OK, response.StatusCode);
                Assert.AreEqual(nonPartitionItemId, response.Resource.id);

                //Adding item to fixed container with CosmosContainerSettings.NonePartitionKeyValue.
                ToDoActivity itemWithoutPK = ToDoActivity.CreateRandomToDoActivity();
                ItemResponse<ToDoActivity> createResponseWithoutPk = await fixedContainer.CreateItemAsync<ToDoActivity>(
                 item: itemWithoutPK,
                 partitionKey: Cosmos.PartitionKey.None);

                Assert.IsNotNull(createResponseWithoutPk.Resource);
                Assert.AreEqual(HttpStatusCode.Created, createResponseWithoutPk.StatusCode);
                Assert.AreEqual(itemWithoutPK.id, createResponseWithoutPk.Resource.id);

                //Updating item on fixed container with CosmosContainerSettings.NonePartitionKeyValue.
                itemWithoutPK.pk = "updatedStatus";
                ItemResponse<ToDoActivity> updateResponseWithoutPk = await fixedContainer.ReplaceItemAsync<ToDoActivity>(
                 id: itemWithoutPK.id,
                 item: itemWithoutPK,
                 partitionKey: Cosmos.PartitionKey.None);

                Assert.IsNotNull(updateResponseWithoutPk.Resource);
                Assert.AreEqual(HttpStatusCode.OK, updateResponseWithoutPk.StatusCode);
                Assert.AreEqual(itemWithoutPK.id, updateResponseWithoutPk.Resource.id);

                //Adding item to fixed container with non-none PK.
                ToDoActivityAfterMigration itemWithPK = this.CreateRandomToDoActivityAfterMigration("TestPk");
                ItemResponse<ToDoActivityAfterMigration> createResponseWithPk = await fixedContainer.CreateItemAsync<ToDoActivityAfterMigration>(
                 item: itemWithPK);

                Assert.IsNotNull(createResponseWithPk.Resource);
                Assert.AreEqual(HttpStatusCode.Created, createResponseWithPk.StatusCode);
                Assert.AreEqual(itemWithPK.id, createResponseWithPk.Resource.id);

                //Quering items on fixed container with cross partition enabled.
                QueryDefinition sql = new QueryDefinition("select * from r");
                using (FeedIterator<dynamic> feedIterator = fixedContainer.GetItemQueryIterator<dynamic>(
                    sql,
                    requestOptions: new QueryRequestOptions() { MaxConcurrency = 1, MaxItemCount = 10 }))
                {
                    while (feedIterator.HasMoreResults)
                    {
                        FeedResponse<dynamic> queryResponse = await feedIterator.ReadNextAsync();
                        Assert.AreEqual(3, queryResponse.Count());
                    }
                }

                //Reading all items on fixed container.
                using (FeedIterator<dynamic> feedIterator = fixedContainer.GetItemQueryIterator<dynamic>(requestOptions: new QueryRequestOptions() { MaxItemCount = 10 }))
                {
                    while (feedIterator.HasMoreResults)
                    {
                        FeedResponse<dynamic> queryResponse = await feedIterator.ReadNextAsync();
                        Assert.AreEqual(3, queryResponse.Count());
                    }
                }

                //Quering items on fixed container with CosmosContainerSettings.NonePartitionKeyValue.
                using (FeedIterator<dynamic> feedIterator = fixedContainer.GetItemQueryIterator<dynamic>(
                    new QueryDefinition("select * from r"),
                    requestOptions: new QueryRequestOptions() { MaxItemCount = 10, PartitionKey = Cosmos.PartitionKey.None, }))
                {
                    while (feedIterator.HasMoreResults)
                    {
                        FeedResponse<dynamic> queryResponse = await feedIterator.ReadNextAsync();
                        Assert.AreEqual(2, queryResponse.Count());
                    }
                }

                //Quering items on fixed container with non-none PK.
                using (FeedIterator<dynamic> feedIterator = fixedContainer.GetItemQueryIterator<dynamic>(
                    sql,
                    requestOptions: new QueryRequestOptions() { MaxItemCount = 10, PartitionKey = new Cosmos.PartitionKey(itemWithPK.partitionKey) }))
                {
                    while (feedIterator.HasMoreResults)
                    {
                        FeedResponse<dynamic> queryResponse = await feedIterator.ReadNextAsync();
                        Assert.AreEqual(1, queryResponse.Count());
                    }
                }

                //Deleting item from fixed container with CosmosContainerSettings.NonePartitionKeyValue.
                ItemResponse<ToDoActivity> deleteResponseWithoutPk = await fixedContainer.DeleteItemAsync<ToDoActivity>(
                 partitionKey: Cosmos.PartitionKey.None,
                 id: itemWithoutPK.id);

                Assert.IsNull(deleteResponseWithoutPk.Resource);
                Assert.AreEqual(HttpStatusCode.NoContent, deleteResponseWithoutPk.StatusCode);

                //Deleting item from fixed container with non-none PK.
                ItemResponse<ToDoActivityAfterMigration> deleteResponseWithPk = await fixedContainer.DeleteItemAsync<ToDoActivityAfterMigration>(
                 partitionKey: new Cosmos.PartitionKey(itemWithPK.partitionKey),
                 id: itemWithPK.id);

                Assert.IsNull(deleteResponseWithPk.Resource);
                Assert.AreEqual(HttpStatusCode.NoContent, deleteResponseWithPk.StatusCode);

                //Reading item from partitioned container with CosmosContainerSettings.NonePartitionKeyValue.
                ItemResponse<ToDoActivity> undefinedItemResponse = await this.Container.ReadItemAsync<ToDoActivity>(
                    partitionKey: Cosmos.PartitionKey.None,
                    id: undefinedPartitionItemId);

                Assert.IsNotNull(undefinedItemResponse.Resource);
                Assert.AreEqual(HttpStatusCode.OK, undefinedItemResponse.StatusCode);
                Assert.AreEqual(undefinedPartitionItemId, undefinedItemResponse.Resource.id);
            }
            finally
            {
                if (fixedContainer != null)
                {
                    await fixedContainer.DeleteContainerStreamAsync();
                }
            }
        }

        // Move the data from None Partition to other logical partitions
        [TestMethod]
        public async Task MigrateDataInNonPartitionContainer()
        {
            ContainerInternal fixedContainer = null;
            try
            {
                fixedContainer = await NonPartitionedContainerHelper.CreateNonPartitionedContainer(
                    this.database,
                    "ItemTestMigrateData" + Guid.NewGuid().ToString());

                const int ItemsToCreate = 4;
                // Insert a few items with no Partition Key
                for (int i = 0; i < ItemsToCreate; i++)
                {
                    await NonPartitionedContainerHelper.CreateItemInNonPartitionedContainer(fixedContainer, Guid.NewGuid().ToString());
                }

                // Read the container metadata
                ContainerResponse containerResponse = await fixedContainer.ReadContainerAsync();

                // Query items on the container that have no partition key value
                int resultsFetched = 0;
                QueryDefinition sql = new QueryDefinition("select * from r ");
                FeedIterator<ToDoActivity> setIterator = fixedContainer.GetItemQueryIterator<ToDoActivity>(
                    sql,
                    requestOptions: new QueryRequestOptions() { MaxItemCount = 2, PartitionKey = Cosmos.PartitionKey.None, });

                while (setIterator.HasMoreResults)
                {
                    FeedResponse<ToDoActivity> queryResponse = await setIterator.ReadNextAsync();
                    resultsFetched += queryResponse.Count();

                    // For the items returned with NonePartitionKeyValue
                    IEnumerator<ToDoActivity> iter = queryResponse.GetEnumerator();
                    while (iter.MoveNext())
                    {
                        ToDoActivity activity = iter.Current;

                        // Re-Insert into container with a partition key
                        ToDoActivityAfterMigration itemWithPK = new ToDoActivityAfterMigration
                        { id = activity.id, cost = activity.cost, description = activity.description, partitionKey = "TestPK", taskNum = activity.taskNum };
                        ItemResponse<ToDoActivityAfterMigration> createResponseWithPk = await fixedContainer.CreateItemAsync<ToDoActivityAfterMigration>(
                         item: itemWithPK);
                        Assert.AreEqual(HttpStatusCode.Created, createResponseWithPk.StatusCode);

                        // Deleting item from fixed container with CosmosContainerSettings.NonePartitionKeyValue.
                        ItemResponse<ToDoActivity> deleteResponseWithoutPk = await fixedContainer.DeleteItemAsync<ToDoActivity>(
                         partitionKey: Cosmos.PartitionKey.None,
                         id: activity.id);
                        Assert.AreEqual(HttpStatusCode.NoContent, deleteResponseWithoutPk.StatusCode);
                    }
                }

                // Validate all items with no partition key value are returned
                Assert.AreEqual(ItemsToCreate, resultsFetched);

                // Re-Query the items on the container with NonePartitionKeyValue
                setIterator = fixedContainer.GetItemQueryIterator<ToDoActivity>(
                    sql,
                    requestOptions: new QueryRequestOptions() { MaxItemCount = ItemsToCreate, PartitionKey = Cosmos.PartitionKey.None, });

                Assert.IsTrue(setIterator.HasMoreResults);
                {
                    FeedResponse<ToDoActivity> queryResponse = await setIterator.ReadNextAsync();
                    Assert.AreEqual(0, queryResponse.Count());
                }

                // Query the items with newly inserted PartitionKey
                setIterator = fixedContainer.GetItemQueryIterator<ToDoActivity>(
                    sql,
                    requestOptions: new QueryRequestOptions() { MaxItemCount = ItemsToCreate + 1, PartitionKey = new Cosmos.PartitionKey("TestPK"), });

                Assert.IsTrue(setIterator.HasMoreResults);
                {
                    FeedResponse<ToDoActivity> queryResponse = await setIterator.ReadNextAsync();
                    Assert.AreEqual(ItemsToCreate, queryResponse.Count());
                }
            }
            finally
            {
                if (fixedContainer != null)
                {
                    await fixedContainer.DeleteContainerStreamAsync();
                }
            }
        }


        [TestMethod]
        [DataRow(false)]
        [DataRow(true)]
        [TestCategory("Quarantine") /* Gated runs emulator as rate limiting disabled */]
        public async Task VerifyToManyRequestTest(bool isQuery)
        {
            CosmosClient client = TestCommon.CreateCosmosClient();
            Cosmos.Database db = await client.CreateDatabaseIfNotExistsAsync("LoadTest");
            Container container = await db.CreateContainerIfNotExistsAsync("LoadContainer", "/pk");

            try
            {
                Task[] createItems = new Task[300];
                for (int i = 0; i < createItems.Length; i++)
                {
                    ToDoActivity temp = ToDoActivity.CreateRandomToDoActivity();
                    createItems[i] = container.CreateItemStreamAsync(
                        partitionKey: new Cosmos.PartitionKey(temp.pk),
                        streamPayload: TestCommon.SerializerCore.ToStream<ToDoActivity>(temp));
                }

                Task.WaitAll(createItems);

                List<Task> createQuery = new List<Task>(500);
                List<ResponseMessage> failedToManyRequests = new List<ResponseMessage>();
                for (int i = 0; i < 500 && failedToManyRequests.Count == 0; i++)
                {
                    createQuery.Add(VerifyQueryToManyExceptionAsync(
                        container,
                        isQuery,
                        failedToManyRequests));
                }

                Task[] tasks = createQuery.ToArray();
                Task.WaitAll(tasks);

                Assert.IsTrue(failedToManyRequests.Count > 0, "Rate limiting appears to be disabled");
                ResponseMessage failedResponseMessage = failedToManyRequests.First();
                Assert.AreEqual(failedResponseMessage.StatusCode, (HttpStatusCode)429);
                Assert.IsNotNull(failedResponseMessage.ErrorMessage);
                string diagnostics = failedResponseMessage.Diagnostics.ToString();
                Assert.IsNotNull(diagnostics);
            }
            finally
            {
                await db.DeleteStreamAsync();
            }
        }

        [TestMethod]
        public async Task VerifySessionTokenPassThrough()
        {
            ToDoActivity temp = ToDoActivity.CreateRandomToDoActivity("TBD");

            ItemResponse<ToDoActivity> responseAstype = await this.Container.CreateItemAsync<ToDoActivity>(partitionKey: new Cosmos.PartitionKey(temp.pk), item: temp);

            string sessionToken = responseAstype.Headers.Session;
            Assert.IsNotNull(sessionToken);

            ResponseMessage readResponse = await this.Container.ReadItemStreamAsync(temp.id, new Cosmos.PartitionKey(temp.pk), new ItemRequestOptions() { SessionToken = sessionToken });

            Assert.AreEqual(HttpStatusCode.OK, readResponse.StatusCode);
            Assert.IsNotNull(readResponse.Headers.Session);
            Assert.AreEqual(sessionToken, readResponse.Headers.Session);
        }

        [TestMethod]
        public async Task VerifySessionNotFoundStatistics()
        {
            CosmosClient cosmosClient = TestCommon.CreateCosmosClient(new CosmosClientOptions() { ConsistencyLevel = Cosmos.ConsistencyLevel.Session });
            DatabaseResponse database = await cosmosClient.CreateDatabaseIfNotExistsAsync("NoSession");
            Container container = await database.Database.CreateContainerIfNotExistsAsync("NoSession", "/pk");

            try
            {
                ToDoActivity temp = ToDoActivity.CreateRandomToDoActivity("TBD");

                ItemResponse<ToDoActivity> responseAstype = await container.CreateItemAsync<ToDoActivity>(partitionKey: new Cosmos.PartitionKey(temp.pk), item: temp);

                string invalidSessionToken = this.GetDifferentLSNToken(responseAstype.Headers.Session, 2000);

                try
                {
                    ItemResponse<ToDoActivity> readResponse = await container.ReadItemAsync<ToDoActivity>(temp.id, new Cosmos.PartitionKey(temp.pk), new ItemRequestOptions() { SessionToken = invalidSessionToken });
                    Assert.Fail("Should had thrown ReadSessionNotAvailable");
                }
                catch (CosmosException cosmosException)
                {
                    Assert.IsTrue(cosmosException.Message.Contains("The read session is not available for the input session token."), cosmosException.Message);
                    string exception = cosmosException.ToString();
                    Assert.IsTrue(exception.Contains("Point Operation Statistics"), exception);
                }
            }
            finally
            {
                await database.Database.DeleteStreamAsync();
            }
        }

        private string GetDifferentLSNToken(string token, long lsnDifferent)
        {
            string[] tokenParts = token.Split(':');
            ISessionToken sessionToken = SessionTokenHelper.Parse(tokenParts[1]);
            ISessionToken differentSessionToken = TestCommon.CreateSessionToken(sessionToken, sessionToken.LSN + lsnDifferent);
            return string.Format(CultureInfo.InvariantCulture, "{0}:{1}", tokenParts[0], differentSessionToken.ConvertToString());
        }

        /// <summary>
        /// Stateless container re-create test. 
        /// Create two client instances and do meta data operations through a single client
        /// but do all validation using both clients.
        /// </summary>
        [DataRow(true, true)]
        [DataRow(true, false)]
        [DataRow(false, true)]
        [DataRow(false, false)]
        [DataTestMethod]
        public async Task ContainterReCreateStatelessTest(bool operationBetweenRecreate, bool isQuery)
        {
            Func<Container, HttpStatusCode, Task> operation;
            if (isQuery)
            {
                operation = ExecuteQueryAsync;
            }
            else
            {
                operation = ExecuteReadFeedAsync;
            }

            CosmosClient cc1 = TestCommon.CreateCosmosClient();
            CosmosClient cc2 = TestCommon.CreateCosmosClient();
            Cosmos.Database db1 = null;
            try
            {
                string dbName = Guid.NewGuid().ToString();
                string containerName = Guid.NewGuid().ToString();

                db1 = await cc1.CreateDatabaseAsync(dbName);
                ContainerInternal container1 = (ContainerInlineCore)await db1.CreateContainerAsync(containerName, "/id");

                await operation(container1, HttpStatusCode.OK);

                // Read through client2 -> return 404
                Container container2 = cc2.GetDatabase(dbName).GetContainer(containerName);
                await operation(container2, HttpStatusCode.OK);

                // Delete container 
                await container1.DeleteContainerAsync();

                if (operationBetweenRecreate)
                {
                    // Read on deleted container through client1
                    await operation(container1, HttpStatusCode.NotFound);

                    // Read on deleted container through client2
                    await operation(container2, HttpStatusCode.NotFound);
                }

                // Re-create again 
                container1 = (ContainerInlineCore)await db1.CreateContainerAsync(containerName, "/id");

                // Read through client1
                await operation(container1, HttpStatusCode.OK);

                // Read through client2
                await operation(container2, HttpStatusCode.OK);
            }
            finally
            {
                await db1.DeleteStreamAsync();
                cc1.Dispose();
                cc2.Dispose();
            }
        }

        [TestMethod]
        public async Task NoAutoGenerateIdTest()
        {
            try
            {
                ToDoActivity t = new ToDoActivity
                {
                    pk = "AutoID"
                };
                ItemResponse<ToDoActivity> responseAstype = await this.Container.CreateItemAsync<ToDoActivity>(
                    partitionKey: new Cosmos.PartitionKey(t.pk), item: t);

                Assert.Fail("Unexpected ID auto-generation");
            }
            catch (CosmosException ex) when (ex.StatusCode == HttpStatusCode.BadRequest)
            {
            }
        }

        [TestMethod]
        public async Task AutoGenerateIdPatternTest()
        {
            ToDoActivity itemWithoutId = new ToDoActivity
            {
                pk = "AutoID"
            };

            ToDoActivity createdItem = await this.AutoGenerateIdPatternTest<ToDoActivity>(
                new Cosmos.PartitionKey(itemWithoutId.pk), itemWithoutId);

            Assert.IsNotNull(createdItem.id);
            Assert.AreEqual(itemWithoutId.pk, createdItem.pk);
        }

        [TestMethod]
        public async Task CustomPropertiesItemRequestOptionsTest()
        {
            string customHeaderName = "custom-header1";
            string customHeaderValue = "value1";

            CosmosClient clientWithIntercepter = TestCommon.CreateCosmosClient(
               builder => builder.WithTransportClientHandlerFactory(transportClient => new TransportClientHelper.TransportClientWrapper(
                transportClient,
                (uri, resourceOperation, request) =>
                    {
                        if (resourceOperation.resourceType == ResourceType.Document &&
                             resourceOperation.operationType == OperationType.Create)
                        {
                            bool customHeaderExists = request.Properties.TryGetValue(customHeaderName, out object value);

                            Assert.IsTrue(customHeaderExists);
                            Assert.AreEqual(customHeaderValue, value);
                        }
                    })));

            Container container = clientWithIntercepter.GetContainer(this.database.Id, this.Container.Id);

            ToDoActivity temp = ToDoActivity.CreateRandomToDoActivity("TBD");

            Dictionary<string, object> properties = new Dictionary<string, object>()
            {
                { customHeaderName, customHeaderValue},
            };

            ItemRequestOptions ro = new ItemRequestOptions
            {
                Properties = properties
            };

            ItemResponse<ToDoActivity> responseAstype = await container.CreateItemAsync<ToDoActivity>(
                partitionKey: new Cosmos.PartitionKey(temp.pk),
                item: temp,
                requestOptions: ro);

            Assert.AreEqual(HttpStatusCode.Created, responseAstype.StatusCode);
        }

        [TestMethod]
        public async Task RegionsContactedTest()
        {
            ToDoActivity item = ToDoActivity.CreateRandomToDoActivity();
            ItemResponse<ToDoActivity> response = await this.Container.CreateItemAsync<ToDoActivity>(item, new Cosmos.PartitionKey(item.pk));
            Assert.IsNotNull(response.Diagnostics);
            IReadOnlyList<(string region, Uri uri)> regionsContacted = response.Diagnostics.GetContactedRegions();
            Assert.AreEqual(regionsContacted.Count, 1);
            Assert.AreEqual(regionsContacted[0].region, Regions.SouthCentralUS);
            Assert.IsNotNull(regionsContacted[0].uri);
        }

        [TestMethod]
        public async Task HaLayerDoesNotThrowNullOnGoneExceptionTest()
        {
            CosmosClientOptions clientOptions = new CosmosClientOptions()
            {
                TransportClientHandlerFactory = (x) =>
                    new TransportClientWrapper(client: x, interceptor: (uri, resource, dsr) =>
                    {
                        dsr.RequestContext.ClientRequestStatistics.GetType().GetField("systemUsageHistory", BindingFlags.NonPublic | BindingFlags.Instance).SetValue(
                            dsr.RequestContext.ClientRequestStatistics,
                            new Documents.Rntbd.SystemUsageHistory(new List<Documents.Rntbd.SystemUsageLoad>()
                            {
                                new Documents.Rntbd.SystemUsageLoad(
                                    DateTime.UtcNow,
                                    Documents.Rntbd.ThreadInformation.Get(),
                                    80,
                                    9000),
                                new Documents.Rntbd.SystemUsageLoad(
                                    DateTime.UtcNow - TimeSpan.FromSeconds(10),
                                    Documents.Rntbd.ThreadInformation.Get(),
                                    95,
                                    9000)
                            }.AsReadOnly(),
                            TimeSpan.FromMinutes(1)));
                        if (resource.operationType.IsReadOperation())
                        {
                            throw Documents.Rntbd.TransportExceptions.GetGoneException(
                                uri,
                                Guid.NewGuid());
                        }
                    })
            };

            CosmosClient cosmosClient = TestCommon.CreateCosmosClient(clientOptions);
            Container container = cosmosClient.GetContainer(this.database.Id, this.Container.Id);
            ToDoActivity testItem = ToDoActivity.CreateRandomToDoActivity();
            await container.CreateItemAsync<ToDoActivity>(testItem);

            try
            {
                await container.ReadItemAsync<ToDoActivity>(testItem.id, new Cosmos.PartitionKey(testItem.pk));
            }
            catch (CosmosException ex)
            {
                Assert.AreEqual(ex.StatusCode, HttpStatusCode.ServiceUnavailable);
                CosmosTraceDiagnostics diagnostics = (CosmosTraceDiagnostics)ex.Diagnostics;
                Assert.IsTrue(diagnostics.IsGoneExceptionHit());
                string diagnosticString = diagnostics.ToString();
                Assert.IsFalse(string.IsNullOrEmpty(diagnosticString));
                Assert.IsTrue(diagnosticString.Contains("ForceAddressRefresh"));
                Assert.IsTrue(diagnosticString.Contains("No change to cache"));
                Assert.AreNotEqual(0, diagnostics.GetFailedRequestCount());
            }
        }

#if PREVIEW
        [TestMethod]
        public async Task VerifyDocumentCrudWithMultiHashKind()
        {
            string currentVersion = HttpConstants.Versions.CurrentVersion;
            HttpConstants.Versions.CurrentVersion = "2020-07-15";
            CosmosClient client = TestCommon.CreateCosmosClient(true);
            Cosmos.Database database = null;
            database = await client.CreateDatabaseIfNotExistsAsync("mydb");
            try
            {
                ContainerProperties containerProperties = new ContainerProperties("mycoll", new List<string> { "/ZipCode", "/Address" });
                Container container = await database.CreateContainerAsync(containerProperties);
                
                //Document create.
                ItemResponse<Document>[] documents = new ItemResponse<Document>[3];
                Document doc1 = new Document { Id = "document1" };
                doc1.SetValue("ZipCode", "500026");
                doc1.SetValue("Address", "Secunderabad");
                documents[0] = await container.CreateItemAsync<Document>(doc1);

                doc1 = new Document { Id = "document2" };
                doc1.SetValue("ZipCode", "15232");
                doc1.SetValue("Address", "Pittsburgh");
                documents[1] = await container.CreateItemAsync<Document>(doc1);

                doc1 = new Document { Id = "document3" };
                doc1.SetValue("ZipCode", "11790");
                doc1.SetValue("Address", "Stonybrook");
                documents[2] = await container.CreateItemAsync<Document>(doc1);

                Assert.AreEqual(3, documents.Select(document => ((Document)document).SelfLink).Distinct().Count());

                //Negative test
                {
                    doc1 = new Document { Id = "doc1" };
                    doc1.SetValue("Zipcode", 11790);

                    PartitionKeyBuilder pKValueList = new PartitionKeyBuilder();
                    pKValueList.Add(doc1.GetPropertyValue<long>("ZipCode"));

                    Cosmos.PartitionKey pKeyErr = pKValueList.Build();
                    ResponseMessage response =  await this.Container.CreateItemStreamAsync(streamPayload: TestCommon.SerializerCore.ToStream(doc1), partitionKey: pKeyErr);

                    Assert.IsNotNull(response);
                    Assert.IsNull(response.Content);
                    Assert.AreEqual(HttpStatusCode.BadRequest, response.StatusCode);
                }
                
                //Document Read.
                foreach (Document document in documents)
                {
                    Cosmos.PartitionKey pKey = new PartitionKeyBuilder()
                        .Add(document.GetPropertyValue<string>("ZipCode"))
                        .Add(document.GetPropertyValue<string>("Address"))
                        .Build();

                    Document readDocument = (await container.ReadItemAsync<Document>(document.Id, pKey)).Resource;
                    Assert.AreEqual(document.ToString(), readDocument.ToString());
                }

                //Document Update.
                foreach (ItemResponse<Document> obj in documents)
                {
                    Cosmos.PartitionKey pKey = new PartitionKeyBuilder()
                        .Add(obj.Resource.GetValue<string>("ZipCode"))
                        .Add(obj.Resource.GetPropertyValue<string>("Address"))
                        .Build();

                    Document document = (await container.ReadItemAsync<Document>(obj.Resource.Id, pKey)).Resource;
                    document.SetPropertyValue("Name", document.Id);

                    Document readDocument = (await container.ReplaceItemAsync<Document>(document, document.Id, pKey)).Resource;
                    Assert.AreEqual(readDocument.GetValue<string>("Name"), document.GetValue<string>("Name"));
                }

                //Document Delete.
                foreach (Document document in documents)
                {
                    Cosmos.PartitionKey pKey = new PartitionKeyBuilder()
                        .Add(document.GetPropertyValue<string>("ZipCode"))
                        .Add(document.GetPropertyValue<string>("Address"))
                        .Build();

                    Document readDocument = (await container.DeleteItemAsync<Document>(document.Id, pKey)).Resource;
                    try
                    {
                        readDocument = await container.ReadItemAsync<Document>(document.Id, pKey);
                    }
                    catch (CosmosException clientException)
                    {
                        Assert.AreEqual(clientException.StatusCode, HttpStatusCode.NotFound);
                    }
                }

            }
            catch (Exception)
            {
                Assert.Fail();
            }
            finally
            {
                await database.DeleteAsync();
                HttpConstants.Versions.CurrentVersion = currentVersion;
            }

        }

#endif
        private async Task<T> AutoGenerateIdPatternTest<T>(Cosmos.PartitionKey pk, T itemWithoutId)
        {
            string autoId = Guid.NewGuid().ToString();

            JObject tmpJObject = JObject.FromObject(itemWithoutId);
            tmpJObject["id"] = autoId;

            ItemResponse<JObject> response = await this.Container.CreateItemAsync<JObject>(
                partitionKey: pk, item: tmpJObject);

            return response.Resource.ToObject<T>();
        }

        private static async Task VerifyQueryToManyExceptionAsync(
            Container container,
            bool isQuery,
            List<ResponseMessage> failedToManyMessages)
        {
            string queryText = null;
            if (isQuery)
            {
                queryText = "select * from r";
            }

            FeedIterator iterator = container.GetItemQueryStreamIterator(queryText);
            while (iterator.HasMoreResults && failedToManyMessages.Count == 0)
            {
                ResponseMessage response = await iterator.ReadNextAsync();
                if (response.StatusCode == (HttpStatusCode)429)
                {
                    failedToManyMessages.Add(response);
                    return;
                }
            }
        }

        private static void ValidateCosmosException(CosmosException exception)
        {
            if (exception.StatusCode == HttpStatusCode.RequestTimeout ||
                exception.StatusCode == HttpStatusCode.InternalServerError ||
                exception.StatusCode == HttpStatusCode.ServiceUnavailable)
            {
                Assert.IsTrue(exception.Message.Contains("Diagnostics"));
            }
            else
            {
                Assert.IsFalse(exception.Message.Contains("Diagnostics"));
            }

            string toString = exception.ToString();
            Assert.AreEqual(1, Regex.Matches(toString, "Client Configuration").Count, $"The Cosmos Diagnostics does not exists or multiple instance are in the ToString(). {toString}");
        }

        private static async Task ExecuteQueryAsync(Container container, HttpStatusCode expected)
        {
            FeedIterator iterator = container.GetItemQueryStreamIterator("select * from r");
            while (iterator.HasMoreResults)
            {
                ResponseMessage response = await iterator.ReadNextAsync();
                Assert.AreEqual(expected, response.StatusCode, $"ExecuteQueryAsync substatuscode: {response.Headers.SubStatusCode} ");
            }
        }

        private static async Task ExecuteReadFeedAsync(Container container, HttpStatusCode expected)
        {
            FeedIterator iterator = container.GetItemQueryStreamIterator();
            while (iterator.HasMoreResults)
            {
                ResponseMessage response = await iterator.ReadNextAsync();
                Assert.AreEqual(expected, response.StatusCode, $"ExecuteReadFeedAsync substatuscode: {response.Headers.SubStatusCode} ");
            }
        }

        public class ToDoActivityAfterMigration
        {
            public string id { get; set; }
            public int taskNum { get; set; }
            public double cost { get; set; }
            public string description { get; set; }
            [JsonProperty(PropertyName = "_partitionKey")]
            public string partitionKey { get; set; }
        }

        private ToDoActivityAfterMigration CreateRandomToDoActivityAfterMigration(string pk = null, string id = null)
        {
            if (string.IsNullOrEmpty(pk))
            {
                pk = "TBD" + Guid.NewGuid().ToString();
            }
            if (id == null)
            {
                id = Guid.NewGuid().ToString();
            }
            return new ToDoActivityAfterMigration()
            {
                id = id,
                description = "CreateRandomToDoActivity",
                partitionKey = pk,
                taskNum = 42,
                cost = double.MaxValue
            };
        }

        private static async Task TestNonePKForNonExistingContainer(Container container)
        {
            // Stream implementation should not throw
            ResponseMessage response = await container.ReadItemStreamAsync("id1", Cosmos.PartitionKey.None);
            Assert.AreEqual(HttpStatusCode.NotFound, response.StatusCode);
            Assert.IsNotNull(response.Headers.ActivityId);
            Assert.IsNotNull(response.ErrorMessage);

            // For typed, it will throw 
            try
            {
                ItemResponse<string> typedResponse = await container.ReadItemAsync<string>("id1", Cosmos.PartitionKey.None);
                Assert.Fail("Should throw exception.");
            }
            catch (CosmosException ex)
            {
                Assert.AreEqual(HttpStatusCode.NotFound, ex.StatusCode);
            }
        }
    }
}<|MERGE_RESOLUTION|>--- conflicted
+++ resolved
@@ -13,10 +13,6 @@
     using System.Linq;
     using System.Net;
     using System.Net.Http;
-<<<<<<< HEAD
-    using System.Reflection;
-=======
->>>>>>> ca8d48f8
     using System.Text;
     using System.Text.RegularExpressions;
     using System.Threading;
@@ -241,10 +237,6 @@
             Assert.IsNull(response.Content);
             Assert.AreEqual(HttpStatusCode.BadRequest, response.StatusCode);
             Assert.AreNotEqual(0, response.Diagnostics.GetFailedRequestCount());
-<<<<<<< HEAD
-
-=======
->>>>>>> ca8d48f8
         }
 
         [TestMethod]
