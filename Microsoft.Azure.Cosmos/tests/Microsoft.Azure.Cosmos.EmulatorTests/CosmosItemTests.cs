--- conflicted
+++ resolved
@@ -774,7 +774,7 @@
                     .CreateItemQuery<dynamic>(sql, maxConcurrency: 1,maxItemCount:10, requestOptions: new CosmosQueryRequestOptions { EnableCrossPartitionQuery = true});
                 while (setIterator.HasMoreResults)
                 {
-                    CosmosQueryResponse<dynamic> queryResponse = await setIterator.FetchNextSetAsync();
+                    CosmosFeedResponse<dynamic> queryResponse = await setIterator.FetchNextSetAsync();
                     Assert.AreEqual(3, queryResponse.Count());
                 }
 
@@ -783,10 +783,7 @@
                     .GetItemIterator<dynamic>(maxItemCount: 10);
                 while (setIterator.HasMoreResults)
                 {
-<<<<<<< HEAD
-                    CosmosFeedResponse<ToDoActivity> queryResponse = await setIterator.FetchNextSetAsync();
-=======
-                    CosmosQueryResponse<dynamic> queryResponse = await setIterator.FetchNextSetAsync();
+                    CosmosFeedResponse<dynamic> queryResponse = await setIterator.FetchNextSetAsync();
                     Assert.AreEqual(3, queryResponse.Count());
                 }
 
@@ -795,7 +792,7 @@
                     .CreateItemQuery<dynamic>(sql, partitionKey: CosmosContainerSettings.NonePartitionKeyValue, maxItemCount: 10);
                 while (setIterator.HasMoreResults)
                 {
-                    CosmosQueryResponse<dynamic> queryResponse = await setIterator.FetchNextSetAsync();
+                    CosmosFeedResponse<dynamic> queryResponse = await setIterator.FetchNextSetAsync();
                     Assert.AreEqual(2, queryResponse.Count());
                 }
 
@@ -804,8 +801,7 @@
                     .CreateItemQuery<dynamic>(sql, partitionKey: itemWithPK.status, maxItemCount: 10);
                 while (setIterator.HasMoreResults)
                 {
-                    CosmosQueryResponse<dynamic> queryResponse = await setIterator.FetchNextSetAsync();
->>>>>>> d9899e1a
+                    CosmosFeedResponse<dynamic> queryResponse = await setIterator.FetchNextSetAsync();
                     Assert.AreEqual(1, queryResponse.Count());
                 }
 
