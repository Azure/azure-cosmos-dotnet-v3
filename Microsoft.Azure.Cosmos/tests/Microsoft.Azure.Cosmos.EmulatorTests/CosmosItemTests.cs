﻿//------------------------------------------------------------
// Copyright (c) Microsoft Corporation.  All rights reserved.
//------------------------------------------------------------

namespace Microsoft.Azure.Cosmos.SDK.EmulatorTests
{
    using System;
    using System.Collections.Generic;
    using System.Collections.ObjectModel;
    using System.Diagnostics;
    using System.IO;
    using System.Linq;
    using System.Net;
    using System.Net.Http;
    using System.Text;
    using System.Threading;
    using System.Threading.Tasks;
    using Microsoft.Azure.Cosmos.Json;
    using Microsoft.Azure.Cosmos.Query;
    using Microsoft.Azure.Cosmos.Routing;
    using Microsoft.Azure.Cosmos.Utils;
    using Microsoft.Azure.Documents;
    using Microsoft.VisualStudio.TestTools.UnitTesting;
    using Newtonsoft.Json;
    using JsonReader = Json.JsonReader;
    using JsonWriter = Json.JsonWriter;

    [TestClass]
    public class CosmosItemTests : BaseCosmosClientHelper
    {
        private CosmosContainer Container = null;
        private CosmosDefaultJsonSerializer jsonSerializer = null;
        private CosmosContainerSettings containerSettings = null;

        private static CosmosContainer fixedContainer = null;
        private static readonly string utc_date = DateTime.UtcNow.ToString("r");

        private static readonly string PreNonPartitionedMigrationApiVersion = "2018-09-17";
        private static readonly string nonPartitionContainerId = "fixed-Container";
        private static readonly string nonPartitionItemId = "fixed-Container-Item";

        private static readonly string undefinedPartitionItemId = "undefined-partition-Item";

        [TestInitialize]
        public async Task TestInitialize()
        {
            await base.TestInit();
            string PartitionKey = "/status";
            this.containerSettings = new CosmosContainerSettings(id: Guid.NewGuid().ToString(), partitionKeyPath: PartitionKey);
            ContainerResponse response = await this.database.Containers.CreateContainerAsync(
                this.containerSettings,
                cancellationToken: this.cancellationToken);
            Assert.IsNotNull(response);
            Assert.IsNotNull(response.Container);
            Assert.IsNotNull(response.Resource);
            this.Container = response;
            this.jsonSerializer = new CosmosDefaultJsonSerializer();
        }

        [TestCleanup]
        public async Task Cleanup()
        {
            await base.TestCleanup();
        }

        [TestMethod]
        public async Task CreateDropItemTest()
        {
            ToDoActivity testItem = this.CreateRandomToDoActivity();
            ItemResponse<ToDoActivity> response = await this.Container.Items.CreateItemAsync<ToDoActivity>(partitionKey: testItem.status, item: testItem);
            Assert.IsNotNull(response);
            Assert.IsNotNull(response.MaxResourceQuota);
            Assert.IsNotNull(response.CurrentResourceQuotaUsage);
            ItemResponse<ToDoActivity> deleteResponse = await this.Container.Items.DeleteItemAsync<ToDoActivity>(partitionKey: testItem.status, id: testItem.id);
            Assert.IsNotNull(deleteResponse);
        }

        [TestMethod]
        public async Task CreateDropItemUndefinedPartitionKeyTest()
        {
            dynamic testItem = new
            {
                id = Guid.NewGuid().ToString()
            };

            ItemResponse<dynamic> response = await this.Container.Items.CreateItemAsync<dynamic>(partitionKey: Undefined.Value, item: testItem);
            Assert.IsNotNull(response);
            Assert.IsNotNull(response.MaxResourceQuota);
            Assert.IsNotNull(response.CurrentResourceQuotaUsage);

            ItemResponse<dynamic> deleteResponse = await this.Container.Items.DeleteItemAsync<dynamic>(partitionKey: "[{}]", id: testItem.id);
            Assert.IsNotNull(deleteResponse);
        }

        [TestMethod]
        public async Task ReadCollectionNotExists()
        {
            string collectionName = Guid.NewGuid().ToString();
            CosmosContainer testContainer = this.database.Containers[collectionName];
            await CosmosItemTests.TestNonePKForNonExistingContainer(testContainer);

            // Item -> Container -> Database contract 
            string dbName = Guid.NewGuid().ToString();
            testContainer = this.cosmosClient.Databases[dbName].Containers[collectionName];
            await CosmosItemTests.TestNonePKForNonExistingContainer(testContainer);
        }

        [TestMethod]
        public async Task NonPartitionKeyLookupCacheTest()
        {
            int count = 0;
            CosmosClient client = TestCommon.CreateCosmosClient(builder => 
                {
                    builder.UseConnectionModeDirect();
                    builder.UseSendingRequestEventArgs((sender, e) =>
                        {
                            if (e.DocumentServiceRequest != null)
                            {
                                Trace.TraceInformation($"{e.DocumentServiceRequest.ToString()}");
                            }

                            if (e.HttpRequest != null)
                            {
                                Trace.TraceInformation($"{e.HttpRequest.ToString()}");
                            }

                            if (e.IsHttpRequest() 
                                && e.HttpRequest.RequestUri.AbsolutePath.Contains("/colls/"))
                            {
                                count++;
                            }

                            if (e.IsHttpRequest()
                                && e.HttpRequest.RequestUri.AbsolutePath.Contains("/pkranges"))
                            {
                                Debugger.Break();
                            }
                        });
                });

            string dbName = Guid.NewGuid().ToString();
            string containerName = Guid.NewGuid().ToString();
            CosmosContainerCore testContainer = (CosmosContainerCore)client.Databases[dbName].Containers[containerName];

            int loopCount = 2;
            for (int i = 0; i < loopCount; i++)
            {
                try
                {
                    await testContainer.GetNonePartitionKeyValueAsync();
                    Assert.Fail();
                }
                catch (DocumentClientException dce) when (dce.StatusCode == HttpStatusCode.NotFound)
                {
                }
            }

            Assert.AreEqual(loopCount, count);

            // Create real container and address 
            CosmosDatabase db = await client.Databases.CreateDatabaseAsync(dbName);
            CosmosContainer container = await db.Containers.CreateContainerAsync(containerName, "/id");

            // reset counter
            count = 0;
            for (int i = 0; i < loopCount; i++)
            {
                await testContainer.GetNonePartitionKeyValueAsync();
            }

            // expected once post create 
            Assert.AreEqual(1, count);

            // reset counter
            count = 0;
            for (int i = 0; i < loopCount; i++)
            {
                await testContainer.GetRID(default(CancellationToken));
            }

            // Already cached by GetNonePartitionKeyValueAsync before
            Assert.AreEqual(0, count);

            // reset counter
            count = 0;
            int expected = 0;
            for (int i = 0; i < loopCount; i++)
            {
                await testContainer.GetRoutingMapAsync(default(CancellationToken));
                expected = count;
            }

            // OkRagnes should be fetched only once. 
            // Possible to make multiple calls for ranges
            Assert.AreEqual(expected, count);
        }

        [TestMethod]
        public async Task CreateDropItemStreamTest()
        {
            ToDoActivity testItem = this.CreateRandomToDoActivity();
            using (Stream stream = this.jsonSerializer.ToStream<ToDoActivity>(testItem))
            {
                using (CosmosResponseMessage response = await this.Container.Items.CreateItemStreamAsync(partitionKey: testItem.status, streamPayload: stream))
                {
                    Assert.IsNotNull(response);
                    Assert.AreEqual(HttpStatusCode.Created, response.StatusCode);
                    Assert.IsTrue(response.Headers.RequestCharge > 0);
                    Assert.IsNotNull(response.Headers.ActivityId);
                    Assert.IsNotNull(response.Headers.ETag);
                }
            }

            using (CosmosResponseMessage deleteResponse = await this.Container.Items.DeleteItemStreamAsync(partitionKey: testItem.status, id: testItem.id))
            {
                Assert.IsNotNull(deleteResponse);
                Assert.AreEqual(HttpStatusCode.NoContent, deleteResponse.StatusCode);
                Assert.IsTrue(deleteResponse.Headers.RequestCharge > 0);
                Assert.IsNotNull(deleteResponse.Headers.ActivityId);
            }
        }

        [TestMethod]
        public async Task UpsertItemStreamTest()
        {
            ToDoActivity testItem = this.CreateRandomToDoActivity();
            using (Stream stream = this.jsonSerializer.ToStream<ToDoActivity>(testItem))
            {
                //Create the object
                using (CosmosResponseMessage response = await this.Container.Items.UpsertItemStreamAsync(partitionKey: testItem.status, streamPayload: stream))
                {
                    Assert.IsNotNull(response);
                    Assert.AreEqual(HttpStatusCode.Created, response.StatusCode);
                    using (StreamReader str = new StreamReader(response.Content))
                    {
                        string responseContentAsString = await str.ReadToEndAsync();
                    }
                }
            }

            //Updated the taskNum field
            testItem.taskNum = 9001;
            using (Stream stream = this.jsonSerializer.ToStream<ToDoActivity>(testItem))
            {
                using (CosmosResponseMessage response = await this.Container.Items.UpsertItemStreamAsync(partitionKey: testItem.status, streamPayload: stream))
                {
                    Assert.IsNotNull(response);
                    Assert.AreEqual(HttpStatusCode.OK, response.StatusCode);
                }
            }
            using (CosmosResponseMessage deleteResponse = await this.Container.Items.DeleteItemStreamAsync(partitionKey: testItem.status, id: testItem.id))
            {
                Assert.IsNotNull(deleteResponse);
                Assert.AreEqual(deleteResponse.StatusCode, HttpStatusCode.NoContent);
            }
        }

        [TestMethod]
        public async Task ReplaceItemStreamTest()
        {
            ToDoActivity testItem = this.CreateRandomToDoActivity();
            using (Stream stream = this.jsonSerializer.ToStream<ToDoActivity>(testItem))
            {
                //Replace a non-existing item. It should fail, and not throw an exception.
                using (CosmosResponseMessage response = await this.Container.Items.ReplaceItemStreamAsync(
                    partitionKey: testItem.status,
                    id: testItem.id,
                    streamPayload: stream))
                {
                    Assert.IsFalse(response.IsSuccessStatusCode);
                    Assert.IsNotNull(response);
                    Assert.AreEqual(HttpStatusCode.NotFound, response.StatusCode, response.ErrorMessage);
                }
            }

            using (Stream stream = this.jsonSerializer.ToStream<ToDoActivity>(testItem))
            {
                //Create the item
                using (CosmosResponseMessage response = await this.Container.Items.CreateItemStreamAsync(partitionKey: testItem.status, streamPayload: stream))
                {
                    Assert.IsNotNull(response);
                    Assert.AreEqual(HttpStatusCode.Created, response.StatusCode);
                }
            }

            //Updated the taskNum field
            testItem.taskNum = 9001;
            using (Stream stream = this.jsonSerializer.ToStream<ToDoActivity>(testItem))
            {
                using (CosmosResponseMessage response = await this.Container.Items.ReplaceItemStreamAsync(partitionKey: testItem.status, id: testItem.id, streamPayload: stream))
                {
                    Assert.IsNotNull(response);
                    Assert.AreEqual(HttpStatusCode.OK, response.StatusCode);
                }

                using (CosmosResponseMessage deleteResponse = await this.Container.Items.DeleteItemStreamAsync(partitionKey: testItem.status, id: testItem.id))
                {
                    Assert.IsNotNull(deleteResponse);
                    Assert.AreEqual(deleteResponse.StatusCode, HttpStatusCode.NoContent);
                }
            }
        }

        [DataRow(false)]
        [DataRow(true)]
        [DataTestMethod]
        public async Task ItemStreamIterator(bool useStatelessIterator)
        {
            IList<ToDoActivity> deleteList = await this.CreateRandomItems(3, randomPartitionKey: true);
            HashSet<string> itemIds = deleteList.Select(x => x.id).ToHashSet<string>();

            string lastContinuationToken = null;
            int pageSize = 1;
            ItemRequestOptions requestOptions = new ItemRequestOptions();
            FeedIterator feedIterator =
                this.Container.Items.GetItemsStreamIterator(maxItemCount: pageSize, continuationToken: lastContinuationToken, requestOptions: requestOptions);

            while (feedIterator.HasMoreResults)
            {
                if (useStatelessIterator)
                {
                    feedIterator = this.Container.Items.GetItemsStreamIterator(maxItemCount: pageSize, continuationToken: lastContinuationToken, requestOptions: requestOptions);
                }

                using (CosmosResponseMessage responseMessage =
                    await feedIterator.FetchNextSetAsync(this.cancellationToken))
                {
                    lastContinuationToken = responseMessage.Headers.Continuation;

                    Collection<ToDoActivity> response = new CosmosDefaultJsonSerializer().FromStream<CosmosFeedResponseUtil<ToDoActivity>>(responseMessage.Content).Data;
                    foreach (ToDoActivity toDoActivity in response)
                    {
                        if (itemIds.Contains(toDoActivity.id))
                        {
                            itemIds.Remove(toDoActivity.id);
                        }
                    }

                }

            }

            Assert.IsNull(lastContinuationToken);
            Assert.AreEqual(itemIds.Count, 0);
        }

        [TestMethod]
        public async Task ItemIterator()
        {
            IList<ToDoActivity> deleteList = await this.CreateRandomItems(3, randomPartitionKey: true);
            HashSet<string> itemIds = deleteList.Select(x => x.id).ToHashSet<string>();
            FeedIterator<ToDoActivity> feedIterator =
                this.Container.Items.GetItemsIterator<ToDoActivity>();
            while (feedIterator.HasMoreResults)
            {
                foreach (ToDoActivity toDoActivity in await feedIterator.FetchNextSetAsync(this.cancellationToken))
                {
                    if (itemIds.Contains(toDoActivity.id))
                    {
                        itemIds.Remove(toDoActivity.id);
                    }
                }
            }

            Assert.AreEqual(itemIds.Count, 0);
        }

        [DataRow(1, 1)]
        [DataRow(5, 5)]
        [DataRow(6, 2)]
        [DataTestMethod]
        public async Task QuerySinglePartitionItemStreamTest(int perPKItemCount, int maxItemCount)
        {
            IList<ToDoActivity> deleteList = deleteList = await this.CreateRandomItems(pkCount: 3, perPKItemCount: perPKItemCount, randomPartitionKey: true);
            ToDoActivity find = deleteList.First();

            CosmosSqlQueryDefinition sql = new CosmosSqlQueryDefinition("select * from r");

            int iterationCount = 0;
            int totalReadItem = 0;
            int expectedIterationCount = perPKItemCount / maxItemCount;
            string lastContinuationToken = null;

            do
            {
                iterationCount++;
                FeedIterator feedIterator = this.Container.Items
                    .CreateItemQueryAsStream(sql, 1, find.status,
                        maxItemCount: maxItemCount,
                        continuationToken: lastContinuationToken,
                        requestOptions: new QueryRequestOptions());

                CosmosResponseMessage response = await feedIterator.FetchNextSetAsync();
                lastContinuationToken = response.Headers.Continuation;
                Trace.TraceInformation($"ContinuationToken: {lastContinuationToken}");
                JsonSerializer serializer = new JsonSerializer();

                using (StreamReader sr = new StreamReader(response.Content))
                using (JsonTextReader jtr = new JsonTextReader(sr))
                {
                    ToDoActivity[] results = serializer.Deserialize<ToDoActivity[]>(jtr);
                    ToDoActivity[] readTodoActivities = results.OrderBy(e => e.id)
                        .ToArray();

                    ToDoActivity[] expectedTodoActivities = deleteList
                            .Where(e => e.status == find.status)
                            .Where(e => readTodoActivities.Any(e1 => e1.id == e.id))
                            .OrderBy(e => e.id)
                            .ToArray();

                    totalReadItem += expectedTodoActivities.Length;
                    string expectedSerialized = JsonConvert.SerializeObject(expectedTodoActivities);
                    string readSerialized = JsonConvert.SerializeObject(readTodoActivities);
                    Trace.TraceInformation($"Expected: {Environment.NewLine} {expectedSerialized}");
                    Trace.TraceInformation($"Read: {Environment.NewLine} {readSerialized}");

                    int count = results.Length;
                    Assert.AreEqual(maxItemCount, count);

                    Assert.AreEqual(expectedSerialized, readSerialized);

                    Assert.AreEqual(maxItemCount, expectedTodoActivities.Length);
                }
            }
            while (lastContinuationToken != null);

            Assert.AreEqual(expectedIterationCount, iterationCount);
            Assert.AreEqual(perPKItemCount, totalReadItem);
        }

        /// <summary>
        /// Validate multiple partition query
        /// </summary>
        [TestMethod]
        public async Task ItemMultiplePartitionQuery()
        {
            IList<ToDoActivity> deleteList = await this.CreateRandomItems(3, randomPartitionKey: true);

            ToDoActivity find = deleteList.First();
            CosmosSqlQueryDefinition sql = new CosmosSqlQueryDefinition("select * from toDoActivity t where t.id = '" + find.id + "'");

            QueryRequestOptions requestOptions = new QueryRequestOptions()
            {
                MaxBufferedItemCount = 10,
                ResponseContinuationTokenLimitInKb = 500
            };

            FeedIterator<ToDoActivity> feedIterator =
                this.Container.Items.CreateItemQuery<ToDoActivity>(sql, maxConcurrency: 1, maxItemCount: 1, requestOptions: requestOptions);
            while (feedIterator.HasMoreResults)
            {
                FeedResponse<ToDoActivity> iter = await feedIterator.FetchNextSetAsync();
                Assert.AreEqual(1, iter.Count());
                ToDoActivity response = iter.First();
                Assert.AreEqual(find.id, response.id);
            }
        }

        /// <summary>
        /// Validate multiple partition query
        /// </summary>
        [TestMethod]
        public async Task ItemMultiplePartitionOrderByQueryStream()
        {
            IList<ToDoActivity> deleteList = await this.CreateRandomItems(300, randomPartitionKey: true);

            CosmosSqlQueryDefinition sql = new CosmosSqlQueryDefinition("SELECT * FROM toDoActivity t ORDER BY t.taskNum ");

            QueryRequestOptions requestOptions = new QueryRequestOptions()
            {
                MaxBufferedItemCount = 10,
                ResponseContinuationTokenLimitInKb = 500
            };

            List<ToDoActivity> resultList = new List<ToDoActivity>();
            double totalRequstCharge = 0;
            FeedIterator feedIterator =
                this.Container.Items.CreateItemQueryAsStream(sql, maxConcurrency: 5, maxItemCount: 1, requestOptions: requestOptions);
            while (feedIterator.HasMoreResults)
            {
                CosmosResponseMessage iter = await feedIterator.FetchNextSetAsync();
                Assert.IsTrue(iter.IsSuccessStatusCode);
                Assert.IsNull(iter.ErrorMessage);
                totalRequstCharge += iter.Headers.RequestCharge;

                ToDoActivity[] activities = this.jsonSerializer.FromStream<ToDoActivity[]>(iter.Content);
                Assert.AreEqual(1, activities.Length);
                ToDoActivity response = activities.First();
                resultList.Add(response);
            }

            Assert.AreEqual(deleteList.Count, resultList.Count);
            Assert.IsTrue(totalRequstCharge > 0);

            List<ToDoActivity> verifiedOrderBy = deleteList.OrderBy(x => x.taskNum).ToList();
            for (int i = 0; i < verifiedOrderBy.Count(); i++)
            {
                Assert.AreEqual(verifiedOrderBy[i].taskNum, resultList[i].taskNum);
                Assert.AreEqual(verifiedOrderBy[i].id, resultList[i].id);
            }
        }

        /// <summary>
        /// Validate multiple partition query
        /// </summary>
        [TestMethod]
        public async Task ItemMultiplePartitionQueryStream()
        {
            IList<ToDoActivity> deleteList = await this.CreateRandomItems(101, randomPartitionKey: true);
            CosmosSqlQueryDefinition sql = new CosmosSqlQueryDefinition("SELECT * FROM toDoActivity t");

            List<ToDoActivity> resultList = new List<ToDoActivity>();
            double totalRequstCharge = 0;
            FeedIterator feedIterator =
                this.Container.Items.CreateItemQueryAsStream(sql, maxConcurrency: 5, maxItemCount: 5);
            while (feedIterator.HasMoreResults)
            {
                CosmosResponseMessage iter = await feedIterator.FetchNextSetAsync();
                Assert.IsTrue(iter.IsSuccessStatusCode);
                Assert.IsNull(iter.ErrorMessage);
                totalRequstCharge += iter.Headers.RequestCharge;
                ToDoActivity[] response = this.jsonSerializer.FromStream<ToDoActivity[]>(iter.Content);
                Assert.IsTrue(response.Length <= 5);
                resultList.AddRange(response);
            }

            Assert.AreEqual(deleteList.Count, resultList.Count);
            Assert.IsTrue(totalRequstCharge > 0);

            List<ToDoActivity> verifiedOrderBy = deleteList.OrderBy(x => x.taskNum).ToList();
            resultList = resultList.OrderBy(x => x.taskNum).ToList();
            for (int i = 0; i < verifiedOrderBy.Count(); i++)
            {
                Assert.AreEqual(verifiedOrderBy[i].taskNum, resultList[i].taskNum);
                Assert.AreEqual(verifiedOrderBy[i].id, resultList[i].id);
            }
        }

        /// <summary>
        /// Validate multiple partition query
        /// </summary>
        [TestMethod]
        public async Task ItemSinglePartitionQueryStream()
        {
            //Create a 101 random items with random guid PK values
            IList<ToDoActivity> deleteList = await this.CreateRandomItems( pkCount: 101, perPKItemCount: 1, randomPartitionKey: true);

            // Create 10 items with same pk value
            IList<ToDoActivity> findItems = await this.CreateRandomItems(pkCount: 1, perPKItemCount: 10, randomPartitionKey: false);

            CosmosSqlQueryDefinition sql = new CosmosSqlQueryDefinition("SELECT * FROM toDoActivity t");

            string findPkValue = findItems.First().status;
            double totalRequstCharge = 0;
            FeedIterator setIterator =
                this.Container.Items.CreateItemQueryAsStream(sql, maxConcurrency: 1, partitionKey: findPkValue);

            List<ToDoActivity> foundItems = new List<ToDoActivity>();
            while (setIterator.HasMoreResults)
            {
                CosmosResponseMessage iter = await setIterator.FetchNextSetAsync();
                Assert.IsTrue(iter.IsSuccessStatusCode);
                Assert.IsNull(iter.ErrorMessage);
                totalRequstCharge += iter.Headers.RequestCharge;
                ToDoActivity[] response = this.jsonSerializer.FromStream<ToDoActivity[]>(iter.Content);
                foundItems.AddRange(response);
            }

            Assert.AreEqual(findItems.Count, foundItems.Count);
            Assert.IsFalse(foundItems.Any(x => !string.Equals(x.status, findPkValue)), "All the found items should have the same PK value");
            Assert.IsTrue(totalRequstCharge > 0);
        }

        [TestMethod]
        public async Task EpkPointReadTest()
        {
            string pk = Guid.NewGuid().ToString();
            string epk = new PartitionKey(pk)
                            .InternalKey
                            .GetEffectivePartitionKeyString(this.containerSettings.PartitionKey);

            ItemRequestOptions itemRequestOptions = new ItemRequestOptions();
            itemRequestOptions.Properties = new Dictionary<string, object>();
            itemRequestOptions.Properties.Add(WFConstants.BackendHeaders.EffectivePartitionKeyString, epk);

            CosmosResponseMessage response = await this.Container.Items.ReadItemStreamAsync(
                null,
                Guid.NewGuid().ToString(),
                itemRequestOptions);

            // Ideally it should be NotFound
            // BadReqeust bcoz collection is regular and not binary 
            Assert.AreEqual(HttpStatusCode.BadRequest, response.StatusCode);
        }

        /// <summary>
        /// Validate that if the EPK is set in the options that only a single range is selected.
        /// </summary>
        [TestMethod]
        public async Task ItemEpkQuerySingleKeyRangeValidation()
        {
            IList<ToDoActivity> deleteList = new List<ToDoActivity>();
            CosmosContainerCore container = null;
            try
            {
                // Create a container large enough to have at least 2 partitions
                ContainerResponse containerResponse = await this.database.Containers.CreateContainerAsync(
                    id: Guid.NewGuid().ToString(),
                    partitionKeyPath: "/pk",
                    throughput: 15000);
                container = (CosmosContainerCore)containerResponse;

                // Get all the partition key ranges to verify there is more than one partition
                IRoutingMapProvider routingMapProvider = await this.cosmosClient.DocumentClient.GetPartitionKeyRangeCacheAsync();
                IReadOnlyList<PartitionKeyRange> ranges = await routingMapProvider.TryGetOverlappingRangesAsync(
                    containerResponse.Resource.ResourceId,
                    new Documents.Routing.Range<string>("00", "FF", isMaxInclusive: true, isMinInclusive: true));

                // If this fails the RUs of the container needs to be increased to ensure at least 2 partitions.
                Assert.IsTrue(ranges.Count > 1, " RUs of the container needs to be increased to ensure at least 2 partitions.");

                QueryRequestOptions options = new QueryRequestOptions()
                {
                    Properties = new Dictionary<string, object>()
                    {
                        {"x-ms-effective-partition-key-string", "AA" }
                    }
                };

                // There should only be one range since the EPK option is set.
                List<PartitionKeyRange> partitionKeyRanges = await CosmosQueryExecutionContextFactory.GetTargetPartitionKeyRanges(
                    queryClient: new CosmosQueryClientCore(container.ClientContext, container),
                    resourceLink: container.LinkUri.OriginalString,
                    partitionedQueryExecutionInfo: null,
                    collection: containerResponse,
                    queryRequestOptions: options);

                Assert.IsTrue(partitionKeyRanges.Count == 1, "Only 1 partition key range should be selected since the EPK option is set.");
            }
            finally
            {
                if (container != null)
                {
                    await container.DeleteAsync();
                }
            }
        }

        /// <summary>
        /// Validate multiple partition query
        /// </summary>
        [TestMethod]
        public async Task ItemQueryStreamSerializationSetting()
        {
            IList<ToDoActivity> deleteList = await this.CreateRandomItems(101, randomPartitionKey: true);

            CosmosSqlQueryDefinition sql = new CosmosSqlQueryDefinition("SELECT * FROM toDoActivity t ORDER BY t.taskNum");
            CosmosSerializationOptions options = new CosmosSerializationOptions(
                ContentSerializationFormat.CosmosBinary.ToString(),
                (content) => JsonNavigator.Create(content),
                () => JsonWriter.Create(JsonSerializationFormat.Binary));

            QueryRequestOptions requestOptions = new QueryRequestOptions()
            {
                CosmosSerializationOptions = options
            };

            List<ToDoActivity> resultList = new List<ToDoActivity>();
            double totalRequstCharge = 0;
            FeedIterator feedIterator =
                this.Container.Items.CreateItemQueryAsStream(sql, maxConcurrency: 5, maxItemCount: 5, requestOptions: requestOptions);
            while (feedIterator.HasMoreResults)
            {
                CosmosResponseMessage response = await feedIterator.FetchNextSetAsync();
                Assert.IsTrue(response.IsSuccessStatusCode);
                Assert.IsNull(response.ErrorMessage);
                totalRequstCharge += response.Headers.RequestCharge;

                //Copy the stream and check that the first byte is the correct value
                MemoryStream memoryStream = new MemoryStream();
                response.Content.CopyTo(memoryStream);
                byte[] content = memoryStream.ToArray();

                // Examine the first buffer byte to determine the serialization format
                byte firstByte = content[0];
                Assert.AreEqual(128, firstByte);
                Assert.AreEqual(JsonSerializationFormat.Binary, (JsonSerializationFormat)firstByte);

                IJsonReader reader = JsonReader.Create(response.Content);
                IJsonWriter textWriter = JsonWriter.Create(JsonSerializationFormat.Text);
                textWriter.WriteAll(reader);
                string json = Encoding.UTF8.GetString(textWriter.GetResult());
                Assert.IsNotNull(json);
                ToDoActivity[] responseActivities = JsonConvert.DeserializeObject<ToDoActivity[]>(json);
                Assert.IsTrue(responseActivities.Length <= 5);
                resultList.AddRange(responseActivities);
            }

            Assert.AreEqual(deleteList.Count, resultList.Count);
            Assert.IsTrue(totalRequstCharge > 0);

            List<ToDoActivity> verifiedOrderBy = deleteList.OrderBy(x => x.taskNum).ToList();
            for (int i = 0; i < verifiedOrderBy.Count(); i++)
            {
                Assert.AreEqual(verifiedOrderBy[i].taskNum, resultList[i].taskNum);
                Assert.AreEqual(verifiedOrderBy[i].id, resultList[i].id);
            }
        }

        /// <summary>
        /// Validate that the max item count works correctly.
        /// </summary>
        /// <returns></returns>
        [TestMethod]
        public async Task ValidateMaxItemCountOnItemQuery()
        {
            IList<ToDoActivity> deleteList = await this.CreateRandomItems(pkCount: 1, perPKItemCount: 6, randomPartitionKey: false);

            ToDoActivity toDoActivity = deleteList.First();
            CosmosSqlQueryDefinition sql = new CosmosSqlQueryDefinition(
                "select * from toDoActivity t where t.status = @status")
                .UseParameter("@status", toDoActivity.status);

            // Test max size at 1
            FeedIterator<ToDoActivity> feedIterator =
                this.Container.Items.CreateItemQuery<ToDoActivity>(sql, toDoActivity.status, maxItemCount: 1);
            while (feedIterator.HasMoreResults)
            {
                FeedResponse<ToDoActivity> iter = await feedIterator.FetchNextSetAsync();
                Assert.AreEqual(1, iter.Count());
            }

            // Test max size at 2
            FeedIterator<ToDoActivity> setIteratorMax2 =
                this.Container.Items.CreateItemQuery<ToDoActivity>(sql, toDoActivity.status, maxItemCount: 2);
            while (setIteratorMax2.HasMoreResults)
            {
                FeedResponse<ToDoActivity> iter = await setIteratorMax2.FetchNextSetAsync();
                Assert.AreEqual(2, iter.Count());
            }
        }

        /// <summary>
        /// Validate that the max item count works correctly.
        /// </summary>
        /// <returns></returns>
        [TestMethod]
        public async Task NegativeQueryTest()
        {
            IList<ToDoActivity> items = await this.CreateRandomItems(pkCount: 10, perPKItemCount: 20, randomPartitionKey: true);

            try
            {
                FeedIterator<dynamic> resultSet = this.Container.Items.CreateItemQuery<dynamic>(
                    sqlQueryText: "SELECT r.id FROM root r WHERE r._ts > 0",
                    maxConcurrency: 1,
                    maxItemCount: 10,
                    requestOptions: new QueryRequestOptions() { ResponseContinuationTokenLimitInKb = 0 });

                await resultSet.FetchNextSetAsync();
                Assert.Fail("Expected query to fail");
            }
            catch (CosmosException exception) when (exception.StatusCode == HttpStatusCode.BadRequest)
            {
                Assert.IsTrue(exception.Message.Contains("continuation token limit specified is not large enough"), exception.Message);
            }

            try
            {
                FeedIterator<dynamic> resultSet = this.Container.Items.CreateItemQuery<dynamic>(
                    sqlQueryText: "SELECT r.id FROM root r WHERE r._ts >!= 0",
                    maxConcurrency: 1);

                await resultSet.FetchNextSetAsync();
                Assert.Fail("Expected query to fail");
            }
            catch (CosmosException exception) when (exception.StatusCode == HttpStatusCode.BadRequest)
            {
                Assert.IsTrue(exception.Message.Contains("Syntax error, incorrect syntax near"), exception.Message);
            }
        }

        [TestMethod]
        public async Task ItemRequestOptionAccessConditionTest()
        {
            // Create an item
            ToDoActivity testItem = (await this.CreateRandomItems(1, randomPartitionKey: true)).First();

            // Create an access condition that will fail because the etag will be different
            AccessCondition accessCondition = new AccessCondition
            {
                // Random etag
                Condition = Guid.NewGuid().ToString(),
                Type = AccessConditionType.IfMatch
            };

            ItemRequestOptions itemRequestOptions = new ItemRequestOptions()
            {
                AccessCondition = accessCondition
            };

            try
            {
                ItemResponse<ToDoActivity> response = await this.Container.Items.ReplaceItemAsync<ToDoActivity>(
                    partitionKey: testItem.status,
                    id: testItem.id,
                    item: testItem,
                    requestOptions: itemRequestOptions);
                Assert.Fail("Access condition should have failed");
            }
            catch (CosmosException e)
            {
                Assert.IsNotNull(e);
                Assert.AreEqual(HttpStatusCode.PreconditionFailed, e.StatusCode, e.Message);
                Assert.IsNotNull(e.ActivityId);
                Assert.IsTrue(e.RequestCharge > 0);
            }
            finally
            {
                ItemResponse<ToDoActivity> deleteResponse = await this.Container.Items.DeleteItemAsync<ToDoActivity>(partitionKey: testItem.status, id: testItem.id);
                Assert.IsNotNull(deleteResponse);
            }
        }

        // Read write non partition Container item.
        [TestMethod]
        public async Task ReadNonPartitionItemAsync()
        {
            try
            {
                await this.CreateNonPartitionedContainer();
                await this.CreateItemInNonPartitionedContainer(nonPartitionItemId);
                await this.CreateUndefinedPartitionItem();
                fixedContainer = this.database.Containers[nonPartitionContainerId];

                ContainerResponse containerResponse = await fixedContainer.ReadAsync();
                Assert.IsTrue(containerResponse.Resource.PartitionKey.Paths.Count > 0);
                Assert.AreEqual(PartitionKey.SystemKeyPath, containerResponse.Resource.PartitionKey.Paths[0]);

                //Reading item from fixed container with CosmosContainerSettings.NonePartitionKeyValue.
                ItemResponse<ToDoActivity> response = await fixedContainer.Items.ReadItemAsync<ToDoActivity>(
                    partitionKey: CosmosContainerSettings.NonePartitionKeyValue,
                    id: nonPartitionItemId);

                Assert.IsNotNull(response.Resource);
                Assert.AreEqual(HttpStatusCode.OK, response.StatusCode);
                Assert.AreEqual(nonPartitionItemId, response.Resource.id);

                //Adding item to fixed container with CosmosContainerSettings.NonePartitionKeyValue.
                ToDoActivity itemWithoutPK = this.CreateRandomToDoActivity();
                ItemResponse<ToDoActivity> createResponseWithoutPk = await fixedContainer.Items.CreateItemAsync<ToDoActivity>(
                 partitionKey: CosmosContainerSettings.NonePartitionKeyValue,
                 item: itemWithoutPK);

                Assert.IsNotNull(createResponseWithoutPk.Resource);
                Assert.AreEqual(HttpStatusCode.Created, createResponseWithoutPk.StatusCode);
                Assert.AreEqual(itemWithoutPK.id, createResponseWithoutPk.Resource.id);

                //Updating item on fixed container with CosmosContainerSettings.NonePartitionKeyValue.
                itemWithoutPK.status = "updatedStatus";
                ItemResponse<ToDoActivity> updateResponseWithoutPk = await fixedContainer.Items.ReplaceItemAsync<ToDoActivity>(
                 partitionKey: CosmosContainerSettings.NonePartitionKeyValue,
                 id: itemWithoutPK.id,
                 item: itemWithoutPK);

                Assert.IsNotNull(updateResponseWithoutPk.Resource);
                Assert.AreEqual(HttpStatusCode.OK, updateResponseWithoutPk.StatusCode);
                Assert.AreEqual(itemWithoutPK.id, updateResponseWithoutPk.Resource.id);

                //Adding item to fixed container with non-none PK.
                ToDoActivityAfterMigration itemWithPK = this.CreateRandomToDoActivityAfterMigration("TestPk");
                ItemResponse<ToDoActivityAfterMigration> createResponseWithPk = await fixedContainer.Items.CreateItemAsync<ToDoActivityAfterMigration>(
                 partitionKey: itemWithPK.status,
                 item: itemWithPK);

                Assert.IsNotNull(createResponseWithPk.Resource);
                Assert.AreEqual(HttpStatusCode.Created, createResponseWithPk.StatusCode);
                Assert.AreEqual(itemWithPK.id, createResponseWithPk.Resource.id);

                //Quering items on fixed container with cross partition enabled.
                CosmosSqlQueryDefinition sql = new CosmosSqlQueryDefinition("select * from r");
                FeedIterator<dynamic> feedIterator = fixedContainer.Items
                    .CreateItemQuery<dynamic>(sql, maxConcurrency: 1, maxItemCount: 10);
                while (feedIterator.HasMoreResults)
                {
                    FeedResponse<dynamic> queryResponse = await feedIterator.FetchNextSetAsync();
                    Assert.AreEqual(3, queryResponse.Count());
                }

                //Reading all items on fixed container.
                feedIterator = fixedContainer.Items
                    .GetItemsIterator<dynamic>(maxItemCount: 10);
                while (feedIterator.HasMoreResults)
                {
                    FeedResponse<dynamic> queryResponse = await feedIterator.FetchNextSetAsync();
                    Assert.AreEqual(3, queryResponse.Count());
                }

                //Quering items on fixed container with CosmosContainerSettings.NonePartitionKeyValue.
                feedIterator = fixedContainer.Items
                    .CreateItemQuery<dynamic>(sql, partitionKey: CosmosContainerSettings.NonePartitionKeyValue, maxItemCount: 10);
                while (feedIterator.HasMoreResults)
                {
                    FeedResponse<dynamic> queryResponse = await feedIterator.FetchNextSetAsync();
                    Assert.AreEqual(2, queryResponse.Count());
                }

                //Quering items on fixed container with non-none PK.
                feedIterator = fixedContainer.Items
                    .CreateItemQuery<dynamic>(sql, partitionKey: itemWithPK.status, maxItemCount: 10);
                while (feedIterator.HasMoreResults)
                {
                    FeedResponse<dynamic> queryResponse = await feedIterator.FetchNextSetAsync();
                    Assert.AreEqual(1, queryResponse.Count());
                }

                //Deleting item from fixed container with CosmosContainerSettings.NonePartitionKeyValue.
                ItemResponse<ToDoActivity> deleteResponseWithoutPk = await fixedContainer.Items.DeleteItemAsync<ToDoActivity>(
                 partitionKey: CosmosContainerSettings.NonePartitionKeyValue,
                 id: itemWithoutPK.id);

                Assert.IsNull(deleteResponseWithoutPk.Resource);
                Assert.AreEqual(HttpStatusCode.NoContent, deleteResponseWithoutPk.StatusCode);

                //Deleting item from fixed container with non-none PK.
                ItemResponse<ToDoActivityAfterMigration> deleteResponseWithPk = await fixedContainer.Items.DeleteItemAsync<ToDoActivityAfterMigration>(
                 partitionKey: itemWithPK.status,
                 id: itemWithPK.id);

                Assert.IsNull(deleteResponseWithPk.Resource);
                Assert.AreEqual(HttpStatusCode.NoContent, deleteResponseWithPk.StatusCode);

                //Reading item from partitioned container with CosmosContainerSettings.NonePartitionKeyValue.
                ItemResponse<ToDoActivity> undefinedItemResponse = await this.Container.Items.ReadItemAsync<ToDoActivity>(
                    partitionKey: CosmosContainerSettings.NonePartitionKeyValue,
                    id: undefinedPartitionItemId);

                Assert.IsNotNull(undefinedItemResponse.Resource);
                Assert.AreEqual(HttpStatusCode.OK, undefinedItemResponse.StatusCode);
                Assert.AreEqual(undefinedPartitionItemId, undefinedItemResponse.Resource.id);
            }
            finally
            {
                if (fixedContainer != null)
                {
                    await fixedContainer.DeleteAsync();
                }
            }
        }

<<<<<<< HEAD
        [TestMethod]
        public async Task ItemLINQQueryTest()
        {
            //Creating items for query.
            IList<ToDoActivity> itemList = await CreateRandomItems(pkCount: 2, perPKItemCount: 1, randomPartitionKey: true);
            ToDoActivity find = itemList.First();

            //LINQ query execution without partition key.
            IOrderedQueryable<ToDoActivity> linqQueryable = this.Container.Items.CosmosItemQuery<ToDoActivity>(new QueryRequestOptions() { AllowSynchronousQueryExecution = true});
            IQueryable<ToDoActivity> queriable = linqQueryable.Where(item => (item.taskNum < 100));
            Assert.AreEqual(2, queriable.Count());
            Assert.AreEqual(find.id, queriable.ToList()[0].id);

            //LINQ query execution with wrong partition key.
            linqQueryable = this.Container.Items.CosmosItemQuery<ToDoActivity>(requestOptions:  new QueryRequestOptions() { AllowSynchronousQueryExecution = true }, partitionKey: "test");
            queriable = linqQueryable.Where(item => (item.taskNum < 100));
            Assert.AreEqual(0, queriable.Count());

            //LINQ query execution with correct partition key.
            linqQueryable = this.Container.Items.CosmosItemQuery<ToDoActivity>(requestOptions: new QueryRequestOptions() { AllowSynchronousQueryExecution = true }, partitionKey: itemList[1].status);
            queriable = linqQueryable.Where(item => (item.taskNum < 100));
            Assert.AreEqual(1, queriable.Count());
            Assert.AreEqual(itemList[1].id, queriable.ToList()[0].id);

            //Creating LINQ query with null requestOptions.
            try
            {
                linqQueryable = this.Container.Items.CosmosItemQuery<ToDoActivity>(requestOptions: null, partitionKey: find.status);
                queriable = linqQueryable.Where(item => (item.taskNum < 100));
                Assert.Fail("Should throw ArgumentException on CosmosQueryRequestOptions");
            }
            catch (ArgumentException exception)
            {
                Assert.IsTrue(exception.Message.Contains("CosmosQueryRequestOptions cannot be null"));
            }

            //Creating LINQ query without setting AllowSynchronousQueryExecution true.
            try
            {
                linqQueryable = this.Container.Items.CosmosItemQuery<ToDoActivity>(requestOptions: new QueryRequestOptions(), partitionKey: find.status);
                queriable = linqQueryable.Where(item => (item.taskNum < 100));
                Assert.Fail("Should throw NotSupportedException");
            }
            catch (NotSupportedException exception)
            {
                Assert.IsTrue(exception.Message.Contains("please set AllowSynchronousQueryExecution in CosmosQueryRequestOptions true"));
=======
        // Move the data from None Partition to other logical partitions
        [TestMethod]
        public async Task MigrateDataInNonPartitionContainer()
        {
            try
            {
                await this.CreateNonPartitionedContainer();

                const int ItemsToCreate = 4;
                // Insert a few items with no Partition Key
                for (int i = 0; i < ItemsToCreate; i++)
                {
                    await this.CreateItemInNonPartitionedContainer(Guid.NewGuid().ToString());
                }

                fixedContainer = this.database.Containers[nonPartitionContainerId];

                // Read the container metadata
                ContainerResponse containerResponse = await fixedContainer.ReadAsync();

                // Query items on the container that have no partition key value
                int resultsFetched = 0;
                CosmosSqlQueryDefinition sql = new CosmosSqlQueryDefinition("select * from r");
                FeedIterator<ToDoActivity> setIterator = fixedContainer.Items
                    .CreateItemQuery<ToDoActivity>(sql, partitionKey: CosmosContainerSettings.NonePartitionKeyValue, maxItemCount: 2);
                while (setIterator.HasMoreResults)
                {
                    FeedResponse<ToDoActivity> queryResponse = await setIterator.FetchNextSetAsync();
                    resultsFetched += queryResponse.Count();

                    // For the items returned with NonePartitionKeyValue
                    var iter = queryResponse.GetEnumerator();
                    while (iter.MoveNext())
                    {
                        ToDoActivity activity = iter.Current;

                        // Re-Insert into container with a partition key
                        ToDoActivityAfterMigration itemWithPK = new ToDoActivityAfterMigration
                        { id = activity.id, cost = activity.cost, description = activity.description, status = "TestPK", taskNum = activity.taskNum };
                        ItemResponse<ToDoActivityAfterMigration> createResponseWithPk = await fixedContainer.Items.CreateItemAsync<ToDoActivityAfterMigration>(
                         partitionKey: itemWithPK.status,
                         item: itemWithPK);
                        Assert.AreEqual(HttpStatusCode.Created, createResponseWithPk.StatusCode);

                        // Deleting item from fixed container with CosmosContainerSettings.NonePartitionKeyValue.
                        ItemResponse<ToDoActivity> deleteResponseWithoutPk = await fixedContainer.Items.DeleteItemAsync<ToDoActivity>(
                         partitionKey: CosmosContainerSettings.NonePartitionKeyValue,
                         id: activity.id);
                        Assert.AreEqual(HttpStatusCode.NoContent, deleteResponseWithoutPk.StatusCode);
                    }
                }

                // Validate all items with no partition key value are returned
                Assert.AreEqual(ItemsToCreate, resultsFetched);

                // Re-Query the items on the container with NonePartitionKeyValue
                setIterator = fixedContainer.Items
                    .CreateItemQuery<ToDoActivity>(sql, partitionKey: CosmosContainerSettings.NonePartitionKeyValue, maxItemCount: ItemsToCreate);
                Assert.IsTrue(setIterator.HasMoreResults);
                {
                    FeedResponse<ToDoActivity> queryResponse = await setIterator.FetchNextSetAsync();
                    Assert.AreEqual(0, queryResponse.Count());
                }

                // Query the items with newly inserted PartitionKey
                setIterator = fixedContainer.Items
                    .CreateItemQuery<ToDoActivity>(sql, partitionKey: "TestPK", maxItemCount: ItemsToCreate + 1);
                Assert.IsTrue(setIterator.HasMoreResults);
                {
                    FeedResponse<ToDoActivity> queryResponse = await setIterator.FetchNextSetAsync();
                    Assert.AreEqual(ItemsToCreate, queryResponse.Count());
                }
            }
            finally
            {
                if (fixedContainer != null)
                {
                    await fixedContainer.DeleteAsync();
                }
>>>>>>> 3c82d14c
            }
        }

        private async Task<IList<ToDoActivity>> CreateRandomItems(int pkCount, int perPKItemCount = 1, bool randomPartitionKey = true)
        {
            Assert.IsFalse(!randomPartitionKey && pkCount > 1);

            List<ToDoActivity> createdList = new List<ToDoActivity>();
            for (int i = 0; i < pkCount; i++)
            {
                string pk = "TBD";
                if (randomPartitionKey)
                {
                    pk += Guid.NewGuid().ToString();
                }

                for (int j = 0; j < perPKItemCount; j++)
                {
                    ToDoActivity temp = this.CreateRandomToDoActivity(pk);

                    createdList.Add(temp);

                    await this.Container.Items.CreateItemAsync<ToDoActivity>(partitionKey: temp.status, item: temp);
                }
            }

            return createdList;
        }

        private async Task CreateNonPartitionedContainer()
        {
            await CosmosItemTests.CreateNonPartitionedContainer(this.database.Id, 
                CosmosItemTests.nonPartitionContainerId);
        }

        internal static async Task CreateNonPartitionedContainer(
            string dbName,
            string containerName)
        {
            string authKey = ConfigurationManager.AppSettings["MasterKey"];
            string endpoint = ConfigurationManager.AppSettings["GatewayEndpoint"];
            //Creating non partition Container, rest api used instead of .NET SDK api as it is not supported anymore.
            HttpClient client = new System.Net.Http.HttpClient();
            Uri baseUri = new Uri(endpoint);
            string verb = "POST";
            string resourceType = "colls";
            string resourceId = string.Format("dbs/{0}", dbName);
            string resourceLink = string.Format("dbs/{0}/colls", dbName);
            client.DefaultRequestHeaders.Add("x-ms-date", utc_date);
            client.DefaultRequestHeaders.Add("x-ms-version", CosmosItemTests.PreNonPartitionedMigrationApiVersion);

            string authHeader = CosmosItemTests.GenerateMasterKeyAuthorizationSignature(verb, resourceId, resourceType, authKey, "master", "1.0");

            client.DefaultRequestHeaders.Add("authorization", authHeader);
            string containerDefinition = "{\n  \"id\": \"" + containerName + "\"\n}";
            StringContent containerContent = new StringContent(containerDefinition);
            Uri requestUri = new Uri(baseUri, resourceLink);
            HttpResponseMessage response = await client.PostAsync(requestUri.ToString(), containerContent);
            Assert.AreEqual(HttpStatusCode.Created, response.StatusCode, response.ToString());
        }

        private async Task CreateItemInNonPartitionedContainer(string itemId)
        {
            string authKey = ConfigurationManager.AppSettings["MasterKey"];
            string endpoint = ConfigurationManager.AppSettings["GatewayEndpoint"];
            //Creating non partition Container item.
            HttpClient client = new System.Net.Http.HttpClient();
            Uri baseUri = new Uri(endpoint);
            string verb = "POST";
            string resourceType = "docs";
            string resourceId = string.Format("dbs/{0}/colls/{1}", this.database.Id, nonPartitionContainerId);
            string resourceLink = string.Format("dbs/{0}/colls/{1}/docs", this.database.Id, nonPartitionContainerId);
            string authHeader = CosmosItemTests.GenerateMasterKeyAuthorizationSignature(verb, resourceId, resourceType, authKey, "master", "1.0");

            client.DefaultRequestHeaders.Add("x-ms-date", utc_date);
            client.DefaultRequestHeaders.Add("x-ms-version", CosmosItemTests.PreNonPartitionedMigrationApiVersion);
            client.DefaultRequestHeaders.Add("authorization", authHeader);

            string itemDefinition = JsonConvert.SerializeObject(this.CreateRandomToDoActivity(id: itemId));
            {
                StringContent itemContent = new StringContent(itemDefinition);
                Uri requestUri = new Uri(baseUri, resourceLink);
                HttpResponseMessage response = await client.PostAsync(requestUri.ToString(), itemContent);
                Assert.AreEqual(HttpStatusCode.Created, response.StatusCode, response.ToString());
            }
        }

        private async Task CreateUndefinedPartitionItem()
        {
            string authKey = ConfigurationManager.AppSettings["MasterKey"];
            string endpoint = ConfigurationManager.AppSettings["GatewayEndpoint"];
            //Creating undefined partition key  item, rest api used instead of .NET SDK api as it is not supported anymore.
            HttpClient client = new System.Net.Http.HttpClient();
            Uri baseUri = new Uri(endpoint);
            string verb = "POST";
            string resourceType = "colls";
            string resourceId = string.Format("dbs/{0}", this.database.Id);
            string resourceLink = string.Format("dbs/{0}/colls", this.database.Id);
            client.DefaultRequestHeaders.Add("x-ms-date", utc_date);
            client.DefaultRequestHeaders.Add("x-ms-version", CosmosItemTests.PreNonPartitionedMigrationApiVersion);
            client.DefaultRequestHeaders.Add("x-ms-documentdb-partitionkey", "[{}]");

            //Creating undefined partition Container item.
            verb = "POST";
            resourceType = "docs";
            resourceId = string.Format("dbs/{0}/colls/{1}", this.database.Id, this.Container.Id);
            resourceLink = string.Format("dbs/{0}/colls/{1}/docs", this.database.Id, this.Container.Id);
            string authHeader = CosmosItemTests.GenerateMasterKeyAuthorizationSignature(verb, resourceId, resourceType, authKey, "master", "1.0");

            client.DefaultRequestHeaders.Remove("authorization");
            client.DefaultRequestHeaders.Add("authorization", authHeader);

            var payload = new { id = undefinedPartitionItemId, user = undefinedPartitionItemId };
            string itemDefinition = JsonConvert.SerializeObject(payload);
            StringContent itemContent = new StringContent(itemDefinition);
            Uri requestUri = new Uri(baseUri, resourceLink);
            await client.PostAsync(requestUri.ToString(), itemContent);
        }

        private static string GenerateMasterKeyAuthorizationSignature(string verb, string resourceId, string resourceType, string key, string keyType, string tokenVersion)
        {
            System.Security.Cryptography.HMACSHA256 hmacSha256 = new System.Security.Cryptography.HMACSHA256 { Key = Convert.FromBase64String(key) };

            string payLoad = string.Format(System.Globalization.CultureInfo.InvariantCulture, "{0}\n{1}\n{2}\n{3}\n{4}\n",
                    verb.ToLowerInvariant(),
                    resourceType.ToLowerInvariant(),
                    resourceId,
                    utc_date.ToLowerInvariant(),
                    ""
            );

            byte[] hashPayLoad = hmacSha256.ComputeHash(System.Text.Encoding.UTF8.GetBytes(payLoad));
            string signature = Convert.ToBase64String(hashPayLoad);

            return System.Web.HttpUtility.UrlEncode(string.Format(System.Globalization.CultureInfo.InvariantCulture, "type={0}&ver={1}&sig={2}",
                keyType,
                tokenVersion,
                signature));
        }

        private ToDoActivity CreateRandomToDoActivity(string pk = null, string id = null)
        {
            if (string.IsNullOrEmpty(pk))
            {
                pk = "TBD" + Guid.NewGuid().ToString();
            }
            if (id == null)
            {
                id = Guid.NewGuid().ToString();
            }
            return new ToDoActivity()
            {
                id = id,
                description = "CreateRandomToDoActivity",
                status = pk,
                taskNum = 42,
                cost = double.MaxValue
            };
        }



        public class ToDoActivity
        {
            public string id { get; set; }
            public int taskNum { get; set; }
            public double cost { get; set; }
            public string description { get; set; }
            public string status { get; set; }
        }

        public class ToDoActivityAfterMigration
        {
            public string id { get; set; }
            public int taskNum { get; set; }
            public double cost { get; set; }
            public string description { get; set; }
            [JsonProperty(PropertyName = "_partitionKey")]
            public string status { get; set; }
        }

        private ToDoActivityAfterMigration CreateRandomToDoActivityAfterMigration(string pk = null, string id = null)
        {
            if (string.IsNullOrEmpty(pk))
            {
                pk = "TBD" + Guid.NewGuid().ToString();
            }
            if (id == null)
            {
                id = Guid.NewGuid().ToString();
            }
            return new ToDoActivityAfterMigration()
            {
                id = id,
                description = "CreateRandomToDoActivity",
                status = pk,
                taskNum = 42,
                cost = double.MaxValue
            };
        }

        private static async Task TestNonePKForNonExistingContainer(CosmosContainer cosmosContainer)
        {
            // Stream implementation should not throw
            CosmosResponseMessage response = await cosmosContainer.Items.ReadItemStreamAsync(CosmosContainerSettings.NonePartitionKeyValue, "id1");
            Assert.AreEqual(HttpStatusCode.NotFound, response.StatusCode);
            Assert.IsNotNull(response.Headers.ActivityId);
            Assert.IsNotNull(response.ErrorMessage);

            // FOr typed also its not error
            var typedResponse = await cosmosContainer.Items.ReadItemAsync<string>(CosmosContainerSettings.NonePartitionKeyValue, "id1");
            Assert.AreEqual(HttpStatusCode.NotFound, typedResponse.StatusCode);
            Assert.IsNotNull(typedResponse.Headers.ActivityId);
        }
    }
}<|MERGE_RESOLUTION|>--- conflicted
+++ resolved
@@ -948,7 +948,6 @@
             }
         }
 
-<<<<<<< HEAD
         [TestMethod]
         public async Task ItemLINQQueryTest()
         {
@@ -957,13 +956,13 @@
             ToDoActivity find = itemList.First();
 
             //LINQ query execution without partition key.
-            IOrderedQueryable<ToDoActivity> linqQueryable = this.Container.Items.CosmosItemQuery<ToDoActivity>(new QueryRequestOptions() { AllowSynchronousQueryExecution = true});
+            IOrderedQueryable<ToDoActivity> linqQueryable = this.Container.Items.CosmosItemQuery<ToDoActivity>(new QueryRequestOptions() { AllowSynchronousQueryExecution = true });
             IQueryable<ToDoActivity> queriable = linqQueryable.Where(item => (item.taskNum < 100));
             Assert.AreEqual(2, queriable.Count());
             Assert.AreEqual(find.id, queriable.ToList()[0].id);
 
             //LINQ query execution with wrong partition key.
-            linqQueryable = this.Container.Items.CosmosItemQuery<ToDoActivity>(requestOptions:  new QueryRequestOptions() { AllowSynchronousQueryExecution = true }, partitionKey: "test");
+            linqQueryable = this.Container.Items.CosmosItemQuery<ToDoActivity>(requestOptions: new QueryRequestOptions() { AllowSynchronousQueryExecution = true }, partitionKey: "test");
             queriable = linqQueryable.Where(item => (item.taskNum < 100));
             Assert.AreEqual(0, queriable.Count());
 
@@ -995,7 +994,8 @@
             catch (NotSupportedException exception)
             {
                 Assert.IsTrue(exception.Message.Contains("please set AllowSynchronousQueryExecution in CosmosQueryRequestOptions true"));
-=======
+            }
+        }
         // Move the data from None Partition to other logical partitions
         [TestMethod]
         public async Task MigrateDataInNonPartitionContainer()
@@ -1075,7 +1075,6 @@
                 {
                     await fixedContainer.DeleteAsync();
                 }
->>>>>>> 3c82d14c
             }
         }
 
