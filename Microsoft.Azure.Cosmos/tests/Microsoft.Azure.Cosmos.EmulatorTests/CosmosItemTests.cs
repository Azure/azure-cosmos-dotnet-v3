﻿//------------------------------------------------------------
// Copyright (c) Microsoft Corporation.  All rights reserved.
//------------------------------------------------------------

namespace Microsoft.Azure.Cosmos.SDK.EmulatorTests
{
    using System;
    using System.Collections.Generic;
    using System.Collections.ObjectModel;
    using System.Diagnostics;
    using System.IO;
    using System.Linq;
    using System.Net;
    using System.Net.Http;
    using System.Text;
    using System.Threading;
    using System.Threading.Tasks;
    using Microsoft.Azure.Cosmos.Json;
    using Microsoft.Azure.Cosmos.Query;
    using Microsoft.Azure.Cosmos.Routing;
    using Microsoft.Azure.Cosmos.Utils;
    using Microsoft.Azure.Documents;
    using Microsoft.VisualStudio.TestTools.UnitTesting;
    using Newtonsoft.Json;
    using static Microsoft.Azure.Cosmos.SDK.EmulatorTests.TransportWrapperTests;
    using JsonReader = Json.JsonReader;
    using JsonWriter = Json.JsonWriter;

    [TestClass]
    public class CosmosItemTests : BaseCosmosClientHelper
    {
        private CosmosContainer Container = null;
        private CosmosDefaultJsonSerializer jsonSerializer = null;
        private CosmosContainerSettings containerSettings = null;

        private static CosmosContainer fixedContainer = null;
        private static readonly string utc_date = DateTime.UtcNow.ToString("r");

        private static readonly string PreNonPartitionedMigrationApiVersion = "2018-09-17";
        private static readonly string nonPartitionContainerId = "fixed-Container";
        private static readonly string nonPartitionItemId = "fixed-Container-Item";

        private static readonly string undefinedPartitionItemId = "undefined-partition-Item";

        [TestInitialize]
        public async Task TestInitialize()
        {
            await base.TestInit();
            string PartitionKey = "/status";
            this.containerSettings = new CosmosContainerSettings(id: Guid.NewGuid().ToString(), partitionKeyPath: PartitionKey);
            ContainerResponse response = await this.database.Containers.CreateContainerAsync(
                this.containerSettings,
                cancellationToken: this.cancellationToken);
            Assert.IsNotNull(response);
            Assert.IsNotNull(response.Container);
            Assert.IsNotNull(response.Resource);
            this.Container = response;
            this.jsonSerializer = new CosmosDefaultJsonSerializer();
        }

        [TestCleanup]
        public async Task Cleanup()
        {
            await base.TestCleanup();
        }

        [TestMethod]
        public async Task CreateDropItemTest()
        {
            ToDoActivity testItem = this.CreateRandomToDoActivity();
            ItemResponse<ToDoActivity> response = await this.Container.Items.CreateItemAsync<ToDoActivity>(partitionKey: testItem.status, item: testItem);
            Assert.IsNotNull(response);
            Assert.IsNotNull(response.MaxResourceQuota);
            Assert.IsNotNull(response.CurrentResourceQuotaUsage);
            ItemResponse<ToDoActivity> deleteResponse = await this.Container.Items.DeleteItemAsync<ToDoActivity>(partitionKey: testItem.status, id: testItem.id);
            Assert.IsNotNull(deleteResponse);
        }

        [TestMethod]
        public async Task CreateDropItemUndefinedPartitionKeyTest()
        {
            dynamic testItem = new
            {
                id = Guid.NewGuid().ToString()
            };

            ItemResponse<dynamic> response = await this.Container.Items.CreateItemAsync<dynamic>(partitionKey: Undefined.Value, item: testItem);
            Assert.IsNotNull(response);
            Assert.IsNotNull(response.MaxResourceQuota);
            Assert.IsNotNull(response.CurrentResourceQuotaUsage);

            ItemResponse<dynamic> deleteResponse = await this.Container.Items.DeleteItemAsync<dynamic>(partitionKey: "[{}]", id: testItem.id);
            Assert.IsNotNull(deleteResponse);
        }

        [TestMethod]
        public async Task ReadCollectionNotExists()
        {
            string collectionName = Guid.NewGuid().ToString();
            CosmosContainer testContainer = this.database.Containers[collectionName];
            await CosmosItemTests.TestNonePKForNonExistingContainer(testContainer);

            // Item -> Container -> Database contract 
            string dbName = Guid.NewGuid().ToString();
            testContainer = this.cosmosClient.Databases[dbName].Containers[collectionName];
            await CosmosItemTests.TestNonePKForNonExistingContainer(testContainer);
        }

        [TestMethod]
        public async Task NonPartitionKeyLookupCacheTest()
        {
            int count = 0;
            CosmosClient client = TestCommon.CreateCosmosClient(builder => 
                {
                    builder.UseConnectionModeDirect();
                    builder.UseSendingRequestEventArgs((sender, e) =>
                        {
                            if (e.DocumentServiceRequest != null)
                            {
                                Trace.TraceInformation($"{e.DocumentServiceRequest.ToString()}");
                            }

                            if (e.HttpRequest != null)
                            {
                                Trace.TraceInformation($"{e.HttpRequest.ToString()}");
                            }

                            if (e.IsHttpRequest() 
                                && e.HttpRequest.RequestUri.AbsolutePath.Contains("/colls/"))
                            {
                                count++;
                            }

                            if (e.IsHttpRequest()
                                && e.HttpRequest.RequestUri.AbsolutePath.Contains("/pkranges"))
                            {
                                Debugger.Break();
                            }
                        });
                });

            string dbName = Guid.NewGuid().ToString();
            string containerName = Guid.NewGuid().ToString();
            CosmosContainerCore testContainer = (CosmosContainerCore)client.Databases[dbName].Containers[containerName];

            int loopCount = 2;
            for (int i = 0; i < loopCount; i++)
            {
                try
                {
                    await testContainer.GetNonePartitionKeyValueAsync();
                    Assert.Fail();
                }
                catch (DocumentClientException dce) when (dce.StatusCode == HttpStatusCode.NotFound)
                {
                }
            }

            Assert.AreEqual(loopCount, count);

            // Create real container and address 
            CosmosDatabase db = await client.Databases.CreateDatabaseAsync(dbName);
            CosmosContainer container = await db.Containers.CreateContainerAsync(containerName, "/id");

            // reset counter
            count = 0;
            for (int i = 0; i < loopCount; i++)
            {
                await testContainer.GetNonePartitionKeyValueAsync();
            }

            // expected once post create 
            Assert.AreEqual(1, count);

            // reset counter
            count = 0;
            for (int i = 0; i < loopCount; i++)
            {
                await testContainer.GetRID(default(CancellationToken));
            }

            // Already cached by GetNonePartitionKeyValueAsync before
            Assert.AreEqual(0, count);

            // reset counter
            count = 0;
            int expected = 0;
            for (int i = 0; i < loopCount; i++)
            {
                await testContainer.GetRoutingMapAsync(default(CancellationToken));
                expected = count;
            }

            // OkRagnes should be fetched only once. 
            // Possible to make multiple calls for ranges
            Assert.AreEqual(expected, count);
        }

        [TestMethod]
        public async Task CreateDropItemStreamTest()
        {
            ToDoActivity testItem = this.CreateRandomToDoActivity();
            using (Stream stream = this.jsonSerializer.ToStream<ToDoActivity>(testItem))
            {
                using (CosmosResponseMessage response = await this.Container.Items.CreateItemStreamAsync(partitionKey: testItem.status, streamPayload: stream))
                {
                    Assert.IsNotNull(response);
                    Assert.AreEqual(HttpStatusCode.Created, response.StatusCode);
                    Assert.IsTrue(response.Headers.RequestCharge > 0);
                    Assert.IsNotNull(response.Headers.ActivityId);
                    Assert.IsNotNull(response.Headers.ETag);
                }
            }

            using (CosmosResponseMessage deleteResponse = await this.Container.Items.DeleteItemStreamAsync(partitionKey: testItem.status, id: testItem.id))
            {
                Assert.IsNotNull(deleteResponse);
                Assert.AreEqual(HttpStatusCode.NoContent, deleteResponse.StatusCode);
                Assert.IsTrue(deleteResponse.Headers.RequestCharge > 0);
                Assert.IsNotNull(deleteResponse.Headers.ActivityId);
            }
        }

        [TestMethod]
        public async Task UpsertItemStreamTest()
        {
            ToDoActivity testItem = this.CreateRandomToDoActivity();
            using (Stream stream = this.jsonSerializer.ToStream<ToDoActivity>(testItem))
            {
                //Create the object
                using (CosmosResponseMessage response = await this.Container.Items.UpsertItemStreamAsync(partitionKey: testItem.status, streamPayload: stream))
                {
                    Assert.IsNotNull(response);
                    Assert.AreEqual(HttpStatusCode.Created, response.StatusCode);
                    using (StreamReader str = new StreamReader(response.Content))
                    {
                        string responseContentAsString = await str.ReadToEndAsync();
                    }
                }
            }

            //Updated the taskNum field
            testItem.taskNum = 9001;
            using (Stream stream = this.jsonSerializer.ToStream<ToDoActivity>(testItem))
            {
                using (CosmosResponseMessage response = await this.Container.Items.UpsertItemStreamAsync(partitionKey: testItem.status, streamPayload: stream))
                {
                    Assert.IsNotNull(response);
                    Assert.AreEqual(HttpStatusCode.OK, response.StatusCode);
                }
            }
            using (CosmosResponseMessage deleteResponse = await this.Container.Items.DeleteItemStreamAsync(partitionKey: testItem.status, id: testItem.id))
            {
                Assert.IsNotNull(deleteResponse);
                Assert.AreEqual(deleteResponse.StatusCode, HttpStatusCode.NoContent);
            }
        }

        [TestMethod]
        public async Task ReplaceItemStreamTest()
        {
            ToDoActivity testItem = this.CreateRandomToDoActivity();
            using (Stream stream = this.jsonSerializer.ToStream<ToDoActivity>(testItem))
            {
                //Replace a non-existing item. It should fail, and not throw an exception.
                using (CosmosResponseMessage response = await this.Container.Items.ReplaceItemStreamAsync(
                    partitionKey: testItem.status,
                    id: testItem.id,
                    streamPayload: stream))
                {
                    Assert.IsFalse(response.IsSuccessStatusCode);
                    Assert.IsNotNull(response);
                    Assert.AreEqual(HttpStatusCode.NotFound, response.StatusCode, response.ErrorMessage);
                }
            }

            using (Stream stream = this.jsonSerializer.ToStream<ToDoActivity>(testItem))
            {
                //Create the item
                using (CosmosResponseMessage response = await this.Container.Items.CreateItemStreamAsync(partitionKey: testItem.status, streamPayload: stream))
                {
                    Assert.IsNotNull(response);
                    Assert.AreEqual(HttpStatusCode.Created, response.StatusCode);
                }
            }

            //Updated the taskNum field
            testItem.taskNum = 9001;
            using (Stream stream = this.jsonSerializer.ToStream<ToDoActivity>(testItem))
            {
                using (CosmosResponseMessage response = await this.Container.Items.ReplaceItemStreamAsync(partitionKey: testItem.status, id: testItem.id, streamPayload: stream))
                {
                    Assert.IsNotNull(response);
                    Assert.AreEqual(HttpStatusCode.OK, response.StatusCode);
                }

                using (CosmosResponseMessage deleteResponse = await this.Container.Items.DeleteItemStreamAsync(partitionKey: testItem.status, id: testItem.id))
                {
                    Assert.IsNotNull(deleteResponse);
                    Assert.AreEqual(deleteResponse.StatusCode, HttpStatusCode.NoContent);
                }
            }
        }

        [DataRow(false)]
        [DataRow(true)]
        [DataTestMethod]
        public async Task ItemStreamIterator(bool useStatelessIterator)
        {
            IList<ToDoActivity> deleteList = await this.CreateRandomItems(3, randomPartitionKey: true);
            HashSet<string> itemIds = deleteList.Select(x => x.id).ToHashSet<string>();

            string lastContinuationToken = null;
            int pageSize = 1;
            ItemRequestOptions requestOptions = new ItemRequestOptions();
            FeedIterator feedIterator =
                this.Container.Items.GetItemStreamIterator(maxItemCount: pageSize, continuationToken: lastContinuationToken, requestOptions: requestOptions);

            while (feedIterator.HasMoreResults)
            {
                if (useStatelessIterator)
                {
                    feedIterator = this.Container.Items.GetItemStreamIterator(maxItemCount: pageSize, continuationToken: lastContinuationToken, requestOptions: requestOptions);
                }

                using (CosmosResponseMessage responseMessage =
                    await feedIterator.FetchNextSetAsync(this.cancellationToken))
                {
                    lastContinuationToken = responseMessage.Headers.Continuation;

                    Collection<ToDoActivity> response = new CosmosDefaultJsonSerializer().FromStream<CosmosFeedResponseUtil<ToDoActivity>>(responseMessage.Content).Data;
                    foreach (ToDoActivity toDoActivity in response)
                    {
                        if (itemIds.Contains(toDoActivity.id))
                        {
                            itemIds.Remove(toDoActivity.id);
                        }
                    }

                }

            }

            Assert.IsNull(lastContinuationToken);
            Assert.AreEqual(itemIds.Count, 0);
        }

        [TestMethod]
        public async Task ItemIterator()
        {
            IList<ToDoActivity> deleteList = await this.CreateRandomItems(3, randomPartitionKey: true);
            HashSet<string> itemIds = deleteList.Select(x => x.id).ToHashSet<string>();
            FeedIterator<ToDoActivity> feedIterator =
                this.Container.Items.GetItemIterator<ToDoActivity>();
            while (feedIterator.HasMoreResults)
            {
                foreach (ToDoActivity toDoActivity in await feedIterator.FetchNextSetAsync(this.cancellationToken))
                {
                    if (itemIds.Contains(toDoActivity.id))
                    {
                        itemIds.Remove(toDoActivity.id);
                    }
                }
            }

            Assert.AreEqual(itemIds.Count, 0);
        }

        [DataRow(1, 1)]
        [DataRow(5, 5)]
        [DataRow(6, 2)]
        [DataTestMethod]
        public async Task QuerySinglePartitionItemStreamTest(int perPKItemCount, int maxItemCount)
        {
            IList<ToDoActivity> deleteList = deleteList = await this.CreateRandomItems(pkCount: 3, perPKItemCount: perPKItemCount, randomPartitionKey: true);
            ToDoActivity find = deleteList.First();

            CosmosSqlQueryDefinition sql = new CosmosSqlQueryDefinition("select * from r");

            int iterationCount = 0;
            int totalReadItem = 0;
            int expectedIterationCount = perPKItemCount / maxItemCount;
            string lastContinuationToken = null;

            do
            {
                iterationCount++;
                FeedIterator feedIterator = this.Container.Items
                    .CreateItemQueryAsStream(sql, 1, find.status,
                        maxItemCount: maxItemCount,
                        continuationToken: lastContinuationToken,
                        requestOptions: new QueryRequestOptions());

                CosmosResponseMessage response = await feedIterator.FetchNextSetAsync();
                lastContinuationToken = response.Headers.Continuation;
                Trace.TraceInformation($"ContinuationToken: {lastContinuationToken}");
                JsonSerializer serializer = new JsonSerializer();

                using (StreamReader sr = new StreamReader(response.Content))
                using (JsonTextReader jtr = new JsonTextReader(sr))
                {
                    ToDoActivity[] results = serializer.Deserialize<ToDoActivity[]>(jtr);
                    ToDoActivity[] readTodoActivities = results.OrderBy(e => e.id)
                        .ToArray();

                    ToDoActivity[] expectedTodoActivities = deleteList
                            .Where(e => e.status == find.status)
                            .Where(e => readTodoActivities.Any(e1 => e1.id == e.id))
                            .OrderBy(e => e.id)
                            .ToArray();

                    totalReadItem += expectedTodoActivities.Length;
                    string expectedSerialized = JsonConvert.SerializeObject(expectedTodoActivities);
                    string readSerialized = JsonConvert.SerializeObject(readTodoActivities);
                    Trace.TraceInformation($"Expected: {Environment.NewLine} {expectedSerialized}");
                    Trace.TraceInformation($"Read: {Environment.NewLine} {readSerialized}");

                    int count = results.Length;
                    Assert.AreEqual(maxItemCount, count);

                    Assert.AreEqual(expectedSerialized, readSerialized);

                    Assert.AreEqual(maxItemCount, expectedTodoActivities.Length);
                }
            }
            while (lastContinuationToken != null);

            Assert.AreEqual(expectedIterationCount, iterationCount);
            Assert.AreEqual(perPKItemCount, totalReadItem);
        }

        /// <summary>
        /// Validate multiple partition query
        /// </summary>
        [TestMethod]
        public async Task ItemMultiplePartitionQuery()
        {
            IList<ToDoActivity> deleteList = await this.CreateRandomItems(3, randomPartitionKey: true);

            ToDoActivity find = deleteList.First();
            CosmosSqlQueryDefinition sql = new CosmosSqlQueryDefinition("select * from toDoActivity t where t.id = '" + find.id + "'");

            QueryRequestOptions requestOptions = new QueryRequestOptions()
            {
                MaxBufferedItemCount = 10,
                ResponseContinuationTokenLimitInKb = 500
            };

            FeedIterator<ToDoActivity> feedIterator =
                this.Container.Items.CreateItemQuery<ToDoActivity>(sql, maxConcurrency: 1, maxItemCount: 1, requestOptions: requestOptions);
            while (feedIterator.HasMoreResults)
            {
                FeedResponse<ToDoActivity> iter = await feedIterator.FetchNextSetAsync();
                Assert.AreEqual(1, iter.Count());
                ToDoActivity response = iter.First();
                Assert.AreEqual(find.id, response.id);
            }
        }

        /// <summary>
        /// Validate multiple partition query
        /// </summary>
        [TestMethod]
        public async Task ItemMultiplePartitionOrderByQueryStream()
        {
            IList<ToDoActivity> deleteList = await this.CreateRandomItems(300, randomPartitionKey: true);

            CosmosSqlQueryDefinition sql = new CosmosSqlQueryDefinition("SELECT * FROM toDoActivity t ORDER BY t.taskNum ");

            QueryRequestOptions requestOptions = new QueryRequestOptions()
            {
                MaxBufferedItemCount = 10,
                ResponseContinuationTokenLimitInKb = 500
            };

            List<ToDoActivity> resultList = new List<ToDoActivity>();
            double totalRequstCharge = 0;
            FeedIterator feedIterator =
                this.Container.Items.CreateItemQueryAsStream(sql, maxConcurrency: 5, maxItemCount: 1, requestOptions: requestOptions);
            while (feedIterator.HasMoreResults)
            {
                CosmosResponseMessage iter = await feedIterator.FetchNextSetAsync();
                Assert.IsTrue(iter.IsSuccessStatusCode);
                Assert.IsNull(iter.ErrorMessage);
                totalRequstCharge += iter.Headers.RequestCharge;

                ToDoActivity[] activities = this.jsonSerializer.FromStream<ToDoActivity[]>(iter.Content);
                Assert.AreEqual(1, activities.Length);
                ToDoActivity response = activities.First();
                resultList.Add(response);
            }

            Assert.AreEqual(deleteList.Count, resultList.Count);
            Assert.IsTrue(totalRequstCharge > 0);

            List<ToDoActivity> verifiedOrderBy = deleteList.OrderBy(x => x.taskNum).ToList();
            for (int i = 0; i < verifiedOrderBy.Count(); i++)
            {
                Assert.AreEqual(verifiedOrderBy[i].taskNum, resultList[i].taskNum);
                Assert.AreEqual(verifiedOrderBy[i].id, resultList[i].id);
            }
        }

        /// <summary>
        /// Validate multiple partition query
        /// </summary>
        [TestMethod]
        public async Task ItemMultiplePartitionQueryStream()
        {
            IList<ToDoActivity> deleteList = await this.CreateRandomItems(101, randomPartitionKey: true);
            CosmosSqlQueryDefinition sql = new CosmosSqlQueryDefinition("SELECT * FROM toDoActivity t");

            List<ToDoActivity> resultList = new List<ToDoActivity>();
            double totalRequstCharge = 0;
            FeedIterator feedIterator =
                this.Container.Items.CreateItemQueryAsStream(sql, maxConcurrency: 5, maxItemCount: 5);
            while (feedIterator.HasMoreResults)
            {
                CosmosResponseMessage iter = await feedIterator.FetchNextSetAsync();
                Assert.IsTrue(iter.IsSuccessStatusCode);
                Assert.IsNull(iter.ErrorMessage);
                totalRequstCharge += iter.Headers.RequestCharge;
                ToDoActivity[] response = this.jsonSerializer.FromStream<ToDoActivity[]>(iter.Content);
                Assert.IsTrue(response.Length <= 5);
                resultList.AddRange(response);
            }

            Assert.AreEqual(deleteList.Count, resultList.Count);
            Assert.IsTrue(totalRequstCharge > 0);

            List<ToDoActivity> verifiedOrderBy = deleteList.OrderBy(x => x.taskNum).ToList();
            resultList = resultList.OrderBy(x => x.taskNum).ToList();
            for (int i = 0; i < verifiedOrderBy.Count(); i++)
            {
                Assert.AreEqual(verifiedOrderBy[i].taskNum, resultList[i].taskNum);
                Assert.AreEqual(verifiedOrderBy[i].id, resultList[i].id);
            }
        }

        /// <summary>
        /// Validate multiple partition query
        /// </summary>
        [TestMethod]
        public async Task ItemSinglePartitionQueryStream()
        {
            IList<ToDoActivity> deleteList = await this.CreateRandomItems(101, randomPartitionKey: true);
            CosmosSqlQueryDefinition sql = new CosmosSqlQueryDefinition("SELECT * FROM toDoActivity t");

            ToDoActivity find = deleteList.First();
            double totalRequstCharge = 0;
            CosmosFeedIterator setIterator =
                this.Container.Items.CreateItemQueryAsStream(sql, maxConcurrency: 1, partitionKey: find.status);
            while (setIterator.HasMoreResults)
            {
                CosmosResponseMessage iter = await setIterator.FetchNextSetAsync();
                Assert.IsTrue(iter.IsSuccessStatusCode);
                Assert.IsNull(iter.ErrorMessage);
                totalRequstCharge += iter.Headers.RequestCharge;
                ToDoActivity[] response = this.jsonSerializer.FromStream<ToDoActivity[]>(iter.Content);
                if(response.Length > 0)
                {
                    Assert.AreEqual(1, response.Length);
                    ToDoActivity found = response.First();
                    Assert.AreEqual(find.status, found.status);
                }
            }

            Assert.IsTrue(totalRequstCharge > 0);
        }

        [TestMethod]
        public async Task EpkPointReadTest()
        {
            string pk = Guid.NewGuid().ToString();
            string epk = new PartitionKey(pk)
                            .InternalKey
                            .GetEffectivePartitionKeyString(this.containerSettings.PartitionKey);

<<<<<<< HEAD
            CosmosItemRequestOptions itemRequestOptions = new CosmosItemRequestOptions
            {
                Properties = new Dictionary<string, object>()
            };

=======
            ItemRequestOptions itemRequestOptions = new ItemRequestOptions();
            itemRequestOptions.Properties = new Dictionary<string, object>();
>>>>>>> 6921a795
            itemRequestOptions.Properties.Add(WFConstants.BackendHeaders.EffectivePartitionKeyString, epk);

            CosmosResponseMessage response = await this.Container.Items.ReadItemStreamAsync(
                null,
                Guid.NewGuid().ToString(),
                itemRequestOptions);

            // Ideally it should be NotFound
            // BadReqeust bcoz collection is regular and not binary 
            Assert.AreEqual(HttpStatusCode.BadRequest, response.StatusCode);
        }

        /// <summary>
        /// Validate that if the EPK is set in the options that only a single range is selected.
        /// </summary>
        [TestMethod]
        public async Task ItemEpkQuerySingleKeyRangeValidation()
        {
            IList<ToDoActivity> deleteList = new List<ToDoActivity>();
            CosmosContainerCore container = null;
            try
            {
                // Create a container large enough to have at least 2 partitions
                ContainerResponse containerResponse = await this.database.Containers.CreateContainerAsync(
                    id: Guid.NewGuid().ToString(),
                    partitionKeyPath: "/pk",
                    throughput: 15000);
                container = (CosmosContainerCore)containerResponse;

                // Get all the partition key ranges to verify there is more than one partition
                IRoutingMapProvider routingMapProvider = await this.cosmosClient.DocumentClient.GetPartitionKeyRangeCacheAsync();
                IReadOnlyList<PartitionKeyRange> ranges = await routingMapProvider.TryGetOverlappingRangesAsync(
                    containerResponse.Resource.ResourceId,
                    new Documents.Routing.Range<string>("00", "FF", isMaxInclusive: true, isMinInclusive: true));

                // If this fails the RUs of the container needs to be increased to ensure at least 2 partitions.
                Assert.IsTrue(ranges.Count > 1, " RUs of the container needs to be increased to ensure at least 2 partitions.");

                CosmosQueryRequestOptions options = new CosmosQueryRequestOptions()
                {
                    Properties = new Dictionary<string, object>()
                    {
                        {"x-ms-effective-partition-key-string", "AA" }
                    }
                };

                // There should only be one range since the EPK option is set.
                List<PartitionKeyRange> partitionKeyRanges = await CosmosQueryExecutionContextFactory.GetTargetPartitionKeyRanges(
                    queryClient: new CosmosQueryClientCore(container.ClientContext, container),
                    resourceLink: container.LinkUri.OriginalString,
                    partitionedQueryExecutionInfo: null,
                    collection: containerResponse,
                    queryRequestOptions: options);

                Assert.IsTrue(partitionKeyRanges.Count == 1, "Only 1 partition key range should be selected since the EPK option is set.");
            }
            finally
            {
                if (container != null)
                {
                    await container.DeleteAsync();
                }
            }
        }

        /// <summary>
        /// Validate multiple partition query
        /// </summary>
        [TestMethod]
        public async Task ItemQueryStreamSerializationSetting()
        {
            IList<ToDoActivity> deleteList = await this.CreateRandomItems(101, randomPartitionKey: true);

            CosmosSqlQueryDefinition sql = new CosmosSqlQueryDefinition("SELECT * FROM toDoActivity t ORDER BY t.taskNum");
            CosmosSerializationOptions options = new CosmosSerializationOptions(
                ContentSerializationFormat.CosmosBinary.ToString(),
                (content) => JsonNavigator.Create(content),
                () => JsonWriter.Create(JsonSerializationFormat.Binary));

            QueryRequestOptions requestOptions = new QueryRequestOptions()
            {
                CosmosSerializationOptions = options
            };

            List<ToDoActivity> resultList = new List<ToDoActivity>();
            double totalRequstCharge = 0;
            FeedIterator feedIterator =
                this.Container.Items.CreateItemQueryAsStream(sql, maxConcurrency: 5, maxItemCount: 5, requestOptions: requestOptions);
            while (feedIterator.HasMoreResults)
            {
                CosmosResponseMessage response = await feedIterator.FetchNextSetAsync();
                Assert.IsTrue(response.IsSuccessStatusCode);
                Assert.IsNull(response.ErrorMessage);
                totalRequstCharge += response.Headers.RequestCharge;

                //Copy the stream and check that the first byte is the correct value
                MemoryStream memoryStream = new MemoryStream();
                response.Content.CopyTo(memoryStream);
                byte[] content = memoryStream.ToArray();

                // Examine the first buffer byte to determine the serialization format
                byte firstByte = content[0];
                Assert.AreEqual(128, firstByte);
                Assert.AreEqual(JsonSerializationFormat.Binary, (JsonSerializationFormat)firstByte);

                IJsonReader reader = JsonReader.Create(response.Content);
                IJsonWriter textWriter = JsonWriter.Create(JsonSerializationFormat.Text);
                textWriter.WriteAll(reader);
                string json = Encoding.UTF8.GetString(textWriter.GetResult());
                Assert.IsNotNull(json);
                ToDoActivity[] responseActivities = JsonConvert.DeserializeObject<ToDoActivity[]>(json);
                Assert.IsTrue(responseActivities.Length <= 5);
                resultList.AddRange(responseActivities);
            }

            Assert.AreEqual(deleteList.Count, resultList.Count);
            Assert.IsTrue(totalRequstCharge > 0);

            List<ToDoActivity> verifiedOrderBy = deleteList.OrderBy(x => x.taskNum).ToList();
            for (int i = 0; i < verifiedOrderBy.Count(); i++)
            {
                Assert.AreEqual(verifiedOrderBy[i].taskNum, resultList[i].taskNum);
                Assert.AreEqual(verifiedOrderBy[i].id, resultList[i].id);
            }
        }

        /// <summary>
        /// Validate that the max item count works correctly.
        /// </summary>
        /// <returns></returns>
        [TestMethod]
        public async Task ValidateMaxItemCountOnItemQuery()
        {
            IList<ToDoActivity> deleteList = await this.CreateRandomItems(6, randomPartitionKey: false);

            ToDoActivity toDoActivity = deleteList.First();
            CosmosSqlQueryDefinition sql = new CosmosSqlQueryDefinition(
                "select * from toDoActivity t where t.status = @status")
                .UseParameter("@status", toDoActivity.status);

            // Test max size at 1
            FeedIterator<ToDoActivity> feedIterator =
                this.Container.Items.CreateItemQuery<ToDoActivity>(sql, toDoActivity.status, maxItemCount: 1);
            while (feedIterator.HasMoreResults)
            {
                FeedResponse<ToDoActivity> iter = await feedIterator.FetchNextSetAsync();
                Assert.AreEqual(1, iter.Count());
            }

            // Test max size at 2
            FeedIterator<ToDoActivity> setIteratorMax2 =
                this.Container.Items.CreateItemQuery<ToDoActivity>(sql, toDoActivity.status, maxItemCount: 2);
            while (setIteratorMax2.HasMoreResults)
            {
                FeedResponse<ToDoActivity> iter = await setIteratorMax2.FetchNextSetAsync();
                Assert.AreEqual(2, iter.Count());
            }
        }

        /// <summary>
        /// Validate that the max item count works correctly.
        /// </summary>
        /// <returns></returns>
        [TestMethod]
        public async Task NegativeQueryTest()
        {
            IList<ToDoActivity> items = await this.CreateRandomItems(pkCount: 10, perPKItemCount: 20, randomPartitionKey: true);

            try
            {
                FeedIterator<dynamic> resultSet = this.Container.Items.CreateItemQuery<dynamic>(
                    sqlQueryText: "SELECT r.id FROM root r WHERE r._ts > 0",
                    maxConcurrency: 1,
                    maxItemCount: 10,
                    requestOptions: new QueryRequestOptions() { ResponseContinuationTokenLimitInKb = 0 });

                await resultSet.FetchNextSetAsync();
                Assert.Fail("Expected query to fail");
            }
            catch (Exception e)
            {
                CosmosException exception = e.InnerException as CosmosException;

                if (exception == null)
                {
                    throw e;
                }

                if (exception.StatusCode != HttpStatusCode.BadRequest)
                {
                    throw e;
                }

                Assert.IsTrue(exception.Message.Contains("continuation token limit specified is not large enough"));
            }

            try
            {
                FeedIterator<dynamic> resultSet = this.Container.Items.CreateItemQuery<dynamic>(
                    sqlQueryText: "SELECT r.id FROM root r WHERE r._ts >!= 0",
                    maxConcurrency: 1);

                await resultSet.FetchNextSetAsync();
                Assert.Fail("Expected query to fail");
            }
            catch (AggregateException e)
            {
                CosmosException exception = e.InnerException as CosmosException;

                if (exception == null)
                {
                    throw e;
                }

                if (exception.StatusCode != HttpStatusCode.BadRequest)
                {
                    throw e;
                }

                Assert.IsTrue(exception.Message.Contains("Syntax error, incorrect syntax near"));
            }
        }

        [TestMethod]
        public async Task ItemRequestOptionAccessConditionTest()
        {
            // Create an item
            ToDoActivity testItem = (await this.CreateRandomItems(1, randomPartitionKey: true)).First();

            // Create an access condition that will fail because the etag will be different
            AccessCondition accessCondition = new AccessCondition
            {
                // Random etag
                Condition = Guid.NewGuid().ToString(),
                Type = AccessConditionType.IfMatch
            };

            ItemRequestOptions itemRequestOptions = new ItemRequestOptions()
            {
                AccessCondition = accessCondition
            };

            try
            {
                ItemResponse<ToDoActivity> response = await this.Container.Items.ReplaceItemAsync<ToDoActivity>(
                    partitionKey: testItem.status,
                    id: testItem.id,
                    item: testItem,
                    requestOptions: itemRequestOptions);
                Assert.Fail("Access condition should have failed");
            }
            catch (CosmosException e)
            {
                Assert.IsNotNull(e);
                Assert.AreEqual(HttpStatusCode.PreconditionFailed, e.StatusCode, e.Message);
                Assert.IsNotNull(e.ActivityId);
                Assert.IsTrue(e.RequestCharge > 0);
            }
            finally
            {
                ItemResponse<ToDoActivity> deleteResponse = await this.Container.Items.DeleteItemAsync<ToDoActivity>(partitionKey: testItem.status, id: testItem.id);
                Assert.IsNotNull(deleteResponse);
            }
        }

        // Read write non partition Container item.
        [TestMethod]
        public async Task ReadNonPartitionItemAsync()
        {
            try
            {
                await this.CreateNonPartitionedContainer();
                await this.CreateItemInNonPartitionedContainer(nonPartitionItemId);
                await this.CreateUndefinedPartitionItem();
                fixedContainer = this.database.Containers[nonPartitionContainerId];

                ContainerResponse containerResponse = await fixedContainer.ReadAsync();
                Assert.IsTrue(containerResponse.Resource.PartitionKey.Paths.Count > 0);
                Assert.AreEqual(PartitionKey.SystemKeyPath, containerResponse.Resource.PartitionKey.Paths[0]);

                //Reading item from fixed container with CosmosContainerSettings.NonePartitionKeyValue.
                ItemResponse<ToDoActivity> response = await fixedContainer.Items.ReadItemAsync<ToDoActivity>(
                    partitionKey: CosmosContainerSettings.NonePartitionKeyValue,
                    id: nonPartitionItemId);

                Assert.IsNotNull(response.Resource);
                Assert.AreEqual(HttpStatusCode.OK, response.StatusCode);
                Assert.AreEqual(nonPartitionItemId, response.Resource.id);

                //Adding item to fixed container with CosmosContainerSettings.NonePartitionKeyValue.
<<<<<<< HEAD
                ToDoActivity itemWithoutPK = this.CreateRandomToDoActivity();
                CosmosItemResponse<ToDoActivity> createResponseWithoutPk = await fixedContainer.Items.CreateItemAsync<ToDoActivity>(
=======
                ToDoActivity itemWithoutPK = CreateRandomToDoActivity();
                ItemResponse<ToDoActivity> createResponseWithoutPk = await fixedContainer.Items.CreateItemAsync<ToDoActivity>(
>>>>>>> 6921a795
                 partitionKey: CosmosContainerSettings.NonePartitionKeyValue,
                 item: itemWithoutPK);

                Assert.IsNotNull(createResponseWithoutPk.Resource);
                Assert.AreEqual(HttpStatusCode.Created, createResponseWithoutPk.StatusCode);
                Assert.AreEqual(itemWithoutPK.id, createResponseWithoutPk.Resource.id);

                //Updating item on fixed container with CosmosContainerSettings.NonePartitionKeyValue.
                itemWithoutPK.status = "updatedStatus";
                ItemResponse<ToDoActivity> updateResponseWithoutPk = await fixedContainer.Items.ReplaceItemAsync<ToDoActivity>(
                 partitionKey: CosmosContainerSettings.NonePartitionKeyValue,
                 id: itemWithoutPK.id,
                 item: itemWithoutPK);

                Assert.IsNotNull(updateResponseWithoutPk.Resource);
                Assert.AreEqual(HttpStatusCode.OK, updateResponseWithoutPk.StatusCode);
                Assert.AreEqual(itemWithoutPK.id, updateResponseWithoutPk.Resource.id);

                //Adding item to fixed container with non-none PK.
<<<<<<< HEAD
                ToDoActivityAfterMigration itemWithPK = this.CreateRandomToDoActivityAfterMigration("TestPk");
                CosmosItemResponse<ToDoActivityAfterMigration> createResponseWithPk = await fixedContainer.Items.CreateItemAsync<ToDoActivityAfterMigration>(
=======
                ToDoActivityAfterMigration itemWithPK = CreateRandomToDoActivityAfterMigration("TestPk");
                ItemResponse<ToDoActivityAfterMigration> createResponseWithPk = await fixedContainer.Items.CreateItemAsync<ToDoActivityAfterMigration>(
>>>>>>> 6921a795
                 partitionKey: itemWithPK.status,
                 item: itemWithPK);

                Assert.IsNotNull(createResponseWithPk.Resource);
                Assert.AreEqual(HttpStatusCode.Created, createResponseWithPk.StatusCode);
                Assert.AreEqual(itemWithPK.id, createResponseWithPk.Resource.id);

                //Quering items on fixed container with cross partition enabled.
                CosmosSqlQueryDefinition sql = new CosmosSqlQueryDefinition("select * from r");
<<<<<<< HEAD
                CosmosFeedIterator<dynamic> feedIterator = fixedContainer.Items
                    .CreateItemQuery<dynamic>(sql, maxConcurrency: 1, maxItemCount: 10);
=======
                FeedIterator<dynamic> feedIterator = fixedContainer.Items
                    .CreateItemQuery<dynamic>(sql, maxConcurrency: 1,maxItemCount:10, requestOptions: new QueryRequestOptions { EnableCrossPartitionQuery = true});
>>>>>>> 6921a795
                while (feedIterator.HasMoreResults)
                {
                    FeedResponse<dynamic> queryResponse = await feedIterator.FetchNextSetAsync();
                    Assert.AreEqual(3, queryResponse.Count());
                }

                //Reading all items on fixed container.
                feedIterator = fixedContainer.Items
                    .GetItemIterator<dynamic>(maxItemCount: 10);
                while (feedIterator.HasMoreResults)
                {
                    FeedResponse<dynamic> queryResponse = await feedIterator.FetchNextSetAsync();
                    Assert.AreEqual(3, queryResponse.Count());
                }

                //Quering items on fixed container with CosmosContainerSettings.NonePartitionKeyValue.
                feedIterator = fixedContainer.Items
                    .CreateItemQuery<dynamic>(sql, partitionKey: CosmosContainerSettings.NonePartitionKeyValue, maxItemCount: 10);
                while (feedIterator.HasMoreResults)
                {
                    FeedResponse<dynamic> queryResponse = await feedIterator.FetchNextSetAsync();
                    Assert.AreEqual(2, queryResponse.Count());
                }

                //Quering items on fixed container with non-none PK.
                feedIterator = fixedContainer.Items
                    .CreateItemQuery<dynamic>(sql, partitionKey: itemWithPK.status, maxItemCount: 10);
                while (feedIterator.HasMoreResults)
                {
                    FeedResponse<dynamic> queryResponse = await feedIterator.FetchNextSetAsync();
                    Assert.AreEqual(1, queryResponse.Count());
                }

                //Deleting item from fixed container with CosmosContainerSettings.NonePartitionKeyValue.
                ItemResponse<ToDoActivity> deleteResponseWithoutPk = await fixedContainer.Items.DeleteItemAsync<ToDoActivity>(
                 partitionKey: CosmosContainerSettings.NonePartitionKeyValue,
                 id: itemWithoutPK.id);

                Assert.IsNull(deleteResponseWithoutPk.Resource);
                Assert.AreEqual(HttpStatusCode.NoContent, deleteResponseWithoutPk.StatusCode);

                //Deleting item from fixed container with non-none PK.
                ItemResponse<ToDoActivityAfterMigration> deleteResponseWithPk = await fixedContainer.Items.DeleteItemAsync<ToDoActivityAfterMigration>(
                 partitionKey: itemWithPK.status,
                 id: itemWithPK.id);

                Assert.IsNull(deleteResponseWithPk.Resource);
                Assert.AreEqual(HttpStatusCode.NoContent, deleteResponseWithPk.StatusCode);

                //Reading item from partitioned container with CosmosContainerSettings.NonePartitionKeyValue.
<<<<<<< HEAD
                CosmosItemResponse<ToDoActivity> undefinedItemResponse = await this.Container.Items.ReadItemAsync<ToDoActivity>(
=======
                ItemResponse<ToDoActivity> undefinedItemResponse = await Container.Items.ReadItemAsync<ToDoActivity>(
>>>>>>> 6921a795
                    partitionKey: CosmosContainerSettings.NonePartitionKeyValue,
                    id: undefinedPartitionItemId);

                Assert.IsNotNull(undefinedItemResponse.Resource);
                Assert.AreEqual(HttpStatusCode.OK, undefinedItemResponse.StatusCode);
                Assert.AreEqual(undefinedPartitionItemId, undefinedItemResponse.Resource.id);
            }
            finally
            {
                if (fixedContainer != null)
                {
                    await fixedContainer.DeleteAsync();
                }
            }
        }

        private async Task<IList<ToDoActivity>> CreateRandomItems(int pkCount, int perPKItemCount = 1, bool randomPartitionKey = true)
        {
            Assert.IsFalse(!randomPartitionKey && perPKItemCount > 1);

            List<ToDoActivity> createdList = new List<ToDoActivity>();
            for (int i = 0; i < pkCount; i++)
            {
                string pk = "TBD";
                if (randomPartitionKey)
                {
                    pk += Guid.NewGuid().ToString();
                }

                for (int j = 0; j < perPKItemCount; j++)
                {
                    ToDoActivity temp = this.CreateRandomToDoActivity(pk);

                    createdList.Add(temp);

                    await this.Container.Items.CreateItemAsync<ToDoActivity>(partitionKey: temp.status, item: temp);
                }
            }

            return createdList;
        }

        private async Task CreateNonPartitionedContainer()
        {
            string authKey = ConfigurationManager.AppSettings["MasterKey"];
            string endpoint = ConfigurationManager.AppSettings["GatewayEndpoint"];
            //Creating non partition Container, rest api used instead of .NET SDK api as it is not supported anymore.
            HttpClient client = new System.Net.Http.HttpClient();
            Uri baseUri = new Uri(endpoint);
            string verb = "POST";
            string resourceType = "colls";
            string resourceId = string.Format("dbs/{0}", this.database.Id);
            string resourceLink = string.Format("dbs/{0}/colls", this.database.Id);
            client.DefaultRequestHeaders.Add("x-ms-date", utc_date);
            client.DefaultRequestHeaders.Add("x-ms-version", CosmosItemTests.PreNonPartitionedMigrationApiVersion);

            string authHeader = this.GenerateMasterKeyAuthorizationSignature(verb, resourceId, resourceType, authKey, "master", "1.0");

            client.DefaultRequestHeaders.Add("authorization", authHeader);
            string containerDefinition = "{\n  \"id\": \"" + nonPartitionContainerId + "\"\n}";
            StringContent containerContent = new StringContent(containerDefinition);
            Uri requestUri = new Uri(baseUri, resourceLink);
            await client.PostAsync(requestUri.ToString(), containerContent);
        }

        private async Task CreateItemInNonPartitionedContainer(string itemId)
        {
            string authKey = ConfigurationManager.AppSettings["MasterKey"];
            string endpoint = ConfigurationManager.AppSettings["GatewayEndpoint"];
            //Creating non partition Container item.
            HttpClient client = new System.Net.Http.HttpClient();
            Uri baseUri = new Uri(endpoint);
            string verb = "POST";
            string resourceType = "docs";
            string resourceId = string.Format("dbs/{0}/colls/{1}", this.database.Id, nonPartitionContainerId);
            string resourceLink = string.Format("dbs/{0}/colls/{1}/docs", this.database.Id, nonPartitionContainerId);
            string authHeader = this.GenerateMasterKeyAuthorizationSignature(verb, resourceId, resourceType, authKey, "master", "1.0");

            client.DefaultRequestHeaders.Add("x-ms-date", utc_date);
            client.DefaultRequestHeaders.Add("x-ms-version", CosmosItemTests.PreNonPartitionedMigrationApiVersion);
            client.DefaultRequestHeaders.Add("authorization", authHeader);

            string itemDefinition = JsonConvert.SerializeObject(this.CreateRandomToDoActivity(id: itemId));
            StringContent itemContent = new StringContent(itemDefinition);
            Uri requestUri = new Uri(baseUri, resourceLink);
            await client.PostAsync(requestUri.ToString(), itemContent);
        }

        private async Task CreateUndefinedPartitionItem()
        {
            string authKey = ConfigurationManager.AppSettings["MasterKey"];
            string endpoint = ConfigurationManager.AppSettings["GatewayEndpoint"];
            //Creating undefined partition key  item, rest api used instead of .NET SDK api as it is not supported anymore.
            HttpClient client = new System.Net.Http.HttpClient();
            Uri baseUri = new Uri(endpoint);
            string verb = "POST";
            string resourceType = "colls";
            string resourceId = string.Format("dbs/{0}", this.database.Id);
            string resourceLink = string.Format("dbs/{0}/colls", this.database.Id);
            client.DefaultRequestHeaders.Add("x-ms-date", utc_date);
            client.DefaultRequestHeaders.Add("x-ms-version", CosmosItemTests.PreNonPartitionedMigrationApiVersion);
            client.DefaultRequestHeaders.Add("x-ms-documentdb-partitionkey", "[{}]");

            //Creating undefined partition Container item.
            verb = "POST";
            resourceType = "docs";
            resourceId = string.Format("dbs/{0}/colls/{1}", this.database.Id, this.Container.Id);
            resourceLink = string.Format("dbs/{0}/colls/{1}/docs", this.database.Id, this.Container.Id);
            string authHeader = this.GenerateMasterKeyAuthorizationSignature(verb, resourceId, resourceType, authKey, "master", "1.0");

            client.DefaultRequestHeaders.Remove("authorization");
            client.DefaultRequestHeaders.Add("authorization", authHeader);

            var payload = new { id = undefinedPartitionItemId, user = undefinedPartitionItemId };
            string itemDefinition = JsonConvert.SerializeObject(payload);
            StringContent itemContent = new StringContent(itemDefinition);
            Uri requestUri = new Uri(baseUri, resourceLink);
            await client.PostAsync(requestUri.ToString(), itemContent);
        }

        private string GenerateMasterKeyAuthorizationSignature(string verb, string resourceId, string resourceType, string key, string keyType, string tokenVersion)
        {
            System.Security.Cryptography.HMACSHA256 hmacSha256 = new System.Security.Cryptography.HMACSHA256 { Key = Convert.FromBase64String(key) };

            string payLoad = string.Format(System.Globalization.CultureInfo.InvariantCulture, "{0}\n{1}\n{2}\n{3}\n{4}\n",
                    verb.ToLowerInvariant(),
                    resourceType.ToLowerInvariant(),
                    resourceId,
                    utc_date.ToLowerInvariant(),
                    ""
            );

            byte[] hashPayLoad = hmacSha256.ComputeHash(System.Text.Encoding.UTF8.GetBytes(payLoad));
            string signature = Convert.ToBase64String(hashPayLoad);

            return System.Web.HttpUtility.UrlEncode(string.Format(System.Globalization.CultureInfo.InvariantCulture, "type={0}&ver={1}&sig={2}",
                keyType,
                tokenVersion,
                signature));
        }

        private ToDoActivity CreateRandomToDoActivity(string pk = null, string id = null)
        {
            if (string.IsNullOrEmpty(pk))
            {
                pk = "TBD" + Guid.NewGuid().ToString();
            }
            if (id == null)
            {
                id = Guid.NewGuid().ToString();
            }
            return new ToDoActivity()
            {
                id = id,
                description = "CreateRandomToDoActivity",
                status = pk,
                taskNum = 42,
                cost = double.MaxValue
            };
        }



        public class ToDoActivity
        {
            public string id { get; set; }
            public int taskNum { get; set; }
            public double cost { get; set; }
            public string description { get; set; }
            public string status { get; set; }
        }

        public class ToDoActivityAfterMigration
        {
            public string id { get; set; }
            public int taskNum { get; set; }
            public double cost { get; set; }
            public string description { get; set; }
            [JsonProperty(PropertyName = "_partitionKey")]
            public string status { get; set; }
        }

        private ToDoActivityAfterMigration CreateRandomToDoActivityAfterMigration(string pk = null, string id = null)
        {
            if (string.IsNullOrEmpty(pk))
            {
                pk = "TBD" + Guid.NewGuid().ToString();
            }
            if (id == null)
            {
                id = Guid.NewGuid().ToString();
            }
            return new ToDoActivityAfterMigration()
            {
                id = id,
                description = "CreateRandomToDoActivity",
                status = pk,
                taskNum = 42,
                cost = double.MaxValue
            };
        }

        private static async Task TestNonePKForNonExistingContainer(CosmosContainer cosmosContainer)
        {
            // Stream implementation should not throw
            CosmosResponseMessage response = await cosmosContainer.Items.ReadItemStreamAsync(CosmosContainerSettings.NonePartitionKeyValue, "id1");
            Assert.AreEqual(HttpStatusCode.NotFound, response.StatusCode);
            Assert.IsNotNull(response.Headers.ActivityId);
            Assert.IsNotNull(response.ErrorMessage);

            // FOr typed also its not error
            var typedResponse = await cosmosContainer.Items.ReadItemAsync<string>(CosmosContainerSettings.NonePartitionKeyValue, "id1");
            Assert.AreEqual(HttpStatusCode.NotFound, typedResponse.StatusCode);
            Assert.IsNotNull(typedResponse.Headers.ActivityId);
        }
    }
}<|MERGE_RESOLUTION|>--- conflicted
+++ resolved
@@ -576,16 +576,8 @@
                             .InternalKey
                             .GetEffectivePartitionKeyString(this.containerSettings.PartitionKey);
 
-<<<<<<< HEAD
-            CosmosItemRequestOptions itemRequestOptions = new CosmosItemRequestOptions
-            {
-                Properties = new Dictionary<string, object>()
-            };
-
-=======
             ItemRequestOptions itemRequestOptions = new ItemRequestOptions();
             itemRequestOptions.Properties = new Dictionary<string, object>();
->>>>>>> 6921a795
             itemRequestOptions.Properties.Add(WFConstants.BackendHeaders.EffectivePartitionKeyString, epk);
 
             CosmosResponseMessage response = await this.Container.Items.ReadItemStreamAsync(
@@ -876,13 +868,8 @@
                 Assert.AreEqual(nonPartitionItemId, response.Resource.id);
 
                 //Adding item to fixed container with CosmosContainerSettings.NonePartitionKeyValue.
-<<<<<<< HEAD
                 ToDoActivity itemWithoutPK = this.CreateRandomToDoActivity();
-                CosmosItemResponse<ToDoActivity> createResponseWithoutPk = await fixedContainer.Items.CreateItemAsync<ToDoActivity>(
-=======
-                ToDoActivity itemWithoutPK = CreateRandomToDoActivity();
                 ItemResponse<ToDoActivity> createResponseWithoutPk = await fixedContainer.Items.CreateItemAsync<ToDoActivity>(
->>>>>>> 6921a795
                  partitionKey: CosmosContainerSettings.NonePartitionKeyValue,
                  item: itemWithoutPK);
 
@@ -902,13 +889,8 @@
                 Assert.AreEqual(itemWithoutPK.id, updateResponseWithoutPk.Resource.id);
 
                 //Adding item to fixed container with non-none PK.
-<<<<<<< HEAD
                 ToDoActivityAfterMigration itemWithPK = this.CreateRandomToDoActivityAfterMigration("TestPk");
-                CosmosItemResponse<ToDoActivityAfterMigration> createResponseWithPk = await fixedContainer.Items.CreateItemAsync<ToDoActivityAfterMigration>(
-=======
-                ToDoActivityAfterMigration itemWithPK = CreateRandomToDoActivityAfterMigration("TestPk");
                 ItemResponse<ToDoActivityAfterMigration> createResponseWithPk = await fixedContainer.Items.CreateItemAsync<ToDoActivityAfterMigration>(
->>>>>>> 6921a795
                  partitionKey: itemWithPK.status,
                  item: itemWithPK);
 
@@ -918,13 +900,8 @@
 
                 //Quering items on fixed container with cross partition enabled.
                 CosmosSqlQueryDefinition sql = new CosmosSqlQueryDefinition("select * from r");
-<<<<<<< HEAD
-                CosmosFeedIterator<dynamic> feedIterator = fixedContainer.Items
+                FeedIterator<dynamic> feedIterator = fixedContainer.Items
                     .CreateItemQuery<dynamic>(sql, maxConcurrency: 1, maxItemCount: 10);
-=======
-                FeedIterator<dynamic> feedIterator = fixedContainer.Items
-                    .CreateItemQuery<dynamic>(sql, maxConcurrency: 1,maxItemCount:10, requestOptions: new QueryRequestOptions { EnableCrossPartitionQuery = true});
->>>>>>> 6921a795
                 while (feedIterator.HasMoreResults)
                 {
                     FeedResponse<dynamic> queryResponse = await feedIterator.FetchNextSetAsync();
@@ -975,11 +952,7 @@
                 Assert.AreEqual(HttpStatusCode.NoContent, deleteResponseWithPk.StatusCode);
 
                 //Reading item from partitioned container with CosmosContainerSettings.NonePartitionKeyValue.
-<<<<<<< HEAD
-                CosmosItemResponse<ToDoActivity> undefinedItemResponse = await this.Container.Items.ReadItemAsync<ToDoActivity>(
-=======
-                ItemResponse<ToDoActivity> undefinedItemResponse = await Container.Items.ReadItemAsync<ToDoActivity>(
->>>>>>> 6921a795
+                ItemResponse<ToDoActivity> undefinedItemResponse = await this.Container.Items.ReadItemAsync<ToDoActivity>(
                     partitionKey: CosmosContainerSettings.NonePartitionKeyValue,
                     id: undefinedPartitionItemId);
 
