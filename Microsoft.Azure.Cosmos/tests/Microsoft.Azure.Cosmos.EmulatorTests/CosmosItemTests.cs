﻿//------------------------------------------------------------
// Copyright (c) Microsoft Corporation.  All rights reserved.
//------------------------------------------------------------

namespace Microsoft.Azure.Cosmos.SDK.EmulatorTests
{
    using System;
    using System.Collections.Generic;
    using System.Collections.ObjectModel;
    using System.Diagnostics;
    using System.IO;
    using System.Linq;
    using System.Linq.Expressions;
    using System.Net;
    using System.Net.Http;
    using System.Text;
    using System.Threading;
    using System.Threading.Tasks;
    using Microsoft.Azure.Cosmos.Json;
    using Microsoft.Azure.Cosmos.Query;
    using Microsoft.Azure.Cosmos.Routing;
    using Microsoft.Azure.Cosmos.Utils;
    using Microsoft.Azure.Documents;
    using Microsoft.VisualStudio.TestTools.UnitTesting;
    using Newtonsoft.Json;
    using static Microsoft.Azure.Cosmos.SDK.EmulatorTests.TransportWrapperTests;
    using JsonReader = Json.JsonReader;
    using JsonWriter = Json.JsonWriter;

    [TestClass]
    public class CosmosItemTests : BaseCosmosClientHelper
    {
        private CosmosContainer Container = null;
        private CosmosDefaultJsonSerializer jsonSerializer = null;
        private CosmosContainerSettings containerSettings = null;

        private static CosmosContainer fixedContainer = null;
        private static readonly string utc_date = DateTime.UtcNow.ToString("r");

        private static readonly string PreNonPartitionedMigrationApiVersion = "2018-09-17";
        private static readonly string nonPartitionContainerId = "fixed-Container";
        private static readonly string nonPartitionItemId = "fixed-Container-Item";

        private static readonly string undefinedPartitionItemId = "undefined-partition-Item";

        [TestInitialize]
        public async Task TestInitialize()
        {
            await base.TestInit();
            string PartitionKey = "/status";
            this.containerSettings = new CosmosContainerSettings(id: Guid.NewGuid().ToString(), partitionKeyPath: PartitionKey);
            ContainerResponse response = await this.database.Containers.CreateContainerAsync(
                this.containerSettings,
                cancellationToken: this.cancellationToken);
            Assert.IsNotNull(response);
            Assert.IsNotNull(response.Container);
            Assert.IsNotNull(response.Resource);
            this.Container = response;
            this.jsonSerializer = new CosmosDefaultJsonSerializer();
        }

        [TestCleanup]
        public async Task Cleanup()
        {
            await base.TestCleanup();
        }

        [TestMethod]
        public async Task CreateDropItemTest()
        {
            ToDoActivity testItem = this.CreateRandomToDoActivity();
            ItemResponse<ToDoActivity> response = await this.Container.Items.CreateItemAsync<ToDoActivity>(partitionKey: testItem.status, item: testItem);
            Assert.IsNotNull(response);
            Assert.IsNotNull(response.MaxResourceQuota);
            Assert.IsNotNull(response.CurrentResourceQuotaUsage);
            ItemResponse<ToDoActivity> deleteResponse = await this.Container.Items.DeleteItemAsync<ToDoActivity>(partitionKey: testItem.status, id: testItem.id);
            Assert.IsNotNull(deleteResponse);
        }

        [TestMethod]
        public async Task CreateDropItemUndefinedPartitionKeyTest()
        {
            dynamic testItem = new
            {
                id = Guid.NewGuid().ToString()
            };

            ItemResponse<dynamic> response = await this.Container.Items.CreateItemAsync<dynamic>(partitionKey: Undefined.Value, item: testItem);
            Assert.IsNotNull(response);
            Assert.IsNotNull(response.MaxResourceQuota);
            Assert.IsNotNull(response.CurrentResourceQuotaUsage);

            ItemResponse<dynamic> deleteResponse = await this.Container.Items.DeleteItemAsync<dynamic>(partitionKey: "[{}]", id: testItem.id);
            Assert.IsNotNull(deleteResponse);
        }

        [TestMethod]
        public async Task ReadCollectionNotExists()
        {
            string collectionName = Guid.NewGuid().ToString();
            CosmosContainer testContainer = this.database.Containers[collectionName];
            await CosmosItemTests.TestNonePKForNonExistingContainer(testContainer);

            // Item -> Container -> Database contract 
            string dbName = Guid.NewGuid().ToString();
            testContainer = this.cosmosClient.Databases[dbName].Containers[collectionName];
            await CosmosItemTests.TestNonePKForNonExistingContainer(testContainer);
        }

        [TestMethod]
        public async Task NonPartitionKeyLookupCacheTest()
        {
            int count = 0;
            CosmosClient client = TestCommon.CreateCosmosClient(builder => 
                {
                    builder.UseConnectionModeDirect();
                    builder.UseSendingRequestEventArgs((sender, e) =>
                        {
                            if (e.DocumentServiceRequest != null)
                            {
                                Trace.TraceInformation($"{e.DocumentServiceRequest.ToString()}");
                            }

                            if (e.HttpRequest != null)
                            {
                                Trace.TraceInformation($"{e.HttpRequest.ToString()}");
                            }

                            if (e.IsHttpRequest() 
                                && e.HttpRequest.RequestUri.AbsolutePath.Contains("/colls/"))
                            {
                                count++;
                            }

                            if (e.IsHttpRequest()
                                && e.HttpRequest.RequestUri.AbsolutePath.Contains("/pkranges"))
                            {
                                Debugger.Break();
                            }
                        });
                });

            string dbName = Guid.NewGuid().ToString();
            string containerName = Guid.NewGuid().ToString();
            CosmosContainerCore testContainer = (CosmosContainerCore)client.Databases[dbName].Containers[containerName];

            int loopCount = 2;
            for (int i = 0; i < loopCount; i++)
            {
                try
                {
                    await testContainer.GetNonePartitionKeyValueAsync();
                    Assert.Fail();
                }
                catch (DocumentClientException dce) when (dce.StatusCode == HttpStatusCode.NotFound)
                {
                }
            }

            Assert.AreEqual(loopCount, count);

            // Create real container and address 
            CosmosDatabase db = await client.Databases.CreateDatabaseAsync(dbName);
            CosmosContainer container = await db.Containers.CreateContainerAsync(containerName, "/id");

            // reset counter
            count = 0;
            for (int i = 0; i < loopCount; i++)
            {
                await testContainer.GetNonePartitionKeyValueAsync();
            }

            // expected once post create 
            Assert.AreEqual(1, count);

            // reset counter
            count = 0;
            for (int i = 0; i < loopCount; i++)
            {
                await testContainer.GetRID(default(CancellationToken));
            }

            // Already cached by GetNonePartitionKeyValueAsync before
            Assert.AreEqual(0, count);

            // reset counter
            count = 0;
            int expected = 0;
            for (int i = 0; i < loopCount; i++)
            {
                await testContainer.GetRoutingMapAsync(default(CancellationToken));
                expected = count;
            }

            // OkRagnes should be fetched only once. 
            // Possible to make multiple calls for ranges
            Assert.AreEqual(expected, count);
        }

        [TestMethod]
        public async Task CreateDropItemStreamTest()
        {
            ToDoActivity testItem = this.CreateRandomToDoActivity();
            using (Stream stream = this.jsonSerializer.ToStream<ToDoActivity>(testItem))
            {
                using (CosmosResponseMessage response = await this.Container.Items.CreateItemStreamAsync(partitionKey: testItem.status, streamPayload: stream))
                {
                    Assert.IsNotNull(response);
                    Assert.AreEqual(HttpStatusCode.Created, response.StatusCode);
                    Assert.IsTrue(response.Headers.RequestCharge > 0);
                    Assert.IsNotNull(response.Headers.ActivityId);
                    Assert.IsNotNull(response.Headers.ETag);
                }
            }

            using (CosmosResponseMessage deleteResponse = await this.Container.Items.DeleteItemStreamAsync(partitionKey: testItem.status, id: testItem.id))
            {
                Assert.IsNotNull(deleteResponse);
                Assert.AreEqual(HttpStatusCode.NoContent, deleteResponse.StatusCode);
                Assert.IsTrue(deleteResponse.Headers.RequestCharge > 0);
                Assert.IsNotNull(deleteResponse.Headers.ActivityId);
            }
        }

        [TestMethod]
        public async Task UpsertItemStreamTest()
        {
            ToDoActivity testItem = this.CreateRandomToDoActivity();
            using (Stream stream = this.jsonSerializer.ToStream<ToDoActivity>(testItem))
            {
                //Create the object
                using (CosmosResponseMessage response = await this.Container.Items.UpsertItemStreamAsync(partitionKey: testItem.status, streamPayload: stream))
                {
                    Assert.IsNotNull(response);
                    Assert.AreEqual(HttpStatusCode.Created, response.StatusCode);
                    using (StreamReader str = new StreamReader(response.Content))
                    {
                        string responseContentAsString = await str.ReadToEndAsync();
                    }
                }
            }

            //Updated the taskNum field
            testItem.taskNum = 9001;
            using (Stream stream = this.jsonSerializer.ToStream<ToDoActivity>(testItem))
            {
                using (CosmosResponseMessage response = await this.Container.Items.UpsertItemStreamAsync(partitionKey: testItem.status, streamPayload: stream))
                {
                    Assert.IsNotNull(response);
                    Assert.AreEqual(HttpStatusCode.OK, response.StatusCode);
                }
            }
            using (CosmosResponseMessage deleteResponse = await this.Container.Items.DeleteItemStreamAsync(partitionKey: testItem.status, id: testItem.id))
            {
                Assert.IsNotNull(deleteResponse);
                Assert.AreEqual(deleteResponse.StatusCode, HttpStatusCode.NoContent);
            }
        }

        [TestMethod]
        public async Task ReplaceItemStreamTest()
        {
            ToDoActivity testItem = this.CreateRandomToDoActivity();
            using (Stream stream = this.jsonSerializer.ToStream<ToDoActivity>(testItem))
            {
                //Replace a non-existing item. It should fail, and not throw an exception.
                using (CosmosResponseMessage response = await this.Container.Items.ReplaceItemStreamAsync(
                    partitionKey: testItem.status,
                    id: testItem.id,
                    streamPayload: stream))
                {
                    Assert.IsFalse(response.IsSuccessStatusCode);
                    Assert.IsNotNull(response);
                    Assert.AreEqual(HttpStatusCode.NotFound, response.StatusCode, response.ErrorMessage);
                }
            }

            using (Stream stream = this.jsonSerializer.ToStream<ToDoActivity>(testItem))
            {
                //Create the item
                using (CosmosResponseMessage response = await this.Container.Items.CreateItemStreamAsync(partitionKey: testItem.status, streamPayload: stream))
                {
                    Assert.IsNotNull(response);
                    Assert.AreEqual(HttpStatusCode.Created, response.StatusCode);
                }
            }

            //Updated the taskNum field
            testItem.taskNum = 9001;
            using (Stream stream = this.jsonSerializer.ToStream<ToDoActivity>(testItem))
            {
                using (CosmosResponseMessage response = await this.Container.Items.ReplaceItemStreamAsync(partitionKey: testItem.status, id: testItem.id, streamPayload: stream))
                {
                    Assert.IsNotNull(response);
                    Assert.AreEqual(HttpStatusCode.OK, response.StatusCode);
                }

                using (CosmosResponseMessage deleteResponse = await this.Container.Items.DeleteItemStreamAsync(partitionKey: testItem.status, id: testItem.id))
                {
                    Assert.IsNotNull(deleteResponse);
                    Assert.AreEqual(deleteResponse.StatusCode, HttpStatusCode.NoContent);
                }
            }
        }

        [DataRow(false)]
        [DataRow(true)]
        [DataTestMethod]
        public async Task ItemStreamIterator(bool useStatelessIterator)
        {
            IList<ToDoActivity> deleteList = await this.CreateRandomItems(3, randomPartitionKey: true);
            HashSet<string> itemIds = deleteList.Select(x => x.id).ToHashSet<string>();

            string lastContinuationToken = null;
            int pageSize = 1;
            ItemRequestOptions requestOptions = new ItemRequestOptions();
            FeedIterator feedIterator =
                this.Container.Items.GetItemStreamIterator(maxItemCount: pageSize, continuationToken: lastContinuationToken, requestOptions: requestOptions);

            while (feedIterator.HasMoreResults)
            {
                if (useStatelessIterator)
                {
                    feedIterator = this.Container.Items.GetItemStreamIterator(maxItemCount: pageSize, continuationToken: lastContinuationToken, requestOptions: requestOptions);
                }

                using (CosmosResponseMessage responseMessage =
                    await feedIterator.FetchNextSetAsync(this.cancellationToken))
                {
                    lastContinuationToken = responseMessage.Headers.Continuation;

                    Collection<ToDoActivity> response = new CosmosDefaultJsonSerializer().FromStream<CosmosFeedResponseUtil<ToDoActivity>>(responseMessage.Content).Data;
                    foreach (ToDoActivity toDoActivity in response)
                    {
                        if (itemIds.Contains(toDoActivity.id))
                        {
                            itemIds.Remove(toDoActivity.id);
                        }
                    }

                }

            }

            Assert.IsNull(lastContinuationToken);
            Assert.AreEqual(itemIds.Count, 0);
        }

        [TestMethod]
        public async Task ItemIterator()
        {
            IList<ToDoActivity> deleteList = await this.CreateRandomItems(3, randomPartitionKey: true);
            HashSet<string> itemIds = deleteList.Select(x => x.id).ToHashSet<string>();
            FeedIterator<ToDoActivity> feedIterator =
                this.Container.Items.GetItemIterator<ToDoActivity>();
            while (feedIterator.HasMoreResults)
            {
                foreach (ToDoActivity toDoActivity in await feedIterator.FetchNextSetAsync(this.cancellationToken))
                {
                    if (itemIds.Contains(toDoActivity.id))
                    {
                        itemIds.Remove(toDoActivity.id);
                    }
                }
            }

            Assert.AreEqual(itemIds.Count, 0);
        }

        [DataRow(1, 1)]
        [DataRow(5, 5)]
        [DataRow(6, 2)]
        [DataTestMethod]
        public async Task QuerySinglePartitionItemStreamTest(int perPKItemCount, int maxItemCount)
        {
            IList<ToDoActivity> deleteList = deleteList = await this.CreateRandomItems(pkCount: 3, perPKItemCount: perPKItemCount, randomPartitionKey: true);
            ToDoActivity find = deleteList.First();

            CosmosSqlQueryDefinition sql = new CosmosSqlQueryDefinition("select * from r");

            int iterationCount = 0;
            int totalReadItem = 0;
            int expectedIterationCount = perPKItemCount / maxItemCount;
            string lastContinuationToken = null;

            do
            {
                iterationCount++;
                FeedIterator feedIterator = this.Container.Items
                    .CreateItemQueryAsStream(sql, 1, find.status,
                        maxItemCount: maxItemCount,
                        continuationToken: lastContinuationToken,
                        requestOptions: new QueryRequestOptions());

                CosmosResponseMessage response = await feedIterator.FetchNextSetAsync();
                lastContinuationToken = response.Headers.Continuation;
                Trace.TraceInformation($"ContinuationToken: {lastContinuationToken}");
                JsonSerializer serializer = new JsonSerializer();

                using (StreamReader sr = new StreamReader(response.Content))
                using (JsonTextReader jtr = new JsonTextReader(sr))
                {
                    ToDoActivity[] results = serializer.Deserialize<ToDoActivity[]>(jtr);
                    ToDoActivity[] readTodoActivities = results.OrderBy(e => e.id)
                        .ToArray();

                    ToDoActivity[] expectedTodoActivities = deleteList
                            .Where(e => e.status == find.status)
                            .Where(e => readTodoActivities.Any(e1 => e1.id == e.id))
                            .OrderBy(e => e.id)
                            .ToArray();

                    totalReadItem += expectedTodoActivities.Length;
                    string expectedSerialized = JsonConvert.SerializeObject(expectedTodoActivities);
                    string readSerialized = JsonConvert.SerializeObject(readTodoActivities);
                    Trace.TraceInformation($"Expected: {Environment.NewLine} {expectedSerialized}");
                    Trace.TraceInformation($"Read: {Environment.NewLine} {readSerialized}");

                    int count = results.Length;
                    Assert.AreEqual(maxItemCount, count);

                    Assert.AreEqual(expectedSerialized, readSerialized);

                    Assert.AreEqual(maxItemCount, expectedTodoActivities.Length);
                }
            }
            while (lastContinuationToken != null);

            Assert.AreEqual(expectedIterationCount, iterationCount);
            Assert.AreEqual(perPKItemCount, totalReadItem);
        }

        /// <summary>
        /// Validate multiple partition query
        /// </summary>
        [TestMethod]
        public async Task ItemMultiplePartitionQuery()
        {
            IList<ToDoActivity> deleteList = await this.CreateRandomItems(3, randomPartitionKey: true);

            ToDoActivity find = deleteList.First();
            CosmosSqlQueryDefinition sql = new CosmosSqlQueryDefinition("select * from toDoActivity t where t.id = '" + find.id + "'");

            QueryRequestOptions requestOptions = new QueryRequestOptions()
            {
                MaxBufferedItemCount = 10,
                ResponseContinuationTokenLimitInKb = 500
            };

            FeedIterator<ToDoActivity> feedIterator =
                this.Container.Items.CreateItemQuery<ToDoActivity>(sql, maxConcurrency: 1, maxItemCount: 1, requestOptions: requestOptions);
            while (feedIterator.HasMoreResults)
            {
                FeedResponse<ToDoActivity> iter = await feedIterator.FetchNextSetAsync();
                Assert.AreEqual(1, iter.Count());
                ToDoActivity response = iter.First();
                Assert.AreEqual(find.id, response.id);
            }
        }

        /// <summary>
        /// Validate multiple partition query
        /// </summary>
        [TestMethod]
        public async Task ItemMultiplePartitionOrderByQueryStream()
        {
            IList<ToDoActivity> deleteList = await this.CreateRandomItems(300, randomPartitionKey: true);

            CosmosSqlQueryDefinition sql = new CosmosSqlQueryDefinition("SELECT * FROM toDoActivity t ORDER BY t.taskNum ");

            QueryRequestOptions requestOptions = new QueryRequestOptions()
            {
                MaxBufferedItemCount = 10,
                ResponseContinuationTokenLimitInKb = 500
            };

            List<ToDoActivity> resultList = new List<ToDoActivity>();
            double totalRequstCharge = 0;
            FeedIterator feedIterator =
                this.Container.Items.CreateItemQueryAsStream(sql, maxConcurrency: 5, maxItemCount: 1, requestOptions: requestOptions);
            while (feedIterator.HasMoreResults)
            {
                CosmosResponseMessage iter = await feedIterator.FetchNextSetAsync();
                Assert.IsTrue(iter.IsSuccessStatusCode);
                Assert.IsNull(iter.ErrorMessage);
                totalRequstCharge += iter.Headers.RequestCharge;

                ToDoActivity[] activities = this.jsonSerializer.FromStream<ToDoActivity[]>(iter.Content);
                Assert.AreEqual(1, activities.Length);
                ToDoActivity response = activities.First();
                resultList.Add(response);
            }

            Assert.AreEqual(deleteList.Count, resultList.Count);
            Assert.IsTrue(totalRequstCharge > 0);

            List<ToDoActivity> verifiedOrderBy = deleteList.OrderBy(x => x.taskNum).ToList();
            for (int i = 0; i < verifiedOrderBy.Count(); i++)
            {
                Assert.AreEqual(verifiedOrderBy[i].taskNum, resultList[i].taskNum);
                Assert.AreEqual(verifiedOrderBy[i].id, resultList[i].id);
            }
        }

        /// <summary>
        /// Validate multiple partition query
        /// </summary>
        [TestMethod]
        public async Task ItemMultiplePartitionQueryStream()
        {
            IList<ToDoActivity> deleteList = await this.CreateRandomItems(101, randomPartitionKey: true);
            CosmosSqlQueryDefinition sql = new CosmosSqlQueryDefinition("SELECT * FROM toDoActivity t");

            List<ToDoActivity> resultList = new List<ToDoActivity>();
            double totalRequstCharge = 0;
            FeedIterator feedIterator =
                this.Container.Items.CreateItemQueryAsStream(sql, maxConcurrency: 5, maxItemCount: 5);
            while (feedIterator.HasMoreResults)
            {
                CosmosResponseMessage iter = await feedIterator.FetchNextSetAsync();
                Assert.IsTrue(iter.IsSuccessStatusCode);
                Assert.IsNull(iter.ErrorMessage);
                totalRequstCharge += iter.Headers.RequestCharge;
                ToDoActivity[] response = this.jsonSerializer.FromStream<ToDoActivity[]>(iter.Content);
                Assert.IsTrue(response.Length <= 5);
                resultList.AddRange(response);
            }

            Assert.AreEqual(deleteList.Count, resultList.Count);
            Assert.IsTrue(totalRequstCharge > 0);

            List<ToDoActivity> verifiedOrderBy = deleteList.OrderBy(x => x.taskNum).ToList();
            resultList = resultList.OrderBy(x => x.taskNum).ToList();
            for (int i = 0; i < verifiedOrderBy.Count(); i++)
            {
                Assert.AreEqual(verifiedOrderBy[i].taskNum, resultList[i].taskNum);
                Assert.AreEqual(verifiedOrderBy[i].id, resultList[i].id);
            }
        }

        [TestMethod]
        public async Task EpkPointReadTest()
        {
            string pk = Guid.NewGuid().ToString();
            string epk = new PartitionKey(pk)
                            .InternalKey
                            .GetEffectivePartitionKeyString(this.containerSettings.PartitionKey);

            ItemRequestOptions itemRequestOptions = new ItemRequestOptions();
            itemRequestOptions.Properties = new Dictionary<string, object>();
            itemRequestOptions.Properties.Add(WFConstants.BackendHeaders.EffectivePartitionKeyString, epk);

            CosmosResponseMessage response = await this.Container.Items.ReadItemStreamAsync(
                null,
                Guid.NewGuid().ToString(),
                itemRequestOptions);

            // Ideally it should be NotFound
            // BadReqeust bcoz collection is regular and not binary 
            Assert.AreEqual(HttpStatusCode.BadRequest, response.StatusCode);
        }

        /// <summary>
        /// Validate that if the EPK is set in the options that only a single range is selected.
        /// </summary>
        [TestMethod]
        public async Task ItemEpkQuerySingleKeyRangeValidation()
        {
            IList<ToDoActivity> deleteList = new List<ToDoActivity>();
            CosmosContainer container = null;
            try
            {
                // Create a container large enough to have at least 2 partitions
                ContainerResponse containerResponse = await this.database.Containers.CreateContainerAsync(
                    id: Guid.NewGuid().ToString(),
                    partitionKeyPath: "/pk",
                    throughput: 15000);
                container = containerResponse;

                // Get all the partition key ranges to verify there is more than one partition
                IRoutingMapProvider routingMapProvider = await this.cosmosClient.DocumentClient.GetPartitionKeyRangeCacheAsync();
                IReadOnlyList<PartitionKeyRange> ranges = await routingMapProvider.TryGetOverlappingRangesAsync(
                    containerResponse.Resource.ResourceId,
                    new Documents.Routing.Range<string>("00", "FF", isMaxInclusive: true, isMinInclusive: true));

                // If this fails the RUs of the container needs to be increased to ensure at least 2 partitions.
                Assert.IsTrue(ranges.Count > 1, " RUs of the container needs to be increased to ensure at least 2 partitions.");

                FeedOptions options = new FeedOptions()
                {
                    Properties = new Dictionary<string, object>()
                    {
                        {"x-ms-effective-partition-key-string", "AA" }
                    }
                };

                // Create a bad expression. It will not be called. Expression is not allowed to be null.
                IQueryable<int> queryable = new List<int>().AsQueryable();
                Expression expression = queryable.Expression;

                DocumentQueryExecutionContextBase.InitParams inputParams = new DocumentQueryExecutionContextBase.InitParams(
                    new DocumentQueryClient(this.cosmosClient.DocumentClient),
                    ResourceType.Document,
                    typeof(object),
                    expression,
                    options,
                    ((CosmosContainerCore)container).LinkUri.OriginalString,
                    false,
                    Guid.NewGuid());

                DefaultDocumentQueryExecutionContext defaultDocumentQueryExecutionContext = new DefaultDocumentQueryExecutionContext(inputParams, true);

                // There should only be one range since the EPK option is set.
                List<PartitionKeyRange> partitionKeyRanges = await DocumentQueryExecutionContextFactory.GetTargetPartitionKeyRanges(
                    queryExecutionContext: defaultDocumentQueryExecutionContext,
                    partitionedQueryExecutionInfo: null,
                    collection: containerResponse,
                    feedOptions: options);

                Assert.IsTrue(partitionKeyRanges.Count == 1, "Only 1 partition key range should be selected since the EPK option is set.");
            }
            finally
            {
                if (container != null)
                {
                    await container.DeleteAsync();
                }
            }
        }

        /// <summary>
        /// Validate multiple partition query
        /// </summary>
        [TestMethod]
        public async Task ItemQueryStreamSerializationSetting()
        {
            IList<ToDoActivity> deleteList = await this.CreateRandomItems(101, randomPartitionKey: true);

            CosmosSqlQueryDefinition sql = new CosmosSqlQueryDefinition("SELECT * FROM toDoActivity t ORDER BY t.taskNum");
            CosmosSerializationOptions options = new CosmosSerializationOptions(
                ContentSerializationFormat.CosmosBinary.ToString(),
                (content) => JsonNavigator.Create(content),
                () => JsonWriter.Create(JsonSerializationFormat.Binary));

            QueryRequestOptions requestOptions = new QueryRequestOptions()
            {
                CosmosSerializationOptions = options
            };

            List<ToDoActivity> resultList = new List<ToDoActivity>();
            double totalRequstCharge = 0;
            FeedIterator feedIterator =
                this.Container.Items.CreateItemQueryAsStream(sql, maxConcurrency: 5, maxItemCount: 5, requestOptions: requestOptions);
            while (feedIterator.HasMoreResults)
            {
                CosmosResponseMessage iter = await feedIterator.FetchNextSetAsync();
                Assert.IsTrue(iter.IsSuccessStatusCode);
                Assert.IsNull(iter.ErrorMessage);
                totalRequstCharge += iter.Headers.RequestCharge;
                IJsonReader reader = JsonReader.Create(iter.Content);
                IJsonWriter textWriter = JsonWriter.Create(JsonSerializationFormat.Text);
                textWriter.WriteAll(reader);
                string json = Encoding.UTF8.GetString(textWriter.GetResult());
                Assert.IsNotNull(json);
                ToDoActivity[] responseActivities = JsonConvert.DeserializeObject<ToDoActivity[]>(json);
                Assert.IsTrue(responseActivities.Length <= 5);
                resultList.AddRange(responseActivities);
            }

            Assert.AreEqual(deleteList.Count, resultList.Count);
            Assert.IsTrue(totalRequstCharge > 0);

            List<ToDoActivity> verifiedOrderBy = deleteList.OrderBy(x => x.taskNum).ToList();
            for (int i = 0; i < verifiedOrderBy.Count(); i++)
            {
                Assert.AreEqual(verifiedOrderBy[i].taskNum, resultList[i].taskNum);
                Assert.AreEqual(verifiedOrderBy[i].id, resultList[i].id);
            }
        }

        /// <summary>
        /// Validate that the max item count works correctly.
        /// </summary>
        /// <returns></returns>
        [TestMethod]
        public async Task ValidateMaxItemCountOnItemQuery()
        {
            IList<ToDoActivity> deleteList = await this.CreateRandomItems(6, randomPartitionKey: false);

            ToDoActivity toDoActivity = deleteList.First();
            CosmosSqlQueryDefinition sql = new CosmosSqlQueryDefinition(
                "select * from toDoActivity t where t.status = @status")
                .UseParameter("@status", toDoActivity.status);

            // Test max size at 1
            FeedIterator<ToDoActivity> feedIterator =
                this.Container.Items.CreateItemQuery<ToDoActivity>(sql, toDoActivity.status, maxItemCount: 1);
            while (feedIterator.HasMoreResults)
            {
                FeedResponse<ToDoActivity> iter = await feedIterator.FetchNextSetAsync();
                Assert.AreEqual(1, iter.Count());
            }

            // Test max size at 2
            FeedIterator<ToDoActivity> setIteratorMax2 =
                this.Container.Items.CreateItemQuery<ToDoActivity>(sql, toDoActivity.status, maxItemCount: 2);
            while (setIteratorMax2.HasMoreResults)
            {
                FeedResponse<ToDoActivity> iter = await setIteratorMax2.FetchNextSetAsync();
                Assert.AreEqual(2, iter.Count());
            }
        }

        /// <summary>
        /// Validate that the max item count works correctly.
        /// </summary>
        /// <returns></returns>
        [TestMethod]
        public async Task NegativeQueryTest()
        {
            IList<ToDoActivity> items = await this.CreateRandomItems(pkCount: 10, perPKItemCount: 20, randomPartitionKey: true);

            try
            {
                FeedIterator<dynamic> resultSet = this.Container.Items.CreateItemQuery<dynamic>(
                    sqlQueryText: "SELECT r.id FROM root r WHERE r._ts > 0",
                    maxConcurrency: 1,
                    maxItemCount: 10,
                    requestOptions: new QueryRequestOptions() { ResponseContinuationTokenLimitInKb = 0 });

                await resultSet.FetchNextSetAsync();
                Assert.Fail("Expected query to fail");
            }
            catch (CosmosException exception) when (exception.StatusCode == HttpStatusCode.BadRequest)
            {
                Assert.IsTrue(exception.Message.Contains("continuation token limit specified is not large enough"), exception.Message);
            }

            try
            {
                FeedIterator<dynamic> resultSet = this.Container.Items.CreateItemQuery<dynamic>(
                    sqlQueryText: "SELECT r.id FROM root r WHERE r._ts >!= 0",
                    maxConcurrency: 1);

                await resultSet.FetchNextSetAsync();
                Assert.Fail("Expected query to fail");
            }
            catch (CosmosException exception) when (exception.StatusCode == HttpStatusCode.BadRequest)
            {
                Assert.IsTrue(exception.Message.Contains("Syntax error, incorrect syntax near"), exception.Message);
            }
        }

        [TestMethod]
        public async Task ItemRequestOptionAccessConditionTest()
        {
            // Create an item
            ToDoActivity testItem = (await this.CreateRandomItems(1, randomPartitionKey: true)).First();

            // Create an access condition that will fail because the etag will be different
            AccessCondition accessCondition = new AccessCondition
            {
                // Random etag
                Condition = Guid.NewGuid().ToString(),
                Type = AccessConditionType.IfMatch
            };

            ItemRequestOptions itemRequestOptions = new ItemRequestOptions()
            {
                AccessCondition = accessCondition
            };

            try
            {
                ItemResponse<ToDoActivity> response = await this.Container.Items.ReplaceItemAsync<ToDoActivity>(
                    partitionKey: testItem.status,
                    id: testItem.id,
                    item: testItem,
                    requestOptions: itemRequestOptions);
                Assert.Fail("Access condition should have failed");
            }
            catch (CosmosException e)
            {
                Assert.IsNotNull(e);
                Assert.AreEqual(HttpStatusCode.PreconditionFailed, e.StatusCode, e.Message);
                Assert.IsNotNull(e.ActivityId);
                Assert.IsTrue(e.RequestCharge > 0);
            }
            finally
            {
                ItemResponse<ToDoActivity> deleteResponse = await this.Container.Items.DeleteItemAsync<ToDoActivity>(partitionKey: testItem.status, id: testItem.id);
                Assert.IsNotNull(deleteResponse);
            }
        }

        // Read write non partition Container item.
        [TestMethod]
        public async Task ReadNonPartitionItemAsync()
        {
            try
            {
                var createResponse = await this.CreateNonPartitionedContainer();
                Assert.AreEqual(HttpStatusCode.Created, createResponse.StatusCode);

                createResponse = await this.CreateItemInNonPartitionedContainer(nonPartitionItemId);
                Assert.AreEqual(HttpStatusCode.Created, createResponse.StatusCode);

                createResponse = await this.CreateUndefinedPartitionItem();
                Assert.AreEqual(HttpStatusCode.Created, createResponse.StatusCode);

                fixedContainer = this.database.Containers[nonPartitionContainerId];

                ContainerResponse containerResponse = await fixedContainer.ReadAsync();
                Assert.IsTrue(containerResponse.Resource.PartitionKey.Paths.Count > 0);
                Assert.AreEqual(PartitionKey.SystemKeyPath, containerResponse.Resource.PartitionKey.Paths[0]);

                //Reading item from fixed container with CosmosContainerSettings.NonePartitionKeyValue.
                ItemResponse<ToDoActivity> response = await fixedContainer.Items.ReadItemAsync<ToDoActivity>(
                    partitionKey: CosmosContainerSettings.NonePartitionKeyValue,
                    id: nonPartitionItemId);

                Assert.IsNotNull(response.Resource);
                Assert.AreEqual(HttpStatusCode.OK, response.StatusCode);
                Assert.AreEqual(nonPartitionItemId, response.Resource.id);

                //Adding item to fixed container with CosmosContainerSettings.NonePartitionKeyValue.
                ToDoActivity itemWithoutPK = CreateRandomToDoActivity();
                ItemResponse<ToDoActivity> createResponseWithoutPk = await fixedContainer.Items.CreateItemAsync<ToDoActivity>(
                 partitionKey: CosmosContainerSettings.NonePartitionKeyValue,
                 item: itemWithoutPK);

                Assert.IsNotNull(createResponseWithoutPk.Resource);
                Assert.AreEqual(HttpStatusCode.Created, createResponseWithoutPk.StatusCode);
                Assert.AreEqual(itemWithoutPK.id, createResponseWithoutPk.Resource.id);

                //Updating item on fixed container with CosmosContainerSettings.NonePartitionKeyValue.
                itemWithoutPK.status = "updatedStatus";
                ItemResponse<ToDoActivity> updateResponseWithoutPk = await fixedContainer.Items.ReplaceItemAsync<ToDoActivity>(
                 partitionKey: CosmosContainerSettings.NonePartitionKeyValue,
                 id: itemWithoutPK.id,
                 item: itemWithoutPK);

                Assert.IsNotNull(updateResponseWithoutPk.Resource);
                Assert.AreEqual(HttpStatusCode.OK, updateResponseWithoutPk.StatusCode);
                Assert.AreEqual(itemWithoutPK.id, updateResponseWithoutPk.Resource.id);

                //Adding item to fixed container with non-none PK.
                ToDoActivityAfterMigration itemWithPK = CreateRandomToDoActivityAfterMigration("TestPk");
                ItemResponse<ToDoActivityAfterMigration> createResponseWithPk = await fixedContainer.Items.CreateItemAsync<ToDoActivityAfterMigration>(
                 partitionKey: itemWithPK.status,
                 item: itemWithPK);

                Assert.IsNotNull(createResponseWithPk.Resource);
                Assert.AreEqual(HttpStatusCode.Created, createResponseWithPk.StatusCode);
                Assert.AreEqual(itemWithPK.id, createResponseWithPk.Resource.id);

                //Quering items on fixed container with cross partition enabled.
                CosmosSqlQueryDefinition sql = new CosmosSqlQueryDefinition("select * from r");
                FeedIterator<dynamic> feedIterator = fixedContainer.Items
                    .CreateItemQuery<dynamic>(sql, maxConcurrency: 1,maxItemCount:10, requestOptions: new QueryRequestOptions { EnableCrossPartitionQuery = true});
                while (feedIterator.HasMoreResults)
                {
                    FeedResponse<dynamic> queryResponse = await feedIterator.FetchNextSetAsync();
                    Assert.AreEqual(3, queryResponse.Count());
                }

                //Reading all items on fixed container.
                feedIterator = fixedContainer.Items
                    .GetItemIterator<dynamic>(maxItemCount: 10);
                while (feedIterator.HasMoreResults)
                {
                    FeedResponse<dynamic> queryResponse = await feedIterator.FetchNextSetAsync();
                    Assert.AreEqual(3, queryResponse.Count());
                }

                //Quering items on fixed container with CosmosContainerSettings.NonePartitionKeyValue.
                feedIterator = fixedContainer.Items
                    .CreateItemQuery<dynamic>(sql, partitionKey: CosmosContainerSettings.NonePartitionKeyValue, maxItemCount: 10);
                while (feedIterator.HasMoreResults)
                {
                    FeedResponse<dynamic> queryResponse = await feedIterator.FetchNextSetAsync();
                    Assert.AreEqual(2, queryResponse.Count());
                }

                //Quering items on fixed container with non-none PK.
                feedIterator = fixedContainer.Items
                    .CreateItemQuery<dynamic>(sql, partitionKey: itemWithPK.status, maxItemCount: 10);
                while (feedIterator.HasMoreResults)
                {
                    FeedResponse<dynamic> queryResponse = await feedIterator.FetchNextSetAsync();
                    Assert.AreEqual(1, queryResponse.Count());
                }

                //Deleting item from fixed container with CosmosContainerSettings.NonePartitionKeyValue.
                ItemResponse<ToDoActivity> deleteResponseWithoutPk = await fixedContainer.Items.DeleteItemAsync<ToDoActivity>(
                 partitionKey: CosmosContainerSettings.NonePartitionKeyValue,
                 id: itemWithoutPK.id);

                Assert.IsNull(deleteResponseWithoutPk.Resource);
                Assert.AreEqual(HttpStatusCode.NoContent, deleteResponseWithoutPk.StatusCode);

                //Deleting item from fixed container with non-none PK.
                ItemResponse<ToDoActivityAfterMigration> deleteResponseWithPk = await fixedContainer.Items.DeleteItemAsync<ToDoActivityAfterMigration>(
                 partitionKey: itemWithPK.status,
                 id: itemWithPK.id);

                Assert.IsNull(deleteResponseWithPk.Resource);
                Assert.AreEqual(HttpStatusCode.NoContent, deleteResponseWithPk.StatusCode);

                //Reading item from partitioned container with CosmosContainerSettings.NonePartitionKeyValue.
                ItemResponse<ToDoActivity> undefinedItemResponse = await Container.Items.ReadItemAsync<ToDoActivity>(
                    partitionKey: CosmosContainerSettings.NonePartitionKeyValue,
                    id: undefinedPartitionItemId);

                Assert.IsNotNull(undefinedItemResponse.Resource);
                Assert.AreEqual(HttpStatusCode.OK, undefinedItemResponse.StatusCode);
                Assert.AreEqual(undefinedPartitionItemId, undefinedItemResponse.Resource.id);
            }
            finally
            {
                if (fixedContainer != null)
                {
                    await fixedContainer.DeleteAsync();
                }
            }
        }

        // Move the data from None Partition to other logical partitions
        [TestMethod]
        public async Task MigrateDataInNonPartitionContainer()
        {
            try
            {
                var createResponse = await this.CreateNonPartitionedContainer();
                Assert.AreEqual(HttpStatusCode.Created, createResponse.StatusCode);

                const int ItemsToCreate = 4;
                // Insert a few items with no Partition Key
                for (int i = 0; i < ItemsToCreate; i++)
                {
                    createResponse = await this.CreateItemInNonPartitionedContainer(Guid.NewGuid().ToString());
                    Assert.AreEqual(HttpStatusCode.Created, createResponse.StatusCode);
                }

                fixedContainer = this.database.Containers[nonPartitionContainerId];

                // Read the container metadata
                CosmosContainerResponse containerResponse = await fixedContainer.ReadAsync();

                // Query items on the container that have no partition key value
                int resultsFetched = 0;
                CosmosSqlQueryDefinition sql = new CosmosSqlQueryDefinition("select * from r");
                CosmosFeedIterator<ToDoActivity> setIterator = fixedContainer.Items
                    .CreateItemQuery<ToDoActivity>(sql, partitionKey: CosmosContainerSettings.NonePartitionKeyValue, maxItemCount: 2);
                while (setIterator.HasMoreResults)
                {
                    CosmosFeedResponse<ToDoActivity> queryResponse = await setIterator.FetchNextSetAsync();
                    resultsFetched += queryResponse.Count();

                    // For the items returned with NonePartitionKeyValue
                    var iter = queryResponse.GetEnumerator();
                    while (iter.MoveNext())
                    {
                        ToDoActivity activity = iter.Current;

                        // Re-Insert into container with a partition key
                        ToDoActivityAfterMigration itemWithPK = new ToDoActivityAfterMigration
                        { id = activity.id, cost = activity.cost, description = activity.description, status = "TestPK", taskNum = activity.taskNum };
                        CosmosItemResponse<ToDoActivityAfterMigration> createResponseWithPk = await fixedContainer.Items.CreateItemAsync<ToDoActivityAfterMigration>(
                         partitionKey: itemWithPK.status,
                         item: itemWithPK);
                        Assert.AreEqual(HttpStatusCode.Created, createResponseWithPk.StatusCode);

                        // Deleting item from fixed container with CosmosContainerSettings.NonePartitionKeyValue.
                        CosmosItemResponse<ToDoActivity> deleteResponseWithoutPk = await fixedContainer.Items.DeleteItemAsync<ToDoActivity>(
                         partitionKey: CosmosContainerSettings.NonePartitionKeyValue,
                         id: activity.id);
                        Assert.AreEqual(HttpStatusCode.NoContent, deleteResponseWithoutPk.StatusCode);
                    }
                }

                // Validate all items with no partition key value are returned
                Assert.AreEqual(ItemsToCreate, resultsFetched);

                // Re-Query the items on the container with NonePartitionKeyValue
                setIterator = fixedContainer.Items
                    .CreateItemQuery<ToDoActivity>(sql, partitionKey: CosmosContainerSettings.NonePartitionKeyValue, maxItemCount: ItemsToCreate);
                Assert.IsTrue(setIterator.HasMoreResults);
                {
                    CosmosFeedResponse<ToDoActivity> queryResponse = await setIterator.FetchNextSetAsync();
                    Assert.AreEqual(0, queryResponse.Count());
                }

                // Query the items with newly inserted PartitionKey
                setIterator = fixedContainer.Items
                    .CreateItemQuery<ToDoActivity>(sql, partitionKey: "TestPK", maxItemCount: ItemsToCreate + 1);
                Assert.IsTrue(setIterator.HasMoreResults);
                {
                    CosmosFeedResponse<ToDoActivity> queryResponse = await setIterator.FetchNextSetAsync();
                    Assert.AreEqual(ItemsToCreate, queryResponse.Count());
                }
            }
            finally
            {
                if (fixedContainer != null)
                {
                    await fixedContainer.DeleteAsync();
                }
            }
        }

        private async Task<IList<ToDoActivity>> CreateRandomItems(int pkCount, int perPKItemCount = 1, bool randomPartitionKey = true)
        {
            Assert.IsFalse(!randomPartitionKey && perPKItemCount > 1);

            List<ToDoActivity> createdList = new List<ToDoActivity>();
            for (int i = 0; i < pkCount; i++)
            {
                string pk = "TBD";
                if (randomPartitionKey)
                {
                    pk += Guid.NewGuid().ToString();
                }

                for (int j = 0; j < perPKItemCount; j++)
                {
                    ToDoActivity temp = this.CreateRandomToDoActivity(pk);

                    createdList.Add(temp);

                    await this.Container.Items.CreateItemAsync<ToDoActivity>(partitionKey: temp.status, item: temp);
                }
            }

            return createdList;
        }

        private async Task<HttpResponseMessage> CreateNonPartitionedContainer()
        {
            await CosmosItemTests.CreateNonPartitionedContainer(this.database.Id, 
                CosmosItemTests.nonPartitionContainerId);
        }

        internal static async Task CreateNonPartitionedContainer(
            string dbName,
            string containerName)
        {
            string authKey = ConfigurationManager.AppSettings["MasterKey"];
            string endpoint = ConfigurationManager.AppSettings["GatewayEndpoint"];
            //Creating non partition Container, rest api used instead of .NET SDK api as it is not supported anymore.
            HttpClient client = new System.Net.Http.HttpClient();
            Uri baseUri = new Uri(endpoint);
            string verb = "POST";
            string resourceType = "colls";
            string resourceId = string.Format("dbs/{0}", dbName);
            string resourceLink = string.Format("dbs/{0}/colls", dbName);
            client.DefaultRequestHeaders.Add("x-ms-date", utc_date);
            client.DefaultRequestHeaders.Add("x-ms-version", CosmosItemTests.PreNonPartitionedMigrationApiVersion);

            string authHeader = CosmosItemTests.GenerateMasterKeyAuthorizationSignature(verb, resourceId, resourceType, authKey, "master", "1.0");

            client.DefaultRequestHeaders.Add("authorization", authHeader);
            string containerDefinition = "{\n  \"id\": \"" + containerName + "\"\n}";
            StringContent containerContent = new StringContent(containerDefinition);
            Uri requestUri = new Uri(baseUri, resourceLink);
<<<<<<< HEAD
            return await client.PostAsync(requestUri.ToString(), containerContent);
=======
            HttpResponseMessage response = await client.PostAsync(requestUri.ToString(), containerContent);
            Assert.AreEqual(HttpStatusCode.Created, response.StatusCode, response.ToString());
>>>>>>> 0e212858
        }

        private async Task<HttpResponseMessage> CreateItemInNonPartitionedContainer(string itemId)
        {
            string authKey = ConfigurationManager.AppSettings["MasterKey"];
            string endpoint = ConfigurationManager.AppSettings["GatewayEndpoint"];
            //Creating non partition Container item.
            HttpClient client = new System.Net.Http.HttpClient();
            Uri baseUri = new Uri(endpoint);
            string verb = "POST";
            string resourceType = "docs";
            string resourceId = string.Format("dbs/{0}/colls/{1}", this.database.Id, nonPartitionContainerId);
            string resourceLink = string.Format("dbs/{0}/colls/{1}/docs", this.database.Id, nonPartitionContainerId);
            string authHeader = CosmosItemTests.GenerateMasterKeyAuthorizationSignature(verb, resourceId, resourceType, authKey, "master", "1.0");

            client.DefaultRequestHeaders.Add("x-ms-date", utc_date);
            client.DefaultRequestHeaders.Add("x-ms-version", CosmosItemTests.PreNonPartitionedMigrationApiVersion);
            client.DefaultRequestHeaders.Add("authorization", authHeader);

<<<<<<< HEAD
            string itemDefinition = JsonConvert.SerializeObject(this.CreateRandomToDoActivity(id: itemId));
            StringContent itemContent = new StringContent(itemDefinition);
            Uri requestUri = new Uri(baseUri, resourceLink);
            return await client.PostAsync(requestUri.ToString(), itemContent);
=======
            string itemDefinition = JsonConvert.SerializeObject(this.CreateRandomToDoActivity(id: nonPartitionItemId));
            {
                StringContent itemContent = new StringContent(itemDefinition);
                Uri requestUri = new Uri(baseUri, resourceLink);
                HttpResponseMessage response = await client.PostAsync(requestUri.ToString(), itemContent);
                Assert.AreEqual(HttpStatusCode.Created, response.StatusCode, response.ToString());
            }
>>>>>>> 0e212858
        }

        private async Task<HttpResponseMessage> CreateUndefinedPartitionItem()
        {
            string authKey = ConfigurationManager.AppSettings["MasterKey"];
            string endpoint = ConfigurationManager.AppSettings["GatewayEndpoint"];
            //Creating undefined partition key  item, rest api used instead of .NET SDK api as it is not supported anymore.
            HttpClient client = new System.Net.Http.HttpClient();
            Uri baseUri = new Uri(endpoint);
            string verb = "POST";
            string resourceType = "colls";
            string resourceId = string.Format("dbs/{0}", this.database.Id);
            string resourceLink = string.Format("dbs/{0}/colls", this.database.Id);
            client.DefaultRequestHeaders.Add("x-ms-date", utc_date);
            client.DefaultRequestHeaders.Add("x-ms-version", CosmosItemTests.PreNonPartitionedMigrationApiVersion);
            client.DefaultRequestHeaders.Add("x-ms-documentdb-partitionkey", "[{}]");

            //Creating undefined partition Container item.
            verb = "POST";
            resourceType = "docs";
            resourceId = string.Format("dbs/{0}/colls/{1}", this.database.Id, this.Container.Id);
            resourceLink = string.Format("dbs/{0}/colls/{1}/docs", this.database.Id, this.Container.Id);
            string authHeader = CosmosItemTests.GenerateMasterKeyAuthorizationSignature(verb, resourceId, resourceType, authKey, "master", "1.0");

            client.DefaultRequestHeaders.Remove("authorization");
            client.DefaultRequestHeaders.Add("authorization", authHeader);

            var payload = new { id = undefinedPartitionItemId, user = undefinedPartitionItemId };
            string itemDefinition = JsonConvert.SerializeObject(payload);
            StringContent itemContent = new StringContent(itemDefinition);
            Uri requestUri = new Uri(baseUri, resourceLink);
            return await client.PostAsync(requestUri.ToString(), itemContent);
        }

        private static string GenerateMasterKeyAuthorizationSignature(string verb, string resourceId, string resourceType, string key, string keyType, string tokenVersion)
        {
            System.Security.Cryptography.HMACSHA256 hmacSha256 = new System.Security.Cryptography.HMACSHA256 { Key = Convert.FromBase64String(key) };

            string payLoad = string.Format(System.Globalization.CultureInfo.InvariantCulture, "{0}\n{1}\n{2}\n{3}\n{4}\n",
                    verb.ToLowerInvariant(),
                    resourceType.ToLowerInvariant(),
                    resourceId,
                    utc_date.ToLowerInvariant(),
                    ""
            );

            byte[] hashPayLoad = hmacSha256.ComputeHash(System.Text.Encoding.UTF8.GetBytes(payLoad));
            string signature = Convert.ToBase64String(hashPayLoad);

            return System.Web.HttpUtility.UrlEncode(string.Format(System.Globalization.CultureInfo.InvariantCulture, "type={0}&ver={1}&sig={2}",
                keyType,
                tokenVersion,
                signature));
        }

        private ToDoActivity CreateRandomToDoActivity(string pk = null, string id = null)
        {
            if (string.IsNullOrEmpty(pk))
            {
                pk = "TBD" + Guid.NewGuid().ToString();
            }
            if (id == null)
            {
                id = Guid.NewGuid().ToString();
            }
            return new ToDoActivity()
            {
                id = id,
                description = "CreateRandomToDoActivity",
                status = pk,
                taskNum = 42,
                cost = double.MaxValue
            };
        }



        public class ToDoActivity
        {
            public string id { get; set; }
            public int taskNum { get; set; }
            public double cost { get; set; }
            public string description { get; set; }
            public string status { get; set; }
        }

        public class ToDoActivityAfterMigration
        {
            public string id { get; set; }
            public int taskNum { get; set; }
            public double cost { get; set; }
            public string description { get; set; }
            [JsonProperty(PropertyName = "_partitionKey")]
            public string status { get; set; }
        }

        private ToDoActivityAfterMigration CreateRandomToDoActivityAfterMigration(string pk = null, string id = null)
        {
            if (string.IsNullOrEmpty(pk))
            {
                pk = "TBD" + Guid.NewGuid().ToString();
            }
            if (id == null)
            {
                id = Guid.NewGuid().ToString();
            }
            return new ToDoActivityAfterMigration()
            {
                id = id,
                description = "CreateRandomToDoActivity",
                status = pk,
                taskNum = 42,
                cost = double.MaxValue
            };
        }

        private static async Task TestNonePKForNonExistingContainer(CosmosContainer cosmosContainer)
        {
            // Stream implementation should not throw
            CosmosResponseMessage response = await cosmosContainer.Items.ReadItemStreamAsync(CosmosContainerSettings.NonePartitionKeyValue, "id1");
            Assert.AreEqual(HttpStatusCode.NotFound, response.StatusCode);
            Assert.IsNotNull(response.Headers.ActivityId);
            Assert.IsNotNull(response.ErrorMessage);

            // FOr typed also its not error
            var typedResponse = await cosmosContainer.Items.ReadItemAsync<string>(CosmosContainerSettings.NonePartitionKeyValue, "id1");
            Assert.AreEqual(HttpStatusCode.NotFound, typedResponse.StatusCode);
            Assert.IsNotNull(typedResponse.Headers.ActivityId);
        }
    }
}<|MERGE_RESOLUTION|>--- conflicted
+++ resolved
@@ -799,15 +799,9 @@
         {
             try
             {
-                var createResponse = await this.CreateNonPartitionedContainer();
-                Assert.AreEqual(HttpStatusCode.Created, createResponse.StatusCode);
-
-                createResponse = await this.CreateItemInNonPartitionedContainer(nonPartitionItemId);
-                Assert.AreEqual(HttpStatusCode.Created, createResponse.StatusCode);
-
-                createResponse = await this.CreateUndefinedPartitionItem();
-                Assert.AreEqual(HttpStatusCode.Created, createResponse.StatusCode);
-
+                await this.CreateNonPartitionedContainer();
+                await this.CreateItemInNonPartitionedContainer(nonPartitionItemId);
+                await this.CreateUndefinedPartitionItem();
                 fixedContainer = this.database.Containers[nonPartitionContainerId];
 
                 ContainerResponse containerResponse = await fixedContainer.ReadAsync();
@@ -931,30 +925,28 @@
         {
             try
             {
-                var createResponse = await this.CreateNonPartitionedContainer();
-                Assert.AreEqual(HttpStatusCode.Created, createResponse.StatusCode);
+                await this.CreateNonPartitionedContainer();
 
                 const int ItemsToCreate = 4;
                 // Insert a few items with no Partition Key
                 for (int i = 0; i < ItemsToCreate; i++)
                 {
-                    createResponse = await this.CreateItemInNonPartitionedContainer(Guid.NewGuid().ToString());
-                    Assert.AreEqual(HttpStatusCode.Created, createResponse.StatusCode);
+                    await this.CreateItemInNonPartitionedContainer(Guid.NewGuid().ToString());
                 }
 
                 fixedContainer = this.database.Containers[nonPartitionContainerId];
 
                 // Read the container metadata
-                CosmosContainerResponse containerResponse = await fixedContainer.ReadAsync();
+                ContainerResponse containerResponse = await fixedContainer.ReadAsync();
 
                 // Query items on the container that have no partition key value
                 int resultsFetched = 0;
                 CosmosSqlQueryDefinition sql = new CosmosSqlQueryDefinition("select * from r");
-                CosmosFeedIterator<ToDoActivity> setIterator = fixedContainer.Items
+                FeedIterator<ToDoActivity> setIterator = fixedContainer.Items
                     .CreateItemQuery<ToDoActivity>(sql, partitionKey: CosmosContainerSettings.NonePartitionKeyValue, maxItemCount: 2);
                 while (setIterator.HasMoreResults)
                 {
-                    CosmosFeedResponse<ToDoActivity> queryResponse = await setIterator.FetchNextSetAsync();
+                    FeedResponse<ToDoActivity> queryResponse = await setIterator.FetchNextSetAsync();
                     resultsFetched += queryResponse.Count();
 
                     // For the items returned with NonePartitionKeyValue
@@ -966,13 +958,13 @@
                         // Re-Insert into container with a partition key
                         ToDoActivityAfterMigration itemWithPK = new ToDoActivityAfterMigration
                         { id = activity.id, cost = activity.cost, description = activity.description, status = "TestPK", taskNum = activity.taskNum };
-                        CosmosItemResponse<ToDoActivityAfterMigration> createResponseWithPk = await fixedContainer.Items.CreateItemAsync<ToDoActivityAfterMigration>(
+                        ItemResponse<ToDoActivityAfterMigration> createResponseWithPk = await fixedContainer.Items.CreateItemAsync<ToDoActivityAfterMigration>(
                          partitionKey: itemWithPK.status,
                          item: itemWithPK);
                         Assert.AreEqual(HttpStatusCode.Created, createResponseWithPk.StatusCode);
 
                         // Deleting item from fixed container with CosmosContainerSettings.NonePartitionKeyValue.
-                        CosmosItemResponse<ToDoActivity> deleteResponseWithoutPk = await fixedContainer.Items.DeleteItemAsync<ToDoActivity>(
+                        ItemResponse<ToDoActivity> deleteResponseWithoutPk = await fixedContainer.Items.DeleteItemAsync<ToDoActivity>(
                          partitionKey: CosmosContainerSettings.NonePartitionKeyValue,
                          id: activity.id);
                         Assert.AreEqual(HttpStatusCode.NoContent, deleteResponseWithoutPk.StatusCode);
@@ -987,7 +979,7 @@
                     .CreateItemQuery<ToDoActivity>(sql, partitionKey: CosmosContainerSettings.NonePartitionKeyValue, maxItemCount: ItemsToCreate);
                 Assert.IsTrue(setIterator.HasMoreResults);
                 {
-                    CosmosFeedResponse<ToDoActivity> queryResponse = await setIterator.FetchNextSetAsync();
+                    FeedResponse<ToDoActivity> queryResponse = await setIterator.FetchNextSetAsync();
                     Assert.AreEqual(0, queryResponse.Count());
                 }
 
@@ -996,7 +988,7 @@
                     .CreateItemQuery<ToDoActivity>(sql, partitionKey: "TestPK", maxItemCount: ItemsToCreate + 1);
                 Assert.IsTrue(setIterator.HasMoreResults);
                 {
-                    CosmosFeedResponse<ToDoActivity> queryResponse = await setIterator.FetchNextSetAsync();
+                    FeedResponse<ToDoActivity> queryResponse = await setIterator.FetchNextSetAsync();
                     Assert.AreEqual(ItemsToCreate, queryResponse.Count());
                 }
             }
@@ -1035,7 +1027,7 @@
             return createdList;
         }
 
-        private async Task<HttpResponseMessage> CreateNonPartitionedContainer()
+        private async Task CreateNonPartitionedContainer()
         {
             await CosmosItemTests.CreateNonPartitionedContainer(this.database.Id, 
                 CosmosItemTests.nonPartitionContainerId);
@@ -1063,15 +1055,11 @@
             string containerDefinition = "{\n  \"id\": \"" + containerName + "\"\n}";
             StringContent containerContent = new StringContent(containerDefinition);
             Uri requestUri = new Uri(baseUri, resourceLink);
-<<<<<<< HEAD
-            return await client.PostAsync(requestUri.ToString(), containerContent);
-=======
             HttpResponseMessage response = await client.PostAsync(requestUri.ToString(), containerContent);
             Assert.AreEqual(HttpStatusCode.Created, response.StatusCode, response.ToString());
->>>>>>> 0e212858
-        }
-
-        private async Task<HttpResponseMessage> CreateItemInNonPartitionedContainer(string itemId)
+        }
+
+        private async Task CreateItemInNonPartitionedContainer(string itemId)
         {
             string authKey = ConfigurationManager.AppSettings["MasterKey"];
             string endpoint = ConfigurationManager.AppSettings["GatewayEndpoint"];
@@ -1088,23 +1076,16 @@
             client.DefaultRequestHeaders.Add("x-ms-version", CosmosItemTests.PreNonPartitionedMigrationApiVersion);
             client.DefaultRequestHeaders.Add("authorization", authHeader);
 
-<<<<<<< HEAD
             string itemDefinition = JsonConvert.SerializeObject(this.CreateRandomToDoActivity(id: itemId));
-            StringContent itemContent = new StringContent(itemDefinition);
-            Uri requestUri = new Uri(baseUri, resourceLink);
-            return await client.PostAsync(requestUri.ToString(), itemContent);
-=======
-            string itemDefinition = JsonConvert.SerializeObject(this.CreateRandomToDoActivity(id: nonPartitionItemId));
             {
                 StringContent itemContent = new StringContent(itemDefinition);
                 Uri requestUri = new Uri(baseUri, resourceLink);
                 HttpResponseMessage response = await client.PostAsync(requestUri.ToString(), itemContent);
                 Assert.AreEqual(HttpStatusCode.Created, response.StatusCode, response.ToString());
             }
->>>>>>> 0e212858
-        }
-
-        private async Task<HttpResponseMessage> CreateUndefinedPartitionItem()
+        }
+
+        private async Task CreateUndefinedPartitionItem()
         {
             string authKey = ConfigurationManager.AppSettings["MasterKey"];
             string endpoint = ConfigurationManager.AppSettings["GatewayEndpoint"];
@@ -1133,7 +1114,7 @@
             string itemDefinition = JsonConvert.SerializeObject(payload);
             StringContent itemContent = new StringContent(itemDefinition);
             Uri requestUri = new Uri(baseUri, resourceLink);
-            return await client.PostAsync(requestUri.ToString(), itemContent);
+            await client.PostAsync(requestUri.ToString(), itemContent);
         }
 
         private static string GenerateMasterKeyAuthorizationSignature(string verb, string resourceId, string resourceType, string key, string keyType, string tokenVersion)
