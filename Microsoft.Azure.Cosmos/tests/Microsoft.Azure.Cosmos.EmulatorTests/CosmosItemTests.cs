--- conflicted
+++ resolved
@@ -804,15 +804,7 @@
                 {
                     System.Threading.Thread.CurrentThread.CurrentCulture = cultureInfo;
 
-<<<<<<< HEAD
-                ToDoActivity[] activities = TestCommon.Serializer.FromStream<CosmosFeedResponseUtil<ToDoActivity>>(iter.Content).Data.ToArray();
-                Assert.AreEqual(1, activities.Length);
-                ToDoActivity response = activities.First();
-                resultList.Add(response);
-            }
-=======
                     QueryDefinition sql = new QueryDefinition("SELECT * FROM toDoActivity t ORDER BY t.taskNum ");
->>>>>>> c1426d7f
 
                     QueryRequestOptions requestOptions = new QueryRequestOptions()
                     {
@@ -835,11 +827,11 @@
                         Assert.IsNull(iter.ErrorMessage);
                         totalRequstCharge += iter.Headers.RequestCharge;
 
-                        ToDoActivity[] activities = this.jsonSerializer.FromStream<CosmosFeedResponseUtil<ToDoActivity>>(iter.Content).Data.ToArray();
-                        Assert.AreEqual(1, activities.Length);
-                        ToDoActivity response = activities.First();
-                        resultList.Add(response);
-                    }
+                ToDoActivity[] activities = TestCommon.Serializer.FromStream<CosmosFeedResponseUtil<ToDoActivity>>(iter.Content).Data.ToArray();
+                Assert.AreEqual(1, activities.Length);
+                ToDoActivity response = activities.First();
+                resultList.Add(response);
+            }
 
                     Assert.AreEqual(deleteList.Count, resultList.Count);
                     Assert.IsTrue(totalRequstCharge > 0);
