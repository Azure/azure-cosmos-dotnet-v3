﻿//------------------------------------------------------------
// Copyright (c) Microsoft Corporation.  All rights reserved.
//------------------------------------------------------------

namespace Microsoft.Azure.Cosmos.SDK.EmulatorTests
{
    using System;
    using System.Collections.Generic;
    using System.Collections.ObjectModel;
    using System.Diagnostics;
    using System.IO;
    using System.Linq;
    using System.Net;
    using System.Net.Http;
    using System.Text;
    using System.Threading;
    using System.Threading.Tasks;
    using Microsoft.Azure.Cosmos.Json;
    using Microsoft.Azure.Cosmos.Query;
    using Microsoft.Azure.Cosmos.Routing;
    using Microsoft.Azure.Cosmos.Utils;
    using Microsoft.Azure.Documents;
    using Microsoft.VisualStudio.TestTools.UnitTesting;
    using Newtonsoft.Json;
    using JsonReader = Json.JsonReader;
    using JsonWriter = Json.JsonWriter;
    using Newtonsoft.Json.Linq;

    [TestClass]
    public class CosmosItemTests : BaseCosmosClientHelper
    {
        private Container Container = null;
        private CosmosJsonSerializerCore jsonSerializer = null;
        private ContainerProperties containerSettings = null;

        private static Container fixedContainer = null;
        private static readonly string utc_date = DateTime.UtcNow.ToString("r");

        private static readonly string PreNonPartitionedMigrationApiVersion = "2018-09-17";
        private static readonly string nonPartitionContainerId = "fixed-Container";
        private static readonly string nonPartitionItemId = "fixed-Container-Item";

        private static readonly string undefinedPartitionItemId = "undefined-partition-Item";

        [TestInitialize]
        public async Task TestInitialize()
        {
            await base.TestInit();
            string PartitionKey = "/status";
            this.containerSettings = new ContainerProperties(id: Guid.NewGuid().ToString(), partitionKeyPath: PartitionKey);
            ContainerResponse response = await this.database.CreateContainerAsync(
                this.containerSettings,
                cancellationToken: this.cancellationToken);
            Assert.IsNotNull(response);
            Assert.IsNotNull(response.Container);
            Assert.IsNotNull(response.Resource);
            this.Container = response;
            this.jsonSerializer = new CosmosJsonSerializerCore();
        }

        [TestCleanup]
        public async Task Cleanup()
        {
            await base.TestCleanup();
        }

        [TestMethod]
        public async Task CreateDropItemTest()
        {
            ToDoActivity testItem = this.CreateRandomToDoActivity();
            ItemResponse<ToDoActivity> response = await this.Container.CreateItemAsync<ToDoActivity>(item: testItem);
            Assert.IsNotNull(response);
            Assert.IsNotNull(response.MaxResourceQuota);
            Assert.IsNotNull(response.CurrentResourceQuotaUsage);
            ItemResponse<ToDoActivity> deleteResponse = await this.Container.DeleteItemAsync<ToDoActivity>(partitionKey: new Cosmos.PartitionKey(testItem.status), id: testItem.id);
            Assert.IsNotNull(deleteResponse);
        }

        [TestMethod]
        public async Task CreateDropItemUndefinedPartitionKeyTest()
        {
            dynamic testItem = new
            {
                id = Guid.NewGuid().ToString()
            };

            ItemResponse<dynamic> response = await this.Container.CreateItemAsync<dynamic>(item: testItem, partitionKey: new Cosmos.PartitionKey(Undefined.Value));
            Assert.IsNotNull(response);
            Assert.AreEqual(HttpStatusCode.Created, response.StatusCode);
            Assert.IsNotNull(response.MaxResourceQuota);
            Assert.IsNotNull(response.CurrentResourceQuotaUsage);

            ItemResponse<dynamic> deleteResponse = await this.Container.DeleteItemAsync<dynamic>(id: testItem.id, partitionKey: new Cosmos.PartitionKey(Undefined.Value));
            Assert.IsNotNull(deleteResponse);
            Assert.AreEqual(HttpStatusCode.NoContent, deleteResponse.StatusCode);
        }

        [TestMethod]
        public async Task CreateDropItemPartitionKeyNotInTypeTest()
        {
            dynamic testItem = new
            {
                id = Guid.NewGuid().ToString()
            };

            ItemResponse<dynamic> response = await this.Container.CreateItemAsync<dynamic>(item: testItem);
            Assert.IsNotNull(response);
            Assert.AreEqual(HttpStatusCode.Created, response.StatusCode);
            Assert.IsNotNull(response.MaxResourceQuota);
            Assert.IsNotNull(response.CurrentResourceQuotaUsage);

            ItemResponse<dynamic> readResponse = await this.Container.ReadItemAsync<dynamic>(id: testItem.id, partitionKey: Cosmos.PartitionKey.None);
            Assert.IsNotNull(readResponse);
            Assert.AreEqual(HttpStatusCode.OK, readResponse.StatusCode);

            ItemResponse<dynamic> deleteResponse = await this.Container.DeleteItemAsync<dynamic>(id: testItem.id, partitionKey: Cosmos.PartitionKey.None);
            Assert.IsNotNull(deleteResponse);
            Assert.AreEqual(HttpStatusCode.NoContent, deleteResponse.StatusCode);

            readResponse = await this.Container.ReadItemAsync<dynamic>(id: testItem.id, partitionKey: Cosmos.PartitionKey.None);
            Assert.IsNotNull(readResponse);
            Assert.AreEqual(HttpStatusCode.NotFound, readResponse.StatusCode);
        }

        [TestMethod]
        public async Task CreateDropItemMultiPartPartitionKeyTest()
        {
            Container multiPartPkContainer = await this.database.CreateContainerAsync(Guid.NewGuid().ToString(), "/a/b/c");

            dynamic testItem = new
            {
                id = Guid.NewGuid().ToString(),
                a = new
                {
                    b = new
                    {
                        c = "pk1",
                    }
                }
            };

            ItemResponse<dynamic> response = await multiPartPkContainer.CreateItemAsync<dynamic>(item: testItem);
            Assert.IsNotNull(response);
            Assert.AreEqual(HttpStatusCode.Created, response.StatusCode);

            ItemResponse<dynamic> readResponse = await multiPartPkContainer.ReadItemAsync<dynamic>(id: testItem.id, partitionKey: new Cosmos.PartitionKey("pk1"));
            Assert.IsNotNull(readResponse);
            Assert.AreEqual(HttpStatusCode.OK, readResponse.StatusCode);

            ItemResponse<dynamic> deleteResponse = await multiPartPkContainer.DeleteItemAsync<dynamic>(id: testItem.id, partitionKey: new Cosmos.PartitionKey("pk1"));
            Assert.IsNotNull(deleteResponse);
            Assert.AreEqual(HttpStatusCode.NoContent, deleteResponse.StatusCode);

            readResponse = await multiPartPkContainer.ReadItemAsync<dynamic>(id: testItem.id, partitionKey: new Cosmos.PartitionKey("pk1"));
            Assert.IsNotNull(readResponse);
            Assert.AreEqual(HttpStatusCode.NotFound, readResponse.StatusCode);
        }

        [TestMethod]
        public async Task ReadCollectionNotExists()
        {
            string collectionName = Guid.NewGuid().ToString();
            Container testContainer = this.database.GetContainer(collectionName);
            await CosmosItemTests.TestNonePKForNonExistingContainer(testContainer);

            // Item -> Container -> Database contract 
            string dbName = Guid.NewGuid().ToString();
            testContainer = this.cosmosClient.GetDatabase(dbName).GetContainer(collectionName);
            await CosmosItemTests.TestNonePKForNonExistingContainer(testContainer);
        }

        [TestMethod]
        public async Task NonPartitionKeyLookupCacheTest()
        {
            int count = 0;
            CosmosClient client = TestCommon.CreateCosmosClient(builder =>
                {
                    builder.WithConnectionModeDirect();
                    builder.WithSendingRequestEventArgs((sender, e) =>
                        {
                            if (e.DocumentServiceRequest != null)
                            {
                                Trace.TraceInformation($"{e.DocumentServiceRequest.ToString()}");
                            }

                            if (e.HttpRequest != null)
                            {
                                Trace.TraceInformation($"{e.HttpRequest.ToString()}");
                            }

                            if (e.IsHttpRequest()
                                && e.HttpRequest.RequestUri.AbsolutePath.Contains("/colls/"))
                            {
                                count++;
                            }

                            if (e.IsHttpRequest()
                                && e.HttpRequest.RequestUri.AbsolutePath.Contains("/pkranges"))
                            {
                                Debugger.Break();
                            }
                        });
                });

            string dbName = Guid.NewGuid().ToString();
            string containerName = Guid.NewGuid().ToString();
            ContainerCore testContainer = (ContainerCore)client.GetContainer(dbName, containerName);

            int loopCount = 2;
            for (int i = 0; i < loopCount; i++)
            {
                try
                {
                    await testContainer.GetNonePartitionKeyValueAsync();
                    Assert.Fail();
                }
                catch (DocumentClientException dce) when (dce.StatusCode == HttpStatusCode.NotFound)
                {
                }
            }

            Assert.AreEqual(loopCount, count);

            // Create real container and address 
            Cosmos.Database db = await client.CreateDatabaseAsync(dbName);
            Container container = await db.CreateContainerAsync(containerName, "/id");

            // reset counter
            count = 0;
            for (int i = 0; i < loopCount; i++)
            {
                await testContainer.GetNonePartitionKeyValueAsync();
            }

            // expected once post create 
            Assert.AreEqual(1, count);

            // reset counter
            count = 0;
            for (int i = 0; i < loopCount; i++)
            {
                await testContainer.GetRIDAsync(default(CancellationToken));
            }

            // Already cached by GetNonePartitionKeyValueAsync before
            Assert.AreEqual(0, count);

            // reset counter
            count = 0;
            int expected = 0;
            for (int i = 0; i < loopCount; i++)
            {
                await testContainer.GetRoutingMapAsync(default(CancellationToken));
                expected = count;
            }

            // OkRagnes should be fetched only once. 
            // Possible to make multiple calls for ranges
            Assert.AreEqual(expected, count);
        }

        [TestMethod]
        public async Task CreateDropItemStreamTest()
        {
            ToDoActivity testItem = this.CreateRandomToDoActivity();
            using (Stream stream = this.jsonSerializer.ToStream<ToDoActivity>(testItem))
            {
                using (ResponseMessage response = await this.Container.CreateItemStreamAsync(partitionKey: new Cosmos.PartitionKey(testItem.status), streamPayload: stream))
                {
                    Assert.IsNotNull(response);
                    Assert.AreEqual(HttpStatusCode.Created, response.StatusCode);
                    Assert.IsTrue(response.Headers.RequestCharge > 0);
                    Assert.IsNotNull(response.Headers.ActivityId);
                    Assert.IsNotNull(response.Headers.ETag);
                }
            }

            using (ResponseMessage deleteResponse = await this.Container.DeleteItemStreamAsync(partitionKey: new Cosmos.PartitionKey(testItem.status), id: testItem.id))
            {
                Assert.IsNotNull(deleteResponse);
                Assert.AreEqual(HttpStatusCode.NoContent, deleteResponse.StatusCode);
                Assert.IsTrue(deleteResponse.Headers.RequestCharge > 0);
                Assert.IsNotNull(deleteResponse.Headers.ActivityId);
            }
        }

        [TestMethod]
        public async Task UpsertItemStreamTest()
        {
            ToDoActivity testItem = this.CreateRandomToDoActivity();
            using (Stream stream = this.jsonSerializer.ToStream<ToDoActivity>(testItem))
            {
                //Create the object
                using (ResponseMessage response = await this.Container.UpsertItemStreamAsync(partitionKey: new Cosmos.PartitionKey(testItem.status), streamPayload: stream))
                {
                    Assert.IsNotNull(response);
                    Assert.AreEqual(HttpStatusCode.Created, response.StatusCode);
                    using (StreamReader str = new StreamReader(response.Content))
                    {
                        string responseContentAsString = await str.ReadToEndAsync();
                    }
                }
            }

            //Updated the taskNum field
            testItem.taskNum = 9001;
            using (Stream stream = this.jsonSerializer.ToStream<ToDoActivity>(testItem))
            {
                using (ResponseMessage response = await this.Container.UpsertItemStreamAsync(partitionKey: new Cosmos.PartitionKey(testItem.status), streamPayload: stream))
                {
                    Assert.IsNotNull(response);
                    Assert.AreEqual(HttpStatusCode.OK, response.StatusCode);
                }
            }
            using (ResponseMessage deleteResponse = await this.Container.DeleteItemStreamAsync(partitionKey: new Cosmos.PartitionKey(testItem.status), id: testItem.id))
            {
                Assert.IsNotNull(deleteResponse);
                Assert.AreEqual(deleteResponse.StatusCode, HttpStatusCode.NoContent);
            }
        }

        [TestMethod]
        public async Task ReplaceItemStreamTest()
        {
            ToDoActivity testItem = this.CreateRandomToDoActivity();
            using (Stream stream = this.jsonSerializer.ToStream<ToDoActivity>(testItem))
            {
                //Replace a non-existing item. It should fail, and not throw an exception.
                using (ResponseMessage response = await this.Container.ReplaceItemStreamAsync(
                    partitionKey: new Cosmos.PartitionKey(testItem.status),
                    id: testItem.id,
                    streamPayload: stream))
                {
                    Assert.IsFalse(response.IsSuccessStatusCode);
                    Assert.IsNotNull(response);
                    Assert.AreEqual(HttpStatusCode.NotFound, response.StatusCode, response.ErrorMessage);
                }
            }

            using (Stream stream = this.jsonSerializer.ToStream<ToDoActivity>(testItem))
            {
                //Create the item
                using (ResponseMessage response = await this.Container.CreateItemStreamAsync(partitionKey: new Cosmos.PartitionKey(testItem.status), streamPayload: stream))
                {
                    Assert.IsNotNull(response);
                    Assert.AreEqual(HttpStatusCode.Created, response.StatusCode);
                }
            }

            //Updated the taskNum field
            testItem.taskNum = 9001;
            using (Stream stream = this.jsonSerializer.ToStream<ToDoActivity>(testItem))
            {
                using (ResponseMessage response = await this.Container.ReplaceItemStreamAsync(partitionKey: new Cosmos.PartitionKey(testItem.status), id: testItem.id, streamPayload: stream))
                {
                    Assert.IsNotNull(response);
                    Assert.AreEqual(HttpStatusCode.OK, response.StatusCode);
                }

                using (ResponseMessage deleteResponse = await this.Container.DeleteItemStreamAsync(partitionKey: new Cosmos.PartitionKey(testItem.status), id: testItem.id))
                {
                    Assert.IsNotNull(deleteResponse);
                    Assert.AreEqual(deleteResponse.StatusCode, HttpStatusCode.NoContent);
                }
            }
        }

        [DataRow(false)]
        [DataRow(true)]
        [DataTestMethod]
        public async Task ItemStreamIterator(bool useStatelessIterator)
        {
            IList<ToDoActivity> deleteList = await this.CreateRandomItems(3, randomPartitionKey: true);
            HashSet<string> itemIds = deleteList.Select(x => x.id).ToHashSet<string>();

            string lastContinuationToken = null;
<<<<<<< HEAD
            QueryRequestOptions requestOptions = new QueryRequestOptions()
            {
                MaxItemCount = 1
            };

            FeedIterator feedIterator = this.Container.GetItemQueryStreamIterator(
                null,
=======
            int pageSize = 1;
            ItemRequestOptions requestOptions = new ItemRequestOptions();

            FeedIterator feedIterator = this.Container.GetItemStreamIterator(
                maxItemCount: pageSize, 
>>>>>>> 743845dc
                continuationToken: lastContinuationToken, 
                requestOptions: requestOptions);

            while (feedIterator.HasMoreResults)
            {
                if (useStatelessIterator)
                {
<<<<<<< HEAD
                    feedIterator = this.Container.GetItemQueryStreamIterator(
                        null,
=======
                    feedIterator = this.Container.GetItemStreamIterator(
                        maxItemCount: pageSize, 
>>>>>>> 743845dc
                        continuationToken: lastContinuationToken, 
                        requestOptions: requestOptions);
                }

                using (ResponseMessage responseMessage =
                    await feedIterator.ReadNextAsync(this.cancellationToken))
                {
                    lastContinuationToken = responseMessage.Headers.Continuation;

                    Collection<ToDoActivity> response = new CosmosJsonSerializerCore().FromStream<CosmosFeedResponseUtil<ToDoActivity>>(responseMessage.Content).Data;
                    foreach (ToDoActivity toDoActivity in response)
                    {
                        if (itemIds.Contains(toDoActivity.id))
                        {
                            itemIds.Remove(toDoActivity.id);
                        }
                    }

                }

            }

            Assert.IsNull(lastContinuationToken);
            Assert.AreEqual(itemIds.Count, 0);
        }

        [TestMethod]
        public async Task ItemIterator()
        {
            IList<ToDoActivity> deleteList = await this.CreateRandomItems(3, randomPartitionKey: true);
            HashSet<string> itemIds = deleteList.Select(x => x.id).ToHashSet<string>();
            FeedIterator<ToDoActivity> feedIterator =
                this.Container.GetItemQueryIterator<ToDoActivity>(null);
            while (feedIterator.HasMoreResults)
            {
                foreach (ToDoActivity toDoActivity in await feedIterator.ReadNextAsync(this.cancellationToken))
                {
                    if (itemIds.Contains(toDoActivity.id))
                    {
                        itemIds.Remove(toDoActivity.id);
                    }
                }
            }

            Assert.AreEqual(itemIds.Count, 0);
        }


        [TestMethod]
        public async Task ItemStreamContractVerifier()
        {
            int totalCount = 4;
            Dictionary<string, ToDoActivity> toDoActivities = new Dictionary<string, ToDoActivity>();
            // Create 3 constant items;
            for (int i = 0; i < totalCount; i++)
            {
                ToDoActivity toDoActivity = new ToDoActivity()
                {
                    id = "toDoActivity" + i,
                    status = "InProgress",
                    cost = 9000 + i,
                    description = "Constant to do activity",
                    taskNum = i
                };

                toDoActivities.Add(toDoActivity.id, toDoActivity);

                await this.Container.CreateItemAsync<ToDoActivity>(toDoActivity);
            }

            List<FeedIterator> FeedIterators = new List<FeedIterator>();

            // The stream contract should return the same contract as read feed.
            // {
            //    "_rid": "containerRid",
            //    "Documents": [{
            //        "id": "03230",
            //        "_rid": "qHVdAImeKAQBAAAAAAAAAA==",
            //        "_self": "dbs\/qHVdAA==\/colls\/qHVdAImeKAQ=\/docs\/qHVdAImeKAQBAAAAAAAAAA==\/",
            //        "_etag": "\"410000b0-0000-0000-0000-597916b00000\"",
            //        "_attachments": "attachments\/",
            //        "_ts": 1501107886
            //    }],
            //    "_count": 1
            // }

            FeedIterator setIterator =
                this.Container.GetItemQueryStreamIterator(null);
            FeedIterators.Add(setIterator);

            QueryRequestOptions options = new QueryRequestOptions()
            {
                MaxItemCount = 4,
                MaxConcurrency = 1,
            };

            FeedIterator queryIterator = this.Container.GetItemQueryStreamIterator(
                    queryDefinition: @"select * from t where t.id != """" ",
                    requestOptions: options);

            FeedIterators.Add(queryIterator);
            string previousResult = null;

            foreach (FeedIterator iterator in FeedIterators)
            {
                int count = 0;
                while (iterator.HasMoreResults)
                {
                    ResponseMessage response = await iterator.ReadNextAsync(this.cancellationToken);
                    response.EnsureSuccessStatusCode();

                    using (StreamReader sr = new StreamReader(response.Content))
                    {
                        string jsonString = await sr.ReadToEndAsync();
                        Assert.IsNotNull(jsonString);
                        JObject jObject = JsonConvert.DeserializeObject<JObject>(jsonString);
                        Assert.IsNotNull(jObject["Documents"]);
                        Assert.IsNotNull(jObject["_rid"]);
                        Assert.IsNotNull(jObject["_count"]);
                        Assert.IsTrue(jObject["_count"].ToObject<int>() >= 0);
                        foreach (JObject item in jObject["Documents"])
                        {
                            count++;
                            Assert.IsNotNull(item["id"]);
                            ToDoActivity createdItem = toDoActivities[item["id"].ToString()];

                            Assert.AreEqual(createdItem.taskNum, item["taskNum"].ToObject<int>());
                            Assert.AreEqual(createdItem.cost, item["cost"].ToObject<double>());
                            Assert.AreEqual(createdItem.description, item["description"].ToString());
                            Assert.AreEqual(createdItem.status, item["status"].ToString());
                            Assert.IsNotNull(item["_rid"]);
                            Assert.IsNotNull(item["_self"]);
                            Assert.IsNotNull(item["_etag"]);
                            Assert.IsNotNull(item["_attachments"]);
                            Assert.IsNotNull(item["_ts"]);
                        }

                        if(previousResult != null)
                        {
                            Assert.AreEqual(previousResult, jsonString);
                        }
                        else
                        {
                            previousResult = jsonString;
                        }
                    }
                }

                Assert.AreEqual(totalCount, count);
            }
        }


        [DataRow(1, 1)]
        [DataRow(5, 5)]
        [DataRow(6, 2)]
        [DataTestMethod]
        public async Task QuerySinglePartitionItemStreamTest(int perPKItemCount, int maxItemCount)
        {
            IList<ToDoActivity> deleteList = deleteList = await this.CreateRandomItems(pkCount: 3, perPKItemCount: perPKItemCount, randomPartitionKey: true);
            ToDoActivity find = deleteList.First();

            QueryDefinition sql = new QueryDefinition("select * from r where r.status = @status").UseParameter("@status", find.status);

            int iterationCount = 0;
            int totalReadItem = 0;
            int expectedIterationCount = perPKItemCount / maxItemCount;
            string lastContinuationToken = null;

            do
            {
                iterationCount++;
                FeedIterator feedIterator = this.Container.GetItemQueryStreamIterator(
                    sql,
                    continuationToken: lastContinuationToken,
                    requestOptions: new QueryRequestOptions()
                        {
                            MaxItemCount = maxItemCount,
                            MaxConcurrency = 1,
                            PartitionKey = new Cosmos.PartitionKey(find.status),
                    });

                ResponseMessage response = await feedIterator.ReadNextAsync();
                lastContinuationToken = response.Headers.Continuation;
                Trace.TraceInformation($"ContinuationToken: {lastContinuationToken}");
                JsonSerializer serializer = new JsonSerializer();

                using (StreamReader sr = new StreamReader(response.Content))
                using (JsonTextReader jtr = new JsonTextReader(sr))
                {
                    ToDoActivity[] results = serializer.Deserialize<CosmosFeedResponseUtil<ToDoActivity>>(jtr).Data.ToArray();
                    ToDoActivity[] readTodoActivities = results.OrderBy(e => e.id)
                        .ToArray();

                    ToDoActivity[] expectedTodoActivities = deleteList
                            .Where(e => e.status == find.status)
                            .Where(e => readTodoActivities.Any(e1 => e1.id == e.id))
                            .OrderBy(e => e.id)
                            .ToArray();

                    totalReadItem += expectedTodoActivities.Length;
                    string expectedSerialized = JsonConvert.SerializeObject(expectedTodoActivities);
                    string readSerialized = JsonConvert.SerializeObject(readTodoActivities);
                    Trace.TraceInformation($"Expected: {Environment.NewLine} {expectedSerialized}");
                    Trace.TraceInformation($"Read: {Environment.NewLine} {readSerialized}");

                    int count = results.Length;
                    Assert.AreEqual(maxItemCount, count);

                    Assert.AreEqual(expectedSerialized, readSerialized);

                    Assert.AreEqual(maxItemCount, expectedTodoActivities.Length);
                }
            }
            while (lastContinuationToken != null);

            Assert.AreEqual(expectedIterationCount, iterationCount);
            Assert.AreEqual(perPKItemCount, totalReadItem);
        }

        /// <summary>
        /// Validate multiple partition query
        /// </summary>
        [TestMethod]
        public async Task ItemMultiplePartitionQuery()
        {
            IList<ToDoActivity> deleteList = await this.CreateRandomItems(3, randomPartitionKey: true);

            ToDoActivity find = deleteList.First();
            QueryDefinition sql = new QueryDefinition("select * from toDoActivity t where t.id = '" + find.id + "'");

            QueryRequestOptions requestOptions = new QueryRequestOptions()
            {
                MaxBufferedItemCount = 10,
                ResponseContinuationTokenLimitInKb = 500,
                MaxItemCount = 1,
                MaxConcurrency = 1,
            };

            FeedIterator<ToDoActivity> feedIterator = this.Container.GetItemQueryIterator<ToDoActivity>(
                    sql, 
                    requestOptions: requestOptions);

            while (feedIterator.HasMoreResults)
            {
                FeedResponse<ToDoActivity> iter = await feedIterator.ReadNextAsync();
                Assert.AreEqual(1, iter.Count());
                ToDoActivity response = iter.First();
                Assert.AreEqual(find.id, response.id);
            }
        }

        /// <summary>
        /// Validate multiple partition query
        /// </summary>
        [TestMethod]
        public async Task ItemMultiplePartitionOrderByQueryStream()
        {
            IList<ToDoActivity> deleteList = await this.CreateRandomItems(300, randomPartitionKey: true);

            QueryDefinition sql = new QueryDefinition("SELECT * FROM toDoActivity t ORDER BY t.taskNum ");

            QueryRequestOptions requestOptions = new QueryRequestOptions()
            {
                MaxBufferedItemCount = 10,
                ResponseContinuationTokenLimitInKb = 500,
                MaxConcurrency = 5,
                MaxItemCount = 1,
            };

            List<ToDoActivity> resultList = new List<ToDoActivity>();
            double totalRequstCharge = 0;
            FeedIterator feedIterator = this.Container.GetItemQueryStreamIterator(
                sql, 
                requestOptions: requestOptions);

            while (feedIterator.HasMoreResults)
            {
                ResponseMessage iter = await feedIterator.ReadNextAsync();
                Assert.IsTrue(iter.IsSuccessStatusCode);
                Assert.IsNull(iter.ErrorMessage);
                totalRequstCharge += iter.Headers.RequestCharge;

                ToDoActivity[] activities = this.jsonSerializer.FromStream<CosmosFeedResponseUtil<ToDoActivity>>(iter.Content).Data.ToArray();
                Assert.AreEqual(1, activities.Length);
                ToDoActivity response = activities.First();
                resultList.Add(response);
            }

            Assert.AreEqual(deleteList.Count, resultList.Count);
            Assert.IsTrue(totalRequstCharge > 0);

            List<ToDoActivity> verifiedOrderBy = deleteList.OrderBy(x => x.taskNum).ToList();
            for (int i = 0; i < verifiedOrderBy.Count(); i++)
            {
                Assert.AreEqual(verifiedOrderBy[i].taskNum, resultList[i].taskNum);
                Assert.AreEqual(verifiedOrderBy[i].id, resultList[i].id);
            }
        }

        /// <summary>
        /// Validate multiple partition query
        /// </summary>
        [TestMethod]
        public async Task ItemMultiplePartitionQueryStream()
        {
            IList<ToDoActivity> deleteList = await this.CreateRandomItems(101, randomPartitionKey: true);
            QueryDefinition sql = new QueryDefinition("SELECT * FROM toDoActivity t");

            QueryRequestOptions requestOptions = new QueryRequestOptions()
            {
                MaxConcurrency = 5,
                MaxItemCount = 5,
            };

            List<ToDoActivity> resultList = new List<ToDoActivity>();
            double totalRequstCharge = 0;
            FeedIterator feedIterator = this.Container.GetItemQueryStreamIterator(sql, requestOptions: requestOptions);
            while (feedIterator.HasMoreResults)
            {
                ResponseMessage iter = await feedIterator.ReadNextAsync();
                Assert.IsTrue(iter.IsSuccessStatusCode);
                Assert.IsNull(iter.ErrorMessage);
                totalRequstCharge += iter.Headers.RequestCharge;
                ToDoActivity[] response = this.jsonSerializer.FromStream<CosmosFeedResponseUtil<ToDoActivity>>(iter.Content).Data.ToArray();
                Assert.IsTrue(response.Length <= 5);
                resultList.AddRange(response);
            }

            Assert.AreEqual(deleteList.Count, resultList.Count);
            Assert.IsTrue(totalRequstCharge > 0);

            List<ToDoActivity> verifiedOrderBy = deleteList.OrderBy(x => x.taskNum).ToList();
            resultList = resultList.OrderBy(x => x.taskNum).ToList();
            for (int i = 0; i < verifiedOrderBy.Count(); i++)
            {
                Assert.AreEqual(verifiedOrderBy[i].taskNum, resultList[i].taskNum);
                Assert.AreEqual(verifiedOrderBy[i].id, resultList[i].id);
            }
        }

        /// <summary>
        /// Validate multiple partition query
        /// </summary>
        [TestMethod]
        public async Task ItemSinglePartitionQueryStream()
        {
            //Create a 101 random items with random guid PK values
            IList<ToDoActivity> deleteList = await this.CreateRandomItems(pkCount: 101, perPKItemCount: 1, randomPartitionKey: true);

            // Create 10 items with same pk value
            IList<ToDoActivity> findItems = await this.CreateRandomItems(pkCount: 1, perPKItemCount: 10, randomPartitionKey: false);

            string findPkValue = findItems.First().status;
            QueryDefinition sql = new QueryDefinition("SELECT * FROM toDoActivity t where t.status = @pkValue").UseParameter("@pkValue", findPkValue);


            double totalRequstCharge = 0;
            FeedIterator setIterator = this.Container.GetItemQueryStreamIterator(
                sql, 
                requestOptions: new QueryRequestOptions()
                    {
                        MaxConcurrency = 1,
                        PartitionKey = new Cosmos.PartitionKey(findPkValue),
                    });

            List<ToDoActivity> foundItems = new List<ToDoActivity>();
            while (setIterator.HasMoreResults)
            {
                ResponseMessage iter = await setIterator.ReadNextAsync();
                Assert.IsTrue(iter.IsSuccessStatusCode);
                Assert.IsNull(iter.ErrorMessage);
                totalRequstCharge += iter.Headers.RequestCharge;
                Collection<ToDoActivity> response = this.jsonSerializer.FromStream<CosmosFeedResponseUtil<ToDoActivity>>(iter.Content).Data;
                foundItems.AddRange(response);
            }

            Assert.AreEqual(findItems.Count, foundItems.Count);
            Assert.IsFalse(foundItems.Any(x => !string.Equals(x.status, findPkValue)), "All the found items should have the same PK value");
            Assert.IsTrue(totalRequstCharge > 0);
        }

        [TestMethod]
        public async Task EpkPointReadTest()
        {
            string pk = Guid.NewGuid().ToString();
            string epk = new PartitionKey(pk)
                            .InternalKey
                            .GetEffectivePartitionKeyString(this.containerSettings.PartitionKey);

            ItemRequestOptions itemRequestOptions = new ItemRequestOptions
            {
                Properties = new Dictionary<string, object>()
            };
            itemRequestOptions.Properties.Add(WFConstants.BackendHeaders.EffectivePartitionKeyString, epk);

            ResponseMessage response = await this.Container.ReadItemStreamAsync(
                Guid.NewGuid().ToString(),
                null,
                itemRequestOptions);

            // Ideally it should be NotFound
            // BadReqeust bcoz collection is regular and not binary 
            Assert.AreEqual(HttpStatusCode.BadRequest, response.StatusCode);
        }

        /// <summary>
        /// Validate that if the EPK is set in the options that only a single range is selected.
        /// </summary>
        [TestMethod]
        public async Task ItemEpkQuerySingleKeyRangeValidation()
        {
            IList<ToDoActivity> deleteList = new List<ToDoActivity>();
            ContainerCore container = null;
            try
            {
                // Create a container large enough to have at least 2 partitions
                ContainerResponse containerResponse = await this.database.CreateContainerAsync(
                    id: Guid.NewGuid().ToString(),
                    partitionKeyPath: "/pk",
                    throughput: 15000);
                container = (ContainerCore)containerResponse;

                // Get all the partition key ranges to verify there is more than one partition
                IRoutingMapProvider routingMapProvider = await this.cosmosClient.DocumentClient.GetPartitionKeyRangeCacheAsync();
                IReadOnlyList<PartitionKeyRange> ranges = await routingMapProvider.TryGetOverlappingRangesAsync(
                    containerResponse.Resource.ResourceId,
                    new Documents.Routing.Range<string>("00", "FF", isMaxInclusive: true, isMinInclusive: true));

                // If this fails the RUs of the container needs to be increased to ensure at least 2 partitions.
                Assert.IsTrue(ranges.Count > 1, " RUs of the container needs to be increased to ensure at least 2 partitions.");

                QueryRequestOptions options = new QueryRequestOptions()
                {
                    Properties = new Dictionary<string, object>()
                    {
                        {"x-ms-effective-partition-key-string", "AA" }
                    }
                };

                // There should only be one range since the EPK option is set.
                List<PartitionKeyRange> partitionKeyRanges = await CosmosQueryExecutionContextFactory.GetTargetPartitionKeyRangesAsync(
                    queryClient: new CosmosQueryClientCore(container.ClientContext, container),
                    resourceLink: container.LinkUri.OriginalString,
                    partitionedQueryExecutionInfo: null,
                    collection: containerResponse,
                    queryRequestOptions: options);

                Assert.IsTrue(partitionKeyRanges.Count == 1, "Only 1 partition key range should be selected since the EPK option is set.");
            }
            finally
            {
                if (container != null)
                {
                    await container.DeleteContainerAsync();
                }
            }
        }

        /// <summary>
        /// Validate multiple partition query
        /// </summary>
        [TestMethod]
        public async Task ItemQueryStreamSerializationSetting()
        {
            IList<ToDoActivity> deleteList = await this.CreateRandomItems(101, randomPartitionKey: true);

            QueryDefinition sql = new QueryDefinition("SELECT * FROM toDoActivity t ORDER BY t.taskNum");
            CosmosSerializationOptions options = new CosmosSerializationOptions(
                ContentSerializationFormat.CosmosBinary.ToString(),
                (content) => JsonNavigator.Create(content),
                () => JsonWriter.Create(JsonSerializationFormat.Binary));

            QueryRequestOptions requestOptions = new QueryRequestOptions()
            {
                CosmosSerializationOptions = options,
                MaxConcurrency = 5,
                MaxItemCount = 5,
            };

            List<ToDoActivity> resultList = new List<ToDoActivity>();
            double totalRequstCharge = 0;
            FeedIterator feedIterator = this.Container.GetItemQueryStreamIterator(
                sql, 
                requestOptions: requestOptions);

            while (feedIterator.HasMoreResults)
            {
                ResponseMessage response = await feedIterator.ReadNextAsync();
                Assert.IsTrue(response.IsSuccessStatusCode);
                Assert.IsNull(response.ErrorMessage);
                totalRequstCharge += response.Headers.RequestCharge;

                //Copy the stream and check that the first byte is the correct value
                MemoryStream memoryStream = new MemoryStream();
                response.Content.CopyTo(memoryStream);
                byte[] content = memoryStream.ToArray();

                // Examine the first buffer byte to determine the serialization format
                byte firstByte = content[0];
                Assert.AreEqual(128, firstByte);
                Assert.AreEqual(JsonSerializationFormat.Binary, (JsonSerializationFormat)firstByte);

                IJsonReader reader = JsonReader.Create(response.Content);
                IJsonWriter textWriter = JsonWriter.Create(JsonSerializationFormat.Text);
                textWriter.WriteAll(reader);
                string json = Encoding.UTF8.GetString(textWriter.GetResult());
                Assert.IsNotNull(json);
                ToDoActivity[] responseActivities = JsonConvert.DeserializeObject<CosmosFeedResponseUtil<ToDoActivity>>(json).Data.ToArray();
                Assert.IsTrue(responseActivities.Length <= 5);
                resultList.AddRange(responseActivities);
            }

            Assert.AreEqual(deleteList.Count, resultList.Count);
            Assert.IsTrue(totalRequstCharge > 0);

            List<ToDoActivity> verifiedOrderBy = deleteList.OrderBy(x => x.taskNum).ToList();
            for (int i = 0; i < verifiedOrderBy.Count(); i++)
            {
                Assert.AreEqual(verifiedOrderBy[i].taskNum, resultList[i].taskNum);
                Assert.AreEqual(verifiedOrderBy[i].id, resultList[i].id);
            }
        }

        /// <summary>
        /// Validate that the max item count works correctly.
        /// </summary>
        /// <returns></returns>
        [TestMethod]
        public async Task ValidateMaxItemCountOnItemQuery()
        {
            IList<ToDoActivity> deleteList = await this.CreateRandomItems(pkCount: 1, perPKItemCount: 6, randomPartitionKey: false);

            ToDoActivity toDoActivity = deleteList.First();
            QueryDefinition sql = new QueryDefinition(
                "select * from toDoActivity t where t.status = @status")
                .UseParameter("@status", toDoActivity.status);

            // Test max size at 1
            FeedIterator<ToDoActivity> feedIterator = this.Container.GetItemQueryIterator<ToDoActivity>(
                sql,
                requestOptions: new QueryRequestOptions()
                    {
                        MaxItemCount = 1,
                        PartitionKey = new Cosmos.PartitionKey(toDoActivity.status)
                    });

            while (feedIterator.HasMoreResults)
            {
                FeedResponse<ToDoActivity> iter = await feedIterator.ReadNextAsync();
                Assert.AreEqual(1, iter.Count());
            }

            // Test max size at 2
            FeedIterator<ToDoActivity> setIteratorMax2 = this.Container.GetItemQueryIterator<ToDoActivity>(
                sql, 
                requestOptions: new QueryRequestOptions()
                    {
                        MaxItemCount = 2,
                        PartitionKey = new Cosmos.PartitionKey(toDoActivity.status)
                    });

            while (setIteratorMax2.HasMoreResults)
            {
                FeedResponse<ToDoActivity> iter = await setIteratorMax2.ReadNextAsync();
                Assert.AreEqual(2, iter.Count());
            }
        }

        /// <summary>
        /// Validate that the max item count works correctly.
        /// </summary>
        /// <returns></returns>
        [TestMethod]
        public async Task NegativeQueryTest()
        {
            IList<ToDoActivity> items = await this.CreateRandomItems(pkCount: 10, perPKItemCount: 20, randomPartitionKey: true);

            try
            {
                FeedIterator<dynamic> resultSet = this.Container.GetItemQueryIterator<dynamic>(
                    queryDefinition: "SELECT r.id FROM root r WHERE r._ts > 0",
                    requestOptions: new QueryRequestOptions() { ResponseContinuationTokenLimitInKb = 0, MaxItemCount = 10, MaxConcurrency = 1 });

                await resultSet.ReadNextAsync();
                Assert.Fail("Expected query to fail");
            }
            catch (CosmosException exception) when (exception.StatusCode == HttpStatusCode.BadRequest)
            {
                Assert.IsTrue(exception.Message.Contains("continuation token limit specified is not large enough"), exception.Message);
            }

            try
            {
                FeedIterator<dynamic> resultSet = this.Container.GetItemQueryIterator<dynamic>(
                    queryDefinition: "SELECT r.id FROM root r WHERE r._ts >!= 0",
                    requestOptions: new QueryRequestOptions() { MaxConcurrency = 1});

                await resultSet.ReadNextAsync();
                Assert.Fail("Expected query to fail");
            }
            catch (CosmosException exception) when (exception.StatusCode == HttpStatusCode.BadRequest)
            {
                Assert.IsTrue(exception.Message.Contains("Syntax error, incorrect syntax near"), exception.Message);
            }
        }

        [TestMethod]
        public async Task ItemRequestOptionAccessConditionTest()
        {
            // Create an item
            ToDoActivity testItem = (await this.CreateRandomItems(1, randomPartitionKey: true)).First();

            ItemRequestOptions itemRequestOptions = new ItemRequestOptions()
            {
                IfMatchEtag = Guid.NewGuid().ToString(),
            };

            try
            {
                ItemResponse<ToDoActivity> response = await this.Container.ReplaceItemAsync<ToDoActivity>(
                    id: testItem.id,
                    item: testItem,
                    requestOptions: itemRequestOptions);
                Assert.Fail("Access condition should have failed");
            }
            catch (CosmosException e)
            {
                Assert.IsNotNull(e);
                Assert.AreEqual(HttpStatusCode.PreconditionFailed, e.StatusCode, e.Message);
                Assert.IsNotNull(e.ActivityId);
                Assert.IsTrue(e.RequestCharge > 0);
            }
            finally
            {
                ItemResponse<ToDoActivity> deleteResponse = await this.Container.DeleteItemAsync<ToDoActivity>(partitionKey: new Cosmos.PartitionKey(testItem.status), id: testItem.id);
                Assert.IsNotNull(deleteResponse);
            }
        }

        // Read write non partition Container item.
        [TestMethod]
        public async Task ReadNonPartitionItemAsync()
        {
            try
            {
                await this.CreateNonPartitionedContainer();
                await this.CreateItemInNonPartitionedContainer(nonPartitionItemId);
                await this.CreateUndefinedPartitionItem();
                fixedContainer = this.database.GetContainer(nonPartitionContainerId);

                ContainerResponse containerResponse = await fixedContainer.ReadContainerAsync();
                Assert.IsTrue(containerResponse.Resource.PartitionKey.Paths.Count > 0);
                Assert.AreEqual(PartitionKey.SystemKeyPath, containerResponse.Resource.PartitionKey.Paths[0]);

                //Reading item from fixed container with CosmosContainerSettings.NonePartitionKeyValue.
                ItemResponse<ToDoActivity> response = await fixedContainer.ReadItemAsync<ToDoActivity>(
                    partitionKey: Cosmos.PartitionKey.None,
                    id: nonPartitionItemId);

                Assert.IsNotNull(response.Resource);
                Assert.AreEqual(HttpStatusCode.OK, response.StatusCode);
                Assert.AreEqual(nonPartitionItemId, response.Resource.id);

                //Adding item to fixed container with CosmosContainerSettings.NonePartitionKeyValue.
                ToDoActivity itemWithoutPK = this.CreateRandomToDoActivity();
                ItemResponse<ToDoActivity> createResponseWithoutPk = await fixedContainer.CreateItemAsync<ToDoActivity>(
                 item: itemWithoutPK,
                 partitionKey: Cosmos.PartitionKey.None);

                Assert.IsNotNull(createResponseWithoutPk.Resource);
                Assert.AreEqual(HttpStatusCode.Created, createResponseWithoutPk.StatusCode);
                Assert.AreEqual(itemWithoutPK.id, createResponseWithoutPk.Resource.id);

                //Updating item on fixed container with CosmosContainerSettings.NonePartitionKeyValue.
                itemWithoutPK.status = "updatedStatus";
                ItemResponse<ToDoActivity> updateResponseWithoutPk = await fixedContainer.ReplaceItemAsync<ToDoActivity>(
                 id: itemWithoutPK.id,
                 item: itemWithoutPK,
                 partitionKey: Cosmos.PartitionKey.None);

                Assert.IsNotNull(updateResponseWithoutPk.Resource);
                Assert.AreEqual(HttpStatusCode.OK, updateResponseWithoutPk.StatusCode);
                Assert.AreEqual(itemWithoutPK.id, updateResponseWithoutPk.Resource.id);

                //Adding item to fixed container with non-none PK.
                ToDoActivityAfterMigration itemWithPK = this.CreateRandomToDoActivityAfterMigration("TestPk");
                ItemResponse<ToDoActivityAfterMigration> createResponseWithPk = await fixedContainer.CreateItemAsync<ToDoActivityAfterMigration>(
                 item: itemWithPK);

                Assert.IsNotNull(createResponseWithPk.Resource);
                Assert.AreEqual(HttpStatusCode.Created, createResponseWithPk.StatusCode);
                Assert.AreEqual(itemWithPK.id, createResponseWithPk.Resource.id);

                //Quering items on fixed container with cross partition enabled.
                QueryDefinition sql = new QueryDefinition("select * from r");
                FeedIterator<dynamic> feedIterator = fixedContainer.GetItemQueryIterator<dynamic>(
                    sql,
                    requestOptions: new QueryRequestOptions() { MaxConcurrency = 1, MaxItemCount = 10 });
                while (feedIterator.HasMoreResults)
                {
                    FeedResponse<dynamic> queryResponse = await feedIterator.ReadNextAsync();
                    Assert.AreEqual(3, queryResponse.Count());
                }

                //Reading all items on fixed container.
                feedIterator = fixedContainer.GetItemQueryIterator<dynamic>(null, requestOptions: new QueryRequestOptions() { MaxItemCount = 10 });
                while (feedIterator.HasMoreResults)
                {
                    FeedResponse<dynamic> queryResponse = await feedIterator.ReadNextAsync();
                    Assert.AreEqual(3, queryResponse.Count());
                }

                //Quering items on fixed container with CosmosContainerSettings.NonePartitionKeyValue.
                feedIterator = fixedContainer.GetItemQueryIterator<dynamic>(
                    new QueryDefinition("select * from r"),
                    requestOptions: new QueryRequestOptions() { MaxItemCount = 10 , PartitionKey = Cosmos.PartitionKey.None });
                while (feedIterator.HasMoreResults)
                {
                    FeedResponse<dynamic> queryResponse = await feedIterator.ReadNextAsync();
                    Assert.AreEqual(2, queryResponse.Count());
                }

                //Quering items on fixed container with non-none PK.
                feedIterator = fixedContainer.GetItemQueryIterator<dynamic>(
                    sql, 
                    requestOptions: new QueryRequestOptions() { MaxItemCount = 10, PartitionKey = new Cosmos.PartitionKey(itemWithPK.status) });
                while (feedIterator.HasMoreResults)
                {
                    FeedResponse<dynamic> queryResponse = await feedIterator.ReadNextAsync();
                    Assert.AreEqual(1, queryResponse.Count());
                }

                //Deleting item from fixed container with CosmosContainerSettings.NonePartitionKeyValue.
                ItemResponse<ToDoActivity> deleteResponseWithoutPk = await fixedContainer.DeleteItemAsync<ToDoActivity>(
                 partitionKey: Cosmos.PartitionKey.None,
                 id: itemWithoutPK.id);

                Assert.IsNull(deleteResponseWithoutPk.Resource);
                Assert.AreEqual(HttpStatusCode.NoContent, deleteResponseWithoutPk.StatusCode);

                //Deleting item from fixed container with non-none PK.
                ItemResponse<ToDoActivityAfterMigration> deleteResponseWithPk = await fixedContainer.DeleteItemAsync<ToDoActivityAfterMigration>(
                 partitionKey: new Cosmos.PartitionKey(itemWithPK.status),
                 id: itemWithPK.id);

                Assert.IsNull(deleteResponseWithPk.Resource);
                Assert.AreEqual(HttpStatusCode.NoContent, deleteResponseWithPk.StatusCode);

                //Reading item from partitioned container with CosmosContainerSettings.NonePartitionKeyValue.
                ItemResponse<ToDoActivity> undefinedItemResponse = await this.Container.ReadItemAsync<ToDoActivity>(
                    partitionKey: Cosmos.PartitionKey.None,
                    id: undefinedPartitionItemId);

                Assert.IsNotNull(undefinedItemResponse.Resource);
                Assert.AreEqual(HttpStatusCode.OK, undefinedItemResponse.StatusCode);
                Assert.AreEqual(undefinedPartitionItemId, undefinedItemResponse.Resource.id);
            }
            finally
            {
                if (fixedContainer != null)
                {
                    await fixedContainer.DeleteContainerAsync();
                }
            }
        }

        [TestMethod]
        public async Task ItemLINQQueryTest()
        {
            //Creating items for query.
            IList<ToDoActivity> itemList = await CreateRandomItems(pkCount: 2, perPKItemCount: 1, randomPartitionKey: true);

            IOrderedQueryable<ToDoActivity> linqQueryable = this.Container.GetItemLinqQueryable<ToDoActivity>();
            IQueryable<ToDoActivity> queriable = linqQueryable.Where(item => (item.taskNum < 100));
            //V3 Asynchronous query execution with LINQ query generation sql text.
            FeedIterator<ToDoActivity> setIterator = this.Container.GetItemQueryIterator<ToDoActivity>(
                queriable.ToSqlQueryText(), 
                requestOptions: new QueryRequestOptions() { MaxConcurrency = 2 });

            int resultsFetched = 0;
            while (setIterator.HasMoreResults)
            {
                FeedResponse<ToDoActivity> queryResponse = await setIterator.ReadNextAsync();
                resultsFetched += queryResponse.Count();

                // For the items returned with NonePartitionKeyValue
                var iter = queryResponse.GetEnumerator();
                while (iter.MoveNext())
                {
                    ToDoActivity activity = iter.Current;
                    Assert.AreEqual(42, activity.taskNum);
                }
                Assert.AreEqual(2, resultsFetched);
            }

            //Checking for exception in case of ToFeedIterator() use on non cosmos linq IQueryable.
            try
            {
                IQueryable<ToDoActivity> nonLinqQueryable = (new List<ToDoActivity> { CreateRandomToDoActivity() }).AsQueryable();
                setIterator = nonLinqQueryable.ToFeedIterator();
                Assert.Fail("It should throw ArgumentOutOfRangeException as ToFeedIterator() only applicable to cosmos LINQ query");
            }
            catch (ArgumentOutOfRangeException ex)
            {
                Assert.IsTrue(ex.Message.Contains("ToFeedIterator is only supported on cosmos LINQ query operations"));
            }

            //LINQ query execution without partition key.
            linqQueryable = this.Container.GetItemLinqQueryable<ToDoActivity>(allowSynchronousQueryExecution: true);
            queriable = linqQueryable.Where(item => (item.taskNum < 100));

            Assert.AreEqual(2, queriable.Count());
            Assert.AreEqual(itemList[0].id, queriable.ToList()[0].id);
            Assert.AreEqual(itemList[1].id, queriable.ToList()[1].id);

            //LINQ query execution with wrong partition key.
            linqQueryable = this.Container.GetItemLinqQueryable<ToDoActivity>(
                allowSynchronousQueryExecution: true,
                requestOptions: new QueryRequestOptions { PartitionKey = new Cosmos.PartitionKey("test") });
            queriable = linqQueryable.Where(item => (item.taskNum < 100));
            Assert.AreEqual(0, queriable.Count());

            //LINQ query execution with correct partition key.
            linqQueryable = this.Container.GetItemLinqQueryable<ToDoActivity>(
                allowSynchronousQueryExecution: true, requestOptions: 
                new QueryRequestOptions { PartitionKey = new Cosmos.PartitionKey(itemList[1].status), ConsistencyLevel = Cosmos.ConsistencyLevel.Eventual });
            queriable = linqQueryable.Where(item => (item.taskNum < 100));
            Assert.AreEqual(1, queriable.Count());
            Assert.AreEqual(itemList[1].id, queriable.ToList()[0].id);

            //Creating LINQ query without setting allowSynchronousQueryExecution true.
            try
            {
                linqQueryable = this.Container.GetItemLinqQueryable<ToDoActivity>(
                    requestOptions: new QueryRequestOptions { PartitionKey = new Cosmos.PartitionKey(itemList[0].status) });
                linqQueryable.Where(item => (item.taskNum < 100)).ToList();
                Assert.Fail("Should throw NotSupportedException");
            }
            catch (NotSupportedException exception)
            {
                Assert.IsTrue(exception.Message.Contains("To execute LINQ query please set allowSynchronousQueryExecution true"));
            }
        }
        // Move the data from None Partition to other logical partitions
        [TestMethod]
        public async Task MigrateDataInNonPartitionContainer()
        {
            try
            {
                await this.CreateNonPartitionedContainer();

                const int ItemsToCreate = 4;
                // Insert a few items with no Partition Key
                for (int i = 0; i < ItemsToCreate; i++)
                {
                    await this.CreateItemInNonPartitionedContainer(Guid.NewGuid().ToString());
                }

                fixedContainer = this.database.GetContainer(nonPartitionContainerId);

                // Read the container metadata
                ContainerResponse containerResponse = await fixedContainer.ReadContainerAsync();

                // Query items on the container that have no partition key value
                int resultsFetched = 0;
                QueryDefinition sql = new QueryDefinition("select * from r");
                FeedIterator<ToDoActivity> setIterator = fixedContainer.GetItemQueryIterator<ToDoActivity>(
                    sql, 
                    requestOptions: new QueryRequestOptions() { MaxItemCount = 2, PartitionKey = Cosmos.PartitionKey.None });

                while (setIterator.HasMoreResults)
                {
                    FeedResponse<ToDoActivity> queryResponse = await setIterator.ReadNextAsync();
                    resultsFetched += queryResponse.Count();

                    // For the items returned with NonePartitionKeyValue
                    var iter = queryResponse.GetEnumerator();
                    while (iter.MoveNext())
                    {
                        ToDoActivity activity = iter.Current;

                        // Re-Insert into container with a partition key
                        ToDoActivityAfterMigration itemWithPK = new ToDoActivityAfterMigration
                        { id = activity.id, cost = activity.cost, description = activity.description, status = "TestPK", taskNum = activity.taskNum };
                        ItemResponse<ToDoActivityAfterMigration> createResponseWithPk = await fixedContainer.CreateItemAsync<ToDoActivityAfterMigration>(
                         item: itemWithPK);
                        Assert.AreEqual(HttpStatusCode.Created, createResponseWithPk.StatusCode);

                        // Deleting item from fixed container with CosmosContainerSettings.NonePartitionKeyValue.
                        ItemResponse<ToDoActivity> deleteResponseWithoutPk = await fixedContainer.DeleteItemAsync<ToDoActivity>(
                         partitionKey: Cosmos.PartitionKey.None,
                         id: activity.id);
                        Assert.AreEqual(HttpStatusCode.NoContent, deleteResponseWithoutPk.StatusCode);
                    }
                }

                // Validate all items with no partition key value are returned
                Assert.AreEqual(ItemsToCreate, resultsFetched);

                // Re-Query the items on the container with NonePartitionKeyValue
                setIterator = fixedContainer.GetItemQueryIterator<ToDoActivity>(
                    sql, 
                    requestOptions: new QueryRequestOptions() { MaxItemCount = ItemsToCreate, PartitionKey = Cosmos.PartitionKey.None });

                Assert.IsTrue(setIterator.HasMoreResults);
                {
                    FeedResponse<ToDoActivity> queryResponse = await setIterator.ReadNextAsync();
                    Assert.AreEqual(0, queryResponse.Count());
                }

                // Query the items with newly inserted PartitionKey
                setIterator = fixedContainer.GetItemQueryIterator<ToDoActivity>(
                    sql, 
                    requestOptions: new QueryRequestOptions() { MaxItemCount = ItemsToCreate + 1, PartitionKey = new Cosmos.PartitionKey("TestPK") });

                Assert.IsTrue(setIterator.HasMoreResults);
                {
                    FeedResponse<ToDoActivity> queryResponse = await setIterator.ReadNextAsync();
                    Assert.AreEqual(ItemsToCreate, queryResponse.Count());
                }
            }
            finally
            {
                if (fixedContainer != null)
                {
                    await fixedContainer.DeleteContainerAsync();
                }
            }
        }

        [TestMethod]
        public async Task VerifySessionTokenPassThrough()
        {
            ToDoActivity temp = this.CreateRandomToDoActivity("TBD");

            ItemResponse<ToDoActivity> responseAstype = await this.Container.CreateItemAsync<ToDoActivity>(partitionKey: new Cosmos.PartitionKey(temp.status), item: temp);

            string sessionToken = responseAstype.Headers.Session;
            Assert.IsNotNull(sessionToken);

            ResponseMessage readResponse = await this.Container.ReadItemStreamAsync(temp.id, new Cosmos.PartitionKey(temp.status), new ItemRequestOptions() { SessionToken = sessionToken });

            Assert.AreEqual(HttpStatusCode.OK, readResponse.StatusCode);
            Assert.IsNotNull(readResponse.Headers.Session);
            Assert.AreEqual(sessionToken, readResponse.Headers.Session);
        }

        private async Task<IList<ToDoActivity>> CreateRandomItems(int pkCount, int perPKItemCount = 1, bool randomPartitionKey = true)
        {
            Assert.IsFalse(!randomPartitionKey && pkCount > 1);

            List<ToDoActivity> createdList = new List<ToDoActivity>();
            for (int i = 0; i < pkCount; i++)
            {
                string pk = "TBD";
                if (randomPartitionKey)
                {
                    pk += Guid.NewGuid().ToString();
                }

                for (int j = 0; j < perPKItemCount; j++)
                {
                    ToDoActivity temp = this.CreateRandomToDoActivity(pk);

                    createdList.Add(temp);

                    await this.Container.CreateItemAsync<ToDoActivity>(item: temp);
                }
            }

            return createdList;
        }

        private async Task CreateNonPartitionedContainer()
        {
            await CosmosItemTests.CreateNonPartitionedContainer(this.database.Id,
                CosmosItemTests.nonPartitionContainerId);
        }

        internal static async Task CreateNonPartitionedContainer(
            string dbName,
            string containerName,
            string indexingPolicyString = null)
        {
            string authKey = ConfigurationManager.AppSettings["MasterKey"];
            string endpoint = ConfigurationManager.AppSettings["GatewayEndpoint"];
            //Creating non partition Container, rest api used instead of .NET SDK api as it is not supported anymore.
            HttpClient client = new System.Net.Http.HttpClient();
            Uri baseUri = new Uri(endpoint);
            string verb = "POST";
            string resourceType = "colls";
            string resourceId = string.Format("dbs/{0}", dbName);
            string resourceLink = string.Format("dbs/{0}/colls", dbName);
            client.DefaultRequestHeaders.Add("x-ms-date", utc_date);
            client.DefaultRequestHeaders.Add("x-ms-version", CosmosItemTests.PreNonPartitionedMigrationApiVersion);

            string authHeader = CosmosItemTests.GenerateMasterKeyAuthorizationSignature(verb, resourceId, resourceType, authKey, "master", "1.0");

            client.DefaultRequestHeaders.Add("authorization", authHeader);
            DocumentCollection documentCollection = new DocumentCollection()
            {
                Id = containerName
            };
            if (indexingPolicyString != null)
            {
                documentCollection.IndexingPolicy = JsonConvert.DeserializeObject<IndexingPolicy>(indexingPolicyString);
            }
            string containerDefinition = documentCollection.ToString();
            StringContent containerContent = new StringContent(containerDefinition);
            Uri requestUri = new Uri(baseUri, resourceLink);
            HttpResponseMessage response = await client.PostAsync(requestUri.ToString(), containerContent);
            Assert.AreEqual(HttpStatusCode.Created, response.StatusCode, response.ToString());
        }

        private async Task CreateItemInNonPartitionedContainer(string itemId)
        {
            string authKey = ConfigurationManager.AppSettings["MasterKey"];
            string endpoint = ConfigurationManager.AppSettings["GatewayEndpoint"];
            //Creating non partition Container item.
            HttpClient client = new System.Net.Http.HttpClient();
            Uri baseUri = new Uri(endpoint);
            string verb = "POST";
            string resourceType = "docs";
            string resourceId = string.Format("dbs/{0}/colls/{1}", this.database.Id, nonPartitionContainerId);
            string resourceLink = string.Format("dbs/{0}/colls/{1}/docs", this.database.Id, nonPartitionContainerId);
            string authHeader = CosmosItemTests.GenerateMasterKeyAuthorizationSignature(verb, resourceId, resourceType, authKey, "master", "1.0");

            client.DefaultRequestHeaders.Add("x-ms-date", utc_date);
            client.DefaultRequestHeaders.Add("x-ms-version", CosmosItemTests.PreNonPartitionedMigrationApiVersion);
            client.DefaultRequestHeaders.Add("authorization", authHeader);

            string itemDefinition = JsonConvert.SerializeObject(this.CreateRandomToDoActivity(id: itemId));
            {
                StringContent itemContent = new StringContent(itemDefinition);
                Uri requestUri = new Uri(baseUri, resourceLink);
                HttpResponseMessage response = await client.PostAsync(requestUri.ToString(), itemContent);
                Assert.AreEqual(HttpStatusCode.Created, response.StatusCode, response.ToString());
            }
        }

        private async Task CreateUndefinedPartitionItem()
        {
            string authKey = ConfigurationManager.AppSettings["MasterKey"];
            string endpoint = ConfigurationManager.AppSettings["GatewayEndpoint"];
            //Creating undefined partition key  item, rest api used instead of .NET SDK api as it is not supported anymore.
            HttpClient client = new System.Net.Http.HttpClient();
            Uri baseUri = new Uri(endpoint);
            string verb = "POST";
            string resourceType = "colls";
            string resourceId = string.Format("dbs/{0}", this.database.Id);
            string resourceLink = string.Format("dbs/{0}/colls", this.database.Id);
            client.DefaultRequestHeaders.Add("x-ms-date", utc_date);
            client.DefaultRequestHeaders.Add("x-ms-version", CosmosItemTests.PreNonPartitionedMigrationApiVersion);
            client.DefaultRequestHeaders.Add("x-ms-documentdb-partitionkey", "[{}]");

            //Creating undefined partition Container item.
            verb = "POST";
            resourceType = "docs";
            resourceId = string.Format("dbs/{0}/colls/{1}", this.database.Id, this.Container.Id);
            resourceLink = string.Format("dbs/{0}/colls/{1}/docs", this.database.Id, this.Container.Id);
            string authHeader = CosmosItemTests.GenerateMasterKeyAuthorizationSignature(verb, resourceId, resourceType, authKey, "master", "1.0");

            client.DefaultRequestHeaders.Remove("authorization");
            client.DefaultRequestHeaders.Add("authorization", authHeader);

            var payload = new { id = undefinedPartitionItemId, user = undefinedPartitionItemId };
            string itemDefinition = JsonConvert.SerializeObject(payload);
            StringContent itemContent = new StringContent(itemDefinition);
            Uri requestUri = new Uri(baseUri, resourceLink);
            await client.PostAsync(requestUri.ToString(), itemContent);
        }

        private static string GenerateMasterKeyAuthorizationSignature(string verb, string resourceId, string resourceType, string key, string keyType, string tokenVersion)
        {
            System.Security.Cryptography.HMACSHA256 hmacSha256 = new System.Security.Cryptography.HMACSHA256 { Key = Convert.FromBase64String(key) };

            string payLoad = string.Format(System.Globalization.CultureInfo.InvariantCulture, "{0}\n{1}\n{2}\n{3}\n{4}\n",
                    verb.ToLowerInvariant(),
                    resourceType.ToLowerInvariant(),
                    resourceId,
                    utc_date.ToLowerInvariant(),
                    ""
            );

            byte[] hashPayLoad = hmacSha256.ComputeHash(System.Text.Encoding.UTF8.GetBytes(payLoad));
            string signature = Convert.ToBase64String(hashPayLoad);

            return System.Web.HttpUtility.UrlEncode(string.Format(System.Globalization.CultureInfo.InvariantCulture, "type={0}&ver={1}&sig={2}",
                keyType,
                tokenVersion,
                signature));
        }

        private ToDoActivity CreateRandomToDoActivity(string pk = null, string id = null)
        {
            if (string.IsNullOrEmpty(pk))
            {
                pk = "TBD" + Guid.NewGuid().ToString();
            }
            if (id == null)
            {
                id = Guid.NewGuid().ToString();
            }
            return new ToDoActivity()
            {
                id = id,
                description = "CreateRandomToDoActivity",
                status = pk,
                taskNum = 42,
                cost = double.MaxValue
            };
        }



        public class ToDoActivity
        {
            public string id { get; set; }
            public int taskNum { get; set; }
            public double cost { get; set; }
            public string description { get; set; }
            public string status { get; set; }
        }

        public class ToDoActivityAfterMigration
        {
            public string id { get; set; }
            public int taskNum { get; set; }
            public double cost { get; set; }
            public string description { get; set; }
            [JsonProperty(PropertyName = "_partitionKey")]
            public string status { get; set; }
        }

        private ToDoActivityAfterMigration CreateRandomToDoActivityAfterMigration(string pk = null, string id = null)
        {
            if (string.IsNullOrEmpty(pk))
            {
                pk = "TBD" + Guid.NewGuid().ToString();
            }
            if (id == null)
            {
                id = Guid.NewGuid().ToString();
            }
            return new ToDoActivityAfterMigration()
            {
                id = id,
                description = "CreateRandomToDoActivity",
                status = pk,
                taskNum = 42,
                cost = double.MaxValue
            };
        }

        private static async Task TestNonePKForNonExistingContainer(Container container)
        {
            // Stream implementation should not throw
            ResponseMessage response = await container.ReadItemStreamAsync("id1", Cosmos.PartitionKey.None);
            Assert.AreEqual(HttpStatusCode.NotFound, response.StatusCode);
            Assert.IsNotNull(response.Headers.ActivityId);
            Assert.IsNotNull(response.ErrorMessage);

            // FOr typed also its not error
            var typedResponse = await container.ReadItemAsync<string>("id1", Cosmos.PartitionKey.None);
            Assert.AreEqual(HttpStatusCode.NotFound, typedResponse.StatusCode);
            Assert.IsNotNull(typedResponse.Headers.ActivityId);
        }
    }
}<|MERGE_RESOLUTION|>--- conflicted
+++ resolved
@@ -374,7 +374,6 @@
             HashSet<string> itemIds = deleteList.Select(x => x.id).ToHashSet<string>();
 
             string lastContinuationToken = null;
-<<<<<<< HEAD
             QueryRequestOptions requestOptions = new QueryRequestOptions()
             {
                 MaxItemCount = 1
@@ -382,13 +381,6 @@
 
             FeedIterator feedIterator = this.Container.GetItemQueryStreamIterator(
                 null,
-=======
-            int pageSize = 1;
-            ItemRequestOptions requestOptions = new ItemRequestOptions();
-
-            FeedIterator feedIterator = this.Container.GetItemStreamIterator(
-                maxItemCount: pageSize, 
->>>>>>> 743845dc
                 continuationToken: lastContinuationToken, 
                 requestOptions: requestOptions);
 
@@ -396,13 +388,8 @@
             {
                 if (useStatelessIterator)
                 {
-<<<<<<< HEAD
                     feedIterator = this.Container.GetItemQueryStreamIterator(
                         null,
-=======
-                    feedIterator = this.Container.GetItemStreamIterator(
-                        maxItemCount: pageSize, 
->>>>>>> 743845dc
                         continuationToken: lastContinuationToken, 
                         requestOptions: requestOptions);
                 }
