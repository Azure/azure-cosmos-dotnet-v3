﻿//------------------------------------------------------------
// Copyright (c) Microsoft Corporation.  All rights reserved.
//------------------------------------------------------------

namespace Microsoft.Azure.Cosmos.SDK.EmulatorTests
{
    using System;
    using System.Collections.Generic;
    using System.Collections.ObjectModel;
    using System.Diagnostics;
    using System.Globalization;
    using System.IO;
    using System.Linq;
    using System.Net;
    using System.Net.Http;
    using System.Text;
    using System.Threading;
    using System.Threading.Tasks;
    using Microsoft.Azure.Cosmos.Json;
    using Microsoft.Azure.Cosmos.Query.Core.ExecutionContext;
    using Microsoft.Azure.Cosmos.Query.Core.QueryClient;
    using Microsoft.Azure.Cosmos.Routing;
    using Microsoft.Azure.Cosmos.Tracing;
    using Microsoft.Azure.Documents;
    using Microsoft.Azure.Cosmos;
    using Microsoft.VisualStudio.TestTools.UnitTesting;
    using Newtonsoft.Json;
    using Newtonsoft.Json.Linq;
    using JsonReader = Json.JsonReader;
    using JsonWriter = Json.JsonWriter;
    using PartitionKey = Documents.PartitionKey;
    using static Microsoft.Azure.Cosmos.SDK.EmulatorTests.TransportClientHelper;
    using System.Reflection;
    using System.Text.RegularExpressions;
    using Microsoft.Azure.Cosmos.Diagnostics;

    [TestClass]
    public class CosmosItemTests : BaseCosmosClientHelper
    {
        private Container Container = null;
        private ContainerProperties containerSettings = null;

        private static readonly string nonPartitionItemId = "fixed-Container-Item";
        private static readonly string undefinedPartitionItemId = "undefined-partition-Item";

        [TestInitialize]
        public async Task TestInitialize()
        {
            await base.TestInit(validateSinglePartitionKeyRangeCacheCall: true);
            string PartitionKey = "/pk";
            this.containerSettings = new ContainerProperties(id: Guid.NewGuid().ToString(), partitionKeyPath: PartitionKey);
            ContainerResponse response = await this.database.CreateContainerAsync(
                this.containerSettings,
                throughput: 15000,
                cancellationToken: this.cancellationToken);
            Assert.IsNotNull(response);
            Assert.IsNotNull(response.Container);
            Assert.IsNotNull(response.Resource);
            this.Container = response;
        }

        [TestCleanup]
        public async Task Cleanup()
        {
            await base.TestCleanup();
        }

        [TestMethod]
        public void ParentResourceTest()
        {
            Assert.AreEqual(this.database, this.Container.Database);
            Assert.AreEqual(this.GetClient(), this.Container.Database.Client);
        }

        [TestMethod]
        [DataRow(false, DisplayName = "Test scenario when binary encoding is disabled at client level.")]
        [DataRow(true, DisplayName = "Test scenario when binary encoding is enabled at client level.")]
        public async Task CreateDropItemWithInvalidIdCharactersTest(bool binaryEncodingEnabledInClient)
        {
            try
            {
                if (binaryEncodingEnabledInClient)
                {
                    Environment.SetEnvironmentVariable(ConfigurationManager.BinaryEncodingEnabled, "True");
                }

                ToDoActivity testItem = ToDoActivity.CreateRandomToDoActivity();
                testItem.id = "Invalid#/\\?Id";
                await this.Container.CreateItemAsync(testItem, new Cosmos.PartitionKey(testItem.pk));

                try
                {
                    await this.Container.ReadItemAsync<JObject>(testItem.id, new Cosmos.PartitionKey(testItem.pk));
                    Assert.Fail("Read item should fail because id has invalid characters");
                }
                catch (CosmosException ce) when (ce.StatusCode == HttpStatusCode.NotFound)
                {
                    string message = ce.ToString();
                    Assert.IsNotNull(message);
                    CosmosItemTests.ValidateCosmosException(ce);
                }

                // Get a container reference that use RID values
                ContainerProperties containerProperties = await this.Container.ReadContainerAsync();
                string[] selfLinkSegments = containerProperties.SelfLink.Split('/');
                string databaseRid = selfLinkSegments[1];
                string containerRid = selfLinkSegments[3];
                Container containerByRid = this.GetClient().GetContainer(databaseRid, containerRid);

                // List of invalid characters are listed here.
                //https://docs.microsoft.com/dotnet/api/microsoft.azure.documents.resource.id?view=azure-dotnet#remarks
                FeedIterator<JObject> invalidItemsIterator = this.Container.GetItemQueryIterator<JObject>(
                    @"select * from t where CONTAINS(t.id, ""/"") or CONTAINS(t.id, ""#"") or CONTAINS(t.id, ""?"") or CONTAINS(t.id, ""\\"") ");
                while (invalidItemsIterator.HasMoreResults)
                {
                    foreach (JObject itemWithInvalidId in await invalidItemsIterator.ReadNextAsync())
                    {
                        // It recommend to chose a new id that does not contain special characters, but
                        // if that is not possible then it can be Base64 encoded to escape the special characters
                        byte[] plainTextBytes = Encoding.UTF8.GetBytes(itemWithInvalidId["id"].ToString());
                        itemWithInvalidId["id"] = Convert.ToBase64String(plainTextBytes);

                        // Update the item with the new id value using the rid based container reference
                        JObject item = await containerByRid.ReplaceItemAsync<JObject>(
                            item: itemWithInvalidId,
                            id: itemWithInvalidId["_rid"].ToString(),
                            partitionKey: new Cosmos.PartitionKey(itemWithInvalidId["pk"].ToString()));

                        // Validate the new id can be read using the original name based contianer reference
                        await this.Container.ReadItemAsync<ToDoActivity>(
                            item["id"].ToString(),
                            new Cosmos.PartitionKey(item["pk"].ToString())); ;
                    }
                }
            }
            finally
            {
                Environment.SetEnvironmentVariable(ConfigurationManager.BinaryEncodingEnabled, null);
            }
        }

        [TestMethod]
        [DataRow(false, DisplayName = "Test scenario when binary encoding is disabled at client level.")]
        [DataRow(true, DisplayName = "Test scenario when binary encoding is enabled at client level.")]
        public async Task CreateDropItemTest(bool binaryEncodingEnabledInClient)
        {
            try
            {
                if (binaryEncodingEnabledInClient)
                {
                    Environment.SetEnvironmentVariable(ConfigurationManager.BinaryEncodingEnabled, "True");
                }

                ToDoActivity testItem = ToDoActivity.CreateRandomToDoActivity();
                ItemResponse<ToDoActivity> response = await this.Container.CreateItemAsync<ToDoActivity>(item: testItem);
                Assert.IsNotNull(response);
                Assert.IsNotNull(response.Resource);
                Assert.IsNotNull(response.Diagnostics);
                CosmosTraceDiagnostics diagnostics = (CosmosTraceDiagnostics)response.Diagnostics;
                Assert.IsFalse(diagnostics.IsGoneExceptionHit());
                string diagnosticString = response.Diagnostics.ToString();
                Assert.IsTrue(diagnosticString.Contains("Response Serialization"));

                Assert.IsFalse(string.IsNullOrEmpty(diagnostics.ToString()));
                Assert.IsTrue(diagnostics.GetClientElapsedTime() > TimeSpan.Zero);
                Assert.AreEqual(0, response.Diagnostics.GetFailedRequestCount());
                Assert.IsNull(response.Diagnostics.GetQueryMetrics());

                response = await this.Container.ReadItemAsync<ToDoActivity>(testItem.id, new Cosmos.PartitionKey(testItem.pk));
                Assert.IsNotNull(response);
                Assert.IsNotNull(response.Resource);
                Assert.IsNotNull(response.Diagnostics);
                Assert.IsFalse(string.IsNullOrEmpty(response.Diagnostics.ToString()));
                Assert.IsTrue(response.Diagnostics.GetClientElapsedTime() > TimeSpan.Zero);
                Assert.AreEqual(0, response.Diagnostics.GetFailedRequestCount());
                Assert.IsNotNull(response.Diagnostics.GetStartTimeUtc());

                Assert.IsNotNull(response.Headers.GetHeaderValue<string>(Documents.HttpConstants.HttpHeaders.MaxResourceQuota));
                Assert.IsNotNull(response.Headers.GetHeaderValue<string>(Documents.HttpConstants.HttpHeaders.CurrentResourceQuotaUsage));
                ItemResponse<ToDoActivity> deleteResponse = await this.Container.DeleteItemAsync<ToDoActivity>(partitionKey: new Cosmos.PartitionKey(testItem.pk), id: testItem.id);
                Assert.IsNotNull(deleteResponse);
                Assert.IsNotNull(response.Diagnostics);
                Assert.IsFalse(string.IsNullOrEmpty(response.Diagnostics.ToString()));
                Assert.IsTrue(response.Diagnostics.GetClientElapsedTime() > TimeSpan.Zero);
                Assert.IsNull(response.Diagnostics.GetQueryMetrics());
            }
            finally
            {
                Environment.SetEnvironmentVariable(ConfigurationManager.BinaryEncodingEnabled, null);
            }
        }

        [TestMethod]
        [DataRow(false, DisplayName = "Test scenario when binary encoding is disabled at client level.")]
        [DataRow(true, DisplayName = "Test scenario when binary encoding is enabled at client level.")]
        public async Task ClientConsistencyTestAsync(bool binaryEncodingEnabledInClient)
        {
            try
            {
                if (binaryEncodingEnabledInClient)
                {
                    Environment.SetEnvironmentVariable(ConfigurationManager.BinaryEncodingEnabled, "True");
                }

                List<Cosmos.ConsistencyLevel> cosmosLevels = Enum.GetValues(typeof(Cosmos.ConsistencyLevel)).Cast<Cosmos.ConsistencyLevel>().ToList();

                foreach (Cosmos.ConsistencyLevel consistencyLevel in cosmosLevels)
                {
                    RequestHandlerHelper handlerHelper = new RequestHandlerHelper();
                    using CosmosClient cosmosClient = TestCommon.CreateCosmosClient(x =>
                        x.WithConsistencyLevel(consistencyLevel).AddCustomHandlers(handlerHelper));
                    Container consistencyContainer = cosmosClient.GetContainer(this.database.Id, this.Container.Id);

                    int requestCount = 0;
                    handlerHelper.UpdateRequestMessage = (request) =>
                    {
                        Assert.AreEqual(consistencyLevel.ToString(), request.Headers[HttpConstants.HttpHeaders.ConsistencyLevel]);
                        requestCount++;
                    };

                    ToDoActivity testItem = ToDoActivity.CreateRandomToDoActivity();
                    ItemResponse<ToDoActivity> response = await consistencyContainer.CreateItemAsync<ToDoActivity>(item: testItem);
                    response = await consistencyContainer.ReadItemAsync<ToDoActivity>(testItem.id, new Cosmos.PartitionKey(testItem.pk));

                    Assert.AreEqual(2, requestCount);
                }
            }
            finally
            {
                Environment.SetEnvironmentVariable(ConfigurationManager.BinaryEncodingEnabled, null);
            }
        }

        [TestMethod]
        [DataRow(true, DisplayName = "Test scenario when binary encoding is enabled at client level.")]
        [DataRow(false, DisplayName = "Test scenario when binary encoding is disabled at client level.")]
        public async Task NegativeCreateItemTest(bool binaryEncodingEnabledInClient)
        {
            try
            {
                if (binaryEncodingEnabledInClient)
                {
                    Environment.SetEnvironmentVariable(ConfigurationManager.BinaryEncodingEnabled, "True");
                }

                HttpClientHandlerHelper httpHandler = new HttpClientHandlerHelper();
                HttpClient httpClient = new HttpClient(httpHandler);
                using CosmosClient client = TestCommon.CreateCosmosClient(x => x.WithHttpClientFactory(() => httpClient));

                httpHandler.RequestCallBack = (request, cancellation) =>
                {
                    if (request.Method == HttpMethod.Get &&
                        request.RequestUri.AbsolutePath == "//addresses/")
                    {
                        HttpResponseMessage result = new HttpResponseMessage(HttpStatusCode.Forbidden);

                        // Add a substatus code that is not part of the enum. 
                        // This ensures that if the backend adds a enum the status code is not lost.
                        result.Headers.Add(WFConstants.BackendHeaders.SubStatus, 999999.ToString(CultureInfo.InvariantCulture));
                        string payload = JsonConvert.SerializeObject(new Error() { Message = "test message" });
                        result.Content = new StringContent(payload, Encoding.UTF8, "application/json");
                        return Task.FromResult(result);
                    }

                    return null;
                };

                try
                {
                    ToDoActivity testItem = ToDoActivity.CreateRandomToDoActivity();
                    await client.GetContainer(this.database.Id, this.Container.Id).CreateItemAsync<ToDoActivity>(item: testItem);
                    Assert.Fail("Request should throw exception.");
                }
                catch (CosmosException ce) when (ce.StatusCode == HttpStatusCode.Forbidden)
                {
                    Assert.AreEqual(999999, ce.SubStatusCode);
                    string exception = ce.ToString();
                    Assert.IsTrue(exception.StartsWith("Microsoft.Azure.Cosmos.CosmosException : Response status code does not indicate success: Forbidden (403); Substatus: 999999; "));
                    string diagnostics = ce.Diagnostics.ToString();
                    Assert.IsTrue(diagnostics.Contains("999999"));
                    CosmosItemTests.ValidateCosmosException(ce);
                }
            }
            finally
            {
                Environment.SetEnvironmentVariable(ConfigurationManager.BinaryEncodingEnabled, null);
            }
        }

        [TestMethod]
        [DataRow(true, DisplayName = "Test scenario when binary encoding is enabled at client level.")]
        [DataRow(false, DisplayName = "Test scenario when binary encoding is disabled at client level.")]
        public async Task NegativeCreateDropItemTest(bool binaryEncodingEnabledInClient)
        {
            try
            {
                if (binaryEncodingEnabledInClient)
                {
                    Environment.SetEnvironmentVariable(ConfigurationManager.BinaryEncodingEnabled, "True");
                }

                ToDoActivity testItem = ToDoActivity.CreateRandomToDoActivity();
                ResponseMessage response = await this.Container.CreateItemStreamAsync(streamPayload: TestCommon.SerializerCore.ToStream(testItem), partitionKey: new Cosmos.PartitionKey("BadKey"));
                Assert.IsNotNull(response);
                Assert.IsNull(response.Content);
                Assert.AreEqual(HttpStatusCode.BadRequest, response.StatusCode);
                Assert.AreNotEqual(0, response.Diagnostics.GetFailedRequestCount());
            }
            finally
            {
                Environment.SetEnvironmentVariable(ConfigurationManager.BinaryEncodingEnabled, null);
            }
        }

        [TestMethod]
        [DataRow(true, DisplayName = "Test scenario when binary encoding is enabled at client level.")]
        [DataRow(false, DisplayName = "Test scenario when binary encoding is disabled at client level.")]
        public async Task MemoryStreamBufferIsAccessibleOnResponse(bool binaryEncodingEnabledInClient)
        {
            try
            {
                if (binaryEncodingEnabledInClient)
                {
                    Environment.SetEnvironmentVariable(ConfigurationManager.BinaryEncodingEnabled, "True");
                }

                ToDoActivity testItem = ToDoActivity.CreateRandomToDoActivity();
                ResponseMessage response = await this.Container.CreateItemStreamAsync(streamPayload: TestCommon.SerializerCore.ToStream(testItem), partitionKey: new Cosmos.PartitionKey(testItem.pk));
                Assert.IsNotNull(response);
                Assert.IsTrue((response.Content as MemoryStream).TryGetBuffer(out _));
                FeedIterator feedIteratorQuery = this.Container.GetItemQueryStreamIterator(queryText: "SELECT * FROM c");

                while (feedIteratorQuery.HasMoreResults)
                {
                    ResponseMessage feedResponseQuery = await feedIteratorQuery.ReadNextAsync();
                    Assert.IsTrue((feedResponseQuery.Content as MemoryStream).TryGetBuffer(out _));
                }

                FeedIterator feedIterator = this.Container.GetItemQueryStreamIterator(requestOptions: new QueryRequestOptions()
                {
                    PartitionKey = new Cosmos.PartitionKey(testItem.pk)
                });

                while (feedIterator.HasMoreResults)
                {
                    ResponseMessage feedResponse = await feedIterator.ReadNextAsync();
                    Assert.IsTrue((feedResponse.Content as MemoryStream).TryGetBuffer(out _));
                }
            }
            finally
            {
                Environment.SetEnvironmentVariable(ConfigurationManager.BinaryEncodingEnabled, null);
            }
        }

        [TestMethod]
        [DataRow(true, DisplayName = "Test scenario when binary encoding is enabled at client level.")]
        [DataRow(false, DisplayName = "Test scenario when binary encoding is disabled at client level.")]
        public async Task CustomSerilizerTest(bool binaryEncodingEnabledInClient)
        {
            try
            {
                if (binaryEncodingEnabledInClient)
                {
                    Environment.SetEnvironmentVariable(ConfigurationManager.BinaryEncodingEnabled, "True");
                }

                string id1 = "MyCustomSerilizerTestId1";
                string id2 = "MyCustomSerilizerTestId2";
                string pk = "MyTestPk";

                // Delete the item to prevent create conflicts if test is run multiple times
                using (await this.Container.DeleteItemStreamAsync(id1, new Cosmos.PartitionKey(pk)))
                { }
                using (await this.Container.DeleteItemStreamAsync(id2, new Cosmos.PartitionKey(pk)))
                { }

                // Both items have null description
                dynamic testItem = new { id = id1, status = pk, description = (string)null };
                dynamic testItem2 = new { id = id2, status = pk, description = (string)null };

                // Create a client that ignore null
                CosmosClientOptions clientOptions = new CosmosClientOptions()
                {
                    Serializer = new CosmosJsonDotNetSerializer(
                        new JsonSerializerSettings()
                        {
                            NullValueHandling = NullValueHandling.Ignore
                        })
                };

                CosmosClient ignoreNullClient = TestCommon.CreateCosmosClient(clientOptions);
                Container ignoreContainer = ignoreNullClient.GetContainer(this.database.Id, this.Container.Id);

                ItemResponse<dynamic> ignoreNullResponse = await ignoreContainer.CreateItemAsync<dynamic>(item: testItem);
                Assert.IsNotNull(ignoreNullResponse);
                Assert.IsNotNull(ignoreNullResponse.Resource);
                Assert.IsNull(ignoreNullResponse.Resource["description"]);

                ItemResponse<dynamic> keepNullResponse = await this.Container.CreateItemAsync<dynamic>(item: testItem2);
                Assert.IsNotNull(keepNullResponse);
                Assert.IsNotNull(keepNullResponse.Resource);
                Assert.IsNotNull(keepNullResponse.Resource["description"]);

                using (await this.Container.DeleteItemStreamAsync(id1, new Cosmos.PartitionKey(pk)))
                { }
                using (await this.Container.DeleteItemStreamAsync(id2, new Cosmos.PartitionKey(pk)))
                { }
            }
            finally
            {
                Environment.SetEnvironmentVariable(ConfigurationManager.BinaryEncodingEnabled, null);
            }
        }

        [TestMethod]
        [DataRow(true, DisplayName = "Test scenario when binary encoding is enabled at client level.")]
        [DataRow(false, DisplayName = "Test scenario when binary encoding is disabled at client level.")]
        public async Task CreateDropItemUndefinedPartitionKeyTest(bool binaryEncodingEnabledInClient)
        {
            try
            {
                if (binaryEncodingEnabledInClient)
                {
                    Environment.SetEnvironmentVariable(ConfigurationManager.BinaryEncodingEnabled, "True");
                }

                dynamic testItem = new
                {
                    id = Guid.NewGuid().ToString()
                };

                ItemResponse<dynamic> response = await this.Container.CreateItemAsync<dynamic>(item: testItem, partitionKey: new Cosmos.PartitionKey(Undefined.Value));
                Assert.IsNotNull(response);
                Assert.AreEqual(HttpStatusCode.Created, response.StatusCode);
                Assert.IsNotNull(response.Headers.GetHeaderValue<string>(Documents.HttpConstants.HttpHeaders.MaxResourceQuota));
                Assert.IsNotNull(response.Headers.GetHeaderValue<string>(Documents.HttpConstants.HttpHeaders.CurrentResourceQuotaUsage));

                ItemResponse<dynamic> deleteResponse = await this.Container.DeleteItemAsync<dynamic>(id: testItem.id, partitionKey: new Cosmos.PartitionKey(Undefined.Value));
                Assert.IsNotNull(deleteResponse);
                Assert.AreEqual(HttpStatusCode.NoContent, deleteResponse.StatusCode);
            }
            finally
            {
                Environment.SetEnvironmentVariable(ConfigurationManager.BinaryEncodingEnabled, null);
            }
        }

        [TestMethod]
        [DataRow(true, DisplayName = "Test scenario when binary encoding is enabled at client level.")]
        [DataRow(false, DisplayName = "Test scenario when binary encoding is disabled at client level.")]
        public async Task CreateDropItemPartitionKeyNotInTypeTest(bool binaryEncodingEnabledInClient)
        {
            try
            {
                if (binaryEncodingEnabledInClient)
                {
                    Environment.SetEnvironmentVariable(ConfigurationManager.BinaryEncodingEnabled, "True");
                }

                dynamic testItem = new
                {
                    id = Guid.NewGuid().ToString()
                };

                ItemResponse<dynamic> response = await this.Container.CreateItemAsync<dynamic>(item: testItem);
                Assert.IsNotNull(response);
                Assert.AreEqual(HttpStatusCode.Created, response.StatusCode);
                Assert.IsNotNull(response.Headers.GetHeaderValue<string>(Documents.HttpConstants.HttpHeaders.MaxResourceQuota));
                Assert.IsNotNull(response.Headers.GetHeaderValue<string>(Documents.HttpConstants.HttpHeaders.CurrentResourceQuotaUsage));

                ItemResponse<dynamic> readResponse = await this.Container.ReadItemAsync<dynamic>(id: testItem.id, partitionKey: Cosmos.PartitionKey.None);
                Assert.IsNotNull(readResponse);
                Assert.AreEqual(HttpStatusCode.OK, readResponse.StatusCode);

                ItemResponse<dynamic> deleteResponse = await this.Container.DeleteItemAsync<dynamic>(id: testItem.id, partitionKey: Cosmos.PartitionKey.None);
                Assert.IsNotNull(deleteResponse);
                Assert.AreEqual(HttpStatusCode.NoContent, deleteResponse.StatusCode);

                try
                {
                    readResponse = await this.Container.ReadItemAsync<dynamic>(id: testItem.id, partitionKey: Cosmos.PartitionKey.None);
                    Assert.Fail("Should throw exception.");
                }
                catch (CosmosException ex)
                {
                    Assert.AreEqual(HttpStatusCode.NotFound, ex.StatusCode);
                    CosmosItemTests.ValidateCosmosException(ex);
                }
            }
            finally
            {
                Environment.SetEnvironmentVariable(ConfigurationManager.BinaryEncodingEnabled, null);
            }
        }

        [TestMethod]
        [DataRow(true, DisplayName = "Test scenario when binary encoding is enabled at client level.")]
        [DataRow(false, DisplayName = "Test scenario when binary encoding is disabled at client level.")]
        public async Task CreateDropItemMultiPartPartitionKeyTest(bool binaryEncodingEnabledInClient)
        {
            try
            {
                if (binaryEncodingEnabledInClient)
                {
                    Environment.SetEnvironmentVariable(ConfigurationManager.BinaryEncodingEnabled, "True");
                }

                Container multiPartPkContainer = await this.database.CreateContainerAsync(Guid.NewGuid().ToString(), "/a/b/c");

                dynamic testItem = new
                {
                    id = Guid.NewGuid().ToString(),
                    a = new
                    {
                        b = new
                        {
                            c = "pk1",
                        }
                    }
                };

                ItemResponse<dynamic> response = await multiPartPkContainer.CreateItemAsync<dynamic>(item: testItem);
                Assert.IsNotNull(response);
                Assert.AreEqual(HttpStatusCode.Created, response.StatusCode);
                Assert.IsNull(response.Diagnostics.GetQueryMetrics());

                ItemResponse<dynamic> readResponse = await multiPartPkContainer.ReadItemAsync<dynamic>(id: testItem.id, partitionKey: new Cosmos.PartitionKey("pk1"));
                Assert.IsNotNull(readResponse);
                Assert.AreEqual(HttpStatusCode.OK, readResponse.StatusCode);

                ItemResponse<dynamic> deleteResponse = await multiPartPkContainer.DeleteItemAsync<dynamic>(id: testItem.id, partitionKey: new Cosmos.PartitionKey("pk1"));
                Assert.IsNotNull(deleteResponse);
                Assert.AreEqual(HttpStatusCode.NoContent, deleteResponse.StatusCode);

                try
                {
                    readResponse = await multiPartPkContainer.ReadItemAsync<dynamic>(id: testItem.id, partitionKey: new Cosmos.PartitionKey("pk1"));
                    Assert.Fail("Should throw exception.");
                }
                catch (CosmosException ex)
                {
                    Assert.AreEqual(HttpStatusCode.NotFound, ex.StatusCode);
                    CosmosItemTests.ValidateCosmosException(ex);
                }
            }
            finally
            {
                Environment.SetEnvironmentVariable(ConfigurationManager.BinaryEncodingEnabled, null);
            }
        }

        [TestMethod]
        public async Task ReadCollectionNotExists()
        {
            string collectionName = Guid.NewGuid().ToString();
            Container testContainer = this.database.GetContainer(collectionName);
            await CosmosItemTests.TestNonePKForNonExistingContainer(testContainer);

            // Item -> Container -> Database contract 
            string dbName = Guid.NewGuid().ToString();
            testContainer = this.GetClient().GetDatabase(dbName).GetContainer(collectionName);
            await CosmosItemTests.TestNonePKForNonExistingContainer(testContainer);
        }

        [TestMethod]
        [DataRow(true, DisplayName = "Test scenario when binary encoding is enabled at client level.")]
        [DataRow(false, DisplayName = "Test scenario when binary encoding is disabled at client level.")]
        public async Task NonPartitionKeyLookupCacheTest(bool binaryEncodingEnabledInClient)
        {
            try
            {
                if (binaryEncodingEnabledInClient)
                {
                    Environment.SetEnvironmentVariable(ConfigurationManager.BinaryEncodingEnabled, "True");
                }

                int count = 0;
                using CosmosClient client = TestCommon.CreateCosmosClient(builder =>
                {
                    builder.WithConnectionModeDirect();
                    builder.WithSendingRequestEventArgs((sender, e) =>
                    {
                        if (e.DocumentServiceRequest != null)
                        {
                            System.Diagnostics.Trace.TraceInformation($"{e.DocumentServiceRequest.ToString()}");
                        }

                        if (e.HttpRequest != null)
                        {
                            System.Diagnostics.Trace.TraceInformation($"{e.HttpRequest.ToString()}");
                        }

                        if (e.IsHttpRequest()
                            && e.HttpRequest.RequestUri.AbsolutePath.Contains("/colls/"))
                        {
                            count++;
                        }

                        if (e.IsHttpRequest()
                            && e.HttpRequest.RequestUri.AbsolutePath.Contains("/pkranges"))
                        {
                            Debugger.Break();
                        }
                    });
                },
                validatePartitionKeyRangeCalls: false);

                string dbName = Guid.NewGuid().ToString();
                string containerName = Guid.NewGuid().ToString();
                ContainerInternal testContainer = (ContainerInlineCore)client.GetContainer(dbName, containerName);

                int loopCount = 2;
                for (int i = 0; i < loopCount; i++)
                {
                    try
                    {
                        await testContainer.GetNonePartitionKeyValueAsync(NoOpTrace.Singleton, default(CancellationToken));
                        Assert.Fail();
                    }
                    catch (CosmosException dce) when (dce.StatusCode == HttpStatusCode.NotFound)
                    {
                    }
                }

                Assert.AreEqual(loopCount, count);

                // Create real container and address 
                Cosmos.Database db = await client.CreateDatabaseAsync(dbName);
                Container container = await db.CreateContainerAsync(containerName, "/id");

                // reset counter
                count = 0;
                for (int i = 0; i < loopCount; i++)
                {
                    await testContainer.GetNonePartitionKeyValueAsync(NoOpTrace.Singleton, default);
                }

                // expected once post create 
                Assert.AreEqual(1, count);

                // reset counter
                count = 0;
                for (int i = 0; i < loopCount; i++)
                {
                    await testContainer.GetCachedRIDAsync(forceRefresh: false, NoOpTrace.Singleton, cancellationToken: default);
                }

                // Already cached by GetNonePartitionKeyValueAsync before
                Assert.AreEqual(0, count);

                // reset counter
                count = 0;
                int expected = 0;
                for (int i = 0; i < loopCount; i++)
                {
                    await testContainer.GetRoutingMapAsync(default);
                    expected = count;
                }

                // OkRagnes should be fetched only once. 
                // Possible to make multiple calls for ranges
                Assert.AreEqual(expected, count);

                await db.DeleteStreamAsync();
            }
            finally
            {
                Environment.SetEnvironmentVariable(ConfigurationManager.BinaryEncodingEnabled, null);
            }
<<<<<<< HEAD
        }

=======
        }

        [TestMethod]
        public async Task HttpRequestVersionIsOnePointOneWhenUsingGatewayMode()
        {
            Version httpVersionOnePointOne = new Version(1, 1);
            int hitCount = 0;

            using CosmosClient client = TestCommon.CreateCosmosClient(builder =>
            {
                builder.WithConnectionModeGateway();
                builder.WithSendingRequestEventArgs((sender, e) =>
                {
                    if (e.IsHttpRequest())
                    {
                        Assert.AreEqual(httpVersionOnePointOne, e.HttpRequest.Version);
                        hitCount++;
                    }
                });
            });

            Cosmos.Database database = await client.CreateDatabaseIfNotExistsAsync("HttpVersionTestDb");
            Container container = await database.CreateContainerIfNotExistsAsync("HttpVersionTestContainer", "/pk");

            ToDoActivity testItem = ToDoActivity.CreateRandomToDoActivity();
            ItemResponse<ToDoActivity> response = await container.CreateItemAsync<ToDoActivity>(testItem, new Cosmos.PartitionKey(testItem.pk));

            Assert.IsNotNull(response);
            Assert.AreEqual(HttpStatusCode.Created, response.StatusCode);
            Assert.IsNotNull(response.Resource);
            Assert.IsNotNull(response.Diagnostics);
            Assert.IsTrue(hitCount > 0, "HTTP request event handler was not triggered");

            await database.DeleteAsync();
        }

        [TestMethod]
        public async Task HttpRequestVersionIsTwoPointZeroWhenUsingThinClientMode()
        {
            try
            {
                Environment.SetEnvironmentVariable(ConfigurationManager.ThinClientModeEnabled, "True");

                Version expectedGatewayVersion = new(1, 1);
                Version expectedThinClientVersion = new(2, 0);

                List<Version> postRequestVersions = new();

                using CosmosClient client = TestCommon.CreateCosmosClient(builder =>
                {
                    builder.WithConnectionModeGateway();
                    builder.WithSendingRequestEventArgs((sender, e) =>
                    {
                        if (e.HttpRequest.Method == HttpMethod.Post)
                        {
                            postRequestVersions.Add(e.HttpRequest.Version);
                        }
                    });
                });

                Cosmos.Database database = await client.CreateDatabaseIfNotExistsAsync("HttpVersionTestDb");
                Container container = await database.CreateContainerIfNotExistsAsync("HttpVersionTestContainer", "/pk");

                ToDoActivity testItem = ToDoActivity.CreateRandomToDoActivity();

                await Assert.ThrowsExceptionAsync<CosmosException>(() => container.CreateItemAsync(testItem, new Cosmos.PartitionKey(testItem.pk)));

                Assert.AreEqual(3, postRequestVersions.Count, "Expected exactly 3 POST requests (DB, Container, Item).");

                Assert.AreEqual(expectedGatewayVersion, postRequestVersions[0], "Expected HTTP/1.1 for CreateDatabaseAsync.");
                Assert.AreEqual(expectedGatewayVersion, postRequestVersions[1], "Expected HTTP/1.1 for CreateContainerAsync.");
                Assert.AreEqual(expectedThinClientVersion, postRequestVersions[2], "Expected HTTP/2.0 for CreateItemAsync.");

                await database.DeleteAsync();
            }
            finally
            {
                Environment.SetEnvironmentVariable(ConfigurationManager.ThinClientModeEnabled, null);
            }
        }

>>>>>>> faaa3a73
        [TestMethod]
        [DataRow(true, true, DisplayName = "Test scenario when binary encoding is enabled at client level and expected stream response type is binary.")]
        [DataRow(true, false, DisplayName = "Test scenario when binary encoding is enabled at client level and expected stream response type is text.")]
        [DataRow(false, true, DisplayName = "Test scenario when binary encoding is disabled at client level and expected stream response type is binary.")]
        [DataRow(false, false, DisplayName = "Test scenario when binary encoding is disabled at client level and expected stream response type is text.")]
        public async Task CreateDropItemStreamTest(bool binaryEncodingEnabledInClient, bool shouldExpectBinaryOnResponse)
        {
            try
            {
                if (binaryEncodingEnabledInClient)
                {
                    Environment.SetEnvironmentVariable(ConfigurationManager.BinaryEncodingEnabled, "True");
                }

                ItemRequestOptions requestOptions = new()
                {
                    EnableBinaryResponseOnPointOperations = binaryEncodingEnabledInClient && shouldExpectBinaryOnResponse,
                };

                ToDoActivity testItem = ToDoActivity.CreateRandomToDoActivity();
                using (Stream stream = TestCommon.SerializerCore.ToStream<ToDoActivity>(testItem))
                {
                    using (ResponseMessage response = await this.Container.CreateItemStreamAsync(
                        streamPayload: stream,
                        partitionKey: new Cosmos.PartitionKey(testItem.pk),
                        requestOptions: requestOptions))
                    {
                        Assert.IsNotNull(response);
                        Assert.AreEqual(HttpStatusCode.Created, response.StatusCode);
                        Assert.IsTrue(response.Headers.RequestCharge > 0);
                        Assert.IsNotNull(response.Headers.ActivityId);
                        Assert.IsNotNull(response.Headers.ETag);
                        Assert.IsNotNull(response.Diagnostics);
                        Assert.IsTrue(!string.IsNullOrEmpty(response.Diagnostics.ToString()));
                        Assert.IsTrue(response.Diagnostics.GetClientElapsedTime() > TimeSpan.Zero);

                        if (requestOptions.EnableBinaryResponseOnPointOperations)
                        {
                            AssertOnResponseSerializationBinaryType(response.Content);
                        }
                        else
                        {
                            AssertOnResponseSerializationTextType(response.Content);
                        }
                    }
                }

                using (ResponseMessage response = await this.Container.ReadItemStreamAsync(
                    id: testItem.id,
                    partitionKey: new Cosmos.PartitionKey(testItem.pk),
                    requestOptions: requestOptions))
                {
                    Assert.IsNotNull(response);
                    Assert.AreEqual(HttpStatusCode.OK, response.StatusCode);
                    Assert.IsTrue(response.Headers.RequestCharge > 0);
                    Assert.IsNotNull(response.Headers.ActivityId);
                    Assert.IsNotNull(response.Headers.ETag);
                    Assert.IsNotNull(response.Diagnostics);
                    Assert.IsTrue(!string.IsNullOrEmpty(response.Diagnostics.ToString()));
                    Assert.IsTrue(response.Diagnostics.GetClientElapsedTime() > TimeSpan.Zero);

                    if (requestOptions.EnableBinaryResponseOnPointOperations)
                    {
                        AssertOnResponseSerializationBinaryType(response.Content);
                    }
                    else
                    {
                        AssertOnResponseSerializationTextType(response.Content);
                    }
                }

                using (ResponseMessage deleteResponse = await this.Container.DeleteItemStreamAsync(
                    id: testItem.id,
                    partitionKey: new Cosmos.PartitionKey(testItem.pk),
                    requestOptions: requestOptions))
                {
                    Assert.IsNotNull(deleteResponse);
                    Assert.AreEqual(HttpStatusCode.NoContent, deleteResponse.StatusCode);
                    Assert.IsTrue(deleteResponse.Headers.RequestCharge > 0);
                    Assert.IsNotNull(deleteResponse.Headers.ActivityId);
                    Assert.IsNotNull(deleteResponse.Diagnostics);
                    Assert.IsTrue(!string.IsNullOrEmpty(deleteResponse.Diagnostics.ToString()));
                    Assert.IsTrue(deleteResponse.Diagnostics.GetClientElapsedTime() > TimeSpan.Zero);

                    if (requestOptions.EnableBinaryResponseOnPointOperations)
                    {
                        AssertOnResponseSerializationBinaryType(deleteResponse.Content);
                    }
                    else
                    {
                        AssertOnResponseSerializationTextType(deleteResponse.Content);
                    }
                }
            }
            finally
            {
                Environment.SetEnvironmentVariable(ConfigurationManager.BinaryEncodingEnabled, null);
            }
<<<<<<< HEAD
=======
        }

        [TestMethod]
        [Owner("dkunda")]
        [DataRow(true, true, DisplayName = "Test scenario when binary encoding is enabled at client level and stream conversation for binary encoding is skipped.")]
        [DataRow(true, false, DisplayName = "Test scenario when binary encoding is enabled at client level and stream conversation for binary encoding is enabled.")]
        [DataRow(false, true, DisplayName = "Test scenario when binary encoding is disabled at client level and stream conversation for binary encoding is skipped.")]
        [DataRow(false, false, DisplayName = "Test scenario when binary encoding is disabled at client level and stream conversation for binary encoding is enabled.")]
        public async Task CreateItemStream_WithEnableBinaryResponseOptions_ShouldSkipStreamConversation(
            bool binaryEncodingEnabledInClient,
            bool enableStreamPassThrough)
        {
            Cosmos.Database database = null;
            Container container = null;
            try
            {
                string databaseName = "binary-encoding-db";
                string containerName = "binary-encoding-container";
                if (binaryEncodingEnabledInClient)
                {
                    Environment.SetEnvironmentVariable(ConfigurationManager.BinaryEncodingEnabled, "True");
                }

                (string endpoint, string authKey) = TestCommon.GetAccountInfo();
                CosmosClientOptions clientOptions = new CosmosClientOptions()
                {
                    EnableStreamPassThrough = enableStreamPassThrough,
                };

                CosmosClient cosmosClient = new (
                    endpoint,
                    authKey,
                    clientOptions);

                DatabaseResponse dbResponse = await cosmosClient.CreateDatabaseIfNotExistsAsync(databaseName);
                database = dbResponse.Database;

                ContainerProperties properties = new (id: containerName, partitionKeyPath: "/pk");
                container = await database.CreateContainerIfNotExistsAsync(properties);

                ToDoActivity testItem = ToDoActivity.CreateRandomToDoActivity();
                CosmosSerializerCore cosmosSerializer = new CosmosSerializerCore();
                using (Stream stream = cosmosSerializer.ToStream<ToDoActivity>(
                    testItem,
                    canUseBinaryEncodingForPointOperations: binaryEncodingEnabledInClient))
                {
                    if (binaryEncodingEnabledInClient)
                    {
                        // Asserting the input stream is in binary format.
                        AssertOnResponseSerializationBinaryType(stream);
                    }
                    else
                    {
                        // Asserting the input stream is in text format.
                        AssertOnResponseSerializationTextType(stream);
                    }

                    using (ResponseMessage response = await container.CreateItemStreamAsync(
                        streamPayload: stream,
                        partitionKey: new Cosmos.PartitionKey(testItem.pk)))
                    {
                        Assert.IsNotNull(response);
                        Assert.AreEqual(HttpStatusCode.Created, response.StatusCode);
                        Assert.IsTrue(response.Headers.RequestCharge > 0);
                        Assert.IsNotNull(response.Headers.ActivityId);
                        Assert.IsNotNull(response.Headers.ETag);
                        Assert.IsNotNull(response.Diagnostics);
                        Assert.IsTrue(!string.IsNullOrEmpty(response.Diagnostics.ToString()));
                        Assert.IsTrue(response.Diagnostics.GetClientElapsedTime() > TimeSpan.Zero);

                        if (!enableStreamPassThrough)
                        {
                            AssertOnResponseSerializationTextType(response.Content);
                        }
                        else
                        {
                            if (binaryEncodingEnabledInClient)
                            {
                                AssertOnResponseSerializationBinaryType(response.Content);
                            }
                            else
                            {
                                AssertOnResponseSerializationTextType(response.Content);
                            }
                        }
                    }
                }

                using (ResponseMessage response = await container.ReadItemStreamAsync(
                    id: testItem.id,
                    partitionKey: new Cosmos.PartitionKey(testItem.pk)))
                {
                    Assert.IsNotNull(response);
                    Assert.AreEqual(HttpStatusCode.OK, response.StatusCode);
                    Assert.IsTrue(response.Headers.RequestCharge > 0);
                    Assert.IsNotNull(response.Headers.ActivityId);
                    Assert.IsNotNull(response.Headers.ETag);
                    Assert.IsNotNull(response.Diagnostics);
                    Assert.IsTrue(!string.IsNullOrEmpty(response.Diagnostics.ToString()));
                    Assert.IsTrue(response.Diagnostics.GetClientElapsedTime() > TimeSpan.Zero);

                    if (!enableStreamPassThrough)
                    {
                        AssertOnResponseSerializationTextType(response.Content);
                    }
                    else
                    {
                        if (binaryEncodingEnabledInClient)
                        {
                            AssertOnResponseSerializationBinaryType(response.Content);
                        }
                        else
                        {
                            AssertOnResponseSerializationTextType(response.Content);
                        }
                    }
                }
            }
            finally
            {
                Environment.SetEnvironmentVariable(ConfigurationManager.BinaryEncodingEnabled, null);

                if (container != null)
                {
                    await container.DeleteContainerStreamAsync();
                }

                if (database != null)
                {
                    await database.DeleteAsync();
                }
            }
>>>>>>> faaa3a73
        }

        [TestMethod]
        [DataRow(false, DisplayName = "Test scenario when binary encoding is disabled at client level.")]
        [DataRow(true, DisplayName = "Test scenario when binary encoding is enabled at client level.")]
        public async Task UpsertItemStreamTest(bool binaryEncodingEnabledInClient)
        {
            try
            {
                if (binaryEncodingEnabledInClient)
                {
                    Environment.SetEnvironmentVariable(ConfigurationManager.BinaryEncodingEnabled, "True");
                }

                ToDoActivity testItem = ToDoActivity.CreateRandomToDoActivity();
                using (Stream stream = TestCommon.SerializerCore.ToStream<ToDoActivity>(testItem))
                {
                    //Create the object
                    using (ResponseMessage response = await this.Container.UpsertItemStreamAsync(partitionKey: new Cosmos.PartitionKey(testItem.pk), streamPayload: stream))
                    {
                        Assert.IsNotNull(response);
                        Assert.AreEqual(HttpStatusCode.Created, response.StatusCode);
                        Assert.IsNotNull(response.Headers.Session);
                        using (StreamReader str = new StreamReader(response.Content))
                        {
                            string responseContentAsString = await str.ReadToEndAsync();
                        }
                    }
                }

                //Updated the taskNum field
                testItem.taskNum = 9001;
                using (Stream stream = TestCommon.SerializerCore.ToStream<ToDoActivity>(testItem))
                {
                    using (ResponseMessage response = await this.Container.UpsertItemStreamAsync(partitionKey: new Cosmos.PartitionKey(testItem.pk), streamPayload: stream))
                    {
                        Assert.IsNotNull(response);
                        Assert.AreEqual(HttpStatusCode.OK, response.StatusCode);
                        Assert.IsNotNull(response.Headers.Session);
                    }
                }
                using (ResponseMessage deleteResponse = await this.Container.DeleteItemStreamAsync(partitionKey: new Cosmos.PartitionKey(testItem.pk), id: testItem.id))
                {
                    Assert.IsNotNull(deleteResponse);
                    Assert.AreEqual(deleteResponse.StatusCode, HttpStatusCode.NoContent);
                }
            }
            finally
            {
                Environment.SetEnvironmentVariable(ConfigurationManager.BinaryEncodingEnabled, null);
            }
        }

        [TestMethod]
        [DataRow(false, DisplayName = "Test scenario when binary encoding is disabled at client level.")]
        [DataRow(true, DisplayName = "Test scenario when binary encoding is enabled at client level.")]
        public async Task UpsertItemTest(bool binaryEncodingEnabledInClient)
        {
            try
            {
                if (binaryEncodingEnabledInClient)
                {
                    Environment.SetEnvironmentVariable(ConfigurationManager.BinaryEncodingEnabled, "True");
                }

                ToDoActivity testItem = ToDoActivity.CreateRandomToDoActivity();

                {
                    ItemResponse<ToDoActivity> response = await this.Container.UpsertItemAsync(testItem, partitionKey: new Cosmos.PartitionKey(testItem.pk));
                    Assert.IsNotNull(response);
                    Assert.AreEqual(HttpStatusCode.Created, response.StatusCode);
                    Assert.IsNotNull(response.Headers.Session);
                    Assert.IsNull(response.Diagnostics.GetQueryMetrics());
                }

                {
                    //Updated the taskNum field
                    testItem.taskNum = 9001;
                    ItemResponse<ToDoActivity> response = await this.Container.UpsertItemAsync(testItem, partitionKey: new Cosmos.PartitionKey(testItem.pk));

                    Assert.IsNotNull(response);
                    Assert.AreEqual(HttpStatusCode.OK, response.StatusCode);
                    Assert.IsNotNull(response.Headers.Session);
                    Assert.IsNull(response.Diagnostics.GetQueryMetrics());
                }
            }
            finally
            {
                Environment.SetEnvironmentVariable(ConfigurationManager.BinaryEncodingEnabled, null);
            }
        }

        [TestMethod]
        [DataRow(false, DisplayName = "Test scenario when binary encoding is disabled at client level.")]
        [DataRow(true, DisplayName = "Test scenario when binary encoding is enabled at client level.")]
        public async Task ReplaceItemStreamTest(bool binaryEncodingEnabledInClient)
        {
            try
            {
                if (binaryEncodingEnabledInClient)
                {
                    Environment.SetEnvironmentVariable(ConfigurationManager.BinaryEncodingEnabled, "True");
                }

                ToDoActivity testItem = ToDoActivity.CreateRandomToDoActivity();
                using (Stream stream = TestCommon.SerializerCore.ToStream<ToDoActivity>(testItem))
                {
                    //Replace a non-existing item. It should fail, and not throw an exception.
                    using (ResponseMessage response = await this.Container.ReplaceItemStreamAsync(
                        partitionKey: new Cosmos.PartitionKey(testItem.pk),
                        id: testItem.id,
                        streamPayload: stream))
                    {
                        Assert.IsFalse(response.IsSuccessStatusCode);
                        Assert.IsNotNull(response);
                        Assert.AreEqual(HttpStatusCode.NotFound, response.StatusCode, response.ErrorMessage);
                    }
                }

                using (Stream stream = TestCommon.SerializerCore.ToStream<ToDoActivity>(testItem))
                {
                    //Create the item
                    using (ResponseMessage response = await this.Container.CreateItemStreamAsync(partitionKey: new Cosmos.PartitionKey(testItem.pk), streamPayload: stream))
                    {
                        Assert.IsNotNull(response);
                        Assert.AreEqual(HttpStatusCode.Created, response.StatusCode);
                    }
                }

                //Updated the taskNum field
                testItem.taskNum = 9001;
                using (Stream stream = TestCommon.SerializerCore.ToStream<ToDoActivity>(testItem))
                {
                    using (ResponseMessage response = await this.Container.ReplaceItemStreamAsync(partitionKey: new Cosmos.PartitionKey(testItem.pk), id: testItem.id, streamPayload: stream))
                    {
                        Assert.IsNotNull(response);
                        Assert.AreEqual(HttpStatusCode.OK, response.StatusCode);
                    }

                    using (ResponseMessage deleteResponse = await this.Container.DeleteItemStreamAsync(partitionKey: new Cosmos.PartitionKey(testItem.pk), id: testItem.id))
                    {
                        Assert.IsNotNull(deleteResponse);
                        Assert.AreEqual(deleteResponse.StatusCode, HttpStatusCode.NoContent);
                    }
                }
            }
            finally
            {
                Environment.SetEnvironmentVariable(ConfigurationManager.BinaryEncodingEnabled, null);
            }
        }

        [DataRow(false)]
        [DataRow(true)]
        [DataTestMethod]
        public async Task ItemStreamIterator(bool useStatelessIterator)
        {
            IList<ToDoActivity> deleteList = await ToDoActivity.CreateRandomItems(this.Container, 3, randomPartitionKey: true);
            HashSet<string> itemIds = deleteList.Select(x => x.id).ToHashSet<string>();

            string lastContinuationToken = null;
            QueryRequestOptions requestOptions = new QueryRequestOptions()
            {
                MaxItemCount = 1
            };

            FeedIterator feedIterator = this.Container.GetItemQueryStreamIterator(
                continuationToken: lastContinuationToken,
                requestOptions: requestOptions);

            while (feedIterator.HasMoreResults)
            {
                if (useStatelessIterator)
                {
                    feedIterator = this.Container.GetItemQueryStreamIterator(
                        continuationToken: lastContinuationToken,
                        requestOptions: requestOptions);
                }

                using (ResponseMessage responseMessage =
                    await feedIterator.ReadNextAsync(this.cancellationToken))
                {
                    lastContinuationToken = responseMessage.Headers.ContinuationToken;
                    Assert.AreEqual(responseMessage.ContinuationToken, responseMessage.Headers.ContinuationToken);
                    Collection<ToDoActivity> response = TestCommon.SerializerCore.FromStream<CosmosFeedResponseUtil<ToDoActivity>>(responseMessage.Content).Data;
                    foreach (ToDoActivity toDoActivity in response)
                    {
                        if (itemIds.Contains(toDoActivity.id))
                        {
                            itemIds.Remove(toDoActivity.id);
                        }
                    }

                    Assert.IsNull(responseMessage.Diagnostics.GetQueryMetrics());
                }

            }

            Assert.IsNull(lastContinuationToken);
            Assert.AreEqual(itemIds.Count, 0);
        }

        [TestMethod]
        [DataRow(true, DisplayName = "Test scenario when binary encoding is enabled at client level.")]
        [DataRow(false, DisplayName = "Test scenario when binary encoding is disabled at client level.")]
        public async Task PartitionKeyDeleteTest(bool binaryEncodingEnabledInClient)
        {
            try
            {
                if (binaryEncodingEnabledInClient)
                {
                    Environment.SetEnvironmentVariable(ConfigurationManager.BinaryEncodingEnabled, "True");
                }

                string pKString = "PK1";
                string pKString2 = "PK2";
                dynamic testItem1 = new
                {
                    id = "item1",
                    pk = pKString
                };

                dynamic testItem2 = new
                {
                    id = "item2",
                    pk = pKString
                };

                dynamic testItem3 = new
                {
                    id = "item3",
                    pk = pKString2
                };

                ContainerInternal containerInternal = (ContainerInternal)this.Container;
                await this.Container.CreateItemAsync<dynamic>(testItem1);
                await this.Container.CreateItemAsync<dynamic>(testItem2);
                await this.Container.CreateItemAsync<dynamic>(testItem3);
                Cosmos.PartitionKey partitionKey1 = new Cosmos.PartitionKey(pKString);
                Cosmos.PartitionKey partitionKey2 = new Cosmos.PartitionKey(pKString2);
                using (ResponseMessage pKDeleteResponse = await containerInternal.DeleteAllItemsByPartitionKeyStreamAsync(partitionKey1))
                {
                    Assert.AreEqual(pKDeleteResponse.StatusCode, HttpStatusCode.OK);
                }

                using (ResponseMessage readResponse = await this.Container.ReadItemStreamAsync("item1", partitionKey1))
                {
                    Assert.AreEqual(readResponse.StatusCode, HttpStatusCode.NotFound);
                    Assert.AreEqual(readResponse.Headers.SubStatusCode, SubStatusCodes.Unknown);
                }

                using (ResponseMessage readResponse = await this.Container.ReadItemStreamAsync("item2", partitionKey1))
                {
                    Assert.AreEqual(readResponse.StatusCode, HttpStatusCode.NotFound);
                    Assert.AreEqual(readResponse.Headers.SubStatusCode, SubStatusCodes.Unknown);
                }

                //verify item with the other Partition Key is not deleted
                using (ResponseMessage readResponse = await this.Container.ReadItemStreamAsync("item3", partitionKey2))
                {
                    Assert.AreEqual(readResponse.StatusCode, HttpStatusCode.OK);
                }
            }
            finally
            {
                Environment.SetEnvironmentVariable(ConfigurationManager.BinaryEncodingEnabled, null);
            }
        }

        [TestMethod]
        [DataRow(false, DisplayName = "Test scenario when binary encoding is disabled at client level.")]
        [DataRow(true, DisplayName = "Test scenario when binary encoding is enabled at client level.")]
        public async Task PartitionKeyDeleteTestForSubpartitionedContainer(bool binaryEncodingEnabledInClient)
        {
            try
            {
                if (binaryEncodingEnabledInClient)
                {
                    Environment.SetEnvironmentVariable(ConfigurationManager.BinaryEncodingEnabled, "True");
                }

                string currentVersion = HttpConstants.Versions.CurrentVersion;
                HttpConstants.Versions.CurrentVersion = "2020-07-15";
                using CosmosClient client = TestCommon.CreateCosmosClient(true);
                Cosmos.Database database = null;
                try
                {
                    database = await client.CreateDatabaseIfNotExistsAsync("mydb");

                    ContainerProperties containerProperties = new ContainerProperties("subpartitionedcontainer", new List<string> { "/Country", "/City" });
                    Container container = await database.CreateContainerAsync(containerProperties);
                    ContainerInternal containerInternal = (ContainerInternal)container;

                    //Document create.
                    ItemResponse<Document>[] documents = new ItemResponse<Document>[5];
                    Document doc1 = new Document { Id = "document1" };
                    doc1.SetValue("Country", "USA");
                    doc1.SetValue("City", "Redmond");
                    documents[0] = await container.CreateItemAsync<Document>(doc1);

                    doc1 = new Document { Id = "document2" };
                    doc1.SetValue("Country", "USA");
                    doc1.SetValue("City", "Pittsburgh");
                    documents[1] = await container.CreateItemAsync<Document>(doc1);

                    doc1 = new Document { Id = "document3" };
                    doc1.SetValue("Country", "USA");
                    doc1.SetValue("City", "Stonybrook");
                    documents[2] = await container.CreateItemAsync<Document>(doc1);

                    doc1 = new Document { Id = "document4" };
                    doc1.SetValue("Country", "USA");
                    doc1.SetValue("City", "Stonybrook");
                    documents[3] = await container.CreateItemAsync<Document>(doc1);

                    doc1 = new Document { Id = "document5" };
                    doc1.SetValue("Country", "USA");
                    doc1.SetValue("City", "Stonybrook");
                    documents[4] = await container.CreateItemAsync<Document>(doc1);

                    Cosmos.PartitionKey partitionKey1 = new PartitionKeyBuilder().Add("USA").Add("Stonybrook").Build();

                    using (ResponseMessage pKDeleteResponse = await containerInternal.DeleteAllItemsByPartitionKeyStreamAsync(partitionKey1))
                    {
                        Assert.AreEqual(pKDeleteResponse.StatusCode, HttpStatusCode.OK);
                    }
                    using (ResponseMessage readResponse = await containerInternal.ReadItemStreamAsync("document5", partitionKey1))
                    {
                        Assert.AreEqual(readResponse.StatusCode, HttpStatusCode.NotFound);
                        Assert.AreEqual(readResponse.Headers.SubStatusCode, SubStatusCodes.Unknown);
                    }

                    Cosmos.PartitionKey partitionKey2 = new PartitionKeyBuilder().Add("USA").Add("Pittsburgh").Build();
                    using (ResponseMessage readResponse = await containerInternal.ReadItemStreamAsync("document2", partitionKey2))
                    {
                        Assert.AreEqual(readResponse.StatusCode, HttpStatusCode.OK);
                    }


                    //Specifying a partial partition key should fail
                    Cosmos.PartitionKey partialPartitionKey = new PartitionKeyBuilder().Add("USA").Build();
                    using (ResponseMessage pKDeleteResponse = await containerInternal.DeleteAllItemsByPartitionKeyStreamAsync(partialPartitionKey))
                    {
                        Assert.AreEqual(pKDeleteResponse.StatusCode, HttpStatusCode.BadRequest);
                        Assert.AreEqual(pKDeleteResponse.CosmosException.SubStatusCode, (int)SubStatusCodes.PartitionKeyMismatch);
                        Assert.IsTrue(pKDeleteResponse.ErrorMessage.Contains("Partition key provided either doesn't correspond to definition in the collection or doesn't match partition key field values specified in the document."));
                    }
                }
                finally
                {
                    HttpConstants.Versions.CurrentVersion = currentVersion;
                    if (database != null) await database.DeleteAsync();
                }
            }
            finally
            {
                Environment.SetEnvironmentVariable(ConfigurationManager.BinaryEncodingEnabled, null);
            }
        }

        [TestMethod]
        public async Task ItemCustomSerializerTest()
        {
            DateTime createDateTime = DateTime.UtcNow;
            Dictionary<string, int> keyValuePairs = new Dictionary<string, int>()
            {
                {"test1", 42 },
                {"test42", 9001 }
            };

            dynamic testItem1 = new
            {
                id = "ItemCustomSerialzierTest1",
                cost = (double?)null,
                totalCost = 98.2789,
                pk = "MyCustomStatus",
                taskNum = 4909,
                createdDateTime = createDateTime,
                statusCode = HttpStatusCode.Accepted,
                itemIds = new int[] { 1, 5, 10 },
                dictionary = keyValuePairs
            };

            dynamic testItem2 = new
            {
                id = "ItemCustomSerialzierTest2",
                cost = (double?)null,
                totalCost = 98.2789,
                pk = "MyCustomStatus",
                taskNum = 4909,
                createdDateTime = createDateTime,
                statusCode = HttpStatusCode.Accepted,
                itemIds = new int[] { 1, 5, 10 },
                dictionary = keyValuePairs
            };

            JsonSerializerSettings jsonSerializerSettings = new JsonSerializerSettings()
            {
                Converters = new List<JsonConverter>() { new CosmosSerializerHelper.FormatNumbersAsTextConverter() }
            };

            List<QueryDefinition> queryDefinitions = new List<QueryDefinition>()
            {
                new QueryDefinition("select * from t where t.pk = @pk" ).WithParameter("@pk", testItem1.pk),
                new QueryDefinition("select * from t where t.cost = @cost" ).WithParameter("@cost", testItem1.cost),
                new QueryDefinition("select * from t where t.taskNum = @taskNum" ).WithParameter("@taskNum", testItem1.taskNum),
                new QueryDefinition("select * from t where t.totalCost = @totalCost" ).WithParameter("@totalCost", testItem1.totalCost),
                new QueryDefinition("select * from t where t.createdDateTime = @createdDateTime" ).WithParameter("@createdDateTime", testItem1.createdDateTime),
                new QueryDefinition("select * from t where t.statusCode = @statusCode" ).WithParameter("@statusCode", testItem1.statusCode),
                new QueryDefinition("select * from t where t.itemIds = @itemIds" ).WithParameter("@itemIds", testItem1.itemIds),
                new QueryDefinition("select * from t where t.dictionary = @dictionary" ).WithParameter("@dictionary", testItem1.dictionary),
                new QueryDefinition("select * from t where t.pk = @pk and t.cost = @cost" )
                    .WithParameter("@pk", testItem1.pk)
                    .WithParameter("@cost", testItem1.cost),
            };

            int toStreamCount = 0;
            int fromStreamCount = 0;
            CosmosSerializerHelper cosmosSerializerHelper = new CosmosSerializerHelper(
                jsonSerializerSettings,
                toStreamCallBack: (itemValue) =>
                {
                    Type itemType = itemValue?.GetType();
                    if (itemValue == null
                        || itemType == typeof(int)
                        || itemType == typeof(double)
                        || itemType == typeof(string)
                        || itemType == typeof(DateTime)
                        || itemType == typeof(HttpStatusCode)
                        || itemType == typeof(int[])
                        || itemType == typeof(Dictionary<string, int>))
                    {
                        toStreamCount++;
                    }
                },
                fromStreamCallback: (item) => fromStreamCount++);

            CosmosClientOptions options = new CosmosClientOptions()
            {
                Serializer = cosmosSerializerHelper
            };

            CosmosClient clientSerializer = TestCommon.CreateCosmosClient(options);
            Container containerSerializer = clientSerializer.GetContainer(this.database.Id, this.Container.Id);

            try
            {
                await containerSerializer.CreateItemAsync<dynamic>(testItem1);
                await containerSerializer.CreateItemAsync<dynamic>(testItem2);
            }
            catch (CosmosException ex) when (ex.StatusCode == HttpStatusCode.Conflict)
            {
                // Ignore conflicts since the object already exists
            }

            foreach (QueryDefinition queryDefinition in queryDefinitions)
            {
                toStreamCount = 0;
                fromStreamCount = 0;

                List<dynamic> allItems = new List<dynamic>();
                int pageCount = 0;
                using (FeedIterator<dynamic> feedIterator = containerSerializer.GetItemQueryIterator<dynamic>(
                    queryDefinition: queryDefinition))
                {
                    while (feedIterator.HasMoreResults)
                    {
                        // Only need once to verify correct serialization of the query definition
                        FeedResponse<dynamic> response = await feedIterator.ReadNextAsync(this.cancellationToken);
                        Assert.AreEqual(response.Count, response.Count());
                        allItems.AddRange(response);
                        pageCount++;
                    }
                }

                Assert.AreEqual(2, allItems.Count, $"missing query results. Only found: {allItems.Count} items for query:{queryDefinition.ToSqlQuerySpec().QueryText}");
                foreach (dynamic item in allItems)
                {
                    Assert.IsFalse(string.Equals(testItem1.id, item.id) || string.Equals(testItem2.id, item.id));
                    Assert.IsTrue(((JObject)item)["totalCost"].Type == JTokenType.String);
                    Assert.IsTrue(((JObject)item)["taskNum"].Type == JTokenType.String);
                }

                // Each parameter in query spec should be a call to the custom serializer
                int parameterCount = queryDefinition.ToSqlQuerySpec().Parameters.Count;
                Assert.AreEqual((parameterCount * pageCount) + parameterCount, toStreamCount, $"missing to stream call. Expected: {(parameterCount * pageCount) + parameterCount}, Actual: {toStreamCount} for query:{queryDefinition.ToSqlQuerySpec().QueryText}");
                Assert.AreEqual(pageCount, fromStreamCount);
            }
        }

        [TestMethod]
        public async Task QueryStreamValueTest()
        {
            DateTime createDateTime = DateTime.UtcNow;

            dynamic testItem1 = new
            {
                id = "testItem1",
                cost = (double?)null,
                totalCost = 98.2789,
                pk = "MyCustomStatus",
                taskNum = 4909,
                createdDateTime = createDateTime,
                statusCode = HttpStatusCode.Accepted,
                itemIds = new int[] { 1, 5, 10 },
                itemcode = new byte?[5] { 0x16, (byte)'\0', 0x3, null, (byte)'}' },
            };

            dynamic testItem2 = new
            {
                id = "testItem2",
                cost = (double?)null,
                totalCost = 98.2789,
                pk = "MyCustomStatus",
                taskNum = 4909,
                createdDateTime = createDateTime,
                statusCode = HttpStatusCode.Accepted,
                itemIds = new int[] { 1, 5, 10 },
                itemcode = new byte?[5] { 0x16, (byte)'\0', 0x3, null, (byte)'}' },
            };

            //with Custom Serializer.
            JsonSerializerSettings jsonSerializerSettings = new JsonSerializerSettings()
            {
                Converters = new List<JsonConverter>() { new CosmosSerializerHelper.FormatNumbersAsTextConverter() }
            };

            int toStreamCount = 0;
            int fromStreamCount = 0;
            CosmosSerializerHelper cosmosSerializerHelper = new CosmosSerializerHelper(
                jsonSerializerSettings,
                toStreamCallBack: (itemValue) =>
                {
                    Type itemType = itemValue?.GetType();
                    if (itemValue == null
                        || itemType == typeof(int)
                        || itemType == typeof(double)
                        || itemType == typeof(string)
                        || itemType == typeof(DateTime)
                        || itemType == typeof(HttpStatusCode)
                        || itemType == typeof(int[])
                        || itemType == typeof(byte))
                    {
                        toStreamCount++;
                    }
                },
                fromStreamCallback: (item) => fromStreamCount++);

            CosmosClientOptions options = new CosmosClientOptions()
            {
                Serializer = cosmosSerializerHelper
            };

            CosmosClient clientSerializer = TestCommon.CreateCosmosClient(options);
            Container containerSerializer = clientSerializer.GetContainer(this.database.Id, this.Container.Id);

            List<QueryDefinition> queryDefinitions = new List<QueryDefinition>()
            {
                new QueryDefinition("select * from t where t.pk = @pk" )
                .WithParameterStream("@pk", cosmosSerializerHelper.ToStream<dynamic>(testItem1.pk)),
                new QueryDefinition("select * from t where t.cost = @cost" )
                .WithParameterStream("@cost", cosmosSerializerHelper.ToStream<dynamic>(testItem1.cost)),
                new QueryDefinition("select * from t where t.taskNum = @taskNum" )
                .WithParameterStream("@taskNum", cosmosSerializerHelper.ToStream<dynamic>(testItem1.taskNum)),
                new QueryDefinition("select * from t where t.totalCost = @totalCost" )
                .WithParameterStream("@totalCost", cosmosSerializerHelper.ToStream<dynamic>(testItem1.totalCost)),
                new QueryDefinition("select * from t where t.createdDateTime = @createdDateTime" )
                .WithParameterStream("@createdDateTime", cosmosSerializerHelper.ToStream<dynamic>(testItem1.createdDateTime)),
                new QueryDefinition("select * from t where t.statusCode = @statusCode" )
                .WithParameterStream("@statusCode", cosmosSerializerHelper.ToStream<dynamic>(testItem1.statusCode)),
                new QueryDefinition("select * from t where t.itemIds = @itemIds" )
                .WithParameterStream("@itemIds", cosmosSerializerHelper.ToStream<dynamic>(testItem1.itemIds)),
                new QueryDefinition("select * from t where t.itemcode = @itemcode" )
                .WithParameterStream("@itemcode", cosmosSerializerHelper.ToStream<dynamic>(testItem1.itemcode)),
                new QueryDefinition("select * from t where t.pk = @pk and t.cost = @cost" )
                    .WithParameterStream("@pk", cosmosSerializerHelper.ToStream<dynamic>(testItem1.pk))
                    .WithParameterStream("@cost", cosmosSerializerHelper.ToStream<dynamic>(testItem1.cost)),
            };

            try
            {
                await containerSerializer.CreateItemAsync<dynamic>(testItem1);
                await containerSerializer.CreateItemAsync<dynamic>(testItem2);
            }
            catch (CosmosException ex) when (ex.StatusCode == HttpStatusCode.Conflict)
            {
                // Ignore conflicts since the object already exists
            }

            foreach (QueryDefinition queryDefinition in queryDefinitions)
            {
                toStreamCount = 0;
                fromStreamCount = 0;

                List<dynamic> allItems = new List<dynamic>();
                int pageCount = 0;
                using (FeedIterator<dynamic> feedIterator = containerSerializer.GetItemQueryIterator<dynamic>(
                    queryDefinition: queryDefinition))
                {
                    while (feedIterator.HasMoreResults)
                    {
                        // Only need once to verify correct serialization of the query definition
                        FeedResponse<dynamic> response = await feedIterator.ReadNextAsync(this.cancellationToken);
                        string diagnosticString = response.Diagnostics.ToString();
                        Assert.IsTrue(diagnosticString.Contains("Query Response Serialization"));
                        Assert.AreEqual(response.Count, response.Count());
                        allItems.AddRange(response);
                        pageCount++;
                    }
                }

                Assert.AreEqual(2, allItems.Count, $"missing query results. Only found: {allItems.Count} items for query:{queryDefinition.ToSqlQuerySpec().QueryText}");

                // There should be no call to custom serializer since the parameter values are already serialized.
                Assert.AreEqual(0, toStreamCount, $"missing to stream call. Expected: 0 , Actual: {toStreamCount} for query:{queryDefinition.ToSqlQuerySpec().QueryText}");
                Assert.AreEqual(pageCount, fromStreamCount);
            }

            // get result across pages,multiple requests by setting MaxItemCount to 1.
            foreach (QueryDefinition queryDefinition in queryDefinitions)
            {
                toStreamCount = 0;
                fromStreamCount = 0;

                List<dynamic> allItems = new List<dynamic>();
                int pageCount = 0;
                using (FeedIterator<dynamic> feedIterator = containerSerializer.GetItemQueryIterator<dynamic>(
                    queryDefinition: queryDefinition,
                    requestOptions: new QueryRequestOptions { MaxItemCount = 1 }))
                {
                    while (feedIterator.HasMoreResults)
                    {
                        // Only need once to verify correct serialization of the query definition
                        FeedResponse<dynamic> response = await feedIterator.ReadNextAsync(this.cancellationToken);
                        Assert.AreEqual(response.Count, response.Count());
                        allItems.AddRange(response);
                        pageCount++;
                    }
                }

                Assert.AreEqual(2, allItems.Count, $"missing query results. Only found: {allItems.Count} items for query:{queryDefinition.ToSqlQuerySpec().QueryText}");

                // There should be no call to custom serializer since the parameter values are already serialized.
                Assert.AreEqual(0, toStreamCount, $"missing to stream call. Expected: 0 , Actual: {toStreamCount} for query:{queryDefinition.ToSqlQuerySpec().QueryText}");
                Assert.AreEqual(pageCount, fromStreamCount);
            }


            // Standard Cosmos Serializer Used

            CosmosClient clientStandardSerializer = TestCommon.CreateCosmosClient(useCustomSeralizer: false);
            Container containerStandardSerializer = clientStandardSerializer.GetContainer(this.database.Id, this.Container.Id);

            testItem1 = ToDoActivity.CreateRandomToDoActivity();
            testItem1.pk = "myPk";
            await containerStandardSerializer.CreateItemAsync(testItem1, new Cosmos.PartitionKey(testItem1.pk));

            testItem2 = ToDoActivity.CreateRandomToDoActivity();
            testItem2.pk = "myPk";
            await containerStandardSerializer.CreateItemAsync(testItem2, new Cosmos.PartitionKey(testItem2.pk));
            CosmosSerializer cosmosSerializer = containerStandardSerializer.Database.Client.ClientOptions.Serializer;

            queryDefinitions = new List<QueryDefinition>()
            {
                new QueryDefinition("select * from t where t.pk = @pk" )
                .WithParameterStream("@pk", cosmosSerializer.ToStream(testItem1.pk)),
                new QueryDefinition("select * from t where t.cost = @cost" )
                .WithParameterStream("@cost", cosmosSerializer.ToStream(testItem1.cost)),
                new QueryDefinition("select * from t where t.taskNum = @taskNum" )
                .WithParameterStream("@taskNum", cosmosSerializer.ToStream(testItem1.taskNum)),
                new QueryDefinition("select * from t where t.CamelCase = @CamelCase" )
                .WithParameterStream("@CamelCase", cosmosSerializer.ToStream(testItem1.CamelCase)),
                new QueryDefinition("select * from t where t.valid = @valid" )
                .WithParameterStream("@valid", cosmosSerializer.ToStream(testItem1.valid)),
                new QueryDefinition("select * from t where t.description = @description" )
                .WithParameterStream("@description", cosmosSerializer.ToStream(testItem1.description)),
                new QueryDefinition("select * from t where t.pk = @pk and t.cost = @cost" )
                    .WithParameterStream("@pk", cosmosSerializer.ToStream(testItem1.pk))
                    .WithParameterStream("@cost", cosmosSerializer.ToStream(testItem1.cost)),
            };

            foreach (QueryDefinition queryDefinition in queryDefinitions)
            {
                List<ToDoActivity> allItems = new List<ToDoActivity>();
                int pageCount = 0;
                using (FeedIterator<ToDoActivity> feedIterator = containerStandardSerializer.GetItemQueryIterator<ToDoActivity>(
                    queryDefinition: queryDefinition))
                {
                    while (feedIterator.HasMoreResults)
                    {
                        // Only need once to verify correct serialization of the query definition
                        FeedResponse<ToDoActivity> response = await feedIterator.ReadNextAsync(this.cancellationToken);
                        Assert.AreEqual(response.Count, response.Count());
                        allItems.AddRange(response);
                        pageCount++;
                    }
                }

                Assert.AreEqual(2, allItems.Count, $"missing query results. Only found: {allItems.Count} items for query:{queryDefinition.ToSqlQuerySpec().QueryText}");
                if (queryDefinition.QueryText.Contains("pk"))
                {
                    Assert.AreEqual(1, pageCount);
                }
                else
                {
                    Assert.AreEqual(3, pageCount);
                }



                IReadOnlyList<(string Name, object Value)> parameters1 = queryDefinition.GetQueryParameters();
                IReadOnlyList<(string Name, object Value)> parameters2 = queryDefinition.GetQueryParameters();

                Assert.AreSame(parameters1, parameters2);
            }
        }

        [TestMethod]
        public async Task ItemIterator()
        {
            IList<ToDoActivity> deleteList = await ToDoActivity.CreateRandomItems(this.Container, 3, randomPartitionKey: true);
            HashSet<string> itemIds = deleteList.Select(x => x.id).ToHashSet<string>();
            FeedIterator<ToDoActivity> feedIterator =
                this.Container.GetItemQueryIterator<ToDoActivity>();
            while (feedIterator.HasMoreResults)
            {
                foreach (ToDoActivity toDoActivity in await feedIterator.ReadNextAsync(this.cancellationToken))
                {
                    if (itemIds.Contains(toDoActivity.id))
                    {
                        itemIds.Remove(toDoActivity.id);
                    }
                }
            }

            Assert.AreEqual(itemIds.Count, 0);
        }

        [TestMethod]
        public async Task PerfItemIterator()
        {
            IList<ToDoActivity> deleteList = await ToDoActivity.CreateRandomItems(this.Container, 2000, randomPartitionKey: true);
            HashSet<string> itemIds = deleteList.Select(x => x.id).ToHashSet<string>();

            FeedIterator<ToDoActivity> feedIterator =
                this.Container.GetItemQueryIterator<ToDoActivity>();
            while (feedIterator.HasMoreResults)
            {
                foreach (ToDoActivity toDoActivity in await feedIterator.ReadNextAsync(this.cancellationToken))
                {
                    if (itemIds.Contains(toDoActivity.id))
                    {
                        itemIds.Remove(toDoActivity.id);
                    }
                }
            }

            Assert.AreEqual(itemIds.Count, 0);
        }


        [DataRow(1, 1)]
        [DataRow(5, 5)]
        [DataRow(6, 2)]
        [DataTestMethod]
        public async Task QuerySinglePartitionItemStreamTest(int perPKItemCount, int maxItemCount)
        {
            IList<ToDoActivity> deleteList = deleteList = await ToDoActivity.CreateRandomItems(this.Container, pkCount: 3, perPKItemCount: perPKItemCount, randomPartitionKey: true);
            ToDoActivity find = deleteList.First();

            QueryDefinition sql = new QueryDefinition("select * from r where r.pk = @pk").WithParameter("@pk", find.pk);

            int iterationCount = 0;
            int totalReadItem = 0;
            int expectedIterationCount = perPKItemCount / maxItemCount;
            string lastContinuationToken = null;

            do
            {
                iterationCount++;
                FeedIterator feedIterator = this.Container.GetItemQueryStreamIterator(
                    sql,
                    continuationToken: lastContinuationToken,
                    requestOptions: new QueryRequestOptions()
                    {
                        MaxItemCount = maxItemCount,
                        MaxConcurrency = 1,
                        PartitionKey = new Cosmos.PartitionKey(find.pk),
                    });

                ResponseMessage response = await feedIterator.ReadNextAsync();
                lastContinuationToken = response.Headers.ContinuationToken;
                Assert.AreEqual(response.ContinuationToken, response.Headers.ContinuationToken);

                System.Diagnostics.Trace.TraceInformation($"ContinuationToken: {lastContinuationToken}");
                Newtonsoft.Json.JsonSerializer serializer = new Newtonsoft.Json.JsonSerializer();

                ServerSideCumulativeMetrics metrics = response.Diagnostics.GetQueryMetrics();
                Assert.IsTrue(metrics.PartitionedMetrics.Count > 0);
                Assert.IsTrue(metrics.PartitionedMetrics[0].RequestCharge > 0);
                Assert.IsTrue(metrics.CumulativeMetrics.TotalTime > TimeSpan.Zero);
                Assert.IsTrue(metrics.CumulativeMetrics.QueryPreparationTime > TimeSpan.Zero);
                Assert.IsTrue(metrics.TotalRequestCharge > 0);

                if (metrics.CumulativeMetrics.RetrievedDocumentCount >= 1)
                {
                    Assert.IsTrue(metrics.CumulativeMetrics.RetrievedDocumentSize > 0);
                    Assert.IsTrue(metrics.CumulativeMetrics.DocumentLoadTime > TimeSpan.Zero);
                    Assert.IsTrue(metrics.CumulativeMetrics.RuntimeExecutionTime > TimeSpan.Zero);
                }
                else
                {
                    Assert.AreEqual(0, metrics.CumulativeMetrics.RetrievedDocumentSize);
                }

                using (StreamReader sr = new StreamReader(response.Content))
                using (JsonTextReader jtr = new JsonTextReader(sr))
                {
                    ToDoActivity[] results = serializer.Deserialize<CosmosFeedResponseUtil<ToDoActivity>>(jtr).Data.ToArray();
                    ToDoActivity[] readTodoActivities = results.OrderBy(e => e.id)
                        .ToArray();

                    ToDoActivity[] expectedTodoActivities = deleteList
                            .Where(e => e.pk == find.pk)
                            .Where(e => readTodoActivities.Any(e1 => e1.id == e.id))
                            .OrderBy(e => e.id)
                            .ToArray();

                    totalReadItem += expectedTodoActivities.Length;
                    string expectedSerialized = JsonConvert.SerializeObject(expectedTodoActivities);
                    string readSerialized = JsonConvert.SerializeObject(readTodoActivities);
                    System.Diagnostics.Trace.TraceInformation($"Expected: {Environment.NewLine} {expectedSerialized}");
                    System.Diagnostics.Trace.TraceInformation($"Read: {Environment.NewLine} {readSerialized}");

                    int count = results.Length;
                    Assert.AreEqual(maxItemCount, count);

                    Assert.AreEqual(expectedSerialized, readSerialized);

                    Assert.AreEqual(maxItemCount, expectedTodoActivities.Length);
                }
            }
            while (lastContinuationToken != null);

            Assert.AreEqual(expectedIterationCount, iterationCount);
            Assert.AreEqual(perPKItemCount, totalReadItem);
        }

        /// <summary>
        /// Validate multiple partition query
        /// </summary>
        [TestMethod]
        public async Task ItemMultiplePartitionQuery()
        {
            IList<ToDoActivity> itemList = await ToDoActivity.CreateRandomItems(this.Container, 3, randomPartitionKey: true);

            ToDoActivity find = itemList.First();
            QueryDefinition sql = new QueryDefinition("select * from toDoActivity t where t.id = '" + find.id + "'");

            QueryRequestOptions requestOptions = new QueryRequestOptions()
            {
                MaxItemCount = 1,
                MaxConcurrency = -1,
            };

            FeedIterator<ToDoActivity> feedIterator = this.Container.GetItemQueryIterator<ToDoActivity>(
                    sql,
                    requestOptions: requestOptions);

            bool found = false;
            while (feedIterator.HasMoreResults)
            {
                FeedResponse<ToDoActivity> iter = await feedIterator.ReadNextAsync();
                Assert.IsTrue(iter.Count() <= 1);
                if (iter.Count() == 1)
                {
                    found = true;
                    ToDoActivity response = iter.First();
                    Assert.AreEqual(find.id, response.id);
                }

                ServerSideCumulativeMetrics metrics = iter.Diagnostics.GetQueryMetrics();

                if (metrics != null)
                {
                    // This assumes that we are using parallel prefetch to hit multiple partitions concurrently
                    Assert.IsTrue(metrics.PartitionedMetrics.Count == 3);
                    Assert.IsTrue(metrics.CumulativeMetrics.TotalTime > TimeSpan.Zero);
                    Assert.IsTrue(metrics.CumulativeMetrics.QueryPreparationTime > TimeSpan.Zero);
                    Assert.IsTrue(metrics.TotalRequestCharge > 0);

                    foreach (ServerSidePartitionedMetrics partitionedMetrics in metrics.PartitionedMetrics)
                    {
                        Assert.IsNotNull(partitionedMetrics);
                        Assert.IsNotNull(partitionedMetrics.FeedRange);
                        Assert.IsNotNull(partitionedMetrics.PartitionKeyRangeId);
                        Assert.IsTrue(partitionedMetrics.RequestCharge > 0);
                    }

                    if (metrics.CumulativeMetrics.RetrievedDocumentCount >= 1)
                    {
                        Assert.IsTrue(metrics.CumulativeMetrics.RetrievedDocumentSize > 0);
                        Assert.IsTrue(metrics.CumulativeMetrics.DocumentLoadTime > TimeSpan.Zero);
                        Assert.IsTrue(metrics.CumulativeMetrics.RuntimeExecutionTime > TimeSpan.Zero);
                    }
                    else
                    {
                        Assert.AreEqual(0, metrics.CumulativeMetrics.RetrievedDocumentSize);
                    }
                }
                else
                {
                    string diag = iter.Diagnostics.ToString();
                    Assert.IsNotNull(diag);
                }
            }

            Assert.IsTrue(found);
        }

        /// <summary>
        /// Validate single partition query using gateway mode.
        /// </summary>
        [TestMethod]
        public async Task ItemSinglePartitionQueryGateway()
        {
            ContainerResponse containerResponse = await this.database.CreateContainerAsync(
            new ContainerProperties(id: Guid.NewGuid().ToString(), partitionKeyPath: "/pk"));

            Container createdContainer = (ContainerInlineCore)containerResponse;
            CosmosClient client1 = TestCommon.CreateCosmosClient(useGateway: true);

            Container container = client1.GetContainer(this.database.Id, createdContainer.Id);

            string findId = "id2002";
            ToDoActivity item = ToDoActivity.CreateRandomToDoActivity("pk2002", findId);
            await container.CreateItemAsync<ToDoActivity>(item);

            QueryDefinition sql = new QueryDefinition("select * from toDoActivity t where t.id = '" + findId + "'");

            QueryRequestOptions requestOptions = new QueryRequestOptions()
            {
                MaxBufferedItemCount = 10,
                ResponseContinuationTokenLimitInKb = 500,
                MaxItemCount = 1,
                MaxConcurrency = 1,
            };

            FeedIterator<ToDoActivity> feedIterator = container.GetItemQueryIterator<ToDoActivity>(
                    sql,
                    requestOptions: requestOptions);

            bool found = false;
            while (feedIterator.HasMoreResults)
            {
                FeedResponse<ToDoActivity> iter = await feedIterator.ReadNextAsync();
                Assert.IsTrue(iter.Count() <= 1);
                if (iter.Count() == 1)
                {
                    found = true;
                    ToDoActivity response = iter.First();
                    Assert.AreEqual(findId, response.id);
                }

                ServerSideCumulativeMetrics metrics = iter.Diagnostics.GetQueryMetrics();

                if (metrics != null)
                {
                    Assert.IsTrue(metrics.PartitionedMetrics.Count == 1);
                    Assert.IsTrue(metrics.CumulativeMetrics.TotalTime > TimeSpan.Zero);
                    Assert.IsTrue(metrics.CumulativeMetrics.QueryPreparationTime > TimeSpan.Zero);
                    Assert.IsTrue(metrics.TotalRequestCharge > 0);

                    foreach (ServerSidePartitionedMetrics partitionedMetrics in metrics.PartitionedMetrics)
                    {
                        Assert.IsNotNull(partitionedMetrics);
                        Assert.IsNotNull(partitionedMetrics.FeedRange);
                        Assert.IsNull(partitionedMetrics.PartitionKeyRangeId);
                        Assert.IsTrue(partitionedMetrics.RequestCharge > 0);
                    }

                    if (metrics.CumulativeMetrics.RetrievedDocumentCount >= 1)
                    {
                        Assert.IsTrue(metrics.CumulativeMetrics.RetrievedDocumentSize > 0);
                        Assert.IsTrue(metrics.CumulativeMetrics.DocumentLoadTime > TimeSpan.Zero);
                        Assert.IsTrue(metrics.CumulativeMetrics.RuntimeExecutionTime > TimeSpan.Zero);
                    }
                    else
                    {
                        Assert.AreEqual(0, metrics.CumulativeMetrics.RetrievedDocumentSize);
                    }
                }
            }

            Assert.IsTrue(found);
        }

        /// <summary>
        /// Validate multiple partition query
        /// </summary>
        [TestMethod]
        public async Task ItemMultiplePartitionOrderByQueryStream()
        {
            CultureInfo defaultCultureInfo = System.Threading.Thread.CurrentThread.CurrentCulture;

            CultureInfo[] cultureInfoList = new CultureInfo[]
            {
                defaultCultureInfo,
                System.Globalization.CultureInfo.GetCultureInfo("fr-FR")
            };

            IList<ToDoActivity> deleteList = await ToDoActivity.CreateRandomItems(
                this.Container,
                300,
                randomPartitionKey: true,
                randomTaskNumber: true);

            try
            {
                foreach (CultureInfo cultureInfo in cultureInfoList)
                {
                    System.Threading.Thread.CurrentThread.CurrentCulture = cultureInfo;

                    QueryDefinition sql = new QueryDefinition("SELECT * FROM toDoActivity t ORDER BY t.taskNum ");

                    QueryRequestOptions requestOptions = new QueryRequestOptions()
                    {
                        MaxBufferedItemCount = 10,
                        ResponseContinuationTokenLimitInKb = 500,
                        MaxConcurrency = 5,
                        MaxItemCount = 1,
                    };

                    List<ToDoActivity> resultList = new List<ToDoActivity>();
                    double totalRequstCharge = 0;
                    FeedIterator feedIterator = this.Container.GetItemQueryStreamIterator(
                        sql,
                        requestOptions: requestOptions);

                    while (feedIterator.HasMoreResults)
                    {
                        ResponseMessage iter = await feedIterator.ReadNextAsync();
                        Assert.IsTrue(iter.IsSuccessStatusCode);
                        Assert.IsNull(iter.ErrorMessage);
                        totalRequstCharge += iter.Headers.RequestCharge;

                        ToDoActivity[] activities = TestCommon.SerializerCore.FromStream<CosmosFeedResponseUtil<ToDoActivity>>(iter.Content).Data.ToArray();
                        Assert.AreEqual(1, activities.Length);
                        ToDoActivity response = activities.First();
                        resultList.Add(response);
                    }

                    Assert.AreEqual(deleteList.Count, resultList.Count);
                    Assert.IsTrue(totalRequstCharge > 0);

                    List<ToDoActivity> verifiedOrderBy = deleteList.OrderBy(x => x.taskNum).ToList();
                    for (int i = 0; i < verifiedOrderBy.Count(); i++)
                    {
                        Assert.AreEqual(verifiedOrderBy[i].taskNum, resultList[i].taskNum);
                        Assert.AreEqual(verifiedOrderBy[i].id, resultList[i].id);
                    }
                }
            }
            finally
            {
                System.Threading.Thread.CurrentThread.CurrentCulture = defaultCultureInfo;
            }
        }

        /// <summary>
        /// Validate multiple partition query
        /// </summary>
        [TestMethod]
        public async Task ItemMultiplePartitionQueryStream()
        {
            IList<ToDoActivity> deleteList = await ToDoActivity.CreateRandomItems(this.Container, 101, randomPartitionKey: true);
            QueryDefinition sql = new QueryDefinition("SELECT * FROM toDoActivity t");

            QueryRequestOptions requestOptions = new QueryRequestOptions()
            {
                MaxConcurrency = 5,
                MaxItemCount = 5,
            };

            List<ToDoActivity> resultList = new List<ToDoActivity>();
            double totalRequstCharge = 0;
            FeedIterator feedIterator = this.Container.GetItemQueryStreamIterator(sql, requestOptions: requestOptions);
            while (feedIterator.HasMoreResults)
            {
                ResponseMessage iter = await feedIterator.ReadNextAsync();
                Assert.IsTrue(iter.IsSuccessStatusCode);
                Assert.IsNull(iter.ErrorMessage);
                totalRequstCharge += iter.Headers.RequestCharge;
                ToDoActivity[] response = TestCommon.SerializerCore.FromStream<CosmosFeedResponseUtil<ToDoActivity>>(iter.Content).Data.ToArray();
                Assert.IsTrue(response.Length <= 5);
                resultList.AddRange(response);
            }

            Assert.AreEqual(deleteList.Count, resultList.Count);
            Assert.IsTrue(totalRequstCharge > 0);

            List<ToDoActivity> verifiedOrderBy = deleteList.OrderBy(x => x.id).ToList();
            resultList = resultList.OrderBy(x => x.id).ToList();
            for (int i = 0; i < verifiedOrderBy.Count(); i++)
            {
                Assert.AreEqual(verifiedOrderBy[i].taskNum, resultList[i].taskNum);
                Assert.AreEqual(verifiedOrderBy[i].id, resultList[i].id);
            }
        }

        /// <summary>
        /// Validate multiple partition query
        /// </summary>
        [TestMethod]
        public async Task ItemSinglePartitionQueryStream()
        {
            //Create a 101 random items with random guid PK values
            IList<ToDoActivity> deleteList = await ToDoActivity.CreateRandomItems(this.Container, pkCount: 101, perPKItemCount: 1, randomPartitionKey: true);

            // Create 10 items with same pk value
            IList<ToDoActivity> findItems = await ToDoActivity.CreateRandomItems(this.Container, pkCount: 1, perPKItemCount: 10, randomPartitionKey: false);

            string findPkValue = findItems.First().pk;
            QueryDefinition sql = new QueryDefinition("SELECT * FROM toDoActivity t where t.pk = @pkValue").WithParameter("@pkValue", findPkValue);


            double totalRequstCharge = 0;
            FeedIterator setIterator = this.Container.GetItemQueryStreamIterator(
                sql,
                requestOptions: new QueryRequestOptions()
                {
                    MaxConcurrency = 1,
                    PartitionKey = new Cosmos.PartitionKey(findPkValue),
                });

            List<ToDoActivity> foundItems = new List<ToDoActivity>();
            while (setIterator.HasMoreResults)
            {
                ResponseMessage iter = await setIterator.ReadNextAsync();
                Assert.IsTrue(iter.IsSuccessStatusCode);
                Assert.IsNull(iter.ErrorMessage);
                totalRequstCharge += iter.Headers.RequestCharge;
                Collection<ToDoActivity> response = TestCommon.SerializerCore.FromStream<CosmosFeedResponseUtil<ToDoActivity>>(iter.Content).Data;
                foundItems.AddRange(response);
            }

            Assert.AreEqual(findItems.Count, foundItems.Count);
            Assert.IsFalse(foundItems.Any(x => !string.Equals(x.pk, findPkValue)), "All the found items should have the same PK value");
            Assert.IsTrue(totalRequstCharge > 0);
        }

        [TestMethod]
        public async Task EpkPointReadTest()
        {
            string pk = Guid.NewGuid().ToString();
            string epk = new PartitionKey(pk)
                            .InternalKey
                            .GetEffectivePartitionKeyString(this.containerSettings.PartitionKey);

            Dictionary<string, object> properties = new Dictionary<string, object>()
            {
                { WFConstants.BackendHeaders.EffectivePartitionKeyString, epk },
            };

            ItemRequestOptions itemRequestOptions = new ItemRequestOptions
            {
                IsEffectivePartitionKeyRouting = true,
                Properties = properties,
            };

            ResponseMessage response = await this.Container.ReadItemStreamAsync(
                Guid.NewGuid().ToString(),
                Cosmos.PartitionKey.Null,
                itemRequestOptions);

            // Ideally it should be NotFound
            // BadReqeust bcoz collection is regular and not binary 
            Assert.AreEqual(HttpStatusCode.BadRequest, response.StatusCode);

            await this.Container.CreateItemAsync<dynamic>(new { id = Guid.NewGuid().ToString(), pk = "test" });
            epk = new PartitionKey("test")
                           .InternalKey
                           .GetEffectivePartitionKeyString(this.containerSettings.PartitionKey);
            properties = new Dictionary<string, object>()
            {
                { WFConstants.BackendHeaders.EffectivePartitionKeyString, epk },
            };

            QueryRequestOptions queryRequestOptions = new QueryRequestOptions
            {
                IsEffectivePartitionKeyRouting = true,
                Properties = properties,
            };

            using (FeedIterator<dynamic> resultSet = this.Container.GetItemQueryIterator<dynamic>(
                    queryText: "SELECT * FROM root",
                    requestOptions: queryRequestOptions))
            {
                FeedResponse<dynamic> feedresponse = await resultSet.ReadNextAsync();
                Assert.IsNotNull(feedresponse.Resource);
                Assert.AreEqual(1, feedresponse.Count());
            }

        }

        /// <summary>
        /// Validate that if the EPK is set in the options that only a single range is selected.
        /// </summary>
        [TestMethod]
        public async Task ItemEpkQuerySingleKeyRangeValidation()
        {
            ContainerInternal container = null;
            try
            {
                // Create a container large enough to have at least 2 partitions
                ContainerResponse containerResponse = await this.database.CreateContainerAsync(
                    id: Guid.NewGuid().ToString(),
                    partitionKeyPath: "/pk",
                    throughput: 15000);
                container = (ContainerInlineCore)containerResponse;

                // Get all the partition key ranges to verify there is more than one partition
                IRoutingMapProvider routingMapProvider = await this.GetClient().DocumentClient.GetPartitionKeyRangeCacheAsync(NoOpTrace.Singleton);
                IReadOnlyList<PartitionKeyRange> ranges = await routingMapProvider.TryGetOverlappingRangesAsync(
                    containerResponse.Resource.ResourceId,
                    new Documents.Routing.Range<string>("00", "FF", isMaxInclusive: true, isMinInclusive: true),
                    NoOpTrace.Singleton,
                    forceRefresh: false);

                // If this fails the RUs of the container needs to be increased to ensure at least 2 partitions.
                Assert.IsTrue(ranges.Count > 1, " RUs of the container needs to be increased to ensure at least 2 partitions.");


                ContainerQueryProperties containerQueryProperties = new ContainerQueryProperties(
                    containerResponse.Resource.ResourceId,
                    effectivePartitionKeyRanges: null,
                    //new List<Documents.Routing.Range<string>> { new Documents.Routing.Range<string>("AA", "AA", true, true) },
                    containerResponse.Resource.PartitionKey,
                    vectorEmbeddingPolicy: null,
                    containerResponse.Resource.GeospatialConfig.GeospatialType);

                // There should only be one range since the EPK option is set.
                List<PartitionKeyRange> partitionKeyRanges = await CosmosQueryExecutionContextFactory.GetTargetPartitionKeyRangesAsync(
                    queryClient: new CosmosQueryClientCore(container.ClientContext, container),
                    resourceLink: container.LinkUri,
                    partitionedQueryExecutionInfo: null,
                    containerQueryProperties: containerQueryProperties,
                    properties: new Dictionary<string, object>()
                    {
                        {"x-ms-effective-partition-key-string", "AA" }
                    },
                    feedRangeInternal: null,
                    trace: NoOpTrace.Singleton);

                Assert.IsTrue(partitionKeyRanges.Count == 1, "Only 1 partition key range should be selected since the EPK option is set.");

            }
            finally
            {
                if (container != null)
                {
                    await container.DeleteContainerStreamAsync();
                }
            }
        }

        /// <summary>
        /// Validate multiple partition query
        /// </summary>
        [TestMethod]
        public async Task ItemQueryStreamSerializationSetting()
        {
            IList<ToDoActivity> deleteList = await ToDoActivity.CreateRandomItems(
                container: this.Container,
                pkCount: 101,
                randomTaskNumber: true);

            QueryDefinition sql = new QueryDefinition("SELECT * FROM toDoActivity t ORDER BY t.taskNum");

            CosmosSerializationFormatOptions options = new CosmosSerializationFormatOptions(
                ContentSerializationFormat.CosmosBinary.ToString(),
                (content) => JsonNavigator.Create(content),
                () => JsonWriter.Create(JsonSerializationFormat.Binary));

            QueryRequestOptions requestOptions = new QueryRequestOptions()
            {
                CosmosSerializationFormatOptions = options,
                MaxConcurrency = 5,
                MaxItemCount = 5,
            };

            List<ToDoActivity> resultList = new List<ToDoActivity>();
            double totalRequstCharge = 0;
            FeedIterator feedIterator = this.Container.GetItemQueryStreamIterator(
                sql,
                requestOptions: requestOptions);

            while (feedIterator.HasMoreResults)
            {
                ResponseMessage response = await feedIterator.ReadNextAsync();
                Assert.IsTrue(response.IsSuccessStatusCode);
                Assert.IsNull(response.ErrorMessage);
                totalRequstCharge += response.Headers.RequestCharge;

                //Copy the stream and check that the first byte is the correct value
                MemoryStream memoryStream = new MemoryStream();
                response.Content.CopyTo(memoryStream);
                byte[] content = memoryStream.ToArray();
                response.Content.Position = 0;

                // Examine the first buffer byte to determine the serialization format
                byte firstByte = content[0];
                Assert.AreEqual(128, firstByte);
                Assert.AreEqual(JsonSerializationFormat.Binary, (JsonSerializationFormat)firstByte);

                IJsonReader reader = JsonReader.Create(content);
                IJsonWriter textWriter = JsonWriter.Create(JsonSerializationFormat.Text);
                reader.WriteAll(textWriter);
                string json = Encoding.UTF8.GetString(textWriter.GetResult().ToArray());
                Assert.IsNotNull(json);
                ToDoActivity[] responseActivities = JsonConvert.DeserializeObject<CosmosFeedResponseUtil<ToDoActivity>>(json).Data.ToArray();
                Assert.IsTrue(responseActivities.Length <= 5);
                resultList.AddRange(responseActivities);
            }

            Assert.AreEqual(deleteList.Count, resultList.Count);
            Assert.IsTrue(totalRequstCharge > 0);

            List<ToDoActivity> verifiedOrderBy = deleteList.OrderBy(x => x.taskNum).ToList();
            for (int i = 0; i < verifiedOrderBy.Count(); i++)
            {
                Assert.AreEqual(verifiedOrderBy[i].taskNum, resultList[i].taskNum);
                Assert.AreEqual(verifiedOrderBy[i].id, resultList[i].id);
            }
        }

        /// <summary>
        /// Validate that the max item count works correctly.
        /// </summary>
        /// <returns></returns>
        [TestMethod]
        public async Task ValidateMaxItemCountOnItemQuery()
        {
            IList<ToDoActivity> deleteList = await ToDoActivity.CreateRandomItems(container: this.Container, pkCount: 1, perPKItemCount: 6, randomPartitionKey: false);

            ToDoActivity toDoActivity = deleteList.First();
            QueryDefinition sql = new QueryDefinition(
                "select * from toDoActivity t where t.pk = @pk")
                .WithParameter("@pk", toDoActivity.pk);

            // Test max size at 1
            FeedIterator<ToDoActivity> feedIterator = this.Container.GetItemQueryIterator<ToDoActivity>(
                sql,
                requestOptions: new QueryRequestOptions()
                {
                    MaxItemCount = 1,
                    PartitionKey = new Cosmos.PartitionKey(toDoActivity.pk),
                });

            while (feedIterator.HasMoreResults)
            {
                FeedResponse<ToDoActivity> iter = await feedIterator.ReadNextAsync();
                Assert.AreEqual(1, iter.Count());
            }

            // Test max size at 2
            FeedIterator<ToDoActivity> setIteratorMax2 = this.Container.GetItemQueryIterator<ToDoActivity>(
                sql,
                requestOptions: new QueryRequestOptions()
                {
                    MaxItemCount = 2,
                    PartitionKey = new Cosmos.PartitionKey(toDoActivity.pk),
                });

            while (setIteratorMax2.HasMoreResults)
            {
                FeedResponse<ToDoActivity> iter = await setIteratorMax2.ReadNextAsync();
                Assert.AreEqual(2, iter.Count());
            }
        }

        /// <summary>
        /// Validate that the max item count works correctly.
        /// </summary>
        /// <returns></returns>
        [TestMethod]
        public async Task NegativeQueryTest()
        {
            await ToDoActivity.CreateRandomItems(container: this.Container, pkCount: 10, perPKItemCount: 20, randomPartitionKey: true);

            try
            {
                using (FeedIterator<dynamic> resultSet = this.Container.GetItemQueryIterator<dynamic>(
                    queryText: "SELECT r.id FROM root r WHERE r._ts > 0",
                    requestOptions: new QueryRequestOptions()
                    {
                        ResponseContinuationTokenLimitInKb = 0,
                        MaxItemCount = 10,
                        MaxConcurrency = 1
                    }))
                {
                    await resultSet.ReadNextAsync();
                }
                Assert.Fail("Expected query to fail");
            }
            catch (CosmosException exception) when (exception.StatusCode == HttpStatusCode.BadRequest)
            {
                Assert.IsTrue(exception.Message.Contains("continuation token limit specified is not large enough"), exception.Message);
            }

            try
            {
                using (FeedIterator<dynamic> resultSet = this.Container.GetItemQueryIterator<dynamic>(
                    queryText: "SELECT r.id FROM root r WHERE r._ts >!= 0",
                    requestOptions: new QueryRequestOptions() { MaxConcurrency = 1 }))
                {
                    await resultSet.ReadNextAsync();
                }
                Assert.Fail("Expected query to fail");
            }
            catch (CosmosException exception) when (exception.StatusCode == HttpStatusCode.BadRequest)
            {
                Assert.IsTrue(exception.Message.Contains("Syntax error, incorrect syntax near"), exception.Message);
            }
        }

        [TestMethod]
        [DataRow(true, DisplayName = "Test scenario when binary encoding is enabled at client level.")]
        [DataRow(false, DisplayName = "Test scenario when binary encoding is disabled at client level.")]
        public async Task ItemRequestOptionAccessConditionTest(bool binaryEncodingEnabledInClient)
        {
            try
            {
                if (binaryEncodingEnabledInClient)
                {
                    Environment.SetEnvironmentVariable(ConfigurationManager.BinaryEncodingEnabled, "True");
                }

                // Create an item
                ToDoActivity testItem = (await ToDoActivity.CreateRandomItems(this.Container, 1, randomPartitionKey: true)).First();

                ItemRequestOptions itemRequestOptions = new ItemRequestOptions()
                {
                    IfMatchEtag = Guid.NewGuid().ToString(),
                };

                using (ResponseMessage responseMessage = await this.Container.UpsertItemStreamAsync(
                        streamPayload: TestCommon.SerializerCore.ToStream<ToDoActivity>(testItem),
                        partitionKey: new Cosmos.PartitionKey(testItem.pk),
                        requestOptions: itemRequestOptions))
                {
                    Assert.IsNotNull(responseMessage);
                    Assert.IsNull(responseMessage.Content);
                    Assert.AreEqual(HttpStatusCode.PreconditionFailed, responseMessage.StatusCode, responseMessage.ErrorMessage);
                    Assert.AreNotEqual(responseMessage.Headers.ActivityId, Guid.Empty);
                    Assert.IsTrue(responseMessage.Headers.RequestCharge > 0);
                    Assert.IsFalse(string.IsNullOrEmpty(responseMessage.ErrorMessage));
                    Assert.IsTrue(responseMessage.ErrorMessage.Contains("One of the specified pre-condition is not met"));
                }

                try
                {
                    ItemResponse<ToDoActivity> response = await this.Container.UpsertItemAsync<ToDoActivity>(
                        item: testItem,
                        requestOptions: itemRequestOptions);
                    Assert.Fail("Access condition should have failed");
                }
                catch (CosmosException e)
                {
                    Assert.IsNotNull(e);
                    Assert.AreEqual(HttpStatusCode.PreconditionFailed, e.StatusCode, e.Message);
                    Assert.AreNotEqual(e.ActivityId, Guid.Empty);
                    Assert.IsTrue(e.RequestCharge > 0);
                    string expectedResponseBody = $"{Environment.NewLine}Errors : [{Environment.NewLine}  \"One of the specified pre-condition is not met. Learn more: https://aka.ms/CosmosDB/sql/errors/precondition-failed\"{Environment.NewLine}]{Environment.NewLine}";
                    Assert.AreEqual(expectedResponseBody, e.ResponseBody);
                    string expectedMessage = $"Response status code does not indicate success: PreconditionFailed (412); Substatus: 0; ActivityId: {e.ActivityId}; Reason: ({expectedResponseBody});";
                    Assert.AreEqual(expectedMessage, e.Message);
                }
                finally
                {
                    ItemResponse<ToDoActivity> deleteResponse = await this.Container.DeleteItemAsync<ToDoActivity>(partitionKey: new Cosmos.PartitionKey(testItem.pk), id: testItem.id);
                    Assert.IsNotNull(deleteResponse);
                }
            }
            finally
            {
                Environment.SetEnvironmentVariable(ConfigurationManager.BinaryEncodingEnabled, null);
            }
        }

        [TestMethod]
        [DataRow(true, DisplayName = "Test scenario when binary encoding is enabled at client level.")]
        [DataRow(false, DisplayName = "Test scenario when binary encoding is disabled at client level.")]
        public async Task ItemReplaceAsyncTest(bool binaryEncodingEnabledInClient)
        {
            try
            {
                if (binaryEncodingEnabledInClient)
                {
                    Environment.SetEnvironmentVariable(ConfigurationManager.BinaryEncodingEnabled, "True");
                }

                // Create an item
                ToDoActivity testItem = (await ToDoActivity.CreateRandomItems(this.Container, 1, randomPartitionKey: true)).First();

                string originalId = testItem.id;
                testItem.id = Guid.NewGuid().ToString();

                ItemResponse<ToDoActivity> response = await this.Container.ReplaceItemAsync<ToDoActivity>(
                    id: originalId,
                    item: testItem);

                Assert.AreEqual(testItem.id, response.Resource.id);
                Assert.AreNotEqual(originalId, response.Resource.id);

                string originalStatus = testItem.pk;
                testItem.pk = Guid.NewGuid().ToString();

                try
                {
                    response = await this.Container.ReplaceItemAsync<ToDoActivity>(
                    id: testItem.id,
                    partitionKey: new Cosmos.PartitionKey(originalStatus),
                    item: testItem);
                    Assert.Fail("Replace changing partition key is not supported.");
                }
                catch (CosmosException ce)
                {
                    Assert.AreEqual((HttpStatusCode)400, ce.StatusCode);
                }
            }
            finally
            {
                Environment.SetEnvironmentVariable(ConfigurationManager.BinaryEncodingEnabled, null);
            }
        }

        [TestMethod]
        public async Task ItemPatchFailureTest()
        {
            // Create an item
            ToDoActivity testItem = (await ToDoActivity.CreateRandomItems(this.Container, 1, randomPartitionKey: true)).First();
            ContainerInternal containerInternal = (ContainerInternal)this.Container;

            List<PatchOperation> patchOperations = new List<PatchOperation>
            {
                PatchOperation.Add("/nonExistentParent/Child", "bar"),
                PatchOperation.Remove("/cost")
            };

            // item does not exist - 404 Resource Not Found error
            try
            {
                await containerInternal.PatchItemAsync<ToDoActivity>(
                    id: Guid.NewGuid().ToString(),
                    partitionKey: new Cosmos.PartitionKey(testItem.pk),
                    patchOperations: patchOperations);

                Assert.Fail("Patch operation should fail if the item doesn't exist.");
            }
            catch (CosmosException ex)
            {
                Assert.AreEqual(HttpStatusCode.NotFound, ex.StatusCode);
                Assert.IsTrue(ex.Message.Contains("Resource Not Found"));
                Assert.IsTrue(ex.Message.Contains("https://aka.ms/cosmosdb-tsg-not-found"));
                CosmosItemTests.ValidateCosmosException(ex);
            }

            // adding a child when parent / ancestor does not exist - 400 BadRequest response
            try
            {
                await containerInternal.PatchItemAsync<ToDoActivity>(
                    id: testItem.id,
                    partitionKey: new Cosmos.PartitionKey(testItem.pk),
                    patchOperations: patchOperations);

                Assert.Fail("Patch operation should fail for malformed PatchSpecification.");
            }
            catch (CosmosException ex)
            {
                Assert.AreEqual(HttpStatusCode.BadRequest, ex.StatusCode);
                Assert.IsTrue(ex.Message.Contains(@"For Operation(1): Add Operation can only create a child object of an existing node(array or object) and cannot create path recursively, no path found beyond: 'nonExistentParent'. Learn more: https://aka.ms/cosmosdbpatchdocs"), ex.Message);
                CosmosItemTests.ValidateCosmosException(ex);
            }

            // precondition failure - 412 response
            PatchItemRequestOptions requestOptions = new PatchItemRequestOptions()
            {
                IfMatchEtag = Guid.NewGuid().ToString()
            };

            try
            {
                await containerInternal.PatchItemAsync<ToDoActivity>(
                    id: testItem.id,
                    partitionKey: new Cosmos.PartitionKey(testItem.pk),
                    patchOperations: patchOperations,
                    requestOptions);

                Assert.Fail("Patch operation should fail in case of pre-condition failure.");
            }
            catch (CosmosException ex)
            {
                Assert.AreEqual(HttpStatusCode.PreconditionFailed, ex.StatusCode);
                Assert.IsTrue(ex.Message.Contains("One of the specified pre-condition is not met"));
                CosmosItemTests.ValidateCosmosException(ex);
            }
        }

        [TestMethod]
        public async Task ItemPatchSuccessTest()
        {
            // Create an item
            ToDoActivity testItem = (await ToDoActivity.CreateRandomItems(this.Container, 1, randomPartitionKey: true)).First();
            ContainerInternal containerInternal = (ContainerInternal)this.Container;

            int originalTaskNum = testItem.taskNum;
            int newTaskNum = originalTaskNum + 1;
            //Int16 one = 1;

            Assert.IsNull(testItem.children[1].pk);
            List<PatchOperation> patchOperations = new List<PatchOperation>()
            {
                PatchOperation.Set("/children/0/description", "testSet"),
                PatchOperation.Add("/children/1/pk", "patched"),
                PatchOperation.Remove("/description"),
                PatchOperation.Replace("/taskNum", newTaskNum),
                //PatchOperation.Increment("/taskNum", one)

                PatchOperation.Set<object>("/children/1/nullableInt",null)
            };

            // without content response
            PatchItemRequestOptions requestOptions = new PatchItemRequestOptions()
            {
                EnableContentResponseOnWrite = false
            };

            ItemResponse<ToDoActivity> response = await containerInternal.PatchItemAsync<ToDoActivity>(
                id: testItem.id,
                partitionKey: new Cosmos.PartitionKey(testItem.pk),
                patchOperations: patchOperations,
                requestOptions);

            Assert.AreEqual(HttpStatusCode.OK, response.StatusCode);
            Assert.IsNull(response.Resource);

            // read resource to validate the patch operation
            response = await containerInternal.ReadItemAsync<ToDoActivity>(
                testItem.id,
                partitionKey: new Cosmos.PartitionKey(testItem.pk));

            Assert.AreEqual(HttpStatusCode.OK, response.StatusCode);
            Assert.IsNotNull(response.Resource);
            Assert.AreEqual("testSet", response.Resource.children[0].description);
            Assert.AreEqual("patched", response.Resource.children[1].pk);
            Assert.IsNull(response.Resource.description);
            Assert.AreEqual(newTaskNum, response.Resource.taskNum);
            Assert.IsNull(response.Resource.children[1].nullableInt);

            patchOperations.Clear();
            patchOperations.Add(PatchOperation.Add("/children/0/cost", 1));
            // with content response
            response = await containerInternal.PatchItemAsync<ToDoActivity>(
                id: testItem.id,
                partitionKey: new Cosmos.PartitionKey(testItem.pk),
                patchOperations: patchOperations);

            Assert.AreEqual(HttpStatusCode.OK, response.StatusCode);
            Assert.IsNotNull(response.Resource);
            Assert.AreEqual(1, response.Resource.children[0].cost);

            patchOperations.Clear();
            patchOperations.Add(PatchOperation.Set<object>("/children/0/id", null));
            // with content response
            response = await containerInternal.PatchItemAsync<ToDoActivity>(
                id: testItem.id,
                partitionKey: new Cosmos.PartitionKey(testItem.pk),
                patchOperations: patchOperations);

            Assert.AreEqual(HttpStatusCode.OK, response.StatusCode);
            Assert.IsNotNull(response.Resource);
            Assert.AreEqual(null, response.Resource.children[0].id);

            patchOperations.Clear();
            patchOperations.Add(PatchOperation.Add("/children/1/description", "Child#1"));
            patchOperations.Add(PatchOperation.Move("/children/0/description", "/description"));
            patchOperations.Add(PatchOperation.Move("/children/1/description", "/children/0/description"));
            // with content response
            response = await containerInternal.PatchItemAsync<ToDoActivity>(
                id: testItem.id,
                partitionKey: new Cosmos.PartitionKey(testItem.pk),
                patchOperations: patchOperations);

            Assert.AreEqual(HttpStatusCode.OK, response.StatusCode);
            Assert.IsNotNull(response.Resource);
            Assert.AreEqual("testSet", response.Resource.description);
            Assert.AreEqual("Child#1", response.Resource.children[0].description);
            Assert.IsNull(response.Resource.children[1].description);
        }

        [TestMethod]
        public async Task PatchItemStreamTest()
        {
            ToDoActivity testItem = ToDoActivity.CreateRandomToDoActivity();
            ContainerInternal containerInternal = (ContainerInternal)this.Container;

            List<PatchOperation> patchOperations = new List<PatchOperation>()
            {
                PatchOperation.Add("/children/1/pk", "patched"),
                PatchOperation.Remove("/description"),
                PatchOperation.Replace("/taskNum", testItem.taskNum+1)
            };

            PatchItemRequestOptions requestOptions = new PatchItemRequestOptions()
            {
                FilterPredicate = "from root where root.x = 3"
            };

            // Patch a non-existing item. It should fail, and not throw an exception.
            using (ResponseMessage response = await containerInternal.PatchItemStreamAsync(
                partitionKey: new Cosmos.PartitionKey(testItem.pk),
                id: testItem.id,
                patchOperations: patchOperations,
                requestOptions: requestOptions))
            {
                Assert.IsFalse(response.IsSuccessStatusCode);
                Assert.IsNotNull(response);
                Assert.AreEqual(HttpStatusCode.NotFound, response.StatusCode, response.ErrorMessage);
            }

            using (Stream stream = TestCommon.SerializerCore.ToStream<ToDoActivity>(testItem))
            {
                // Create the item
                using (ResponseMessage response = await this.Container.CreateItemStreamAsync(partitionKey: new Cosmos.PartitionKey(testItem.pk), streamPayload: stream))
                {
                    Assert.IsNotNull(response);
                    Assert.AreEqual(HttpStatusCode.Created, response.StatusCode);
                }
            }

            // Patch
            using (ResponseMessage response = await containerInternal.PatchItemStreamAsync(partitionKey: new Cosmos.PartitionKey(testItem.pk), id: testItem.id, patchOperations: patchOperations))
            {
                Assert.IsNotNull(response);
                Assert.AreEqual(HttpStatusCode.OK, response.StatusCode);
            }

            // Read and validate
            ItemResponse<ToDoActivity> itemResponse = await this.Container.ReadItemAsync<ToDoActivity>(testItem.id, partitionKey: new Cosmos.PartitionKey(testItem.pk));
            Assert.AreEqual(HttpStatusCode.OK, itemResponse.StatusCode);
            Assert.IsNotNull(itemResponse.Resource);
            Assert.AreEqual("patched", itemResponse.Resource.children[1].pk);
            Assert.IsNull(itemResponse.Resource.description);
            Assert.AreEqual(testItem.taskNum + 1, itemResponse.Resource.taskNum);

            // Delete
            using (ResponseMessage deleteResponse = await this.Container.DeleteItemStreamAsync(partitionKey: new Cosmos.PartitionKey(testItem.pk), id: testItem.id))
            {
                Assert.IsNotNull(deleteResponse);
                Assert.AreEqual(deleteResponse.StatusCode, HttpStatusCode.NoContent);
            }
        }

        [TestMethod]
        public async Task ContainerRecreateScenarioGatewayTest()
        {
            ContainerResponse response = await this.database.CreateContainerAsync(
                        new ContainerProperties(id: Guid.NewGuid().ToString(), partitionKeyPath: "/pk"));

            Container createdContainer = (ContainerInlineCore)response;

            CosmosClient client1 = TestCommon.CreateCosmosClient(useGateway: true);
            CosmosClient client2 = TestCommon.CreateCosmosClient(useGateway: true);

            Container container1 = client1.GetContainer(this.database.Id, createdContainer.Id);
            Container container2 = client2.GetContainer(this.database.Id, createdContainer.Id);
            Cosmos.Database database2 = client2.GetDatabase(this.database.Id);

            ToDoActivity item = ToDoActivity.CreateRandomToDoActivity("pk2002", "id2002");
            await container1.CreateItemAsync<ToDoActivity>(item);

            await container2.DeleteContainerAsync();
            await database2.CreateContainerAsync(createdContainer.Id, "/pk");

            container2 = database2.GetContainer(this.Container.Id);
            await container2.CreateItemAsync<ToDoActivity>(item);

            // should not throw exception
            await this.Container.ReadItemAsync<ToDoActivity>("id2002", new Cosmos.PartitionKey("pk2002"));
        }

        [TestMethod]
        public async Task BatchPatchConditionTest()
        {
            ToDoActivity testItem = ToDoActivity.CreateRandomToDoActivity();
            ContainerInternal containerInternal = (ContainerInternal)this.Container;

            using (Stream stream = TestCommon.SerializerCore.ToStream<ToDoActivity>(testItem))
            {
                // Create the item
                using (ResponseMessage response = await this.Container.CreateItemStreamAsync(partitionKey: new Cosmos.PartitionKey(testItem.pk), streamPayload: stream))
                {
                    Assert.IsNotNull(response);
                    Assert.AreEqual(HttpStatusCode.Created, response.StatusCode);
                }
            }

            List<PatchOperation> patchOperations = new List<PatchOperation>()
            {
                PatchOperation.Add("/children/1/pk", "patched"),
                PatchOperation.Remove("/description"),
                PatchOperation.Add("/taskNum", 8)
            };

            using (ResponseMessage response = await containerInternal.PatchItemStreamAsync(partitionKey: new Cosmos.PartitionKey(testItem.pk), id: testItem.id, patchOperations: patchOperations))
            {
                Assert.IsNotNull(response);
                Assert.AreEqual(HttpStatusCode.OK, response.StatusCode);
            }

            List<PatchOperation> patchOperationsUpdateTaskNum12 = new List<PatchOperation>()
            {
                PatchOperation.Replace("/taskNum", 12)
            };

            TransactionalBatchPatchItemRequestOptions requestOptionsFalse = new TransactionalBatchPatchItemRequestOptions()
            {
                FilterPredicate = "from c where c.taskNum = 3"
            };

            TransactionalBatchInternal transactionalBatchInternalFalse = (TransactionalBatchInternal)containerInternal.CreateTransactionalBatch(new Cosmos.PartitionKey(testItem.pk));
            transactionalBatchInternalFalse.PatchItem(id: testItem.id, patchOperationsUpdateTaskNum12, requestOptionsFalse);
            using (TransactionalBatchResponse batchResponse = await transactionalBatchInternalFalse.ExecuteAsync())
            {
                Assert.IsNotNull(batchResponse);
                Assert.AreEqual(HttpStatusCode.PreconditionFailed, batchResponse.StatusCode);
            }

            {
                // Read and validate
                ItemResponse<ToDoActivity> itemResponsemid = await this.Container.ReadItemAsync<ToDoActivity>(testItem.id, partitionKey: new Cosmos.PartitionKey(testItem.pk));
                Assert.AreEqual(HttpStatusCode.OK, itemResponsemid.StatusCode);
                Assert.IsNotNull(itemResponsemid.Resource);
                Assert.AreEqual("patched", itemResponsemid.Resource.children[1].pk);
                Assert.IsNull(itemResponsemid.Resource.description);
                Assert.AreEqual(8, itemResponsemid.Resource.taskNum);
            }

            List<PatchOperation> patchOperationsUpdateTaskNum14 = new List<PatchOperation>()
            {
                PatchOperation.Increment("/taskNum", 6)
            };

            TransactionalBatchPatchItemRequestOptions requestOptionsTrue = new TransactionalBatchPatchItemRequestOptions()
            {
                FilterPredicate = "from root where root.taskNum = 8"
            };

            TransactionalBatchInternal transactionalBatchInternalTrue = (TransactionalBatchInternal)containerInternal.CreateTransactionalBatch(new Cosmos.PartitionKey(testItem.pk));
            transactionalBatchInternalTrue.PatchItem(id: testItem.id, patchOperationsUpdateTaskNum14, requestOptionsTrue);
            using (TransactionalBatchResponse batchResponse = await transactionalBatchInternalTrue.ExecuteAsync())
            {
                Assert.IsNotNull(batchResponse);
                Assert.AreEqual(HttpStatusCode.OK, batchResponse.StatusCode);
            }

            // Read and validate
            ItemResponse<ToDoActivity> itemResponse = await this.Container.ReadItemAsync<ToDoActivity>(testItem.id, partitionKey: new Cosmos.PartitionKey(testItem.pk));
            Assert.AreEqual(HttpStatusCode.OK, itemResponse.StatusCode);
            Assert.IsNotNull(itemResponse.Resource);
            Assert.AreEqual("patched", itemResponse.Resource.children[1].pk);
            Assert.IsNull(itemResponse.Resource.description);
            Assert.AreEqual(14, itemResponse.Resource.taskNum);

            // Delete
            using (ResponseMessage deleteResponse = await this.Container.DeleteItemStreamAsync(partitionKey: new Cosmos.PartitionKey(testItem.pk), id: testItem.id))
            {
                Assert.IsNotNull(deleteResponse);
                Assert.AreEqual(deleteResponse.StatusCode, HttpStatusCode.NoContent);
            }
        }

        [TestMethod]
        public async Task PatchConditionTest()
        {
            ToDoActivity testItem = ToDoActivity.CreateRandomToDoActivity();
            ContainerInternal containerInternal = (ContainerInternal)this.Container;

            using (Stream stream = TestCommon.SerializerCore.ToStream<ToDoActivity>(testItem))
            {
                // Create the item
                using (ResponseMessage response = await this.Container.CreateItemStreamAsync(partitionKey: new Cosmos.PartitionKey(testItem.pk), streamPayload: stream))
                {
                    Assert.IsNotNull(response);
                    Assert.AreEqual(HttpStatusCode.Created, response.StatusCode);
                }
            }

            List<PatchOperation> patchOperations = new List<PatchOperation>()
            {
                PatchOperation.Add("/children/1/pk", "patched"),
                PatchOperation.Remove("/description"),
                PatchOperation.Add("/taskNum", 8)
            };

            // Patch
            using (ResponseMessage response = await containerInternal.PatchItemStreamAsync(partitionKey: new Cosmos.PartitionKey(testItem.pk), id: testItem.id, patchOperations: patchOperations))
            {
                Assert.IsNotNull(response);
                Assert.AreEqual(HttpStatusCode.OK, response.StatusCode);
            }

            List<PatchOperation> patchOperationsUpdateTaskNum12 = new List<PatchOperation>()
            {
                PatchOperation.Replace("/taskNum", 12)
            };

            PatchItemRequestOptions requestOptionsFalse = new PatchItemRequestOptions()
            {
                FilterPredicate = "from c where c.taskNum = 3"
            };

            // Patch that fails due to condition not met.
            using (ResponseMessage response = await containerInternal.PatchItemStreamAsync(partitionKey: new Cosmos.PartitionKey(testItem.pk), id: testItem.id, patchOperations: patchOperationsUpdateTaskNum12, requestOptions: requestOptionsFalse))
            {
                Assert.IsNotNull(response);
                Assert.AreEqual(HttpStatusCode.PreconditionFailed, response.StatusCode);
            }

            {
                // Read and validate
                ItemResponse<ToDoActivity> itemResponsemid = await this.Container.ReadItemAsync<ToDoActivity>(testItem.id, partitionKey: new Cosmos.PartitionKey(testItem.pk));
                Assert.AreEqual(HttpStatusCode.OK, itemResponsemid.StatusCode);
                Assert.IsNotNull(itemResponsemid.Resource);
                Assert.AreEqual("patched", itemResponsemid.Resource.children[1].pk);
                Assert.IsNull(itemResponsemid.Resource.description);
                Assert.AreEqual(8, itemResponsemid.Resource.taskNum);
            }

            List<PatchOperation> patchOperationsUpdateTaskNum14 = new List<PatchOperation>()
            {
                PatchOperation.Increment("/taskNum", 6)
            };

            PatchItemRequestOptions requestOptionsTrue = new PatchItemRequestOptions()
            {
                FilterPredicate = "from root where root.taskNum = 8"
            };

            // Patch
            using (ResponseMessage response = await containerInternal.PatchItemStreamAsync(partitionKey: new Cosmos.PartitionKey(testItem.pk), id: testItem.id, patchOperations: patchOperationsUpdateTaskNum14, requestOptions: requestOptionsTrue))
            {
                Assert.IsNotNull(response);
                Assert.AreEqual(HttpStatusCode.OK, response.StatusCode);
            }

            // Read and validate
            ItemResponse<ToDoActivity> itemResponse = await this.Container.ReadItemAsync<ToDoActivity>(testItem.id, partitionKey: new Cosmos.PartitionKey(testItem.pk));
            Assert.AreEqual(HttpStatusCode.OK, itemResponse.StatusCode);
            Assert.IsNotNull(itemResponse.Resource);
            Assert.AreEqual("patched", itemResponse.Resource.children[1].pk);
            Assert.IsNull(itemResponse.Resource.description);
            Assert.AreEqual(14, itemResponse.Resource.taskNum);

            // Delete
            using (ResponseMessage deleteResponse = await this.Container.DeleteItemStreamAsync(partitionKey: new Cosmos.PartitionKey(testItem.pk), id: testItem.id))
            {
                Assert.IsNotNull(deleteResponse);
                Assert.AreEqual(deleteResponse.StatusCode, HttpStatusCode.NoContent);
            }
        }

        [TestMethod]
        public async Task ItemPatchViaGatewayTest()
        {
            CosmosClient gatewayClient = TestCommon.CreateCosmosClient(useGateway: true);
            Container gatewayContainer = gatewayClient.GetContainer(this.database.Id, this.Container.Id);
            ContainerInternal containerInternal = (ContainerInternal)gatewayContainer;

            // Create an item
            ToDoActivity testItem = (await ToDoActivity.CreateRandomItems(gatewayContainer, 1, randomPartitionKey: true)).First();

            int originalTaskNum = testItem.taskNum;
            int newTaskNum = originalTaskNum + 1;

            Assert.IsNull(testItem.children[1].pk);

            List<PatchOperation> patchOperations = new List<PatchOperation>()
            {
                PatchOperation.Add("/children/1/pk", "patched"),
                PatchOperation.Remove("/description"),
                PatchOperation.Replace("/taskNum", newTaskNum)
            };

            ItemResponse<ToDoActivity> response = await containerInternal.PatchItemAsync<ToDoActivity>(
                id: testItem.id,
                partitionKey: new Cosmos.PartitionKey(testItem.pk),
                patchOperations: patchOperations);

            Assert.AreEqual(HttpStatusCode.OK, response.StatusCode);
            Assert.IsNotNull(response.Resource);
            Assert.AreEqual("patched", response.Resource.children[1].pk);
            Assert.IsNull(response.Resource.description);
            Assert.AreEqual(newTaskNum, response.Resource.taskNum);
        }

        [TestMethod]
        public async Task ItemPatchCustomSerializerTest()
        {
            CosmosClientOptions clientOptions = new CosmosClientOptions()
            {
                Serializer = new CosmosJsonDotNetSerializer(
                    new JsonSerializerSettings()
                    {
                        DateFormatString = "dd / MM / yy hh:mm"
                    })
            };

            CosmosClient customSerializationClient = TestCommon.CreateCosmosClient(clientOptions);
            Container customSerializationContainer = customSerializationClient.GetContainer(this.database.Id, this.Container.Id);
            ContainerInternal containerInternal = (ContainerInternal)customSerializationContainer;

            ToDoActivity testItem = (await ToDoActivity.CreateRandomItems(customSerializationContainer, 1, randomPartitionKey: true)).First();

            PatchItemRequestOptions requestOptions = new PatchItemRequestOptions()
            {
                EnableContentResponseOnWrite = false
            };

            DateTime patchDate = new DateTime(2020, 07, 01, 01, 02, 03);
            Stream patchDateStreamInput = new CosmosJsonDotNetSerializer().ToStream(patchDate);
            string streamDateJson;
            using (Stream stream = new MemoryStream())
            {
                patchDateStreamInput.CopyTo(stream);
                stream.Position = 0;
                patchDateStreamInput.Position = 0;
                using (StreamReader streamReader = new StreamReader(stream))
                {
                    streamDateJson = streamReader.ReadToEnd();
                }
            }

            List<PatchOperation> patchOperations = new List<PatchOperation>()
            {
                PatchOperation.Add("/date", patchDate),
                PatchOperation.Add("/dateStream", patchDateStreamInput)
            };

            ItemResponse<dynamic> response = await containerInternal.PatchItemAsync<dynamic>(
                id: testItem.id,
                partitionKey: new Cosmos.PartitionKey(testItem.pk),
                patchOperations: patchOperations,
                requestOptions);

            JsonSerializerSettings jsonSettings = new JsonSerializerSettings();
            jsonSettings.DateFormatString = "dd / MM / yy hh:mm";
            string dateJson = JsonConvert.SerializeObject(patchDate, jsonSettings);

            Assert.AreEqual(HttpStatusCode.OK, response.StatusCode);

            // regular container
            response = await this.Container.ReadItemAsync<dynamic>(
                testItem.id,
                partitionKey: new Cosmos.PartitionKey(testItem.pk));

            Assert.AreEqual(HttpStatusCode.OK, response.StatusCode);
            Assert.IsNotNull(response.Resource);
            Assert.IsTrue(dateJson.Contains(response.Resource["date"].ToString()));
            Assert.AreEqual(patchDate.ToString(), response.Resource["dateStream"].ToString());
            Assert.AreNotEqual(response.Resource["date"], response.Resource["dateStream"]);
        }

        [TestMethod]
        public async Task ItemPatchStreamInputTest()
        {
            dynamic testItem = new
            {
                id = "test",
                cost = (double?)null,
                totalCost = 98.2789,
                pk = "MyCustomStatus",
                taskNum = 4909,
                itemIds = new int[] { 1, 5, 10 },
                itemCode = new byte?[5] { 0x16, (byte)'\0', 0x3, null, (byte)'}' },
            };

            // Create item
            await this.Container.CreateItemAsync<dynamic>(item: testItem);
            ContainerInternal containerInternal = (ContainerInternal)this.Container;

            dynamic testItemUpdated = new
            {
                cost = 100,
                totalCost = 198.2789,
                taskNum = 4910,
                itemCode = new byte?[3] { 0x14, (byte)'\0', (byte)'{' }
            };

            CosmosJsonDotNetSerializer cosmosJsonDotNetSerializer = new CosmosJsonDotNetSerializer();

            List<PatchOperation> patchOperations = new List<PatchOperation>()
            {
                PatchOperation.Replace("/cost", cosmosJsonDotNetSerializer.ToStream(testItemUpdated.cost)),
                PatchOperation.Replace("/totalCost", cosmosJsonDotNetSerializer.ToStream(testItemUpdated.totalCost)),
                PatchOperation.Replace("/taskNum", cosmosJsonDotNetSerializer.ToStream(testItemUpdated.taskNum)),
                PatchOperation.Replace("/itemCode", cosmosJsonDotNetSerializer.ToStream(testItemUpdated.itemCode)),
            };

            ItemResponse<dynamic> response = await containerInternal.PatchItemAsync<dynamic>(
                id: testItem.id,
                partitionKey: new Cosmos.PartitionKey(testItem.pk),
                patchOperations: patchOperations);

            Assert.AreEqual(HttpStatusCode.OK, response.StatusCode);
            Assert.IsNotNull(response.Resource);

            Assert.AreEqual(testItemUpdated.cost.ToString(), response.Resource.cost.ToString());
            Assert.AreEqual(testItemUpdated.totalCost.ToString(), response.Resource.totalCost.ToString());
            Assert.AreEqual(testItemUpdated.taskNum.ToString(), response.Resource.taskNum.ToString());
            Assert.AreEqual(testItemUpdated.itemCode[0].ToString(), response.Resource.itemCode[0].ToString());
            Assert.AreEqual(testItemUpdated.itemCode[1].ToString(), response.Resource.itemCode[1].ToString());
            Assert.AreEqual(testItemUpdated.itemCode[2].ToString(), response.Resource.itemCode[2].ToString());
        }

        // Read write non partition Container item.
        [TestMethod]
        public async Task ReadNonPartitionItemAsync()
        {
            ContainerInternal fixedContainer = null;
            try
            {
                fixedContainer = await NonPartitionedContainerHelper.CreateNonPartitionedContainer(
                    this.database,
                    "ReadNonPartition" + Guid.NewGuid());

                await NonPartitionedContainerHelper.CreateItemInNonPartitionedContainer(fixedContainer, nonPartitionItemId);
                await NonPartitionedContainerHelper.CreateUndefinedPartitionItem((ContainerInlineCore)this.Container, undefinedPartitionItemId);

                ContainerResponse containerResponse = await fixedContainer.ReadContainerAsync();
                Assert.IsTrue(containerResponse.Resource.PartitionKey.Paths.Count > 0);
                Assert.AreEqual(PartitionKey.SystemKeyPath, containerResponse.Resource.PartitionKey.Paths[0]);

                //Reading item from fixed container with CosmosContainerSettings.NonePartitionKeyValue.
                ItemResponse<ToDoActivity> response = await fixedContainer.ReadItemAsync<ToDoActivity>(
                    partitionKey: Cosmos.PartitionKey.None,
                    id: nonPartitionItemId);

                Assert.IsNotNull(response.Resource);
                Assert.AreEqual(HttpStatusCode.OK, response.StatusCode);
                Assert.AreEqual(nonPartitionItemId, response.Resource.id);

                //Adding item to fixed container with CosmosContainerSettings.NonePartitionKeyValue.
                ToDoActivity itemWithoutPK = ToDoActivity.CreateRandomToDoActivity();
                ItemResponse<ToDoActivity> createResponseWithoutPk = await fixedContainer.CreateItemAsync<ToDoActivity>(
                 item: itemWithoutPK,
                 partitionKey: Cosmos.PartitionKey.None);

                Assert.IsNotNull(createResponseWithoutPk.Resource);
                Assert.AreEqual(HttpStatusCode.Created, createResponseWithoutPk.StatusCode);
                Assert.AreEqual(itemWithoutPK.id, createResponseWithoutPk.Resource.id);

                //Updating item on fixed container with CosmosContainerSettings.NonePartitionKeyValue.
                itemWithoutPK.pk = "updatedStatus";
                ItemResponse<ToDoActivity> updateResponseWithoutPk = await fixedContainer.ReplaceItemAsync<ToDoActivity>(
                 id: itemWithoutPK.id,
                 item: itemWithoutPK,
                 partitionKey: Cosmos.PartitionKey.None);

                Assert.IsNotNull(updateResponseWithoutPk.Resource);
                Assert.AreEqual(HttpStatusCode.OK, updateResponseWithoutPk.StatusCode);
                Assert.AreEqual(itemWithoutPK.id, updateResponseWithoutPk.Resource.id);

                //Adding item to fixed container with non-none PK.
                ToDoActivityAfterMigration itemWithPK = this.CreateRandomToDoActivityAfterMigration("TestPk");
                ItemResponse<ToDoActivityAfterMigration> createResponseWithPk = await fixedContainer.CreateItemAsync<ToDoActivityAfterMigration>(
                 item: itemWithPK);

                Assert.IsNotNull(createResponseWithPk.Resource);
                Assert.AreEqual(HttpStatusCode.Created, createResponseWithPk.StatusCode);
                Assert.AreEqual(itemWithPK.id, createResponseWithPk.Resource.id);

                //Quering items on fixed container with cross partition enabled.
                QueryDefinition sql = new QueryDefinition("select * from r");
                using (FeedIterator<dynamic> feedIterator = fixedContainer.GetItemQueryIterator<dynamic>(
                    sql,
                    requestOptions: new QueryRequestOptions() { MaxConcurrency = 1, MaxItemCount = 10 }))
                {
                    while (feedIterator.HasMoreResults)
                    {
                        FeedResponse<dynamic> queryResponse = await feedIterator.ReadNextAsync();
                        Assert.AreEqual(3, queryResponse.Count());
                    }
                }

                //Reading all items on fixed container.
                using (FeedIterator<dynamic> feedIterator = fixedContainer.GetItemQueryIterator<dynamic>(requestOptions: new QueryRequestOptions() { MaxItemCount = 10 }))
                {
                    while (feedIterator.HasMoreResults)
                    {
                        FeedResponse<dynamic> queryResponse = await feedIterator.ReadNextAsync();
                        Assert.AreEqual(3, queryResponse.Count());
                    }
                }

                //Quering items on fixed container with CosmosContainerSettings.NonePartitionKeyValue.
                using (FeedIterator<dynamic> feedIterator = fixedContainer.GetItemQueryIterator<dynamic>(
                    new QueryDefinition("select * from r"),
                    requestOptions: new QueryRequestOptions() { MaxItemCount = 10, PartitionKey = Cosmos.PartitionKey.None, }))
                {
                    while (feedIterator.HasMoreResults)
                    {
                        FeedResponse<dynamic> queryResponse = await feedIterator.ReadNextAsync();
                        Assert.AreEqual(2, queryResponse.Count());
                    }
                }

                //use ReadFeed on fixed container with CosmosContainerSettings.NonePartitionKeyValue.
                using (FeedIterator<dynamic> feedIterator = fixedContainer.GetItemQueryIterator<dynamic>(
                    queryText: null,
                    requestOptions: new QueryRequestOptions() { MaxItemCount = 10, PartitionKey = Cosmos.PartitionKey.None, }))
                {
                    while (feedIterator.HasMoreResults)
                    {
                        FeedResponse<dynamic> readFeedResponse = await feedIterator.ReadNextAsync();
                        Assert.AreEqual(2, readFeedResponse.Count());
                    }
                }

                //Quering items on fixed container with non-none PK.
                using (FeedIterator<dynamic> feedIterator = fixedContainer.GetItemQueryIterator<dynamic>(
                    sql,
                    requestOptions: new QueryRequestOptions() { MaxItemCount = 10, PartitionKey = new Cosmos.PartitionKey(itemWithPK.partitionKey) }))
                {
                    while (feedIterator.HasMoreResults)
                    {
                        FeedResponse<dynamic> queryResponse = await feedIterator.ReadNextAsync();
                        Assert.AreEqual(1, queryResponse.Count());
                    }
                }

                //ReadFeed on on fixed container with non-none PK.
                using (FeedIterator<dynamic> feedIterator = fixedContainer.GetItemQueryIterator<dynamic>(
                    queryText: null,
                    requestOptions: new QueryRequestOptions() { MaxItemCount = 10, PartitionKey = new Cosmos.PartitionKey(itemWithPK.partitionKey) }))
                {
                    while (feedIterator.HasMoreResults)
                    {
                        FeedResponse<dynamic> readFeedResponse = await feedIterator.ReadNextAsync();
                        Assert.AreEqual(1, readFeedResponse.Count());
                    }
                }

                //Deleting item from fixed container with CosmosContainerSettings.NonePartitionKeyValue.
                ItemResponse<ToDoActivity> deleteResponseWithoutPk = await fixedContainer.DeleteItemAsync<ToDoActivity>(
                 partitionKey: Cosmos.PartitionKey.None,
                 id: itemWithoutPK.id);

                Assert.IsNull(deleteResponseWithoutPk.Resource);
                Assert.AreEqual(HttpStatusCode.NoContent, deleteResponseWithoutPk.StatusCode);

                //Deleting item from fixed container with non-none PK.
                ItemResponse<ToDoActivityAfterMigration> deleteResponseWithPk = await fixedContainer.DeleteItemAsync<ToDoActivityAfterMigration>(
                 partitionKey: new Cosmos.PartitionKey(itemWithPK.partitionKey),
                 id: itemWithPK.id);

                Assert.IsNull(deleteResponseWithPk.Resource);
                Assert.AreEqual(HttpStatusCode.NoContent, deleteResponseWithPk.StatusCode);

                //Reading item from partitioned container with CosmosContainerSettings.NonePartitionKeyValue.
                ItemResponse<ToDoActivity> undefinedItemResponse = await this.Container.ReadItemAsync<ToDoActivity>(
                    partitionKey: Cosmos.PartitionKey.None,
                    id: undefinedPartitionItemId);

                Assert.IsNotNull(undefinedItemResponse.Resource);
                Assert.AreEqual(HttpStatusCode.OK, undefinedItemResponse.StatusCode);
                Assert.AreEqual(undefinedPartitionItemId, undefinedItemResponse.Resource.id);
            }
            finally
            {
                if (fixedContainer != null)
                {
                    await fixedContainer.DeleteContainerStreamAsync();
                }
            }
        }

        // Move the data from None Partition to other logical partitions
        [TestMethod]
        public async Task MigrateDataInNonPartitionContainer()
        {
            ContainerInternal fixedContainer = null;
            try
            {
                fixedContainer = await NonPartitionedContainerHelper.CreateNonPartitionedContainer(
                    this.database,
                    "ItemTestMigrateData" + Guid.NewGuid().ToString());

                const int ItemsToCreate = 4;
                // Insert a few items with no Partition Key
                for (int i = 0; i < ItemsToCreate; i++)
                {
                    await NonPartitionedContainerHelper.CreateItemInNonPartitionedContainer(fixedContainer, Guid.NewGuid().ToString());
                }

                // Read the container metadata
                ContainerResponse containerResponse = await fixedContainer.ReadContainerAsync();

                // Query items on the container that have no partition key value
                int resultsFetched = 0;
                QueryDefinition sql = new QueryDefinition("select * from r ");
                FeedIterator<ToDoActivity> setIterator = fixedContainer.GetItemQueryIterator<ToDoActivity>(
                    sql,
                    requestOptions: new QueryRequestOptions() { MaxItemCount = 2, PartitionKey = Cosmos.PartitionKey.None, });

                while (setIterator.HasMoreResults)
                {
                    FeedResponse<ToDoActivity> queryResponse = await setIterator.ReadNextAsync();
                    resultsFetched += queryResponse.Count();

                    // For the items returned with NonePartitionKeyValue
                    IEnumerator<ToDoActivity> iter = queryResponse.GetEnumerator();
                    while (iter.MoveNext())
                    {
                        ToDoActivity activity = iter.Current;

                        // Re-Insert into container with a partition key
                        ToDoActivityAfterMigration itemWithPK = new ToDoActivityAfterMigration
                        { id = activity.id, cost = activity.cost, description = activity.description, partitionKey = "TestPK", taskNum = activity.taskNum };
                        ItemResponse<ToDoActivityAfterMigration> createResponseWithPk = await fixedContainer.CreateItemAsync<ToDoActivityAfterMigration>(
                         item: itemWithPK);
                        Assert.AreEqual(HttpStatusCode.Created, createResponseWithPk.StatusCode);

                        // Deleting item from fixed container with CosmosContainerSettings.NonePartitionKeyValue.
                        ItemResponse<ToDoActivity> deleteResponseWithoutPk = await fixedContainer.DeleteItemAsync<ToDoActivity>(
                         partitionKey: Cosmos.PartitionKey.None,
                         id: activity.id);
                        Assert.AreEqual(HttpStatusCode.NoContent, deleteResponseWithoutPk.StatusCode);
                    }
                }

                // Validate all items with no partition key value are returned
                Assert.AreEqual(ItemsToCreate, resultsFetched);

                // Re-Query the items on the container with NonePartitionKeyValue
                setIterator = fixedContainer.GetItemQueryIterator<ToDoActivity>(
                    sql,
                    requestOptions: new QueryRequestOptions() { MaxItemCount = ItemsToCreate, PartitionKey = Cosmos.PartitionKey.None, });

                Assert.IsTrue(setIterator.HasMoreResults);
                {
                    FeedResponse<ToDoActivity> queryResponse = await setIterator.ReadNextAsync();
                    Assert.AreEqual(0, queryResponse.Count());
                }

                // Query the items with newly inserted PartitionKey
                setIterator = fixedContainer.GetItemQueryIterator<ToDoActivity>(
                    sql,
                    requestOptions: new QueryRequestOptions() { MaxItemCount = ItemsToCreate + 1, PartitionKey = new Cosmos.PartitionKey("TestPK"), });

                Assert.IsTrue(setIterator.HasMoreResults);
                {
                    FeedResponse<ToDoActivity> queryResponse = await setIterator.ReadNextAsync();
                    Assert.AreEqual(ItemsToCreate, queryResponse.Count());
                }
            }
            finally
            {
                if (fixedContainer != null)
                {
                    await fixedContainer.DeleteContainerStreamAsync();
                }
            }
        }


        [TestMethod]
        [DataRow(false)]
        [DataRow(true)]
        [TestCategory("Quarantine") /* Gated runs emulator as rate limiting disabled */]
        public async Task VerifyToManyRequestTest(bool isQuery)
        {
            using CosmosClient client = TestCommon.CreateCosmosClient();
            Cosmos.Database db = await client.CreateDatabaseIfNotExistsAsync("LoadTest");
            Container container = await db.CreateContainerIfNotExistsAsync("LoadContainer", "/pk");

            try
            {
                Task[] createItems = new Task[300];
                for (int i = 0; i < createItems.Length; i++)
                {
                    ToDoActivity temp = ToDoActivity.CreateRandomToDoActivity();
                    createItems[i] = container.CreateItemStreamAsync(
                        partitionKey: new Cosmos.PartitionKey(temp.pk),
                        streamPayload: TestCommon.SerializerCore.ToStream<ToDoActivity>(temp));
                }

                Task.WaitAll(createItems);

                List<Task> createQuery = new List<Task>(500);
                List<ResponseMessage> failedToManyRequests = new List<ResponseMessage>();
                for (int i = 0; i < 500 && failedToManyRequests.Count == 0; i++)
                {
                    createQuery.Add(VerifyQueryToManyExceptionAsync(
                        container,
                        isQuery,
                        failedToManyRequests));
                }

                Task[] tasks = createQuery.ToArray();
                Task.WaitAll(tasks);

                Assert.IsTrue(failedToManyRequests.Count > 0, "Rate limiting appears to be disabled");
                ResponseMessage failedResponseMessage = failedToManyRequests.First();
                Assert.AreEqual(failedResponseMessage.StatusCode, (HttpStatusCode)429);
                Assert.IsNotNull(failedResponseMessage.ErrorMessage);
                string diagnostics = failedResponseMessage.Diagnostics.ToString();
                Assert.IsNotNull(diagnostics);
            }
            finally
            {
                await db.DeleteStreamAsync();
            }
        }

        [TestMethod]
        public async Task VerifySessionTokenPassThrough()
        {
            ToDoActivity temp = ToDoActivity.CreateRandomToDoActivity("TBD");

            ItemResponse<ToDoActivity> responseAstype = await this.Container.CreateItemAsync<ToDoActivity>(partitionKey: new Cosmos.PartitionKey(temp.pk), item: temp);

            string sessionToken = responseAstype.Headers.Session;
            Assert.IsNotNull(sessionToken);

            ResponseMessage readResponse = await this.Container.ReadItemStreamAsync(temp.id, new Cosmos.PartitionKey(temp.pk), new ItemRequestOptions() { SessionToken = sessionToken });

            Assert.AreEqual(HttpStatusCode.OK, readResponse.StatusCode);
            Assert.IsNotNull(readResponse.Headers.Session);
            Assert.AreEqual(sessionToken, readResponse.Headers.Session);
        }

        [TestMethod]
        public async Task VerifySessionNotFoundStatistics()
        {
            using CosmosClient cosmosClient = TestCommon.CreateCosmosClient(new CosmosClientOptions() { ConsistencyLevel = Cosmos.ConsistencyLevel.Session });
            DatabaseResponse database = await cosmosClient.CreateDatabaseIfNotExistsAsync("NoSession");
            Container container = await database.Database.CreateContainerIfNotExistsAsync("NoSession", "/pk");

            try
            {
                ToDoActivity temp = ToDoActivity.CreateRandomToDoActivity("TBD");

                ItemResponse<ToDoActivity> responseAstype = await container.CreateItemAsync<ToDoActivity>(partitionKey: new Cosmos.PartitionKey(temp.pk), item: temp);

                string invalidSessionToken = this.GetDifferentLSNToken(responseAstype.Headers.Session, 2000);

                try
                {
                    ItemResponse<ToDoActivity> readResponse = await container.ReadItemAsync<ToDoActivity>(temp.id, new Cosmos.PartitionKey(temp.pk), new ItemRequestOptions() { SessionToken = invalidSessionToken });
                    Assert.Fail("Should had thrown ReadSessionNotAvailable");
                }
                catch (CosmosException cosmosException)
                {
                    Assert.IsTrue(cosmosException.Message.Contains("The read session is not available for the input session token."), cosmosException.Message);
                    string exception = cosmosException.ToString();
                    Assert.IsTrue(exception.Contains("Point Operation Statistics"), exception);
                }
            }
            finally
            {
                await database.Database.DeleteStreamAsync();
            }
        }

        private string GetDifferentLSNToken(string token, long lsnDifferent)
        {
            string[] tokenParts = token.Split(':');
            ISessionToken sessionToken = SessionTokenHelper.Parse(tokenParts[1]);
            ISessionToken differentSessionToken = TestCommon.CreateSessionToken(sessionToken, sessionToken.LSN + lsnDifferent);
            return string.Format(CultureInfo.InvariantCulture, "{0}:{1}", tokenParts[0], differentSessionToken.ConvertToString());
        }

        /// <summary>
        /// Stateless container re-create test. 
        /// Create two client instances and do meta data operations through a single client
        /// but do all validation using both clients.
        /// </summary>
        [DataRow(true, true)]
        [DataRow(true, false)]
        [DataRow(false, true)]
        [DataRow(false, false)]
        [DataTestMethod]
        public async Task ContainterReCreateStatelessTest(bool operationBetweenRecreate, bool isQuery)
        {
            Func<Container, HttpStatusCode, Task> operation;
            if (isQuery)
            {
                operation = ExecuteQueryAsync;
            }
            else
            {
                operation = ExecuteReadFeedAsync;
            }

            using CosmosClient cc1 = TestCommon.CreateCosmosClient();
            using CosmosClient cc2 = TestCommon.CreateCosmosClient();
            Cosmos.Database db1 = null;
            try
            {
                string dbName = Guid.NewGuid().ToString();
                string containerName = Guid.NewGuid().ToString();

                db1 = await cc1.CreateDatabaseAsync(dbName);
                ContainerInternal container1 = (ContainerInlineCore)await db1.CreateContainerAsync(containerName, "/id");

                await operation(container1, HttpStatusCode.OK);

                // Read through client2 -> return 404
                Container container2 = cc2.GetDatabase(dbName).GetContainer(containerName);
                await operation(container2, HttpStatusCode.OK);

                // Delete container 
                await container1.DeleteContainerAsync();

                if (operationBetweenRecreate)
                {
                    // Read on deleted container through client1
                    await operation(container1, HttpStatusCode.NotFound);

                    // Read on deleted container through client2
                    await operation(container2, HttpStatusCode.NotFound);
                }

                // Re-create again 
                container1 = (ContainerInlineCore)await db1.CreateContainerAsync(containerName, "/id");

                // Read through client1
                await operation(container1, HttpStatusCode.OK);

                // Read through client2
                await operation(container2, HttpStatusCode.OK);
            }
            finally
            {
                await db1.DeleteStreamAsync();
                cc1.Dispose();
                cc2.Dispose();
            }
        }

        [TestMethod]
        public async Task NoAutoGenerateIdTest()
        {
            try
            {
                ToDoActivity t = new ToDoActivity
                {
                    pk = "AutoID"
                };
                ItemResponse<ToDoActivity> responseAstype = await this.Container.CreateItemAsync<ToDoActivity>(
                    partitionKey: new Cosmos.PartitionKey(t.pk), item: t);

                Assert.Fail("Unexpected ID auto-generation");
            }
            catch (CosmosException ex) when (ex.StatusCode == HttpStatusCode.BadRequest)
            {
            }
        }

        [TestMethod]
        public async Task AutoGenerateIdPatternTest()
        {
            ToDoActivity itemWithoutId = new ToDoActivity
            {
                pk = "AutoID"
            };

            ToDoActivity createdItem = await this.AutoGenerateIdPatternTest<ToDoActivity>(
                new Cosmos.PartitionKey(itemWithoutId.pk), itemWithoutId);

            Assert.IsNotNull(createdItem.id);
            Assert.AreEqual(itemWithoutId.pk, createdItem.pk);
        }

        [TestMethod]
        [DataRow(false, DisplayName = "Test scenario when binary encoding is disabled at client level.")]
        [DataRow(true, DisplayName = "Test scenario when binary encoding is enabled at client level.")]
        public async Task CustomPropertiesItemRequestOptionsTest(bool binaryEncodingEnabledInClient)
        {
            try
            {
                if (binaryEncodingEnabledInClient)
                {
                    Environment.SetEnvironmentVariable(ConfigurationManager.BinaryEncodingEnabled, "True");
                }

                string customHeaderName = "custom-header1";
                string customHeaderValue = "value1";

                CosmosClient clientWithIntercepter = TestCommon.CreateCosmosClient(
                   builder => builder.WithTransportClientHandlerFactory(transportClient => new TransportClientHelper.TransportClientWrapper(
                    transportClient,
                    (uri, resourceOperation, request) =>
                    {
                        if (resourceOperation.resourceType == ResourceType.Document &&
                         resourceOperation.operationType == OperationType.Create)
                        {
                            bool customHeaderExists = request.Properties.TryGetValue(customHeaderName, out object value);

                            Assert.IsTrue(customHeaderExists);
                            Assert.AreEqual(customHeaderValue, value);
                        }
                    })));

                Container container = clientWithIntercepter.GetContainer(this.database.Id, this.Container.Id);

                ToDoActivity temp = ToDoActivity.CreateRandomToDoActivity("TBD");

                Dictionary<string, object> properties = new Dictionary<string, object>()
            {
                { customHeaderName, customHeaderValue},
            };

                ItemRequestOptions ro = new ItemRequestOptions
                {
                    Properties = properties
                };

                ItemResponse<ToDoActivity> responseAstype = await container.CreateItemAsync<ToDoActivity>(
                    partitionKey: new Cosmos.PartitionKey(temp.pk),
                    item: temp,
                    requestOptions: ro);

                Assert.AreEqual(HttpStatusCode.Created, responseAstype.StatusCode);
            }
            finally
            {
                Environment.SetEnvironmentVariable(ConfigurationManager.BinaryEncodingEnabled, null);
            }
        }

        [TestMethod]
        [DataRow(false, DisplayName = "Test scenario when binary encoding is disabled at client level.")]
        [DataRow(true, DisplayName = "Test scenario when binary encoding is enabled at client level.")]
        public async Task RegionsContactedTest(bool binaryEncodingEnabledInClient)
        {
            try
            {
                if (binaryEncodingEnabledInClient)
                {
                    Environment.SetEnvironmentVariable(ConfigurationManager.BinaryEncodingEnabled, "True");
                }

                ToDoActivity item = ToDoActivity.CreateRandomToDoActivity();
                ItemResponse<ToDoActivity> response = await this.Container.CreateItemAsync<ToDoActivity>(item, new Cosmos.PartitionKey(item.pk));
                Assert.IsNotNull(response.Diagnostics);
                IReadOnlyList<(string region, Uri uri)> regionsContacted = response.Diagnostics.GetContactedRegions();
                Assert.AreEqual(regionsContacted.Count, 1);
                Assert.AreEqual(regionsContacted[0].region, Regions.SouthCentralUS);
                Assert.IsNotNull(regionsContacted[0].uri);
            }
            finally
            {
                Environment.SetEnvironmentVariable(ConfigurationManager.BinaryEncodingEnabled, null);
            }
        }

        [TestMethod]
        public async Task HaLayerDoesNotThrowNullOnGoneExceptionTest()
        {
            CosmosClientOptions clientOptions = new CosmosClientOptions()
            {
                TransportClientHandlerFactory = (x) =>
                    new TransportClientWrapper(client: x, interceptor: (uri, resource, dsr) =>
                    {
                        dsr.RequestContext.ClientRequestStatistics.GetType().GetField("systemUsageHistory", BindingFlags.NonPublic | BindingFlags.Instance).SetValue(
                            dsr.RequestContext.ClientRequestStatistics,
                            new Documents.Rntbd.SystemUsageHistory(new List<Documents.Rntbd.SystemUsageLoad>()
                            {
                                new Documents.Rntbd.SystemUsageLoad(
                                    DateTime.UtcNow,
                                    Documents.Rntbd.ThreadInformation.Get(),
                                    80,
                                    9000),
                                new Documents.Rntbd.SystemUsageLoad(
                                    DateTime.UtcNow - TimeSpan.FromSeconds(10),
                                    Documents.Rntbd.ThreadInformation.Get(),
                                    95,
                                    9000)
                            }.AsReadOnly(),
                            TimeSpan.FromMinutes(1)));
                        if (resource.operationType.IsReadOperation())
                        {
                            throw Documents.Rntbd.TransportExceptions.GetGoneException(
                                uri,
                                Guid.NewGuid());
                        }
                    })
            };

            CosmosClient cosmosClient = TestCommon.CreateCosmosClient(clientOptions);
            Container container = cosmosClient.GetContainer(this.database.Id, this.Container.Id);
            ToDoActivity testItem = ToDoActivity.CreateRandomToDoActivity();
            await container.CreateItemAsync<ToDoActivity>(testItem);

            try
            {
                await container.ReadItemAsync<ToDoActivity>(testItem.id, new Cosmos.PartitionKey(testItem.pk));
            }
            catch (CosmosException ex)
            {
                Assert.AreEqual(ex.StatusCode, HttpStatusCode.ServiceUnavailable);
                CosmosTraceDiagnostics diagnostics = (CosmosTraceDiagnostics)ex.Diagnostics;
                Assert.IsTrue(diagnostics.IsGoneExceptionHit());
                string diagnosticString = diagnostics.ToString();
                Assert.IsFalse(string.IsNullOrEmpty(diagnosticString));
                Assert.IsTrue(diagnosticString.Contains("ForceAddressRefresh"));
                Assert.IsTrue(diagnosticString.Contains("No change to cache"));
                Assert.AreNotEqual(0, diagnostics.GetFailedRequestCount());
            }
        }

        /// <summary>
        /// <see href="https://github.com/Azure/azure-cosmos-dotnet-v3/issues/4115"/>
        /// </summary>
        /// <returns></returns>
        [TestMethod]
        [Owner("philipthomas")]
        [Description("ReadItemStreamAsync is yielding a Newtonsoft.Json.JsonSerializationException whenever " +
            "the item is not found and the MissingMemberHandling is set to MissingMemberHandling.Error. " +
            "ReadItemStreamAsync should yield a CosmosException with a NotFound StatusCode.")]
        public async Task GivenReadItemStreamAsyncWhenMissingMemberHandlingIsErrorThenExpectsCosmosExceptionTestAsync()
        {
            await CosmosItemTests.GivenItemStreamAsyncWhenMissingMemberHandlingIsErrorThenExpectsCosmosExceptionTestAsync(
                itemStreamAsync: async (container, itemIdThatWillNotExist, partitionKeyValue, cancellationToken) => await container.ReadItemStreamAsync(
                        id: itemIdThatWillNotExist,
                        partitionKey: new Cosmos.PartitionKey(partitionKeyValue),
                        cancellationToken: cancellationToken));
        }

        /// <summary>
        /// <see href="https://github.com/Azure/azure-cosmos-dotnet-v3/issues/4115"/>
        /// </summary>
        /// <returns></returns>
        [TestMethod]
        [Owner("philipthomas")]
        [Description("ReadItemAsync is yielding a Newtonsoft.Json.JsonSerializationException whenever " +
            "the item is not found and MissingMemberHandling is set to MissingMemberHandling.Error. " +
            "ReadItemAsync should yield a CosmosException with a NotFound StatusCode.")]
        public async Task GivenReadItemAsyncWhenMissingMemberHandlingIsErrorThenExpectsCosmosExceptionTestAsync()
        {
            await CosmosItemTests.GivenItemAsyncWhenMissingMemberHandlingIsErrorThenExpectsCosmosExceptionTestAsync(
                itemAsync: async (container, itemIdThatWillNotExist, partitionKeyValue, toDoActivity, cancellationToken) => await container.ReadItemAsync<ToDoActivity>(
                    id: itemIdThatWillNotExist,
                    partitionKey: new Cosmos.PartitionKey(partitionKeyValue),
                    cancellationToken: cancellationToken));
        }

        /// <summary>
        /// <see href="https://github.com/Azure/azure-cosmos-dotnet-v3/issues/4115"/>
        /// </summary>
        /// <returns></returns>
        [TestMethod]
        [Owner("philipthomas")]
        [Description("DeleteItemStreamAsync is yielding a Newtonsoft.Json.JsonSerializationException whenever " +
            "the item is not found and the MissingMemberHandling is set to MissingMemberHandling.Error. " +
            "DeleteItemStreamAsync should yield a CosmosException with a NotFound StatusCode.")]
        public async Task GivenDeleteItemStreamAsyncWhenMissingMemberHandlingIsErrorThenExpectsCosmosExceptionTestAsync()
        {
            await CosmosItemTests.GivenItemStreamAsyncWhenMissingMemberHandlingIsErrorThenExpectsCosmosExceptionTestAsync(
                itemStreamAsync: async (container, itemIdThatWillNotExist, partitionKeyValue, cancellationToken) => await container.DeleteItemStreamAsync(
                    id: itemIdThatWillNotExist,
                    partitionKey: new Cosmos.PartitionKey(partitionKeyValue),
                    cancellationToken: cancellationToken));
        }

        /// <summary>
        /// <see href="https://github.com/Azure/azure-cosmos-dotnet-v3/issues/4115"/>
        /// </summary>
        /// <returns></returns>
        [TestMethod]
        [Owner("philipthomas")]
        [Description("DeleteItemAsync is yielding a Newtonsoft.Json.JsonSerializationException whenever " +
            "the item is not found and MissingMemberHandling is set to MissingMemberHandling.Error. " +
            "DeleteItemAsync should yield a CosmosException with a NotFound StatusCode.")]
        public async Task GivenDeleteItemAsyncWhenMissingMemberHandlingIsErrorThenExpectsCosmosExceptionTestAsync()
        {
            await CosmosItemTests.GivenItemAsyncWhenMissingMemberHandlingIsErrorThenExpectsCosmosExceptionTestAsync(
                itemAsync: async (container, itemIdThatWillNotExist, partitionKeyValue, toDoActivity, cancellationToken) => await container.DeleteItemAsync<ToDoActivity>(
                    id: itemIdThatWillNotExist,
                    partitionKey: new Cosmos.PartitionKey(partitionKeyValue),
                    cancellationToken: cancellationToken));
        }

        /// <summary>
        /// <see href="https://github.com/Azure/azure-cosmos-dotnet-v3/issues/4115"/>
        /// </summary>
        /// <returns></returns>
        [TestMethod]
        [Owner("philipthomas")]
        [Description("DeleteItemStreamAsync is yielding a Newtonsoft.Json.JsonSerializationException whenever " +
            "the item is not found and the MissingMemberHandling is set to MissingMemberHandling.Error. " +
            "DeleteItemStreamAsync should yield a CosmosException with a NotFound StatusCode.")]
        public async Task GivenReplaceItemStreamAsyncWhenMissingMemberHandlingIsErrorThenExpectsCosmosExceptionTestAsync()
        {
            await CosmosItemTests.GivenItemStreamAsyncWhenMissingMemberHandlingIsErrorThenExpectsCosmosExceptionTestAsync(
                itemStreamAsync: async (container, itemIdThatWillNotExist, partitionKeyValue, cancellationToken) => await container.ReplaceItemStreamAsync(
                    streamPayload: new MemoryStream(),
                    id: itemIdThatWillNotExist,
                    partitionKey: new Cosmos.PartitionKey(partitionKeyValue),
                    cancellationToken: cancellationToken));
        }

        /// <summary>
        /// <see href="https://github.com/Azure/azure-cosmos-dotnet-v3/issues/4115"/>
        /// </summary>
        /// <returns></returns>
        [TestMethod]
        [Owner("philipthomas")]
        [Description("ReplaceItemAsync is yielding a Newtonsoft.Json.JsonSerializationException whenever " +
            "the item is not found and MissingMemberHandling is set to MissingMemberHandling.Error. " +
            "ReplaceItemAsync should yield a CosmosException with a NotFound StatusCode.")]
        public async Task GivenReplaceItemAsyncWhenMissingMemberHandlingIsErrorThenExpectsCosmosExceptionTestAsync()
        {
            await CosmosItemTests.GivenItemAsyncWhenMissingMemberHandlingIsErrorThenExpectsCosmosExceptionTestAsync(
                itemAsync: async (container, itemIdThatWillNotExist, partitionKeyValue, toDoActivity, cancellationToken) => await container.ReplaceItemAsync(
                    item: toDoActivity,
                    id: itemIdThatWillNotExist,
                    partitionKey: new Cosmos.PartitionKey(partitionKeyValue),
                    cancellationToken: cancellationToken));
        }

        /// <summary>
        /// <see href="https://github.com/Azure/azure-cosmos-dotnet-v3/issues/4115"/>
        /// </summary>
        /// <returns></returns>
        [TestMethod]
        [Owner("philipthomas")]
        [Description("PatchItemStreamAsync is yielding a Newtonsoft.Json.JsonSerializationException whenever " +
            "the item is not found and the MissingMemberHandling is set to MissingMemberHandling.Error. " +
            "PatchItemStreamAsync should yield a CosmosException with a NotFound StatusCode.")]
        public async Task GivenPatchItemStreamAsyncWhenMissingMemberHandlingIsErrorThenExpectsCosmosExceptionTestAsync()
        {
            List<PatchOperation> patchOperations = new()
            {
                PatchOperation.Add("/children/1/pk", "patched"),
                PatchOperation.Remove("/description"),
                PatchOperation.Replace("/taskNum", 1)
            };

            await CosmosItemTests.GivenItemStreamAsyncWhenMissingMemberHandlingIsErrorThenExpectsCosmosExceptionTestAsync(
                itemStreamAsync: async (container, itemIdThatWillNotExist, partitionKeyValue, cancellationToken) => await container.PatchItemStreamAsync(
                    patchOperations: patchOperations,
                    id: itemIdThatWillNotExist,
                    partitionKey: new Cosmos.PartitionKey(partitionKeyValue),
                    cancellationToken: cancellationToken));
        }

        /// <summary>
        /// <see href="https://github.com/Azure/azure-cosmos-dotnet-v3/issues/4115"/>
        /// </summary>
        /// <returns></returns>
        [TestMethod]
        [Owner("philipthomas")]
        [Description("PatchItemAsync is yielding a Newtonsoft.Json.JsonSerializationException whenever " +
            "the item is not found and MissingMemberHandling is set to MissingMemberHandling.Error. " +
            "PatchItemAsync should yield a CosmosException with a NotFound StatusCode.")]
        public async Task GivenPatchItemAsyncWhenMissingMemberHandlingIsErrorThenExpectsCosmosExceptionTestAsync()
<<<<<<< HEAD
        {
            List<PatchOperation> patchOperations = new()
            {
                PatchOperation.Add("/children/1/pk", "patched"),
                PatchOperation.Remove("/description"),
                PatchOperation.Replace("/taskNum", 1)
            };

            await CosmosItemTests.GivenItemAsyncWhenMissingMemberHandlingIsErrorThenExpectsCosmosExceptionTestAsync(
                itemAsync: async (container, itemIdThatWillNotExist, partitionKeyValue, toDoActivity, cancellationToken) => await container.PatchItemAsync<ToDoActivity>(
                    patchOperations: patchOperations,
                    id: itemIdThatWillNotExist,
                    partitionKey: new Cosmos.PartitionKey(partitionKeyValue),
                    cancellationToken: cancellationToken));
        }

        [TestMethod]
        public async Task MalformedChangeFeedContinuationTokenSubStatusCodeTest()
        {
            FeedIterator badIterator = this.Container.GetChangeFeedStreamIterator(
                    ChangeFeedStartFrom.ContinuationToken("AMalformedContinuationToken"),
                    ChangeFeedMode.Incremental,
                    new ChangeFeedRequestOptions()
                    {
                        PageSizeHint = 100
                    });

            ResponseMessage response = await badIterator.ReadNextAsync();

            Assert.AreEqual(HttpStatusCode.BadRequest, response.StatusCode);
            Assert.AreEqual(SubStatusCodes.MalformedContinuationToken, response.Headers.SubStatusCode);
        }

        private static async Task GivenItemStreamAsyncWhenMissingMemberHandlingIsErrorThenExpectsCosmosExceptionTestAsync(
            Func<Container, string, string, CancellationToken, Task<ResponseMessage>> itemStreamAsync)
        {
=======
        {
            List<PatchOperation> patchOperations = new()
            {
                PatchOperation.Add("/children/1/pk", "patched"),
                PatchOperation.Remove("/description"),
                PatchOperation.Replace("/taskNum", 1)
            };

            await CosmosItemTests.GivenItemAsyncWhenMissingMemberHandlingIsErrorThenExpectsCosmosExceptionTestAsync(
                itemAsync: async (container, itemIdThatWillNotExist, partitionKeyValue, toDoActivity, cancellationToken) => await container.PatchItemAsync<ToDoActivity>(
                    patchOperations: patchOperations,
                    id: itemIdThatWillNotExist,
                    partitionKey: new Cosmos.PartitionKey(partitionKeyValue),
                    cancellationToken: cancellationToken));
        }

        [TestMethod]
        public async Task MalformedChangeFeedContinuationTokenSubStatusCodeTest()
        {
            FeedIterator badIterator = this.Container.GetChangeFeedStreamIterator(
                    ChangeFeedStartFrom.ContinuationToken("AMalformedContinuationToken"),
                    ChangeFeedMode.Incremental,
                    new ChangeFeedRequestOptions()
                    {
                        PageSizeHint = 100
                    });

            ResponseMessage response = await badIterator.ReadNextAsync();

            Assert.AreEqual(HttpStatusCode.BadRequest, response.StatusCode);
            Assert.AreEqual(SubStatusCodes.MalformedContinuationToken, response.Headers.SubStatusCode);
        }

        [TestMethod]
        [DataRow(false, DisplayName = "CreateItemAsync - Binary encoding disabled.")]
        [DataRow(true, DisplayName = "CreateItemAsync - Binary encoding enabled.")]
        public async Task CreateItemAsyncTest(bool binaryEncodingEnabled)
        {
            if (binaryEncodingEnabled)
            {
                Environment.SetEnvironmentVariable(ConfigurationManager.BinaryEncodingEnabled, "True");
            }

            try
            {
                // Create new client, db, container with binary serializer
                (CosmosClient client, Cosmos.Database db, Container container) =
                    await this.CreateTestResourcesAsync();

                try
                {
                    ToDoActivity testItem = ToDoActivity.CreateRandomToDoActivity();

                    ItemResponse<ToDoActivity> createResponse =
                        await container.CreateItemAsync(testItem, new Cosmos.PartitionKey(testItem.pk));

                    Assert.IsNotNull(createResponse);
                    Assert.AreEqual(HttpStatusCode.Created, createResponse.StatusCode);
                    Assert.IsNotNull(createResponse.Resource);
                    Assert.AreEqual(testItem.id, createResponse.Resource.id);
                    Assert.IsNotNull(createResponse.Diagnostics);

                    Assert.IsTrue(createResponse.Diagnostics.GetClientElapsedTime() > TimeSpan.Zero);
                    Assert.AreEqual(0, createResponse.Diagnostics.GetFailedRequestCount());
                }
                finally
                {
                    await db.DeleteAsync();
                    client.Dispose();
                }
            }
            finally
            {
                Environment.SetEnvironmentVariable(ConfigurationManager.BinaryEncodingEnabled, null);
            }
        }

        [TestMethod]
        [DataRow(false, DisplayName = "UpsertItemAsync - Binary encoding disabled.")]
        [DataRow(true, DisplayName = "UpsertItemAsync - Binary encoding enabled.")]
        public async Task UpsertItemAsyncTest(bool binaryEncodingEnabled)
        {
            if (binaryEncodingEnabled)
            {
                Environment.SetEnvironmentVariable(ConfigurationManager.BinaryEncodingEnabled, "True");
            }

            try
            {
                (CosmosClient client, Cosmos.Database db, Container container) =
                    await this.CreateTestResourcesAsync();

                try
                {
                    ToDoActivity testItem = ToDoActivity.CreateRandomToDoActivity();

                    ItemResponse<ToDoActivity> createAsUpsertResponse =
                        await container.UpsertItemAsync(testItem, new Cosmos.PartitionKey(testItem.pk));

                    Assert.IsNotNull(createAsUpsertResponse);
                    Assert.AreEqual(HttpStatusCode.Created, createAsUpsertResponse.StatusCode);
                    Assert.IsNotNull(createAsUpsertResponse.Resource);
                    Assert.AreEqual(testItem.id, createAsUpsertResponse.Resource.id);

                    testItem.description = "Updated via Upsert";
                    testItem.taskNum = 9999;

                    ItemResponse<ToDoActivity> updateAsUpsertResponse =
                        await container.UpsertItemAsync(testItem, new Cosmos.PartitionKey(testItem.pk));

                    Assert.IsNotNull(updateAsUpsertResponse);
                    Assert.AreEqual(HttpStatusCode.OK, updateAsUpsertResponse.StatusCode);
                    Assert.IsNotNull(updateAsUpsertResponse.Resource);
                    Assert.AreEqual(testItem.id, updateAsUpsertResponse.Resource.id);
                    Assert.AreEqual(9999, updateAsUpsertResponse.Resource.taskNum);

                    Assert.IsNotNull(updateAsUpsertResponse.Diagnostics);
                    Assert.IsTrue(updateAsUpsertResponse.Diagnostics.GetClientElapsedTime() > TimeSpan.Zero);
                    Assert.AreEqual(0, updateAsUpsertResponse.Diagnostics.GetFailedRequestCount());
                }
                finally
                {
                    await db.DeleteAsync();
                    client.Dispose();
                }
            }
            finally
            {
                Environment.SetEnvironmentVariable(ConfigurationManager.BinaryEncodingEnabled, null);
            }
        }

        [TestMethod]
        [DataRow(false, DisplayName = "ReadItemAsync - Binary encoding disabled.")]
        [DataRow(true, DisplayName = "ReadItemAsync - Binary encoding enabled.")]
        public async Task ReadItemAsyncTest(bool binaryEncodingEnabled)
        {
            if (binaryEncodingEnabled)
            {
                Environment.SetEnvironmentVariable(ConfigurationManager.BinaryEncodingEnabled, "True");
            }

            try
            {
                (CosmosClient client, Cosmos.Database db, Container container) =
                    await this.CreateTestResourcesAsync();

                try
                {
                    ToDoActivity testItem = ToDoActivity.CreateRandomToDoActivity();
                    ItemResponse<ToDoActivity> createResponse =
                        await container.CreateItemAsync(testItem, new Cosmos.PartitionKey(testItem.pk));
                    Assert.AreEqual(HttpStatusCode.Created, createResponse.StatusCode);

                    ItemResponse<ToDoActivity> readResponse =
                        await container.ReadItemAsync<ToDoActivity>(testItem.id, new Cosmos.PartitionKey(testItem.pk));

                    Assert.IsNotNull(readResponse);
                    Assert.AreEqual(HttpStatusCode.OK, readResponse.StatusCode);
                    Assert.IsNotNull(readResponse.Resource);
                    Assert.AreEqual(testItem.id, readResponse.Resource.id);
                    Assert.IsTrue(readResponse.Diagnostics.GetClientElapsedTime() > TimeSpan.Zero);
                    Assert.AreEqual(0, readResponse.Diagnostics.GetFailedRequestCount());
                }
                finally
                {
                    await db.DeleteAsync();
                    client.Dispose();
                }
            }
            finally
            {
                Environment.SetEnvironmentVariable(ConfigurationManager.BinaryEncodingEnabled, null);
            }
        }

        [TestMethod]
        [DataRow(false, DisplayName = "ReplaceItemAsync - Binary encoding disabled.")]
        [DataRow(true, DisplayName = "ReplaceItemAsync - Binary encoding enabled.")]
        public async Task ReplaceItemAsyncTest(bool binaryEncodingEnabled)
        {
            if (binaryEncodingEnabled)
            {
                Environment.SetEnvironmentVariable(ConfigurationManager.BinaryEncodingEnabled, "True");
            }

            try
            {
                (CosmosClient client, Cosmos.Database db, Container container) =
                    await this.CreateTestResourcesAsync();

                try
                {
                    ToDoActivity testItem = ToDoActivity.CreateRandomToDoActivity();
                    ItemResponse<ToDoActivity> createResponse =
                        await container.CreateItemAsync(testItem, new Cosmos.PartitionKey(testItem.pk));
                    Assert.AreEqual(HttpStatusCode.Created, createResponse.StatusCode);

                    testItem.description = "Replaced description";
                    testItem.taskNum = 1234;

                    ItemResponse<ToDoActivity> replaceResponse =
                        await container.ReplaceItemAsync(testItem, testItem.id, new Cosmos.PartitionKey(testItem.pk));

                    Assert.IsNotNull(replaceResponse);
                    Assert.AreEqual(HttpStatusCode.OK, replaceResponse.StatusCode);
                    Assert.IsNotNull(replaceResponse.Resource);
                    Assert.AreEqual(testItem.id, replaceResponse.Resource.id);
                    Assert.AreEqual(1234, replaceResponse.Resource.taskNum);

                    Assert.IsNotNull(replaceResponse.Diagnostics);
                    Assert.IsTrue(replaceResponse.Diagnostics.GetClientElapsedTime() > TimeSpan.Zero);
                    Assert.AreEqual(0, replaceResponse.Diagnostics.GetFailedRequestCount());
                }
                finally
                {
                    await db.DeleteAsync();
                    client.Dispose();
                }
            }
            finally
            {
                Environment.SetEnvironmentVariable(ConfigurationManager.BinaryEncodingEnabled, null);
            }
        }

        [TestMethod]
        [DataRow(false, DisplayName = "DeleteItemAsync - Binary encoding disabled.")]
        [DataRow(true, DisplayName = "DeleteItemAsync - Binary encoding enabled.")]
        public async Task DeleteItemAsyncTest(bool binaryEncodingEnabled)
        {
            if (binaryEncodingEnabled)
            {
                Environment.SetEnvironmentVariable(ConfigurationManager.BinaryEncodingEnabled, "True");
            }

            try
            {
                (CosmosClient client, Cosmos.Database db, Container container) =
                    await this.CreateTestResourcesAsync();

                try
                {
                    ToDoActivity testItem = ToDoActivity.CreateRandomToDoActivity();
                    ItemResponse<ToDoActivity> createResponse =
                        await container.CreateItemAsync(testItem, new Cosmos.PartitionKey(testItem.pk));
                    Assert.AreEqual(HttpStatusCode.Created, createResponse.StatusCode);

                    ItemResponse<ToDoActivity> deleteResponse =
                        await container.DeleteItemAsync<ToDoActivity>(testItem.id, new Cosmos.PartitionKey(testItem.pk));

                    Assert.IsNotNull(deleteResponse);
                    Assert.AreEqual(HttpStatusCode.NoContent, deleteResponse.StatusCode);
                    Assert.IsNotNull(deleteResponse.Diagnostics);
                    Assert.IsTrue(deleteResponse.Diagnostics.GetClientElapsedTime() > TimeSpan.Zero);

                    try
                    {
                        await container.ReadItemAsync<ToDoActivity>(testItem.id, new Cosmos.PartitionKey(testItem.pk));
                        Assert.Fail("Read should have thrown a 404, as the item was deleted.");
                    }
                    catch (CosmosException ex) when (ex.StatusCode == HttpStatusCode.NotFound)
                    {
                    }
                }
                finally
                {
                    await db.DeleteAsync();
                    client.Dispose();
                }
            }
            finally
            {
                Environment.SetEnvironmentVariable(ConfigurationManager.BinaryEncodingEnabled, null);
            }
        }

        [TestMethod]
        [DataRow(false, DisplayName = "QueryItemAsyncTest - Binary encoding disabled.")]
        [DataRow(true, DisplayName = "QueryItemAsyncTest - Binary encoding enabled.")]
        public async Task QueryItemAsyncTest(bool binaryEncodingEnabled)
        {
            if (binaryEncodingEnabled)
            {
                Environment.SetEnvironmentVariable(ConfigurationManager.BinaryEncodingEnabled, "True");
            }

            try
            {
                (CosmosClient client, Cosmos.Database db, Container container) =
                    await this.CreateTestResourcesAsync();

                try
                {
                    List<ToDoActivity> items = new List<ToDoActivity>();
                    for (int i = 0; i < 5; i++)
                    {
                        ToDoActivity item = ToDoActivity.CreateRandomToDoActivity($"testPartition{i}");
                        items.Add(item);
                        await container.CreateItemAsync(item, new Cosmos.PartitionKey(item.pk));
                    }

                    QueryDefinition query = new QueryDefinition("SELECT * FROM c");
                    FeedIterator<ToDoActivity> feedIterator = container.GetItemQueryIterator<ToDoActivity>(query);

                    int totalCount = 0;
                    while (feedIterator.HasMoreResults)
                    {
                        FeedResponse<ToDoActivity> page = await feedIterator.ReadNextAsync();
                        totalCount += page.Count;
                    }

                    Assert.AreEqual(
                        expected: items.Count,
                        actual: totalCount,
                        message: "All inserted items should be returned by the query!");
                }
                finally
                {
                    await db.DeleteAsync();
                    client.Dispose();
                }
            }
            finally
            {
                Environment.SetEnvironmentVariable(ConfigurationManager.BinaryEncodingEnabled, null);
            }
        }

        private async Task<(CosmosClient client, Cosmos.Database db, Container container)> CreateTestResourcesAsync()
        {
            CosmosClient client = TestCommon.CreateCosmosClient(
                useCustomSeralizer: false,
                validatePartitionKeyRangeCalls: false,
                accountEndpointOverride: null);

            Cosmos.Database db = await client.CreateDatabaseAsync(Guid.NewGuid().ToString());
            Container container = await db.CreateContainerAsync(
                id: Guid.NewGuid().ToString(),
                partitionKeyPath: "/pk",
                throughput: 4000);

            return (client, db, container);
        }

        private static async Task GivenItemStreamAsyncWhenMissingMemberHandlingIsErrorThenExpectsCosmosExceptionTestAsync(
            Func<Container, string, string, CancellationToken, Task<ResponseMessage>> itemStreamAsync)
        {
>>>>>>> faaa3a73
            // AAA
            //     Arrange
            CancellationTokenSource cancellationTokenSource = new();
            CancellationToken cancellationToken = cancellationTokenSource.Token;

            // Food for thought, actionable items.
            //
            // 1. Is there anything else that we should be concerned with that would give us the same behavior?
            // 2. Are there other operations other than those that can yield an NotFound exception that we should be
            //    concerned with?
            // 3. Can we also reset the DefaultSettings before we make the call, and reset it back once it is done?

            JsonConvert.DefaultSettings = () => new JsonSerializerSettings
            {
                MissingMemberHandling = MissingMemberHandling.Error
            };

            CosmosClient cosmosClient = TestCommon.CreateCosmosClient();

            string databaseId = Guid.NewGuid().ToString();
            Cosmos.Database database = await cosmosClient.CreateDatabaseIfNotExistsAsync(
                id: databaseId,
                cancellationToken: cancellationToken);

            try
            {
                string containerId = Guid.NewGuid().ToString();
                Container container = await database.CreateContainerIfNotExistsAsync(
                    containerProperties: new ContainerProperties
                    {
                        Id = containerId,
                        PartitionKeyPath = "/pk",
                    },
                    cancellationToken: cancellationToken);


                //     Act
                string itemIdThatWillNotExist = Guid.NewGuid().ToString();
                string partitionKeyValue = Guid.NewGuid().ToString();

                ResponseMessage response = await itemStreamAsync(container, itemIdThatWillNotExist, partitionKeyValue, cancellationToken);

                //     Assert
                Debug.Assert(
                    condition: response != null,
                    message: $"{response}");

                Assert.AreEqual(
                    expected: HttpStatusCode.NotFound,
                    actual: response.StatusCode);

                string content = JsonConvert.SerializeObject(response.Content);

                Assert.AreEqual(
                    expected: "null",
                    actual: content);

                string errorMessage = JsonConvert.SerializeObject(response.ErrorMessage);

                Assert.IsNotNull(value: errorMessage);

                Debug.Assert(
                    condition: response.CosmosException != null,
                    message: $"{response.CosmosException}");

                Assert.AreEqual(
                    expected: HttpStatusCode.NotFound,
                    actual: response.StatusCode);

                Debug.WriteLine(message: $"{nameof(response.CosmosException)}: {response.CosmosException}");

                Assert.AreEqual(
                    actual: response.CosmosException.StatusCode,
                    expected: HttpStatusCode.NotFound);
            }
            finally
            {
                if (database != null)
                {
                    // Remove the test database. Cleanup.
                    _ = await database.DeleteAsync(cancellationToken: cancellationToken);

                    Debug.WriteLine($"The {nameof(database)} with id '{databaseId}' was removed.");
                }

                // Setting this back because it blows up other serialization tests.

                JsonConvert.DefaultSettings = () => default;
            }
        }

        private static async Task GivenItemAsyncWhenMissingMemberHandlingIsErrorThenExpectsCosmosExceptionTestAsync(
            Func<Container, string, string, ToDoActivity, CancellationToken, Task<ItemResponse<ToDoActivity>>> itemAsync)
        {
            // AAA
            //     Arrange
            CancellationTokenSource cancellationTokenSource = new();
            CancellationToken cancellationToken = cancellationTokenSource.Token;

            // Food for thought, actionable items.
            //
            // 1. Is there anything else that we should be concerned with that would give us the same behavior?
            // 2. Are there other operations other than those that can yield an NotFound exception that we should be
            //    concerned with?
            // 3. Can we also reset the DefaultSettings before we make the call, and reset it back once it is done?

            JsonConvert.DefaultSettings = () => new JsonSerializerSettings
            {
                MissingMemberHandling = MissingMemberHandling.Error
            };

            CosmosClient cosmosClient = TestCommon.CreateCosmosClient();

            string databaseId = Guid.NewGuid().ToString();
            Cosmos.Database database = await cosmosClient.CreateDatabaseIfNotExistsAsync(
                id: databaseId,
                cancellationToken: cancellationToken);

            try
            {
                string containerId = Guid.NewGuid().ToString();
                Container container = await database.CreateContainerIfNotExistsAsync(
                    containerProperties: new ContainerProperties
                    {
                        Id = containerId,
                        PartitionKeyPath = "/pk",
                    },
                    cancellationToken: cancellationToken);


                //     Act
                // If any thing other than a CosmosException is thrown, the call to ReadItemAsync below will fail.
                string itemIdThatWillNotExist = Guid.NewGuid().ToString();
                string partitionKeyValue = Guid.NewGuid().ToString();

                CosmosException cosmosException = await Assert.ThrowsExceptionAsync<CosmosException>(action:
                    async () => await itemAsync(container, itemIdThatWillNotExist, partitionKeyValue, new ToDoActivity { id = Guid.NewGuid().ToString(), pk = "Georgia" }, cancellationToken)) ;

                //     Assert
                Debug.Assert(
                    condition: cosmosException != null,
                    message: $"{cosmosException}");

                Debug.WriteLine(message: $"{nameof(cosmosException)}: {cosmosException}");

                Assert.AreEqual(
                    actual: cosmosException.StatusCode,
                    expected: HttpStatusCode.NotFound);
            }
            finally
            {
                if (database != null)
                {
                    // Remove the test database. Cleanup.
                    _ = await database.DeleteAsync(cancellationToken: cancellationToken);

                    Debug.WriteLine($"The {nameof(database)} with id '{databaseId}' was removed.");
                }

                // Setting this back because it blows up other serialization tests.

                JsonConvert.DefaultSettings = () => default;
            }
        }

        private async Task<T> AutoGenerateIdPatternTest<T>(Cosmos.PartitionKey pk, T itemWithoutId)
        {
            string autoId = Guid.NewGuid().ToString();

            JObject tmpJObject = JObject.FromObject(itemWithoutId);
            tmpJObject["id"] = autoId;

            ItemResponse<JObject> response = await this.Container.CreateItemAsync<JObject>(
                partitionKey: pk, item: tmpJObject);

            return response.Resource.ToObject<T>();
        }

        private static async Task VerifyQueryToManyExceptionAsync(
            Container container,
            bool isQuery,
            List<ResponseMessage> failedToManyMessages)
        {
            string queryText = null;
            if (isQuery)
            {
                queryText = "select * from r";
            }

            FeedIterator iterator = container.GetItemQueryStreamIterator(queryText);
            while (iterator.HasMoreResults && failedToManyMessages.Count == 0)
            {
                ResponseMessage response = await iterator.ReadNextAsync();
                if (response.StatusCode == (HttpStatusCode)429)
                {
                    failedToManyMessages.Add(response);
                    return;
                }
            }
        }

        private static void ValidateCosmosException(CosmosException exception)
        {
            if (exception.StatusCode == HttpStatusCode.RequestTimeout ||
                exception.StatusCode == HttpStatusCode.InternalServerError ||
                exception.StatusCode == HttpStatusCode.ServiceUnavailable)
            {
                Assert.IsTrue(exception.Message.Contains("Diagnostics"));
            }
            else
            {
                Assert.IsFalse(exception.Message.Contains("Diagnostics"));
            }

            string toString = exception.ToString();
            Assert.AreEqual(1, Regex.Matches(toString, "Client Configuration").Count, $"The Cosmos Diagnostics does not exists or multiple instance are in the ToString(). {toString}");
        }

        private static async Task ExecuteQueryAsync(Container container, HttpStatusCode expected)
        {
            FeedIterator iterator = container.GetItemQueryStreamIterator("select * from r");
            while (iterator.HasMoreResults)
            {
                ResponseMessage response = await iterator.ReadNextAsync();
                Assert.AreEqual(expected, response.StatusCode, $"ExecuteQueryAsync substatuscode: {response.Headers.SubStatusCode} ");
            }
        }

        private static async Task ExecuteReadFeedAsync(Container container, HttpStatusCode expected)
        {
            FeedIterator iterator = container.GetItemQueryStreamIterator();
            while (iterator.HasMoreResults)
            {
                ResponseMessage response = await iterator.ReadNextAsync();
                Assert.AreEqual(expected, response.StatusCode, $"ExecuteReadFeedAsync substatuscode: {response.Headers.SubStatusCode} ");
            }
        }

        public class ToDoActivityAfterMigration
        {
            public string id { get; set; }
            public int taskNum { get; set; }
            public double cost { get; set; }
            public string description { get; set; }
            [JsonProperty(PropertyName = "_partitionKey")]
            public string partitionKey { get; set; }
        }

        private ToDoActivityAfterMigration CreateRandomToDoActivityAfterMigration(string pk = null, string id = null)
        {
            if (string.IsNullOrEmpty(pk))
            {
                pk = "TBD" + Guid.NewGuid().ToString();
            }
            if (id == null)
            {
                id = Guid.NewGuid().ToString();
            }
            return new ToDoActivityAfterMigration()
            {
                id = id,
                description = "CreateRandomToDoActivity",
                partitionKey = pk,
                taskNum = 42,
                cost = double.MaxValue
            };
        }

        private static async Task TestNonePKForNonExistingContainer(Container container)
        {
            // Stream implementation should not throw
            ResponseMessage response = await container.ReadItemStreamAsync("id1", Cosmos.PartitionKey.None);
            Assert.AreEqual(HttpStatusCode.NotFound, response.StatusCode);
            Assert.IsNotNull(response.Headers.ActivityId);
            Assert.IsNotNull(response.ErrorMessage);

            // For typed, it will throw 
            try
            {
                ItemResponse<string> typedResponse = await container.ReadItemAsync<string>("id1", Cosmos.PartitionKey.None);
                Assert.Fail("Should throw exception.");
            }
            catch (CosmosException ex)
            {
                Assert.AreEqual(HttpStatusCode.NotFound, ex.StatusCode);
            }
        }

        private static void AssertOnResponseSerializationBinaryType(
            Stream inputStream)
        {
            if (inputStream != null)
            {
                MemoryStream binaryStream = new();
                inputStream.CopyTo(binaryStream);
                byte[] content = binaryStream.ToArray();
                inputStream.Position = 0;

                Assert.IsTrue(content.Length > 0);
                Assert.IsTrue(CosmosItemTests.IsBinaryFormat(content[0], JsonSerializationFormat.Binary));
            }
        }

        private static void AssertOnResponseSerializationTextType(
            Stream inputStream)
        {
            if (inputStream != null)
            {
                MemoryStream binaryStream = new();
                inputStream.CopyTo(binaryStream);
                byte[] content = binaryStream.ToArray();
                inputStream.Position = 0;

                Assert.IsTrue(content.Length > 0);
                Assert.IsTrue(CosmosItemTests.IsTextFormat(content[0], JsonSerializationFormat.Text));
            }
        }

        private static bool IsBinaryFormat(
            int firstByte,
            JsonSerializationFormat desiredFormat)
        {
            return desiredFormat == JsonSerializationFormat.Binary && firstByte == (int)JsonSerializationFormat.Binary;
        }

        private static bool IsTextFormat(
            int firstByte,
            JsonSerializationFormat desiredFormat)
        {
            return desiredFormat == JsonSerializationFormat.Text && firstByte < (int)JsonSerializationFormat.Binary;
        }
    }
}<|MERGE_RESOLUTION|>--- conflicted
+++ resolved
@@ -72,481 +72,481 @@
             Assert.AreEqual(this.GetClient(), this.Container.Database.Client);
         }
 
-        [TestMethod]
-        [DataRow(false, DisplayName = "Test scenario when binary encoding is disabled at client level.")]
+        [TestMethod]
+        [DataRow(false, DisplayName = "Test scenario when binary encoding is disabled at client level.")]
         [DataRow(true, DisplayName = "Test scenario when binary encoding is enabled at client level.")]
         public async Task CreateDropItemWithInvalidIdCharactersTest(bool binaryEncodingEnabledInClient)
-        {
-            try
-            {
-                if (binaryEncodingEnabledInClient)
-                {
-                    Environment.SetEnvironmentVariable(ConfigurationManager.BinaryEncodingEnabled, "True");
-                }
-
-                ToDoActivity testItem = ToDoActivity.CreateRandomToDoActivity();
-                testItem.id = "Invalid#/\\?Id";
-                await this.Container.CreateItemAsync(testItem, new Cosmos.PartitionKey(testItem.pk));
-
-                try
-                {
-                    await this.Container.ReadItemAsync<JObject>(testItem.id, new Cosmos.PartitionKey(testItem.pk));
-                    Assert.Fail("Read item should fail because id has invalid characters");
-                }
-                catch (CosmosException ce) when (ce.StatusCode == HttpStatusCode.NotFound)
-                {
-                    string message = ce.ToString();
-                    Assert.IsNotNull(message);
-                    CosmosItemTests.ValidateCosmosException(ce);
-                }
-
-                // Get a container reference that use RID values
-                ContainerProperties containerProperties = await this.Container.ReadContainerAsync();
-                string[] selfLinkSegments = containerProperties.SelfLink.Split('/');
-                string databaseRid = selfLinkSegments[1];
-                string containerRid = selfLinkSegments[3];
-                Container containerByRid = this.GetClient().GetContainer(databaseRid, containerRid);
-
-                // List of invalid characters are listed here.
-                //https://docs.microsoft.com/dotnet/api/microsoft.azure.documents.resource.id?view=azure-dotnet#remarks
-                FeedIterator<JObject> invalidItemsIterator = this.Container.GetItemQueryIterator<JObject>(
-                    @"select * from t where CONTAINS(t.id, ""/"") or CONTAINS(t.id, ""#"") or CONTAINS(t.id, ""?"") or CONTAINS(t.id, ""\\"") ");
-                while (invalidItemsIterator.HasMoreResults)
-                {
-                    foreach (JObject itemWithInvalidId in await invalidItemsIterator.ReadNextAsync())
-                    {
-                        // It recommend to chose a new id that does not contain special characters, but
-                        // if that is not possible then it can be Base64 encoded to escape the special characters
-                        byte[] plainTextBytes = Encoding.UTF8.GetBytes(itemWithInvalidId["id"].ToString());
-                        itemWithInvalidId["id"] = Convert.ToBase64String(plainTextBytes);
-
-                        // Update the item with the new id value using the rid based container reference
-                        JObject item = await containerByRid.ReplaceItemAsync<JObject>(
-                            item: itemWithInvalidId,
-                            id: itemWithInvalidId["_rid"].ToString(),
-                            partitionKey: new Cosmos.PartitionKey(itemWithInvalidId["pk"].ToString()));
-
-                        // Validate the new id can be read using the original name based contianer reference
-                        await this.Container.ReadItemAsync<ToDoActivity>(
-                            item["id"].ToString(),
-                            new Cosmos.PartitionKey(item["pk"].ToString())); ;
-                    }
-                }
-            }
-            finally
-            {
-                Environment.SetEnvironmentVariable(ConfigurationManager.BinaryEncodingEnabled, null);
-            }
-        }
-
-        [TestMethod]
-        [DataRow(false, DisplayName = "Test scenario when binary encoding is disabled at client level.")]
+        {
+            try
+            {
+                if (binaryEncodingEnabledInClient)
+                {
+                    Environment.SetEnvironmentVariable(ConfigurationManager.BinaryEncodingEnabled, "True");
+                }
+
+                ToDoActivity testItem = ToDoActivity.CreateRandomToDoActivity();
+                testItem.id = "Invalid#/\\?Id";
+                await this.Container.CreateItemAsync(testItem, new Cosmos.PartitionKey(testItem.pk));
+
+                try
+                {
+                    await this.Container.ReadItemAsync<JObject>(testItem.id, new Cosmos.PartitionKey(testItem.pk));
+                    Assert.Fail("Read item should fail because id has invalid characters");
+                }
+                catch (CosmosException ce) when (ce.StatusCode == HttpStatusCode.NotFound)
+                {
+                    string message = ce.ToString();
+                    Assert.IsNotNull(message);
+                    CosmosItemTests.ValidateCosmosException(ce);
+                }
+
+                // Get a container reference that use RID values
+                ContainerProperties containerProperties = await this.Container.ReadContainerAsync();
+                string[] selfLinkSegments = containerProperties.SelfLink.Split('/');
+                string databaseRid = selfLinkSegments[1];
+                string containerRid = selfLinkSegments[3];
+                Container containerByRid = this.GetClient().GetContainer(databaseRid, containerRid);
+
+                // List of invalid characters are listed here.
+                //https://docs.microsoft.com/dotnet/api/microsoft.azure.documents.resource.id?view=azure-dotnet#remarks
+                FeedIterator<JObject> invalidItemsIterator = this.Container.GetItemQueryIterator<JObject>(
+                    @"select * from t where CONTAINS(t.id, ""/"") or CONTAINS(t.id, ""#"") or CONTAINS(t.id, ""?"") or CONTAINS(t.id, ""\\"") ");
+                while (invalidItemsIterator.HasMoreResults)
+                {
+                    foreach (JObject itemWithInvalidId in await invalidItemsIterator.ReadNextAsync())
+                    {
+                        // It recommend to chose a new id that does not contain special characters, but
+                        // if that is not possible then it can be Base64 encoded to escape the special characters
+                        byte[] plainTextBytes = Encoding.UTF8.GetBytes(itemWithInvalidId["id"].ToString());
+                        itemWithInvalidId["id"] = Convert.ToBase64String(plainTextBytes);
+
+                        // Update the item with the new id value using the rid based container reference
+                        JObject item = await containerByRid.ReplaceItemAsync<JObject>(
+                            item: itemWithInvalidId,
+                            id: itemWithInvalidId["_rid"].ToString(),
+                            partitionKey: new Cosmos.PartitionKey(itemWithInvalidId["pk"].ToString()));
+
+                        // Validate the new id can be read using the original name based contianer reference
+                        await this.Container.ReadItemAsync<ToDoActivity>(
+                            item["id"].ToString(),
+                            new Cosmos.PartitionKey(item["pk"].ToString())); ;
+                    }
+                }
+            }
+            finally
+            {
+                Environment.SetEnvironmentVariable(ConfigurationManager.BinaryEncodingEnabled, null);
+            }
+        }
+
+        [TestMethod]
+        [DataRow(false, DisplayName = "Test scenario when binary encoding is disabled at client level.")]
         [DataRow(true, DisplayName = "Test scenario when binary encoding is enabled at client level.")]
         public async Task CreateDropItemTest(bool binaryEncodingEnabledInClient)
-        {
-            try
-            {
-                if (binaryEncodingEnabledInClient)
-                {
-                    Environment.SetEnvironmentVariable(ConfigurationManager.BinaryEncodingEnabled, "True");
-                }
-
-                ToDoActivity testItem = ToDoActivity.CreateRandomToDoActivity();
-                ItemResponse<ToDoActivity> response = await this.Container.CreateItemAsync<ToDoActivity>(item: testItem);
-                Assert.IsNotNull(response);
-                Assert.IsNotNull(response.Resource);
-                Assert.IsNotNull(response.Diagnostics);
-                CosmosTraceDiagnostics diagnostics = (CosmosTraceDiagnostics)response.Diagnostics;
-                Assert.IsFalse(diagnostics.IsGoneExceptionHit());
-                string diagnosticString = response.Diagnostics.ToString();
-                Assert.IsTrue(diagnosticString.Contains("Response Serialization"));
-
-                Assert.IsFalse(string.IsNullOrEmpty(diagnostics.ToString()));
-                Assert.IsTrue(diagnostics.GetClientElapsedTime() > TimeSpan.Zero);
-                Assert.AreEqual(0, response.Diagnostics.GetFailedRequestCount());
-                Assert.IsNull(response.Diagnostics.GetQueryMetrics());
-
-                response = await this.Container.ReadItemAsync<ToDoActivity>(testItem.id, new Cosmos.PartitionKey(testItem.pk));
-                Assert.IsNotNull(response);
-                Assert.IsNotNull(response.Resource);
-                Assert.IsNotNull(response.Diagnostics);
-                Assert.IsFalse(string.IsNullOrEmpty(response.Diagnostics.ToString()));
-                Assert.IsTrue(response.Diagnostics.GetClientElapsedTime() > TimeSpan.Zero);
-                Assert.AreEqual(0, response.Diagnostics.GetFailedRequestCount());
-                Assert.IsNotNull(response.Diagnostics.GetStartTimeUtc());
-
-                Assert.IsNotNull(response.Headers.GetHeaderValue<string>(Documents.HttpConstants.HttpHeaders.MaxResourceQuota));
-                Assert.IsNotNull(response.Headers.GetHeaderValue<string>(Documents.HttpConstants.HttpHeaders.CurrentResourceQuotaUsage));
-                ItemResponse<ToDoActivity> deleteResponse = await this.Container.DeleteItemAsync<ToDoActivity>(partitionKey: new Cosmos.PartitionKey(testItem.pk), id: testItem.id);
-                Assert.IsNotNull(deleteResponse);
-                Assert.IsNotNull(response.Diagnostics);
-                Assert.IsFalse(string.IsNullOrEmpty(response.Diagnostics.ToString()));
-                Assert.IsTrue(response.Diagnostics.GetClientElapsedTime() > TimeSpan.Zero);
-                Assert.IsNull(response.Diagnostics.GetQueryMetrics());
-            }
-            finally
-            {
-                Environment.SetEnvironmentVariable(ConfigurationManager.BinaryEncodingEnabled, null);
-            }
-        }
-
-        [TestMethod]
-        [DataRow(false, DisplayName = "Test scenario when binary encoding is disabled at client level.")]
+        {
+            try
+            {
+                if (binaryEncodingEnabledInClient)
+                {
+                    Environment.SetEnvironmentVariable(ConfigurationManager.BinaryEncodingEnabled, "True");
+                }
+
+                ToDoActivity testItem = ToDoActivity.CreateRandomToDoActivity();
+                ItemResponse<ToDoActivity> response = await this.Container.CreateItemAsync<ToDoActivity>(item: testItem);
+                Assert.IsNotNull(response);
+                Assert.IsNotNull(response.Resource);
+                Assert.IsNotNull(response.Diagnostics);
+                CosmosTraceDiagnostics diagnostics = (CosmosTraceDiagnostics)response.Diagnostics;
+                Assert.IsFalse(diagnostics.IsGoneExceptionHit());
+                string diagnosticString = response.Diagnostics.ToString();
+                Assert.IsTrue(diagnosticString.Contains("Response Serialization"));
+
+                Assert.IsFalse(string.IsNullOrEmpty(diagnostics.ToString()));
+                Assert.IsTrue(diagnostics.GetClientElapsedTime() > TimeSpan.Zero);
+                Assert.AreEqual(0, response.Diagnostics.GetFailedRequestCount());
+                Assert.IsNull(response.Diagnostics.GetQueryMetrics());
+
+                response = await this.Container.ReadItemAsync<ToDoActivity>(testItem.id, new Cosmos.PartitionKey(testItem.pk));
+                Assert.IsNotNull(response);
+                Assert.IsNotNull(response.Resource);
+                Assert.IsNotNull(response.Diagnostics);
+                Assert.IsFalse(string.IsNullOrEmpty(response.Diagnostics.ToString()));
+                Assert.IsTrue(response.Diagnostics.GetClientElapsedTime() > TimeSpan.Zero);
+                Assert.AreEqual(0, response.Diagnostics.GetFailedRequestCount());
+                Assert.IsNotNull(response.Diagnostics.GetStartTimeUtc());
+
+                Assert.IsNotNull(response.Headers.GetHeaderValue<string>(Documents.HttpConstants.HttpHeaders.MaxResourceQuota));
+                Assert.IsNotNull(response.Headers.GetHeaderValue<string>(Documents.HttpConstants.HttpHeaders.CurrentResourceQuotaUsage));
+                ItemResponse<ToDoActivity> deleteResponse = await this.Container.DeleteItemAsync<ToDoActivity>(partitionKey: new Cosmos.PartitionKey(testItem.pk), id: testItem.id);
+                Assert.IsNotNull(deleteResponse);
+                Assert.IsNotNull(response.Diagnostics);
+                Assert.IsFalse(string.IsNullOrEmpty(response.Diagnostics.ToString()));
+                Assert.IsTrue(response.Diagnostics.GetClientElapsedTime() > TimeSpan.Zero);
+                Assert.IsNull(response.Diagnostics.GetQueryMetrics());
+            }
+            finally
+            {
+                Environment.SetEnvironmentVariable(ConfigurationManager.BinaryEncodingEnabled, null);
+            }
+        }
+
+        [TestMethod]
+        [DataRow(false, DisplayName = "Test scenario when binary encoding is disabled at client level.")]
         [DataRow(true, DisplayName = "Test scenario when binary encoding is enabled at client level.")]
         public async Task ClientConsistencyTestAsync(bool binaryEncodingEnabledInClient)
-        {
-            try
-            {
-                if (binaryEncodingEnabledInClient)
-                {
-                    Environment.SetEnvironmentVariable(ConfigurationManager.BinaryEncodingEnabled, "True");
-                }
-
-                List<Cosmos.ConsistencyLevel> cosmosLevels = Enum.GetValues(typeof(Cosmos.ConsistencyLevel)).Cast<Cosmos.ConsistencyLevel>().ToList();
-
-                foreach (Cosmos.ConsistencyLevel consistencyLevel in cosmosLevels)
-                {
-                    RequestHandlerHelper handlerHelper = new RequestHandlerHelper();
-                    using CosmosClient cosmosClient = TestCommon.CreateCosmosClient(x =>
-                        x.WithConsistencyLevel(consistencyLevel).AddCustomHandlers(handlerHelper));
-                    Container consistencyContainer = cosmosClient.GetContainer(this.database.Id, this.Container.Id);
-
-                    int requestCount = 0;
-                    handlerHelper.UpdateRequestMessage = (request) =>
-                    {
-                        Assert.AreEqual(consistencyLevel.ToString(), request.Headers[HttpConstants.HttpHeaders.ConsistencyLevel]);
-                        requestCount++;
-                    };
-
-                    ToDoActivity testItem = ToDoActivity.CreateRandomToDoActivity();
-                    ItemResponse<ToDoActivity> response = await consistencyContainer.CreateItemAsync<ToDoActivity>(item: testItem);
-                    response = await consistencyContainer.ReadItemAsync<ToDoActivity>(testItem.id, new Cosmos.PartitionKey(testItem.pk));
-
-                    Assert.AreEqual(2, requestCount);
-                }
-            }
-            finally
-            {
-                Environment.SetEnvironmentVariable(ConfigurationManager.BinaryEncodingEnabled, null);
-            }
-        }
-
-        [TestMethod]
+        {
+            try
+            {
+                if (binaryEncodingEnabledInClient)
+                {
+                    Environment.SetEnvironmentVariable(ConfigurationManager.BinaryEncodingEnabled, "True");
+                }
+
+                List<Cosmos.ConsistencyLevel> cosmosLevels = Enum.GetValues(typeof(Cosmos.ConsistencyLevel)).Cast<Cosmos.ConsistencyLevel>().ToList();
+
+                foreach (Cosmos.ConsistencyLevel consistencyLevel in cosmosLevels)
+                {
+                    RequestHandlerHelper handlerHelper = new RequestHandlerHelper();
+                    using CosmosClient cosmosClient = TestCommon.CreateCosmosClient(x =>
+                        x.WithConsistencyLevel(consistencyLevel).AddCustomHandlers(handlerHelper));
+                    Container consistencyContainer = cosmosClient.GetContainer(this.database.Id, this.Container.Id);
+
+                    int requestCount = 0;
+                    handlerHelper.UpdateRequestMessage = (request) =>
+                    {
+                        Assert.AreEqual(consistencyLevel.ToString(), request.Headers[HttpConstants.HttpHeaders.ConsistencyLevel]);
+                        requestCount++;
+                    };
+
+                    ToDoActivity testItem = ToDoActivity.CreateRandomToDoActivity();
+                    ItemResponse<ToDoActivity> response = await consistencyContainer.CreateItemAsync<ToDoActivity>(item: testItem);
+                    response = await consistencyContainer.ReadItemAsync<ToDoActivity>(testItem.id, new Cosmos.PartitionKey(testItem.pk));
+
+                    Assert.AreEqual(2, requestCount);
+                }
+            }
+            finally
+            {
+                Environment.SetEnvironmentVariable(ConfigurationManager.BinaryEncodingEnabled, null);
+            }
+        }
+
+        [TestMethod]
         [DataRow(true, DisplayName = "Test scenario when binary encoding is enabled at client level.")]
-        [DataRow(false, DisplayName = "Test scenario when binary encoding is disabled at client level.")]
+        [DataRow(false, DisplayName = "Test scenario when binary encoding is disabled at client level.")]
         public async Task NegativeCreateItemTest(bool binaryEncodingEnabledInClient)
-        {
-            try
-            {
-                if (binaryEncodingEnabledInClient)
-                {
-                    Environment.SetEnvironmentVariable(ConfigurationManager.BinaryEncodingEnabled, "True");
-                }
-
-                HttpClientHandlerHelper httpHandler = new HttpClientHandlerHelper();
-                HttpClient httpClient = new HttpClient(httpHandler);
-                using CosmosClient client = TestCommon.CreateCosmosClient(x => x.WithHttpClientFactory(() => httpClient));
-
-                httpHandler.RequestCallBack = (request, cancellation) =>
-                {
-                    if (request.Method == HttpMethod.Get &&
-                        request.RequestUri.AbsolutePath == "//addresses/")
-                    {
-                        HttpResponseMessage result = new HttpResponseMessage(HttpStatusCode.Forbidden);
-
-                        // Add a substatus code that is not part of the enum. 
-                        // This ensures that if the backend adds a enum the status code is not lost.
-                        result.Headers.Add(WFConstants.BackendHeaders.SubStatus, 999999.ToString(CultureInfo.InvariantCulture));
-                        string payload = JsonConvert.SerializeObject(new Error() { Message = "test message" });
-                        result.Content = new StringContent(payload, Encoding.UTF8, "application/json");
-                        return Task.FromResult(result);
-                    }
-
-                    return null;
-                };
-
-                try
-                {
-                    ToDoActivity testItem = ToDoActivity.CreateRandomToDoActivity();
-                    await client.GetContainer(this.database.Id, this.Container.Id).CreateItemAsync<ToDoActivity>(item: testItem);
-                    Assert.Fail("Request should throw exception.");
-                }
-                catch (CosmosException ce) when (ce.StatusCode == HttpStatusCode.Forbidden)
-                {
-                    Assert.AreEqual(999999, ce.SubStatusCode);
-                    string exception = ce.ToString();
-                    Assert.IsTrue(exception.StartsWith("Microsoft.Azure.Cosmos.CosmosException : Response status code does not indicate success: Forbidden (403); Substatus: 999999; "));
-                    string diagnostics = ce.Diagnostics.ToString();
-                    Assert.IsTrue(diagnostics.Contains("999999"));
-                    CosmosItemTests.ValidateCosmosException(ce);
-                }
-            }
-            finally
-            {
-                Environment.SetEnvironmentVariable(ConfigurationManager.BinaryEncodingEnabled, null);
-            }
-        }
-
-        [TestMethod]
+        {
+            try
+            {
+                if (binaryEncodingEnabledInClient)
+                {
+                    Environment.SetEnvironmentVariable(ConfigurationManager.BinaryEncodingEnabled, "True");
+                }
+
+                HttpClientHandlerHelper httpHandler = new HttpClientHandlerHelper();
+                HttpClient httpClient = new HttpClient(httpHandler);
+                using CosmosClient client = TestCommon.CreateCosmosClient(x => x.WithHttpClientFactory(() => httpClient));
+
+                httpHandler.RequestCallBack = (request, cancellation) =>
+                {
+                    if (request.Method == HttpMethod.Get &&
+                        request.RequestUri.AbsolutePath == "//addresses/")
+                    {
+                        HttpResponseMessage result = new HttpResponseMessage(HttpStatusCode.Forbidden);
+
+                        // Add a substatus code that is not part of the enum. 
+                        // This ensures that if the backend adds a enum the status code is not lost.
+                        result.Headers.Add(WFConstants.BackendHeaders.SubStatus, 999999.ToString(CultureInfo.InvariantCulture));
+                        string payload = JsonConvert.SerializeObject(new Error() { Message = "test message" });
+                        result.Content = new StringContent(payload, Encoding.UTF8, "application/json");
+                        return Task.FromResult(result);
+                    }
+
+                    return null;
+                };
+
+                try
+                {
+                    ToDoActivity testItem = ToDoActivity.CreateRandomToDoActivity();
+                    await client.GetContainer(this.database.Id, this.Container.Id).CreateItemAsync<ToDoActivity>(item: testItem);
+                    Assert.Fail("Request should throw exception.");
+                }
+                catch (CosmosException ce) when (ce.StatusCode == HttpStatusCode.Forbidden)
+                {
+                    Assert.AreEqual(999999, ce.SubStatusCode);
+                    string exception = ce.ToString();
+                    Assert.IsTrue(exception.StartsWith("Microsoft.Azure.Cosmos.CosmosException : Response status code does not indicate success: Forbidden (403); Substatus: 999999; "));
+                    string diagnostics = ce.Diagnostics.ToString();
+                    Assert.IsTrue(diagnostics.Contains("999999"));
+                    CosmosItemTests.ValidateCosmosException(ce);
+                }
+            }
+            finally
+            {
+                Environment.SetEnvironmentVariable(ConfigurationManager.BinaryEncodingEnabled, null);
+            }
+        }
+
+        [TestMethod]
         [DataRow(true, DisplayName = "Test scenario when binary encoding is enabled at client level.")]
-        [DataRow(false, DisplayName = "Test scenario when binary encoding is disabled at client level.")]
+        [DataRow(false, DisplayName = "Test scenario when binary encoding is disabled at client level.")]
         public async Task NegativeCreateDropItemTest(bool binaryEncodingEnabledInClient)
-        {
-            try
-            {
-                if (binaryEncodingEnabledInClient)
-                {
-                    Environment.SetEnvironmentVariable(ConfigurationManager.BinaryEncodingEnabled, "True");
-                }
-
-                ToDoActivity testItem = ToDoActivity.CreateRandomToDoActivity();
-                ResponseMessage response = await this.Container.CreateItemStreamAsync(streamPayload: TestCommon.SerializerCore.ToStream(testItem), partitionKey: new Cosmos.PartitionKey("BadKey"));
-                Assert.IsNotNull(response);
-                Assert.IsNull(response.Content);
-                Assert.AreEqual(HttpStatusCode.BadRequest, response.StatusCode);
-                Assert.AreNotEqual(0, response.Diagnostics.GetFailedRequestCount());
-            }
-            finally
-            {
-                Environment.SetEnvironmentVariable(ConfigurationManager.BinaryEncodingEnabled, null);
-            }
-        }
-
-        [TestMethod]
+        {
+            try
+            {
+                if (binaryEncodingEnabledInClient)
+                {
+                    Environment.SetEnvironmentVariable(ConfigurationManager.BinaryEncodingEnabled, "True");
+                }
+
+                ToDoActivity testItem = ToDoActivity.CreateRandomToDoActivity();
+                ResponseMessage response = await this.Container.CreateItemStreamAsync(streamPayload: TestCommon.SerializerCore.ToStream(testItem), partitionKey: new Cosmos.PartitionKey("BadKey"));
+                Assert.IsNotNull(response);
+                Assert.IsNull(response.Content);
+                Assert.AreEqual(HttpStatusCode.BadRequest, response.StatusCode);
+                Assert.AreNotEqual(0, response.Diagnostics.GetFailedRequestCount());
+            }
+            finally
+            {
+                Environment.SetEnvironmentVariable(ConfigurationManager.BinaryEncodingEnabled, null);
+            }
+        }
+
+        [TestMethod]
         [DataRow(true, DisplayName = "Test scenario when binary encoding is enabled at client level.")]
         [DataRow(false, DisplayName = "Test scenario when binary encoding is disabled at client level.")]
         public async Task MemoryStreamBufferIsAccessibleOnResponse(bool binaryEncodingEnabledInClient)
-        {
-            try
-            {
-                if (binaryEncodingEnabledInClient)
-                {
-                    Environment.SetEnvironmentVariable(ConfigurationManager.BinaryEncodingEnabled, "True");
-                }
-
-                ToDoActivity testItem = ToDoActivity.CreateRandomToDoActivity();
-                ResponseMessage response = await this.Container.CreateItemStreamAsync(streamPayload: TestCommon.SerializerCore.ToStream(testItem), partitionKey: new Cosmos.PartitionKey(testItem.pk));
-                Assert.IsNotNull(response);
-                Assert.IsTrue((response.Content as MemoryStream).TryGetBuffer(out _));
-                FeedIterator feedIteratorQuery = this.Container.GetItemQueryStreamIterator(queryText: "SELECT * FROM c");
-
-                while (feedIteratorQuery.HasMoreResults)
-                {
-                    ResponseMessage feedResponseQuery = await feedIteratorQuery.ReadNextAsync();
-                    Assert.IsTrue((feedResponseQuery.Content as MemoryStream).TryGetBuffer(out _));
-                }
-
-                FeedIterator feedIterator = this.Container.GetItemQueryStreamIterator(requestOptions: new QueryRequestOptions()
-                {
-                    PartitionKey = new Cosmos.PartitionKey(testItem.pk)
-                });
-
-                while (feedIterator.HasMoreResults)
-                {
-                    ResponseMessage feedResponse = await feedIterator.ReadNextAsync();
-                    Assert.IsTrue((feedResponse.Content as MemoryStream).TryGetBuffer(out _));
-                }
-            }
-            finally
-            {
-                Environment.SetEnvironmentVariable(ConfigurationManager.BinaryEncodingEnabled, null);
-            }
-        }
-
-        [TestMethod]
+        {
+            try
+            {
+                if (binaryEncodingEnabledInClient)
+                {
+                    Environment.SetEnvironmentVariable(ConfigurationManager.BinaryEncodingEnabled, "True");
+                }
+
+                ToDoActivity testItem = ToDoActivity.CreateRandomToDoActivity();
+                ResponseMessage response = await this.Container.CreateItemStreamAsync(streamPayload: TestCommon.SerializerCore.ToStream(testItem), partitionKey: new Cosmos.PartitionKey(testItem.pk));
+                Assert.IsNotNull(response);
+                Assert.IsTrue((response.Content as MemoryStream).TryGetBuffer(out _));
+                FeedIterator feedIteratorQuery = this.Container.GetItemQueryStreamIterator(queryText: "SELECT * FROM c");
+
+                while (feedIteratorQuery.HasMoreResults)
+                {
+                    ResponseMessage feedResponseQuery = await feedIteratorQuery.ReadNextAsync();
+                    Assert.IsTrue((feedResponseQuery.Content as MemoryStream).TryGetBuffer(out _));
+                }
+
+                FeedIterator feedIterator = this.Container.GetItemQueryStreamIterator(requestOptions: new QueryRequestOptions()
+                {
+                    PartitionKey = new Cosmos.PartitionKey(testItem.pk)
+                });
+
+                while (feedIterator.HasMoreResults)
+                {
+                    ResponseMessage feedResponse = await feedIterator.ReadNextAsync();
+                    Assert.IsTrue((feedResponse.Content as MemoryStream).TryGetBuffer(out _));
+                }
+            }
+            finally
+            {
+                Environment.SetEnvironmentVariable(ConfigurationManager.BinaryEncodingEnabled, null);
+            }
+        }
+
+        [TestMethod]
         [DataRow(true, DisplayName = "Test scenario when binary encoding is enabled at client level.")]
         [DataRow(false, DisplayName = "Test scenario when binary encoding is disabled at client level.")]
         public async Task CustomSerilizerTest(bool binaryEncodingEnabledInClient)
-        {
-            try
-            {
-                if (binaryEncodingEnabledInClient)
-                {
-                    Environment.SetEnvironmentVariable(ConfigurationManager.BinaryEncodingEnabled, "True");
-                }
-
-                string id1 = "MyCustomSerilizerTestId1";
-                string id2 = "MyCustomSerilizerTestId2";
-                string pk = "MyTestPk";
-
-                // Delete the item to prevent create conflicts if test is run multiple times
-                using (await this.Container.DeleteItemStreamAsync(id1, new Cosmos.PartitionKey(pk)))
-                { }
-                using (await this.Container.DeleteItemStreamAsync(id2, new Cosmos.PartitionKey(pk)))
-                { }
-
-                // Both items have null description
-                dynamic testItem = new { id = id1, status = pk, description = (string)null };
-                dynamic testItem2 = new { id = id2, status = pk, description = (string)null };
-
-                // Create a client that ignore null
-                CosmosClientOptions clientOptions = new CosmosClientOptions()
-                {
-                    Serializer = new CosmosJsonDotNetSerializer(
-                        new JsonSerializerSettings()
-                        {
-                            NullValueHandling = NullValueHandling.Ignore
-                        })
-                };
-
-                CosmosClient ignoreNullClient = TestCommon.CreateCosmosClient(clientOptions);
-                Container ignoreContainer = ignoreNullClient.GetContainer(this.database.Id, this.Container.Id);
-
-                ItemResponse<dynamic> ignoreNullResponse = await ignoreContainer.CreateItemAsync<dynamic>(item: testItem);
-                Assert.IsNotNull(ignoreNullResponse);
-                Assert.IsNotNull(ignoreNullResponse.Resource);
-                Assert.IsNull(ignoreNullResponse.Resource["description"]);
-
-                ItemResponse<dynamic> keepNullResponse = await this.Container.CreateItemAsync<dynamic>(item: testItem2);
-                Assert.IsNotNull(keepNullResponse);
-                Assert.IsNotNull(keepNullResponse.Resource);
-                Assert.IsNotNull(keepNullResponse.Resource["description"]);
-
-                using (await this.Container.DeleteItemStreamAsync(id1, new Cosmos.PartitionKey(pk)))
-                { }
-                using (await this.Container.DeleteItemStreamAsync(id2, new Cosmos.PartitionKey(pk)))
-                { }
-            }
-            finally
-            {
-                Environment.SetEnvironmentVariable(ConfigurationManager.BinaryEncodingEnabled, null);
-            }
-        }
-
-        [TestMethod]
+        {
+            try
+            {
+                if (binaryEncodingEnabledInClient)
+                {
+                    Environment.SetEnvironmentVariable(ConfigurationManager.BinaryEncodingEnabled, "True");
+                }
+
+                string id1 = "MyCustomSerilizerTestId1";
+                string id2 = "MyCustomSerilizerTestId2";
+                string pk = "MyTestPk";
+
+                // Delete the item to prevent create conflicts if test is run multiple times
+                using (await this.Container.DeleteItemStreamAsync(id1, new Cosmos.PartitionKey(pk)))
+                { }
+                using (await this.Container.DeleteItemStreamAsync(id2, new Cosmos.PartitionKey(pk)))
+                { }
+
+                // Both items have null description
+                dynamic testItem = new { id = id1, status = pk, description = (string)null };
+                dynamic testItem2 = new { id = id2, status = pk, description = (string)null };
+
+                // Create a client that ignore null
+                CosmosClientOptions clientOptions = new CosmosClientOptions()
+                {
+                    Serializer = new CosmosJsonDotNetSerializer(
+                        new JsonSerializerSettings()
+                        {
+                            NullValueHandling = NullValueHandling.Ignore
+                        })
+                };
+
+                CosmosClient ignoreNullClient = TestCommon.CreateCosmosClient(clientOptions);
+                Container ignoreContainer = ignoreNullClient.GetContainer(this.database.Id, this.Container.Id);
+
+                ItemResponse<dynamic> ignoreNullResponse = await ignoreContainer.CreateItemAsync<dynamic>(item: testItem);
+                Assert.IsNotNull(ignoreNullResponse);
+                Assert.IsNotNull(ignoreNullResponse.Resource);
+                Assert.IsNull(ignoreNullResponse.Resource["description"]);
+
+                ItemResponse<dynamic> keepNullResponse = await this.Container.CreateItemAsync<dynamic>(item: testItem2);
+                Assert.IsNotNull(keepNullResponse);
+                Assert.IsNotNull(keepNullResponse.Resource);
+                Assert.IsNotNull(keepNullResponse.Resource["description"]);
+
+                using (await this.Container.DeleteItemStreamAsync(id1, new Cosmos.PartitionKey(pk)))
+                { }
+                using (await this.Container.DeleteItemStreamAsync(id2, new Cosmos.PartitionKey(pk)))
+                { }
+            }
+            finally
+            {
+                Environment.SetEnvironmentVariable(ConfigurationManager.BinaryEncodingEnabled, null);
+            }
+        }
+
+        [TestMethod]
         [DataRow(true, DisplayName = "Test scenario when binary encoding is enabled at client level.")]
         [DataRow(false, DisplayName = "Test scenario when binary encoding is disabled at client level.")]
         public async Task CreateDropItemUndefinedPartitionKeyTest(bool binaryEncodingEnabledInClient)
-        {
-            try
-            {
-                if (binaryEncodingEnabledInClient)
-                {
-                    Environment.SetEnvironmentVariable(ConfigurationManager.BinaryEncodingEnabled, "True");
-                }
-
-                dynamic testItem = new
-                {
-                    id = Guid.NewGuid().ToString()
-                };
-
-                ItemResponse<dynamic> response = await this.Container.CreateItemAsync<dynamic>(item: testItem, partitionKey: new Cosmos.PartitionKey(Undefined.Value));
-                Assert.IsNotNull(response);
-                Assert.AreEqual(HttpStatusCode.Created, response.StatusCode);
-                Assert.IsNotNull(response.Headers.GetHeaderValue<string>(Documents.HttpConstants.HttpHeaders.MaxResourceQuota));
-                Assert.IsNotNull(response.Headers.GetHeaderValue<string>(Documents.HttpConstants.HttpHeaders.CurrentResourceQuotaUsage));
-
-                ItemResponse<dynamic> deleteResponse = await this.Container.DeleteItemAsync<dynamic>(id: testItem.id, partitionKey: new Cosmos.PartitionKey(Undefined.Value));
-                Assert.IsNotNull(deleteResponse);
-                Assert.AreEqual(HttpStatusCode.NoContent, deleteResponse.StatusCode);
-            }
-            finally
-            {
-                Environment.SetEnvironmentVariable(ConfigurationManager.BinaryEncodingEnabled, null);
-            }
-        }
-
-        [TestMethod]
+        {
+            try
+            {
+                if (binaryEncodingEnabledInClient)
+                {
+                    Environment.SetEnvironmentVariable(ConfigurationManager.BinaryEncodingEnabled, "True");
+                }
+
+                dynamic testItem = new
+                {
+                    id = Guid.NewGuid().ToString()
+                };
+
+                ItemResponse<dynamic> response = await this.Container.CreateItemAsync<dynamic>(item: testItem, partitionKey: new Cosmos.PartitionKey(Undefined.Value));
+                Assert.IsNotNull(response);
+                Assert.AreEqual(HttpStatusCode.Created, response.StatusCode);
+                Assert.IsNotNull(response.Headers.GetHeaderValue<string>(Documents.HttpConstants.HttpHeaders.MaxResourceQuota));
+                Assert.IsNotNull(response.Headers.GetHeaderValue<string>(Documents.HttpConstants.HttpHeaders.CurrentResourceQuotaUsage));
+
+                ItemResponse<dynamic> deleteResponse = await this.Container.DeleteItemAsync<dynamic>(id: testItem.id, partitionKey: new Cosmos.PartitionKey(Undefined.Value));
+                Assert.IsNotNull(deleteResponse);
+                Assert.AreEqual(HttpStatusCode.NoContent, deleteResponse.StatusCode);
+            }
+            finally
+            {
+                Environment.SetEnvironmentVariable(ConfigurationManager.BinaryEncodingEnabled, null);
+            }
+        }
+
+        [TestMethod]
         [DataRow(true, DisplayName = "Test scenario when binary encoding is enabled at client level.")]
         [DataRow(false, DisplayName = "Test scenario when binary encoding is disabled at client level.")]
         public async Task CreateDropItemPartitionKeyNotInTypeTest(bool binaryEncodingEnabledInClient)
-        {
-            try
-            {
-                if (binaryEncodingEnabledInClient)
-                {
-                    Environment.SetEnvironmentVariable(ConfigurationManager.BinaryEncodingEnabled, "True");
-                }
-
-                dynamic testItem = new
-                {
-                    id = Guid.NewGuid().ToString()
-                };
-
-                ItemResponse<dynamic> response = await this.Container.CreateItemAsync<dynamic>(item: testItem);
-                Assert.IsNotNull(response);
-                Assert.AreEqual(HttpStatusCode.Created, response.StatusCode);
-                Assert.IsNotNull(response.Headers.GetHeaderValue<string>(Documents.HttpConstants.HttpHeaders.MaxResourceQuota));
-                Assert.IsNotNull(response.Headers.GetHeaderValue<string>(Documents.HttpConstants.HttpHeaders.CurrentResourceQuotaUsage));
-
-                ItemResponse<dynamic> readResponse = await this.Container.ReadItemAsync<dynamic>(id: testItem.id, partitionKey: Cosmos.PartitionKey.None);
-                Assert.IsNotNull(readResponse);
-                Assert.AreEqual(HttpStatusCode.OK, readResponse.StatusCode);
-
-                ItemResponse<dynamic> deleteResponse = await this.Container.DeleteItemAsync<dynamic>(id: testItem.id, partitionKey: Cosmos.PartitionKey.None);
-                Assert.IsNotNull(deleteResponse);
-                Assert.AreEqual(HttpStatusCode.NoContent, deleteResponse.StatusCode);
-
-                try
-                {
-                    readResponse = await this.Container.ReadItemAsync<dynamic>(id: testItem.id, partitionKey: Cosmos.PartitionKey.None);
-                    Assert.Fail("Should throw exception.");
-                }
-                catch (CosmosException ex)
-                {
-                    Assert.AreEqual(HttpStatusCode.NotFound, ex.StatusCode);
-                    CosmosItemTests.ValidateCosmosException(ex);
-                }
-            }
-            finally
-            {
-                Environment.SetEnvironmentVariable(ConfigurationManager.BinaryEncodingEnabled, null);
-            }
-        }
-
-        [TestMethod]
+        {
+            try
+            {
+                if (binaryEncodingEnabledInClient)
+                {
+                    Environment.SetEnvironmentVariable(ConfigurationManager.BinaryEncodingEnabled, "True");
+                }
+
+                dynamic testItem = new
+                {
+                    id = Guid.NewGuid().ToString()
+                };
+
+                ItemResponse<dynamic> response = await this.Container.CreateItemAsync<dynamic>(item: testItem);
+                Assert.IsNotNull(response);
+                Assert.AreEqual(HttpStatusCode.Created, response.StatusCode);
+                Assert.IsNotNull(response.Headers.GetHeaderValue<string>(Documents.HttpConstants.HttpHeaders.MaxResourceQuota));
+                Assert.IsNotNull(response.Headers.GetHeaderValue<string>(Documents.HttpConstants.HttpHeaders.CurrentResourceQuotaUsage));
+
+                ItemResponse<dynamic> readResponse = await this.Container.ReadItemAsync<dynamic>(id: testItem.id, partitionKey: Cosmos.PartitionKey.None);
+                Assert.IsNotNull(readResponse);
+                Assert.AreEqual(HttpStatusCode.OK, readResponse.StatusCode);
+
+                ItemResponse<dynamic> deleteResponse = await this.Container.DeleteItemAsync<dynamic>(id: testItem.id, partitionKey: Cosmos.PartitionKey.None);
+                Assert.IsNotNull(deleteResponse);
+                Assert.AreEqual(HttpStatusCode.NoContent, deleteResponse.StatusCode);
+
+                try
+                {
+                    readResponse = await this.Container.ReadItemAsync<dynamic>(id: testItem.id, partitionKey: Cosmos.PartitionKey.None);
+                    Assert.Fail("Should throw exception.");
+                }
+                catch (CosmosException ex)
+                {
+                    Assert.AreEqual(HttpStatusCode.NotFound, ex.StatusCode);
+                    CosmosItemTests.ValidateCosmosException(ex);
+                }
+            }
+            finally
+            {
+                Environment.SetEnvironmentVariable(ConfigurationManager.BinaryEncodingEnabled, null);
+            }
+        }
+
+        [TestMethod]
         [DataRow(true, DisplayName = "Test scenario when binary encoding is enabled at client level.")]
         [DataRow(false, DisplayName = "Test scenario when binary encoding is disabled at client level.")]
         public async Task CreateDropItemMultiPartPartitionKeyTest(bool binaryEncodingEnabledInClient)
-        {
-            try
-            {
-                if (binaryEncodingEnabledInClient)
-                {
-                    Environment.SetEnvironmentVariable(ConfigurationManager.BinaryEncodingEnabled, "True");
-                }
-
-                Container multiPartPkContainer = await this.database.CreateContainerAsync(Guid.NewGuid().ToString(), "/a/b/c");
-
-                dynamic testItem = new
-                {
-                    id = Guid.NewGuid().ToString(),
-                    a = new
-                    {
-                        b = new
-                        {
-                            c = "pk1",
-                        }
-                    }
-                };
-
-                ItemResponse<dynamic> response = await multiPartPkContainer.CreateItemAsync<dynamic>(item: testItem);
-                Assert.IsNotNull(response);
-                Assert.AreEqual(HttpStatusCode.Created, response.StatusCode);
-                Assert.IsNull(response.Diagnostics.GetQueryMetrics());
-
-                ItemResponse<dynamic> readResponse = await multiPartPkContainer.ReadItemAsync<dynamic>(id: testItem.id, partitionKey: new Cosmos.PartitionKey("pk1"));
-                Assert.IsNotNull(readResponse);
-                Assert.AreEqual(HttpStatusCode.OK, readResponse.StatusCode);
-
-                ItemResponse<dynamic> deleteResponse = await multiPartPkContainer.DeleteItemAsync<dynamic>(id: testItem.id, partitionKey: new Cosmos.PartitionKey("pk1"));
-                Assert.IsNotNull(deleteResponse);
-                Assert.AreEqual(HttpStatusCode.NoContent, deleteResponse.StatusCode);
-
-                try
-                {
-                    readResponse = await multiPartPkContainer.ReadItemAsync<dynamic>(id: testItem.id, partitionKey: new Cosmos.PartitionKey("pk1"));
-                    Assert.Fail("Should throw exception.");
-                }
-                catch (CosmosException ex)
-                {
-                    Assert.AreEqual(HttpStatusCode.NotFound, ex.StatusCode);
-                    CosmosItemTests.ValidateCosmosException(ex);
-                }
-            }
-            finally
-            {
-                Environment.SetEnvironmentVariable(ConfigurationManager.BinaryEncodingEnabled, null);
+        {
+            try
+            {
+                if (binaryEncodingEnabledInClient)
+                {
+                    Environment.SetEnvironmentVariable(ConfigurationManager.BinaryEncodingEnabled, "True");
+                }
+
+                Container multiPartPkContainer = await this.database.CreateContainerAsync(Guid.NewGuid().ToString(), "/a/b/c");
+
+                dynamic testItem = new
+                {
+                    id = Guid.NewGuid().ToString(),
+                    a = new
+                    {
+                        b = new
+                        {
+                            c = "pk1",
+                        }
+                    }
+                };
+
+                ItemResponse<dynamic> response = await multiPartPkContainer.CreateItemAsync<dynamic>(item: testItem);
+                Assert.IsNotNull(response);
+                Assert.AreEqual(HttpStatusCode.Created, response.StatusCode);
+                Assert.IsNull(response.Diagnostics.GetQueryMetrics());
+
+                ItemResponse<dynamic> readResponse = await multiPartPkContainer.ReadItemAsync<dynamic>(id: testItem.id, partitionKey: new Cosmos.PartitionKey("pk1"));
+                Assert.IsNotNull(readResponse);
+                Assert.AreEqual(HttpStatusCode.OK, readResponse.StatusCode);
+
+                ItemResponse<dynamic> deleteResponse = await multiPartPkContainer.DeleteItemAsync<dynamic>(id: testItem.id, partitionKey: new Cosmos.PartitionKey("pk1"));
+                Assert.IsNotNull(deleteResponse);
+                Assert.AreEqual(HttpStatusCode.NoContent, deleteResponse.StatusCode);
+
+                try
+                {
+                    readResponse = await multiPartPkContainer.ReadItemAsync<dynamic>(id: testItem.id, partitionKey: new Cosmos.PartitionKey("pk1"));
+                    Assert.Fail("Should throw exception.");
+                }
+                catch (CosmosException ex)
+                {
+                    Assert.AreEqual(HttpStatusCode.NotFound, ex.StatusCode);
+                    CosmosItemTests.ValidateCosmosException(ex);
+                }
+            }
+            finally
+            {
+                Environment.SetEnvironmentVariable(ConfigurationManager.BinaryEncodingEnabled, null);
             }
         }
 
@@ -563,579 +563,571 @@
             await CosmosItemTests.TestNonePKForNonExistingContainer(testContainer);
         }
 
-        [TestMethod]
+        [TestMethod]
         [DataRow(true, DisplayName = "Test scenario when binary encoding is enabled at client level.")]
         [DataRow(false, DisplayName = "Test scenario when binary encoding is disabled at client level.")]
         public async Task NonPartitionKeyLookupCacheTest(bool binaryEncodingEnabledInClient)
-        {
-            try
-            {
-                if (binaryEncodingEnabledInClient)
-                {
-                    Environment.SetEnvironmentVariable(ConfigurationManager.BinaryEncodingEnabled, "True");
-                }
-
-                int count = 0;
-                using CosmosClient client = TestCommon.CreateCosmosClient(builder =>
-                {
-                    builder.WithConnectionModeDirect();
-                    builder.WithSendingRequestEventArgs((sender, e) =>
-                    {
-                        if (e.DocumentServiceRequest != null)
-                        {
-                            System.Diagnostics.Trace.TraceInformation($"{e.DocumentServiceRequest.ToString()}");
-                        }
-
-                        if (e.HttpRequest != null)
-                        {
-                            System.Diagnostics.Trace.TraceInformation($"{e.HttpRequest.ToString()}");
-                        }
-
-                        if (e.IsHttpRequest()
-                            && e.HttpRequest.RequestUri.AbsolutePath.Contains("/colls/"))
-                        {
-                            count++;
-                        }
-
-                        if (e.IsHttpRequest()
-                            && e.HttpRequest.RequestUri.AbsolutePath.Contains("/pkranges"))
-                        {
-                            Debugger.Break();
-                        }
-                    });
-                },
-                validatePartitionKeyRangeCalls: false);
-
-                string dbName = Guid.NewGuid().ToString();
-                string containerName = Guid.NewGuid().ToString();
-                ContainerInternal testContainer = (ContainerInlineCore)client.GetContainer(dbName, containerName);
-
-                int loopCount = 2;
-                for (int i = 0; i < loopCount; i++)
-                {
-                    try
-                    {
-                        await testContainer.GetNonePartitionKeyValueAsync(NoOpTrace.Singleton, default(CancellationToken));
-                        Assert.Fail();
-                    }
-                    catch (CosmosException dce) when (dce.StatusCode == HttpStatusCode.NotFound)
-                    {
-                    }
-                }
-
-                Assert.AreEqual(loopCount, count);
-
-                // Create real container and address 
-                Cosmos.Database db = await client.CreateDatabaseAsync(dbName);
-                Container container = await db.CreateContainerAsync(containerName, "/id");
-
-                // reset counter
-                count = 0;
-                for (int i = 0; i < loopCount; i++)
-                {
-                    await testContainer.GetNonePartitionKeyValueAsync(NoOpTrace.Singleton, default);
-                }
-
-                // expected once post create 
-                Assert.AreEqual(1, count);
-
-                // reset counter
-                count = 0;
-                for (int i = 0; i < loopCount; i++)
-                {
-                    await testContainer.GetCachedRIDAsync(forceRefresh: false, NoOpTrace.Singleton, cancellationToken: default);
-                }
-
-                // Already cached by GetNonePartitionKeyValueAsync before
-                Assert.AreEqual(0, count);
-
-                // reset counter
-                count = 0;
-                int expected = 0;
-                for (int i = 0; i < loopCount; i++)
-                {
-                    await testContainer.GetRoutingMapAsync(default);
-                    expected = count;
-                }
-
-                // OkRagnes should be fetched only once. 
-                // Possible to make multiple calls for ranges
-                Assert.AreEqual(expected, count);
-
-                await db.DeleteStreamAsync();
-            }
-            finally
-            {
-                Environment.SetEnvironmentVariable(ConfigurationManager.BinaryEncodingEnabled, null);
-            }
-<<<<<<< HEAD
-        }
-
-=======
-        }
-
-        [TestMethod]
-        public async Task HttpRequestVersionIsOnePointOneWhenUsingGatewayMode()
-        {
-            Version httpVersionOnePointOne = new Version(1, 1);
-            int hitCount = 0;
-
-            using CosmosClient client = TestCommon.CreateCosmosClient(builder =>
-            {
-                builder.WithConnectionModeGateway();
-                builder.WithSendingRequestEventArgs((sender, e) =>
-                {
-                    if (e.IsHttpRequest())
-                    {
-                        Assert.AreEqual(httpVersionOnePointOne, e.HttpRequest.Version);
-                        hitCount++;
-                    }
-                });
-            });
-
-            Cosmos.Database database = await client.CreateDatabaseIfNotExistsAsync("HttpVersionTestDb");
-            Container container = await database.CreateContainerIfNotExistsAsync("HttpVersionTestContainer", "/pk");
-
-            ToDoActivity testItem = ToDoActivity.CreateRandomToDoActivity();
-            ItemResponse<ToDoActivity> response = await container.CreateItemAsync<ToDoActivity>(testItem, new Cosmos.PartitionKey(testItem.pk));
-
-            Assert.IsNotNull(response);
-            Assert.AreEqual(HttpStatusCode.Created, response.StatusCode);
-            Assert.IsNotNull(response.Resource);
-            Assert.IsNotNull(response.Diagnostics);
-            Assert.IsTrue(hitCount > 0, "HTTP request event handler was not triggered");
-
-            await database.DeleteAsync();
-        }
-
-        [TestMethod]
-        public async Task HttpRequestVersionIsTwoPointZeroWhenUsingThinClientMode()
-        {
-            try
-            {
-                Environment.SetEnvironmentVariable(ConfigurationManager.ThinClientModeEnabled, "True");
-
-                Version expectedGatewayVersion = new(1, 1);
-                Version expectedThinClientVersion = new(2, 0);
-
-                List<Version> postRequestVersions = new();
-
-                using CosmosClient client = TestCommon.CreateCosmosClient(builder =>
-                {
-                    builder.WithConnectionModeGateway();
-                    builder.WithSendingRequestEventArgs((sender, e) =>
-                    {
-                        if (e.HttpRequest.Method == HttpMethod.Post)
-                        {
-                            postRequestVersions.Add(e.HttpRequest.Version);
-                        }
-                    });
-                });
-
-                Cosmos.Database database = await client.CreateDatabaseIfNotExistsAsync("HttpVersionTestDb");
-                Container container = await database.CreateContainerIfNotExistsAsync("HttpVersionTestContainer", "/pk");
-
-                ToDoActivity testItem = ToDoActivity.CreateRandomToDoActivity();
-
-                await Assert.ThrowsExceptionAsync<CosmosException>(() => container.CreateItemAsync(testItem, new Cosmos.PartitionKey(testItem.pk)));
-
-                Assert.AreEqual(3, postRequestVersions.Count, "Expected exactly 3 POST requests (DB, Container, Item).");
-
-                Assert.AreEqual(expectedGatewayVersion, postRequestVersions[0], "Expected HTTP/1.1 for CreateDatabaseAsync.");
-                Assert.AreEqual(expectedGatewayVersion, postRequestVersions[1], "Expected HTTP/1.1 for CreateContainerAsync.");
-                Assert.AreEqual(expectedThinClientVersion, postRequestVersions[2], "Expected HTTP/2.0 for CreateItemAsync.");
-
-                await database.DeleteAsync();
-            }
-            finally
-            {
-                Environment.SetEnvironmentVariable(ConfigurationManager.ThinClientModeEnabled, null);
-            }
-        }
-
->>>>>>> faaa3a73
-        [TestMethod]
+        {
+            try
+            {
+                if (binaryEncodingEnabledInClient)
+                {
+                    Environment.SetEnvironmentVariable(ConfigurationManager.BinaryEncodingEnabled, "True");
+                }
+
+                int count = 0;
+                using CosmosClient client = TestCommon.CreateCosmosClient(builder =>
+                {
+                    builder.WithConnectionModeDirect();
+                    builder.WithSendingRequestEventArgs((sender, e) =>
+                    {
+                        if (e.DocumentServiceRequest != null)
+                        {
+                            System.Diagnostics.Trace.TraceInformation($"{e.DocumentServiceRequest.ToString()}");
+                        }
+
+                        if (e.HttpRequest != null)
+                        {
+                            System.Diagnostics.Trace.TraceInformation($"{e.HttpRequest.ToString()}");
+                        }
+
+                        if (e.IsHttpRequest()
+                            && e.HttpRequest.RequestUri.AbsolutePath.Contains("/colls/"))
+                        {
+                            count++;
+                        }
+
+                        if (e.IsHttpRequest()
+                            && e.HttpRequest.RequestUri.AbsolutePath.Contains("/pkranges"))
+                        {
+                            Debugger.Break();
+                        }
+                    });
+                },
+                validatePartitionKeyRangeCalls: false);
+
+                string dbName = Guid.NewGuid().ToString();
+                string containerName = Guid.NewGuid().ToString();
+                ContainerInternal testContainer = (ContainerInlineCore)client.GetContainer(dbName, containerName);
+
+                int loopCount = 2;
+                for (int i = 0; i < loopCount; i++)
+                {
+                    try
+                    {
+                        await testContainer.GetNonePartitionKeyValueAsync(NoOpTrace.Singleton, default(CancellationToken));
+                        Assert.Fail();
+                    }
+                    catch (CosmosException dce) when (dce.StatusCode == HttpStatusCode.NotFound)
+                    {
+                    }
+                }
+
+                Assert.AreEqual(loopCount, count);
+
+                // Create real container and address 
+                Cosmos.Database db = await client.CreateDatabaseAsync(dbName);
+                Container container = await db.CreateContainerAsync(containerName, "/id");
+
+                // reset counter
+                count = 0;
+                for (int i = 0; i < loopCount; i++)
+                {
+                    await testContainer.GetNonePartitionKeyValueAsync(NoOpTrace.Singleton, default);
+                }
+
+                // expected once post create 
+                Assert.AreEqual(1, count);
+
+                // reset counter
+                count = 0;
+                for (int i = 0; i < loopCount; i++)
+                {
+                    await testContainer.GetCachedRIDAsync(forceRefresh: false, NoOpTrace.Singleton, cancellationToken: default);
+                }
+
+                // Already cached by GetNonePartitionKeyValueAsync before
+                Assert.AreEqual(0, count);
+
+                // reset counter
+                count = 0;
+                int expected = 0;
+                for (int i = 0; i < loopCount; i++)
+                {
+                    await testContainer.GetRoutingMapAsync(default);
+                    expected = count;
+                }
+
+                // OkRagnes should be fetched only once. 
+                // Possible to make multiple calls for ranges
+                Assert.AreEqual(expected, count);
+
+                await db.DeleteStreamAsync();
+            }
+            finally
+            {
+                Environment.SetEnvironmentVariable(ConfigurationManager.BinaryEncodingEnabled, null);
+            }
+        }
+
+        [TestMethod]
+        public async Task HttpRequestVersionIsOnePointOneWhenUsingGatewayMode()
+        {
+            Version httpVersionOnePointOne = new Version(1, 1);
+            int hitCount = 0;
+
+            using CosmosClient client = TestCommon.CreateCosmosClient(builder =>
+            {
+                builder.WithConnectionModeGateway();
+                builder.WithSendingRequestEventArgs((sender, e) =>
+                {
+                    if (e.IsHttpRequest())
+                    {
+                        Assert.AreEqual(httpVersionOnePointOne, e.HttpRequest.Version);
+                        hitCount++;
+                    }
+                });
+            });
+
+            Cosmos.Database database = await client.CreateDatabaseIfNotExistsAsync("HttpVersionTestDb");
+            Container container = await database.CreateContainerIfNotExistsAsync("HttpVersionTestContainer", "/pk");
+
+            ToDoActivity testItem = ToDoActivity.CreateRandomToDoActivity();
+            ItemResponse<ToDoActivity> response = await container.CreateItemAsync<ToDoActivity>(testItem, new Cosmos.PartitionKey(testItem.pk));
+
+            Assert.IsNotNull(response);
+            Assert.AreEqual(HttpStatusCode.Created, response.StatusCode);
+            Assert.IsNotNull(response.Resource);
+            Assert.IsNotNull(response.Diagnostics);
+            Assert.IsTrue(hitCount > 0, "HTTP request event handler was not triggered");
+
+            await database.DeleteAsync();
+        }
+
+        [TestMethod]
+        public async Task HttpRequestVersionIsTwoPointZeroWhenUsingThinClientMode()
+        {
+            try
+            {
+                Environment.SetEnvironmentVariable(ConfigurationManager.ThinClientModeEnabled, "True");
+
+                Version expectedGatewayVersion = new(1, 1);
+                Version expectedThinClientVersion = new(2, 0);
+
+                List<Version> postRequestVersions = new();
+
+                using CosmosClient client = TestCommon.CreateCosmosClient(builder =>
+                {
+                    builder.WithConnectionModeGateway();
+                    builder.WithSendingRequestEventArgs((sender, e) =>
+                    {
+                        if (e.HttpRequest.Method == HttpMethod.Post)
+                        {
+                            postRequestVersions.Add(e.HttpRequest.Version);
+                        }
+                    });
+                });
+
+                Cosmos.Database database = await client.CreateDatabaseIfNotExistsAsync("HttpVersionTestDb");
+                Container container = await database.CreateContainerIfNotExistsAsync("HttpVersionTestContainer", "/pk");
+
+                ToDoActivity testItem = ToDoActivity.CreateRandomToDoActivity();
+
+                await Assert.ThrowsExceptionAsync<CosmosException>(() => container.CreateItemAsync(testItem, new Cosmos.PartitionKey(testItem.pk)));
+
+                Assert.AreEqual(3, postRequestVersions.Count, "Expected exactly 3 POST requests (DB, Container, Item).");
+
+                Assert.AreEqual(expectedGatewayVersion, postRequestVersions[0], "Expected HTTP/1.1 for CreateDatabaseAsync.");
+                Assert.AreEqual(expectedGatewayVersion, postRequestVersions[1], "Expected HTTP/1.1 for CreateContainerAsync.");
+                Assert.AreEqual(expectedThinClientVersion, postRequestVersions[2], "Expected HTTP/2.0 for CreateItemAsync.");
+
+                await database.DeleteAsync();
+            }
+            finally
+            {
+                Environment.SetEnvironmentVariable(ConfigurationManager.ThinClientModeEnabled, null);
+            }
+        }
+
+        [TestMethod]
         [DataRow(true, true, DisplayName = "Test scenario when binary encoding is enabled at client level and expected stream response type is binary.")]
         [DataRow(true, false, DisplayName = "Test scenario when binary encoding is enabled at client level and expected stream response type is text.")]
         [DataRow(false, true, DisplayName = "Test scenario when binary encoding is disabled at client level and expected stream response type is binary.")]
         [DataRow(false, false, DisplayName = "Test scenario when binary encoding is disabled at client level and expected stream response type is text.")]
         public async Task CreateDropItemStreamTest(bool binaryEncodingEnabledInClient, bool shouldExpectBinaryOnResponse)
-        {
-            try
-            {
-                if (binaryEncodingEnabledInClient)
-                {
-                    Environment.SetEnvironmentVariable(ConfigurationManager.BinaryEncodingEnabled, "True");
-                }
-
-                ItemRequestOptions requestOptions = new()
-                {
-                    EnableBinaryResponseOnPointOperations = binaryEncodingEnabledInClient && shouldExpectBinaryOnResponse,
-                };
-
-                ToDoActivity testItem = ToDoActivity.CreateRandomToDoActivity();
-                using (Stream stream = TestCommon.SerializerCore.ToStream<ToDoActivity>(testItem))
-                {
-                    using (ResponseMessage response = await this.Container.CreateItemStreamAsync(
-                        streamPayload: stream,
-                        partitionKey: new Cosmos.PartitionKey(testItem.pk),
-                        requestOptions: requestOptions))
-                    {
-                        Assert.IsNotNull(response);
-                        Assert.AreEqual(HttpStatusCode.Created, response.StatusCode);
-                        Assert.IsTrue(response.Headers.RequestCharge > 0);
-                        Assert.IsNotNull(response.Headers.ActivityId);
-                        Assert.IsNotNull(response.Headers.ETag);
-                        Assert.IsNotNull(response.Diagnostics);
-                        Assert.IsTrue(!string.IsNullOrEmpty(response.Diagnostics.ToString()));
-                        Assert.IsTrue(response.Diagnostics.GetClientElapsedTime() > TimeSpan.Zero);
-
-                        if (requestOptions.EnableBinaryResponseOnPointOperations)
-                        {
-                            AssertOnResponseSerializationBinaryType(response.Content);
-                        }
-                        else
-                        {
-                            AssertOnResponseSerializationTextType(response.Content);
-                        }
-                    }
-                }
-
-                using (ResponseMessage response = await this.Container.ReadItemStreamAsync(
-                    id: testItem.id,
-                    partitionKey: new Cosmos.PartitionKey(testItem.pk),
-                    requestOptions: requestOptions))
-                {
-                    Assert.IsNotNull(response);
-                    Assert.AreEqual(HttpStatusCode.OK, response.StatusCode);
-                    Assert.IsTrue(response.Headers.RequestCharge > 0);
-                    Assert.IsNotNull(response.Headers.ActivityId);
-                    Assert.IsNotNull(response.Headers.ETag);
-                    Assert.IsNotNull(response.Diagnostics);
-                    Assert.IsTrue(!string.IsNullOrEmpty(response.Diagnostics.ToString()));
-                    Assert.IsTrue(response.Diagnostics.GetClientElapsedTime() > TimeSpan.Zero);
-
-                    if (requestOptions.EnableBinaryResponseOnPointOperations)
-                    {
-                        AssertOnResponseSerializationBinaryType(response.Content);
-                    }
-                    else
-                    {
-                        AssertOnResponseSerializationTextType(response.Content);
-                    }
-                }
-
-                using (ResponseMessage deleteResponse = await this.Container.DeleteItemStreamAsync(
-                    id: testItem.id,
-                    partitionKey: new Cosmos.PartitionKey(testItem.pk),
-                    requestOptions: requestOptions))
-                {
-                    Assert.IsNotNull(deleteResponse);
-                    Assert.AreEqual(HttpStatusCode.NoContent, deleteResponse.StatusCode);
-                    Assert.IsTrue(deleteResponse.Headers.RequestCharge > 0);
-                    Assert.IsNotNull(deleteResponse.Headers.ActivityId);
-                    Assert.IsNotNull(deleteResponse.Diagnostics);
-                    Assert.IsTrue(!string.IsNullOrEmpty(deleteResponse.Diagnostics.ToString()));
-                    Assert.IsTrue(deleteResponse.Diagnostics.GetClientElapsedTime() > TimeSpan.Zero);
-
-                    if (requestOptions.EnableBinaryResponseOnPointOperations)
-                    {
-                        AssertOnResponseSerializationBinaryType(deleteResponse.Content);
-                    }
-                    else
-                    {
-                        AssertOnResponseSerializationTextType(deleteResponse.Content);
-                    }
-                }
-            }
-            finally
-            {
-                Environment.SetEnvironmentVariable(ConfigurationManager.BinaryEncodingEnabled, null);
-            }
-<<<<<<< HEAD
-=======
-        }
-
-        [TestMethod]
-        [Owner("dkunda")]
-        [DataRow(true, true, DisplayName = "Test scenario when binary encoding is enabled at client level and stream conversation for binary encoding is skipped.")]
-        [DataRow(true, false, DisplayName = "Test scenario when binary encoding is enabled at client level and stream conversation for binary encoding is enabled.")]
-        [DataRow(false, true, DisplayName = "Test scenario when binary encoding is disabled at client level and stream conversation for binary encoding is skipped.")]
-        [DataRow(false, false, DisplayName = "Test scenario when binary encoding is disabled at client level and stream conversation for binary encoding is enabled.")]
-        public async Task CreateItemStream_WithEnableBinaryResponseOptions_ShouldSkipStreamConversation(
-            bool binaryEncodingEnabledInClient,
+        {
+            try
+            {
+                if (binaryEncodingEnabledInClient)
+                {
+                    Environment.SetEnvironmentVariable(ConfigurationManager.BinaryEncodingEnabled, "True");
+                }
+
+                ItemRequestOptions requestOptions = new()
+                {
+                    EnableBinaryResponseOnPointOperations = binaryEncodingEnabledInClient && shouldExpectBinaryOnResponse,
+                };
+
+                ToDoActivity testItem = ToDoActivity.CreateRandomToDoActivity();
+                using (Stream stream = TestCommon.SerializerCore.ToStream<ToDoActivity>(testItem))
+                {
+                    using (ResponseMessage response = await this.Container.CreateItemStreamAsync(
+                        streamPayload: stream,
+                        partitionKey: new Cosmos.PartitionKey(testItem.pk),
+                        requestOptions: requestOptions))
+                    {
+                        Assert.IsNotNull(response);
+                        Assert.AreEqual(HttpStatusCode.Created, response.StatusCode);
+                        Assert.IsTrue(response.Headers.RequestCharge > 0);
+                        Assert.IsNotNull(response.Headers.ActivityId);
+                        Assert.IsNotNull(response.Headers.ETag);
+                        Assert.IsNotNull(response.Diagnostics);
+                        Assert.IsTrue(!string.IsNullOrEmpty(response.Diagnostics.ToString()));
+                        Assert.IsTrue(response.Diagnostics.GetClientElapsedTime() > TimeSpan.Zero);
+
+                        if (requestOptions.EnableBinaryResponseOnPointOperations)
+                        {
+                            AssertOnResponseSerializationBinaryType(response.Content);
+                        }
+                        else
+                        {
+                            AssertOnResponseSerializationTextType(response.Content);
+                        }
+                    }
+                }
+
+                using (ResponseMessage response = await this.Container.ReadItemStreamAsync(
+                    id: testItem.id,
+                    partitionKey: new Cosmos.PartitionKey(testItem.pk),
+                    requestOptions: requestOptions))
+                {
+                    Assert.IsNotNull(response);
+                    Assert.AreEqual(HttpStatusCode.OK, response.StatusCode);
+                    Assert.IsTrue(response.Headers.RequestCharge > 0);
+                    Assert.IsNotNull(response.Headers.ActivityId);
+                    Assert.IsNotNull(response.Headers.ETag);
+                    Assert.IsNotNull(response.Diagnostics);
+                    Assert.IsTrue(!string.IsNullOrEmpty(response.Diagnostics.ToString()));
+                    Assert.IsTrue(response.Diagnostics.GetClientElapsedTime() > TimeSpan.Zero);
+
+                    if (requestOptions.EnableBinaryResponseOnPointOperations)
+                    {
+                        AssertOnResponseSerializationBinaryType(response.Content);
+                    }
+                    else
+                    {
+                        AssertOnResponseSerializationTextType(response.Content);
+                    }
+                }
+
+                using (ResponseMessage deleteResponse = await this.Container.DeleteItemStreamAsync(
+                    id: testItem.id,
+                    partitionKey: new Cosmos.PartitionKey(testItem.pk),
+                    requestOptions: requestOptions))
+                {
+                    Assert.IsNotNull(deleteResponse);
+                    Assert.AreEqual(HttpStatusCode.NoContent, deleteResponse.StatusCode);
+                    Assert.IsTrue(deleteResponse.Headers.RequestCharge > 0);
+                    Assert.IsNotNull(deleteResponse.Headers.ActivityId);
+                    Assert.IsNotNull(deleteResponse.Diagnostics);
+                    Assert.IsTrue(!string.IsNullOrEmpty(deleteResponse.Diagnostics.ToString()));
+                    Assert.IsTrue(deleteResponse.Diagnostics.GetClientElapsedTime() > TimeSpan.Zero);
+
+                    if (requestOptions.EnableBinaryResponseOnPointOperations)
+                    {
+                        AssertOnResponseSerializationBinaryType(deleteResponse.Content);
+                    }
+                    else
+                    {
+                        AssertOnResponseSerializationTextType(deleteResponse.Content);
+                    }
+                }
+            }
+            finally
+            {
+                Environment.SetEnvironmentVariable(ConfigurationManager.BinaryEncodingEnabled, null);
+            }
+        }
+
+        [TestMethod]
+        [Owner("dkunda")]
+        [DataRow(true, true, DisplayName = "Test scenario when binary encoding is enabled at client level and stream conversation for binary encoding is skipped.")]
+        [DataRow(true, false, DisplayName = "Test scenario when binary encoding is enabled at client level and stream conversation for binary encoding is enabled.")]
+        [DataRow(false, true, DisplayName = "Test scenario when binary encoding is disabled at client level and stream conversation for binary encoding is skipped.")]
+        [DataRow(false, false, DisplayName = "Test scenario when binary encoding is disabled at client level and stream conversation for binary encoding is enabled.")]
+        public async Task CreateItemStream_WithEnableBinaryResponseOptions_ShouldSkipStreamConversation(
+            bool binaryEncodingEnabledInClient,
             bool enableStreamPassThrough)
-        {
-            Cosmos.Database database = null;
-            Container container = null;
-            try
-            {
-                string databaseName = "binary-encoding-db";
-                string containerName = "binary-encoding-container";
-                if (binaryEncodingEnabledInClient)
-                {
-                    Environment.SetEnvironmentVariable(ConfigurationManager.BinaryEncodingEnabled, "True");
-                }
-
-                (string endpoint, string authKey) = TestCommon.GetAccountInfo();
-                CosmosClientOptions clientOptions = new CosmosClientOptions()
-                {
-                    EnableStreamPassThrough = enableStreamPassThrough,
-                };
-
-                CosmosClient cosmosClient = new (
-                    endpoint,
-                    authKey,
-                    clientOptions);
-
-                DatabaseResponse dbResponse = await cosmosClient.CreateDatabaseIfNotExistsAsync(databaseName);
-                database = dbResponse.Database;
-
-                ContainerProperties properties = new (id: containerName, partitionKeyPath: "/pk");
-                container = await database.CreateContainerIfNotExistsAsync(properties);
-
-                ToDoActivity testItem = ToDoActivity.CreateRandomToDoActivity();
-                CosmosSerializerCore cosmosSerializer = new CosmosSerializerCore();
-                using (Stream stream = cosmosSerializer.ToStream<ToDoActivity>(
-                    testItem,
-                    canUseBinaryEncodingForPointOperations: binaryEncodingEnabledInClient))
-                {
-                    if (binaryEncodingEnabledInClient)
-                    {
-                        // Asserting the input stream is in binary format.
-                        AssertOnResponseSerializationBinaryType(stream);
-                    }
-                    else
-                    {
-                        // Asserting the input stream is in text format.
-                        AssertOnResponseSerializationTextType(stream);
-                    }
-
-                    using (ResponseMessage response = await container.CreateItemStreamAsync(
-                        streamPayload: stream,
-                        partitionKey: new Cosmos.PartitionKey(testItem.pk)))
-                    {
-                        Assert.IsNotNull(response);
-                        Assert.AreEqual(HttpStatusCode.Created, response.StatusCode);
-                        Assert.IsTrue(response.Headers.RequestCharge > 0);
-                        Assert.IsNotNull(response.Headers.ActivityId);
-                        Assert.IsNotNull(response.Headers.ETag);
-                        Assert.IsNotNull(response.Diagnostics);
-                        Assert.IsTrue(!string.IsNullOrEmpty(response.Diagnostics.ToString()));
-                        Assert.IsTrue(response.Diagnostics.GetClientElapsedTime() > TimeSpan.Zero);
-
-                        if (!enableStreamPassThrough)
-                        {
-                            AssertOnResponseSerializationTextType(response.Content);
-                        }
-                        else
-                        {
-                            if (binaryEncodingEnabledInClient)
-                            {
-                                AssertOnResponseSerializationBinaryType(response.Content);
-                            }
-                            else
-                            {
-                                AssertOnResponseSerializationTextType(response.Content);
-                            }
-                        }
-                    }
-                }
-
-                using (ResponseMessage response = await container.ReadItemStreamAsync(
-                    id: testItem.id,
-                    partitionKey: new Cosmos.PartitionKey(testItem.pk)))
-                {
-                    Assert.IsNotNull(response);
-                    Assert.AreEqual(HttpStatusCode.OK, response.StatusCode);
-                    Assert.IsTrue(response.Headers.RequestCharge > 0);
-                    Assert.IsNotNull(response.Headers.ActivityId);
-                    Assert.IsNotNull(response.Headers.ETag);
-                    Assert.IsNotNull(response.Diagnostics);
-                    Assert.IsTrue(!string.IsNullOrEmpty(response.Diagnostics.ToString()));
-                    Assert.IsTrue(response.Diagnostics.GetClientElapsedTime() > TimeSpan.Zero);
-
-                    if (!enableStreamPassThrough)
-                    {
-                        AssertOnResponseSerializationTextType(response.Content);
-                    }
-                    else
-                    {
-                        if (binaryEncodingEnabledInClient)
-                        {
-                            AssertOnResponseSerializationBinaryType(response.Content);
-                        }
-                        else
-                        {
-                            AssertOnResponseSerializationTextType(response.Content);
-                        }
-                    }
-                }
-            }
-            finally
-            {
-                Environment.SetEnvironmentVariable(ConfigurationManager.BinaryEncodingEnabled, null);
-
+        {
+            Cosmos.Database database = null;
+            Container container = null;
+            try
+            {
+                string databaseName = "binary-encoding-db";
+                string containerName = "binary-encoding-container";
+                if (binaryEncodingEnabledInClient)
+                {
+                    Environment.SetEnvironmentVariable(ConfigurationManager.BinaryEncodingEnabled, "True");
+                }
+
+                (string endpoint, string authKey) = TestCommon.GetAccountInfo();
+                CosmosClientOptions clientOptions = new CosmosClientOptions()
+                {
+                    EnableStreamPassThrough = enableStreamPassThrough,
+                };
+
+                CosmosClient cosmosClient = new (
+                    endpoint,
+                    authKey,
+                    clientOptions);
+
+                DatabaseResponse dbResponse = await cosmosClient.CreateDatabaseIfNotExistsAsync(databaseName);
+                database = dbResponse.Database;
+
+                ContainerProperties properties = new (id: containerName, partitionKeyPath: "/pk");
+                container = await database.CreateContainerIfNotExistsAsync(properties);
+
+                ToDoActivity testItem = ToDoActivity.CreateRandomToDoActivity();
+                CosmosSerializerCore cosmosSerializer = new CosmosSerializerCore();
+                using (Stream stream = cosmosSerializer.ToStream<ToDoActivity>(
+                    testItem,
+                    canUseBinaryEncodingForPointOperations: binaryEncodingEnabledInClient))
+                {
+                    if (binaryEncodingEnabledInClient)
+                    {
+                        // Asserting the input stream is in binary format.
+                        AssertOnResponseSerializationBinaryType(stream);
+                    }
+                    else
+                    {
+                        // Asserting the input stream is in text format.
+                        AssertOnResponseSerializationTextType(stream);
+                    }
+
+                    using (ResponseMessage response = await container.CreateItemStreamAsync(
+                        streamPayload: stream,
+                        partitionKey: new Cosmos.PartitionKey(testItem.pk)))
+                    {
+                        Assert.IsNotNull(response);
+                        Assert.AreEqual(HttpStatusCode.Created, response.StatusCode);
+                        Assert.IsTrue(response.Headers.RequestCharge > 0);
+                        Assert.IsNotNull(response.Headers.ActivityId);
+                        Assert.IsNotNull(response.Headers.ETag);
+                        Assert.IsNotNull(response.Diagnostics);
+                        Assert.IsTrue(!string.IsNullOrEmpty(response.Diagnostics.ToString()));
+                        Assert.IsTrue(response.Diagnostics.GetClientElapsedTime() > TimeSpan.Zero);
+
+                        if (!enableStreamPassThrough)
+                        {
+                            AssertOnResponseSerializationTextType(response.Content);
+                        }
+                        else
+                        {
+                            if (binaryEncodingEnabledInClient)
+                            {
+                                AssertOnResponseSerializationBinaryType(response.Content);
+                            }
+                            else
+                            {
+                                AssertOnResponseSerializationTextType(response.Content);
+                            }
+                        }
+                    }
+                }
+
+                using (ResponseMessage response = await container.ReadItemStreamAsync(
+                    id: testItem.id,
+                    partitionKey: new Cosmos.PartitionKey(testItem.pk)))
+                {
+                    Assert.IsNotNull(response);
+                    Assert.AreEqual(HttpStatusCode.OK, response.StatusCode);
+                    Assert.IsTrue(response.Headers.RequestCharge > 0);
+                    Assert.IsNotNull(response.Headers.ActivityId);
+                    Assert.IsNotNull(response.Headers.ETag);
+                    Assert.IsNotNull(response.Diagnostics);
+                    Assert.IsTrue(!string.IsNullOrEmpty(response.Diagnostics.ToString()));
+                    Assert.IsTrue(response.Diagnostics.GetClientElapsedTime() > TimeSpan.Zero);
+
+                    if (!enableStreamPassThrough)
+                    {
+                        AssertOnResponseSerializationTextType(response.Content);
+                    }
+                    else
+                    {
+                        if (binaryEncodingEnabledInClient)
+                        {
+                            AssertOnResponseSerializationBinaryType(response.Content);
+                        }
+                        else
+                        {
+                            AssertOnResponseSerializationTextType(response.Content);
+                        }
+                    }
+                }
+            }
+            finally
+            {
+                Environment.SetEnvironmentVariable(ConfigurationManager.BinaryEncodingEnabled, null);
+
                 if (container != null)
                 {
                     await container.DeleteContainerStreamAsync();
-                }
-
-                if (database != null)
-                {
-                    await database.DeleteAsync();
-                }
-            }
->>>>>>> faaa3a73
-        }
-
-        [TestMethod]
-        [DataRow(false, DisplayName = "Test scenario when binary encoding is disabled at client level.")]
+                }
+
+                if (database != null)
+                {
+                    await database.DeleteAsync();
+                }
+            }
+        }
+
+        [TestMethod]
+        [DataRow(false, DisplayName = "Test scenario when binary encoding is disabled at client level.")]
         [DataRow(true, DisplayName = "Test scenario when binary encoding is enabled at client level.")]
         public async Task UpsertItemStreamTest(bool binaryEncodingEnabledInClient)
-        {
-            try
-            {
-                if (binaryEncodingEnabledInClient)
-                {
-                    Environment.SetEnvironmentVariable(ConfigurationManager.BinaryEncodingEnabled, "True");
-                }
-
-                ToDoActivity testItem = ToDoActivity.CreateRandomToDoActivity();
-                using (Stream stream = TestCommon.SerializerCore.ToStream<ToDoActivity>(testItem))
-                {
-                    //Create the object
-                    using (ResponseMessage response = await this.Container.UpsertItemStreamAsync(partitionKey: new Cosmos.PartitionKey(testItem.pk), streamPayload: stream))
-                    {
-                        Assert.IsNotNull(response);
-                        Assert.AreEqual(HttpStatusCode.Created, response.StatusCode);
-                        Assert.IsNotNull(response.Headers.Session);
-                        using (StreamReader str = new StreamReader(response.Content))
-                        {
-                            string responseContentAsString = await str.ReadToEndAsync();
-                        }
-                    }
-                }
-
-                //Updated the taskNum field
-                testItem.taskNum = 9001;
-                using (Stream stream = TestCommon.SerializerCore.ToStream<ToDoActivity>(testItem))
-                {
-                    using (ResponseMessage response = await this.Container.UpsertItemStreamAsync(partitionKey: new Cosmos.PartitionKey(testItem.pk), streamPayload: stream))
-                    {
-                        Assert.IsNotNull(response);
-                        Assert.AreEqual(HttpStatusCode.OK, response.StatusCode);
-                        Assert.IsNotNull(response.Headers.Session);
-                    }
-                }
-                using (ResponseMessage deleteResponse = await this.Container.DeleteItemStreamAsync(partitionKey: new Cosmos.PartitionKey(testItem.pk), id: testItem.id))
-                {
-                    Assert.IsNotNull(deleteResponse);
-                    Assert.AreEqual(deleteResponse.StatusCode, HttpStatusCode.NoContent);
-                }
-            }
-            finally
-            {
-                Environment.SetEnvironmentVariable(ConfigurationManager.BinaryEncodingEnabled, null);
-            }
-        }
-
-        [TestMethod]
-        [DataRow(false, DisplayName = "Test scenario when binary encoding is disabled at client level.")]
+        {
+            try
+            {
+                if (binaryEncodingEnabledInClient)
+                {
+                    Environment.SetEnvironmentVariable(ConfigurationManager.BinaryEncodingEnabled, "True");
+                }
+
+                ToDoActivity testItem = ToDoActivity.CreateRandomToDoActivity();
+                using (Stream stream = TestCommon.SerializerCore.ToStream<ToDoActivity>(testItem))
+                {
+                    //Create the object
+                    using (ResponseMessage response = await this.Container.UpsertItemStreamAsync(partitionKey: new Cosmos.PartitionKey(testItem.pk), streamPayload: stream))
+                    {
+                        Assert.IsNotNull(response);
+                        Assert.AreEqual(HttpStatusCode.Created, response.StatusCode);
+                        Assert.IsNotNull(response.Headers.Session);
+                        using (StreamReader str = new StreamReader(response.Content))
+                        {
+                            string responseContentAsString = await str.ReadToEndAsync();
+                        }
+                    }
+                }
+
+                //Updated the taskNum field
+                testItem.taskNum = 9001;
+                using (Stream stream = TestCommon.SerializerCore.ToStream<ToDoActivity>(testItem))
+                {
+                    using (ResponseMessage response = await this.Container.UpsertItemStreamAsync(partitionKey: new Cosmos.PartitionKey(testItem.pk), streamPayload: stream))
+                    {
+                        Assert.IsNotNull(response);
+                        Assert.AreEqual(HttpStatusCode.OK, response.StatusCode);
+                        Assert.IsNotNull(response.Headers.Session);
+                    }
+                }
+                using (ResponseMessage deleteResponse = await this.Container.DeleteItemStreamAsync(partitionKey: new Cosmos.PartitionKey(testItem.pk), id: testItem.id))
+                {
+                    Assert.IsNotNull(deleteResponse);
+                    Assert.AreEqual(deleteResponse.StatusCode, HttpStatusCode.NoContent);
+                }
+            }
+            finally
+            {
+                Environment.SetEnvironmentVariable(ConfigurationManager.BinaryEncodingEnabled, null);
+            }
+        }
+
+        [TestMethod]
+        [DataRow(false, DisplayName = "Test scenario when binary encoding is disabled at client level.")]
         [DataRow(true, DisplayName = "Test scenario when binary encoding is enabled at client level.")]
         public async Task UpsertItemTest(bool binaryEncodingEnabledInClient)
-        {
-            try
-            {
-                if (binaryEncodingEnabledInClient)
-                {
-                    Environment.SetEnvironmentVariable(ConfigurationManager.BinaryEncodingEnabled, "True");
-                }
-
-                ToDoActivity testItem = ToDoActivity.CreateRandomToDoActivity();
-
-                {
-                    ItemResponse<ToDoActivity> response = await this.Container.UpsertItemAsync(testItem, partitionKey: new Cosmos.PartitionKey(testItem.pk));
-                    Assert.IsNotNull(response);
-                    Assert.AreEqual(HttpStatusCode.Created, response.StatusCode);
-                    Assert.IsNotNull(response.Headers.Session);
-                    Assert.IsNull(response.Diagnostics.GetQueryMetrics());
-                }
-
-                {
-                    //Updated the taskNum field
-                    testItem.taskNum = 9001;
-                    ItemResponse<ToDoActivity> response = await this.Container.UpsertItemAsync(testItem, partitionKey: new Cosmos.PartitionKey(testItem.pk));
-
-                    Assert.IsNotNull(response);
-                    Assert.AreEqual(HttpStatusCode.OK, response.StatusCode);
-                    Assert.IsNotNull(response.Headers.Session);
-                    Assert.IsNull(response.Diagnostics.GetQueryMetrics());
-                }
-            }
-            finally
-            {
-                Environment.SetEnvironmentVariable(ConfigurationManager.BinaryEncodingEnabled, null);
-            }
-        }
-
-        [TestMethod]
-        [DataRow(false, DisplayName = "Test scenario when binary encoding is disabled at client level.")]
+        {
+            try
+            {
+                if (binaryEncodingEnabledInClient)
+                {
+                    Environment.SetEnvironmentVariable(ConfigurationManager.BinaryEncodingEnabled, "True");
+                }
+
+                ToDoActivity testItem = ToDoActivity.CreateRandomToDoActivity();
+
+                {
+                    ItemResponse<ToDoActivity> response = await this.Container.UpsertItemAsync(testItem, partitionKey: new Cosmos.PartitionKey(testItem.pk));
+                    Assert.IsNotNull(response);
+                    Assert.AreEqual(HttpStatusCode.Created, response.StatusCode);
+                    Assert.IsNotNull(response.Headers.Session);
+                    Assert.IsNull(response.Diagnostics.GetQueryMetrics());
+                }
+
+                {
+                    //Updated the taskNum field
+                    testItem.taskNum = 9001;
+                    ItemResponse<ToDoActivity> response = await this.Container.UpsertItemAsync(testItem, partitionKey: new Cosmos.PartitionKey(testItem.pk));
+
+                    Assert.IsNotNull(response);
+                    Assert.AreEqual(HttpStatusCode.OK, response.StatusCode);
+                    Assert.IsNotNull(response.Headers.Session);
+                    Assert.IsNull(response.Diagnostics.GetQueryMetrics());
+                }
+            }
+            finally
+            {
+                Environment.SetEnvironmentVariable(ConfigurationManager.BinaryEncodingEnabled, null);
+            }
+        }
+
+        [TestMethod]
+        [DataRow(false, DisplayName = "Test scenario when binary encoding is disabled at client level.")]
         [DataRow(true, DisplayName = "Test scenario when binary encoding is enabled at client level.")]
         public async Task ReplaceItemStreamTest(bool binaryEncodingEnabledInClient)
-        {
-            try
-            {
-                if (binaryEncodingEnabledInClient)
-                {
-                    Environment.SetEnvironmentVariable(ConfigurationManager.BinaryEncodingEnabled, "True");
-                }
-
-                ToDoActivity testItem = ToDoActivity.CreateRandomToDoActivity();
-                using (Stream stream = TestCommon.SerializerCore.ToStream<ToDoActivity>(testItem))
-                {
-                    //Replace a non-existing item. It should fail, and not throw an exception.
-                    using (ResponseMessage response = await this.Container.ReplaceItemStreamAsync(
-                        partitionKey: new Cosmos.PartitionKey(testItem.pk),
-                        id: testItem.id,
-                        streamPayload: stream))
-                    {
-                        Assert.IsFalse(response.IsSuccessStatusCode);
-                        Assert.IsNotNull(response);
-                        Assert.AreEqual(HttpStatusCode.NotFound, response.StatusCode, response.ErrorMessage);
-                    }
-                }
-
-                using (Stream stream = TestCommon.SerializerCore.ToStream<ToDoActivity>(testItem))
-                {
-                    //Create the item
-                    using (ResponseMessage response = await this.Container.CreateItemStreamAsync(partitionKey: new Cosmos.PartitionKey(testItem.pk), streamPayload: stream))
-                    {
-                        Assert.IsNotNull(response);
-                        Assert.AreEqual(HttpStatusCode.Created, response.StatusCode);
-                    }
-                }
-
-                //Updated the taskNum field
-                testItem.taskNum = 9001;
-                using (Stream stream = TestCommon.SerializerCore.ToStream<ToDoActivity>(testItem))
-                {
-                    using (ResponseMessage response = await this.Container.ReplaceItemStreamAsync(partitionKey: new Cosmos.PartitionKey(testItem.pk), id: testItem.id, streamPayload: stream))
-                    {
-                        Assert.IsNotNull(response);
-                        Assert.AreEqual(HttpStatusCode.OK, response.StatusCode);
-                    }
-
-                    using (ResponseMessage deleteResponse = await this.Container.DeleteItemStreamAsync(partitionKey: new Cosmos.PartitionKey(testItem.pk), id: testItem.id))
-                    {
-                        Assert.IsNotNull(deleteResponse);
-                        Assert.AreEqual(deleteResponse.StatusCode, HttpStatusCode.NoContent);
-                    }
-                }
-            }
-            finally
-            {
-                Environment.SetEnvironmentVariable(ConfigurationManager.BinaryEncodingEnabled, null);
+        {
+            try
+            {
+                if (binaryEncodingEnabledInClient)
+                {
+                    Environment.SetEnvironmentVariable(ConfigurationManager.BinaryEncodingEnabled, "True");
+                }
+
+                ToDoActivity testItem = ToDoActivity.CreateRandomToDoActivity();
+                using (Stream stream = TestCommon.SerializerCore.ToStream<ToDoActivity>(testItem))
+                {
+                    //Replace a non-existing item. It should fail, and not throw an exception.
+                    using (ResponseMessage response = await this.Container.ReplaceItemStreamAsync(
+                        partitionKey: new Cosmos.PartitionKey(testItem.pk),
+                        id: testItem.id,
+                        streamPayload: stream))
+                    {
+                        Assert.IsFalse(response.IsSuccessStatusCode);
+                        Assert.IsNotNull(response);
+                        Assert.AreEqual(HttpStatusCode.NotFound, response.StatusCode, response.ErrorMessage);
+                    }
+                }
+
+                using (Stream stream = TestCommon.SerializerCore.ToStream<ToDoActivity>(testItem))
+                {
+                    //Create the item
+                    using (ResponseMessage response = await this.Container.CreateItemStreamAsync(partitionKey: new Cosmos.PartitionKey(testItem.pk), streamPayload: stream))
+                    {
+                        Assert.IsNotNull(response);
+                        Assert.AreEqual(HttpStatusCode.Created, response.StatusCode);
+                    }
+                }
+
+                //Updated the taskNum field
+                testItem.taskNum = 9001;
+                using (Stream stream = TestCommon.SerializerCore.ToStream<ToDoActivity>(testItem))
+                {
+                    using (ResponseMessage response = await this.Container.ReplaceItemStreamAsync(partitionKey: new Cosmos.PartitionKey(testItem.pk), id: testItem.id, streamPayload: stream))
+                    {
+                        Assert.IsNotNull(response);
+                        Assert.AreEqual(HttpStatusCode.OK, response.StatusCode);
+                    }
+
+                    using (ResponseMessage deleteResponse = await this.Container.DeleteItemStreamAsync(partitionKey: new Cosmos.PartitionKey(testItem.pk), id: testItem.id))
+                    {
+                        Assert.IsNotNull(deleteResponse);
+                        Assert.AreEqual(deleteResponse.StatusCode, HttpStatusCode.NoContent);
+                    }
+                }
+            }
+            finally
+            {
+                Environment.SetEnvironmentVariable(ConfigurationManager.BinaryEncodingEnabled, null);
             }
         }
 
@@ -1189,161 +1181,161 @@
             Assert.AreEqual(itemIds.Count, 0);
         }
 
-        [TestMethod]
+        [TestMethod]
         [DataRow(true, DisplayName = "Test scenario when binary encoding is enabled at client level.")]
-        [DataRow(false, DisplayName = "Test scenario when binary encoding is disabled at client level.")]
+        [DataRow(false, DisplayName = "Test scenario when binary encoding is disabled at client level.")]
         public async Task PartitionKeyDeleteTest(bool binaryEncodingEnabledInClient)
-        {
-            try
-            {
-                if (binaryEncodingEnabledInClient)
-                {
-                    Environment.SetEnvironmentVariable(ConfigurationManager.BinaryEncodingEnabled, "True");
-                }
-
-                string pKString = "PK1";
-                string pKString2 = "PK2";
-                dynamic testItem1 = new
-                {
-                    id = "item1",
-                    pk = pKString
-                };
-
-                dynamic testItem2 = new
-                {
-                    id = "item2",
-                    pk = pKString
-                };
-
-                dynamic testItem3 = new
-                {
-                    id = "item3",
-                    pk = pKString2
-                };
-
-                ContainerInternal containerInternal = (ContainerInternal)this.Container;
-                await this.Container.CreateItemAsync<dynamic>(testItem1);
-                await this.Container.CreateItemAsync<dynamic>(testItem2);
-                await this.Container.CreateItemAsync<dynamic>(testItem3);
-                Cosmos.PartitionKey partitionKey1 = new Cosmos.PartitionKey(pKString);
-                Cosmos.PartitionKey partitionKey2 = new Cosmos.PartitionKey(pKString2);
-                using (ResponseMessage pKDeleteResponse = await containerInternal.DeleteAllItemsByPartitionKeyStreamAsync(partitionKey1))
-                {
-                    Assert.AreEqual(pKDeleteResponse.StatusCode, HttpStatusCode.OK);
-                }
-
-                using (ResponseMessage readResponse = await this.Container.ReadItemStreamAsync("item1", partitionKey1))
-                {
-                    Assert.AreEqual(readResponse.StatusCode, HttpStatusCode.NotFound);
-                    Assert.AreEqual(readResponse.Headers.SubStatusCode, SubStatusCodes.Unknown);
-                }
-
-                using (ResponseMessage readResponse = await this.Container.ReadItemStreamAsync("item2", partitionKey1))
-                {
-                    Assert.AreEqual(readResponse.StatusCode, HttpStatusCode.NotFound);
-                    Assert.AreEqual(readResponse.Headers.SubStatusCode, SubStatusCodes.Unknown);
-                }
-
-                //verify item with the other Partition Key is not deleted
-                using (ResponseMessage readResponse = await this.Container.ReadItemStreamAsync("item3", partitionKey2))
-                {
-                    Assert.AreEqual(readResponse.StatusCode, HttpStatusCode.OK);
-                }
-            }
-            finally
-            {
-                Environment.SetEnvironmentVariable(ConfigurationManager.BinaryEncodingEnabled, null);
-            }
-        }
-
-        [TestMethod]
-        [DataRow(false, DisplayName = "Test scenario when binary encoding is disabled at client level.")]
+        {
+            try
+            {
+                if (binaryEncodingEnabledInClient)
+                {
+                    Environment.SetEnvironmentVariable(ConfigurationManager.BinaryEncodingEnabled, "True");
+                }
+
+                string pKString = "PK1";
+                string pKString2 = "PK2";
+                dynamic testItem1 = new
+                {
+                    id = "item1",
+                    pk = pKString
+                };
+
+                dynamic testItem2 = new
+                {
+                    id = "item2",
+                    pk = pKString
+                };
+
+                dynamic testItem3 = new
+                {
+                    id = "item3",
+                    pk = pKString2
+                };
+
+                ContainerInternal containerInternal = (ContainerInternal)this.Container;
+                await this.Container.CreateItemAsync<dynamic>(testItem1);
+                await this.Container.CreateItemAsync<dynamic>(testItem2);
+                await this.Container.CreateItemAsync<dynamic>(testItem3);
+                Cosmos.PartitionKey partitionKey1 = new Cosmos.PartitionKey(pKString);
+                Cosmos.PartitionKey partitionKey2 = new Cosmos.PartitionKey(pKString2);
+                using (ResponseMessage pKDeleteResponse = await containerInternal.DeleteAllItemsByPartitionKeyStreamAsync(partitionKey1))
+                {
+                    Assert.AreEqual(pKDeleteResponse.StatusCode, HttpStatusCode.OK);
+                }
+
+                using (ResponseMessage readResponse = await this.Container.ReadItemStreamAsync("item1", partitionKey1))
+                {
+                    Assert.AreEqual(readResponse.StatusCode, HttpStatusCode.NotFound);
+                    Assert.AreEqual(readResponse.Headers.SubStatusCode, SubStatusCodes.Unknown);
+                }
+
+                using (ResponseMessage readResponse = await this.Container.ReadItemStreamAsync("item2", partitionKey1))
+                {
+                    Assert.AreEqual(readResponse.StatusCode, HttpStatusCode.NotFound);
+                    Assert.AreEqual(readResponse.Headers.SubStatusCode, SubStatusCodes.Unknown);
+                }
+
+                //verify item with the other Partition Key is not deleted
+                using (ResponseMessage readResponse = await this.Container.ReadItemStreamAsync("item3", partitionKey2))
+                {
+                    Assert.AreEqual(readResponse.StatusCode, HttpStatusCode.OK);
+                }
+            }
+            finally
+            {
+                Environment.SetEnvironmentVariable(ConfigurationManager.BinaryEncodingEnabled, null);
+            }
+        }
+
+        [TestMethod]
+        [DataRow(false, DisplayName = "Test scenario when binary encoding is disabled at client level.")]
         [DataRow(true, DisplayName = "Test scenario when binary encoding is enabled at client level.")]
         public async Task PartitionKeyDeleteTestForSubpartitionedContainer(bool binaryEncodingEnabledInClient)
-        {
-            try
-            {
-                if (binaryEncodingEnabledInClient)
-                {
-                    Environment.SetEnvironmentVariable(ConfigurationManager.BinaryEncodingEnabled, "True");
-                }
-
-                string currentVersion = HttpConstants.Versions.CurrentVersion;
-                HttpConstants.Versions.CurrentVersion = "2020-07-15";
-                using CosmosClient client = TestCommon.CreateCosmosClient(true);
-                Cosmos.Database database = null;
-                try
-                {
-                    database = await client.CreateDatabaseIfNotExistsAsync("mydb");
-
-                    ContainerProperties containerProperties = new ContainerProperties("subpartitionedcontainer", new List<string> { "/Country", "/City" });
-                    Container container = await database.CreateContainerAsync(containerProperties);
-                    ContainerInternal containerInternal = (ContainerInternal)container;
-
-                    //Document create.
-                    ItemResponse<Document>[] documents = new ItemResponse<Document>[5];
-                    Document doc1 = new Document { Id = "document1" };
-                    doc1.SetValue("Country", "USA");
-                    doc1.SetValue("City", "Redmond");
-                    documents[0] = await container.CreateItemAsync<Document>(doc1);
-
-                    doc1 = new Document { Id = "document2" };
-                    doc1.SetValue("Country", "USA");
-                    doc1.SetValue("City", "Pittsburgh");
-                    documents[1] = await container.CreateItemAsync<Document>(doc1);
-
-                    doc1 = new Document { Id = "document3" };
-                    doc1.SetValue("Country", "USA");
-                    doc1.SetValue("City", "Stonybrook");
-                    documents[2] = await container.CreateItemAsync<Document>(doc1);
-
-                    doc1 = new Document { Id = "document4" };
-                    doc1.SetValue("Country", "USA");
-                    doc1.SetValue("City", "Stonybrook");
-                    documents[3] = await container.CreateItemAsync<Document>(doc1);
-
-                    doc1 = new Document { Id = "document5" };
-                    doc1.SetValue("Country", "USA");
-                    doc1.SetValue("City", "Stonybrook");
-                    documents[4] = await container.CreateItemAsync<Document>(doc1);
-
-                    Cosmos.PartitionKey partitionKey1 = new PartitionKeyBuilder().Add("USA").Add("Stonybrook").Build();
-
-                    using (ResponseMessage pKDeleteResponse = await containerInternal.DeleteAllItemsByPartitionKeyStreamAsync(partitionKey1))
-                    {
-                        Assert.AreEqual(pKDeleteResponse.StatusCode, HttpStatusCode.OK);
-                    }
-                    using (ResponseMessage readResponse = await containerInternal.ReadItemStreamAsync("document5", partitionKey1))
-                    {
-                        Assert.AreEqual(readResponse.StatusCode, HttpStatusCode.NotFound);
-                        Assert.AreEqual(readResponse.Headers.SubStatusCode, SubStatusCodes.Unknown);
-                    }
-
-                    Cosmos.PartitionKey partitionKey2 = new PartitionKeyBuilder().Add("USA").Add("Pittsburgh").Build();
-                    using (ResponseMessage readResponse = await containerInternal.ReadItemStreamAsync("document2", partitionKey2))
-                    {
-                        Assert.AreEqual(readResponse.StatusCode, HttpStatusCode.OK);
-                    }
-
-
-                    //Specifying a partial partition key should fail
-                    Cosmos.PartitionKey partialPartitionKey = new PartitionKeyBuilder().Add("USA").Build();
-                    using (ResponseMessage pKDeleteResponse = await containerInternal.DeleteAllItemsByPartitionKeyStreamAsync(partialPartitionKey))
-                    {
-                        Assert.AreEqual(pKDeleteResponse.StatusCode, HttpStatusCode.BadRequest);
-                        Assert.AreEqual(pKDeleteResponse.CosmosException.SubStatusCode, (int)SubStatusCodes.PartitionKeyMismatch);
-                        Assert.IsTrue(pKDeleteResponse.ErrorMessage.Contains("Partition key provided either doesn't correspond to definition in the collection or doesn't match partition key field values specified in the document."));
-                    }
-                }
-                finally
-                {
-                    HttpConstants.Versions.CurrentVersion = currentVersion;
-                    if (database != null) await database.DeleteAsync();
-                }
-            }
-            finally
-            {
-                Environment.SetEnvironmentVariable(ConfigurationManager.BinaryEncodingEnabled, null);
+        {
+            try
+            {
+                if (binaryEncodingEnabledInClient)
+                {
+                    Environment.SetEnvironmentVariable(ConfigurationManager.BinaryEncodingEnabled, "True");
+                }
+
+                string currentVersion = HttpConstants.Versions.CurrentVersion;
+                HttpConstants.Versions.CurrentVersion = "2020-07-15";
+                using CosmosClient client = TestCommon.CreateCosmosClient(true);
+                Cosmos.Database database = null;
+                try
+                {
+                    database = await client.CreateDatabaseIfNotExistsAsync("mydb");
+
+                    ContainerProperties containerProperties = new ContainerProperties("subpartitionedcontainer", new List<string> { "/Country", "/City" });
+                    Container container = await database.CreateContainerAsync(containerProperties);
+                    ContainerInternal containerInternal = (ContainerInternal)container;
+
+                    //Document create.
+                    ItemResponse<Document>[] documents = new ItemResponse<Document>[5];
+                    Document doc1 = new Document { Id = "document1" };
+                    doc1.SetValue("Country", "USA");
+                    doc1.SetValue("City", "Redmond");
+                    documents[0] = await container.CreateItemAsync<Document>(doc1);
+
+                    doc1 = new Document { Id = "document2" };
+                    doc1.SetValue("Country", "USA");
+                    doc1.SetValue("City", "Pittsburgh");
+                    documents[1] = await container.CreateItemAsync<Document>(doc1);
+
+                    doc1 = new Document { Id = "document3" };
+                    doc1.SetValue("Country", "USA");
+                    doc1.SetValue("City", "Stonybrook");
+                    documents[2] = await container.CreateItemAsync<Document>(doc1);
+
+                    doc1 = new Document { Id = "document4" };
+                    doc1.SetValue("Country", "USA");
+                    doc1.SetValue("City", "Stonybrook");
+                    documents[3] = await container.CreateItemAsync<Document>(doc1);
+
+                    doc1 = new Document { Id = "document5" };
+                    doc1.SetValue("Country", "USA");
+                    doc1.SetValue("City", "Stonybrook");
+                    documents[4] = await container.CreateItemAsync<Document>(doc1);
+
+                    Cosmos.PartitionKey partitionKey1 = new PartitionKeyBuilder().Add("USA").Add("Stonybrook").Build();
+
+                    using (ResponseMessage pKDeleteResponse = await containerInternal.DeleteAllItemsByPartitionKeyStreamAsync(partitionKey1))
+                    {
+                        Assert.AreEqual(pKDeleteResponse.StatusCode, HttpStatusCode.OK);
+                    }
+                    using (ResponseMessage readResponse = await containerInternal.ReadItemStreamAsync("document5", partitionKey1))
+                    {
+                        Assert.AreEqual(readResponse.StatusCode, HttpStatusCode.NotFound);
+                        Assert.AreEqual(readResponse.Headers.SubStatusCode, SubStatusCodes.Unknown);
+                    }
+
+                    Cosmos.PartitionKey partitionKey2 = new PartitionKeyBuilder().Add("USA").Add("Pittsburgh").Build();
+                    using (ResponseMessage readResponse = await containerInternal.ReadItemStreamAsync("document2", partitionKey2))
+                    {
+                        Assert.AreEqual(readResponse.StatusCode, HttpStatusCode.OK);
+                    }
+
+
+                    //Specifying a partial partition key should fail
+                    Cosmos.PartitionKey partialPartitionKey = new PartitionKeyBuilder().Add("USA").Build();
+                    using (ResponseMessage pKDeleteResponse = await containerInternal.DeleteAllItemsByPartitionKeyStreamAsync(partialPartitionKey))
+                    {
+                        Assert.AreEqual(pKDeleteResponse.StatusCode, HttpStatusCode.BadRequest);
+                        Assert.AreEqual(pKDeleteResponse.CosmosException.SubStatusCode, (int)SubStatusCodes.PartitionKeyMismatch);
+                        Assert.IsTrue(pKDeleteResponse.ErrorMessage.Contains("Partition key provided either doesn't correspond to definition in the collection or doesn't match partition key field values specified in the document."));
+                    }
+                }
+                finally
+                {
+                    HttpConstants.Versions.CurrentVersion = currentVersion;
+                    if (database != null) await database.DeleteAsync();
+                }
+            }
+            finally
+            {
+                Environment.SetEnvironmentVariable(ConfigurationManager.BinaryEncodingEnabled, null);
             }
         }
 
@@ -1871,7 +1863,7 @@
                 ServerSideCumulativeMetrics metrics = iter.Diagnostics.GetQueryMetrics();
 
                 if (metrics != null)
-                {
+                {
                     // This assumes that we are using parallel prefetch to hit multiple partitions concurrently
                     Assert.IsTrue(metrics.PartitionedMetrics.Count == 3);
                     Assert.IsTrue(metrics.CumulativeMetrics.TotalTime > TimeSpan.Zero);
@@ -2224,7 +2216,7 @@
                     containerResponse.Resource.ResourceId,
                     effectivePartitionKeyRanges: null,
                     //new List<Documents.Routing.Range<string>> { new Documents.Routing.Range<string>("AA", "AA", true, true) },
-                    containerResponse.Resource.PartitionKey,
+                    containerResponse.Resource.PartitionKey,
                     vectorEmbeddingPolicy: null,
                     containerResponse.Resource.GeospatialConfig.GeospatialType);
 
@@ -2413,114 +2405,114 @@
             }
         }
 
-        [TestMethod]
+        [TestMethod]
         [DataRow(true, DisplayName = "Test scenario when binary encoding is enabled at client level.")]
-        [DataRow(false, DisplayName = "Test scenario when binary encoding is disabled at client level.")]
+        [DataRow(false, DisplayName = "Test scenario when binary encoding is disabled at client level.")]
         public async Task ItemRequestOptionAccessConditionTest(bool binaryEncodingEnabledInClient)
-        {
-            try
-            {
-                if (binaryEncodingEnabledInClient)
-                {
-                    Environment.SetEnvironmentVariable(ConfigurationManager.BinaryEncodingEnabled, "True");
-                }
-
-                // Create an item
-                ToDoActivity testItem = (await ToDoActivity.CreateRandomItems(this.Container, 1, randomPartitionKey: true)).First();
-
-                ItemRequestOptions itemRequestOptions = new ItemRequestOptions()
-                {
-                    IfMatchEtag = Guid.NewGuid().ToString(),
-                };
-
-                using (ResponseMessage responseMessage = await this.Container.UpsertItemStreamAsync(
-                        streamPayload: TestCommon.SerializerCore.ToStream<ToDoActivity>(testItem),
-                        partitionKey: new Cosmos.PartitionKey(testItem.pk),
-                        requestOptions: itemRequestOptions))
-                {
-                    Assert.IsNotNull(responseMessage);
-                    Assert.IsNull(responseMessage.Content);
-                    Assert.AreEqual(HttpStatusCode.PreconditionFailed, responseMessage.StatusCode, responseMessage.ErrorMessage);
-                    Assert.AreNotEqual(responseMessage.Headers.ActivityId, Guid.Empty);
-                    Assert.IsTrue(responseMessage.Headers.RequestCharge > 0);
-                    Assert.IsFalse(string.IsNullOrEmpty(responseMessage.ErrorMessage));
-                    Assert.IsTrue(responseMessage.ErrorMessage.Contains("One of the specified pre-condition is not met"));
-                }
-
-                try
-                {
-                    ItemResponse<ToDoActivity> response = await this.Container.UpsertItemAsync<ToDoActivity>(
-                        item: testItem,
-                        requestOptions: itemRequestOptions);
-                    Assert.Fail("Access condition should have failed");
-                }
-                catch (CosmosException e)
-                {
-                    Assert.IsNotNull(e);
-                    Assert.AreEqual(HttpStatusCode.PreconditionFailed, e.StatusCode, e.Message);
-                    Assert.AreNotEqual(e.ActivityId, Guid.Empty);
-                    Assert.IsTrue(e.RequestCharge > 0);
-                    string expectedResponseBody = $"{Environment.NewLine}Errors : [{Environment.NewLine}  \"One of the specified pre-condition is not met. Learn more: https://aka.ms/CosmosDB/sql/errors/precondition-failed\"{Environment.NewLine}]{Environment.NewLine}";
-                    Assert.AreEqual(expectedResponseBody, e.ResponseBody);
-                    string expectedMessage = $"Response status code does not indicate success: PreconditionFailed (412); Substatus: 0; ActivityId: {e.ActivityId}; Reason: ({expectedResponseBody});";
-                    Assert.AreEqual(expectedMessage, e.Message);
-                }
-                finally
-                {
-                    ItemResponse<ToDoActivity> deleteResponse = await this.Container.DeleteItemAsync<ToDoActivity>(partitionKey: new Cosmos.PartitionKey(testItem.pk), id: testItem.id);
-                    Assert.IsNotNull(deleteResponse);
-                }
-            }
-            finally
-            {
-                Environment.SetEnvironmentVariable(ConfigurationManager.BinaryEncodingEnabled, null);
-            }
-        }
-
-        [TestMethod]
+        {
+            try
+            {
+                if (binaryEncodingEnabledInClient)
+                {
+                    Environment.SetEnvironmentVariable(ConfigurationManager.BinaryEncodingEnabled, "True");
+                }
+
+                // Create an item
+                ToDoActivity testItem = (await ToDoActivity.CreateRandomItems(this.Container, 1, randomPartitionKey: true)).First();
+
+                ItemRequestOptions itemRequestOptions = new ItemRequestOptions()
+                {
+                    IfMatchEtag = Guid.NewGuid().ToString(),
+                };
+
+                using (ResponseMessage responseMessage = await this.Container.UpsertItemStreamAsync(
+                        streamPayload: TestCommon.SerializerCore.ToStream<ToDoActivity>(testItem),
+                        partitionKey: new Cosmos.PartitionKey(testItem.pk),
+                        requestOptions: itemRequestOptions))
+                {
+                    Assert.IsNotNull(responseMessage);
+                    Assert.IsNull(responseMessage.Content);
+                    Assert.AreEqual(HttpStatusCode.PreconditionFailed, responseMessage.StatusCode, responseMessage.ErrorMessage);
+                    Assert.AreNotEqual(responseMessage.Headers.ActivityId, Guid.Empty);
+                    Assert.IsTrue(responseMessage.Headers.RequestCharge > 0);
+                    Assert.IsFalse(string.IsNullOrEmpty(responseMessage.ErrorMessage));
+                    Assert.IsTrue(responseMessage.ErrorMessage.Contains("One of the specified pre-condition is not met"));
+                }
+
+                try
+                {
+                    ItemResponse<ToDoActivity> response = await this.Container.UpsertItemAsync<ToDoActivity>(
+                        item: testItem,
+                        requestOptions: itemRequestOptions);
+                    Assert.Fail("Access condition should have failed");
+                }
+                catch (CosmosException e)
+                {
+                    Assert.IsNotNull(e);
+                    Assert.AreEqual(HttpStatusCode.PreconditionFailed, e.StatusCode, e.Message);
+                    Assert.AreNotEqual(e.ActivityId, Guid.Empty);
+                    Assert.IsTrue(e.RequestCharge > 0);
+                    string expectedResponseBody = $"{Environment.NewLine}Errors : [{Environment.NewLine}  \"One of the specified pre-condition is not met. Learn more: https://aka.ms/CosmosDB/sql/errors/precondition-failed\"{Environment.NewLine}]{Environment.NewLine}";
+                    Assert.AreEqual(expectedResponseBody, e.ResponseBody);
+                    string expectedMessage = $"Response status code does not indicate success: PreconditionFailed (412); Substatus: 0; ActivityId: {e.ActivityId}; Reason: ({expectedResponseBody});";
+                    Assert.AreEqual(expectedMessage, e.Message);
+                }
+                finally
+                {
+                    ItemResponse<ToDoActivity> deleteResponse = await this.Container.DeleteItemAsync<ToDoActivity>(partitionKey: new Cosmos.PartitionKey(testItem.pk), id: testItem.id);
+                    Assert.IsNotNull(deleteResponse);
+                }
+            }
+            finally
+            {
+                Environment.SetEnvironmentVariable(ConfigurationManager.BinaryEncodingEnabled, null);
+            }
+        }
+
+        [TestMethod]
         [DataRow(true, DisplayName = "Test scenario when binary encoding is enabled at client level.")]
         [DataRow(false, DisplayName = "Test scenario when binary encoding is disabled at client level.")]
         public async Task ItemReplaceAsyncTest(bool binaryEncodingEnabledInClient)
-        {
-            try
-            {
-                if (binaryEncodingEnabledInClient)
-                {
-                    Environment.SetEnvironmentVariable(ConfigurationManager.BinaryEncodingEnabled, "True");
-                }
-
-                // Create an item
-                ToDoActivity testItem = (await ToDoActivity.CreateRandomItems(this.Container, 1, randomPartitionKey: true)).First();
-
-                string originalId = testItem.id;
-                testItem.id = Guid.NewGuid().ToString();
-
-                ItemResponse<ToDoActivity> response = await this.Container.ReplaceItemAsync<ToDoActivity>(
-                    id: originalId,
-                    item: testItem);
-
-                Assert.AreEqual(testItem.id, response.Resource.id);
-                Assert.AreNotEqual(originalId, response.Resource.id);
-
-                string originalStatus = testItem.pk;
-                testItem.pk = Guid.NewGuid().ToString();
-
-                try
-                {
-                    response = await this.Container.ReplaceItemAsync<ToDoActivity>(
-                    id: testItem.id,
-                    partitionKey: new Cosmos.PartitionKey(originalStatus),
-                    item: testItem);
-                    Assert.Fail("Replace changing partition key is not supported.");
-                }
-                catch (CosmosException ce)
-                {
-                    Assert.AreEqual((HttpStatusCode)400, ce.StatusCode);
-                }
-            }
-            finally
-            {
-                Environment.SetEnvironmentVariable(ConfigurationManager.BinaryEncodingEnabled, null);
+        {
+            try
+            {
+                if (binaryEncodingEnabledInClient)
+                {
+                    Environment.SetEnvironmentVariable(ConfigurationManager.BinaryEncodingEnabled, "True");
+                }
+
+                // Create an item
+                ToDoActivity testItem = (await ToDoActivity.CreateRandomItems(this.Container, 1, randomPartitionKey: true)).First();
+
+                string originalId = testItem.id;
+                testItem.id = Guid.NewGuid().ToString();
+
+                ItemResponse<ToDoActivity> response = await this.Container.ReplaceItemAsync<ToDoActivity>(
+                    id: originalId,
+                    item: testItem);
+
+                Assert.AreEqual(testItem.id, response.Resource.id);
+                Assert.AreNotEqual(originalId, response.Resource.id);
+
+                string originalStatus = testItem.pk;
+                testItem.pk = Guid.NewGuid().ToString();
+
+                try
+                {
+                    response = await this.Container.ReplaceItemAsync<ToDoActivity>(
+                    id: testItem.id,
+                    partitionKey: new Cosmos.PartitionKey(originalStatus),
+                    item: testItem);
+                    Assert.Fail("Replace changing partition key is not supported.");
+                }
+                catch (CosmosException ce)
+                {
+                    Assert.AreEqual((HttpStatusCode)400, ce.StatusCode);
+                }
+            }
+            finally
+            {
+                Environment.SetEnvironmentVariable(ConfigurationManager.BinaryEncodingEnabled, null);
             }
         }
 
@@ -3573,27 +3565,27 @@
             Assert.AreEqual(itemWithoutId.pk, createdItem.pk);
         }
 
-        [TestMethod]
-        [DataRow(false, DisplayName = "Test scenario when binary encoding is disabled at client level.")]
+        [TestMethod]
+        [DataRow(false, DisplayName = "Test scenario when binary encoding is disabled at client level.")]
         [DataRow(true, DisplayName = "Test scenario when binary encoding is enabled at client level.")]
         public async Task CustomPropertiesItemRequestOptionsTest(bool binaryEncodingEnabledInClient)
-        {
-            try
-            {
-                if (binaryEncodingEnabledInClient)
-                {
-                    Environment.SetEnvironmentVariable(ConfigurationManager.BinaryEncodingEnabled, "True");
-                }
-
-                string customHeaderName = "custom-header1";
-                string customHeaderValue = "value1";
-
-                CosmosClient clientWithIntercepter = TestCommon.CreateCosmosClient(
-                   builder => builder.WithTransportClientHandlerFactory(transportClient => new TransportClientHelper.TransportClientWrapper(
-                    transportClient,
+        {
+            try
+            {
+                if (binaryEncodingEnabledInClient)
+                {
+                    Environment.SetEnvironmentVariable(ConfigurationManager.BinaryEncodingEnabled, "True");
+                }
+
+                string customHeaderName = "custom-header1";
+                string customHeaderValue = "value1";
+
+                CosmosClient clientWithIntercepter = TestCommon.CreateCosmosClient(
+                   builder => builder.WithTransportClientHandlerFactory(transportClient => new TransportClientHelper.TransportClientWrapper(
+                    transportClient,
                     (uri, resourceOperation, request) =>
                     {
-                        if (resourceOperation.resourceType == ResourceType.Document &&
+                        if (resourceOperation.resourceType == ResourceType.Document &&
                          resourceOperation.operationType == OperationType.Create)
                         {
                             bool customHeaderExists = request.Properties.TryGetValue(customHeaderName, out object value);
@@ -3601,58 +3593,58 @@
                             Assert.IsTrue(customHeaderExists);
                             Assert.AreEqual(customHeaderValue, value);
                         }
-                    })));
-
-                Container container = clientWithIntercepter.GetContainer(this.database.Id, this.Container.Id);
-
-                ToDoActivity temp = ToDoActivity.CreateRandomToDoActivity("TBD");
-
+                    })));
+
+                Container container = clientWithIntercepter.GetContainer(this.database.Id, this.Container.Id);
+
+                ToDoActivity temp = ToDoActivity.CreateRandomToDoActivity("TBD");
+
                 Dictionary<string, object> properties = new Dictionary<string, object>()
             {
                 { customHeaderName, customHeaderValue},
-            };
-
-                ItemRequestOptions ro = new ItemRequestOptions
-                {
-                    Properties = properties
-                };
-
-                ItemResponse<ToDoActivity> responseAstype = await container.CreateItemAsync<ToDoActivity>(
-                    partitionKey: new Cosmos.PartitionKey(temp.pk),
-                    item: temp,
-                    requestOptions: ro);
-
-                Assert.AreEqual(HttpStatusCode.Created, responseAstype.StatusCode);
-            }
-            finally
-            {
-                Environment.SetEnvironmentVariable(ConfigurationManager.BinaryEncodingEnabled, null);
-            }
-        }
-
-        [TestMethod]
-        [DataRow(false, DisplayName = "Test scenario when binary encoding is disabled at client level.")]
+            };
+
+                ItemRequestOptions ro = new ItemRequestOptions
+                {
+                    Properties = properties
+                };
+
+                ItemResponse<ToDoActivity> responseAstype = await container.CreateItemAsync<ToDoActivity>(
+                    partitionKey: new Cosmos.PartitionKey(temp.pk),
+                    item: temp,
+                    requestOptions: ro);
+
+                Assert.AreEqual(HttpStatusCode.Created, responseAstype.StatusCode);
+            }
+            finally
+            {
+                Environment.SetEnvironmentVariable(ConfigurationManager.BinaryEncodingEnabled, null);
+            }
+        }
+
+        [TestMethod]
+        [DataRow(false, DisplayName = "Test scenario when binary encoding is disabled at client level.")]
         [DataRow(true, DisplayName = "Test scenario when binary encoding is enabled at client level.")]
         public async Task RegionsContactedTest(bool binaryEncodingEnabledInClient)
-        {
-            try
-            {
-                if (binaryEncodingEnabledInClient)
-                {
-                    Environment.SetEnvironmentVariable(ConfigurationManager.BinaryEncodingEnabled, "True");
-                }
-
-                ToDoActivity item = ToDoActivity.CreateRandomToDoActivity();
-                ItemResponse<ToDoActivity> response = await this.Container.CreateItemAsync<ToDoActivity>(item, new Cosmos.PartitionKey(item.pk));
-                Assert.IsNotNull(response.Diagnostics);
-                IReadOnlyList<(string region, Uri uri)> regionsContacted = response.Diagnostics.GetContactedRegions();
-                Assert.AreEqual(regionsContacted.Count, 1);
-                Assert.AreEqual(regionsContacted[0].region, Regions.SouthCentralUS);
-                Assert.IsNotNull(regionsContacted[0].uri);
-            }
-            finally
-            {
-                Environment.SetEnvironmentVariable(ConfigurationManager.BinaryEncodingEnabled, null);
+        {
+            try
+            {
+                if (binaryEncodingEnabledInClient)
+                {
+                    Environment.SetEnvironmentVariable(ConfigurationManager.BinaryEncodingEnabled, "True");
+                }
+
+                ToDoActivity item = ToDoActivity.CreateRandomToDoActivity();
+                ItemResponse<ToDoActivity> response = await this.Container.CreateItemAsync<ToDoActivity>(item, new Cosmos.PartitionKey(item.pk));
+                Assert.IsNotNull(response.Diagnostics);
+                IReadOnlyList<(string region, Uri uri)> regionsContacted = response.Diagnostics.GetContactedRegions();
+                Assert.AreEqual(regionsContacted.Count, 1);
+                Assert.AreEqual(regionsContacted[0].region, Regions.SouthCentralUS);
+                Assert.IsNotNull(regionsContacted[0].uri);
+            }
+            finally
+            {
+                Environment.SetEnvironmentVariable(ConfigurationManager.BinaryEncodingEnabled, null);
             }
         }
 
@@ -3857,7 +3849,6 @@
             "the item is not found and MissingMemberHandling is set to MissingMemberHandling.Error. " +
             "PatchItemAsync should yield a CosmosException with a NotFound StatusCode.")]
         public async Task GivenPatchItemAsyncWhenMissingMemberHandlingIsErrorThenExpectsCosmosExceptionTestAsync()
-<<<<<<< HEAD
         {
             List<PatchOperation> patchOperations = new()
             {
@@ -3872,378 +3863,340 @@
                     id: itemIdThatWillNotExist,
                     partitionKey: new Cosmos.PartitionKey(partitionKeyValue),
                     cancellationToken: cancellationToken));
-        }
-
-        [TestMethod]
-        public async Task MalformedChangeFeedContinuationTokenSubStatusCodeTest()
-        {
-            FeedIterator badIterator = this.Container.GetChangeFeedStreamIterator(
-                    ChangeFeedStartFrom.ContinuationToken("AMalformedContinuationToken"),
-                    ChangeFeedMode.Incremental,
-                    new ChangeFeedRequestOptions()
-                    {
-                        PageSizeHint = 100
-                    });
-
-            ResponseMessage response = await badIterator.ReadNextAsync();
-
-            Assert.AreEqual(HttpStatusCode.BadRequest, response.StatusCode);
-            Assert.AreEqual(SubStatusCodes.MalformedContinuationToken, response.Headers.SubStatusCode);
+        }
+
+        [TestMethod]
+        public async Task MalformedChangeFeedContinuationTokenSubStatusCodeTest()
+        {
+            FeedIterator badIterator = this.Container.GetChangeFeedStreamIterator(
+                    ChangeFeedStartFrom.ContinuationToken("AMalformedContinuationToken"),
+                    ChangeFeedMode.Incremental,
+                    new ChangeFeedRequestOptions()
+                    {
+                        PageSizeHint = 100
+                    });
+
+            ResponseMessage response = await badIterator.ReadNextAsync();
+
+            Assert.AreEqual(HttpStatusCode.BadRequest, response.StatusCode);
+            Assert.AreEqual(SubStatusCodes.MalformedContinuationToken, response.Headers.SubStatusCode);
+        }
+
+        [TestMethod]
+        [DataRow(false, DisplayName = "CreateItemAsync - Binary encoding disabled.")]
+        [DataRow(true, DisplayName = "CreateItemAsync - Binary encoding enabled.")]
+        public async Task CreateItemAsyncTest(bool binaryEncodingEnabled)
+        {
+            if (binaryEncodingEnabled)
+            {
+                Environment.SetEnvironmentVariable(ConfigurationManager.BinaryEncodingEnabled, "True");
+            }
+
+            try
+            {
+                // Create new client, db, container with binary serializer
+                (CosmosClient client, Cosmos.Database db, Container container) =
+                    await this.CreateTestResourcesAsync();
+
+                try
+                {
+                    ToDoActivity testItem = ToDoActivity.CreateRandomToDoActivity();
+
+                    ItemResponse<ToDoActivity> createResponse =
+                        await container.CreateItemAsync(testItem, new Cosmos.PartitionKey(testItem.pk));
+
+                    Assert.IsNotNull(createResponse);
+                    Assert.AreEqual(HttpStatusCode.Created, createResponse.StatusCode);
+                    Assert.IsNotNull(createResponse.Resource);
+                    Assert.AreEqual(testItem.id, createResponse.Resource.id);
+                    Assert.IsNotNull(createResponse.Diagnostics);
+
+                    Assert.IsTrue(createResponse.Diagnostics.GetClientElapsedTime() > TimeSpan.Zero);
+                    Assert.AreEqual(0, createResponse.Diagnostics.GetFailedRequestCount());
+                }
+                finally
+                {
+                    await db.DeleteAsync();
+                    client.Dispose();
+                }
+            }
+            finally
+            {
+                Environment.SetEnvironmentVariable(ConfigurationManager.BinaryEncodingEnabled, null);
+            }
+        }
+
+        [TestMethod]
+        [DataRow(false, DisplayName = "UpsertItemAsync - Binary encoding disabled.")]
+        [DataRow(true, DisplayName = "UpsertItemAsync - Binary encoding enabled.")]
+        public async Task UpsertItemAsyncTest(bool binaryEncodingEnabled)
+        {
+            if (binaryEncodingEnabled)
+            {
+                Environment.SetEnvironmentVariable(ConfigurationManager.BinaryEncodingEnabled, "True");
+            }
+
+            try
+            {
+                (CosmosClient client, Cosmos.Database db, Container container) =
+                    await this.CreateTestResourcesAsync();
+
+                try
+                {
+                    ToDoActivity testItem = ToDoActivity.CreateRandomToDoActivity();
+
+                    ItemResponse<ToDoActivity> createAsUpsertResponse =
+                        await container.UpsertItemAsync(testItem, new Cosmos.PartitionKey(testItem.pk));
+
+                    Assert.IsNotNull(createAsUpsertResponse);
+                    Assert.AreEqual(HttpStatusCode.Created, createAsUpsertResponse.StatusCode);
+                    Assert.IsNotNull(createAsUpsertResponse.Resource);
+                    Assert.AreEqual(testItem.id, createAsUpsertResponse.Resource.id);
+
+                    testItem.description = "Updated via Upsert";
+                    testItem.taskNum = 9999;
+
+                    ItemResponse<ToDoActivity> updateAsUpsertResponse =
+                        await container.UpsertItemAsync(testItem, new Cosmos.PartitionKey(testItem.pk));
+
+                    Assert.IsNotNull(updateAsUpsertResponse);
+                    Assert.AreEqual(HttpStatusCode.OK, updateAsUpsertResponse.StatusCode);
+                    Assert.IsNotNull(updateAsUpsertResponse.Resource);
+                    Assert.AreEqual(testItem.id, updateAsUpsertResponse.Resource.id);
+                    Assert.AreEqual(9999, updateAsUpsertResponse.Resource.taskNum);
+
+                    Assert.IsNotNull(updateAsUpsertResponse.Diagnostics);
+                    Assert.IsTrue(updateAsUpsertResponse.Diagnostics.GetClientElapsedTime() > TimeSpan.Zero);
+                    Assert.AreEqual(0, updateAsUpsertResponse.Diagnostics.GetFailedRequestCount());
+                }
+                finally
+                {
+                    await db.DeleteAsync();
+                    client.Dispose();
+                }
+            }
+            finally
+            {
+                Environment.SetEnvironmentVariable(ConfigurationManager.BinaryEncodingEnabled, null);
+            }
+        }
+
+        [TestMethod]
+        [DataRow(false, DisplayName = "ReadItemAsync - Binary encoding disabled.")]
+        [DataRow(true, DisplayName = "ReadItemAsync - Binary encoding enabled.")]
+        public async Task ReadItemAsyncTest(bool binaryEncodingEnabled)
+        {
+            if (binaryEncodingEnabled)
+            {
+                Environment.SetEnvironmentVariable(ConfigurationManager.BinaryEncodingEnabled, "True");
+            }
+
+            try
+            {
+                (CosmosClient client, Cosmos.Database db, Container container) =
+                    await this.CreateTestResourcesAsync();
+
+                try
+                {
+                    ToDoActivity testItem = ToDoActivity.CreateRandomToDoActivity();
+                    ItemResponse<ToDoActivity> createResponse =
+                        await container.CreateItemAsync(testItem, new Cosmos.PartitionKey(testItem.pk));
+                    Assert.AreEqual(HttpStatusCode.Created, createResponse.StatusCode);
+
+                    ItemResponse<ToDoActivity> readResponse =
+                        await container.ReadItemAsync<ToDoActivity>(testItem.id, new Cosmos.PartitionKey(testItem.pk));
+
+                    Assert.IsNotNull(readResponse);
+                    Assert.AreEqual(HttpStatusCode.OK, readResponse.StatusCode);
+                    Assert.IsNotNull(readResponse.Resource);
+                    Assert.AreEqual(testItem.id, readResponse.Resource.id);
+                    Assert.IsTrue(readResponse.Diagnostics.GetClientElapsedTime() > TimeSpan.Zero);
+                    Assert.AreEqual(0, readResponse.Diagnostics.GetFailedRequestCount());
+                }
+                finally
+                {
+                    await db.DeleteAsync();
+                    client.Dispose();
+                }
+            }
+            finally
+            {
+                Environment.SetEnvironmentVariable(ConfigurationManager.BinaryEncodingEnabled, null);
+            }
+        }
+
+        [TestMethod]
+        [DataRow(false, DisplayName = "ReplaceItemAsync - Binary encoding disabled.")]
+        [DataRow(true, DisplayName = "ReplaceItemAsync - Binary encoding enabled.")]
+        public async Task ReplaceItemAsyncTest(bool binaryEncodingEnabled)
+        {
+            if (binaryEncodingEnabled)
+            {
+                Environment.SetEnvironmentVariable(ConfigurationManager.BinaryEncodingEnabled, "True");
+            }
+
+            try
+            {
+                (CosmosClient client, Cosmos.Database db, Container container) =
+                    await this.CreateTestResourcesAsync();
+
+                try
+                {
+                    ToDoActivity testItem = ToDoActivity.CreateRandomToDoActivity();
+                    ItemResponse<ToDoActivity> createResponse =
+                        await container.CreateItemAsync(testItem, new Cosmos.PartitionKey(testItem.pk));
+                    Assert.AreEqual(HttpStatusCode.Created, createResponse.StatusCode);
+
+                    testItem.description = "Replaced description";
+                    testItem.taskNum = 1234;
+
+                    ItemResponse<ToDoActivity> replaceResponse =
+                        await container.ReplaceItemAsync(testItem, testItem.id, new Cosmos.PartitionKey(testItem.pk));
+
+                    Assert.IsNotNull(replaceResponse);
+                    Assert.AreEqual(HttpStatusCode.OK, replaceResponse.StatusCode);
+                    Assert.IsNotNull(replaceResponse.Resource);
+                    Assert.AreEqual(testItem.id, replaceResponse.Resource.id);
+                    Assert.AreEqual(1234, replaceResponse.Resource.taskNum);
+
+                    Assert.IsNotNull(replaceResponse.Diagnostics);
+                    Assert.IsTrue(replaceResponse.Diagnostics.GetClientElapsedTime() > TimeSpan.Zero);
+                    Assert.AreEqual(0, replaceResponse.Diagnostics.GetFailedRequestCount());
+                }
+                finally
+                {
+                    await db.DeleteAsync();
+                    client.Dispose();
+                }
+            }
+            finally
+            {
+                Environment.SetEnvironmentVariable(ConfigurationManager.BinaryEncodingEnabled, null);
+            }
+        }
+
+        [TestMethod]
+        [DataRow(false, DisplayName = "DeleteItemAsync - Binary encoding disabled.")]
+        [DataRow(true, DisplayName = "DeleteItemAsync - Binary encoding enabled.")]
+        public async Task DeleteItemAsyncTest(bool binaryEncodingEnabled)
+        {
+            if (binaryEncodingEnabled)
+            {
+                Environment.SetEnvironmentVariable(ConfigurationManager.BinaryEncodingEnabled, "True");
+            }
+
+            try
+            {
+                (CosmosClient client, Cosmos.Database db, Container container) =
+                    await this.CreateTestResourcesAsync();
+
+                try
+                {
+                    ToDoActivity testItem = ToDoActivity.CreateRandomToDoActivity();
+                    ItemResponse<ToDoActivity> createResponse =
+                        await container.CreateItemAsync(testItem, new Cosmos.PartitionKey(testItem.pk));
+                    Assert.AreEqual(HttpStatusCode.Created, createResponse.StatusCode);
+
+                    ItemResponse<ToDoActivity> deleteResponse =
+                        await container.DeleteItemAsync<ToDoActivity>(testItem.id, new Cosmos.PartitionKey(testItem.pk));
+
+                    Assert.IsNotNull(deleteResponse);
+                    Assert.AreEqual(HttpStatusCode.NoContent, deleteResponse.StatusCode);
+                    Assert.IsNotNull(deleteResponse.Diagnostics);
+                    Assert.IsTrue(deleteResponse.Diagnostics.GetClientElapsedTime() > TimeSpan.Zero);
+
+                    try
+                    {
+                        await container.ReadItemAsync<ToDoActivity>(testItem.id, new Cosmos.PartitionKey(testItem.pk));
+                        Assert.Fail("Read should have thrown a 404, as the item was deleted.");
+                    }
+                    catch (CosmosException ex) when (ex.StatusCode == HttpStatusCode.NotFound)
+                    {
+                    }
+                }
+                finally
+                {
+                    await db.DeleteAsync();
+                    client.Dispose();
+                }
+            }
+            finally
+            {
+                Environment.SetEnvironmentVariable(ConfigurationManager.BinaryEncodingEnabled, null);
+            }
+        }
+
+        [TestMethod]
+        [DataRow(false, DisplayName = "QueryItemAsyncTest - Binary encoding disabled.")]
+        [DataRow(true, DisplayName = "QueryItemAsyncTest - Binary encoding enabled.")]
+        public async Task QueryItemAsyncTest(bool binaryEncodingEnabled)
+        {
+            if (binaryEncodingEnabled)
+            {
+                Environment.SetEnvironmentVariable(ConfigurationManager.BinaryEncodingEnabled, "True");
+            }
+
+            try
+            {
+                (CosmosClient client, Cosmos.Database db, Container container) =
+                    await this.CreateTestResourcesAsync();
+
+                try
+                {
+                    List<ToDoActivity> items = new List<ToDoActivity>();
+                    for (int i = 0; i < 5; i++)
+                    {
+                        ToDoActivity item = ToDoActivity.CreateRandomToDoActivity($"testPartition{i}");
+                        items.Add(item);
+                        await container.CreateItemAsync(item, new Cosmos.PartitionKey(item.pk));
+                    }
+
+                    QueryDefinition query = new QueryDefinition("SELECT * FROM c");
+                    FeedIterator<ToDoActivity> feedIterator = container.GetItemQueryIterator<ToDoActivity>(query);
+
+                    int totalCount = 0;
+                    while (feedIterator.HasMoreResults)
+                    {
+                        FeedResponse<ToDoActivity> page = await feedIterator.ReadNextAsync();
+                        totalCount += page.Count;
+                    }
+
+                    Assert.AreEqual(
+                        expected: items.Count,
+                        actual: totalCount,
+                        message: "All inserted items should be returned by the query!");
+                }
+                finally
+                {
+                    await db.DeleteAsync();
+                    client.Dispose();
+                }
+            }
+            finally
+            {
+                Environment.SetEnvironmentVariable(ConfigurationManager.BinaryEncodingEnabled, null);
+            }
+        }
+
+        private async Task<(CosmosClient client, Cosmos.Database db, Container container)> CreateTestResourcesAsync()
+        {
+            CosmosClient client = TestCommon.CreateCosmosClient(
+                useCustomSeralizer: false,
+                validatePartitionKeyRangeCalls: false,
+                accountEndpointOverride: null);
+
+            Cosmos.Database db = await client.CreateDatabaseAsync(Guid.NewGuid().ToString());
+            Container container = await db.CreateContainerAsync(
+                id: Guid.NewGuid().ToString(),
+                partitionKeyPath: "/pk",
+                throughput: 4000);
+
+            return (client, db, container);
         }
 
         private static async Task GivenItemStreamAsyncWhenMissingMemberHandlingIsErrorThenExpectsCosmosExceptionTestAsync(
             Func<Container, string, string, CancellationToken, Task<ResponseMessage>> itemStreamAsync)
         {
-=======
-        {
-            List<PatchOperation> patchOperations = new()
-            {
-                PatchOperation.Add("/children/1/pk", "patched"),
-                PatchOperation.Remove("/description"),
-                PatchOperation.Replace("/taskNum", 1)
-            };
-
-            await CosmosItemTests.GivenItemAsyncWhenMissingMemberHandlingIsErrorThenExpectsCosmosExceptionTestAsync(
-                itemAsync: async (container, itemIdThatWillNotExist, partitionKeyValue, toDoActivity, cancellationToken) => await container.PatchItemAsync<ToDoActivity>(
-                    patchOperations: patchOperations,
-                    id: itemIdThatWillNotExist,
-                    partitionKey: new Cosmos.PartitionKey(partitionKeyValue),
-                    cancellationToken: cancellationToken));
-        }
-
-        [TestMethod]
-        public async Task MalformedChangeFeedContinuationTokenSubStatusCodeTest()
-        {
-            FeedIterator badIterator = this.Container.GetChangeFeedStreamIterator(
-                    ChangeFeedStartFrom.ContinuationToken("AMalformedContinuationToken"),
-                    ChangeFeedMode.Incremental,
-                    new ChangeFeedRequestOptions()
-                    {
-                        PageSizeHint = 100
-                    });
-
-            ResponseMessage response = await badIterator.ReadNextAsync();
-
-            Assert.AreEqual(HttpStatusCode.BadRequest, response.StatusCode);
-            Assert.AreEqual(SubStatusCodes.MalformedContinuationToken, response.Headers.SubStatusCode);
-        }
-
-        [TestMethod]
-        [DataRow(false, DisplayName = "CreateItemAsync - Binary encoding disabled.")]
-        [DataRow(true, DisplayName = "CreateItemAsync - Binary encoding enabled.")]
-        public async Task CreateItemAsyncTest(bool binaryEncodingEnabled)
-        {
-            if (binaryEncodingEnabled)
-            {
-                Environment.SetEnvironmentVariable(ConfigurationManager.BinaryEncodingEnabled, "True");
-            }
-
-            try
-            {
-                // Create new client, db, container with binary serializer
-                (CosmosClient client, Cosmos.Database db, Container container) =
-                    await this.CreateTestResourcesAsync();
-
-                try
-                {
-                    ToDoActivity testItem = ToDoActivity.CreateRandomToDoActivity();
-
-                    ItemResponse<ToDoActivity> createResponse =
-                        await container.CreateItemAsync(testItem, new Cosmos.PartitionKey(testItem.pk));
-
-                    Assert.IsNotNull(createResponse);
-                    Assert.AreEqual(HttpStatusCode.Created, createResponse.StatusCode);
-                    Assert.IsNotNull(createResponse.Resource);
-                    Assert.AreEqual(testItem.id, createResponse.Resource.id);
-                    Assert.IsNotNull(createResponse.Diagnostics);
-
-                    Assert.IsTrue(createResponse.Diagnostics.GetClientElapsedTime() > TimeSpan.Zero);
-                    Assert.AreEqual(0, createResponse.Diagnostics.GetFailedRequestCount());
-                }
-                finally
-                {
-                    await db.DeleteAsync();
-                    client.Dispose();
-                }
-            }
-            finally
-            {
-                Environment.SetEnvironmentVariable(ConfigurationManager.BinaryEncodingEnabled, null);
-            }
-        }
-
-        [TestMethod]
-        [DataRow(false, DisplayName = "UpsertItemAsync - Binary encoding disabled.")]
-        [DataRow(true, DisplayName = "UpsertItemAsync - Binary encoding enabled.")]
-        public async Task UpsertItemAsyncTest(bool binaryEncodingEnabled)
-        {
-            if (binaryEncodingEnabled)
-            {
-                Environment.SetEnvironmentVariable(ConfigurationManager.BinaryEncodingEnabled, "True");
-            }
-
-            try
-            {
-                (CosmosClient client, Cosmos.Database db, Container container) =
-                    await this.CreateTestResourcesAsync();
-
-                try
-                {
-                    ToDoActivity testItem = ToDoActivity.CreateRandomToDoActivity();
-
-                    ItemResponse<ToDoActivity> createAsUpsertResponse =
-                        await container.UpsertItemAsync(testItem, new Cosmos.PartitionKey(testItem.pk));
-
-                    Assert.IsNotNull(createAsUpsertResponse);
-                    Assert.AreEqual(HttpStatusCode.Created, createAsUpsertResponse.StatusCode);
-                    Assert.IsNotNull(createAsUpsertResponse.Resource);
-                    Assert.AreEqual(testItem.id, createAsUpsertResponse.Resource.id);
-
-                    testItem.description = "Updated via Upsert";
-                    testItem.taskNum = 9999;
-
-                    ItemResponse<ToDoActivity> updateAsUpsertResponse =
-                        await container.UpsertItemAsync(testItem, new Cosmos.PartitionKey(testItem.pk));
-
-                    Assert.IsNotNull(updateAsUpsertResponse);
-                    Assert.AreEqual(HttpStatusCode.OK, updateAsUpsertResponse.StatusCode);
-                    Assert.IsNotNull(updateAsUpsertResponse.Resource);
-                    Assert.AreEqual(testItem.id, updateAsUpsertResponse.Resource.id);
-                    Assert.AreEqual(9999, updateAsUpsertResponse.Resource.taskNum);
-
-                    Assert.IsNotNull(updateAsUpsertResponse.Diagnostics);
-                    Assert.IsTrue(updateAsUpsertResponse.Diagnostics.GetClientElapsedTime() > TimeSpan.Zero);
-                    Assert.AreEqual(0, updateAsUpsertResponse.Diagnostics.GetFailedRequestCount());
-                }
-                finally
-                {
-                    await db.DeleteAsync();
-                    client.Dispose();
-                }
-            }
-            finally
-            {
-                Environment.SetEnvironmentVariable(ConfigurationManager.BinaryEncodingEnabled, null);
-            }
-        }
-
-        [TestMethod]
-        [DataRow(false, DisplayName = "ReadItemAsync - Binary encoding disabled.")]
-        [DataRow(true, DisplayName = "ReadItemAsync - Binary encoding enabled.")]
-        public async Task ReadItemAsyncTest(bool binaryEncodingEnabled)
-        {
-            if (binaryEncodingEnabled)
-            {
-                Environment.SetEnvironmentVariable(ConfigurationManager.BinaryEncodingEnabled, "True");
-            }
-
-            try
-            {
-                (CosmosClient client, Cosmos.Database db, Container container) =
-                    await this.CreateTestResourcesAsync();
-
-                try
-                {
-                    ToDoActivity testItem = ToDoActivity.CreateRandomToDoActivity();
-                    ItemResponse<ToDoActivity> createResponse =
-                        await container.CreateItemAsync(testItem, new Cosmos.PartitionKey(testItem.pk));
-                    Assert.AreEqual(HttpStatusCode.Created, createResponse.StatusCode);
-
-                    ItemResponse<ToDoActivity> readResponse =
-                        await container.ReadItemAsync<ToDoActivity>(testItem.id, new Cosmos.PartitionKey(testItem.pk));
-
-                    Assert.IsNotNull(readResponse);
-                    Assert.AreEqual(HttpStatusCode.OK, readResponse.StatusCode);
-                    Assert.IsNotNull(readResponse.Resource);
-                    Assert.AreEqual(testItem.id, readResponse.Resource.id);
-                    Assert.IsTrue(readResponse.Diagnostics.GetClientElapsedTime() > TimeSpan.Zero);
-                    Assert.AreEqual(0, readResponse.Diagnostics.GetFailedRequestCount());
-                }
-                finally
-                {
-                    await db.DeleteAsync();
-                    client.Dispose();
-                }
-            }
-            finally
-            {
-                Environment.SetEnvironmentVariable(ConfigurationManager.BinaryEncodingEnabled, null);
-            }
-        }
-
-        [TestMethod]
-        [DataRow(false, DisplayName = "ReplaceItemAsync - Binary encoding disabled.")]
-        [DataRow(true, DisplayName = "ReplaceItemAsync - Binary encoding enabled.")]
-        public async Task ReplaceItemAsyncTest(bool binaryEncodingEnabled)
-        {
-            if (binaryEncodingEnabled)
-            {
-                Environment.SetEnvironmentVariable(ConfigurationManager.BinaryEncodingEnabled, "True");
-            }
-
-            try
-            {
-                (CosmosClient client, Cosmos.Database db, Container container) =
-                    await this.CreateTestResourcesAsync();
-
-                try
-                {
-                    ToDoActivity testItem = ToDoActivity.CreateRandomToDoActivity();
-                    ItemResponse<ToDoActivity> createResponse =
-                        await container.CreateItemAsync(testItem, new Cosmos.PartitionKey(testItem.pk));
-                    Assert.AreEqual(HttpStatusCode.Created, createResponse.StatusCode);
-
-                    testItem.description = "Replaced description";
-                    testItem.taskNum = 1234;
-
-                    ItemResponse<ToDoActivity> replaceResponse =
-                        await container.ReplaceItemAsync(testItem, testItem.id, new Cosmos.PartitionKey(testItem.pk));
-
-                    Assert.IsNotNull(replaceResponse);
-                    Assert.AreEqual(HttpStatusCode.OK, replaceResponse.StatusCode);
-                    Assert.IsNotNull(replaceResponse.Resource);
-                    Assert.AreEqual(testItem.id, replaceResponse.Resource.id);
-                    Assert.AreEqual(1234, replaceResponse.Resource.taskNum);
-
-                    Assert.IsNotNull(replaceResponse.Diagnostics);
-                    Assert.IsTrue(replaceResponse.Diagnostics.GetClientElapsedTime() > TimeSpan.Zero);
-                    Assert.AreEqual(0, replaceResponse.Diagnostics.GetFailedRequestCount());
-                }
-                finally
-                {
-                    await db.DeleteAsync();
-                    client.Dispose();
-                }
-            }
-            finally
-            {
-                Environment.SetEnvironmentVariable(ConfigurationManager.BinaryEncodingEnabled, null);
-            }
-        }
-
-        [TestMethod]
-        [DataRow(false, DisplayName = "DeleteItemAsync - Binary encoding disabled.")]
-        [DataRow(true, DisplayName = "DeleteItemAsync - Binary encoding enabled.")]
-        public async Task DeleteItemAsyncTest(bool binaryEncodingEnabled)
-        {
-            if (binaryEncodingEnabled)
-            {
-                Environment.SetEnvironmentVariable(ConfigurationManager.BinaryEncodingEnabled, "True");
-            }
-
-            try
-            {
-                (CosmosClient client, Cosmos.Database db, Container container) =
-                    await this.CreateTestResourcesAsync();
-
-                try
-                {
-                    ToDoActivity testItem = ToDoActivity.CreateRandomToDoActivity();
-                    ItemResponse<ToDoActivity> createResponse =
-                        await container.CreateItemAsync(testItem, new Cosmos.PartitionKey(testItem.pk));
-                    Assert.AreEqual(HttpStatusCode.Created, createResponse.StatusCode);
-
-                    ItemResponse<ToDoActivity> deleteResponse =
-                        await container.DeleteItemAsync<ToDoActivity>(testItem.id, new Cosmos.PartitionKey(testItem.pk));
-
-                    Assert.IsNotNull(deleteResponse);
-                    Assert.AreEqual(HttpStatusCode.NoContent, deleteResponse.StatusCode);
-                    Assert.IsNotNull(deleteResponse.Diagnostics);
-                    Assert.IsTrue(deleteResponse.Diagnostics.GetClientElapsedTime() > TimeSpan.Zero);
-
-                    try
-                    {
-                        await container.ReadItemAsync<ToDoActivity>(testItem.id, new Cosmos.PartitionKey(testItem.pk));
-                        Assert.Fail("Read should have thrown a 404, as the item was deleted.");
-                    }
-                    catch (CosmosException ex) when (ex.StatusCode == HttpStatusCode.NotFound)
-                    {
-                    }
-                }
-                finally
-                {
-                    await db.DeleteAsync();
-                    client.Dispose();
-                }
-            }
-            finally
-            {
-                Environment.SetEnvironmentVariable(ConfigurationManager.BinaryEncodingEnabled, null);
-            }
-        }
-
-        [TestMethod]
-        [DataRow(false, DisplayName = "QueryItemAsyncTest - Binary encoding disabled.")]
-        [DataRow(true, DisplayName = "QueryItemAsyncTest - Binary encoding enabled.")]
-        public async Task QueryItemAsyncTest(bool binaryEncodingEnabled)
-        {
-            if (binaryEncodingEnabled)
-            {
-                Environment.SetEnvironmentVariable(ConfigurationManager.BinaryEncodingEnabled, "True");
-            }
-
-            try
-            {
-                (CosmosClient client, Cosmos.Database db, Container container) =
-                    await this.CreateTestResourcesAsync();
-
-                try
-                {
-                    List<ToDoActivity> items = new List<ToDoActivity>();
-                    for (int i = 0; i < 5; i++)
-                    {
-                        ToDoActivity item = ToDoActivity.CreateRandomToDoActivity($"testPartition{i}");
-                        items.Add(item);
-                        await container.CreateItemAsync(item, new Cosmos.PartitionKey(item.pk));
-                    }
-
-                    QueryDefinition query = new QueryDefinition("SELECT * FROM c");
-                    FeedIterator<ToDoActivity> feedIterator = container.GetItemQueryIterator<ToDoActivity>(query);
-
-                    int totalCount = 0;
-                    while (feedIterator.HasMoreResults)
-                    {
-                        FeedResponse<ToDoActivity> page = await feedIterator.ReadNextAsync();
-                        totalCount += page.Count;
-                    }
-
-                    Assert.AreEqual(
-                        expected: items.Count,
-                        actual: totalCount,
-                        message: "All inserted items should be returned by the query!");
-                }
-                finally
-                {
-                    await db.DeleteAsync();
-                    client.Dispose();
-                }
-            }
-            finally
-            {
-                Environment.SetEnvironmentVariable(ConfigurationManager.BinaryEncodingEnabled, null);
-            }
-        }
-
-        private async Task<(CosmosClient client, Cosmos.Database db, Container container)> CreateTestResourcesAsync()
-        {
-            CosmosClient client = TestCommon.CreateCosmosClient(
-                useCustomSeralizer: false,
-                validatePartitionKeyRangeCalls: false,
-                accountEndpointOverride: null);
-
-            Cosmos.Database db = await client.CreateDatabaseAsync(Guid.NewGuid().ToString());
-            Container container = await db.CreateContainerAsync(
-                id: Guid.NewGuid().ToString(),
-                partitionKeyPath: "/pk",
-                throughput: 4000);
-
-            return (client, db, container);
-        }
-
-        private static async Task GivenItemStreamAsyncWhenMissingMemberHandlingIsErrorThenExpectsCosmosExceptionTestAsync(
-            Func<Container, string, string, CancellationToken, Task<ResponseMessage>> itemStreamAsync)
-        {
->>>>>>> faaa3a73
             // AAA
             //     Arrange
             CancellationTokenSource cancellationTokenSource = new();
@@ -4530,50 +4483,50 @@
             {
                 Assert.AreEqual(HttpStatusCode.NotFound, ex.StatusCode);
             }
-        }
-
-        private static void AssertOnResponseSerializationBinaryType(
-            Stream inputStream)
-        {
-            if (inputStream != null)
-            {
-                MemoryStream binaryStream = new();
-                inputStream.CopyTo(binaryStream);
-                byte[] content = binaryStream.ToArray();
-                inputStream.Position = 0;
-
-                Assert.IsTrue(content.Length > 0);
-                Assert.IsTrue(CosmosItemTests.IsBinaryFormat(content[0], JsonSerializationFormat.Binary));
-            }
-        }
-
-        private static void AssertOnResponseSerializationTextType(
-            Stream inputStream)
-        {
-            if (inputStream != null)
-            {
-                MemoryStream binaryStream = new();
-                inputStream.CopyTo(binaryStream);
-                byte[] content = binaryStream.ToArray();
-                inputStream.Position = 0;
-
-                Assert.IsTrue(content.Length > 0);
-                Assert.IsTrue(CosmosItemTests.IsTextFormat(content[0], JsonSerializationFormat.Text));
-            }
-        }
-
-        private static bool IsBinaryFormat(
-            int firstByte,
-            JsonSerializationFormat desiredFormat)
-        {
-            return desiredFormat == JsonSerializationFormat.Binary && firstByte == (int)JsonSerializationFormat.Binary;
-        }
-
-        private static bool IsTextFormat(
-            int firstByte,
-            JsonSerializationFormat desiredFormat)
-        {
-            return desiredFormat == JsonSerializationFormat.Text && firstByte < (int)JsonSerializationFormat.Binary;
+        }
+
+        private static void AssertOnResponseSerializationBinaryType(
+            Stream inputStream)
+        {
+            if (inputStream != null)
+            {
+                MemoryStream binaryStream = new();
+                inputStream.CopyTo(binaryStream);
+                byte[] content = binaryStream.ToArray();
+                inputStream.Position = 0;
+
+                Assert.IsTrue(content.Length > 0);
+                Assert.IsTrue(CosmosItemTests.IsBinaryFormat(content[0], JsonSerializationFormat.Binary));
+            }
+        }
+
+        private static void AssertOnResponseSerializationTextType(
+            Stream inputStream)
+        {
+            if (inputStream != null)
+            {
+                MemoryStream binaryStream = new();
+                inputStream.CopyTo(binaryStream);
+                byte[] content = binaryStream.ToArray();
+                inputStream.Position = 0;
+
+                Assert.IsTrue(content.Length > 0);
+                Assert.IsTrue(CosmosItemTests.IsTextFormat(content[0], JsonSerializationFormat.Text));
+            }
+        }
+
+        private static bool IsBinaryFormat(
+            int firstByte,
+            JsonSerializationFormat desiredFormat)
+        {
+            return desiredFormat == JsonSerializationFormat.Binary && firstByte == (int)JsonSerializationFormat.Binary;
+        }
+
+        private static bool IsTextFormat(
+            int firstByte,
+            JsonSerializationFormat desiredFormat)
+        {
+            return desiredFormat == JsonSerializationFormat.Text && firstByte < (int)JsonSerializationFormat.Binary;
         }
     }
 }