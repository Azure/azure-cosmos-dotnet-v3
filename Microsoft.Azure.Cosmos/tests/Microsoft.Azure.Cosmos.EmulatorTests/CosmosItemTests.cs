--- conflicted
+++ resolved
@@ -764,11 +764,11 @@
                 Assert.IsNotNull(updateResponseWithoutPk.Resource);
                 Assert.IsTrue(updateResponseWithoutPk.StatusCode == HttpStatusCode.OK);
                 Assert.IsNotNull(updateResponseWithoutPk.Resource.id == itemWithoutPK.id);
-                string X = HttpConstants.Versions.CurrentVersion;
+
                 //Adding item to fixed container with valid PK.
                 ToDoActivityAfterMigration itemWithPK = CreateRandomToDoActivityAfterMigration("TestPk");
                 CosmosItemResponse<ToDoActivityAfterMigration> createResponseWithPk = await fixedContainer.Items.CreateItemAsync<ToDoActivityAfterMigration>(
-                 partitionKey: "TestPk",
+                 partitionKey: itemWithPK.status,
                  item: itemWithPK);
 
                 Assert.IsNotNull(createResponseWithPk.Resource);
@@ -777,25 +777,16 @@
 
                 //Quering items on fixed container.
                 CosmosSqlQueryDefinition sql = new CosmosSqlQueryDefinition("select * from r");
-<<<<<<< HEAD
                 CosmosResultSetIterator<dynamic> setIterator = fixedContainer.Items
                     .CreateItemQuery<dynamic>(sql, maxConcurrency: 1,maxItemCount:10, requestOptions: new CosmosQueryRequestOptions { EnableCrossPartitionQuery = true});
-=======
-                CosmosResultSetIterator<ToDoActivity> setIterator = fixedContainer.Items
-                    .CreateItemQuery<ToDoActivity>(sql, partitionKey: CosmosContainerSettings.NonePartitionKeyValue, requestOptions: new CosmosQueryRequestOptions { EnableCrossPartitionQuery = true });
->>>>>>> fd2c915a
                 while (setIterator.HasMoreResults)
                 {
                     CosmosQueryResponse<dynamic> queryResponse = await setIterator.FetchNextSetAsync();
                     Assert.AreEqual(3, queryResponse.Count());
                 }
 
-<<<<<<< HEAD
                 //Reading item from partitioned container with CosmosContainerSettings.NonePartitionKeyValue.
                 CosmosItemResponse<dynamic> undefinedItemResponse = await Container.Items.ReadItemAsync<dynamic>(
-=======
-                CosmosItemResponse<dynamic> undefinedItemResponse = await this.Container.Items.ReadItemAsync<dynamic>(
->>>>>>> fd2c915a
                     partitionKey: CosmosContainerSettings.NonePartitionKeyValue,
                     id: undefinedPartitionItemId);
 
