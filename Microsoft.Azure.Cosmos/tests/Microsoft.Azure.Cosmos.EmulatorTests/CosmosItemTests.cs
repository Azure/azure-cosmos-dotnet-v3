--- conflicted
+++ resolved
@@ -386,13 +386,14 @@
 
                 toDoActivities.Add(toDoActivity.id, toDoActivity);
 
-                await this.Container.Items.CreateItemAsync<ToDoActivity>(toDoActivity.status, toDoActivity);
+                await this.Container.CreateItemAsync<ToDoActivity>(toDoActivity.status, toDoActivity);
             }
 
             List<FeedIterator> FeedIterators = new List<FeedIterator>();
 
             // The stream contract should return the same contract as read feed.
             // {
+            //    "_rid": "containerRid",
             //    "Documents": [{
             //        "id": "03230",
             //        "_rid": "qHVdAImeKAQBAAAAAAAAAA==",
@@ -405,11 +406,11 @@
             // }
 
             FeedIterator setIterator =
-                this.Container.Items.GetItemStreamIterator();
+                this.Container.GetItemsStreamIterator();
             FeedIterators.Add(setIterator);
 
             FeedIterator queryIterator =
-                this.Container.Items.CreateItemQueryAsStream(@"select * from t where t.id != """" ", maxConcurrency: 1, maxItemCount: 4);
+                this.Container.CreateItemQueryAsStream(@"select * from t where t.id != """" ", maxConcurrency: 1, maxItemCount: 4);
             FeedIterators.Add(queryIterator);
             string previousResult = null;
 
@@ -771,14 +772,6 @@
                 this.Container.CreateItemQueryAsStream(sql, maxConcurrency: 5, maxItemCount: 5, requestOptions: requestOptions);
             while (feedIterator.HasMoreResults)
             {
-<<<<<<< HEAD
-                CosmosResponseMessage iter = await feedIterator.FetchNextSetAsync();
-                Assert.IsTrue(iter.IsSuccessStatusCode);
-                Assert.IsNull(iter.ErrorMessage);
-                totalRequstCharge += iter.Headers.RequestCharge;
-
-                IJsonReader reader = JsonReader.Create(iter.Content);
-=======
                 CosmosResponseMessage response = await feedIterator.FetchNextSetAsync();
                 Assert.IsTrue(response.IsSuccessStatusCode);
                 Assert.IsNull(response.ErrorMessage);
@@ -795,7 +788,6 @@
                 Assert.AreEqual(JsonSerializationFormat.Binary, (JsonSerializationFormat)firstByte);
 
                 IJsonReader reader = JsonReader.Create(response.Content);
->>>>>>> f9ff9310
                 IJsonWriter textWriter = JsonWriter.Create(JsonSerializationFormat.Text);
                 textWriter.WriteAll(reader);
                 string json = Encoding.UTF8.GetString(textWriter.GetResult());
@@ -949,11 +941,7 @@
 
                 //Adding item to fixed container with CosmosContainerSettings.NonePartitionKeyValue.
                 ToDoActivity itemWithoutPK = this.CreateRandomToDoActivity();
-<<<<<<< HEAD
-                ItemResponse<ToDoActivity> createResponseWithoutPk = await fixedContainer.Items.CreateItemAsync<ToDoActivity>(
-=======
                 ItemResponse<ToDoActivity> createResponseWithoutPk = await fixedContainer.CreateItemAsync<ToDoActivity>(
->>>>>>> f9ff9310
                  partitionKey: CosmosContainerSettings.NonePartitionKeyValue,
                  item: itemWithoutPK);
 
@@ -974,11 +962,7 @@
 
                 //Adding item to fixed container with non-none PK.
                 ToDoActivityAfterMigration itemWithPK = this.CreateRandomToDoActivityAfterMigration("TestPk");
-<<<<<<< HEAD
-                ItemResponse<ToDoActivityAfterMigration> createResponseWithPk = await fixedContainer.Items.CreateItemAsync<ToDoActivityAfterMigration>(
-=======
                 ItemResponse<ToDoActivityAfterMigration> createResponseWithPk = await fixedContainer.CreateItemAsync<ToDoActivityAfterMigration>(
->>>>>>> f9ff9310
                  partitionKey: itemWithPK.status,
                  item: itemWithPK);
 
@@ -988,11 +972,7 @@
 
                 //Quering items on fixed container with cross partition enabled.
                 CosmosSqlQueryDefinition sql = new CosmosSqlQueryDefinition("select * from r");
-<<<<<<< HEAD
-                FeedIterator<dynamic> feedIterator = fixedContainer.Items
-=======
                 FeedIterator<dynamic> feedIterator = fixedContainer
->>>>>>> f9ff9310
                     .CreateItemQuery<dynamic>(sql, maxConcurrency: 1, maxItemCount: 10);
                 while (feedIterator.HasMoreResults)
                 {
@@ -1044,11 +1024,7 @@
                 Assert.AreEqual(HttpStatusCode.NoContent, deleteResponseWithPk.StatusCode);
 
                 //Reading item from partitioned container with CosmosContainerSettings.NonePartitionKeyValue.
-<<<<<<< HEAD
-                ItemResponse<ToDoActivity> undefinedItemResponse = await this.Container.Items.ReadItemAsync<ToDoActivity>(
-=======
                 ItemResponse<ToDoActivity> undefinedItemResponse = await this.Container.ReadItemAsync<ToDoActivity>(
->>>>>>> f9ff9310
                     partitionKey: CosmosContainerSettings.NonePartitionKeyValue,
                     id: undefinedPartitionItemId);
 
@@ -1363,11 +1339,7 @@
             Assert.IsNotNull(response.ErrorMessage);
 
             // FOr typed also its not error
-<<<<<<< HEAD
-            ItemResponse<string> typedResponse = await cosmosContainer.Items.ReadItemAsync<string>(CosmosContainerSettings.NonePartitionKeyValue, "id1");
-=======
             var typedResponse = await cosmosContainer.ReadItemAsync<string>(CosmosContainerSettings.NonePartitionKeyValue, "id1");
->>>>>>> f9ff9310
             Assert.AreEqual(HttpStatusCode.NotFound, typedResponse.StatusCode);
             Assert.IsNotNull(typedResponse.Headers.ActivityId);
         }
