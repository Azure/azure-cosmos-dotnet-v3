--- conflicted
+++ resolved
@@ -25,8 +25,8 @@
     using Microsoft.Azure.Documents;
     using Microsoft.VisualStudio.TestTools.UnitTesting;
     using Newtonsoft.Json;
-    using Newtonsoft.Json.Linq;
-
+    using Newtonsoft.Json.Linq;
+
     internal class LinqTestsCommon
     {
         /// <summary>
@@ -504,41 +504,17 @@
             return getQuery;
         }
 
-<<<<<<< HEAD
-        public static Func<bool, IQueryable<Data>> GenerateSimpleCosmosData(Cosmos.Database cosmosDatabase)
-=======
-        public static Func<bool, IQueryable<Data>> GenerateSimpleCosmosData(Cosmos.Database cosmosDatabase, bool useRandomData = true)
->>>>>>> d32f72de
+        public static Func<bool, IQueryable<Data>> GenerateSimpleCosmosData(Cosmos.Database cosmosDatabase, bool useRandomData = true)
         {
             const int DocumentCount = 10;
             PartitionKeyDefinition partitionKeyDefinition = new PartitionKeyDefinition { Paths = new System.Collections.ObjectModel.Collection<string>(new[] { "/Pk" }), Kind = PartitionKind.Hash };
             Container container = cosmosDatabase.CreateContainerAsync(new ContainerProperties { Id = Guid.NewGuid().ToString(), PartitionKey = partitionKeyDefinition }).Result;
 
-<<<<<<< HEAD
-            int seed = DateTime.Now.Millisecond;
-            Random random = new Random(seed);
-            Debug.WriteLine("Random seed: {0}", seed);
-            List<Data> testData = new List<Data>();
-            for (int index = 0; index < DocumentCount; index++)
-            {
-                Data dataEntry = new Data()
-                {
-                    Id = Guid.NewGuid().ToString(),
-                    Number = random.Next(-10000, 10000),
-                    Flag = index % 2 == 0,
-                    Multiples = new int[] { index, index * 2, index * 3, index * 4 },
-                    Pk = "Test"
-                };
-
+            ILinqTestDataGenerator dataGenerator = useRandomData ? new LinqTestRandomDataGenerator(DocumentCount) : new LinqTestDataGenerator(DocumentCount);
+            List<Data> testData = new List<Data>(dataGenerator.GenerateData());
+            foreach (Data dataEntry in testData)
+            {
                 Data response = container.CreateItemAsync<Data>(dataEntry, new Cosmos.PartitionKey(dataEntry.Pk)).Result;
-                testData.Add(dataEntry);
-=======
-            ILinqTestDataGenerator dataGenerator = useRandomData ? new LinqTestRandomDataGenerator(DocumentCount) : new LinqTestDataGenerator(DocumentCount);
-            List<Data> testData = new List<Data>(dataGenerator.GenerateData());
-            foreach (Data dataEntry in testData)
-            {
-                Data response = container.CreateItemAsync<Data>(dataEntry, new Cosmos.PartitionKey(dataEntry.Pk)).Result;
->>>>>>> d32f72de
             }
 
             FeedOptions feedOptions = new FeedOptions() { EnableScanInQuery = true, EnableCrossPartitionQuery = true };
@@ -588,52 +564,52 @@
         }
 
         public static string BuildExceptionMessageForTest(Exception ex)
-        {
-            StringBuilder message = new StringBuilder();
+        {
+            StringBuilder message = new StringBuilder();
             do
             {
                 if (ex is CosmosException cosmosException)
-                {
-                    // ODE scenario: The backend generates an error response message with significant variations when compared to the Service Interop which gets called in the Non ODE scenario. 
-                    // The objective is to standardize and normalize the backend response for consistency.
-                    Match match = Regex.Match(ex.Message, @"Reason:(.*?}]})", RegexOptions.IgnoreCase);
-                    Match requestURIMatch = Regex.Match(ex.Message, @"Request URI", RegexOptions.IgnoreCase);
-                    if (match.Success && requestURIMatch.Success)
-                    {
-                        string reason = match.Groups[1].Value;
-                        reason = reason.Replace("\\", "");
-
-                        string transformedString = "Status Code: " + reason;
-                        transformedString = transformedString.Replace(" (", "");
-                        transformedString = transformedString.Replace("{\"code\":\"", "");
-                        transformedString = transformedString.Replace("\",\"message\":\"Message: {\"errors\":[", ",{\"errors\":[");
-                        transformedString = transformedString.Replace("}]}", "}]},0x800A0B00");
-
-                        return transformedString;
+                {
+                    // ODE scenario: The backend generates an error response message with significant variations when compared to the Service Interop which gets called in the Non ODE scenario. 
+                    // The objective is to standardize and normalize the backend response for consistency.
+                    Match match = Regex.Match(ex.Message, @"Reason:(.*?}]})", RegexOptions.IgnoreCase);
+                    Match requestURIMatch = Regex.Match(ex.Message, @"Request URI", RegexOptions.IgnoreCase);
+                    if (match.Success && requestURIMatch.Success)
+                    {
+                        string reason = match.Groups[1].Value;
+                        reason = reason.Replace("\\", "");
+
+                        string transformedString = "Status Code: " + reason;
+                        transformedString = transformedString.Replace(" (", "");
+                        transformedString = transformedString.Replace("{\"code\":\"", "");
+                        transformedString = transformedString.Replace("\",\"message\":\"Message: {\"errors\":[", ",{\"errors\":[");
+                        transformedString = transformedString.Replace("}]}", "}]},0x800A0B00");
+
+                        return transformedString;
+                    }
+                    else
+                    {
+                        message.Append($"Status Code: {cosmosException.StatusCode}");
                     }
-                    else
-                    {
-                        message.Append($"Status Code: {cosmosException.StatusCode}");
-                    }
                 }
                 else if (ex is DocumentClientException documentClientException)
                 {
                     message.Append(documentClientException.RawErrorMessage);
                 }
                 else
-                {
-                    message.Append(ex.Message);
-                }
-
+                {
+                    message.Append(ex.Message);
+                }
+
                 ex = ex.InnerException;
                 if (ex != null)
                 {
                     message.Append(",");
                 }
             }
-            while (ex != null);
-
-            return message.ToString();
+            while (ex != null);
+
+            return message.ToString();
         }
     }
 
@@ -898,16 +874,13 @@
 
         public override string SerializeMemberName(MemberInfo memberInfo)
         {
-<<<<<<< HEAD
-=======
-            System.Text.Json.Serialization.JsonExtensionDataAttribute jsonExtensionDataAttribute =
-                memberInfo.GetCustomAttribute<System.Text.Json.Serialization.JsonExtensionDataAttribute>(true);
-            if (jsonExtensionDataAttribute != null)
-            {
-                return null;
-            }
-
->>>>>>> d32f72de
+            System.Text.Json.Serialization.JsonExtensionDataAttribute jsonExtensionDataAttribute =
+                memberInfo.GetCustomAttribute<System.Text.Json.Serialization.JsonExtensionDataAttribute>(true);
+            if (jsonExtensionDataAttribute != null)
+            {
+                return null;
+            }
+
             JsonPropertyNameAttribute jsonPropertyNameAttribute = memberInfo.GetCustomAttribute<JsonPropertyNameAttribute>(true);
 
             string memberName = !string.IsNullOrEmpty(jsonPropertyNameAttribute?.Name)
@@ -916,8 +889,8 @@
 
             return memberName;
         }
-    }
-
+    }
+
     class SystemTextJsonSerializer : CosmosSerializer
     {
         private readonly JsonObjectSerializer systemTextJsonSerializer;
@@ -956,4 +929,4 @@
             return streamPayload;
         }
     }
-}
+}