﻿//------------------------------------------------------------
// Copyright (c) Microsoft Corporation.  All rights reserved.
//------------------------------------------------------------

namespace Microsoft.Azure.Cosmos.SDK.EmulatorTests.ChangeFeed
{
    using System;
    using System.Collections.Generic;
    using System.Diagnostics;
    using System.Linq;
    using System.Threading;
<<<<<<< HEAD
    using System.Threading.Tasks;
    using Microsoft.Azure.Cosmos.ChangeFeed;
    using Microsoft.Azure.Cosmos.ChangeFeed.Utils;
    using Microsoft.Azure.Cosmos.Services.Management.Tests;
=======
    using System.Threading.Tasks;
    using Microsoft.Azure.Cosmos.ChangeFeed.Utils;
    using Microsoft.Azure.Cosmos.Services.Management.Tests;
    using Microsoft.Azure.Cosmos.Tracing;
>>>>>>> e3e3f23a
    using Microsoft.VisualStudio.TestTools.UnitTesting;
    using Newtonsoft.Json;
    using Newtonsoft.Json.Linq;

    [TestClass]
    [TestCategory("ChangeFeedProcessor")]
    public class GetChangeFeedProcessorBuilderWithAllVersionsAndDeletesTests : BaseChangeFeedClientHelper
    {
        [TestInitialize]
        public async Task TestInitialize()
        {
            await base.ChangeFeedTestInit();
        }

        [TestCleanup]
        public async Task Cleanup()
        {
            await base.TestCleanup();
        }

        private static readonly Dictionary<long, Documents.Routing.Range<string>> Bookmarks = new();

        [TestMethod]
        [Timeout(300000)]
        [TestCategory("LongRunning")]
        [Owner("philipthomas-MSFT")]
        [Description("Scenario: When a document is created with ttl set, there should be 1 create and 1 delete that will appear for that " +
            "document when using ChangeFeedProcessor with AllVersionsAndDeletes set as the ChangeFeedMode.")]
        public async Task WhenADocumentIsCreatedWithTtlSetThenTheDocumentIsDeletedTestsAsync()
        {
            (ContainerInternal monitoredContainer, ContainerResponse containerResponse) = await this.CreateMonitoredContainer(ChangeFeedMode.AllVersionsAndDeletes);
            Exception exception = default;
            int ttlInSeconds = 5;
            Stopwatch stopwatch = new();
            ManualResetEvent allDocsProcessed = new ManualResetEvent(false);

            ChangeFeedProcessor processor = monitoredContainer
                .GetChangeFeedProcessorBuilderWithAllVersionsAndDeletes(processorName: "processor", onChangesDelegate: (ChangeFeedProcessorContext context, IReadOnlyCollection<ChangeFeedItem<dynamic>> docs, CancellationToken token) =>
                {
                    // NOTE(philipthomas-MSFT): Please allow these Logger.LogLine because TTL on items will purge at random times so I am using this to test when ran locally using emulator.

                    Logger.LogLine($"@ {DateTime.Now}, {nameof(stopwatch)} -> CFP AVAD took '{stopwatch.ElapsedMilliseconds}' to read document CRUD in feed.");
                    Logger.LogLine($"@ {DateTime.Now}, {nameof(docs)} -> {JsonConvert.SerializeObject(docs)}");

                    foreach (ChangeFeedItem<dynamic> change in docs)
                    {
                        if (change.Metadata.OperationType == ChangeFeedOperationType.Create)
                        {
                            // current
                            Assert.AreEqual(expected: "1", actual: change.Current.id.ToString());
                            Assert.AreEqual(expected: "1", actual: change.Current.pk.ToString());
                            Assert.AreEqual(expected: "Testing TTL on CFP.", actual: change.Current.description.ToString());
                            Assert.AreEqual(expected: ttlInSeconds, actual: change.Current.ttl.ToObject<int>());

                            // metadata
                            Assert.IsTrue(DateTime.TryParse(s: change.Metadata.ConflictResolutionTimestamp.ToString(), out _), message: "Invalid csrt must be a datetime value.");
                            Assert.IsTrue(change.Metadata.Lsn > 0, message: "Invalid lsn must be a long value.");
                            Assert.IsFalse(change.Metadata.IsTimeToLiveExpired);

                            // previous
                            Assert.IsNull(change.Previous);
                        }
                        else if (change.Metadata.OperationType == ChangeFeedOperationType.Delete)
                        {
                            // current
                            Assert.IsNull(change.Current.id);

                            // metadata
                            Assert.IsTrue(DateTime.TryParse(s: change.Metadata.ConflictResolutionTimestamp.ToString(), out _), message: "Invalid csrt must be a datetime value.");
                            Assert.IsTrue(change.Metadata.Lsn > 0, message: "Invalid lsn must be a long value.");
                            Assert.IsTrue(change.Metadata.IsTimeToLiveExpired);

                            // previous
                            Assert.AreEqual(expected: "1", actual: change.Previous.id.ToString());
                            Assert.AreEqual(expected: "1", actual: change.Previous.pk.ToString());
                            Assert.AreEqual(expected: "Testing TTL on CFP.", actual: change.Previous.description.ToString());
                            Assert.AreEqual(expected: ttlInSeconds, actual: change.Previous.ttl.ToObject<int>());

                            // stop after reading delete since it is the last document in feed.
                            stopwatch.Stop();
                            allDocsProcessed.Set();
                        }
                        else
                        {
                            Assert.Fail("Invalid operation.");
                        }
                    }

                    return Task.CompletedTask;
                })
                .WithInstanceName(Guid.NewGuid().ToString())
                .WithLeaseContainer(this.LeaseContainer)
                .WithErrorNotification((leaseToken, error) =>
                {
                    exception = error.InnerException;

                    return Task.CompletedTask;
                })
                .Build();

            stopwatch.Start();

            // NOTE(philipthomas-MSFT): Please allow these Logger.LogLine because TTL on items will purge at random times so I am using this to test when ran locally using emulator.

            Logger.LogLine($"@ {DateTime.Now}, CFProcessor starting...");

            await processor.StartAsync();

            try
            {
                await Task.Delay(GetChangeFeedProcessorBuilderWithAllVersionsAndDeletesTests.ChangeFeedSetupTime);
                await monitoredContainer.CreateItemAsync<dynamic>(new { id = "1", pk = "1", description = "Testing TTL on CFP.", ttl = ttlInSeconds }, partitionKey: new PartitionKey("1"));

                // NOTE(philipthomas-MSFT): Please allow these Logger.LogLine because TTL on items will purge at random times so I am using this to test when ran locally using emulator.

                Logger.LogLine($"@ {DateTime.Now}, Document created.");

                bool receivedDelete = allDocsProcessed.WaitOne(250000);
                Assert.IsTrue(receivedDelete, "Timed out waiting for docs to process");

                if (exception != default)
                {
                    Assert.Fail(exception.ToString());
                }
            }
            finally
            {
                await processor.StopAsync();
            }
        }

        [TestMethod]
        [Owner("philipthomas-MSFT")]
        [Description("Scenario: When a document is created, then updated, and finally deleted, there should be 3 changes that will appear for that " +
            "document when using ChangeFeedProcessor with AllVersionsAndDeletes set as the ChangeFeedMode.")]
        public async Task WhenADocumentIsCreatedThenUpdatedThenDeletedTestsAsync()
        {
            (ContainerInternal monitoredContainer, ContainerResponse containerResponse) = await this.CreateMonitoredContainer(ChangeFeedMode.AllVersionsAndDeletes);
            ManualResetEvent allDocsProcessed = new ManualResetEvent(false);
            Exception exception = default;

            ChangeFeedProcessor processor = monitoredContainer
<<<<<<< HEAD
                .GetChangeFeedProcessorBuilderWithAllVersionsAndDeletes(processorName: "processor", onChangesDelegate: async (ChangeFeedProcessorContext context, IReadOnlyCollection<ChangeFeedItem<dynamic>> docs, CancellationToken token) =>
                {
                // Note(philipthomas): Get the current feed range minInclusive, maxExclusive and resourceId using 'context.Headers.FeedRangeDetails'.

                FeedRangeDetail feedRangeDetail = context.Headers.FeedRangeDetails;

                Debug.WriteLine($"{nameof(feedRangeDetail.MinInclusive)}-> {feedRangeDetail.MinInclusive}");
                Debug.WriteLine($"{nameof(feedRangeDetail.MaxExclusive)}-> {feedRangeDetail.MaxExclusive}");
                Debug.WriteLine($"{nameof(feedRangeDetail.CollectionRid)}-> {feedRangeDetail.CollectionRid}");

                string id = default;
                string pk = default;
                string description = default;

                    foreach (ChangeFeedItem<dynamic> change in docs)
                    {
                        if (change.Metadata.OperationType != ChangeFeedOperationType.Delete)
                        {
                            id = change.Current.id.ToString();
                            pk = change.Current.pk.ToString();
                            description = change.Current.description.ToString();
                        }
                        else
                        {
                            id = change.Previous.id.ToString();
                            pk = change.Previous.pk.ToString();
                            description = change.Previous.description.ToString();
                        }

                        ChangeFeedOperationType operationType = change.Metadata.OperationType;
                        long previousLsn = change.Metadata.PreviousLsn;
                        DateTime m = change.Metadata.ConflictResolutionTimestamp;
                        long lsn = change.Metadata.Lsn;
                        //bool isTimeToLiveExpired = change.Metadata.TimeToLiveExpired;

                        Routing.PartitionKeyRangeCache partitionKeyRangeCache = await monitoredContainer.ClientContext.DocumentClient.GetPartitionKeyRangeCacheAsync(NoOpTrace.Singleton);

                        IReadOnlyList<Documents.PartitionKeyRange> overlappingRanges = await partitionKeyRangeCache.TryGetOverlappingRangesAsync(
                            collectionRid: feedRangeDetail.CollectionRid,
                            range: new Documents.Routing.Range<string>(
                                min: feedRangeDetail.MinInclusive,
                                max: feedRangeDetail.MaxExclusive,
                                isMinInclusive: false,
                                isMaxInclusive: false),
                            trace: NoOpTrace.Singleton,
                            forceRefresh: false);

                        Debug.WriteLine($"{nameof(overlappingRanges)}-> {Newtonsoft.Json.JsonConvert.SerializeObject(overlappingRanges)}");

                        _ = await partitionKeyRangeCache.TryGetOverlappingRangesAsync(
                            collectionRid: feedRangeDetail.CollectionRid,
                            partitionKey: new Documents.PartitionKey(pk),
                            trace: NoOpTrace.Singleton,
                            false);

                    }

=======
                .GetChangeFeedProcessorBuilderWithAllVersionsAndDeletes(processorName: "processor", onChangesDelegate: (ChangeFeedProcessorContext context, IReadOnlyCollection<ChangeFeedItem<dynamic>> docs, CancellationToken token) =>
                {
>>>>>>> e3e3f23a
                    Assert.IsNotNull(context.LeaseToken);
                    Assert.IsNotNull(context.Diagnostics);
                    Assert.IsNotNull(context.Headers);
                    Assert.IsNotNull(context.Headers.Session);
                    Assert.IsTrue(context.Headers.RequestCharge > 0);
                    Assert.IsTrue(context.Diagnostics.ToString().Contains("Change Feed Processor Read Next Async"));
                    Assert.AreEqual(expected: 3, actual: docs.Count);

                    ChangeFeedItem<dynamic> createChange = docs.ElementAt(0);
                    Assert.IsNotNull(createChange.Current);
                    Assert.AreEqual(expected: "1", actual: createChange.Current.id.ToString());
                    Assert.AreEqual(expected: "1", actual: createChange.Current.pk.ToString());
                    Assert.AreEqual(expected: "original test", actual: createChange.Current.description.ToString());
                    Assert.AreEqual(expected: createChange.Metadata.OperationType, actual: ChangeFeedOperationType.Create);
                    Assert.AreEqual(expected: createChange.Metadata.PreviousLsn, actual: 0);
                    Assert.IsNull(createChange.Previous);

                    ChangeFeedItem<dynamic> replaceChange = docs.ElementAt(1);
                    Assert.IsNotNull(replaceChange.Current);
                    Assert.AreEqual(expected: "1", actual: replaceChange.Current.id.ToString());
                    Assert.AreEqual(expected: "1", actual: replaceChange.Current.pk.ToString());
                    Assert.AreEqual(expected: "test after replace", actual: replaceChange.Current.description.ToString());
                    Assert.AreEqual(expected: replaceChange.Metadata.OperationType, actual: ChangeFeedOperationType.Replace);
                    Assert.AreEqual(expected: createChange.Metadata.Lsn, actual: replaceChange.Metadata.PreviousLsn);
                    Assert.IsNull(replaceChange.Previous);

                    ChangeFeedItem<dynamic> deleteChange = docs.ElementAt(2);
                    Assert.IsNull(deleteChange.Current.id);
                    Assert.AreEqual(expected: deleteChange.Metadata.OperationType, actual: ChangeFeedOperationType.Delete);
                    Assert.AreEqual(expected: replaceChange.Metadata.Lsn, actual: deleteChange.Metadata.PreviousLsn);
                    Assert.IsNotNull(deleteChange.Previous);
                    Assert.AreEqual(expected: "1", actual: deleteChange.Previous.id.ToString());
                    Assert.AreEqual(expected: "1", actual: deleteChange.Previous.pk.ToString());
                    Assert.AreEqual(expected: "test after replace", actual: deleteChange.Previous.description.ToString());

                    Assert.IsTrue(condition: createChange.Metadata.ConflictResolutionTimestamp < replaceChange.Metadata.ConflictResolutionTimestamp, message: "The create operation must happen before the replace operation.");
                    Assert.IsTrue(condition: replaceChange.Metadata.ConflictResolutionTimestamp < deleteChange.Metadata.ConflictResolutionTimestamp, message: "The replace operation must happen before the delete operation.");
                    Assert.IsTrue(condition: createChange.Metadata.Lsn < replaceChange.Metadata.Lsn, message: "The create operation must happen before the replace operation.");
                    Assert.IsTrue(condition: createChange.Metadata.Lsn < replaceChange.Metadata.Lsn, message: "The replace operation must happen before the delete operation.");

                    return; // Task.CompletedTask;
                })
                .WithInstanceName(Guid.NewGuid().ToString())
                .WithLeaseContainer(this.LeaseContainer)
                .WithErrorNotification((leaseToken, error) =>
                {
                    exception = error.InnerException;

                    return Task.CompletedTask;
                })
                .Build();

            // Start the processor, insert 1 document to generate a checkpoint, modify it, and then delete it.
            // 1 second delay between operations to get different timestamps.

            await processor.StartAsync();
            await Task.Delay(BaseChangeFeedClientHelper.ChangeFeedSetupTime);

            await monitoredContainer.CreateItemAsync<dynamic>(new { id = "1", pk = "1", description = "original test" }, partitionKey: new Cosmos.PartitionKey("1"));
            await Task.Delay(1000);

            await monitoredContainer.UpsertItemAsync<dynamic>(new { id = "1", pk = "1", description = "test after replace" }, partitionKey: new Cosmos.PartitionKey("1"));
            await Task.Delay(1000);

            await monitoredContainer.DeleteItemAsync<dynamic>(id: "1", partitionKey: new Cosmos.PartitionKey("1"));

            bool isStartOk = allDocsProcessed.WaitOne(10 * BaseChangeFeedClientHelper.ChangeFeedSetupTime);

            await processor.StopAsync();

            if (exception != default)
            {
                Assert.Fail(exception.ToString());
            }
        }

        [TestMethod]
        [Owner("philipthomas-MSFT")]
        [Description("Scenario: When a document is created, then updated, there should be 2 changes that will appear for that " +
            "document when using ChangeFeedProcessor with AllVersionsAndDeletes set as the ChangeFeedMode. The context header also now" +
            "has the FeedRange included. This is simulating a customer scenario using FindOverlappingRanges.")]
        public async Task WhenADocumentIsCreatedThenUpdatedHeaderHasFeedRangeTestsAsync()
        {
            (ContainerInternal monitoredContainer, ContainerResponse containerResponse) = await this.CreateMonitoredContainer(ChangeFeedMode.AllVersionsAndDeletes);
            ManualResetEvent allDocsProcessed = new (false);
            Exception exception = default;
            PartitionKey partitionKey = new PartitionKey("1");

            ChangeFeedProcessor processor = monitoredContainer
                .GetChangeFeedProcessorBuilderWithAllVersionsAndDeletes(processorName: "processor", onChangesDelegate: async (ChangeFeedProcessorContext context, IReadOnlyCollection<ChangeFeedItem<dynamic>> docs, CancellationToken token) =>
                {
                    foreach (ChangeFeedItem<dynamic> change in docs)
                    {
                        FeedRange feedRange = context.FeedRange; // FeedRange
                        _ = long.TryParse(context.Headers.ContinuationToken.Trim('"'), out long lsnOfChange); // LSN

                        // Bookmarks would otherwise normaly be read from the customer's changed items, but I am generating this for test purposes.
                        List<(FeedRange range, long lsn)> bookmarks = await GetChangeFeedProcessorBuilderWithAllVersionsAndDeletesTests
                            .CreateTestBookmarksAsync(
                                cosmosClient: this.GetClient(),
                                containerRId: containerResponse.Resource.ResourceId);

                        // The customer will write their own HasChangeBeedProcessedAsync logic but can use this as a model.
                        bool hasChangedBeenProcessed = await GetChangeFeedProcessorBuilderWithAllVersionsAndDeletesTests
                            .HasChangeBeedProcessedAsync(
                                partitionKey: partitionKey,
                                monitoredContainer: monitoredContainer,
                                lsnOfChange: lsnOfChange,
                                bookmarks: bookmarks);

                        if (hasChangedBeenProcessed)
                        {
                            // Now? Up to customer to decide what to do.
                        }
                    }

<<<<<<< HEAD
        [TestMethod]
        [Owner("philipthomas-MSFT")]
        [Description("Scenario: When a document is created, then updated, and finally deleted, there should be 3 changes that will appear for that " +
            "document when using ChangeFeedProcessor with AllVersionsAndDeletes set as the ChangeFeedMode.")]
        public async Task WhenADocumentIsCreatedAndTtlIsTrueTestsAsync()
        {
            ContainerInternal monitoredContainer = await this.CreateMonitoredContainer(ChangeFeedMode.AllVersionsAndDeletes);
            int partitionKey = 0;
            ManualResetEvent allDocsProcessed = new ManualResetEvent(false);
            Exception exception = default;
            //////int processedDocCount = 0;
            ChangeFeedProcessor processor = monitoredContainer
                .GetChangeFeedProcessorBuilderWithAllVersionsAndDeletes(processorName: "processor", onChangesDelegate: (ChangeFeedProcessorContext context, IReadOnlyCollection<ChangeFeedItem<dynamic>> docs, CancellationToken token) =>
                {
                    //////string id = default;
                    //////string pk = default;
                    //////string description = default;

                    Console.WriteLine($"{nameof(docs)} -> {JsonConvert.SerializeObject(docs)}");
                    //////processedDocCount += docs.Count();
                    //////foreach (ChangeFeedItem<dynamic> change in docs)
                    //////{
                    //////    if (change.Metadata.OperationType != ChangeFeedOperationType.Delete)
                    //////    {
                    //////        id = change.Current.id.ToString();
                    //////        pk = change.Current.pk.ToString();
                    //////        description = change.Current.description.ToString();
                    //////    }
                    //////    else
                    //////    {
                    //////        id = change.Previous.id.ToString();
                    //////        pk = change.Previous.pk.ToString();
                    //////        description = change.Previous.description.ToString();
                    //////    }

                    //////    ChangeFeedOperationType operationType = change.Metadata.OperationType;
                    //////    long previousLsn = change.Metadata.PreviousLsn;
                    //////    DateTime m = change.Metadata.ConflictResolutionTimestamp;
                    //////    long lsn = change.Metadata.Lsn;
                    //////    bool isTimeToLiveExpired = change.Metadata.IsTimeToLiveExpired;
                    //////}

                    //////Debug.WriteLine($"{nameof(processedDocCount)} -> {processedDocCount}");

                    //////if (processedDocCount == 20)
                    //////{
                    //////    allDocsProcessed.Set();
                    //////}

                    //////Assert.IsNotNull(context.LeaseToken);
                    //////Assert.IsNotNull(context.Diagnostics);
                    //////Assert.IsNotNull(context.Headers);
                    //////Assert.IsNotNull(context.Headers.Session);
                    //////Assert.IsTrue(context.Headers.RequestCharge > 0);
                    //////Assert.IsTrue(context.Diagnostics.ToString().Contains("Change Feed Processor Read Next Async"));
                    //////Assert.AreEqual(expected: 3, actual: docs.Count);

                    //////ChangeFeedItem<dynamic> createChange = docs.ElementAt(0);
                    //////Assert.IsNotNull(createChange.Current);
                    //////Assert.AreEqual(expected: "1", actual: createChange.Current.id.ToString());
                    //////Assert.AreEqual(expected: "1", actual: createChange.Current.pk.ToString());
                    //////Assert.AreEqual(expected: "original test", actual: createChange.Current.description.ToString());
                    //////Assert.AreEqual(expected: createChange.Metadata.OperationType, actual: ChangeFeedOperationType.Create);
                    //////Assert.AreEqual(expected: createChange.Metadata.PreviousLsn, actual: 0);
                    //////Assert.IsNull(createChange.Previous);

                    //////ChangeFeedItem<dynamic> replaceChange = docs.ElementAt(1);
                    //////Assert.IsNotNull(replaceChange.Current);
                    //////Assert.AreEqual(expected: "1", actual: replaceChange.Current.id.ToString());
                    //////Assert.AreEqual(expected: "1", actual: replaceChange.Current.pk.ToString());
                    //////Assert.AreEqual(expected: "test after replace", actual: replaceChange.Current.description.ToString());
                    //////Assert.AreEqual(expected: replaceChange.Metadata.OperationType, actual: ChangeFeedOperationType.Replace);
                    //////Assert.AreEqual(expected: createChange.Metadata.Lsn, actual: replaceChange.Metadata.PreviousLsn);
                    //////Assert.IsNull(replaceChange.Previous);

                    //////ChangeFeedItem<dynamic> deleteChange = docs.ElementAt(2);
                    //////Assert.IsNull(deleteChange.Current.id);
                    //////Assert.AreEqual(expected: deleteChange.Metadata.OperationType, actual: ChangeFeedOperationType.Delete);
                    //////Assert.AreEqual(expected: replaceChange.Metadata.Lsn, actual: deleteChange.Metadata.PreviousLsn);
                    //////Assert.IsNotNull(deleteChange.Previous);
                    //////Assert.AreEqual(expected: "1", actual: deleteChange.Previous.id.ToString());
                    //////Assert.AreEqual(expected: "1", actual: deleteChange.Previous.pk.ToString());
                    //////Assert.AreEqual(expected: "test after replace", actual: deleteChange.Previous.description.ToString());

                    //////Assert.IsTrue(condition: createChange.Metadata.ConflictResolutionTimestamp < replaceChange.Metadata.ConflictResolutionTimestamp, message: "The create operation must happen before the replace operation.");
                    //////Assert.IsTrue(condition: replaceChange.Metadata.ConflictResolutionTimestamp < deleteChange.Metadata.ConflictResolutionTimestamp, message: "The replace operation must happen before the delete operation.");
                    //////Assert.IsTrue(condition: createChange.Metadata.Lsn < replaceChange.Metadata.Lsn, message: "The create operation must happen before the replace operation.");
                    //////Assert.IsTrue(condition: createChange.Metadata.Lsn < replaceChange.Metadata.Lsn, message: "The replace operation must happen before the delete operation.");

                    return Task.CompletedTask;
=======
                    Assert.IsNotNull(context.LeaseToken);
                    Assert.IsNotNull(context.Diagnostics);
                    Assert.IsNotNull(context.Headers);
                    Assert.IsNotNull(context.Headers.Session);
                    Assert.IsTrue(context.Headers.RequestCharge > 0);
                    Assert.IsTrue(context.Diagnostics.ToString().Contains("Change Feed Processor Read Next Async"));
                    Assert.AreEqual(expected: 2, actual: docs.Count);

                    ChangeFeedItem<dynamic> createChange = docs.ElementAt(0);
                    Assert.IsNotNull(createChange.Current);
                    Assert.AreEqual(expected: "1", actual: createChange.Current.id.ToString());
                    Assert.AreEqual(expected: "1", actual: createChange.Current.pk.ToString());
                    Assert.AreEqual(expected: "original test", actual: createChange.Current.description.ToString());
                    Assert.AreEqual(expected: createChange.Metadata.OperationType, actual: ChangeFeedOperationType.Create);
                    Assert.AreEqual(expected: createChange.Metadata.PreviousLsn, actual: 0);
                    Assert.IsNull(createChange.Previous);

                    ChangeFeedItem<dynamic> replaceChange = docs.ElementAt(1);
                    Assert.IsNotNull(replaceChange.Current);
                    Assert.AreEqual(expected: "1", actual: replaceChange.Current.id.ToString());
                    Assert.AreEqual(expected: "1", actual: replaceChange.Current.pk.ToString());
                    Assert.AreEqual(expected: "test after replace", actual: replaceChange.Current.description.ToString());
                    Assert.AreEqual(expected: replaceChange.Metadata.OperationType, actual: ChangeFeedOperationType.Replace);
                    Assert.AreEqual(expected: createChange.Metadata.Lsn, actual: replaceChange.Metadata.PreviousLsn);
                    Assert.IsNull(replaceChange.Previous);

                    Assert.IsTrue(condition: createChange.Metadata.ConflictResolutionTimestamp < replaceChange.Metadata.ConflictResolutionTimestamp, message: "The create operation must happen before the replace operation.");
                    Assert.IsTrue(condition: createChange.Metadata.Lsn < replaceChange.Metadata.Lsn, message: "The create operation must happen before the replace operation.");
                    Assert.IsTrue(condition: createChange.Metadata.Lsn < replaceChange.Metadata.Lsn, message: "The replace operation must happen before the delete operation.");

                    return; // Task.CompletedTask;
>>>>>>> e3e3f23a
                })
                .WithInstanceName(Guid.NewGuid().ToString())
                .WithLeaseContainer(this.LeaseContainer)
                .WithErrorNotification((leaseToken, error) =>
                {
                    exception = error.InnerException;

                    return Task.CompletedTask;
                })
                .Build();

<<<<<<< HEAD
            // Start the processor, insert 1 document to generate a checkpoint, modify it, and then delete it.
            // 1 second delay between operations to get different timestamps.

            await processor.StartAsync();
            //////await Task.Delay(BaseChangeFeedClientHelper.ChangeFeedSetupTime);
            foreach (int id in Enumerable.Range(0, 10))
            {
                await monitoredContainer.CreateItemAsync<dynamic>(new { id = id.ToString(), pk = partitionKey, ttl = 1 });
            }

            //////await monitoredContainer.CreateItemAsync<dynamic>(new { id = "1", pk = "1", description = "test 1", ttl = 1 }, partitionKey: new PartitionKey("1"));
            //////await monitoredContainer.CreateItemAsync<dynamic>(new { id = "2", pk = "2", description = "test 2", ttl = 1 }, partitionKey: new PartitionKey("2"));
            //////await monitoredContainer.CreateItemAsync<dynamic>(new { id = "3", pk = "3", description = "test 3", ttl = 1 }, partitionKey: new PartitionKey("3"));

            //////await Task.Delay(TimeSpan.FromSeconds(10));

            //////bool isStartOk = allDocsProcessed.WaitOne(10 * BaseChangeFeedClientHelper.ChangeFeedSetupTime);
            //////bool isStartOk = allDocsProcessed.WaitOne(TimeSpan.FromMinutes(5));
            
            await Task.Delay(TimeSpan.FromSeconds(240));

            await processor.StopAsync();
            //////Assert.IsTrue(isStartOk, "Timed out waiting for docs to process");
=======
            // Start the processor, insert 1 document to generate a checkpoint, and modify it.
            // 1 second delay between operations to get different timestamps.

            await processor.StartAsync();
            await Task.Delay(BaseChangeFeedClientHelper.ChangeFeedSetupTime);

            await monitoredContainer.CreateItemAsync<dynamic>(new { id = "1", pk = "1", description = "original test" }, partitionKey: new PartitionKey("1"));
            await Task.Delay(1000);

            await monitoredContainer.UpsertItemAsync<dynamic>(new { id = "1", pk = "1", description = "test after replace" }, partitionKey: new PartitionKey("1"));
            await Task.Delay(1000);

            bool isStartOk = allDocsProcessed.WaitOne(10 * BaseChangeFeedClientHelper.ChangeFeedSetupTime);

            await processor.StopAsync();
>>>>>>> e3e3f23a

            if (exception != default)
            {
                Assert.Fail(exception.ToString());
            }
<<<<<<< HEAD
        }

=======
        }

        private static async Task<List<(FeedRange range, long lsn)>> CreateTestBookmarksAsync(
            CosmosClient cosmosClient,
            string containerRId)
        {
            Routing.PartitionKeyRangeCache partitionKeyRangeCache = await cosmosClient.DocumentClient.GetPartitionKeyRangeCacheAsync(NoOpTrace.Singleton);
            IReadOnlyList<Documents.PartitionKeyRange> currentContainerRanges = await partitionKeyRangeCache.TryGetOverlappingRangesAsync(
                collectionRid: containerRId,
                range: FeedRangeEpk.FullRange.Range,
                trace: NoOpTrace.Singleton,
                forceRefresh: true);

            IEnumerable<FeedRange> bookmarkRanges = GetChangeFeedProcessorBuilderWithAllVersionsAndDeletesTests.CreateFeedRanges(
                minHexValue: currentContainerRanges.FirstOrDefault().MinInclusive,
                maxHexValue: currentContainerRanges.LastOrDefault().MaxExclusive,
                numberOfRanges: 3);

            return bookmarkRanges
                .Select((bookmarkRange, index) => (bookmarkRange, lsn: (long)(index + 1) * 25))
                .ToList();

        }

>>>>>>> e3e3f23a
        /// <summary>
        /// This is based on an issue located at <see href="https://github.com/Azure/azure-cosmos-dotnet-v3/issues/4308"/>.
        /// </summary>
        [TestMethod]
        [Owner("philipthomas-MSFT")]
        [Description("Scenario: When ChangeFeedMode on ChangeFeedProcessor, switches from LatestVersion to AllVersionsAndDeletes," +
            "an exception is expected. LatestVersion's WithStartFromBeginning can be set, or not set.")]
        [DataRow(false)]
        [DataRow(true)]
        public async Task WhenLatestVersionSwitchToAllVersionsAndDeletesExpectsAexceptionTestAsync(bool withStartFromBeginning)
        {
            (ContainerInternal monitoredContainer, ContainerResponse _) = await this.CreateMonitoredContainer(ChangeFeedMode.LatestVersion);
            ManualResetEvent allDocsProcessed = new(false);

            await GetChangeFeedProcessorBuilderWithAllVersionsAndDeletesTests
                .BuildChangeFeedProcessorWithLatestVersionAsync(
                    monitoredContainer: monitoredContainer,
                    leaseContainer: this.LeaseContainer,
                    allDocsProcessed: allDocsProcessed,
                    withStartFromBeginning: withStartFromBeginning);

            ArgumentException exception = await Assert.ThrowsExceptionAsync<ArgumentException>(
                () => GetChangeFeedProcessorBuilderWithAllVersionsAndDeletesTests
                    .BuildChangeFeedProcessorWithAllVersionsAndDeletesAsync(
                        monitoredContainer: monitoredContainer,
                        leaseContainer: this.LeaseContainer,
                        allDocsProcessed: allDocsProcessed));

            Assert.AreEqual(expected: "Switching ChangeFeedMode Incremental Feed to Full-Fidelity Feed is not allowed.", actual: exception.Message);
        }


        /// <summary>
        /// This is based on an issue located at <see href="https://github.com/Azure/azure-cosmos-dotnet-v3/issues/4308"/>.
        /// </summary>
        [TestMethod]
        [Owner("philipthomas-MSFT")]
        [Description("Scenario: For Legacy lease documents with no Mode property, When ChangeFeedMode on ChangeFeedProcessor, switches from LatestVersion to AllVersionsAndDeletes," +
            "an exception is expected. LatestVersion's WithStartFromBeginning can be set, or not set.")]
        [DataRow(false)]
        [DataRow(true)]
        public async Task WhenLegacyLatestVersionSwitchToAllVersionsAndDeletesExpectsAexceptionTestAsync(bool withStartFromBeginning)
        {
            (ContainerInternal monitoredContainer, ContainerResponse _) = await this.CreateMonitoredContainer(ChangeFeedMode.LatestVersion);
            ManualResetEvent allDocsProcessed = new(false);

            await GetChangeFeedProcessorBuilderWithAllVersionsAndDeletesTests
                .BuildChangeFeedProcessorWithLatestVersionAsync(
                    monitoredContainer: monitoredContainer,
                    leaseContainer: this.LeaseContainer,
                    allDocsProcessed: allDocsProcessed,
                    withStartFromBeginning: withStartFromBeginning);

            // Read lease documents, remove the Mode, and update the lease documents, so that it mimics a legacy lease document.

            await GetChangeFeedProcessorBuilderWithAllVersionsAndDeletesTests
                .RevertLeaseDocumentsToLegacyWithNoMode(
                    leaseContainer: this.LeaseContainer,
                    leaseDocumentCount: 2);

            ArgumentException exception = await Assert.ThrowsExceptionAsync<ArgumentException>(
                () => GetChangeFeedProcessorBuilderWithAllVersionsAndDeletesTests
                    .BuildChangeFeedProcessorWithAllVersionsAndDeletesAsync(
                        monitoredContainer: monitoredContainer,
                        leaseContainer: this.LeaseContainer,
                        allDocsProcessed: allDocsProcessed));

            Assert.AreEqual(expected: "Switching ChangeFeedMode Incremental Feed to Full-Fidelity Feed is not allowed.", actual: exception.Message);
        }

        /// <summary>
        /// This is based on an issue located at <see href="https://github.com/Azure/azure-cosmos-dotnet-v3/issues/4308"/>.
        /// </summary>
        [TestMethod]
        [Owner("philipthomas-MSFT")]
        [Description("Scenario: When ChangeFeedMode on ChangeFeedProcessor, switches from AllVersionsAndDeletes to LatestVersion," +
            "an exception is expected. LatestVersion's WithStartFromBeginning can be set, or not set.")]
        [DataRow(false)]
        [DataRow(true)]
        public async Task WhenAllVersionsAndDeletesSwitchToLatestVersionExpectsAexceptionTestAsync(bool withStartFromBeginning)
        {
            (ContainerInternal monitoredContainer, ContainerResponse _) = await this.CreateMonitoredContainer(ChangeFeedMode.AllVersionsAndDeletes);
            ManualResetEvent allDocsProcessed = new(false);

            await GetChangeFeedProcessorBuilderWithAllVersionsAndDeletesTests
                .BuildChangeFeedProcessorWithAllVersionsAndDeletesAsync(
                    monitoredContainer: monitoredContainer,
                    leaseContainer: this.LeaseContainer,
                    allDocsProcessed: allDocsProcessed);

            ArgumentException exception = await Assert.ThrowsExceptionAsync<ArgumentException>(
                () => GetChangeFeedProcessorBuilderWithAllVersionsAndDeletesTests
                    .BuildChangeFeedProcessorWithLatestVersionAsync(
                        monitoredContainer: monitoredContainer,
                        leaseContainer: this.LeaseContainer,
                        allDocsProcessed: allDocsProcessed,
                        withStartFromBeginning: withStartFromBeginning));

            Assert.AreEqual(expected: "Switching ChangeFeedMode Full-Fidelity Feed to Incremental Feed is not allowed.", actual: exception.Message);
        }

        /// <summary>
        /// This is based on an issue located at <see href="https://github.com/Azure/azure-cosmos-dotnet-v3/issues/4308"/>.
        /// </summary>
        [TestMethod]
        [Owner("philipthomas-MSFT")]
        [Description("Scenario: When ChangeFeedMode on ChangeFeedProcessor does not switch, AllVersionsAndDeletes," +
            "no exception is expected.")]
        public async Task WhenNoSwitchAllVersionsAndDeletesFDoesNotExpectAexceptionTestAsync()
        {
            (ContainerInternal monitoredContainer, ContainerResponse _) = await this.CreateMonitoredContainer(ChangeFeedMode.AllVersionsAndDeletes);
            ManualResetEvent allDocsProcessed = new(false);

            try
            {
                await GetChangeFeedProcessorBuilderWithAllVersionsAndDeletesTests
                    .BuildChangeFeedProcessorWithAllVersionsAndDeletesAsync(
                        monitoredContainer: monitoredContainer,
                        leaseContainer: this.LeaseContainer,
                        allDocsProcessed: allDocsProcessed);

                await GetChangeFeedProcessorBuilderWithAllVersionsAndDeletesTests
                    .BuildChangeFeedProcessorWithAllVersionsAndDeletesAsync(
                        monitoredContainer: monitoredContainer,
                        leaseContainer: this.LeaseContainer,
                        allDocsProcessed: allDocsProcessed);
            }
            catch
            {
                Assert.Fail("An exception occurred when one was not expceted."); ;
            }
        }

        /// <summary>
        /// This is based on an issue located at <see href="https://github.com/Azure/azure-cosmos-dotnet-v3/issues/4308"/>.
        /// </summary>
        [TestMethod]
        [Owner("philipthomas-MSFT")]
        [Description("Scenario: When ChangeFeedMode on ChangeFeedProcessor does not switch, LatestVersion," +
            "no exception is expected. LatestVersion's WithStartFromBeginning can be set, or not set.")]
        [DataRow(false)]
        [DataRow(true)]
        public async Task WhenNoSwitchLatestVersionDoesNotExpectAexceptionTestAsync(bool withStartFromBeginning)
        {
            (ContainerInternal monitoredContainer, ContainerResponse _) = await this.CreateMonitoredContainer(ChangeFeedMode.LatestVersion);
            ManualResetEvent allDocsProcessed = new(false);

            try
            {
                await GetChangeFeedProcessorBuilderWithAllVersionsAndDeletesTests
                    .BuildChangeFeedProcessorWithLatestVersionAsync(
                        monitoredContainer: monitoredContainer,
                        leaseContainer: this.LeaseContainer,
                        allDocsProcessed: allDocsProcessed,
                        withStartFromBeginning: withStartFromBeginning);

                await GetChangeFeedProcessorBuilderWithAllVersionsAndDeletesTests
                    .BuildChangeFeedProcessorWithLatestVersionAsync(
                        monitoredContainer: monitoredContainer,
                        leaseContainer: this.LeaseContainer,
                        allDocsProcessed: allDocsProcessed,
                        withStartFromBeginning: withStartFromBeginning);
            }
            catch
            {
                Assert.Fail("An exception occurred when one was not expceted."); ;
            }
        }

        /// <summary>
        /// This is based on an issue located at <see href="https://github.com/Azure/azure-cosmos-dotnet-v3/issues/4423"/>.
        /// </summary>
        [TestMethod]
        [Owner("philipthomas-MSFT")]
        [Description("Scenario: For Legacy lease documents with no Mode property, When ChangeFeedMode on ChangeFeedProcessor " +
            "does not switch, LatestVersion, no exception is expected. LatestVersion's WithStartFromBeginning can be set, or not set.")]
        [DataRow(false)]
        [DataRow(true)]
        public async Task WhenLegacyNoSwitchLatestVersionDoesNotExpectAnExceptionTestAsync(bool withStartFromBeginning)
        {
            (ContainerInternal monitoredContainer, ContainerResponse _) = await this.CreateMonitoredContainer(ChangeFeedMode.LatestVersion);
            ManualResetEvent allDocsProcessed = new(false);

            await GetChangeFeedProcessorBuilderWithAllVersionsAndDeletesTests
                .BuildChangeFeedProcessorWithLatestVersionAsync(
                    monitoredContainer: monitoredContainer,
                    leaseContainer: this.LeaseContainer,
                    allDocsProcessed: allDocsProcessed,
                    withStartFromBeginning: withStartFromBeginning);

            // Read lease documents, remove the Mode, and update the lease documents, so that it mimics a legacy lease document.

            await GetChangeFeedProcessorBuilderWithAllVersionsAndDeletesTests
                .RevertLeaseDocumentsToLegacyWithNoMode(
                    leaseContainer: this.LeaseContainer,
                    leaseDocumentCount: 2);

            await GetChangeFeedProcessorBuilderWithAllVersionsAndDeletesTests
                .BuildChangeFeedProcessorWithLatestVersionAsync(
                    monitoredContainer: monitoredContainer,
                    leaseContainer: this.LeaseContainer,
                    allDocsProcessed: allDocsProcessed,
                    withStartFromBeginning: withStartFromBeginning);
        }

        private static async Task RevertLeaseDocumentsToLegacyWithNoMode(
            Container leaseContainer,
            int leaseDocumentCount)
        {
            FeedIterator iterator = leaseContainer.GetItemQueryStreamIterator(
                queryText: "SELECT * FROM c",
                continuationToken: null);

            List<JObject> leases = new List<JObject>();
            while (iterator.HasMoreResults)
            {
                using (ResponseMessage responseMessage = await iterator.ReadNextAsync().ConfigureAwait(false))
                {
                    responseMessage.EnsureSuccessStatusCode();
                    leases.AddRange(CosmosFeedResponseSerializer.FromFeedResponseStream<JObject>(
                        serializerCore: CosmosContainerExtensions.DefaultJsonSerializer,
                        streamWithServiceEnvelope: responseMessage.Content));
                }
            }

            int counter = 0;

            foreach (JObject lease in leases)
            {
                if (!lease.ContainsKey("Mode"))
                {
                    continue;
                }

                counter++;
                lease.Remove("Mode");

                _ = await leaseContainer.UpsertItemAsync(item: lease);
            }
                
            Assert.AreEqual(expected: leaseDocumentCount, actual: counter);
        }

        private static async Task BuildChangeFeedProcessorWithLatestVersionAsync(
            ContainerInternal monitoredContainer,
            Container leaseContainer,
            ManualResetEvent allDocsProcessed,
            bool withStartFromBeginning)
        {
            Exception exception = default;
            ChangeFeedProcessor latestVersionProcessorAtomic = null;

            ChangeFeedProcessorBuilder processorBuilder = monitoredContainer
                .GetChangeFeedProcessorBuilder(processorName: $"processorName", onChangesDelegate: (ChangeFeedProcessorContext context, IReadOnlyCollection<dynamic> documents, CancellationToken token) => Task.CompletedTask)
                .WithInstanceName(Guid.NewGuid().ToString())
                .WithLeaseContainer(leaseContainer)
                .WithErrorNotification((leaseToken, error) =>
                {
                    exception = error.InnerException;

                    return Task.CompletedTask;
                });

            if (withStartFromBeginning)
            {
                processorBuilder.WithStartFromBeginning();
            }

            ChangeFeedProcessor processor = processorBuilder.Build();
            Interlocked.Exchange(ref latestVersionProcessorAtomic, processor);

            await processor.StartAsync();
            await Task.Delay(BaseChangeFeedClientHelper.ChangeFeedSetupTime);
            bool isStartOk = allDocsProcessed.WaitOne(10 * BaseChangeFeedClientHelper.ChangeFeedSetupTime);

            if (exception != default)
            {
                Assert.Fail(exception.ToString());
            }
        }

        private static async Task BuildChangeFeedProcessorWithAllVersionsAndDeletesAsync(
            ContainerInternal monitoredContainer,
            Container leaseContainer,
            ManualResetEvent allDocsProcessed)
        {
            Exception exception = default;
            ChangeFeedProcessor allVersionsAndDeletesProcessorAtomic = null;

            ChangeFeedProcessorBuilder allVersionsAndDeletesProcessorBuilder = monitoredContainer
                .GetChangeFeedProcessorBuilderWithAllVersionsAndDeletes(processorName: $"processorName", onChangesDelegate: (ChangeFeedProcessorContext context, IReadOnlyCollection<ChangeFeedItem<dynamic>> documents, CancellationToken token) => Task.CompletedTask)
                .WithInstanceName(Guid.NewGuid().ToString())
                .WithMaxItems(1)
                .WithLeaseContainer(leaseContainer)
                .WithErrorNotification((leaseToken, error) =>
                {
                    exception = error.InnerException;

                    return Task.FromResult(exception);
                });

            ChangeFeedProcessor processor = allVersionsAndDeletesProcessorBuilder.Build();
            Interlocked.Exchange(ref allVersionsAndDeletesProcessorAtomic, processor);

            await processor.StartAsync();
            await Task.Delay(BaseChangeFeedClientHelper.ChangeFeedSetupTime);
            bool isStartOk = allDocsProcessed.WaitOne(10 * BaseChangeFeedClientHelper.ChangeFeedSetupTime);

            if (exception != default)
            {
                Assert.Fail(exception.ToString());
            }
        }

        private async Task<(ContainerInternal, ContainerResponse)> CreateMonitoredContainer(ChangeFeedMode changeFeedMode)
        {
            string PartitionKey = "/pk";
            ContainerProperties properties = new ContainerProperties(id: Guid.NewGuid().ToString(),
                partitionKeyPath: PartitionKey);

            if (changeFeedMode == ChangeFeedMode.AllVersionsAndDeletes)
            {
                properties.ChangeFeedPolicy.FullFidelityRetention = TimeSpan.FromMinutes(5);
                properties.DefaultTimeToLive = -1;
            }

            ContainerResponse response = await this.database.CreateContainerAsync(properties,
                throughput: 10000,
                cancellationToken: this.cancellationToken);

            return ((ContainerInternal)response, response);
        }

        private static Cosmos.FeedRange CreateFeedRange(string min, string max)
        {
            if (min == "0")
            {
                min = "";
            }

            Documents.Routing.Range<string> range = new(
                min: min,
                max: max,
                isMinInclusive: true,
                isMaxInclusive: false);

            FeedRangeEpk feedRangeEpk = new(range);

            return Cosmos.FeedRange.FromJsonString(feedRangeEpk.ToJsonString());
        }

        private static IEnumerable<Cosmos.FeedRange> CreateFeedRanges(
            string minHexValue,
            string maxHexValue,
            int numberOfRanges = 10)
        {
            if (minHexValue == string.Empty)
            {
                minHexValue = "0";
            }

            // Convert hex strings to ulong
            ulong minValue = ulong.Parse(minHexValue, System.Globalization.NumberStyles.HexNumber);
            ulong maxValue = ulong.Parse(maxHexValue, System.Globalization.NumberStyles.HexNumber);

            ulong range = maxValue - minValue + 1; // Include the upper boundary
            ulong stepSize = range / (ulong)numberOfRanges;

            // Generate the sub-ranges
            List<(string, string)> subRanges = new();
            ulong splitMaxValue = default;

            for (int i = 0; i < numberOfRanges; i++)
            {
                ulong splitMinValue = splitMaxValue;
                splitMaxValue = (i == numberOfRanges - 1) ? maxValue : splitMinValue + stepSize - 1;
                subRanges.Add((splitMinValue.ToString("X"), splitMaxValue.ToString("X")));
            }

            List<Cosmos.FeedRange> feedRanges = new List<Cosmos.FeedRange>();

            foreach ((string min, string max) in subRanges)
            {
                feedRanges.Add(GetChangeFeedProcessorBuilderWithAllVersionsAndDeletesTests.CreateFeedRange(
                    min: min,
                    max: max));
            }

            return feedRanges;
        }

        /// <summary>
        /// Checks bookmark ranges using partitionKey's range to see if that current changed lsn has been processed.
        /// </summary>
        /// <param name="monitoredContainer">Critical for invoking GetEPKRangeForPrefixPartitionKey.</param>
        /// <param name="lsnOfChange">Critical for determining if the current changed lsn has been processed.</param>
        /// <param name="bookmarks">Critical for feed ranges with lsn from the bookmarks. [{ min, max, lsn }]</param>
        private static bool HasChangeBeedProcessed(
            ContainerInternal monitoredContainer,
            FeedRange feedRange,
            long lsnOfChange,
            IReadOnlyList<(FeedRange range, long lsn)> bookmarks)
        {
            IReadOnlyList<FeedRange> overlappingRangesFromFeedRange = monitoredContainer.FindOverlappingRanges(
                feedRange: feedRange,
                feedRanges: bookmarks.Select(bookmark => bookmark.range).ToList());

            if (overlappingRangesFromFeedRange == null)
            {
                return false;
            }

            Logger.LogLine($"{nameof(feedRange)} -> {feedRange.ToJsonString()}");
            Logger.LogLine($"{nameof(lsnOfChange)} -> {lsnOfChange}");
            Logger.LogLine($"{nameof(bookmarks)} -> {JsonConvert.SerializeObject(bookmarks)}");

            foreach (FeedRange overlappingRange in overlappingRangesFromFeedRange)
            {
                foreach ((FeedRange range, long lsn) in bookmarks.Select(x => x))
                {
                    if (lsnOfChange <= lsn && overlappingRange.Equals(range))
                    {
                        Logger.LogLine($"The range '{range}' with lsn '{lsn}' has been processed.");

                        return true;
                    }
                }
            }

            return false;

        }

        private static async Task<bool> HasChangeBeedProcessedAsync(
            ContainerInternal monitoredContainer,
            PartitionKey partitionKey,
            long lsnOfChange,
            IReadOnlyList<(FeedRange range, long lsn)> bookmarks)
        {
            IReadOnlyList<FeedRange> overlappingRangesFromPartitionKey = await monitoredContainer.FindOverlappingRangesAsync(
                partitionKey,
                bookmarks.Select(bookmark => bookmark.range).ToList());

            if (overlappingRangesFromPartitionKey == null)
            {
                return false;
            }

            Logger.LogLine($"{nameof(partitionKey)} -> {partitionKey.ToJsonString()}");
            Logger.LogLine($"{nameof(lsnOfChange)} -> {lsnOfChange}");
            Logger.LogLine($"{nameof(bookmarks)} -> {JsonConvert.SerializeObject(bookmarks)}");

            foreach (FeedRange overlappingRange in overlappingRangesFromPartitionKey)
            {
                foreach ((FeedRange range, long lsn) in bookmarks.Select(x => x))
                {
                    if (lsnOfChange <= lsn && overlappingRange.Equals(range))
                    {
                        Logger.LogLine($"The range '{range}' with lsn '{lsn}' has been processed.");

                        return true;
                    }
                }
            }

            return false;

        }
    }
}<|MERGE_RESOLUTION|>--- conflicted
+++ resolved
@@ -9,17 +9,10 @@
     using System.Diagnostics;
     using System.Linq;
     using System.Threading;
-<<<<<<< HEAD
-    using System.Threading.Tasks;
-    using Microsoft.Azure.Cosmos.ChangeFeed;
-    using Microsoft.Azure.Cosmos.ChangeFeed.Utils;
-    using Microsoft.Azure.Cosmos.Services.Management.Tests;
-=======
     using System.Threading.Tasks;
     using Microsoft.Azure.Cosmos.ChangeFeed.Utils;
     using Microsoft.Azure.Cosmos.Services.Management.Tests;
     using Microsoft.Azure.Cosmos.Tracing;
->>>>>>> e3e3f23a
     using Microsoft.VisualStudio.TestTools.UnitTesting;
     using Newtonsoft.Json;
     using Newtonsoft.Json.Linq;
@@ -39,8 +32,6 @@
         {
             await base.TestCleanup();
         }
-
-        private static readonly Dictionary<long, Documents.Routing.Range<string>> Bookmarks = new();
 
         [TestMethod]
         [Timeout(300000)]
@@ -162,68 +153,8 @@
             Exception exception = default;
 
             ChangeFeedProcessor processor = monitoredContainer
-<<<<<<< HEAD
-                .GetChangeFeedProcessorBuilderWithAllVersionsAndDeletes(processorName: "processor", onChangesDelegate: async (ChangeFeedProcessorContext context, IReadOnlyCollection<ChangeFeedItem<dynamic>> docs, CancellationToken token) =>
-                {
-                // Note(philipthomas): Get the current feed range minInclusive, maxExclusive and resourceId using 'context.Headers.FeedRangeDetails'.
-
-                FeedRangeDetail feedRangeDetail = context.Headers.FeedRangeDetails;
-
-                Debug.WriteLine($"{nameof(feedRangeDetail.MinInclusive)}-> {feedRangeDetail.MinInclusive}");
-                Debug.WriteLine($"{nameof(feedRangeDetail.MaxExclusive)}-> {feedRangeDetail.MaxExclusive}");
-                Debug.WriteLine($"{nameof(feedRangeDetail.CollectionRid)}-> {feedRangeDetail.CollectionRid}");
-
-                string id = default;
-                string pk = default;
-                string description = default;
-
-                    foreach (ChangeFeedItem<dynamic> change in docs)
-                    {
-                        if (change.Metadata.OperationType != ChangeFeedOperationType.Delete)
-                        {
-                            id = change.Current.id.ToString();
-                            pk = change.Current.pk.ToString();
-                            description = change.Current.description.ToString();
-                        }
-                        else
-                        {
-                            id = change.Previous.id.ToString();
-                            pk = change.Previous.pk.ToString();
-                            description = change.Previous.description.ToString();
-                        }
-
-                        ChangeFeedOperationType operationType = change.Metadata.OperationType;
-                        long previousLsn = change.Metadata.PreviousLsn;
-                        DateTime m = change.Metadata.ConflictResolutionTimestamp;
-                        long lsn = change.Metadata.Lsn;
-                        //bool isTimeToLiveExpired = change.Metadata.TimeToLiveExpired;
-
-                        Routing.PartitionKeyRangeCache partitionKeyRangeCache = await monitoredContainer.ClientContext.DocumentClient.GetPartitionKeyRangeCacheAsync(NoOpTrace.Singleton);
-
-                        IReadOnlyList<Documents.PartitionKeyRange> overlappingRanges = await partitionKeyRangeCache.TryGetOverlappingRangesAsync(
-                            collectionRid: feedRangeDetail.CollectionRid,
-                            range: new Documents.Routing.Range<string>(
-                                min: feedRangeDetail.MinInclusive,
-                                max: feedRangeDetail.MaxExclusive,
-                                isMinInclusive: false,
-                                isMaxInclusive: false),
-                            trace: NoOpTrace.Singleton,
-                            forceRefresh: false);
-
-                        Debug.WriteLine($"{nameof(overlappingRanges)}-> {Newtonsoft.Json.JsonConvert.SerializeObject(overlappingRanges)}");
-
-                        _ = await partitionKeyRangeCache.TryGetOverlappingRangesAsync(
-                            collectionRid: feedRangeDetail.CollectionRid,
-                            partitionKey: new Documents.PartitionKey(pk),
-                            trace: NoOpTrace.Singleton,
-                            false);
-
-                    }
-
-=======
                 .GetChangeFeedProcessorBuilderWithAllVersionsAndDeletes(processorName: "processor", onChangesDelegate: (ChangeFeedProcessorContext context, IReadOnlyCollection<ChangeFeedItem<dynamic>> docs, CancellationToken token) =>
                 {
->>>>>>> e3e3f23a
                     Assert.IsNotNull(context.LeaseToken);
                     Assert.IsNotNull(context.Diagnostics);
                     Assert.IsNotNull(context.Headers);
@@ -264,7 +195,7 @@
                     Assert.IsTrue(condition: createChange.Metadata.Lsn < replaceChange.Metadata.Lsn, message: "The create operation must happen before the replace operation.");
                     Assert.IsTrue(condition: createChange.Metadata.Lsn < replaceChange.Metadata.Lsn, message: "The replace operation must happen before the delete operation.");
 
-                    return; // Task.CompletedTask;
+                    return Task.CompletedTask;
                 })
                 .WithInstanceName(Guid.NewGuid().ToString())
                 .WithLeaseContainer(this.LeaseContainer)
@@ -282,13 +213,13 @@
             await processor.StartAsync();
             await Task.Delay(BaseChangeFeedClientHelper.ChangeFeedSetupTime);
 
-            await monitoredContainer.CreateItemAsync<dynamic>(new { id = "1", pk = "1", description = "original test" }, partitionKey: new Cosmos.PartitionKey("1"));
+            await monitoredContainer.CreateItemAsync<dynamic>(new { id = "1", pk = "1", description = "original test" }, partitionKey: new PartitionKey("1"));
             await Task.Delay(1000);
 
-            await monitoredContainer.UpsertItemAsync<dynamic>(new { id = "1", pk = "1", description = "test after replace" }, partitionKey: new Cosmos.PartitionKey("1"));
+            await monitoredContainer.UpsertItemAsync<dynamic>(new { id = "1", pk = "1", description = "test after replace" }, partitionKey: new PartitionKey("1"));
             await Task.Delay(1000);
 
-            await monitoredContainer.DeleteItemAsync<dynamic>(id: "1", partitionKey: new Cosmos.PartitionKey("1"));
+            await monitoredContainer.DeleteItemAsync<dynamic>(id: "1", partitionKey: new PartitionKey("1"));
 
             bool isStartOk = allDocsProcessed.WaitOne(10 * BaseChangeFeedClientHelper.ChangeFeedSetupTime);
 
@@ -340,98 +271,6 @@
                         }
                     }
 
-<<<<<<< HEAD
-        [TestMethod]
-        [Owner("philipthomas-MSFT")]
-        [Description("Scenario: When a document is created, then updated, and finally deleted, there should be 3 changes that will appear for that " +
-            "document when using ChangeFeedProcessor with AllVersionsAndDeletes set as the ChangeFeedMode.")]
-        public async Task WhenADocumentIsCreatedAndTtlIsTrueTestsAsync()
-        {
-            ContainerInternal monitoredContainer = await this.CreateMonitoredContainer(ChangeFeedMode.AllVersionsAndDeletes);
-            int partitionKey = 0;
-            ManualResetEvent allDocsProcessed = new ManualResetEvent(false);
-            Exception exception = default;
-            //////int processedDocCount = 0;
-            ChangeFeedProcessor processor = monitoredContainer
-                .GetChangeFeedProcessorBuilderWithAllVersionsAndDeletes(processorName: "processor", onChangesDelegate: (ChangeFeedProcessorContext context, IReadOnlyCollection<ChangeFeedItem<dynamic>> docs, CancellationToken token) =>
-                {
-                    //////string id = default;
-                    //////string pk = default;
-                    //////string description = default;
-
-                    Console.WriteLine($"{nameof(docs)} -> {JsonConvert.SerializeObject(docs)}");
-                    //////processedDocCount += docs.Count();
-                    //////foreach (ChangeFeedItem<dynamic> change in docs)
-                    //////{
-                    //////    if (change.Metadata.OperationType != ChangeFeedOperationType.Delete)
-                    //////    {
-                    //////        id = change.Current.id.ToString();
-                    //////        pk = change.Current.pk.ToString();
-                    //////        description = change.Current.description.ToString();
-                    //////    }
-                    //////    else
-                    //////    {
-                    //////        id = change.Previous.id.ToString();
-                    //////        pk = change.Previous.pk.ToString();
-                    //////        description = change.Previous.description.ToString();
-                    //////    }
-
-                    //////    ChangeFeedOperationType operationType = change.Metadata.OperationType;
-                    //////    long previousLsn = change.Metadata.PreviousLsn;
-                    //////    DateTime m = change.Metadata.ConflictResolutionTimestamp;
-                    //////    long lsn = change.Metadata.Lsn;
-                    //////    bool isTimeToLiveExpired = change.Metadata.IsTimeToLiveExpired;
-                    //////}
-
-                    //////Debug.WriteLine($"{nameof(processedDocCount)} -> {processedDocCount}");
-
-                    //////if (processedDocCount == 20)
-                    //////{
-                    //////    allDocsProcessed.Set();
-                    //////}
-
-                    //////Assert.IsNotNull(context.LeaseToken);
-                    //////Assert.IsNotNull(context.Diagnostics);
-                    //////Assert.IsNotNull(context.Headers);
-                    //////Assert.IsNotNull(context.Headers.Session);
-                    //////Assert.IsTrue(context.Headers.RequestCharge > 0);
-                    //////Assert.IsTrue(context.Diagnostics.ToString().Contains("Change Feed Processor Read Next Async"));
-                    //////Assert.AreEqual(expected: 3, actual: docs.Count);
-
-                    //////ChangeFeedItem<dynamic> createChange = docs.ElementAt(0);
-                    //////Assert.IsNotNull(createChange.Current);
-                    //////Assert.AreEqual(expected: "1", actual: createChange.Current.id.ToString());
-                    //////Assert.AreEqual(expected: "1", actual: createChange.Current.pk.ToString());
-                    //////Assert.AreEqual(expected: "original test", actual: createChange.Current.description.ToString());
-                    //////Assert.AreEqual(expected: createChange.Metadata.OperationType, actual: ChangeFeedOperationType.Create);
-                    //////Assert.AreEqual(expected: createChange.Metadata.PreviousLsn, actual: 0);
-                    //////Assert.IsNull(createChange.Previous);
-
-                    //////ChangeFeedItem<dynamic> replaceChange = docs.ElementAt(1);
-                    //////Assert.IsNotNull(replaceChange.Current);
-                    //////Assert.AreEqual(expected: "1", actual: replaceChange.Current.id.ToString());
-                    //////Assert.AreEqual(expected: "1", actual: replaceChange.Current.pk.ToString());
-                    //////Assert.AreEqual(expected: "test after replace", actual: replaceChange.Current.description.ToString());
-                    //////Assert.AreEqual(expected: replaceChange.Metadata.OperationType, actual: ChangeFeedOperationType.Replace);
-                    //////Assert.AreEqual(expected: createChange.Metadata.Lsn, actual: replaceChange.Metadata.PreviousLsn);
-                    //////Assert.IsNull(replaceChange.Previous);
-
-                    //////ChangeFeedItem<dynamic> deleteChange = docs.ElementAt(2);
-                    //////Assert.IsNull(deleteChange.Current.id);
-                    //////Assert.AreEqual(expected: deleteChange.Metadata.OperationType, actual: ChangeFeedOperationType.Delete);
-                    //////Assert.AreEqual(expected: replaceChange.Metadata.Lsn, actual: deleteChange.Metadata.PreviousLsn);
-                    //////Assert.IsNotNull(deleteChange.Previous);
-                    //////Assert.AreEqual(expected: "1", actual: deleteChange.Previous.id.ToString());
-                    //////Assert.AreEqual(expected: "1", actual: deleteChange.Previous.pk.ToString());
-                    //////Assert.AreEqual(expected: "test after replace", actual: deleteChange.Previous.description.ToString());
-
-                    //////Assert.IsTrue(condition: createChange.Metadata.ConflictResolutionTimestamp < replaceChange.Metadata.ConflictResolutionTimestamp, message: "The create operation must happen before the replace operation.");
-                    //////Assert.IsTrue(condition: replaceChange.Metadata.ConflictResolutionTimestamp < deleteChange.Metadata.ConflictResolutionTimestamp, message: "The replace operation must happen before the delete operation.");
-                    //////Assert.IsTrue(condition: createChange.Metadata.Lsn < replaceChange.Metadata.Lsn, message: "The create operation must happen before the replace operation.");
-                    //////Assert.IsTrue(condition: createChange.Metadata.Lsn < replaceChange.Metadata.Lsn, message: "The replace operation must happen before the delete operation.");
-
-                    return Task.CompletedTask;
-=======
                     Assert.IsNotNull(context.LeaseToken);
                     Assert.IsNotNull(context.Diagnostics);
                     Assert.IsNotNull(context.Headers);
@@ -463,7 +302,6 @@
                     Assert.IsTrue(condition: createChange.Metadata.Lsn < replaceChange.Metadata.Lsn, message: "The replace operation must happen before the delete operation.");
 
                     return; // Task.CompletedTask;
->>>>>>> e3e3f23a
                 })
                 .WithInstanceName(Guid.NewGuid().ToString())
                 .WithLeaseContainer(this.LeaseContainer)
@@ -475,31 +313,6 @@
                 })
                 .Build();
 
-<<<<<<< HEAD
-            // Start the processor, insert 1 document to generate a checkpoint, modify it, and then delete it.
-            // 1 second delay between operations to get different timestamps.
-
-            await processor.StartAsync();
-            //////await Task.Delay(BaseChangeFeedClientHelper.ChangeFeedSetupTime);
-            foreach (int id in Enumerable.Range(0, 10))
-            {
-                await monitoredContainer.CreateItemAsync<dynamic>(new { id = id.ToString(), pk = partitionKey, ttl = 1 });
-            }
-
-            //////await monitoredContainer.CreateItemAsync<dynamic>(new { id = "1", pk = "1", description = "test 1", ttl = 1 }, partitionKey: new PartitionKey("1"));
-            //////await monitoredContainer.CreateItemAsync<dynamic>(new { id = "2", pk = "2", description = "test 2", ttl = 1 }, partitionKey: new PartitionKey("2"));
-            //////await monitoredContainer.CreateItemAsync<dynamic>(new { id = "3", pk = "3", description = "test 3", ttl = 1 }, partitionKey: new PartitionKey("3"));
-
-            //////await Task.Delay(TimeSpan.FromSeconds(10));
-
-            //////bool isStartOk = allDocsProcessed.WaitOne(10 * BaseChangeFeedClientHelper.ChangeFeedSetupTime);
-            //////bool isStartOk = allDocsProcessed.WaitOne(TimeSpan.FromMinutes(5));
-            
-            await Task.Delay(TimeSpan.FromSeconds(240));
-
-            await processor.StopAsync();
-            //////Assert.IsTrue(isStartOk, "Timed out waiting for docs to process");
-=======
             // Start the processor, insert 1 document to generate a checkpoint, and modify it.
             // 1 second delay between operations to get different timestamps.
 
@@ -515,16 +328,11 @@
             bool isStartOk = allDocsProcessed.WaitOne(10 * BaseChangeFeedClientHelper.ChangeFeedSetupTime);
 
             await processor.StopAsync();
->>>>>>> e3e3f23a
 
             if (exception != default)
             {
                 Assert.Fail(exception.ToString());
             }
-<<<<<<< HEAD
-        }
-
-=======
         }
 
         private static async Task<List<(FeedRange range, long lsn)>> CreateTestBookmarksAsync(
@@ -549,7 +357,6 @@
 
         }
 
->>>>>>> e3e3f23a
         /// <summary>
         /// This is based on an issue located at <see href="https://github.com/Azure/azure-cosmos-dotnet-v3/issues/4308"/>.
         /// </summary>
