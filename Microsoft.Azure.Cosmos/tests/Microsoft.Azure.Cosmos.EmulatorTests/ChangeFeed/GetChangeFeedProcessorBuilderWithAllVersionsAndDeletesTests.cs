--- conflicted
+++ resolved
@@ -12,12 +12,7 @@
     using System.Threading.Tasks;
     using Microsoft.Azure.Cosmos.ChangeFeed;
     using Microsoft.Azure.Cosmos.ChangeFeed.Utils;
-<<<<<<< HEAD
-    using Microsoft.Azure.Cosmos.Serialization.HybridRow.Schemas;
-    using Microsoft.Azure.Cosmos.Tracing;
-=======
     using Microsoft.Azure.Cosmos.Services.Management.Tests;
->>>>>>> 68f9725e
     using Microsoft.VisualStudio.TestTools.UnitTesting;
     using Newtonsoft.Json;
     using Newtonsoft.Json.Linq;
