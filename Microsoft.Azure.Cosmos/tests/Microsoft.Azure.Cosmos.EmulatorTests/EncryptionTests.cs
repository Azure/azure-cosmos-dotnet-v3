--- conflicted
+++ resolved
@@ -13,11 +13,8 @@
     using System.Threading;
     using System.Threading.Tasks;
     using Microsoft.Azure.Cosmos;
-<<<<<<< HEAD
     using Microsoft.Azure.Cosmos.Encryption.DataEncryptionKeyProvider;
-=======
     using Microsoft.Azure.Cosmos.Json;
->>>>>>> 50338d7e
     using Microsoft.Azure.Cosmos.Fluent;
     using Microsoft.Azure.Cosmos.Scripts;
     using Microsoft.VisualStudio.TestTools.UnitTesting;
@@ -231,21 +228,7 @@
                 expectedDoc);
 
             await EncryptionTests.ValidateQueryResultsAsync(
-<<<<<<< HEAD
-                EncryptionTests.itemContainerCore,
-                "SELECT c.id, c.PK, c.Sensitive, c.NonSensitive FROM c",
-                expectedDoc);
-
-            await EncryptionTests.ValidateQueryResultsAsync(
-                EncryptionTests.itemContainerCore,
-                "SELECT c.id, c.PK, c.NonSensitive FROM c",
-                expectedDoc);
-
-            await EncryptionTests.ValidateQueryResultsAsync(
-                EncryptionTests.itemContainerCore,
-=======
-                EncryptionTests.containerCore,
->>>>>>> 50338d7e
+                EncryptionTests.itemContainerCore,
                 string.Format("SELECT * FROM c where c.Sensitive = '{0}'", testDoc.Sensitive),
                 expectedDoc: null);
 
@@ -260,12 +243,12 @@
             expectedDoc.Sensitive = null;
 
             await EncryptionTests.ValidateQueryResultsAsync(
-                EncryptionTests.containerCore,
+                EncryptionTests.itemContainerCore,
                 "SELECT c.id, c.PK, c.Sensitive, c.NonSensitive FROM c",
                 expectedDoc);
 
             await EncryptionTests.ValidateQueryResultsAsync(
-                EncryptionTests.containerCore,
+                EncryptionTests.itemContainerCore,
                 "SELECT c.id, c.PK, c.NonSensitive FROM c",
                 expectedDoc);
 
@@ -275,46 +258,46 @@
         }
 
         [TestMethod]
-        public async Task DecryptQueryResultMultipleDocsTest()
-        {
-            TestDoc testDoc1 = await EncryptionTests.CreateItemAsync(EncryptionTests.containerCore, EncryptionTests.dekId, TestDoc.PathsToEncrypt);
-            TestDoc testDoc2 = await EncryptionTests.CreateItemAsync(EncryptionTests.containerCore, EncryptionTests.dekId, TestDoc.PathsToEncrypt);
-
-            await ValidateQueryResultsMultipleDocumentsAsync(EncryptionTests.containerCore, testDoc1, testDoc2);
-        }
-
-        [TestMethod]
-        public async Task DecryptQueryResultDifferentDeksTest()
+        public async Task EncryptionDecryptQueryResultMultipleDocs()
+        {
+            TestDoc testDoc1 = await EncryptionTests.CreateItemAsync(EncryptionTests.itemContainerCore, EncryptionTests.dekId, TestDoc.PathsToEncrypt);
+            TestDoc testDoc2 = await EncryptionTests.CreateItemAsync(EncryptionTests.itemContainerCore, EncryptionTests.dekId, TestDoc.PathsToEncrypt);
+
+            await ValidateQueryResultsMultipleDocumentsAsync(EncryptionTests.itemContainerCore, testDoc1, testDoc2);
+        }
+
+        [TestMethod]
+        public async Task EncryptionDecryptQueryResultDifferentDeks()
         {
             string dekId1 = "mydek1";
-            EncryptionTests.dekProperties = await CreateDekAsync(EncryptionTests.databaseCore, dekId1);
-
-            TestDoc testDoc1 = await EncryptionTests.CreateItemAsync(EncryptionTests.containerCore, EncryptionTests.dekId, TestDoc.PathsToEncrypt);
-            TestDoc testDoc2 = await EncryptionTests.CreateItemAsync(EncryptionTests.containerCore, dekId1, TestDoc.PathsToEncrypt);
-
-            await ValidateQueryResultsMultipleDocumentsAsync(EncryptionTests.containerCore, testDoc1, testDoc2);
-        }
-
-        [TestMethod]
-        public async Task DecryptQueryResultMultipleEncryptedPropertiesTest()
+            await EncryptionTests.CreateDekAsync(EncryptionTests.dekProvider, dekId1);
+
+            TestDoc testDoc1 = await EncryptionTests.CreateItemAsync(EncryptionTests.itemContainerCore, EncryptionTests.dekId, TestDoc.PathsToEncrypt);
+            TestDoc testDoc2 = await EncryptionTests.CreateItemAsync(EncryptionTests.itemContainerCore, dekId1, TestDoc.PathsToEncrypt);
+
+            await ValidateQueryResultsMultipleDocumentsAsync(EncryptionTests.itemContainerCore, testDoc1, testDoc2);
+        }
+
+        [TestMethod]
+        public async Task EncryptionDecryptQueryResultMultipleEncryptedProperties()
         {
             TestDoc testDoc = await EncryptionTests.CreateItemAsync(
-                EncryptionTests.containerCore,
+                EncryptionTests.itemContainerCore,
                 EncryptionTests.dekId,
                 new List<string>(){ "/Sensitive", "/NonSensitive" });
 
             TestDoc expectedDoc = new TestDoc(testDoc);
 
             await EncryptionTests.ValidateQueryResultsAsync(
-                EncryptionTests.containerCore,
+                EncryptionTests.itemContainerCore,
                 "SELECT * FROM c",
                 expectedDoc);
         }
 
         [TestMethod]
-        public async Task DecryptQueryBinaryResponse()
-        {
-            TestDoc testDoc = await EncryptionTests.CreateItemAsync(EncryptionTests.containerCore, EncryptionTests.dekId, TestDoc.PathsToEncrypt);
+        public async Task EncryptionDecryptQueryBinaryResponse()
+        {
+            TestDoc testDoc = await EncryptionTests.CreateItemAsync(EncryptionTests.itemContainerCore, EncryptionTests.dekId, TestDoc.PathsToEncrypt);
 
             CosmosSerializationFormatOptions options = new CosmosSerializationFormatOptions(
                 Documents.ContentSerializationFormat.CosmosBinary.ToString(),
@@ -330,7 +313,7 @@
 
             string query = "SELECT * FROM c";
 
-            FeedIterator feedIterator = EncryptionTests.containerCore.GetItemQueryStreamIterator(
+            FeedIterator feedIterator = EncryptionTests.itemContainerCore.GetItemQueryStreamIterator(
                 query,
                 requestOptions: requestOptions);
 
@@ -361,12 +344,12 @@
         }
 
         [TestMethod]
-        public async Task DecryptQueryValueResponse()
-        {
-            TestDoc testDoc = await EncryptionTests.CreateItemAsync(EncryptionTests.containerCore, EncryptionTests.dekId, TestDoc.PathsToEncrypt);
+        public async Task EncryptionDecryptQueryValueResponse()
+        {
+            TestDoc testDoc = await EncryptionTests.CreateItemAsync(EncryptionTests.itemContainerCore, EncryptionTests.dekId, TestDoc.PathsToEncrypt);
             string query = "SELECT VALUE COUNT(1) FROM c";
 
-            FeedIterator feedIterator = EncryptionTests.containerCore.GetItemQueryStreamIterator(query);
+            FeedIterator feedIterator = EncryptionTests.itemContainerCore.GetItemQueryStreamIterator(query);
             while (feedIterator.HasMoreResults)
             {
                 ResponseMessage response = await feedIterator.ReadNextAsync();
@@ -586,9 +569,6 @@
             }
         }
 
-<<<<<<< HEAD
-        private static CosmosClient GetClient(DataEncryptionKeyProvider dekProvider)
-=======
         private static async Task ValidateQueryResultsMultipleDocumentsAsync(
             ContainerCore containerCore,
             TestDoc testDoc1,
@@ -605,8 +585,7 @@
             }
         }
 
-        private static CosmosClient GetClient()
->>>>>>> 50338d7e
+        private static CosmosClient GetClient(DataEncryptionKeyProvider dekProvider)
         {
             (string endpoint, string authKey) = TestCommon.GetAccountInfo();
             return new CosmosClientBuilder(endpoint, authKey)
