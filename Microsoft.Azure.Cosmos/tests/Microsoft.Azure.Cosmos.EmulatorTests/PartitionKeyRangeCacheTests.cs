﻿// unset

namespace Microsoft.Azure.Cosmos.SDK.EmulatorTests
{
    using System;
    using System.Collections.Generic;
    using System.Diagnostics;
    using System.Linq;
    using System.Net;
    using System.Net.Http;
    using System.Threading;
    using System.Threading.Tasks;
    using Microsoft.Azure.Cosmos.Routing;
    using Microsoft.Azure.Cosmos.Tracing;
    using Microsoft.VisualStudio.TestTools.UnitTesting;
    using static Microsoft.Azure.Cosmos.SDK.EmulatorTests.TransportClientHelper;

    [TestClass]
    public class PartitionKeyRangeCacheTests
    {
        private bool loopBackgroundOperaitons = false;

        [TestInitialize]
        public void TestInitialize()
<<<<<<< HEAD
        {
            this.loopBackgroundOperaitons = false;
        }

        [TestCleanup]
        public void TestCleanup()
        {
            this.loopBackgroundOperaitons = false;
        }
=======
        {
            this.loopBackgroundOperaitons = false;
        }

        [TestCleanup]
        public void TestCleanup()
        {
            this.loopBackgroundOperaitons = false;
        }

        [TestMethod]
        public async Task VerifyPkRangeCacheRefreshOnSplitWithErrorsAsync()
        {
            ManualResetEventSlim signalSplitException = new ManualResetEventSlim(false);
            ManualResetEventSlim pkRangesRefreshed = new ManualResetEventSlim(false);
>>>>>>> b4a4ac0f

        [TestMethod]
        public async Task VerifyPkRangeCacheRefreshOnSplitWithErrorsAsync()
        {
            int throwOnPkRefreshCount = 3;
            int pkRangeCalls = 0;
            bool causeSplitExceptionInRntbdCall = false;
            HttpClientHandlerHelper httpHandlerHelper = new();
            List<string> ifNoneMatchValues = new();
            string failedIfNoneMatchValue = null;
            httpHandlerHelper.RequestCallBack = (request, cancellationToken) =>
            {
                if (!request.RequestUri.ToString().EndsWith("pkranges"))
                {
                    return null;
                }

                ifNoneMatchValues.Add(request.Headers.IfNoneMatch.ToString());

                pkRangeCalls++;

                if (pkRangeCalls == throwOnPkRefreshCount)
                {
                    failedIfNoneMatchValue = request.Headers.IfNoneMatch.ToString();
                    if (signalSplitException.IsSet)
                    {
                        pkRangesRefreshed.Set();
                    }
                    return Task.FromResult(new HttpResponseMessage(HttpStatusCode.InternalServerError));
                }

                if (signalSplitException.IsSet)
                {
                    pkRangesRefreshed.Set();
                }

                return null;
            };

            int countSplitExceptions = 0;
            CosmosClientOptions clientOptions = new CosmosClientOptions()
            {
                HttpClientFactory = () => new HttpClient(httpHandlerHelper),
                TransportClientHandlerFactory = (transportClient) => new TransportClientWrapper(
                    transportClient,
                    (uri, resource, dsr) =>
                    {
                        if (dsr.OperationType == Documents.OperationType.Read &&
                            dsr.ResourceType == Documents.ResourceType.Document &&
                            causeSplitExceptionInRntbdCall)
                        {
                            countSplitExceptions++;
                            causeSplitExceptionInRntbdCall = false;

                            signalSplitException.Set();
                            throw new Documents.Routing.PartitionKeyRangeIsSplittingException("Test");
                        }
                    })
            };

            using CosmosClient resourceClient = TestCommon.CreateCosmosClient(clientOptions);

            string dbName = Guid.NewGuid().ToString();
            string containerName = nameof(PartitionKeyRangeCacheTests);

            Database db = await resourceClient.CreateDatabaseIfNotExistsAsync(dbName);
            Container container = await db.CreateContainerIfNotExistsAsync(
                containerName,
                "/pk",
                400);

            // Start a background job that loops forever
            ManualResetEventSlim backgroundOperationReady = new ManualResetEventSlim(false);
            List<Exception> exceptions = new();
            Task backgroundItemOperatios = Task.Factory.StartNew(() => this.CreateAndReadItemBackgroundLoop(container, exceptions, backgroundOperationReady));

            // Wait for the background job to start
            backgroundOperationReady.Wait();

            Assert.IsTrue(this.loopBackgroundOperaitons);
            Assert.AreEqual(2, pkRangeCalls);

            // Cause direct call to hit a split exception and wait for the background job to hit it
            causeSplitExceptionInRntbdCall = true;
            signalSplitException.Wait();
            pkRangesRefreshed.Wait();
            Assert.IsFalse(causeSplitExceptionInRntbdCall);
            Assert.AreEqual(3, pkRangeCalls);

            signalSplitException.Reset();
            pkRangesRefreshed.Reset();

            // Cause another direct call split exception
            causeSplitExceptionInRntbdCall = true;
            signalSplitException.Wait();
            pkRangesRefreshed.Wait();
            Assert.IsFalse(causeSplitExceptionInRntbdCall);

            Assert.AreEqual(4, pkRangeCalls);

            Assert.AreEqual(1, ifNoneMatchValues.Count(x => string.IsNullOrEmpty(x)));
            Assert.AreEqual(3, ifNoneMatchValues.Count(x => x == failedIfNoneMatchValue), $"3 request with same if none value. 1 initial, 2 from the split errors. split exception count: {countSplitExceptions}; {string.Join(';', ifNoneMatchValues)}");

            HashSet<string> verifyUniqueIfNoneHeaderValues = new HashSet<string>();
            foreach (string ifNoneValue in ifNoneMatchValues)
            {
                if (!verifyUniqueIfNoneHeaderValues.Contains(ifNoneValue))
                {
                    verifyUniqueIfNoneHeaderValues.Add(ifNoneValue);
                }
                else if (ifNoneValue != failedIfNoneMatchValue)
                {
                    Assert.AreEqual(failedIfNoneMatchValue, ifNoneValue, $"Multiple duplicates; split exception count: {countSplitExceptions}; {string.Join(';', ifNoneMatchValues)}");
                }
            }

            Assert.AreEqual(0, exceptions.Count, $"Unexpected exceptions: {string.Join(';', exceptions)}");

            await db.DeleteStreamAsync();
        }

        private async Task CreateAndReadItemBackgroundLoop(Container container, List<Exception> exceptions, ManualResetEventSlim backgroundOperationReady)
        {
            this.loopBackgroundOperaitons = true;

            while (this.loopBackgroundOperaitons)
            {
                ToDoActivity toDoActivity = ToDoActivity.CreateRandomToDoActivity();
                try
                {
                    await container.CreateItemAsync<ToDoActivity>(toDoActivity);
                    await container.ReadItemAsync<ToDoActivity>(toDoActivity.id, new PartitionKey(toDoActivity.pk));
                }
                catch (CosmosException ce) when (ce.StatusCode == HttpStatusCode.InternalServerError)
                {
                    // Expected exception caused by failure on pk range refresh
                }
                catch (Exception ex)
                {
                    exceptions.Add(ex);
                }

                backgroundOperationReady.Set();
            }
        }

        [TestMethod]
        public async Task VerifyPkRangeCacheRefreshOnThrottlesAsync()
        {
            int pkRangeCalls = 0;
            bool causeSplitExceptionInRntbdCall = false;
            HttpClientHandlerHelper httpHandlerHelper = new();
            List<string> ifNoneMatchValues = new();
            httpHandlerHelper.RequestCallBack = (request, cancellationToken) =>
            {
                if (!request.RequestUri.ToString().EndsWith("pkranges"))
                {
                    return null;
                }

                ifNoneMatchValues.Add(request.Headers.IfNoneMatch.ToString());

                pkRangeCalls++;

                // Cause throttle on the init call
                if (pkRangeCalls <= 3)
                {
                    return Task.FromResult(new HttpResponseMessage(HttpStatusCode.TooManyRequests));
                }

                return null;
            };

            int countSplitExceptions = 0;
            CosmosClientOptions clientOptions = new CosmosClientOptions()
            {
                HttpClientFactory = () => new HttpClient(httpHandlerHelper),
                TransportClientHandlerFactory = (transportClient) => new TransportClientWrapper(
                    transportClient,
                    (uri, resource, dsr) =>
                    {
                        if (dsr.ResourceType == Documents.ResourceType.Document &&
                            causeSplitExceptionInRntbdCall)
                        {
                            countSplitExceptions++;
                            causeSplitExceptionInRntbdCall = false;
                            throw new Documents.Routing.PartitionKeyRangeIsSplittingException("Test");
                        }
                    })
            };

            using CosmosClient resourceClient = TestCommon.CreateCosmosClient(clientOptions);

            string dbName = Guid.NewGuid().ToString();
            string containerName = nameof(PartitionKeyRangeCacheTests);

            Database db = await resourceClient.CreateDatabaseIfNotExistsAsync(dbName);
            Container container = await db.CreateContainerIfNotExistsAsync(
                containerName,
                "/pk",
                400);

            ToDoActivity toDoActivity = ToDoActivity.CreateRandomToDoActivity();
            await container.CreateItemAsync<ToDoActivity>(toDoActivity);
            Assert.AreEqual(5, pkRangeCalls);

            Assert.AreEqual(4, ifNoneMatchValues.Count(x => string.IsNullOrEmpty(x)), "First 3 calls are throttled and 4 succeeds");

            string lastIfNoneMatchValue = ifNoneMatchValues.Last();
            ifNoneMatchValues.Clear();

            pkRangeCalls = 0;
            causeSplitExceptionInRntbdCall = true;
            await container.ReadItemAsync<ToDoActivity>(toDoActivity.id, new PartitionKey(toDoActivity.pk));
            Assert.AreEqual(4, pkRangeCalls);

            Assert.AreEqual(0, ifNoneMatchValues.Count(x => string.IsNullOrEmpty(x)), "The cache is already init. It should never re-initialize the cache.");

            await db.DeleteStreamAsync();
        }

        [TestMethod]
        public async Task VerifyPkRangeCacheRefreshOnTimeoutsAsync()
        {
            int pkRangeCalls = 0;
            HttpClientHandlerHelper httpHandlerHelper = new();
            List<string> ifNoneMatchValues = new();
            httpHandlerHelper.RequestCallBack = (request, cancellationToken) =>
            {
                if (!request.RequestUri.ToString().EndsWith("pkranges"))
                {
                    return null;
                }

                ifNoneMatchValues.Add(request.Headers.IfNoneMatch.ToString());

                pkRangeCalls++;

                // Cause timeout on the init
                if (pkRangeCalls == 1)
                {
                    return Task.FromResult(new HttpResponseMessage(HttpStatusCode.RequestTimeout));
                }

                return null;
            };

            CosmosClientOptions clientOptions = new CosmosClientOptions()
            {
                HttpClientFactory = () => new HttpClient(httpHandlerHelper),
            };

            using CosmosClient resourceClient = TestCommon.CreateCosmosClient(clientOptions);

            string dbName = Guid.NewGuid().ToString();
            string containerName = nameof(PartitionKeyRangeCacheTests);

            Database db = await resourceClient.CreateDatabaseIfNotExistsAsync(dbName);
            Container container = await db.CreateContainerIfNotExistsAsync(
                containerName,
                "/pk",
                400);

            ToDoActivity toDoActivity = ToDoActivity.CreateRandomToDoActivity();
            await container.CreateItemAsync<ToDoActivity>(toDoActivity);
            Assert.AreEqual(3, pkRangeCalls);

            Assert.AreEqual(2, ifNoneMatchValues.Count(x => string.IsNullOrEmpty(x)), "First call is a 408");

            await db.DeleteStreamAsync();
        }

        [TestMethod]
        public async Task TestRidRefreshOnNotFoundAsync()
        {
            using CosmosClient resourceClient = TestCommon.CreateCosmosClient();

            string dbName = Guid.NewGuid().ToString();
            string containerName = Guid.NewGuid().ToString();

            Database db = await resourceClient.CreateDatabaseAsync(dbName);
            Container container = await db.CreateContainerAsync(containerName, "/_id");

            using CosmosClient testClient = TestCommon.CreateCosmosClient();
            ContainerInternal testContainer = (ContainerInlineCore)testClient.GetContainer(dbName, containerName);

            // Populate the RID cache.
            string cachedRidAsync = await testContainer.GetCachedRIDAsync(forceRefresh: false, trace: NoOpTrace.Singleton, cancellationToken: default);

            // Delete the container (using resource client).
            await container.DeleteContainerAsync();

            // Because the RID is cached, this will now try to resolve the collection routing map.
            Assert.AreEqual(cachedRidAsync, await testContainer.GetCachedRIDAsync(forceRefresh: false, trace: NoOpTrace.Singleton, cancellationToken: default));
            CosmosException notFoundException = await Assert.ThrowsExceptionAsync<CosmosException>(() => testContainer.GetRoutingMapAsync(cancellationToken: default));
            Assert.AreEqual(HttpStatusCode.NotFound, notFoundException.StatusCode);

            await db.CreateContainerAsync(containerName, "/_id");

            CollectionRoutingMap collectionRoutingMap = await testContainer.GetRoutingMapAsync(cancellationToken: default);
            Assert.IsNotNull(collectionRoutingMap);
            Assert.AreNotEqual(cachedRidAsync, await testContainer.GetCachedRIDAsync(forceRefresh: false, trace: NoOpTrace.Singleton, cancellationToken: default));

            // Delete the container (using resource client).
            await container.DeleteContainerAsync();

            CollectionRoutingMap collectionRoutingMapFromCache = await testContainer.GetRoutingMapAsync(cancellationToken: default);
            Assert.AreEqual(collectionRoutingMap, collectionRoutingMapFromCache);

            await db.DeleteStreamAsync();
        }
    }
}<|MERGE_RESOLUTION|>--- conflicted
+++ resolved
@@ -22,7 +22,6 @@
 
         [TestInitialize]
         public void TestInitialize()
-<<<<<<< HEAD
         {
             this.loopBackgroundOperaitons = false;
         }
@@ -32,27 +31,13 @@
         {
             this.loopBackgroundOperaitons = false;
         }
-=======
-        {
-            this.loopBackgroundOperaitons = false;
-        }
-
-        [TestCleanup]
-        public void TestCleanup()
-        {
-            this.loopBackgroundOperaitons = false;
-        }
 
         [TestMethod]
         public async Task VerifyPkRangeCacheRefreshOnSplitWithErrorsAsync()
         {
             ManualResetEventSlim signalSplitException = new ManualResetEventSlim(false);
             ManualResetEventSlim pkRangesRefreshed = new ManualResetEventSlim(false);
->>>>>>> b4a4ac0f
-
-        [TestMethod]
-        public async Task VerifyPkRangeCacheRefreshOnSplitWithErrorsAsync()
-        {
+
             int throwOnPkRefreshCount = 3;
             int pkRangeCalls = 0;
             bool causeSplitExceptionInRntbdCall = false;
