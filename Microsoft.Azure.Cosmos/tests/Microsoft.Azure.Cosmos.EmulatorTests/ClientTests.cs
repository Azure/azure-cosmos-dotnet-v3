﻿//------------------------------------------------------------
// Copyright (c) Microsoft Corporation.  All rights reserved.
//------------------------------------------------------------

namespace Microsoft.Azure.Cosmos.SDK.EmulatorTests
{
    using System;
    using System.Collections.Concurrent;
    using System.Collections.Generic;
    using System.Diagnostics;
    using System.IO;
    using System.Linq;
    using System.Net;
    using System.Net.Http;
    using System.Net.Security;
    using System.Reflection;
    using System.Runtime.Serialization.Json;
    using System.Security.Cryptography.X509Certificates;
    using System.Text;
    using System.Threading;
    using System.Threading.Tasks;
    using global::Azure;
    using Microsoft.Azure.Cosmos.FaultInjection;
    using Microsoft.Azure.Cosmos.Query.Core;
    using Microsoft.Azure.Cosmos.Services.Management.Tests.LinqProviderTests;
    using Microsoft.Azure.Cosmos.Telemetry;
    using Microsoft.Azure.Cosmos.Utils;
    using Microsoft.Azure.Documents;
    using Microsoft.Azure.Documents.Client;
    using Microsoft.VisualStudio.TestTools.UnitTesting;
    using Moq;
    using Newtonsoft.Json;
    using Newtonsoft.Json.Linq;

    [TestClass]
    public class ClientTests
    {
        [TestMethod]
        public async Task ValidateExceptionOnInitTask()
        {
            int httpCallCount = 0;
            HttpClientHandlerHelper httpClientHandlerHelper = new HttpClientHandlerHelper()
            {
                RequestCallBack = (request, cancellToken) =>
                {
                    Interlocked.Increment(ref httpCallCount);
                    return null;
                }
            };

            using CosmosClient cosmosClient = new CosmosClient(
                accountEndpoint: "https://localhost:8081",
                authKeyOrResourceToken: Convert.ToBase64String(Encoding.UTF8.GetBytes(Guid.NewGuid().ToString())),
                clientOptions: new CosmosClientOptions()
                {
                    HttpClientFactory = () => new HttpClient(httpClientHandlerHelper),
                });

            CosmosException cosmosException1 = null;
            try
            {
                await cosmosClient.GetContainer("db", "c").ReadItemAsync<JObject>("Random", new Cosmos.PartitionKey("DoesNotExist"));
            }
            catch (CosmosException ex)
            {
                cosmosException1 = ex;
                Assert.IsTrue(httpCallCount > 0);
            }

            httpCallCount = 0;
            try
            {
                await cosmosClient.GetContainer("db", "c").ReadItemAsync<JObject>("Random2", new Cosmos.PartitionKey("DoesNotExist2"));
            }
            catch (CosmosException ex)
            {
                Assert.IsFalse(object.ReferenceEquals(ex, cosmosException1));
                Assert.IsTrue(httpCallCount > 0);
            }
        }

        [TestMethod]
        public async Task InitTaskThreadSafe()
        {
            int httpCallCount = 0;
            int metadataCallCount = 0;
            bool delayCallBack = true;

            var isInitializedField = typeof(VmMetadataApiHandler).GetField("isInitialized",
               BindingFlags.Static |
               BindingFlags.NonPublic);
            isInitializedField.SetValue(null, false);

            var azMetadataField = typeof(VmMetadataApiHandler).GetField("azMetadata",
               BindingFlags.Static |
               BindingFlags.NonPublic);
            azMetadataField.SetValue(null, null);

            HttpClientHandlerHelper httpClientHandlerHelper = new HttpClientHandlerHelper()
            {
                RequestCallBack = async (request, cancellToken) =>
                {
                    if(request.RequestUri.AbsoluteUri ==  VmMetadataApiHandler.vmMetadataEndpointUrl.AbsoluteUri)
                    {
                        Interlocked.Increment(ref metadataCallCount);
                    } 
                    else
                    {
                        Interlocked.Increment(ref httpCallCount);
                    }
                    
                    while (delayCallBack)
                    {
                        await Task.Delay(TimeSpan.FromMilliseconds(100));
                    }

                    return null;
                }
            };

            using CosmosClient cosmosClient = new CosmosClient(
                accountEndpoint: "https://localhost:8081",
                authKeyOrResourceToken: Convert.ToBase64String(Encoding.UTF8.GetBytes(Guid.NewGuid().ToString())),
                clientOptions: new CosmosClientOptions()
                {
                    HttpClientFactory = () => new HttpClient(httpClientHandlerHelper),
                });

            List<Task> tasks = new List<Task>();

            Container container = cosmosClient.GetContainer("db", "c");

            for (int loop = 0; loop < 3; loop++)
            {
                for (int i = 0; i < 10; i++)
                {
                    tasks.Add(this.ReadNotFound(container));
                }

                ValueStopwatch sw = ValueStopwatch.StartNew();
                while(this.TaskStartedCount < 10 && sw.Elapsed.TotalSeconds < 2)
                {
                    await Task.Delay(TimeSpan.FromMilliseconds(50));
                }

                Assert.AreEqual(10, this.TaskStartedCount, "Tasks did not start");
                delayCallBack = false;

                await Task.WhenAll(tasks);

                Assert.AreEqual(1, metadataCallCount, "Only one call for VM Metadata call with be made");
                Assert.AreEqual(1, httpCallCount, "Only the first task should do the http call. All other should wait on the first task");

                // Reset counters and retry the client to verify a new http call is done for new requests
                tasks.Clear();
                delayCallBack = true;
                this.TaskStartedCount = 0;
                httpCallCount = 0;
            }
        }


        [TestMethod]
        public async Task ValidateAzureKeyCredentialDirectModeUpdateAsync()
        {
            string authKey = ConfigurationManager.AppSettings["MasterKey"];
            string endpoint = ConfigurationManager.AppSettings["GatewayEndpoint"];

            AzureKeyCredential masterKeyCredential = new AzureKeyCredential(authKey);
            using (CosmosClient client = new CosmosClient(
                    endpoint,
                    masterKeyCredential))
            {
                string databaseName = Guid.NewGuid().ToString();

                try
                {
                    Cosmos.Database database = client.GetDatabase(databaseName);
                    ResponseMessage responseMessage = await database.ReadStreamAsync();
                    Assert.AreEqual(HttpStatusCode.NotFound, responseMessage.StatusCode);

                    {
                        // Random key: Next set of actions are expected to fail => 401 (UnAuthorized)
                        masterKeyCredential.Update(Convert.ToBase64String(Encoding.UTF8.GetBytes(Guid.NewGuid().ToString())));

                        responseMessage = await database.ReadStreamAsync();
                        Assert.AreEqual(HttpStatusCode.Unauthorized, responseMessage.StatusCode);

                        string diagnostics = responseMessage.Diagnostics.ToString();
                        Assert.IsTrue(diagnostics.Contains("AuthProvider LifeSpan InSec"), diagnostics.ToString());
                    }

                    {
                        // Resetting back to master key => 404 (NotFound)
                        masterKeyCredential.Update(authKey);
                        responseMessage = await database.ReadStreamAsync();
                        Assert.AreEqual(HttpStatusCode.NotFound, responseMessage.StatusCode);
                    }


                    // Test with resource token interchageability 
                    masterKeyCredential.Update(authKey);
                    database = await client.CreateDatabaseAsync(databaseName);

                    string containerId = Guid.NewGuid().ToString();
                    ContainerResponse containerResponse = await database.CreateContainerAsync(containerId, "/id");
                    Assert.AreEqual(HttpStatusCode.Created, containerResponse.StatusCode);


                    {
                        // Resource token with ALL permissoin's
                        string userId = Guid.NewGuid().ToString();
                        UserResponse userResponse = await database.CreateUserAsync(userId);
                        Cosmos.User user = userResponse.User;
                        Assert.AreEqual(HttpStatusCode.Created, userResponse.StatusCode);
                        Assert.AreEqual(userId, user.Id);

                        string permissionId = Guid.NewGuid().ToString();
                        PermissionProperties permissionProperties = new PermissionProperties(permissionId, Cosmos.PermissionMode.All, client.GetContainer(databaseName, containerId));
                        PermissionResponse permissionResponse = await database.GetUser(userId).CreatePermissionAsync(permissionProperties);
                        Assert.AreEqual(HttpStatusCode.Created, permissionResponse.StatusCode);
                        Assert.AreEqual(permissionId, permissionResponse.Resource.Id);
                        Assert.AreEqual(Cosmos.PermissionMode.All, permissionResponse.Resource.PermissionMode);
                        Assert.IsNotNull(permissionResponse.Resource.Token);
                        SelflinkValidator.ValidatePermissionSelfLink(permissionResponse.Resource.SelfLink);

                        // Valdiate ALL on contianer
                        masterKeyCredential.Update(permissionResponse.Resource.Token);
                        ToDoActivity item = ToDoActivity.CreateRandomToDoActivity();

                        Cosmos.Container container = client.GetContainer(databaseName, containerId);

                        responseMessage = await container.ReadContainerStreamAsync();
                        Assert.AreEqual(HttpStatusCode.OK, responseMessage.StatusCode);

                        responseMessage = await container.CreateItemStreamAsync(TestCommon.SerializerCore.ToStream(item), new Cosmos.PartitionKey(item.id));
                        Assert.AreEqual(HttpStatusCode.Created, responseMessage.StatusCode); // Read Only resorce token
                    }

                    // Reset to master key for new permission creation
                    masterKeyCredential.Update(authKey);

                    {
                        // Resource token with Read-ONLY permissoin's
                        string userId = Guid.NewGuid().ToString();
                        UserResponse userResponse = await database.CreateUserAsync(userId);
                        Cosmos.User user = userResponse.User;
                        Assert.AreEqual(HttpStatusCode.Created, userResponse.StatusCode);
                        Assert.AreEqual(userId, user.Id);

                        string permissionId = Guid.NewGuid().ToString();
                        PermissionProperties permissionProperties = new PermissionProperties(permissionId, Cosmos.PermissionMode.Read, client.GetContainer(databaseName, containerId));
                        PermissionResponse permissionResponse = await database.GetUser(userId).CreatePermissionAsync(permissionProperties);
                        //Backend returns Created instead of OK
                        Assert.AreEqual(HttpStatusCode.Created, permissionResponse.StatusCode);
                        Assert.AreEqual(permissionId, permissionResponse.Resource.Id);
                        Assert.AreEqual(Cosmos.PermissionMode.Read, permissionResponse.Resource.PermissionMode);

                        // Valdiate read on contianer
                        masterKeyCredential.Update(permissionResponse.Resource.Token);
                        ToDoActivity item = ToDoActivity.CreateRandomToDoActivity();

                        Cosmos.Container container = client.GetContainer(databaseName, containerId);

                        responseMessage = await container.ReadContainerStreamAsync();
                        Assert.AreEqual(HttpStatusCode.OK, responseMessage.StatusCode);

                        responseMessage = await container.CreateItemStreamAsync(TestCommon.SerializerCore.ToStream(item), new Cosmos.PartitionKey(item.id));
                        Assert.AreEqual(HttpStatusCode.Forbidden, responseMessage.StatusCode); // Read Only resorce token
                    }

                    {

                        // Reset to master key for new permission creation
                        masterKeyCredential.Update(Convert.ToBase64String(Encoding.UTF8.GetBytes(Guid.NewGuid().ToString())));

                        ToDoActivity item = ToDoActivity.CreateRandomToDoActivity();
                        Cosmos.Container container = client.GetContainer(databaseName, containerId);

                        responseMessage = await container.CreateItemStreamAsync(TestCommon.SerializerCore.ToStream(item), new Cosmos.PartitionKey(item.id));
                        Assert.AreEqual(HttpStatusCode.Unauthorized, responseMessage.StatusCode); // Read Only resorce token

                        string diagnostics = responseMessage.Diagnostics.ToString();
                        Assert.IsTrue(diagnostics.Contains("AuthProvider LifeSpan InSec"), diagnostics.ToString());
                    }
                }
                finally
                {
                    // Reset to master key for clean-up
                    masterKeyCredential.Update(authKey);
                    await TestCommon.DeleteDatabaseAsync(client, client.GetDatabase(databaseName));
                }
            }
        }

        [TestMethod]
        public async Task ValidateTryGetAccountProperties()
        {
            using CosmosClient cosmosClient = new CosmosClient(
                ConfigurationManager.AppSettings["GatewayEndpoint"],
                ConfigurationManager.AppSettings["MasterKey"]
            );

            Assert.IsFalse(cosmosClient.DocumentClient.TryGetCachedAccountProperties(out AccountProperties propertiesFromMethod));

            AccountProperties accountProperties = await cosmosClient.ReadAccountAsync();

            Assert.IsTrue(cosmosClient.DocumentClient.TryGetCachedAccountProperties(out propertiesFromMethod));

            Assert.AreEqual(accountProperties.Consistency.DefaultConsistencyLevel, propertiesFromMethod.Consistency.DefaultConsistencyLevel);
            Assert.AreEqual(accountProperties.Id, propertiesFromMethod.Id);
        }

        private int TaskStartedCount = 0;

        private async Task<Exception> ReadNotFound(Container container)
        {
            try
            {
                Interlocked.Increment(ref this.TaskStartedCount);
                await container.ReadItemAsync<JObject>("Random", new Cosmos.PartitionKey("DoesNotExist"));
                throw new Exception("Should throw a CosmosException 403");
            }
            catch (CosmosException ex)
            {
                return ex;
            }
        }

        public async Task ResourceResponseStreamingTest()
        {
            using (DocumentClient client = TestCommon.CreateClient(true))
            {

                Database db = (await client.CreateDatabaseAsync(new Database() { Id = Guid.NewGuid().ToString() })).Resource;
                DocumentCollection coll = await TestCommon.CreateCollectionAsync(client, db, new DocumentCollection()
                {
                    Id = Guid.NewGuid().ToString(),
                    PartitionKey = new PartitionKeyDefinition()
                    {
                        Paths = new System.Collections.ObjectModel.Collection<string>() { "/id" }
                    }
                });
                ResourceResponse<Document> doc = await client.CreateDocumentAsync(coll.SelfLink, new Document() { Id = Guid.NewGuid().ToString() });

                Assert.AreEqual(doc.ResponseStream.Position, 0);

                StreamReader streamReader = new StreamReader(doc.ResponseStream);
                string text = streamReader.ReadToEnd();

                Assert.AreEqual(doc.ResponseStream.Position, doc.ResponseStream.Length);

                try
                {
                    doc.Resource.ToString();
                    Assert.Fail("Deserializing Resource here should throw exception since the stream was already read");
                }
                catch (JsonReaderException ex)
                {
                    Console.WriteLine("Expected exception while deserializing Resource: " + ex.Message);
                }
            }
        }

        [TestMethod]
        public async Task TestHeadersPassedinByClient()
        {
            int httpCallCount = 0;
            IEnumerable<string> sdkSupportedCapabilities = null;
            HttpClientHandlerHelper httpClientHandlerHelper = new HttpClientHandlerHelper()
            {
                RequestCallBack = (request, cancellToken) =>
                {
                    Interlocked.Increment(ref httpCallCount);
                    request.Headers.TryGetValues(HttpConstants.HttpHeaders.SDKSupportedCapabilities, out sdkSupportedCapabilities);
                    return null;
                }
            };

            using CosmosClient cosmosClient = new CosmosClient(
                accountEndpoint: "https://localhost:8081",
                authKeyOrResourceToken: Convert.ToBase64String(Encoding.UTF8.GetBytes(Guid.NewGuid().ToString())),
                clientOptions: new CosmosClientOptions()
                {
                    HttpClientFactory = () => new HttpClient(httpClientHandlerHelper),
                });

            CosmosException cosmosException1 = null;
            try
            {
                await cosmosClient.GetContainer("db", "c").ReadItemAsync<JObject>("Random", new Cosmos.PartitionKey("DoesNotExist"));
            }
            catch (CosmosException ex)
            {
                cosmosException1 = ex;
                Assert.IsTrue(httpCallCount > 0);
            }

            Assert.IsNotNull(sdkSupportedCapabilities);
            Assert.AreEqual(1, sdkSupportedCapabilities.Count());

            string sdkSupportedCapability = sdkSupportedCapabilities.Single();
            ulong capability = ulong.Parse(sdkSupportedCapability);

            Assert.AreEqual((ulong)SDKSupportedCapabilities.PartitionMerge, capability & (ulong)SDKSupportedCapabilities.PartitionMerge,$" received header value as {sdkSupportedCapability}");
        }

        [TestMethod]
        public async Task TestEtagOnUpsertOperationForGatewayClient()
        {
            await this.TestEtagOnUpsertOperation(true);
        }

        [TestMethod]
        public async Task TestEtagOnUpsertOperationForDirectTCPClient()
        {
            await this.TestEtagOnUpsertOperation(false, Protocol.Tcp);
        }

        internal async Task TestEtagOnUpsertOperation(bool useGateway, Protocol protocol = Protocol.Tcp)
        {
            using (DocumentClient client = TestCommon.CreateClient(false, Protocol.Tcp))
            {
                Database db = (await client.CreateDatabaseAsync(new Database() { Id = Guid.NewGuid().ToString() })).Resource;
                try
                {
                    DocumentCollection coll = await TestCommon.CreateCollectionAsync(client, db, new DocumentCollection()
                    {
                        Id = Guid.NewGuid().ToString(),
                        PartitionKey = new PartitionKeyDefinition()
                        {
                            Paths = new System.Collections.ObjectModel.Collection<string>() { "/id" }
                        }
                    });

                    LinqGeneralBaselineTests.Book myBook = new LinqGeneralBaselineTests.Book();
                    myBook.Id = Guid.NewGuid().ToString();
                    myBook.Title = "Azure DocumentDB 101";

                    Document doc = (await client.CreateDocumentAsync(coll.SelfLink, myBook)).Resource;

                    myBook.Title = "Azure DocumentDB 201";
                    await client.ReplaceDocumentAsync(doc.SelfLink, myBook);

                    AccessCondition condition = new AccessCondition();
                    condition.Type = AccessConditionType.IfMatch;
                    condition.Condition = doc.ETag;

                    RequestOptions requestOptions = new RequestOptions();
                    requestOptions.AccessCondition = condition;

                    myBook.Title = "Azure DocumentDB 301";

                    try
                    {
                        await client.UpsertDocumentAsync(coll.SelfLink, myBook, requestOptions);
                        Assert.Fail("Upsert Document should fail since the Etag is not matching.");
                    }
                    catch (Exception ex)
                    {
                        DocumentClientException innerException = ex as DocumentClientException;
                        Assert.AreEqual(HttpStatusCode.PreconditionFailed, innerException.StatusCode, "Invalid status code");
                    }
                }
                finally
                {
                    await client.DeleteDatabaseAsync(db);
                }
            }
        }
        
        [TestMethod]
        public async Task Verify_CertificateCallBackGetsCalled_ForTCP_HTTP()
        {
            string authKey = ConfigurationManager.AppSettings["MasterKey"];
            string endpoint = ConfigurationManager.AppSettings["GatewayEndpoint"];
            int counter = 0;
            AzureKeyCredential masterKeyCredential = new AzureKeyCredential(authKey);
            using CosmosClient cosmosClient = new CosmosClient(
                    endpoint,
                    masterKeyCredential,
                    new CosmosClientOptions()
                    {
                        ConnectionMode = ConnectionMode.Direct,
                        ConnectionProtocol = Protocol.Tcp,
                        ServerCertificateCustomValidationCallback = (X509Certificate2 cerf, X509Chain chain, SslPolicyErrors error) => { counter ++; return true; }
                    });

            Cosmos.Database database = null;
            try
            {
                string databaseName = Guid.NewGuid().ToString();
                string databaseId = Guid.NewGuid().ToString();
                
                //HTTP callback
                database = await cosmosClient.CreateDatabaseAsync(databaseId);

                Cosmos.Container container = await database.CreateContainerAsync(Guid.NewGuid().ToString(), "/id");

                //TCP callback
                ToDoActivity item = ToDoActivity.CreateRandomToDoActivity();
                ResponseMessage responseMessage = await container.CreateItemStreamAsync(TestCommon.SerializerCore.ToStream(item), new Cosmos.PartitionKey(item.id));

                Assert.IsTrue(counter >= 2);
            }
            finally
            {
                await database?.DeleteStreamAsync();
            }
        }

        [TestMethod]
        public async Task Verify_DisableCertificateValidationCallBackGetsCalled_ForTCP_HTTP()
        {
            int counter = 0;
            CosmosClientOptions options = new CosmosClientOptions()
            {
                DisableServerCertificateValidationInvocationCallback = () => counter++,
            };

            string authKey = ConfigurationManager.AppSettings["MasterKey"];
            string endpoint = ConfigurationManager.AppSettings["GatewayEndpoint"];
            string connectionStringWithSslDisable = $"AccountEndpoint={endpoint};AccountKey={authKey};DisableServerCertificateValidation=true";

            using CosmosClient cosmosClient = new CosmosClient(connectionStringWithSslDisable, options);

            string databaseName = Guid.NewGuid().ToString();
            string databaseId = Guid.NewGuid().ToString();
            Cosmos.Database database = null;

            try
            {
                //HTTP callback
                Trace.TraceInformation("Creating test database and container");
                database = await cosmosClient.CreateDatabaseAsync(databaseId);
                Cosmos.Container container = await database.CreateContainerAsync(Guid.NewGuid().ToString(), "/id");

                // TCP callback
                ToDoActivity item = ToDoActivity.CreateRandomToDoActivity();
                ResponseMessage responseMessage = await container.CreateItemStreamAsync(TestCommon.SerializerCore.ToStream(item), new Cosmos.PartitionKey(item.id));
            }
            finally
            {
                await database?.DeleteStreamAsync();
            }

            Assert.IsTrue(counter >= 2);
        }

        [TestMethod]
        public void SqlQuerySpecSerializationTest()
        {
            Action<string, SqlQuerySpec> verifyJsonSerialization = (expectedText, query) =>
            {
                string actualText = SerializeQuerySpecToJson(query);
                SqlQuerySpec querySpec = DeserializeJsonToQuerySpec(actualText);
                string otherText = SerializeQuerySpecToJson(querySpec);

                Assert.AreEqual(expectedText, actualText);
                Assert.AreEqual(expectedText, otherText);
            };

            Action<string> verifyJsonSerializationText = (text) =>
            {

                SqlQuerySpec querySpec = DeserializeJsonToQuerySpec(text);
                string otherText = SerializeQuerySpecToJson(querySpec);

                Assert.AreEqual(text, otherText);
            };

            // Verify serialization
            verifyJsonSerialization("{\"parameters\":[],\"query\":null}", new SqlQuerySpec());
            verifyJsonSerialization("{\"parameters\":[],\"query\":\"SELECT 1\"}", new SqlQuerySpec("SELECT 1"));
            verifyJsonSerialization("{\"parameters\":[{\"name\":null,\"value\":null}],\"query\":\"SELECT 1\"}",
                new SqlQuerySpec()
                {
                    QueryText = "SELECT 1",
                    Parameters = new SqlParameterCollection() { new SqlParameter() }
                });

            verifyJsonSerialization("{\"parameters\":[" +
                    "{\"name\":\"@p1\",\"value\":5}" +
                "],\"query\":\"SELECT 1\"}",
                new SqlQuerySpec()
                {
                    QueryText = "SELECT 1",
                    Parameters = new SqlParameterCollection() { new SqlParameter("@p1", 5) }
                });
            verifyJsonSerialization("{\"parameters\":[" +
                    "{\"name\":\"@p1\",\"value\":5}," +
                    "{\"name\":\"@p1\",\"value\":true}" +
                "],\"query\":\"SELECT 1\"}",
                new SqlQuerySpec()
                {
                    QueryText = "SELECT 1",
                    Parameters = new SqlParameterCollection() { new SqlParameter("@p1", 5), new SqlParameter("@p1", true) }
                });
            verifyJsonSerialization("{\"parameters\":[" +
                    "{\"name\":\"@p1\",\"value\":\"abc\"}" +
                "],\"query\":\"SELECT 1\"}",
                new SqlQuerySpec()
                {
                    QueryText = "SELECT 1",
                    Parameters = new SqlParameterCollection() { new SqlParameter("@p1", "abc") }
                });
            verifyJsonSerialization("{\"parameters\":[" +
                    "{\"name\":\"@p1\",\"value\":[1,2,3]}" +
                "],\"query\":\"SELECT 1\"}",
                new SqlQuerySpec()
                {
                    QueryText = "SELECT 1",
                    Parameters = new SqlParameterCollection() { new SqlParameter("@p1", new int[] { 1, 2, 3 }) }
                });

            // Verify roundtrips
            verifyJsonSerializationText("{\"parameters\":[],\"query\":null}");
            verifyJsonSerializationText("{\"parameters\":[],\"query\":\"SELECT 1\"}");
            verifyJsonSerializationText(
                "{" +
                    "\"parameters\":[" +
                        "{\"name\":null,\"value\":null}" +
                    "]," + "\"query\":\"SELECT 1\"" +
                "}");
            verifyJsonSerializationText(
                "{" +
                    "\"parameters\":[" +
                        "{\"name\":\"@p1\",\"value\":null}" +
                    "]," + "\"query\":\"SELECT 1\"" +
                "}");
            verifyJsonSerializationText(
                "{" +
                    "\"parameters\":[" +
                        "{\"name\":\"@p1\",\"value\":true}" +
                    "]," + "\"query\":\"SELECT 1\"" +
                "}");
            verifyJsonSerializationText(
                "{" +
                    "\"parameters\":[" +
                        "{\"name\":\"@p1\",\"value\":false}" +
                    "]," + "\"query\":\"SELECT 1\"" +
                "}");
            verifyJsonSerializationText(
                "{" +
                    "\"parameters\":[" +
                        "{\"name\":\"@p1\",\"value\":123}" +
                    "]," + "\"query\":\"SELECT 1\"" +
                "}");
            verifyJsonSerializationText(
                "{" +
                    "\"parameters\":[" +
                        "{\"name\":\"@p1\",\"value\":\"abc\"}" +
                    "]," + "\"query\":\"SELECT 1\"" +
                "}");
        }

        [TestMethod]
        public void QueryDefinitionSerializationTest()
        {
            Action<string, SqlQuerySpec> verifyJsonSerialization = (expectedText, query) =>
            {
                QueryDefinition queryDefinition = QueryDefinition.CreateFromQuerySpec(query);
                string actualText = JsonConvert.SerializeObject(queryDefinition);

                Assert.AreEqual(expectedText, actualText);

                QueryDefinition otherQuery = JsonConvert.DeserializeObject<QueryDefinition>(actualText);
                string otherText = JsonConvert.SerializeObject(otherQuery);
                Assert.AreEqual(expectedText, otherText);
            };

            Action<string> verifyJsonSerializationText = (text) =>
            {
                QueryDefinition query = JsonConvert.DeserializeObject<QueryDefinition>(text);
                string otherText = JsonConvert.SerializeObject(query);

                Assert.AreEqual(text, otherText);
            };

            // Verify serialization
            verifyJsonSerialization("{\"query\":\"SELECT 1\"}", new SqlQuerySpec("SELECT 1"));

            verifyJsonSerialization("{\"query\":\"SELECT 1\",\"parameters\":[" +
                                    "{\"name\":\"@p1\",\"value\":5}" +
                                    "]}",
                new SqlQuerySpec()
                {
                    QueryText = "SELECT 1",
                    Parameters = new SqlParameterCollection() { new SqlParameter("@p1", 5) }
                });
            verifyJsonSerialization("{\"query\":\"SELECT 1\",\"parameters\":[" +
                    "{\"name\":\"@p1\",\"value\":true}" +
                "]}",
                new SqlQuerySpec()
                {
                    QueryText = "SELECT 1",
                    Parameters = new SqlParameterCollection() { new SqlParameter("@p1", 5), new SqlParameter("@p1", true) }
                });
            verifyJsonSerialization("{\"query\":\"SELECT 1\",\"parameters\":[" +
                    "{\"name\":\"@p1\",\"value\":\"abc\"}" +
                "]}",
                new SqlQuerySpec()
                {
                    QueryText = "SELECT 1",
                    Parameters = new SqlParameterCollection() { new SqlParameter("@p1", "abc") }
                });
            verifyJsonSerialization("{\"query\":\"SELECT 1\",\"parameters\":[" +
                    "{\"name\":\"@p1\",\"value\":[1,2,3]}" +
                "]}",
                new SqlQuerySpec()
                {
                    QueryText = "SELECT 1",
                    Parameters = new SqlParameterCollection() { new SqlParameter("@p1", new int[] { 1, 2, 3 }) }
                });
            verifyJsonSerialization("{\"query\":\"SELECT 1\",\"parameters\":[" +
                    "{\"name\":\"@p1\",\"value\":{\"a\":[1,2,3]}}" +
                "]}",
                new SqlQuerySpec()
                {
                    QueryText = "SELECT 1",
                    Parameters = new SqlParameterCollection() { new SqlParameter("@p1", JObject.Parse("{\"a\":[1,2,3]}")) }
                });
            verifyJsonSerialization("{\"query\":\"SELECT 1\",\"parameters\":[" +
                    "{\"name\":\"@p1\",\"value\":{\"a\":[1,2,3]}}" +
                "]}",
                new SqlQuerySpec()
                {
                    QueryText = "SELECT 1",
                    Parameters = new SqlParameterCollection() { new SqlParameter("@p1", new JRaw("{\"a\":[1,2,3]}")) }
                });

            // Verify roundtrips
            verifyJsonSerializationText("{\"query\":\"SELECT 1\"}");
            verifyJsonSerializationText(
                "{" +
                    "\"query\":\"SELECT 1\"," +
                    "\"parameters\":[" +
                        "{\"name\":\"@p1\",\"value\":null}" +
                    "]" +
                "}");
            verifyJsonSerializationText(
                "{" +
                    "\"query\":\"SELECT 1\"," +
                    "\"parameters\":[" +
                        "{\"name\":\"@p1\",\"value\":true}" +
                    "]" +
                "}");
            verifyJsonSerializationText(
                "{" +
                    "\"query\":\"SELECT 1\"," +
                    "\"parameters\":[" +
                        "{\"name\":\"@p1\",\"value\":false}" +
                    "]" +
                "}");
            verifyJsonSerializationText(
                "{" +
                    "\"query\":\"SELECT 1\"," +
                    "\"parameters\":[" +
                        "{\"name\":\"@p1\",\"value\":123}" +
                    "]" +
                "}");
            verifyJsonSerializationText(
                "{" +
                    "\"query\":\"SELECT 1\"," +
                    "\"parameters\":[" +
                        "{\"name\":\"@p1\",\"value\":\"abc\"}" +
                    "]" +
                "}");
            verifyJsonSerializationText(
                "{" +
                    "\"query\":\"SELECT 1\"," +
                    "\"parameters\":[" +
                        "{\"name\":\"@p1\",\"value\":{\"a\":[1,2,\"abc\"]}}" +
                    "]" +
                "}");
        }


        [TestMethod]
        public async Task VerifyNegativeWebProxySettings()
        {
            //proxy will be bypassed if the endpoint is localhost or 127.0.0.1
            string endpoint = $"https://{Environment.MachineName}";

            IWebProxy proxy = new WebProxy
            {
                Address = new Uri("http://www.cosmostestproxyshouldfail.com"),
                BypassProxyOnLocal = false,
                BypassList = new string[] { },
            };

            CosmosClient cosmosClient = new CosmosClient(
                endpoint,
                ConfigurationManager.AppSettings["MasterKey"],
                new CosmosClientOptions
                {
                    ConnectionMode = ConnectionMode.Gateway,
                    ConnectionProtocol = Protocol.Https,
                    WebProxy = proxy
                }
            );

            await Assert.ThrowsExceptionAsync<HttpRequestException>(async () =>
            {
                DatabaseResponse databaseResponse = await cosmosClient.CreateDatabaseAsync(Guid.NewGuid().ToString());
            });

            proxy = new TestWebProxy { Credentials = new NetworkCredential("test", "test") };

            cosmosClient.Dispose();
            cosmosClient = new CosmosClient(
                endpoint,
                ConfigurationManager.AppSettings["MasterKey"],
                new CosmosClientOptions
                {
                    ConnectionMode = ConnectionMode.Gateway,
                    ConnectionProtocol = Protocol.Https,
                    WebProxy = proxy
                }
            );

            await Assert.ThrowsExceptionAsync<HttpRequestException>(async () =>
            {
                DatabaseResponse databaseResponse = await cosmosClient.CreateDatabaseAsync(Guid.NewGuid().ToString());
            });
            cosmosClient.Dispose();
        }

        [TestMethod]
        public async Task HttpClientFactorySmokeTest()
        {
            HttpClient client = new HttpClient();
            Mock<Func<HttpClient>> factory = new Mock<Func<HttpClient>>();
            factory.Setup(f => f()).Returns(client);
            using CosmosClient cosmosClient = new CosmosClient(
                ConfigurationManager.AppSettings["GatewayEndpoint"],
                ConfigurationManager.AppSettings["MasterKey"],
                new CosmosClientOptions
                {
                    ApplicationName = "test",
                    ConnectionMode = ConnectionMode.Gateway,
                    ConnectionProtocol = Protocol.Https,
                    HttpClientFactory = factory.Object
                }
            );

            string someId = Guid.NewGuid().ToString();
            Cosmos.Database database = null;
            try
            {
                database = await cosmosClient.CreateDatabaseAsync(someId);
                Cosmos.Container container = await database.CreateContainerAsync(Guid.NewGuid().ToString(), "/id");
                await container.CreateItemAsync<dynamic>(new { id = someId });
                await container.ReadItemAsync<dynamic>(someId, new Cosmos.PartitionKey(someId));
                await container.DeleteItemAsync<dynamic>(someId, new Cosmos.PartitionKey(someId));
                await container.DeleteContainerAsync();
                Mock.Get(factory.Object).Verify(f => f(), Times.Once);
            }
            finally
            {
                if (database != null)
                {
                    await database.DeleteAsync();
                }
            }
        }

        [TestMethod]
        public async Task HttpClientConnectionLimitTest()
        {
            int gatewayConnectionLimit = 1;

            IReadOnlyList<string> excludeConnections = GetActiveConnections();
            using (CosmosClient cosmosClient = new CosmosClient(
                ConfigurationManager.AppSettings["GatewayEndpoint"],
                ConfigurationManager.AppSettings["MasterKey"],
                new CosmosClientOptions
                {
                    ApplicationName = "test",
                    GatewayModeMaxConnectionLimit = gatewayConnectionLimit,
                    ConnectionMode = ConnectionMode.Gateway,
                    ConnectionProtocol = Protocol.Https
                }
            ))
            {
                CosmosHttpClient cosmosHttpClient = cosmosClient.DocumentClient.httpClient;
                SocketsHttpHandler httpClientHandler = (SocketsHttpHandler)cosmosHttpClient.HttpMessageHandler;
                Assert.AreEqual(gatewayConnectionLimit, httpClientHandler.MaxConnectionsPerServer);

                Cosmos.Database database = await cosmosClient.CreateDatabaseAsync(Guid.NewGuid().ToString());
                Container container = await database.CreateContainerAsync(
                    "TestConnections",
                    "/pk",
                    throughput: 20000);

                List<Task> creates = new List<Task>();
                for (int i = 0; i < 100; i++)
                {
                    creates.Add(container.CreateItemAsync<dynamic>(new { id = Guid.NewGuid().ToString(), pk = Guid.NewGuid().ToString() }));
                }

                await Task.WhenAll(creates);

                // Clean up the database
                await database.DeleteAsync();
            }


            IReadOnlyList<string> afterConnections = GetActiveConnections();

            int connectionDiff = afterConnections.Count - excludeConnections.Count;
            Assert.IsTrue(connectionDiff <= gatewayConnectionLimit, $"Connection before : {excludeConnections.Count}, after {afterConnections.Count};" +
                $"Before connections: {JsonConvert.SerializeObject(excludeConnections)}; After connections: {JsonConvert.SerializeObject(afterConnections)}");
        }

        [TestMethod]
        public void PooledConnectionLifetimeTest()
        {
            //Create Cosmos Client
            using CosmosClient cosmosClient = new CosmosClient(
                accountEndpoint: "https://localhost:8081",
                authKeyOrResourceToken: Convert.ToBase64String(Encoding.UTF8.GetBytes(Guid.NewGuid().ToString())));

            //Assert type of message handler
            Type socketHandlerType = Type.GetType("System.Net.Http.SocketsHttpHandler, System.Net.Http");
            Type clientMessageHandlerType = cosmosClient.ClientContext.DocumentClient.httpClient.HttpMessageHandler.GetType();
            Assert.AreEqual(socketHandlerType, clientMessageHandlerType);
        }

        [TestMethod]
        [TestCategory("MultiRegion")]
        public async Task MultiRegionAccountTest()
        {
            string connectionString = TestCommon.GetMultiRegionConnectionString();
            Assert.IsFalse(string.IsNullOrEmpty(connectionString), "Connection String Not Set");
            using CosmosClient cosmosClient = new CosmosClient(connectionString);
            Assert.IsNotNull(cosmosClient);
            AccountProperties properties = await cosmosClient.ReadAccountAsync();
            Assert.IsNotNull(properties);
        }
<<<<<<< HEAD
       
=======

        [TestMethod]
        [Owner("amudumba")]
        public async Task CreateItemDuringTimeoutTest()
        {
            //Prepare
            //Enabling aggressive timeout detection that empowers connnection health checker whih marks a channel/connection as "unhealthy" if there are a set of consecutive timeouts.
            Environment.SetEnvironmentVariable("AZURE_COSMOS_AGGRESSIVE_TIMEOUT_DETECTION_ENABLED", "True");
            Environment.SetEnvironmentVariable("AZURE_COSMOS_TIMEOUT_DETECTION_TIME_LIMIT_IN_SECONDS", "1");

            // Enabling fault injection rule to simulate a timeout scenario.
            string timeoutRuleId = "timeoutRule-" + Guid.NewGuid().ToString();
            FaultInjectionRule timeoutRule = new FaultInjectionRuleBuilder(
                id: timeoutRuleId,
                condition:
                    new FaultInjectionConditionBuilder()
                        .WithOperationType(FaultInjectionOperationType.CreateItem)
                        .Build(),
                result:
                    FaultInjectionResultBuilder.GetResultBuilder(FaultInjectionServerErrorType.SendDelay)
                    .WithDelay(TimeSpan.FromSeconds(100))
                        .Build())
                .Build();

            List<FaultInjectionRule> rules = new List<FaultInjectionRule> { timeoutRule };
            FaultInjector faultInjector = new FaultInjector(rules);


            CosmosClientOptions cosmosClientOptions = new CosmosClientOptions()
            {
                ConsistencyLevel = Cosmos.ConsistencyLevel.Session,
                FaultInjector = faultInjector,
                RequestTimeout = TimeSpan.FromSeconds(2)

            };

            Cosmos.Database db = null;
            try
            {
                CosmosClient cosmosClient = TestCommon.CreateCosmosClient(clientOptions: cosmosClientOptions);

                db = await cosmosClient.CreateDatabaseIfNotExistsAsync("TimeoutFaultTest");
                Container container = await db.CreateContainerIfNotExistsAsync("TimeoutFaultContainer", "/pk");

                // Act.
                // Simulate a aggressive timeout scenario by performing 3 writes which will all timeout due to fault injection rule.
                for (int i = 0; i < 3; i++)
                {
                    try
                    {
                        ToDoActivity testItem = ToDoActivity.CreateRandomToDoActivity();
                        await container.CreateItemAsync<ToDoActivity>(testItem);
                    }
                    catch (CosmosException exx)
                    {
                        Assert.AreEqual(HttpStatusCode.RequestTimeout, exx.StatusCode);
                    }
                }

                //Assert that the old channel that is now made unhealthy by the timeouts and a new healthy channel is available for next requests.


                // Get all the channels that are under TransportClient -> ChannelDictionary -> Channels.
                IStoreClientFactory factory = (IStoreClientFactory)cosmosClient.DocumentClient.GetType()
                    .GetField("storeClientFactory", BindingFlags.NonPublic | BindingFlags.Instance)
                    .GetValue(cosmosClient.DocumentClient);
                StoreClientFactory storeClientFactory = (StoreClientFactory)factory;

                TransportClient client = (TransportClient)storeClientFactory.GetType()
                                .GetField("transportClient", BindingFlags.NonPublic | BindingFlags.Instance)
                                .GetValue(storeClientFactory);
                Documents.Rntbd.TransportClient transportClient = (Documents.Rntbd.TransportClient)client;

                Documents.Rntbd.ChannelDictionary channelDict = (Documents.Rntbd.ChannelDictionary)transportClient.GetType()
                                .GetField("channelDictionary", BindingFlags.NonPublic | BindingFlags.Instance)
                                .GetValue(transportClient);
                ConcurrentDictionary<Documents.Rntbd.ServerKey, Documents.Rntbd.IChannel> allChannels = (ConcurrentDictionary<Documents.Rntbd.ServerKey, Documents.Rntbd.IChannel>)channelDict.GetType()
                    .GetField("channels", BindingFlags.NonPublic | BindingFlags.Instance)
                    .GetValue(channelDict);

                //Assert that the old channel that is now made unhealthy by the timeouts.
                //Get the channel by channelDict -> LoadBalancingChannel -> LoadBalancingPartition -> LbChannelState -> IChannel.
                Documents.Rntbd.LoadBalancingChannel loadBalancingUnhealthyChannel = (Documents.Rntbd.LoadBalancingChannel)allChannels[allChannels.Keys.ElementAt(1)];
                Documents.Rntbd.LoadBalancingPartition loadBalancingPartitionUnHealthy = (Documents.Rntbd.LoadBalancingPartition)loadBalancingUnhealthyChannel.GetType()
                                        .GetField("singlePartition", BindingFlags.NonPublic | BindingFlags.Instance)
                                        .GetValue(loadBalancingUnhealthyChannel);

                Assert.IsNotNull(loadBalancingPartitionUnHealthy);

                List<Documents.Rntbd.LbChannelState> openChannelsUnhealthy = (List<Documents.Rntbd.LbChannelState>)loadBalancingPartitionUnHealthy.GetType()
                                        .GetField("openChannels", BindingFlags.NonPublic | BindingFlags.Instance)
                                        .GetValue(loadBalancingPartitionUnHealthy);
                Assert.AreEqual(1, openChannelsUnhealthy.Count);

                foreach (Documents.Rntbd.LbChannelState channelState in openChannelsUnhealthy)
                {
                    Documents.Rntbd.IChannel channel = (Documents.Rntbd.IChannel)openChannelsUnhealthy[0].GetType()
                                        .GetField("channel", BindingFlags.NonPublic | BindingFlags.Instance)
                                        .GetValue(channelState);
                    Assert.IsFalse(channel.Healthy);
                }

                //Assert that the new channel which is healthy. Picking the first channel from the allChannels dictionary as the new channel.
                Documents.Rntbd.LoadBalancingChannel loadBalancingChannel = (Documents.Rntbd.LoadBalancingChannel)allChannels[allChannels.Keys.First()];
                Documents.Rntbd.LoadBalancingPartition loadBalancingPartition = (Documents.Rntbd.LoadBalancingPartition)loadBalancingChannel.GetType()
                                        .GetField("singlePartition", BindingFlags.NonPublic | BindingFlags.Instance)
                                        .GetValue(loadBalancingChannel);

                Assert.IsNotNull(loadBalancingPartition);

                List<Documents.Rntbd.LbChannelState> openChannels = (List<Documents.Rntbd.LbChannelState>)loadBalancingPartition.GetType()
                                        .GetField("openChannels", BindingFlags.NonPublic | BindingFlags.Instance)
                                        .GetValue(loadBalancingPartition);
                Assert.AreEqual(1, openChannels.Count);

                foreach (Documents.Rntbd.LbChannelState channelState in openChannels)
                {
                    Documents.Rntbd.IChannel channel = (Documents.Rntbd.IChannel)openChannels[0].GetType()
                                        .GetField("channel", BindingFlags.NonPublic | BindingFlags.Instance)
                                        .GetValue(channelState);
                    Assert.IsTrue(channel.Healthy);
                }
            }
            finally
            {
                Environment.SetEnvironmentVariable("AZURE_COSMOS_AGGRESSIVE_TIMEOUT_DETECTION_ENABLED", null);
                Environment.SetEnvironmentVariable("AZURE_COSMOS_TIMEOUT_DETECTION_TIME_LIMIT_IN_SECONDS", null);
                if (db != null) await db.DeleteAsync();
            }
        }
>>>>>>> 4d9da410
        public static IReadOnlyList<string> GetActiveConnections()
        {
            string testPid = Process.GetCurrentProcess().Id.ToString();
            using (Process p = new Process())
            {
                ProcessStartInfo ps = new ProcessStartInfo
                {
                    Arguments = "-a -n -o",
                    FileName = "netstat.exe",
                    UseShellExecute = false,
                    WindowStyle = ProcessWindowStyle.Hidden,
                    RedirectStandardInput = true,
                    RedirectStandardOutput = true,
                    RedirectStandardError = true
                };

                p.StartInfo = ps;
                p.Start();

                StreamReader stdOutput = p.StandardOutput;
                StreamReader stdError = p.StandardError;

                string content = stdOutput.ReadToEnd() + stdError.ReadToEnd();
                string exitStatus = p.ExitCode.ToString();

                if (exitStatus != "0")
                {
                    // Command Errored. Handle Here If Need Be
                }

                List<string> connections = content.Split(Environment.NewLine, StringSplitOptions.RemoveEmptyEntries)
                    .Select(x => x.Trim())
                    .Where(x => x.EndsWith(testPid)).ToList();

                Assert.IsTrue(connections.Count > 0);

                return connections;
            }
        }

        private static string SerializeQuerySpecToJson(SqlQuerySpec querySpec)
        {
            string queryText;
            using (MemoryStream stream = new MemoryStream())
            {
                new DataContractJsonSerializer(typeof(SqlQuerySpec), new[] { typeof(object[]), typeof(int[]), typeof(SqlParameterCollection) }).WriteObject(stream, querySpec);
                queryText = Encoding.UTF8.GetString(stream.ToArray());
            }

            return queryText;
        }

        private static SqlQuerySpec DeserializeJsonToQuerySpec(string queryText)
        {
            SqlQuerySpec querySpec;
            using (MemoryStream stream = new MemoryStream(Encoding.UTF8.GetBytes(queryText)))
            {
                querySpec = (SqlQuerySpec)new DataContractJsonSerializer(typeof(SqlQuerySpec), new[] { typeof(object[]), typeof(int[]), typeof(SqlParameterCollection) }).ReadObject(stream);
            }

            return querySpec;
        }
    }

    internal static class StringHelper
    {
        internal static string EscapeForSQL(this string input)
        {
            return input.Replace("'", "\\'").Replace("\"", "\\\"");
        }
    }

    internal class TestWebProxy : IWebProxy
    {
        public ICredentials Credentials { get; set; }

        public Uri GetProxy(Uri destination)
        {
            return new Uri("http://www.cosmostestproxyshouldfail.com");
        }

        public bool IsBypassed(Uri host)
        {
            return false;
        }
    }
}<|MERGE_RESOLUTION|>--- conflicted
+++ resolved
@@ -938,9 +938,6 @@
             AccountProperties properties = await cosmosClient.ReadAccountAsync();
             Assert.IsNotNull(properties);
         }
-<<<<<<< HEAD
-       
-=======
 
         [TestMethod]
         [Owner("amudumba")]
@@ -1071,7 +1068,6 @@
                 if (db != null) await db.DeleteAsync();
             }
         }
->>>>>>> 4d9da410
         public static IReadOnlyList<string> GetActiveConnections()
         {
             string testPid = Process.GetCurrentProcess().Id.ToString();
