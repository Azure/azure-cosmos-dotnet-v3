--- conflicted
+++ resolved
@@ -486,10 +486,6 @@
             {
                 await database?.DeleteStreamAsync();
             }
-<<<<<<< HEAD
-
-=======
->>>>>>> b06d6c3c
         }
 
         [TestMethod]
