--- conflicted
+++ resolved
@@ -402,11 +402,7 @@
             string sdkSupportedCapability = sdkSupportedCapabilities.Single();
             ulong capability = ulong.Parse(sdkSupportedCapability);
 
-<<<<<<< HEAD
-            Assert.AreEqual((ulong)SDKSupportedCapabilities.PartitionMerge, capability & (ulong)SDKSupportedCapabilities.PartitionMerge,$" received header value as {sdkSupportedCapability}");
-=======
             Assert.AreEqual((ulong)(SDKSupportedCapabilities.PartitionMerge | SDKSupportedCapabilities.IgnoreUnknownRntbdTokens), capability & (ulong)(SDKSupportedCapabilities.PartitionMerge | SDKSupportedCapabilities.IgnoreUnknownRntbdTokens), $"received header value as {sdkSupportedCapability}");
->>>>>>> faaa3a73
         }
 
         [TestMethod]
@@ -941,8 +937,6 @@
             Assert.IsNotNull(cosmosClient);
             AccountProperties properties = await cosmosClient.ReadAccountAsync();
             Assert.IsNotNull(properties);
-<<<<<<< HEAD
-=======
         }
 
         [DataTestMethod]
@@ -1012,7 +1006,6 @@
             {
                 if (db != null) await db.DeleteAsync();
             }
->>>>>>> faaa3a73
         }
 
         [TestMethod]
@@ -1034,11 +1027,7 @@
                         .Build(),
                 result:
                     FaultInjectionResultBuilder.GetResultBuilder(FaultInjectionServerErrorType.SendDelay)
-<<<<<<< HEAD
-                    .WithDelay(TimeSpan.FromSeconds(100))
-=======
                     .WithDelay(TimeSpan.FromSeconds(20))
->>>>>>> faaa3a73
                         .Build())
                 .Build();
 
@@ -1050,11 +1039,7 @@
             {
                 ConsistencyLevel = Cosmos.ConsistencyLevel.Session,
                 FaultInjector = faultInjector,
-<<<<<<< HEAD
-                RequestTimeout = TimeSpan.FromSeconds(2)
-=======
                 RequestTimeout = TimeSpan.FromSeconds(1)
->>>>>>> faaa3a73
 
             };
 
@@ -1064,13 +1049,6 @@
                 CosmosClient cosmosClient = TestCommon.CreateCosmosClient(clientOptions: cosmosClientOptions);
 
                 db = await cosmosClient.CreateDatabaseIfNotExistsAsync("TimeoutFaultTest");
-<<<<<<< HEAD
-                Container container = await db.CreateContainerIfNotExistsAsync("TimeoutFaultContainer", "/pk");
-
-                // Act.
-                // Simulate a aggressive timeout scenario by performing 3 writes which will all timeout due to fault injection rule.
-                for (int i = 0; i < 3; i++)
-=======
                 Container container = await db.CreateContainerIfNotExistsAsync("TimeoutFaultContainer", "/pk");
 
                 bool isTimeoutExceptionThrown = false;
@@ -1078,7 +1056,6 @@
                 // Act.
                 // Simulate a aggressive timeout scenario by performing 3 writes which will all timeout due to fault injection rule.
                 for (int i = 0; i < 2; i++)
->>>>>>> faaa3a73
                 {
                     try
                     {
@@ -1087,75 +1064,6 @@
                     }
                     catch (CosmosException exx)
                     {
-<<<<<<< HEAD
-                        Assert.AreEqual(HttpStatusCode.RequestTimeout, exx.StatusCode);
-                    }
-                }
-
-                //Assert that the old channel that is now made unhealthy by the timeouts and a new healthy channel is available for next requests.
-
-
-                // Get all the channels that are under TransportClient -> ChannelDictionary -> Channels.
-                IStoreClientFactory factory = (IStoreClientFactory)cosmosClient.DocumentClient.GetType()
-                    .GetField("storeClientFactory", BindingFlags.NonPublic | BindingFlags.Instance)
-                    .GetValue(cosmosClient.DocumentClient);
-                StoreClientFactory storeClientFactory = (StoreClientFactory)factory;
-
-                TransportClient client = (TransportClient)storeClientFactory.GetType()
-                                .GetField("transportClient", BindingFlags.NonPublic | BindingFlags.Instance)
-                                .GetValue(storeClientFactory);
-                Documents.Rntbd.TransportClient transportClient = (Documents.Rntbd.TransportClient)client;
-
-                Documents.Rntbd.ChannelDictionary channelDict = (Documents.Rntbd.ChannelDictionary)transportClient.GetType()
-                                .GetField("channelDictionary", BindingFlags.NonPublic | BindingFlags.Instance)
-                                .GetValue(transportClient);
-                ConcurrentDictionary<Documents.Rntbd.ServerKey, Documents.Rntbd.IChannel> allChannels = (ConcurrentDictionary<Documents.Rntbd.ServerKey, Documents.Rntbd.IChannel>)channelDict.GetType()
-                    .GetField("channels", BindingFlags.NonPublic | BindingFlags.Instance)
-                    .GetValue(channelDict);
-
-                //Assert that the old channel that is now made unhealthy by the timeouts.
-                //Get the channel by channelDict -> LoadBalancingChannel -> LoadBalancingPartition -> LbChannelState -> IChannel.
-                Documents.Rntbd.LoadBalancingChannel loadBalancingUnhealthyChannel = (Documents.Rntbd.LoadBalancingChannel)allChannels[allChannels.Keys.ElementAt(1)];
-                Documents.Rntbd.LoadBalancingPartition loadBalancingPartitionUnHealthy = (Documents.Rntbd.LoadBalancingPartition)loadBalancingUnhealthyChannel.GetType()
-                                        .GetField("singlePartition", BindingFlags.NonPublic | BindingFlags.Instance)
-                                        .GetValue(loadBalancingUnhealthyChannel);
-
-                Assert.IsNotNull(loadBalancingPartitionUnHealthy);
-
-                List<Documents.Rntbd.LbChannelState> openChannelsUnhealthy = (List<Documents.Rntbd.LbChannelState>)loadBalancingPartitionUnHealthy.GetType()
-                                        .GetField("openChannels", BindingFlags.NonPublic | BindingFlags.Instance)
-                                        .GetValue(loadBalancingPartitionUnHealthy);
-                Assert.AreEqual(1, openChannelsUnhealthy.Count);
-
-                foreach (Documents.Rntbd.LbChannelState channelState in openChannelsUnhealthy)
-                {
-                    Documents.Rntbd.IChannel channel = (Documents.Rntbd.IChannel)openChannelsUnhealthy[0].GetType()
-                                        .GetField("channel", BindingFlags.NonPublic | BindingFlags.Instance)
-                                        .GetValue(channelState);
-                    Assert.IsFalse(channel.Healthy);
-                }
-
-                //Assert that the new channel which is healthy. Picking the first channel from the allChannels dictionary as the new channel.
-                Documents.Rntbd.LoadBalancingChannel loadBalancingChannel = (Documents.Rntbd.LoadBalancingChannel)allChannels[allChannels.Keys.First()];
-                Documents.Rntbd.LoadBalancingPartition loadBalancingPartition = (Documents.Rntbd.LoadBalancingPartition)loadBalancingChannel.GetType()
-                                        .GetField("singlePartition", BindingFlags.NonPublic | BindingFlags.Instance)
-                                        .GetValue(loadBalancingChannel);
-
-                Assert.IsNotNull(loadBalancingPartition);
-
-                List<Documents.Rntbd.LbChannelState> openChannels = (List<Documents.Rntbd.LbChannelState>)loadBalancingPartition.GetType()
-                                        .GetField("openChannels", BindingFlags.NonPublic | BindingFlags.Instance)
-                                        .GetValue(loadBalancingPartition);
-                Assert.AreEqual(1, openChannels.Count);
-
-                foreach (Documents.Rntbd.LbChannelState channelState in openChannels)
-                {
-                    Documents.Rntbd.IChannel channel = (Documents.Rntbd.IChannel)openChannels[0].GetType()
-                                        .GetField("channel", BindingFlags.NonPublic | BindingFlags.Instance)
-                                        .GetValue(channelState);
-                    Assert.IsTrue(channel.Healthy);
-                }
-=======
                         Assert.AreEqual(HttpStatusCode.RequestTimeout, exx.StatusCode);
                         isTimeoutExceptionThrown = true;
                     }
@@ -1219,7 +1127,6 @@
 
                 Assert.IsTrue(unHealthyChannelFound, "An unhealthy Channel/Connection should have been found due to the repeated timeouts plus aggressive connection timeout policy");
                 Assert.IsTrue(healthyChannelFound, "A healthy Channel/Connection should have been found due to the timeouts causing the the old channel to be closed and new one created for future use");
->>>>>>> faaa3a73
             }
             finally
             {
