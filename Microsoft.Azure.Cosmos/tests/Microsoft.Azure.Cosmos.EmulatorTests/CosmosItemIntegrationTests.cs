﻿namespace Microsoft.Azure.Cosmos.SDK.EmulatorTests
{
    using System;
    using System.Collections.Generic;
    using System.Linq;
    using System.Net;
    using System.Text.Json;
    using System.Text.Json.Serialization;
    using System.Threading;
    using System.Threading.Tasks;
    using Microsoft.Azure.Cosmos.Diagnostics;
    using Microsoft.Azure.Cosmos.FaultInjection;
    using Microsoft.VisualStudio.TestTools.UnitTesting;
    using static Microsoft.Azure.Cosmos.Routing.GlobalPartitionEndpointManagerCore;
    using static Microsoft.Azure.Cosmos.SDK.EmulatorTests.MultiRegionSetupHelpers;

    [TestClass]
    public class CosmosItemIntegrationTests
    {
        private string connectionString;
        private CosmosClient client;
        private Database database;
        private Container container;
        private Container changeFeedContainer;

        private static string region1;
        private static string region2;
        private static string region3;
        private IDictionary<string, Uri> readRegionsMapping;
        private CosmosSystemTextJsonSerializer cosmosSystemTextJsonSerializer;

        [TestInitialize]
        public async Task TestInitAsync()
        {
            this.connectionString = ConfigurationManager.GetEnvironmentVariable<string>("COSMOSDB_MULTI_REGION", null);

            JsonSerializerOptions jsonSerializerOptions = new JsonSerializerOptions()
            {
                DefaultIgnoreCondition = JsonIgnoreCondition.WhenWritingNull
            };
            this.cosmosSystemTextJsonSerializer = new MultiRegionSetupHelpers.CosmosSystemTextJsonSerializer(jsonSerializerOptions);

            if (string.IsNullOrEmpty(this.connectionString))
            {
                Assert.Fail("Set environment variable COSMOSDB_MULTI_REGION to run the tests");
            }
            this.client = new CosmosClient(
                this.connectionString,
                new CosmosClientOptions()
                {
                    Serializer = this.cosmosSystemTextJsonSerializer,
                });

            (this.database, this.container, this.changeFeedContainer) = await MultiRegionSetupHelpers.GetOrCreateMultiRegionDatabaseAndContainers(this.client);

            this.readRegionsMapping = this.client.DocumentClient.GlobalEndpointManager.GetAvailableReadEndpointsByLocation();
            Assert.IsTrue(this.readRegionsMapping.Count() >= 3);

            region1 = this.readRegionsMapping.Keys.ElementAt(0);
            region2 = this.readRegionsMapping.Keys.ElementAt(1);
            region3 = this.readRegionsMapping.Keys.ElementAt(2);
        }

        [TestCleanup]
        public void TestCleanup()
        {
            try
            {
                this.container.DeleteItemAsync<CosmosIntegrationTestObject>("deleteMe", new PartitionKey("MMWrite"));
            }
            catch (CosmosException ex) when (ex.StatusCode == HttpStatusCode.NotFound)
            {
                // Ignore
            }
            finally
            {
                //Do not delete the resources (except MM Write test object), georeplication is slow and we want to reuse the resources
                this.client?.Dispose();
            }
        }

        [TestMethod]
        [TestCategory("MultiRegion")]
        [Timeout(70000)]
        public async Task ReadMany2UnreachablePartitionsTest()
        {
            List<FeedRange> feedRanges = (List<FeedRange>)await this.container.GetFeedRangesAsync();
            Assert.IsTrue(feedRanges.Count > 0);

            FaultInjectionCondition condition = new FaultInjectionConditionBuilder()
                .WithConnectionType(FaultInjectionConnectionType.Direct)
                .WithOperationType(FaultInjectionOperationType.QueryItem)
                .WithEndpoint(new FaultInjectionEndpointBuilder(
                    MultiRegionSetupHelpers.dbName,
                    MultiRegionSetupHelpers.containerName,
                    feedRanges[0])
                    .WithReplicaCount(2)
                    .WithIncludePrimary(false)
                    .Build())
                .Build();

            FaultInjectionServerErrorResult result = new FaultInjectionServerErrorResultBuilder(FaultInjectionServerErrorType.Gone)
                .WithTimes(int.MaxValue - 1)
                .Build();

            FaultInjectionRule rule = new FaultInjectionRuleBuilder("connectionDelay", condition, result)
                .WithDuration(TimeSpan.FromDays(1))
                .Build();

            FaultInjector injector = new FaultInjector(new List<FaultInjectionRule> { rule });

            rule.Disable();

            CosmosClientOptions clientOptions = new CosmosClientOptions()
            {
                ConnectionMode = ConnectionMode.Direct,
                ConsistencyLevel = ConsistencyLevel.Strong,
                Serializer = this.cosmosSystemTextJsonSerializer,
                FaultInjector = injector,
            };

            CosmosClient fiClient = new CosmosClient(
                connectionString: this.connectionString,
                clientOptions: clientOptions);

            Database fidb = fiClient.GetDatabase(MultiRegionSetupHelpers.dbName);
            Container fic = fidb.GetContainer(MultiRegionSetupHelpers.containerName);

            IReadOnlyList<(string, PartitionKey)> items = new List<(string, PartitionKey)>()
            {
                ("testId", new PartitionKey("pk")),
                ("testId2", new PartitionKey("pk2")),
                ("testId3", new PartitionKey("pk3")),
                ("testId4", new PartitionKey("pk4")),
            };

            try
            {
                rule.Enable();
                FeedResponse<CosmosIntegrationTestObject> feedResponse = await fic.ReadManyItemsAsync<CosmosIntegrationTestObject>(items);
            }
            catch (Exception ex)
            {
                Assert.Fail(ex.ToString());
            }
            finally
            {
                rule.Disable();
                fiClient.Dispose();
            }
        }

        [TestMethod]
        [TestCategory("MultiRegion")]
        [DataRow(FaultInjectionServerErrorType.ServiceUnavailable)]
        [DataRow(FaultInjectionServerErrorType.InternalServerError)]
        [DataRow(FaultInjectionServerErrorType.DatabaseAccountNotFound)]
        [DataRow(FaultInjectionServerErrorType.LeaseNotFound)]
        public async Task MetadataEndpointUnavailableCrossRegionalRetryTest(FaultInjectionServerErrorType serverErrorType)
        {
            FaultInjectionRule collReadBad = new FaultInjectionRuleBuilder(
                id: "collread",
                condition: new FaultInjectionConditionBuilder()
                    .WithOperationType(FaultInjectionOperationType.MetadataContainer)
                    .WithRegion(region1)
                    .Build(),
                result: new FaultInjectionServerErrorResultBuilder(serverErrorType)
                    .Build())
                .Build();

            FaultInjectionRule pkRangeBad = new FaultInjectionRuleBuilder(
                id: "pkrange",
                condition: new FaultInjectionConditionBuilder()
                    .WithOperationType(FaultInjectionOperationType.MetadataPartitionKeyRange)
                    .WithRegion(region1)
                    .Build(),
                result: new FaultInjectionServerErrorResultBuilder(serverErrorType)
                    .Build())
                .Build();

            collReadBad.Disable();
            pkRangeBad.Disable();

            FaultInjector faultInjector = new FaultInjector(new List<FaultInjectionRule> { pkRangeBad, collReadBad });

            CosmosClientOptions cosmosClientOptions = new CosmosClientOptions()
            {
                ConsistencyLevel = ConsistencyLevel.Session,
                ConnectionMode = ConnectionMode.Direct,
                Serializer = this.cosmosSystemTextJsonSerializer,
                FaultInjector = faultInjector,
                ApplicationPreferredRegions = new List<string> { region1, region2,  region3 }
            };

            using (CosmosClient fiClient = new CosmosClient(
                connectionString: this.connectionString,
                clientOptions: cosmosClientOptions))
            {
                Database fidb = fiClient.GetDatabase(MultiRegionSetupHelpers.dbName);
                Container fic = fidb.GetContainer(MultiRegionSetupHelpers.containerName);

                pkRangeBad.Enable();
                collReadBad.Enable();

                try
                {
                    FeedIterator<CosmosIntegrationTestObject> frTest = fic.GetItemQueryIterator<CosmosIntegrationTestObject>("SELECT * FROM c");
                    while (frTest.HasMoreResults)
                    {
                        FeedResponse<CosmosIntegrationTestObject> feedres = await frTest.ReadNextAsync();

                        Assert.AreEqual(HttpStatusCode.OK, feedres.StatusCode);
                    }
                }
                catch (CosmosException ex)
                {
                    Assert.Fail(ex.Message);
                }
                finally
                {
                    //Cross regional retry needs to ocur (could trigger for other metadata call to try on secondary region so rule would not trigger)
                    Assert.IsTrue(pkRangeBad.GetHitCount() + collReadBad.GetHitCount() >= 1);

                    pkRangeBad.Disable();
                    collReadBad.Disable();

                    fiClient.Dispose();
                }
            }
        }

        [TestMethod]
        [TestCategory("MultiRegion")]
        public async Task AddressRefreshTimeoutTest()
        {
            FaultInjectionRule gatewayRule = new FaultInjectionRuleBuilder(
                id: "gatewayRule",
                condition: new FaultInjectionConditionBuilder()
                    .WithOperationType(FaultInjectionOperationType.MetadataRefreshAddresses)
                    .WithRegion(region1)
                    .Build(),
                result: new FaultInjectionServerErrorResultBuilder(FaultInjectionServerErrorType.SendDelay)
                    .WithDelay(TimeSpan.FromSeconds(65))
                    .Build())
                .Build();

            gatewayRule.Disable();

            FaultInjector faultInjector = new FaultInjector(new List<FaultInjectionRule> { gatewayRule });

            CosmosClientOptions cosmosClientOptions = new CosmosClientOptions()
            {
                ConsistencyLevel = ConsistencyLevel.Session,
                ConnectionMode = ConnectionMode.Direct,
                Serializer = this.cosmosSystemTextJsonSerializer,
                FaultInjector = faultInjector,
                RequestTimeout = TimeSpan.FromSeconds(1),

            };

            using (CosmosClient fiClient = new CosmosClient(
                connectionString: this.connectionString,
                clientOptions: cosmosClientOptions))
            {
                Database fidb = fiClient.GetDatabase(MultiRegionSetupHelpers.dbName);
                Container fic = fidb.GetContainer(MultiRegionSetupHelpers.containerName);

                gatewayRule.Enable();

                try
                {
                    ItemResponse<CosmosIntegrationTestObject> o = await fic.ReadItemAsync<CosmosIntegrationTestObject>(
                        "testId", 
                        new PartitionKey("pk"));
                    Assert.IsTrue(o.StatusCode == HttpStatusCode.OK);
                }
                catch (Exception ex)
                {
                    Assert.Fail(ex.ToString());
                }
                finally
                {
                    gatewayRule.Disable();
                    Assert.IsTrue(gatewayRule.GetHitCount() >= 3);

                    fiClient.Dispose();
                }
            }
        }
          
        [Owner("dkunda")]
        [TestCategory("MultiRegion")]
        [DataRow(true, DisplayName = "Test scenario when binary encoding is enabled at client level.")]
        [DataRow(false, DisplayName = "Test scenario when binary encoding is disabled at client level.")]
        public async Task ExecuteTransactionalBatch_WhenBinaryEncodingEnabled_ShouldCompleteSuccessfully(
            bool isBinaryEncodingEnabled)
        {
            Environment.SetEnvironmentVariable(ConfigurationManager.BinaryEncodingEnabled, isBinaryEncodingEnabled.ToString());

            Random random = new();
            CosmosIntegrationTestObject testItem = new()
            {
                Id = $"smTestId{random.Next()}",
                Pk = $"smpk{random.Next()}",
            };

            try
            {
                CosmosClientOptions cosmosClientOptions = new()
                {
                    ConsistencyLevel = ConsistencyLevel.Session,
                    RequestTimeout = TimeSpan.FromSeconds(10),
                    Serializer = new CosmosJsonDotNetSerializer(
                        cosmosSerializerOptions: new CosmosSerializationOptions()
                        {
                            PropertyNamingPolicy = CosmosPropertyNamingPolicy.CamelCase
                        },
                        binaryEncodingEnabled: isBinaryEncodingEnabled)
                };

                using CosmosClient cosmosClient = new(
                    connectionString: this.connectionString,
                    clientOptions: cosmosClientOptions);

                Database database = cosmosClient.GetDatabase(MultiRegionSetupHelpers.dbName);
                Container container = database.GetContainer(MultiRegionSetupHelpers.containerName);

                // Create a transactional batch
                TransactionalBatch transactionalBatch = container.CreateTransactionalBatch(new PartitionKey(testItem.Pk));

                transactionalBatch.CreateItem(
                    testItem,
                    new TransactionalBatchItemRequestOptions
                    {
                        EnableContentResponseOnWrite = true,
                    });

                transactionalBatch.ReadItem(
                    testItem.Id,
                    new TransactionalBatchItemRequestOptions
                    {
                        EnableContentResponseOnWrite = true,
                    });

                // Execute the transactional batch
                TransactionalBatchResponse transactionResponse = await transactionalBatch.ExecuteAsync(
                    new TransactionalBatchRequestOptions
                    {
                    });

                Assert.AreEqual(HttpStatusCode.OK, transactionResponse.StatusCode);
                Assert.AreEqual(2, transactionResponse.Count);

                TransactionalBatchOperationResult<CosmosIntegrationTestObject> createOperationResult = transactionResponse.GetOperationResultAtIndex<CosmosIntegrationTestObject>(0);

                Assert.IsNotNull(createOperationResult);
                Assert.IsNotNull(createOperationResult.Resource);
                Assert.AreEqual(testItem.Id, createOperationResult.Resource.Id);
                Assert.AreEqual(testItem.Pk, createOperationResult.Resource.Pk);

                TransactionalBatchOperationResult<CosmosIntegrationTestObject> readOperationResult = transactionResponse.GetOperationResultAtIndex<CosmosIntegrationTestObject>(1);

                Assert.IsNotNull(readOperationResult);
                Assert.IsNotNull(readOperationResult.Resource);
                Assert.AreEqual(testItem.Id, readOperationResult.Resource.Id);
                Assert.AreEqual(testItem.Pk, readOperationResult.Resource.Pk);
            }
            finally
            {
                Environment.SetEnvironmentVariable(ConfigurationManager.BinaryEncodingEnabled, null);

                await this.container.DeleteItemAsync<CosmosIntegrationTestObject>(
                    testItem.Id,
                    new PartitionKey(testItem.Pk));
            }
        }

        [TestMethod]
        [TestCategory("MultiRegion")]
        [DataRow(ConnectionMode.Direct, "15", "10", DisplayName = "Direct Mode - Scenario when the total iteration count is 15 and circuit breaker consecutive failure threshold is set to 10.")]
        [DataRow(ConnectionMode.Direct, "25", "20", DisplayName = "Direct Mode - Scenario when the total iteration count is 25 and circuit breaker consecutive failure threshold is set to 20.")]
        [DataRow(ConnectionMode.Direct, "35", "30", DisplayName = "Direct Mode - Scenario when the total iteration count is 35 and circuit breaker consecutive failure threshold is set to 30.")]
        [DataRow(ConnectionMode.Gateway, "15", "10", DisplayName = "Gateway Mode - Scenario when the total iteration count is 15 and circuit breaker consecutive failure threshold is set to 10.")]
        [DataRow(ConnectionMode.Gateway, "25", "20", DisplayName = "Gateway Mode - Scenario when the total iteration count is 25 and circuit breaker consecutive failure threshold is set to 20.")]
        [DataRow(ConnectionMode.Gateway, "35", "30", DisplayName = "Gateway Mode - Scenario when the total iteration count is 35 and circuit breaker consecutive failure threshold is set to 30.")]
        [Owner("dkunda")]
        [Timeout(70000)]
        public async Task ReadItemAsync_WithCircuitBreakerEnabledAndSingleMasterAccountAndServiceUnavailableReceived_ShouldApplyPartitionLevelOverride(
            ConnectionMode connectionMode,
            string iterationCount,
            string circuitBreakerConsecutiveFailureCount)
        {
            // Arrange.
            Environment.SetEnvironmentVariable(ConfigurationManager.PartitionLevelCircuitBreakerEnabled, "True");
            Environment.SetEnvironmentVariable(ConfigurationManager.CircuitBreakerConsecutiveFailureCountForReads, circuitBreakerConsecutiveFailureCount);

            // Enabling fault injection rule to simulate a 503 service unavailable scenario.
            string serviceUnavailableRuleId = "503-rule-" + Guid.NewGuid().ToString();
            FaultInjectionRule serviceUnavailableRule = new FaultInjectionRuleBuilder(
                id: serviceUnavailableRuleId,
                condition:
                    new FaultInjectionConditionBuilder()
                        .WithOperationType(FaultInjectionOperationType.ReadItem)
                        .WithRegion(region1)
                        .Build(),
                result:
                    FaultInjectionResultBuilder.GetResultBuilder(FaultInjectionServerErrorType.ServiceUnavailable)
                        .WithDelay(TimeSpan.FromMilliseconds(10))
                        .Build())
                .Build();

            List<FaultInjectionRule> rules = new List<FaultInjectionRule> { serviceUnavailableRule };
            FaultInjector faultInjector = new FaultInjector(rules);

            List<string> preferredRegions = new List<string> { region1, region2, region3 };
            CosmosClientOptions cosmosClientOptions = new CosmosClientOptions()
            {
                ConnectionMode = connectionMode,
                ConsistencyLevel = ConsistencyLevel.Session,
                FaultInjector = faultInjector,
                RequestTimeout = TimeSpan.FromSeconds(5),
                ApplicationPreferredRegions = preferredRegions,
            };

            List<CosmosIntegrationTestObject> itemsList = new ()
            {
                new() { Id = "smTestId1", Pk = "smpk1" },
            };

            try
            {
                using CosmosClient cosmosClient = new(connectionString: this.connectionString, clientOptions: cosmosClientOptions);
                Database database = cosmosClient.GetDatabase(MultiRegionSetupHelpers.dbName);
                Container container = database.GetContainer(MultiRegionSetupHelpers.containerName);

                // Act and Assert.
                await this.TryCreateItems(itemsList);

                //Must Ensure the data is replicated to all regions
                await Task.Delay(3000);

                int consecutiveFailureCount = int.Parse(circuitBreakerConsecutiveFailureCount);
                int totalIterations = int.Parse(iterationCount);

                for (int attemptCount = 1; attemptCount <= totalIterations; attemptCount++)
                {
                    try
                    {
                        ItemResponse<CosmosIntegrationTestObject> readResponse = await container.ReadItemAsync<CosmosIntegrationTestObject>(
                            id: itemsList[0].Id,
                            partitionKey: new PartitionKey(itemsList[0].Pk));

                        IReadOnlyList<(string regionName, Uri uri)> contactedRegionMapping = readResponse.Diagnostics.GetContactedRegions();
                        HashSet<string> contactedRegions = new(contactedRegionMapping.Select(r => r.regionName));

                        Assert.AreEqual(
                            expected: HttpStatusCode.OK,
                            actual: readResponse.StatusCode);

                        Assert.IsNotNull(contactedRegions);

                        PartitionKeyRangeFailoverInfo failoverInfo = TestCommon.GetFailoverInfoForFirstPartitionUsingReflection(
                            globalPartitionEndpointManager: cosmosClient.ClientContext.DocumentClient.PartitionKeyRangeLocation,
                            isReadOnlyOrMultiMaster: true);

                        if (attemptCount > consecutiveFailureCount + 1)
                        {
                            if (connectionMode == ConnectionMode.Direct)
                            {
                                Assert.IsTrue(contactedRegions.Count == 1, "Asserting that when the consecutive failure count reaches the threshold, the partition was failed over to the next region, and the subsequent read request/s were successful on the next region.");
                                Assert.IsTrue(contactedRegions.Contains(region2));
                            }

                            Assert.AreEqual(this.readRegionsMapping[region2], failoverInfo.Current);
                        }
                        else
                        {
                            if (connectionMode == ConnectionMode.Direct)
                            {
                                Assert.IsTrue(contactedRegions.Count == 2, "Asserting that when the read request succeeds before the consecutive failure count reaches the threshold, the partition didn't over to the next region, and the request was retried on the next region.");
                                Assert.IsTrue(contactedRegions.Contains(region1) && contactedRegions.Contains(region2));
                            }

                            if (attemptCount > consecutiveFailureCount)
                            {
                                Assert.AreEqual(this.readRegionsMapping[region2], failoverInfo.Current);
                            }
                            else
                            {
                                Assert.AreEqual(this.readRegionsMapping[region1], failoverInfo.Current);
                            }
                        }
                    }
                    catch (CosmosException)
                    {
                        Assert.Fail("Read Item operation should succeed.");
                    }
                    catch (Exception ex)
                    {
                        Assert.Fail($"Unhandled Exception was thrown during ReadItemAsync call. Message: {ex.Message}");
                    }
                }
            }
            finally
            {
                Environment.SetEnvironmentVariable(ConfigurationManager.PartitionLevelCircuitBreakerEnabled, null);
                Environment.SetEnvironmentVariable(ConfigurationManager.CircuitBreakerConsecutiveFailureCountForReads, null);

                await this.TryDeleteItems(itemsList);
            }
        }

        [TestMethod]
        [TestCategory("MultiRegion")]
        [Owner("dkunda")]
        [Timeout(70000)]
        public async Task ReadItemAsync_WithCircuitBreakerEnabledAndSingleMasterAccountAndServiceUnavailableReceivedFromTwoRegions_ShouldApplyPartitionLevelOverrideToThridRegion()
        {
            // Arrange.
            Environment.SetEnvironmentVariable(ConfigurationManager.PartitionLevelCircuitBreakerEnabled, "True");
            Environment.SetEnvironmentVariable(ConfigurationManager.CircuitBreakerConsecutiveFailureCountForReads, "10");

            // Enabling fault injection rule to simulate a 503 service unavailable scenario.
            string serviceUnavailableRuleId1 = "503-rule-" + Guid.NewGuid().ToString();
            FaultInjectionRule serviceUnavailableRule1 = new FaultInjectionRuleBuilder(
                id: serviceUnavailableRuleId1,
                condition:
                    new FaultInjectionConditionBuilder()
                        .WithOperationType(FaultInjectionOperationType.ReadItem)
                        .WithRegion(region1)
                        .Build(),
                result:
                    FaultInjectionResultBuilder.GetResultBuilder(FaultInjectionServerErrorType.ServiceUnavailable)
                        .WithDelay(TimeSpan.FromMilliseconds(10))
                        .Build())
                .Build();

            string serviceUnavailableRuleId2 = "503-rule-" + Guid.NewGuid().ToString();
            FaultInjectionRule serviceUnavailableRule2 = new FaultInjectionRuleBuilder(
                id: serviceUnavailableRuleId2,
                condition:
                    new FaultInjectionConditionBuilder()
                        .WithOperationType(FaultInjectionOperationType.ReadItem)
                        .WithRegion(region2)
                        .Build(),
                result:
                    FaultInjectionResultBuilder.GetResultBuilder(FaultInjectionServerErrorType.ServiceUnavailable)
                        .WithDelay(TimeSpan.FromMilliseconds(10))
                        .Build())
                .Build();

            serviceUnavailableRule1.Disable();
            serviceUnavailableRule2.Disable();

            List<FaultInjectionRule> rules = new List<FaultInjectionRule> { serviceUnavailableRule1, serviceUnavailableRule2 };
            FaultInjector faultInjector = new FaultInjector(rules);

            List<string> preferredRegions = new List<string> { region1, region2, region3 };
            CosmosClientOptions cosmosClientOptions = new CosmosClientOptions()
            {
                ConsistencyLevel = ConsistencyLevel.Session,
                FaultInjector = faultInjector,
                RequestTimeout = TimeSpan.FromSeconds(5),
                ApplicationPreferredRegions = preferredRegions,
            };

            List<CosmosIntegrationTestObject> itemsList = new()
            {
                new() { Id = "smTestId1", Pk = "smpk1" },
            };

            try
            {
                using CosmosClient cosmosClient = new (connectionString: this.connectionString, clientOptions: cosmosClientOptions);
                Database database = cosmosClient.GetDatabase(MultiRegionSetupHelpers.dbName);
                Container container = database.GetContainer(MultiRegionSetupHelpers.containerName);

                // Act and Assert.
                await this.TryCreateItems(itemsList);

                //Must Ensure the data is replicated to all regions
                await Task.Delay(3000);

                bool isRegion1Available = true;
                bool isRegion2Available = true;

                int thresholdCounter = 0;
                int totalIterations = 40;
                int ppcbDefaultThreshold = 10;
                int firstRegionServiceUnavailableAttempt = 3;
                int secondRegionServiceUnavailableAttempt = 28;

                for (int attemptCount = 1; attemptCount <= totalIterations; attemptCount++)
                {
                    try
                    {
                        ItemResponse<CosmosIntegrationTestObject> readResponse = await container.ReadItemAsync<CosmosIntegrationTestObject>(
                            id: itemsList[0].Id,
                            partitionKey: new PartitionKey(itemsList[0].Pk));

                        IReadOnlyList<(string regionName, Uri uri)> contactedRegionMapping = readResponse.Diagnostics.GetContactedRegions();
                        HashSet<string> contactedRegions = new(contactedRegionMapping.Select(r => r.regionName));

                        Assert.AreEqual(
                            expected: HttpStatusCode.OK,
                            actual: readResponse.StatusCode);

                        Assert.IsNotNull(contactedRegions);

                        if (isRegion1Available && isRegion2Available)
                        {
                            Assert.IsTrue(contactedRegions.Count == 1, "Assert that, when no failure happened, the read request is being served from region 1.");
                            Assert.IsTrue(contactedRegions.Contains(region1));

                            // Simulating service unavailable on region 1.
                            if (attemptCount == firstRegionServiceUnavailableAttempt)
                            {
                                isRegion1Available = false;
                                serviceUnavailableRule1.Enable();
                            }
                        }
                        else if (isRegion2Available) 
                        {
                            if (thresholdCounter <= ppcbDefaultThreshold)
                            {
                                Assert.IsTrue(contactedRegions.Count == 2, "Asserting that when the read request succeeds before the consecutive failure count reaches the threshold, the partition didn't fail over to the next region, and the request was retried.");
                                Assert.IsTrue(contactedRegions.Contains(region1) && contactedRegions.Contains(region2));
                                thresholdCounter++;
                            }
                            else
                            {
                                Assert.IsTrue(contactedRegions.Count == 1, "Asserting that when the consecutive failure count reaches the threshold, the partition was failed over to the next region, and the subsequent read request/s were successful on the next region.");
                                Assert.IsTrue(contactedRegions.Contains(region2));
                            }

                            // Simulating service unavailable on region 2.
                            if (attemptCount == secondRegionServiceUnavailableAttempt)
                            {
                                isRegion2Available = false;
                                serviceUnavailableRule2.Enable();
                            }
                        }
                        else
                        {
                            if (thresholdCounter <= ppcbDefaultThreshold + 1)
                            {
                                Assert.IsTrue(contactedRegions.Count == 2, "Asserting that when the read request fails on the second region, the partition did over to the next region, and the request was retried on the next region.");
                                Assert.IsTrue(contactedRegions.Contains(region2) && contactedRegions.Contains(region3));
                                thresholdCounter++;
                            }
                            else
                            {
                                Assert.IsTrue(contactedRegions.Count == 1, "Asserting that when the consecutive failure count reaches the threshold, the partition was failed over to the third region, and the subsequent read request/s were successful on the third region.");
                                Assert.IsTrue(contactedRegions.Contains(region3));
                            }
                        }
                    }
                    catch (CosmosException)
                    {
                        Assert.Fail("Read Item operation should succeed.");
                    }
                    catch (Exception ex)
                    {
                        Assert.Fail($"Unhandled Exception was thrown during ReadItemAsync call. Message: {ex.Message}");
                    }
                }
            }
            finally
            {
                Environment.SetEnvironmentVariable(ConfigurationManager.PartitionLevelCircuitBreakerEnabled, null);
                Environment.SetEnvironmentVariable(ConfigurationManager.CircuitBreakerConsecutiveFailureCountForReads, null);

                await this.TryDeleteItems(itemsList);
            }
        }

        [TestMethod]
        [TestCategory("MultiRegion")]
        [Owner("dkunda")]
        [Timeout(70000)]
        public async Task ReadItemAsync_WithNoPreferredRegionsAndCircuitBreakerEnabledAndSingleMasterAccountAndServiceUnavailableReceived_ShouldApplyPartitionLevelOverride()
        {
            // Arrange.
            Environment.SetEnvironmentVariable(ConfigurationManager.PartitionLevelCircuitBreakerEnabled, "True");
            Environment.SetEnvironmentVariable(ConfigurationManager.CircuitBreakerConsecutiveFailureCountForReads, "10");

            // Enabling fault injection rule to simulate a 503 service unavailable scenario.
            string serviceUnavailableRuleId = "503-rule-" + Guid.NewGuid().ToString();
            FaultInjectionRule serviceUnavailableRule = new FaultInjectionRuleBuilder(
                id: serviceUnavailableRuleId,
                condition:
                    new FaultInjectionConditionBuilder()
                        .WithOperationType(FaultInjectionOperationType.ReadItem)
                        .WithRegion(region1)
                        .Build(),
                result:
                    FaultInjectionResultBuilder.GetResultBuilder(FaultInjectionServerErrorType.ServiceUnavailable)
                        .WithDelay(TimeSpan.FromMilliseconds(10))
                        .Build())
                .Build();

            List<FaultInjectionRule> rules = new List<FaultInjectionRule> { serviceUnavailableRule };
            FaultInjector faultInjector = new FaultInjector(rules);

            CosmosClientOptions cosmosClientOptions = new CosmosClientOptions()
            {
                ConnectionMode = ConnectionMode.Direct,
                ConsistencyLevel = ConsistencyLevel.Session,
                FaultInjector = faultInjector,
                RequestTimeout = TimeSpan.FromSeconds(5),
            };

            List<CosmosIntegrationTestObject> itemsList = new()
            {
                new() { Id = "smTestId1", Pk = "smpk1" },
            };

            try
            {
                using CosmosClient cosmosClient = new(connectionString: this.connectionString, clientOptions: cosmosClientOptions);
                Database database = cosmosClient.GetDatabase(MultiRegionSetupHelpers.dbName);
                Container container = database.GetContainer(MultiRegionSetupHelpers.containerName);

                // Act and Assert.
                await this.TryCreateItems(itemsList);

                //Must Ensure the data is replicated to all regions
                await Task.Delay(3000);

                int consecutiveFailureCount = 10;
                int totalIterations = 15;

                for (int attemptCount = 1; attemptCount <= totalIterations; attemptCount++)
                {
                    try
                    {
                        ItemResponse<CosmosIntegrationTestObject> readResponse = await container.ReadItemAsync<CosmosIntegrationTestObject>(
                            id: itemsList[0].Id,
                            partitionKey: new PartitionKey(itemsList[0].Pk));

                        IReadOnlyList<(string regionName, Uri uri)> contactedRegionMapping = readResponse.Diagnostics.GetContactedRegions();
                        HashSet<string> contactedRegions = new(contactedRegionMapping.Select(r => r.regionName));

                        Assert.AreEqual(
                            expected: HttpStatusCode.OK,
                            actual: readResponse.StatusCode);

                        Assert.IsNotNull(contactedRegions);

                        PartitionKeyRangeFailoverInfo failoverInfo = TestCommon.GetFailoverInfoForFirstPartitionUsingReflection(
                            globalPartitionEndpointManager: cosmosClient.ClientContext.DocumentClient.PartitionKeyRangeLocation,
                            isReadOnlyOrMultiMaster: true);

                        if (attemptCount > consecutiveFailureCount + 1)
                        {
                            Assert.IsTrue(contactedRegions.Count == 1, "Asserting that when the consecutive failure count reaches the threshold, the partition was failed over to the next region, and the subsequent read request/s were successful on the next region.");
                            Assert.IsTrue(contactedRegions.Contains(region2));
                            Assert.AreEqual(this.readRegionsMapping[region2], failoverInfo.Current);
                        }
                        else
                        {
                            Assert.IsTrue(contactedRegions.Count == 2, "Asserting that when the read request succeeds before the consecutive failure count reaches the threshold, the partition didn't over to the next region, and the request was retried on the next region.");
                            Assert.IsTrue(contactedRegions.Contains(region1) && contactedRegions.Contains(region2));

                            if (attemptCount > consecutiveFailureCount)
                            {
                                Assert.AreEqual(this.readRegionsMapping[region2], failoverInfo.Current);
                            }
                            else
                            {
                                Assert.AreEqual(this.readRegionsMapping[region1], failoverInfo.Current);
                            }
                        }
                    }
                    catch (CosmosException)
                    {
                        Assert.Fail("Read Item operation should succeed.");
                    }
                    catch (Exception ex)
                    {
                        Assert.Fail($"Unhandled Exception was thrown during ReadItemAsync call. Message: {ex.Message}");
                    }
                }
            }
            finally
            {
                Environment.SetEnvironmentVariable(ConfigurationManager.PartitionLevelCircuitBreakerEnabled, null);
                Environment.SetEnvironmentVariable(ConfigurationManager.CircuitBreakerConsecutiveFailureCountForReads, null);

                await this.TryDeleteItems(itemsList);
            }
        }

        [TestMethod]
        [Owner("dkunda")]
        [TestCategory("MultiRegion")]
        [Timeout(70000)]
        public async Task ReadItemAsync_WithCircuitBreakerDisabledAndSingleMasterAccountAndServiceUnavailableReceived_ShouldNotApplyPartitionLevelOverride()
        {
            // Arrange.
            Environment.SetEnvironmentVariable(ConfigurationManager.PartitionLevelCircuitBreakerEnabled, "False");

            // Enabling fault injection rule to simulate a 503 service unavailable scenario.
            string serviceUnavailableRuleId = "503-rule-" + Guid.NewGuid().ToString();
            FaultInjectionRule serviceUnavailableRule = new FaultInjectionRuleBuilder(
                id: serviceUnavailableRuleId,
                condition:
                    new FaultInjectionConditionBuilder()
                        .WithOperationType(FaultInjectionOperationType.ReadItem)
                        .WithRegion(region1)
                        .Build(),
                result:
                    FaultInjectionResultBuilder.GetResultBuilder(FaultInjectionServerErrorType.ServiceUnavailable)
                        .WithDelay(TimeSpan.FromMilliseconds(10))
                        .Build())
                .Build();

            List<FaultInjectionRule> rules = new List<FaultInjectionRule> { serviceUnavailableRule };
            FaultInjector faultInjector = new FaultInjector(rules);

            List<string> preferredRegions = new List<string> { region1, region2, region3 };
            CosmosClientOptions cosmosClientOptions = new CosmosClientOptions()
            {
                ConsistencyLevel = ConsistencyLevel.Session,
                FaultInjector = faultInjector,
                RequestTimeout = TimeSpan.FromSeconds(5),
                ApplicationPreferredRegions = preferredRegions,
            };

            List<CosmosIntegrationTestObject> itemsList = new()
            {
                new() { Id = "smTestId1", Pk = "smpk1" },
            };

            try
            {
                using CosmosClient cosmosClient = new(connectionString: this.connectionString, clientOptions: cosmosClientOptions);
                Database database = cosmosClient.GetDatabase(MultiRegionSetupHelpers.dbName);
                Container container = database.GetContainer(MultiRegionSetupHelpers.containerName);

                // Act and Assert.
                await this.TryCreateItems(itemsList);

                //Must Ensure the data is replicated to all regions
                await Task.Delay(3000);

                int consecutiveFailureCount = 10;
                for (int attemptCount = 1; attemptCount <= consecutiveFailureCount; attemptCount++)
                {
                    try
                    {
                        ItemResponse<CosmosIntegrationTestObject> readResponse = await container.ReadItemAsync<CosmosIntegrationTestObject>(
                            id: itemsList[0].Id,
                            partitionKey: new PartitionKey(itemsList[0].Pk));

                        IReadOnlyList<(string regionName, Uri uri)> contactedRegionMapping = readResponse.Diagnostics.GetContactedRegions();
                        HashSet<string> contactedRegions = new(contactedRegionMapping.Select(r => r.regionName));

                        Assert.AreEqual(
                            expected: HttpStatusCode.OK,
                            actual: readResponse.StatusCode);

                        Assert.IsNotNull(contactedRegions);
                        Assert.IsTrue(contactedRegions.Count == 2, "Asserting that when the read request succeeds after failover, the partition was failed over to the next region, after the failures reaches the threshold.");
                        Assert.IsTrue(contactedRegions.Contains(region1) && contactedRegions.Contains(region2));
                    }
                    catch (CosmosException)
                    {
                        Assert.Fail("Read Item operation should succeed.");
                    }
                    catch (Exception ex)
                    {
                        Assert.Fail($"Unhandled Exception was thrown during ReadItemAsync call. Message: {ex.Message}");
                    }
                }
            }
            finally
            {
                Environment.SetEnvironmentVariable(ConfigurationManager.PartitionLevelCircuitBreakerEnabled, null);
                Environment.SetEnvironmentVariable(ConfigurationManager.CircuitBreakerConsecutiveFailureCountForReads, null);

                await this.TryDeleteItems(itemsList);
            }
        }

        [TestMethod]
        [Owner("dkunda")]
        [TestCategory("MultiRegion")]
        [Timeout(70000)]
        public async Task CreateItemAsync_WithCircuitBreakerEnabledAndSingleMasterAccountAndServiceUnavailableReceived_ShouldNotApplyPartitionLevelOverride()
        {
            // Arrange.
            int circuitBreakerConsecutiveFailureCount = 10;
            Environment.SetEnvironmentVariable(ConfigurationManager.PartitionLevelCircuitBreakerEnabled, "True");
            Environment.SetEnvironmentVariable(ConfigurationManager.CircuitBreakerConsecutiveFailureCountForReads, $"{circuitBreakerConsecutiveFailureCount}");

            // Enabling fault injection rule to simulate a 503 service unavailable scenario.
            string serviceUnavailableRuleId = "503-rule-" + Guid.NewGuid().ToString();
            FaultInjectionRule serviceUnavailableRule = new FaultInjectionRuleBuilder(
                id: serviceUnavailableRuleId,
                condition:
                    new FaultInjectionConditionBuilder()
                        .WithOperationType(FaultInjectionOperationType.CreateItem)
                        .WithRegion(region1)
                        .Build(),
                result:
                    FaultInjectionResultBuilder.GetResultBuilder(FaultInjectionServerErrorType.ServiceUnavailable)
                        .WithDelay(TimeSpan.FromMilliseconds(10))
                        .Build())
                .Build();

            List<FaultInjectionRule> rules = new List<FaultInjectionRule> { serviceUnavailableRule };
            FaultInjector faultInjector = new FaultInjector(rules);

            List<string> preferredRegions = new List<string> { region1, region2, region3 };
            CosmosClientOptions cosmosClientOptions = new()
            {
                ConsistencyLevel = ConsistencyLevel.Session,
                FaultInjector = faultInjector,
                RequestTimeout = TimeSpan.FromSeconds(5),
                ApplicationPreferredRegions = preferredRegions,
            };

            using CosmosClient cosmosClient = new(connectionString: this.connectionString, clientOptions: cosmosClientOptions);

            Database database = cosmosClient.GetDatabase(MultiRegionSetupHelpers.dbName);
            Container container = database.GetContainer(MultiRegionSetupHelpers.containerName);

            try
            {
                // Act and Assert.
                for (int attemptCount = 1; attemptCount <= circuitBreakerConsecutiveFailureCount; attemptCount++)
                {
                    try
                    {
                        CosmosIntegrationTestObject testItem = new() { Id = "testId5", Pk = "pk5" };
                        ItemResponse<CosmosIntegrationTestObject> createResponse = await container.CreateItemAsync<CosmosIntegrationTestObject>(testItem);
                        Assert.Fail("Create Item operation should not succeed.");
                    }
                    catch (CosmosException ex)
                    {
                        Assert.AreEqual(
                            expected: HttpStatusCode.ServiceUnavailable,
                            actual: ex.StatusCode);

                        IReadOnlyList<(string regionName, Uri uri)> contactedRegionMapping = ex.Diagnostics.GetContactedRegions();
                        HashSet<string> contactedRegions = new(contactedRegionMapping.Select(r => r.regionName));

                        Assert.IsTrue(contactedRegions.Count == 1, "Asserting that when a 503 Service Unavailable happens, the partition was not failed over to the next region, since writes are not supported in a single master account, when circuit breaker is enabled.");
                        Assert.IsTrue(contactedRegions.Contains(region1));
                    }
                    catch (Exception ex)
                    {
                        Assert.Fail($"Unhandled Exception was thrown during ReadItemAsync call. Message: {ex.Message}");
                    }
                }
            }
            finally
            {
                Environment.SetEnvironmentVariable(ConfigurationManager.PartitionLevelCircuitBreakerEnabled, null);
                Environment.SetEnvironmentVariable(ConfigurationManager.CircuitBreakerConsecutiveFailureCountForReads, null);
            }
        }

        [TestMethod]
        [Owner("dkunda")]
        [TestCategory("MultiMaster")]
        [DataRow(ConnectionMode.Direct, "15", "10", DisplayName = "Direct Mode - Scenario whtn the total iteration count is 15 and circuit breaker consecutive failure threshold is set to 10.")]
        [DataRow(ConnectionMode.Direct, "25", "20", DisplayName = "Direct Mode - Scenario whtn the total iteration count is 25 and circuit breaker consecutive failure threshold is set to 20.")]
        [DataRow(ConnectionMode.Direct, "35", "30", DisplayName = "Direct Mode - Scenario whtn the total iteration count is 35 and circuit breaker consecutive failure threshold is set to 30.")]
        [DataRow(ConnectionMode.Gateway, "15", "10", DisplayName = "Gateway Mode - Scenario when the total iteration count is 15 and circuit breaker consecutive failure threshold is set to 10.")]
        [DataRow(ConnectionMode.Gateway, "25", "20", DisplayName = "Gateway Mode - Scenario when the total iteration count is 25 and circuit breaker consecutive failure threshold is set to 20.")]
        [DataRow(ConnectionMode.Gateway, "35", "30", DisplayName = "Gateway Mode - Scenario when the total iteration count is 35 and circuit breaker consecutive failure threshold is set to 30.")]
        [Timeout(70000)]
        public async Task CreateItemAsync_WithCircuitBreakerEnabledAndMultiMasterAccountAndServiceUnavailableReceived_ShouldApplyPartitionLevelOverride(
            ConnectionMode connectionMode,
            string iterationCount,
            string circuitBreakerConsecutiveFailureCount)
        {
            // Arrange.
            Environment.SetEnvironmentVariable(ConfigurationManager.PartitionLevelCircuitBreakerEnabled, "True");
            Environment.SetEnvironmentVariable(ConfigurationManager.CircuitBreakerConsecutiveFailureCountForWrites, circuitBreakerConsecutiveFailureCount);

            // Enabling fault injection rule to simulate a 503 service unavailable scenario.
            string serviceUnavailableRuleId = "503-rule-" + Guid.NewGuid().ToString();
            FaultInjectionRule serviceUnavailableRule = new FaultInjectionRuleBuilder(
                id: serviceUnavailableRuleId,
                condition:
                    new FaultInjectionConditionBuilder()
                        .WithOperationType(FaultInjectionOperationType.CreateItem)
                        .WithRegion(region1)
                        .Build(),
                result:
                    FaultInjectionResultBuilder.GetResultBuilder(FaultInjectionServerErrorType.ServiceUnavailable)
                        .WithDelay(TimeSpan.FromMilliseconds(10))
                        .Build())
                .Build();

            List<FaultInjectionRule> rules = new List<FaultInjectionRule> { serviceUnavailableRule };
            FaultInjector faultInjector = new FaultInjector(rules);

            Random random = new ();
            List<CosmosIntegrationTestObject> itemsCleanupList = new();
            List<string> preferredRegions = new List<string> { region1, region2, region3 };
            CosmosClientOptions cosmosClientOptions = new()
            {
                ConsistencyLevel = ConsistencyLevel.Session,
                FaultInjector = faultInjector,
                RequestTimeout = TimeSpan.FromSeconds(5),
                ApplicationPreferredRegions = preferredRegions,
                Serializer = this.cosmosSystemTextJsonSerializer,
                ConnectionMode = connectionMode,
            };

            try
            {
                // Act and Assert.
                int totalIterations = int.Parse(iterationCount);
                int consecutiveFailureCount = int.Parse(circuitBreakerConsecutiveFailureCount);

                using CosmosClient cosmosClient = new(connectionString: this.connectionString, clientOptions: cosmosClientOptions);
                Database database = cosmosClient.GetDatabase(MultiRegionSetupHelpers.dbName);
                Container container = database.GetContainer(MultiRegionSetupHelpers.containerName);

                for (int attemptCount = 1; attemptCount <= totalIterations; attemptCount++)
                {
                    try
                    {
                        CosmosIntegrationTestObject testItem = new()
                        {
                            Id = $"mmTestId{random.Next()}",
                            Pk = $"mmpk{random.Next()}"
                        };

                        ItemResponse<CosmosIntegrationTestObject> createResponse = await container.CreateItemAsync<CosmosIntegrationTestObject>(testItem);
                        itemsCleanupList.Add(testItem);

                        Assert.AreEqual(
                            expected: HttpStatusCode.Created,
                            actual: createResponse.StatusCode);

                        PartitionKeyRangeFailoverInfo failoverInfo = TestCommon.GetFailoverInfoForFirstPartitionUsingReflection(
                            globalPartitionEndpointManager: cosmosClient.ClientContext.DocumentClient.PartitionKeyRangeLocation,
                            isReadOnlyOrMultiMaster: true);

                        IReadOnlyList<(string regionName, Uri uri)> contactedRegionMapping = createResponse.Diagnostics.GetContactedRegions();
                        HashSet<string> contactedRegions = new(contactedRegionMapping.Select(r => r.regionName));
                        Assert.IsNotNull(contactedRegions);

                        if (attemptCount > consecutiveFailureCount + 1)
                        {
                            if (connectionMode == ConnectionMode.Direct)
                            {
                                Assert.IsTrue(contactedRegions.Count == 1, "Asserting that when the consecutive failure count reaches the threshold, the partition was failed over to the next region, and the subsequent write request/s were successful on the next region.");
                                Assert.IsTrue(contactedRegions.Contains(region2));
                            }

                            Assert.AreEqual(this.readRegionsMapping[region2], failoverInfo.Current);
                        }
                        else
                        {
                            if (connectionMode == ConnectionMode.Direct)
                            {
                                Assert.IsTrue(contactedRegions.Count == 2, "Asserting that when the write requests succeeds before the consecutive failure count reaches the threshold, the partition didn't over to the next region, and the request was retried on the next region.");
                                Assert.IsTrue(contactedRegions.Contains(region1) && contactedRegions.Contains(region2));
                            }
                            if (attemptCount > consecutiveFailureCount)
                            {
                                Assert.AreEqual(this.readRegionsMapping[region2], failoverInfo.Current);
                            }
                            else
                            {
                                Assert.AreEqual(this.readRegionsMapping[region1], failoverInfo.Current);
                            }
                        }
                    }
                    catch (CosmosException)
                    {
                        Assert.Fail("Create Item operation should succeed.");
                    }
                    catch (Exception ex)
                    {
                        Assert.Fail($"Unhandled Exception was thrown during CreateItemAsync call. Message: {ex.Message}");
                    }
                }
            }
            finally
            {
                Environment.SetEnvironmentVariable(ConfigurationManager.PartitionLevelCircuitBreakerEnabled, null);
                Environment.SetEnvironmentVariable(ConfigurationManager.CircuitBreakerConsecutiveFailureCountForWrites, null);

                foreach (CosmosIntegrationTestObject item in itemsCleanupList)
                {
                    await this.container.DeleteItemAsync<CosmosIntegrationTestObject>(item.Id, new PartitionKey(item.Pk));
                }
            }
        }

        [TestMethod]
        [Owner("dkunda")]
        [TestCategory("MultiMaster")]
        [Timeout(70000)]
        public async Task CreateAndReadItemAsync_WithCircuitBreakerEnabledAndMultiMasterAccountAndDefaultThresholdServiceUnavailableReceived_ShouldApplyPartitionLevelOverride()
        {
            // Arrange.
            Environment.SetEnvironmentVariable(ConfigurationManager.PartitionLevelCircuitBreakerEnabled, "True");

            // Enabling fault injection rule to simulate a 503 service unavailable scenario.
            string serviceUnavailableRuleId1 = "503-rule-" + Guid.NewGuid().ToString();
            FaultInjectionRule serviceUnavailableRule1 = new FaultInjectionRuleBuilder(
                id: serviceUnavailableRuleId1,
                condition:
                    new FaultInjectionConditionBuilder()
                        .WithOperationType(FaultInjectionOperationType.CreateItem)
                        .WithRegion(region1)
                       .Build(),
                result:
                    FaultInjectionResultBuilder.GetResultBuilder(FaultInjectionServerErrorType.ServiceUnavailable)
                        .WithDelay(TimeSpan.FromMilliseconds(2))
                        .Build())
                .Build();

            string serviceUnavailableRuleId2 = "503-rule-" + Guid.NewGuid().ToString();
            FaultInjectionRule serviceUnavailableRule2 = new FaultInjectionRuleBuilder(
                id: serviceUnavailableRuleId2,
                condition:
                    new FaultInjectionConditionBuilder()
                        .WithOperationType(FaultInjectionOperationType.ReadItem)
                        .WithRegion(region1)
                       .Build(),
                result:
                    FaultInjectionResultBuilder.GetResultBuilder(FaultInjectionServerErrorType.ServiceUnavailable)
                        .WithDelay(TimeSpan.FromMilliseconds(2))
                        .Build())
                .Build();

            List<FaultInjectionRule> rules = new List<FaultInjectionRule> { serviceUnavailableRule1, serviceUnavailableRule2 };
            FaultInjector faultInjector = new FaultInjector(rules);

            List<CosmosIntegrationTestObject> itemsCleanupList = new();
            List<string> preferredRegions = new List<string> { region1, region2, region3 };
            CosmosClientOptions cosmosClientOptions = new()
            {
                ConsistencyLevel = ConsistencyLevel.Session,
                FaultInjector = faultInjector,
                RequestTimeout = TimeSpan.FromSeconds(5),
                ApplicationPreferredRegions = preferredRegions,
                Serializer = this.cosmosSystemTextJsonSerializer
            };

            try
            {
                // Act and Assert.
                Random random = new ();
                int totalIterations = 20;
                int consecutiveFailureCountForReads = 10;
                int consecutiveFailureCountForWrites = 5;

                using CosmosClient cosmosClient = new(connectionString: this.connectionString, clientOptions: cosmosClientOptions);
                Database database = cosmosClient.GetDatabase(MultiRegionSetupHelpers.dbName);
                Container container = database.GetContainer(MultiRegionSetupHelpers.containerName);

                for (int attemptCount = 1; attemptCount <= totalIterations; attemptCount++)
                {
                    try
                    {
                        CosmosIntegrationTestObject testItem = new()
                        {
                            Id = $"mmTestId{random.Next()}",
                            Pk = $"mmpk{random.Next()}"
                        };

                        ItemResponse<CosmosIntegrationTestObject> createResponse = await container.CreateItemAsync<CosmosIntegrationTestObject>(testItem);
                        itemsCleanupList.Add(testItem);

                        Assert.AreEqual(
                            expected: HttpStatusCode.Created,
                            actual: createResponse.StatusCode);

                        IReadOnlyList<(string regionName, Uri uri)> contactedRegionMappingForWrites = createResponse.Diagnostics.GetContactedRegions();
                        HashSet<string> contactedRegionsForWrite = new(contactedRegionMappingForWrites.Select(r => r.regionName));
                        Assert.IsNotNull(contactedRegionsForWrite);

                        if (attemptCount > consecutiveFailureCountForWrites + 1)
                        {
                            Assert.IsTrue(contactedRegionsForWrite.Count == 1, "Asserting that when the consecutive failure count reaches the write threshold, the partition was failed over to the next region, and the subsequent write request/s were successful on the next region.");
                            Assert.IsTrue(contactedRegionsForWrite.Contains(region2));
                        }
                        else
                        {
                            Assert.IsTrue(contactedRegionsForWrite.Count == 2, "Asserting that when the write requests succeeds before the consecutive failure count reaches the write threshold, the partition didn't over to the next region, and the request was retried on the next region.");
                            Assert.IsTrue(contactedRegionsForWrite.Contains(region1) && contactedRegionsForWrite.Contains(region2));
                        }

                        ItemResponse<CosmosIntegrationTestObject> readResponse = await container.ReadItemAsync<CosmosIntegrationTestObject>(
                            id: testItem.Id,
                            partitionKey: new PartitionKey(testItem.Pk));

                        IReadOnlyList<(string regionName, Uri uri)> contactedRegionMappingForReads = readResponse.Diagnostics.GetContactedRegions();
                        HashSet<string> contactedRegionsForReads = new(contactedRegionMappingForReads.Select(r => r.regionName));

                        Assert.AreEqual(
                            expected: HttpStatusCode.OK,
                            actual: readResponse.StatusCode);

                        Assert.IsNotNull(contactedRegionsForReads);

                        if (attemptCount > consecutiveFailureCountForReads + 1)
                        {
                            Assert.IsTrue(contactedRegionsForReads.Count == 1, "Asserting that when the consecutive failure count reaches the read threshold, the partition was failed over to the next region, and the subsequent read request/s were successful on the next region.");
                            Assert.IsTrue(contactedRegionsForReads.Contains(region2));
                        }
                        else
                        {
                            Assert.IsTrue(contactedRegionsForReads.Count == 2, "Asserting that when the read request succeeds before the consecutive failure count reaches the read threshold, the partition didn't over to the next region, and the request was retried on the next region.");
                            Assert.IsTrue(contactedRegionsForReads.Contains(region1) && contactedRegionsForReads.Contains(region2));
                        }
                    }
                    catch (CosmosException ex)
                    {
                        Assert.Fail($"Create and Read Item operations should succeed. Message: { ex.Message}");
                    }
                    catch (Exception ex)
                    {
                        Assert.Fail($"Unhandled Exception was thrown during CreateItemAsync call. Message: {ex.Message}");
                    }
                }
            }
            finally
            {
                Environment.SetEnvironmentVariable(ConfigurationManager.PartitionLevelCircuitBreakerEnabled, null);

                foreach (CosmosIntegrationTestObject item in itemsCleanupList)
                {
                    await this.container.DeleteItemAsync<CosmosIntegrationTestObject>(item.Id, new PartitionKey(item.Pk));
                }
            }
        }

<<<<<<< HEAD
        //test ppaf account override - both ways
        //test ppaf gateway get
=======
        [TestMethod]
        [Owner("dkunda")]
        [TestCategory("MultiRegion")]
        [Timeout(70000)]
        [DataRow(true, DisplayName = "Test scenario when PPAF is enabled at client level.")]
        [DataRow(false, DisplayName = "Test scenario when PPAF is disabled at client level.")]
        public async Task ReadItemAsync_WithPPAFEnabledAndSingleMasterAccountWithResponseDelay_ShouldHedgeRequestToMultipleRegions(
            bool enablePartitionLevelFailover)
        {
            // Arrange.
            if (enablePartitionLevelFailover)
            {
                Environment.SetEnvironmentVariable(ConfigurationManager.PartitionLevelFailoverEnabled, "True");
            }

            // Enabling fault injection rule to simulate a 503 service unavailable scenario.
            string serviceUnavailableRuleId = "503-rule-" + Guid.NewGuid().ToString();
            FaultInjectionRule serviceUnavailableRule = new FaultInjectionRuleBuilder(
                id: serviceUnavailableRuleId,
                condition:
                    new FaultInjectionConditionBuilder()
                        .WithOperationType(FaultInjectionOperationType.ReadItem)
                        .WithRegion(region1)
                        .Build(),
                result:
                    FaultInjectionResultBuilder.GetResultBuilder(FaultInjectionServerErrorType.ResponseDelay)
                        .WithDelay(TimeSpan.FromMilliseconds(3000))
                        .Build())
                .Build();

            List<FaultInjectionRule> rules = new List<FaultInjectionRule> { serviceUnavailableRule };
            FaultInjector faultInjector = new FaultInjector(rules);

            List<string> preferredRegions = new List<string> { region1, region2, region3 };
            CosmosClientOptions cosmosClientOptions = new CosmosClientOptions()
            {
                ConsistencyLevel = ConsistencyLevel.Session,
                FaultInjector = faultInjector,
                RequestTimeout = TimeSpan.FromSeconds(5),
                ApplicationPreferredRegions = preferredRegions,
            };

            List<CosmosIntegrationTestObject> itemsList = new()
            {
                new() { Id = "smTestId1", Pk = "smpk1" },
            };

            try
            {
                using CosmosClient cosmosClient = new(connectionString: this.connectionString, clientOptions: cosmosClientOptions);
                Database database = cosmosClient.GetDatabase(MultiRegionSetupHelpers.dbName);
                Container container = database.GetContainer(MultiRegionSetupHelpers.containerName);

                // Act and Assert.
                await this.TryCreateItems(itemsList);

                //Must Ensure the data is replicated to all regions
                await Task.Delay(3000);

                ItemResponse<CosmosIntegrationTestObject> readResponse = await container.ReadItemAsync<CosmosIntegrationTestObject>(
                    id: itemsList[0].Id,
                    partitionKey: new PartitionKey(itemsList[0].Pk));

                IReadOnlyList<(string regionName, Uri uri)> contactedRegionMapping = readResponse.Diagnostics.GetContactedRegions();
                HashSet<string> contactedRegions = new(contactedRegionMapping.Select(r => r.regionName));

                Assert.AreEqual(
                    expected: HttpStatusCode.OK,
                    actual: readResponse.StatusCode);

                CosmosTraceDiagnostics traceDiagnostic = readResponse.Diagnostics as CosmosTraceDiagnostics;
                Assert.IsNotNull(traceDiagnostic);

                traceDiagnostic.Value.Data.TryGetValue("Hedge Context", out object hedgeContext);

                if (cosmosClientOptions.EnablePartitionLevelFailover)
                {
                    Assert.IsNotNull(hedgeContext);
                    List<string> hedgedRegions = ((IEnumerable<string>)hedgeContext).ToList();

                    Assert.IsTrue(hedgedRegions.Count > 1, "Since the first region is not available, the request should atleast hedge to the next region.");
                    Assert.IsTrue(hedgedRegions.Contains(region1) && (hedgedRegions.Contains(region2) || hedgedRegions.Contains(region3)));
                }
                else
                {
                    Assert.IsNull(hedgeContext);
                }

                Assert.IsNotNull(contactedRegions);
                Assert.IsTrue(contactedRegions.Count == 1, "Asserting that when the read request succeeds on any region, given that there were no availability loss.");
            }
            finally
            {
                Environment.SetEnvironmentVariable(ConfigurationManager.PartitionLevelFailoverEnabled, null);

                await this.TryDeleteItems(itemsList);
            }
        }
>>>>>>> 397609e4

        private async Task TryCreateItems(List<CosmosIntegrationTestObject> testItems)
        {
            foreach (CosmosIntegrationTestObject item in testItems)
            {
                await this.TryCreateItem(item);
            }
        }

        private async Task TryCreateItem(CosmosIntegrationTestObject testItem)
        {
            try
            {
                await this.container.CreateItemAsync<CosmosIntegrationTestObject>(testItem);
            }
            catch (CosmosException ce)
            {
                Assert.Fail($"Failed to create item with id: {testItem.Id}, message: {ce.Message}");
            }
        }

        private async Task TryDeleteItems(List<CosmosIntegrationTestObject> testItems)
        {
            foreach (CosmosIntegrationTestObject item in testItems)
            {
                await this.TryDeleteItem(item);
            }
        }

        private async Task TryDeleteItem(CosmosIntegrationTestObject testItem)
        {
            try
            {
                await this.container.DeleteItemAsync<CosmosIntegrationTestObject>(
                    testItem.Id,
                    new PartitionKey(testItem.Pk));
            }
            catch (CosmosException ex) when (ex.StatusCode == HttpStatusCode.NotFound)
            {
                // Ignore
            }
        }
    }
}<|MERGE_RESOLUTION|>--- conflicted
+++ resolved
@@ -1237,10 +1237,10 @@
             }
         }
 
-<<<<<<< HEAD
+
         //test ppaf account override - both ways
         //test ppaf gateway get
-=======
+
         [TestMethod]
         [Owner("dkunda")]
         [TestCategory("MultiRegion")]
@@ -1339,7 +1339,6 @@
                 await this.TryDeleteItems(itemsList);
             }
         }
->>>>>>> 397609e4
 
         private async Task TryCreateItems(List<CosmosIntegrationTestObject> testItems)
         {
