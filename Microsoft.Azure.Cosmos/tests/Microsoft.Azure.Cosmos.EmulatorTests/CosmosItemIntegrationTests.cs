--- conflicted
+++ resolved
@@ -148,7 +148,6 @@
         }
 
         [TestMethod]
-<<<<<<< HEAD
         [TestCategory("MultiRegion")]
         public async Task AddressRefreshTimeoutTest()
         {
@@ -204,7 +203,9 @@
 
                     fiClient.Dispose();
                 }
-=======
+            }
+        }
+          
         [Owner("dkunda")]
         [TestCategory("MultiRegion")]
         [DataRow(true, DisplayName = "Test scenario when binary encoding is enabled at client level.")]
@@ -289,7 +290,6 @@
                 await this.container.DeleteItemAsync<CosmosIntegrationTestObject>(
                     testItem.Id,
                     new PartitionKey(testItem.Pk));
->>>>>>> e44780a9
             }
         }
     }
