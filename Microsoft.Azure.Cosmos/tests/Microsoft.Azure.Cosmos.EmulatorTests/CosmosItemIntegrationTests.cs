﻿namespace Microsoft.Azure.Cosmos.SDK.EmulatorTests
{
    using System;
<<<<<<< HEAD
    using System.Collections.Generic;
    using System.IO;
=======
    using System.Collections.Generic;
    using System.Diagnostics;
    using System.IO;
>>>>>>> 0be93844
    using System.Linq;
    using System.Net;
    using System.Net.Http;
    using System.Text;
    using System.Text.Json;
    using System.Text.Json.Serialization;
    using System.Threading;
    using System.Threading.Tasks;
    using Microsoft.Azure.Cosmos.Diagnostics;
<<<<<<< HEAD
    using Microsoft.Azure.Cosmos.FaultInjection;
    using Microsoft.VisualStudio.TestTools.UnitTesting;
    using Newtonsoft.Json.Linq;
=======
    using Microsoft.Azure.Cosmos.FaultInjection;
    using Microsoft.VisualStudio.TestTools.UnitTesting;
    using Newtonsoft.Json.Linq;
>>>>>>> 0be93844
    using static Microsoft.Azure.Cosmos.Routing.GlobalPartitionEndpointManagerCore;
    using static Microsoft.Azure.Cosmos.SDK.EmulatorTests.MultiRegionSetupHelpers;

    [TestClass]
    public class CosmosItemIntegrationTests
    {
        private string connectionString;
        private CosmosClient client;
        private Database database;
        private Container container;
        private Container changeFeedContainer;

        private static string region1;
        private static string region2;
        private static string region3;
        private IDictionary<string, Uri> readRegionsMapping;
        private IList<Uri> thinClientreadRegionalEndpoints;
        private CosmosSystemTextJsonSerializer cosmosSystemTextJsonSerializer;

        [TestInitialize]
        public async Task TestInitAsync()
        {
            this.connectionString = ConfigurationManager.GetEnvironmentVariable<string>("COSMOSDB_MULTI_REGION", null);

            JsonSerializerOptions jsonSerializerOptions = new JsonSerializerOptions()
            {
                DefaultIgnoreCondition = JsonIgnoreCondition.WhenWritingNull
            };
            this.cosmosSystemTextJsonSerializer = new MultiRegionSetupHelpers.CosmosSystemTextJsonSerializer(jsonSerializerOptions);

            if (string.IsNullOrEmpty(this.connectionString))
            {
                Assert.Fail("Set environment variable COSMOSDB_MULTI_REGION to run the tests");
            }
            this.client = new CosmosClient(
                this.connectionString,
                new CosmosClientOptions()
                {
                    Serializer = this.cosmosSystemTextJsonSerializer,
                });

            (this.database, this.container, this.changeFeedContainer) = await MultiRegionSetupHelpers.GetOrCreateMultiRegionDatabaseAndContainers(this.client);

            this.readRegionsMapping = this.client.DocumentClient.GlobalEndpointManager.GetAvailableReadEndpointsByLocation();
            Assert.IsTrue(this.readRegionsMapping.Count() >= 3);

            region1 = this.readRegionsMapping.Keys.ElementAt(0);
            region2 = this.readRegionsMapping.Keys.ElementAt(1);
            region3 = this.readRegionsMapping.Keys.ElementAt(2);
        }

        [TestCleanup]
        public void TestCleanup()
        {
            try
            {
                this.container.DeleteItemAsync<CosmosIntegrationTestObject>("deleteMe", new PartitionKey("MMWrite"));
            }
            catch (CosmosException ex) when (ex.StatusCode == HttpStatusCode.NotFound)
            {
                // Ignore
            }
            finally
            {
                //Do not delete the resources (except MM Write test object), georeplication is slow and we want to reuse the resources
                this.client?.Dispose();
                Environment.SetEnvironmentVariable(ConfigurationManager.StalePartitionUnavailabilityRefreshIntervalInSeconds, null);
            }
        }

        [TestMethod]
        [TestCategory("MultiRegion")]
        [Timeout(70000)]
        public async Task ReadMany2UnreachablePartitionsTest()
        {
            List<FeedRange> feedRanges = (List<FeedRange>)await this.container.GetFeedRangesAsync();
            Assert.IsTrue(feedRanges.Count > 0);

            FaultInjectionCondition condition = new FaultInjectionConditionBuilder()
                .WithConnectionType(FaultInjectionConnectionType.Direct)
                .WithOperationType(FaultInjectionOperationType.QueryItem)
                .WithEndpoint(new FaultInjectionEndpointBuilder(
                    MultiRegionSetupHelpers.dbName,
                    MultiRegionSetupHelpers.containerName,
                    feedRanges[0])
                    .WithReplicaCount(2)
                    .WithIncludePrimary(false)
                    .Build())
                .Build();

            FaultInjectionServerErrorResult result = new FaultInjectionServerErrorResultBuilder(FaultInjectionServerErrorType.Gone)
                .WithTimes(int.MaxValue - 1)
                .Build();

            FaultInjectionRule rule = new FaultInjectionRuleBuilder("connectionDelay", condition, result)
                .WithDuration(TimeSpan.FromDays(1))
                .Build();

            FaultInjector injector = new FaultInjector(new List<FaultInjectionRule> { rule });

            rule.Disable();

            CosmosClientOptions clientOptions = new CosmosClientOptions()
            {
                ConnectionMode = ConnectionMode.Direct,
                ConsistencyLevel = ConsistencyLevel.Strong,
                Serializer = this.cosmosSystemTextJsonSerializer,
                FaultInjector = injector,
            };

            CosmosClient fiClient = new CosmosClient(
                connectionString: this.connectionString,
                clientOptions: clientOptions);

            Database fidb = fiClient.GetDatabase(MultiRegionSetupHelpers.dbName);
            Container fic = fidb.GetContainer(MultiRegionSetupHelpers.containerName);

            IReadOnlyList<(string, PartitionKey)> items = new List<(string, PartitionKey)>()
            {
                ("testId", new PartitionKey("pk")),
                ("testId2", new PartitionKey("pk2")),
                ("testId3", new PartitionKey("pk3")),
                ("testId4", new PartitionKey("pk4")),
            };

            try
            {
                rule.Enable();
                FeedResponse<CosmosIntegrationTestObject> feedResponse = await fic.ReadManyItemsAsync<CosmosIntegrationTestObject>(items);
            }
            catch (Exception ex)
            {
                Assert.Fail(ex.ToString());
            }
            finally
            {
                rule.Disable();
                fiClient.Dispose();
            }
        }

        [TestMethod]
        [Timeout(70000)]
        [TestCategory("MultiRegion")]
        public async Task DateTimeArrayRoundtrip_BinaryEncoding_CompareExtraDates_IntegrationTest()
        {
            string binaryEncodingEnabled = "binaryEncodingEnabled" + Guid.NewGuid().ToString("N");
            string binaryEncodingDisabled = "binaryEncodingDisabled" + Guid.NewGuid().ToString("N");
            string pk = "pk";
            string testId = Guid.NewGuid().ToString();

            string[] dateStrings =
            {
                "12/25/2023","2023-12-25","12-25-2023","25.12.2023","25/12/2023",
                "Dec 25, 2023","Dec 25 2023","2023-12-25T10:00:00","2023-12-25T10:00:00.123",
                "12/25/2023 10:00 AM","12/25/2023 10:00:00 AM","12/25/2023 10:00:00.123 AM","9999-12-31T23:59:59",
                "2023-12-25T10:00:00.1","2023-12-25T10:00:00.12",
                "2023-12-25T10:00:00.1234","2023-12-25T10:00:00.1234567"
            };
            string[] formats =
            {
                "MM/dd/yyyy","yyyy-MM-dd","MM-dd-yyyy","dd.MM.yyyy","dd/MM/yyyy",
                "MMM dd, yyyy","MMM dd yyyy","yyyy-MM-ddTHH:mm:ss","yyyy-MM-ddTHH:mm:ss.fff",
                "yyyy-MM-ddTHH:mm:ss.f","yyyy-MM-ddTHH:mm:ss.ff","yyyy-MM-ddTHH:mm:ss.ffff",
                "yyyy-MM-ddTHH:mm:ss.fffffff","MM/dd/yyyy hh:mm tt","MM/dd/yyyy hh:mm:ss tt",
                "MM/dd/yyyy hh:mm:ss.fff tt"
            };
            DateTime[] parsedDates = dateStrings
                .Select(s => DateTime.ParseExact(s, formats, System.Globalization.CultureInfo.InvariantCulture, System.Globalization.DateTimeStyles.None))
                .ToArray();

            TestCosmosItem testItem = new TestCosmosItem(
                id: testId,
                pk: pk,
                title: "title",
                email: "test@example.com",
                body: "Binary encoding test document.",
                createdUtc: DateTime.UtcNow,
                modifiedUtc: DateTime.Parse("2025-03-26T20:22:20Z", null, System.Globalization.DateTimeStyles.AdjustToUniversal),
                extraDates: parsedDates);

            Database db = this.database;
            ContainerResponse containerBEEnabledResponse = await db.CreateContainerAsync(binaryEncodingEnabled, "/pk");
            ContainerResponse containerBEDisabledResponse = await db.CreateContainerAsync(binaryEncodingDisabled, "/pk");

            try
            {
                // BinaryEncodingEnabled = True
                Environment.SetEnvironmentVariable(ConfigurationManager.BinaryEncodingEnabled, "True");
                string rawJsonBEEnabled;
                string rawJsonBEDisabled;
                using (CosmosClient clientBinaryEncodingEnabled = new CosmosClient(this.connectionString))
                {
                    Container containerBinaryEncodingEnabled = clientBinaryEncodingEnabled.GetDatabase(db.Id).GetContainer(binaryEncodingEnabled);
                    await containerBinaryEncodingEnabled.CreateItemAsync(testItem, new Microsoft.Azure.Cosmos.PartitionKey(pk));
                    using ResponseMessage response = await containerBinaryEncodingEnabled.ReadItemStreamAsync(testId, new Microsoft.Azure.Cosmos.PartitionKey(pk));
                    using StreamReader reader = new StreamReader(response.Content, Encoding.UTF8);
                    rawJsonBEEnabled = await reader.ReadToEndAsync();

                }

                // BinaryEncodingEnabled = False
                Environment.SetEnvironmentVariable(ConfigurationManager.BinaryEncodingEnabled, "False");
                using (CosmosClient clientBinaryEncodingDisabled = new CosmosClient(this.connectionString))
                {
                    Container containerBinaryEncodingDisabled = clientBinaryEncodingDisabled.GetDatabase(db.Id).GetContainer(binaryEncodingDisabled);
                    await containerBinaryEncodingDisabled.CreateItemAsync(testItem, new Microsoft.Azure.Cosmos.PartitionKey(pk));
                    using ResponseMessage response = await containerBinaryEncodingDisabled.ReadItemStreamAsync(testId, new Microsoft.Azure.Cosmos.PartitionKey(pk));
                    using StreamReader reader = new StreamReader(response.Content, Encoding.UTF8);
                    rawJsonBEDisabled = await reader.ReadToEndAsync();
                }

                using JsonDocument docTrue = JsonDocument.Parse(rawJsonBEEnabled);
                using JsonDocument docFalse = JsonDocument.Parse(rawJsonBEDisabled);

                string extraDatesTrue = docTrue.RootElement.GetProperty("ExtraDates").GetRawText();
                string extraDatesFalse = docFalse.RootElement.GetProperty("ExtraDates").GetRawText();

                Assert.AreEqual(extraDatesTrue, extraDatesFalse, $"ExtraDates JSON mismatch:\nTrue: {extraDatesTrue}\nFalse: {extraDatesFalse}");
            }
            finally
            {
                await containerBEEnabledResponse.Container.DeleteContainerAsync();
                await containerBEDisabledResponse.Container.DeleteContainerAsync();
            }
        }

        [TestMethod]
        [TestCategory("MultiRegion")]
        [DataRow(FaultInjectionServerErrorType.ServiceUnavailable)]
        [DataRow(FaultInjectionServerErrorType.InternalServerError)]
        [DataRow(FaultInjectionServerErrorType.DatabaseAccountNotFound)]
        [DataRow(FaultInjectionServerErrorType.LeaseNotFound)]
        public async Task MetadataEndpointUnavailableCrossRegionalRetryTest(FaultInjectionServerErrorType serverErrorType)
        {
            FaultInjectionRule collReadBad = new FaultInjectionRuleBuilder(
                id: "collread",
                condition: new FaultInjectionConditionBuilder()
                    .WithOperationType(FaultInjectionOperationType.MetadataContainer)
                    .WithRegion(region1)
                    .Build(),
                result: new FaultInjectionServerErrorResultBuilder(serverErrorType)
                    .Build())
                .Build();

            FaultInjectionRule pkRangeBad = new FaultInjectionRuleBuilder(
                id: "pkrange",
                condition: new FaultInjectionConditionBuilder()
                    .WithOperationType(FaultInjectionOperationType.MetadataPartitionKeyRange)
                    .WithRegion(region1)
                    .Build(),
                result: new FaultInjectionServerErrorResultBuilder(serverErrorType)
                    .Build())
                .Build();

            collReadBad.Disable();
            pkRangeBad.Disable();

            FaultInjector faultInjector = new FaultInjector(new List<FaultInjectionRule> { pkRangeBad, collReadBad });

            CosmosClientOptions cosmosClientOptions = new CosmosClientOptions()
            {
                ConsistencyLevel = ConsistencyLevel.Session,
                ConnectionMode = ConnectionMode.Direct,
                Serializer = this.cosmosSystemTextJsonSerializer,
                FaultInjector = faultInjector,
                ApplicationPreferredRegions = new List<string> { region1, region2,  region3 }
            };

            using (CosmosClient fiClient = new CosmosClient(
                connectionString: this.connectionString,
                clientOptions: cosmosClientOptions))
            {
                Database fidb = fiClient.GetDatabase(MultiRegionSetupHelpers.dbName);
                Container fic = fidb.GetContainer(MultiRegionSetupHelpers.containerName);

                pkRangeBad.Enable();
                collReadBad.Enable();

                try
                {
                    FeedIterator<CosmosIntegrationTestObject> frTest = fic.GetItemQueryIterator<CosmosIntegrationTestObject>("SELECT * FROM c");
                    while (frTest.HasMoreResults)
                    {
                        FeedResponse<CosmosIntegrationTestObject> feedres = await frTest.ReadNextAsync();

                        Assert.AreEqual(HttpStatusCode.OK, feedres.StatusCode);
                    }
                }
                catch (CosmosException ex)
                {
                    Assert.Fail(ex.Message);
                }
                finally
                {
                    //Cross regional retry needs to ocur (could trigger for other metadata call to try on secondary region so rule would not trigger)
                    Assert.IsTrue(pkRangeBad.GetHitCount() + collReadBad.GetHitCount() >= 1);

                    pkRangeBad.Disable();
                    collReadBad.Disable();

                    fiClient.Dispose();
                }
            }
        }

        [TestMethod]
        [TestCategory("MultiRegion")]
        public async Task AddressRefreshTimeoutTest()
        {
            FaultInjectionRule gatewayRule = new FaultInjectionRuleBuilder(
                id: "gatewayRule",
                condition: new FaultInjectionConditionBuilder()
                    .WithOperationType(FaultInjectionOperationType.MetadataRefreshAddresses)
                    .WithRegion(region1)
                    .Build(),
                result: new FaultInjectionServerErrorResultBuilder(FaultInjectionServerErrorType.SendDelay)
                    .WithDelay(TimeSpan.FromSeconds(65))
                    .Build())
                .Build();

            gatewayRule.Disable();

            FaultInjector faultInjector = new FaultInjector(new List<FaultInjectionRule> { gatewayRule });

            CosmosClientOptions cosmosClientOptions = new CosmosClientOptions()
            {
                ConsistencyLevel = ConsistencyLevel.Session,
                ConnectionMode = ConnectionMode.Direct,
                Serializer = this.cosmosSystemTextJsonSerializer,
                FaultInjector = faultInjector,
                RequestTimeout = TimeSpan.FromSeconds(1),

            };

            using (CosmosClient fiClient = new CosmosClient(
                connectionString: this.connectionString,
                clientOptions: cosmosClientOptions))
            {
                Database fidb = fiClient.GetDatabase(MultiRegionSetupHelpers.dbName);
                Container fic = fidb.GetContainer(MultiRegionSetupHelpers.containerName);

                gatewayRule.Enable();

                try
                {
                    ItemResponse<CosmosIntegrationTestObject> o = await fic.ReadItemAsync<CosmosIntegrationTestObject>(
                        "testId", 
                        new PartitionKey("pk"));
                    Assert.IsTrue(o.StatusCode == HttpStatusCode.OK);
                }
                catch (Exception ex)
                {
                    Assert.Fail(ex.ToString());
                }
                finally
                {
                    gatewayRule.Disable();
                    Assert.IsTrue(gatewayRule.GetHitCount() >= 3);

                    fiClient.Dispose();
                }
            }
        }
          
        [Owner("dkunda")]
        [TestCategory("MultiRegion")]
        [DataRow(true, DisplayName = "Test scenario when binary encoding is enabled at client level.")]
        [DataRow(false, DisplayName = "Test scenario when binary encoding is disabled at client level.")]
        public async Task ExecuteTransactionalBatch_WhenBinaryEncodingEnabled_ShouldCompleteSuccessfully(
            bool isBinaryEncodingEnabled)
        {
            Environment.SetEnvironmentVariable(ConfigurationManager.BinaryEncodingEnabled, isBinaryEncodingEnabled.ToString());

            Random random = new();
            CosmosIntegrationTestObject testItem = new()
            {
                Id = $"smTestId{random.Next()}",
                Pk = $"smpk{random.Next()}",
            };

            try
            {
                CosmosClientOptions cosmosClientOptions = new()
                {
                    ConsistencyLevel = ConsistencyLevel.Session,
                    RequestTimeout = TimeSpan.FromSeconds(10),
                    Serializer = new CosmosJsonDotNetSerializer(
                        cosmosSerializerOptions: new CosmosSerializationOptions()
                        {
                            PropertyNamingPolicy = CosmosPropertyNamingPolicy.CamelCase
                        },
                        binaryEncodingEnabled: isBinaryEncodingEnabled)
                };

                using CosmosClient cosmosClient = new(
                    connectionString: this.connectionString,
                    clientOptions: cosmosClientOptions);

                Database database = cosmosClient.GetDatabase(MultiRegionSetupHelpers.dbName);
                Container container = database.GetContainer(MultiRegionSetupHelpers.containerName);

                // Create a transactional batch
                TransactionalBatch transactionalBatch = container.CreateTransactionalBatch(new PartitionKey(testItem.Pk));

                transactionalBatch.CreateItem(
                    testItem,
                    new TransactionalBatchItemRequestOptions
                    {
                        EnableContentResponseOnWrite = true,
                    });

                transactionalBatch.ReadItem(
                    testItem.Id,
                    new TransactionalBatchItemRequestOptions
                    {
                        EnableContentResponseOnWrite = true,
                    });

                // Execute the transactional batch
                TransactionalBatchResponse transactionResponse = await transactionalBatch.ExecuteAsync(
                    new TransactionalBatchRequestOptions
                    {
                    });

                Assert.AreEqual(HttpStatusCode.OK, transactionResponse.StatusCode);
                Assert.AreEqual(2, transactionResponse.Count);

                TransactionalBatchOperationResult<CosmosIntegrationTestObject> createOperationResult = transactionResponse.GetOperationResultAtIndex<CosmosIntegrationTestObject>(0);

                Assert.IsNotNull(createOperationResult);
                Assert.IsNotNull(createOperationResult.Resource);
                Assert.AreEqual(testItem.Id, createOperationResult.Resource.Id);
                Assert.AreEqual(testItem.Pk, createOperationResult.Resource.Pk);

                TransactionalBatchOperationResult<CosmosIntegrationTestObject> readOperationResult = transactionResponse.GetOperationResultAtIndex<CosmosIntegrationTestObject>(1);

                Assert.IsNotNull(readOperationResult);
                Assert.IsNotNull(readOperationResult.Resource);
                Assert.AreEqual(testItem.Id, readOperationResult.Resource.Id);
                Assert.AreEqual(testItem.Pk, readOperationResult.Resource.Pk);
            }
            finally
            {
                Environment.SetEnvironmentVariable(ConfigurationManager.BinaryEncodingEnabled, null);

                await this.container.DeleteItemAsync<CosmosIntegrationTestObject>(
                    testItem.Id,
                    new PartitionKey(testItem.Pk));
            }
        }

        [TestMethod]
        [TestCategory("MultiRegion")]
        [DataRow(ConnectionMode.Direct, "15", "10", DisplayName = "Direct Mode - Scenario when the total iteration count is 15 and circuit breaker consecutive failure threshold is set to 10.")]
        [DataRow(ConnectionMode.Direct, "25", "20", DisplayName = "Direct Mode - Scenario when the total iteration count is 25 and circuit breaker consecutive failure threshold is set to 20.")]
        [DataRow(ConnectionMode.Direct, "35", "30", DisplayName = "Direct Mode - Scenario when the total iteration count is 35 and circuit breaker consecutive failure threshold is set to 30.")]
        [DataRow(ConnectionMode.Gateway, "15", "10", DisplayName = "Gateway Mode - Scenario when the total iteration count is 15 and circuit breaker consecutive failure threshold is set to 10.")]
        [DataRow(ConnectionMode.Gateway, "25", "20", DisplayName = "Gateway Mode - Scenario when the total iteration count is 25 and circuit breaker consecutive failure threshold is set to 20.")]
        [DataRow(ConnectionMode.Gateway, "35", "30", DisplayName = "Gateway Mode - Scenario when the total iteration count is 35 and circuit breaker consecutive failure threshold is set to 30.")]
        [Owner("dkunda")]
        [Timeout(70000)]
        public async Task ReadItemAsync_WithCircuitBreakerEnabledAndSingleMasterAccountAndServiceUnavailableReceived_ShouldApplyPartitionLevelOverride(
            ConnectionMode connectionMode,
            string iterationCount,
            string circuitBreakerConsecutiveFailureCount)
        {
            // Arrange.
            Environment.SetEnvironmentVariable(ConfigurationManager.PartitionLevelCircuitBreakerEnabled, "True");
            Environment.SetEnvironmentVariable(ConfigurationManager.CircuitBreakerConsecutiveFailureCountForReads, circuitBreakerConsecutiveFailureCount);

            // Enabling fault injection rule to simulate a 503 service unavailable scenario.
            string serviceUnavailableRuleId = "503-rule-" + Guid.NewGuid().ToString();
            FaultInjectionRule serviceUnavailableRule = new FaultInjectionRuleBuilder(
                id: serviceUnavailableRuleId,
                condition:
                    new FaultInjectionConditionBuilder()
                        .WithOperationType(FaultInjectionOperationType.ReadItem)
                        .WithRegion(region1)
                        .Build(),
                result:
                    FaultInjectionResultBuilder.GetResultBuilder(FaultInjectionServerErrorType.ServiceUnavailable)
                        .WithDelay(TimeSpan.FromMilliseconds(10))
                        .Build())
                .Build();

            List<FaultInjectionRule> rules = new List<FaultInjectionRule> { serviceUnavailableRule };
            FaultInjector faultInjector = new FaultInjector(rules);

            List<string> preferredRegions = new List<string> { region1, region2, region3 };
            CosmosClientOptions cosmosClientOptions = new CosmosClientOptions()
            {
                ConnectionMode = connectionMode,
                ConsistencyLevel = ConsistencyLevel.Session,
                FaultInjector = faultInjector,
                RequestTimeout = TimeSpan.FromSeconds(5),
                ApplicationPreferredRegions = preferredRegions,
            };

            List<CosmosIntegrationTestObject> itemsList = new ()
            {
                new() { Id = "smTestId1", Pk = "smpk1" },
            };

            try
            {
                using CosmosClient cosmosClient = new(connectionString: this.connectionString, clientOptions: cosmosClientOptions);
                Database database = cosmosClient.GetDatabase(MultiRegionSetupHelpers.dbName);
                Container container = database.GetContainer(MultiRegionSetupHelpers.containerName);

                // Act and Assert.
                await this.TryCreateItems(itemsList);

                //Must Ensure the data is replicated to all regions
                await Task.Delay(3000);

                int consecutiveFailureCount = int.Parse(circuitBreakerConsecutiveFailureCount);
                int totalIterations = int.Parse(iterationCount);

                for (int attemptCount = 1; attemptCount <= totalIterations; attemptCount++)
                {
                    try
                    {
                        ItemResponse<CosmosIntegrationTestObject> readResponse = await container.ReadItemAsync<CosmosIntegrationTestObject>(
                            id: itemsList[0].Id,
                            partitionKey: new PartitionKey(itemsList[0].Pk));

                        IReadOnlyList<(string regionName, Uri uri)> contactedRegionMapping = readResponse.Diagnostics.GetContactedRegions();
                        HashSet<string> contactedRegions = new(contactedRegionMapping.Select(r => r.regionName));

                        Assert.AreEqual(
                            expected: HttpStatusCode.OK,
                            actual: readResponse.StatusCode);

                        Assert.IsNotNull(contactedRegions);

                        PartitionKeyRangeFailoverInfo failoverInfo = TestCommon.GetFailoverInfoForFirstPartitionUsingReflection(
                            globalPartitionEndpointManager: cosmosClient.ClientContext.DocumentClient.PartitionKeyRangeLocation,
                            isReadOnlyOrMultiMaster: true);

                        if (attemptCount > consecutiveFailureCount + 1)
                        {
                            if (connectionMode == ConnectionMode.Direct)
                            {
                                Assert.IsTrue(contactedRegions.Count == 1, "Asserting that when the consecutive failure count reaches the threshold, the partition was failed over to the next region, and the subsequent read request/s were successful on the next region.");
                                Assert.IsTrue(contactedRegions.Contains(region2));
                            }

                            Assert.AreEqual(this.readRegionsMapping[region2], failoverInfo.Current);
                        }
                        else
                        {
                            if (connectionMode == ConnectionMode.Direct)
                            {
                                Assert.IsTrue(contactedRegions.Count == 2, "Asserting that when the read request succeeds before the consecutive failure count reaches the threshold, the partition didn't over to the next region, and the request was retried on the next region.");
                                Assert.IsTrue(contactedRegions.Contains(region1) && contactedRegions.Contains(region2));
                            }

                            if (attemptCount > consecutiveFailureCount)
                            {
                                Assert.AreEqual(this.readRegionsMapping[region2], failoverInfo.Current);
                            }
                            else
                            {
                                Assert.AreEqual(this.readRegionsMapping[region1], failoverInfo.Current);
                            }
                        }
                    }
                    catch (CosmosException)
                    {
                        Assert.Fail("Read Item operation should succeed.");
                    }
                    catch (Exception ex)
                    {
                        Assert.Fail($"Unhandled Exception was thrown during ReadItemAsync call. Message: {ex.Message}");
                    }
                }
            }
            finally
            {
                Environment.SetEnvironmentVariable(ConfigurationManager.PartitionLevelCircuitBreakerEnabled, null);
                Environment.SetEnvironmentVariable(ConfigurationManager.CircuitBreakerConsecutiveFailureCountForReads, null);

                await this.TryDeleteItems(itemsList);
            }
        }

        [TestMethod]
        [TestCategory("MultiRegion")]
        [DataRow(ConnectionMode.Direct, DisplayName ="Direct Mode")]
        [DataRow(ConnectionMode.Gateway, DisplayName = "Gateway Mode")]
        [Owner("nalutripician")]
        [Timeout(70000)]
        public async Task ReadItemAsync_WithCircuitBreakerEnabledAndTimeoutCounterOverwritten(
            ConnectionMode connectionMode)
        {
            // Arrange.
            Environment.SetEnvironmentVariable(ConfigurationManager.PartitionLevelCircuitBreakerEnabled, "True");
            Environment.SetEnvironmentVariable(ConfigurationManager.CircuitBreakerTimeoutCounterResetWindowInMinutes, "0.0833"); // setting to 5 seconds

            // Enabling fault injection rule to simulate a 503 service unavailable scenario.
            string serviceUnavailableRuleId = "503-rule-" + Guid.NewGuid().ToString();
            FaultInjectionRule serviceUnavailableRule = new FaultInjectionRuleBuilder(
                id: serviceUnavailableRuleId,
                condition:
                    new FaultInjectionConditionBuilder()
                        .WithOperationType(FaultInjectionOperationType.ReadItem)
                        .WithRegion(region1)
                        .Build(),
                result:
                    FaultInjectionResultBuilder.GetResultBuilder(FaultInjectionServerErrorType.ServiceUnavailable)
                        .WithDelay(TimeSpan.FromMilliseconds(10))
                        .Build())
                .Build();

            List<FaultInjectionRule> rules = new List<FaultInjectionRule> { serviceUnavailableRule };
            FaultInjector faultInjector = new FaultInjector(rules);

            List<string> preferredRegions = new List<string> { region1, region2, region3 };
            CosmosClientOptions cosmosClientOptions = new CosmosClientOptions()
            {
                ConnectionMode = connectionMode,
                ConsistencyLevel = ConsistencyLevel.Session,
                FaultInjector = faultInjector,
                RequestTimeout = TimeSpan.FromSeconds(5),
                ApplicationPreferredRegions = preferredRegions,
            };

            List<CosmosIntegrationTestObject> itemsList = new()
            {
                new() { Id = "smTestId1", Pk = "smpk1" },
            };

            try
            {
                using CosmosClient cosmosClient = new(connectionString: this.connectionString, clientOptions: cosmosClientOptions);
                Database database = cosmosClient.GetDatabase(MultiRegionSetupHelpers.dbName);
                Container container = database.GetContainer(MultiRegionSetupHelpers.containerName);

                // Act and Assert.
                await this.TryCreateItems(itemsList);

                //Must Ensure the data is replicated to all regions
                await Task.Delay(3000);

                int readErrorCount = 0;
                PartitionKeyRangeFailoverInfo failoverInfo;

                for (int i = 1; i <= 3; i++)
                {
                    try
                    {
                        ItemResponse<CosmosIntegrationTestObject> readResponse = await container.ReadItemAsync<CosmosIntegrationTestObject>(
                            id: itemsList[0].Id,
                            partitionKey: new PartitionKey(itemsList[0].Pk));

                        IReadOnlyList<(string regionName, Uri uri)> contactedRegionMapping = readResponse.Diagnostics.GetContactedRegions();
                        HashSet<string> contactedRegions = new(contactedRegionMapping.Select(r => r.regionName));

                        Assert.AreEqual(
                            expected: HttpStatusCode.OK,
                            actual: readResponse.StatusCode);

                        Assert.IsNotNull(contactedRegions);

                        failoverInfo = TestCommon.GetFailoverInfoForFirstPartitionUsingReflection(
                            globalPartitionEndpointManager: cosmosClient.ClientContext.DocumentClient.PartitionKeyRangeLocation,
                            isReadOnlyOrMultiMaster: true);

                        failoverInfo.SnapshotConsecutiveRequestFailureCount(out readErrorCount, out _);

                        Assert.IsTrue(readErrorCount > 0);
                    }
                    catch (CosmosException)
                    {
                        Assert.Fail("Read Item operation should succeed.");
                    }
                    catch (Exception ex)
                    {
                        Assert.Fail($"Unhandled Exception was thrown during ReadItemAsync call. Message: {ex.Message}");
                    }
                }

                await Task.Delay(6000); // Wait for the timeout counter to reset

                try
                {
                    ItemResponse<CosmosIntegrationTestObject> readResponse = await container.ReadItemAsync<CosmosIntegrationTestObject>(
                            id: itemsList[0].Id,
                            partitionKey: new PartitionKey(itemsList[0].Pk));
                }
                catch (CosmosException)
                {
                    Assert.Fail("Read Item operation should succeed after the timeout counter is overwritten.");
                }

                failoverInfo = TestCommon.GetFailoverInfoForFirstPartitionUsingReflection(
                            globalPartitionEndpointManager: cosmosClient.ClientContext.DocumentClient.PartitionKeyRangeLocation,
                            isReadOnlyOrMultiMaster: true);

                failoverInfo.SnapshotConsecutiveRequestFailureCount(out int currentReadErrorCount, out _);

                Assert.AreEqual(1, currentReadErrorCount, "The read error count should be reset after the timeout counter is overwritten. Then after one more failure it should be incremented by 1.");
                Assert.IsTrue(readErrorCount > currentReadErrorCount, "The read error count should be greater than the current before the timeout counter is overwritten.");
            }
            finally
            {
                Environment.SetEnvironmentVariable(ConfigurationManager.PartitionLevelCircuitBreakerEnabled, null);
                Environment.SetEnvironmentVariable(ConfigurationManager.CircuitBreakerTimeoutCounterResetWindowInMinutes, null);
                await this.TryDeleteItems(itemsList);
            }
        }

        [TestMethod]
        [TestCategory("MultiRegion")]
        [Owner("dkunda")]
        [Timeout(70000)]
        public async Task ReadItemAsync_WithCircuitBreakerEnabledAndSingleMasterAccountAndServiceUnavailableReceivedFromTwoRegions_ShouldApplyPartitionLevelOverrideToThridRegion()
        {
            // Arrange.
            Environment.SetEnvironmentVariable(ConfigurationManager.PartitionLevelCircuitBreakerEnabled, "True");
            Environment.SetEnvironmentVariable(ConfigurationManager.CircuitBreakerConsecutiveFailureCountForReads, "10");

            // Enabling fault injection rule to simulate a 503 service unavailable scenario.
            string serviceUnavailableRuleId1 = "503-rule-" + Guid.NewGuid().ToString();
            FaultInjectionRule serviceUnavailableRule1 = new FaultInjectionRuleBuilder(
                id: serviceUnavailableRuleId1,
                condition:
                    new FaultInjectionConditionBuilder()
                        .WithOperationType(FaultInjectionOperationType.ReadItem)
                        .WithRegion(region1)
                        .Build(),
                result:
                    FaultInjectionResultBuilder.GetResultBuilder(FaultInjectionServerErrorType.ServiceUnavailable)
                        .WithDelay(TimeSpan.FromMilliseconds(10))
                        .Build())
                .Build();

            string serviceUnavailableRuleId2 = "503-rule-" + Guid.NewGuid().ToString();
            FaultInjectionRule serviceUnavailableRule2 = new FaultInjectionRuleBuilder(
                id: serviceUnavailableRuleId2,
                condition:
                    new FaultInjectionConditionBuilder()
                        .WithOperationType(FaultInjectionOperationType.ReadItem)
                        .WithRegion(region2)
                        .Build(),
                result:
                    FaultInjectionResultBuilder.GetResultBuilder(FaultInjectionServerErrorType.ServiceUnavailable)
                        .WithDelay(TimeSpan.FromMilliseconds(10))
                        .Build())
                .Build();

            serviceUnavailableRule1.Disable();
            serviceUnavailableRule2.Disable();

            List<FaultInjectionRule> rules = new List<FaultInjectionRule> { serviceUnavailableRule1, serviceUnavailableRule2 };
            FaultInjector faultInjector = new FaultInjector(rules);

            List<string> preferredRegions = new List<string> { region1, region2, region3 };
            CosmosClientOptions cosmosClientOptions = new CosmosClientOptions()
            {
                ConsistencyLevel = ConsistencyLevel.Session,
                FaultInjector = faultInjector,
                RequestTimeout = TimeSpan.FromSeconds(5),
                ApplicationPreferredRegions = preferredRegions,
            };

            List<CosmosIntegrationTestObject> itemsList = new()
            {
                new() { Id = "smTestId1", Pk = "smpk1" },
            };

            try
            {
                using CosmosClient cosmosClient = new (connectionString: this.connectionString, clientOptions: cosmosClientOptions);
                Database database = cosmosClient.GetDatabase(MultiRegionSetupHelpers.dbName);
                Container container = database.GetContainer(MultiRegionSetupHelpers.containerName);

                // Act and Assert.
                await this.TryCreateItems(itemsList);

                //Must Ensure the data is replicated to all regions
                await Task.Delay(3000);

                bool isRegion1Available = true;
                bool isRegion2Available = true;

                int thresholdCounter = 0;
                int totalIterations = 40;
                int ppcbDefaultThreshold = 10;
                int firstRegionServiceUnavailableAttempt = 3;
                int secondRegionServiceUnavailableAttempt = 28;

                for (int attemptCount = 1; attemptCount <= totalIterations; attemptCount++)
                {
                    try
                    {
                        ItemResponse<CosmosIntegrationTestObject> readResponse = await container.ReadItemAsync<CosmosIntegrationTestObject>(
                            id: itemsList[0].Id,
                            partitionKey: new PartitionKey(itemsList[0].Pk));

                        IReadOnlyList<(string regionName, Uri uri)> contactedRegionMapping = readResponse.Diagnostics.GetContactedRegions();
                        HashSet<string> contactedRegions = new(contactedRegionMapping.Select(r => r.regionName));

                        Assert.AreEqual(
                            expected: HttpStatusCode.OK,
                            actual: readResponse.StatusCode);

                        Assert.IsNotNull(contactedRegions);

                        if (isRegion1Available && isRegion2Available)
                        {
                            Assert.IsTrue(contactedRegions.Count == 1, "Assert that, when no failure happened, the read request is being served from region 1.");
                            Assert.IsTrue(contactedRegions.Contains(region1));

                            // Simulating service unavailable on region 1.
                            if (attemptCount == firstRegionServiceUnavailableAttempt)
                            {
                                isRegion1Available = false;
                                serviceUnavailableRule1.Enable();
                            }
                        }
                        else if (isRegion2Available) 
                        {
                            if (thresholdCounter <= ppcbDefaultThreshold)
                            {
                                Assert.IsTrue(contactedRegions.Count == 2, "Asserting that when the read request succeeds before the consecutive failure count reaches the threshold, the partition didn't fail over to the next region, and the request was retried.");
                                Assert.IsTrue(contactedRegions.Contains(region1) && contactedRegions.Contains(region2));
                                thresholdCounter++;
                            }
                            else
                            {
                                Assert.IsTrue(contactedRegions.Count == 1, "Asserting that when the consecutive failure count reaches the threshold, the partition was failed over to the next region, and the subsequent read request/s were successful on the next region.");
                                Assert.IsTrue(contactedRegions.Contains(region2));
                            }

                            // Simulating service unavailable on region 2.
                            if (attemptCount == secondRegionServiceUnavailableAttempt)
                            {
                                isRegion2Available = false;
                                serviceUnavailableRule2.Enable();
                            }
                        }
                        else
                        {
                            if (thresholdCounter <= ppcbDefaultThreshold + 1)
                            {
                                Assert.IsTrue(contactedRegions.Count == 2, "Asserting that when the read request fails on the second region, the partition did over to the next region, and the request was retried on the next region.");
                                Assert.IsTrue(contactedRegions.Contains(region2) && contactedRegions.Contains(region3));
                                thresholdCounter++;
                            }
                            else
                            {
                                Assert.IsTrue(contactedRegions.Count == 1, "Asserting that when the consecutive failure count reaches the threshold, the partition was failed over to the third region, and the subsequent read request/s were successful on the third region.");
                                Assert.IsTrue(contactedRegions.Contains(region3));
                            }
                        }
                    }
                    catch (CosmosException)
                    {
                        Assert.Fail("Read Item operation should succeed.");
                    }
                    catch (Exception ex)
                    {
                        Assert.Fail($"Unhandled Exception was thrown during ReadItemAsync call. Message: {ex.Message}");
                    }
                }
            }
            finally
            {
                Environment.SetEnvironmentVariable(ConfigurationManager.PartitionLevelCircuitBreakerEnabled, null);
                Environment.SetEnvironmentVariable(ConfigurationManager.CircuitBreakerConsecutiveFailureCountForReads, null);

                await this.TryDeleteItems(itemsList);
            }
        }

        [TestMethod]
        [TestCategory("MultiRegion")]
        [Owner("dkunda")]
        [Timeout(70000)]
        public async Task ReadItemAsync_WithNoPreferredRegionsAndCircuitBreakerEnabledAndSingleMasterAccountAndServiceUnavailableReceived_ShouldApplyPartitionLevelOverride()
        {
            // Arrange.
            Environment.SetEnvironmentVariable(ConfigurationManager.PartitionLevelCircuitBreakerEnabled, "True");
            Environment.SetEnvironmentVariable(ConfigurationManager.CircuitBreakerConsecutiveFailureCountForReads, "10");

            // Enabling fault injection rule to simulate a 503 service unavailable scenario.
            string serviceUnavailableRuleId = "503-rule-" + Guid.NewGuid().ToString();
            FaultInjectionRule serviceUnavailableRule = new FaultInjectionRuleBuilder(
                id: serviceUnavailableRuleId,
                condition:
                    new FaultInjectionConditionBuilder()
                        .WithOperationType(FaultInjectionOperationType.ReadItem)
                        .WithRegion(region1)
                        .Build(),
                result:
                    FaultInjectionResultBuilder.GetResultBuilder(FaultInjectionServerErrorType.ServiceUnavailable)
                        .WithDelay(TimeSpan.FromMilliseconds(10))
                        .Build())
                .Build();

            List<FaultInjectionRule> rules = new List<FaultInjectionRule> { serviceUnavailableRule };
            FaultInjector faultInjector = new FaultInjector(rules);

            CosmosClientOptions cosmosClientOptions = new CosmosClientOptions()
            {
                ConnectionMode = ConnectionMode.Direct,
                ConsistencyLevel = ConsistencyLevel.Session,
                FaultInjector = faultInjector,
                RequestTimeout = TimeSpan.FromSeconds(5),
            };

            List<CosmosIntegrationTestObject> itemsList = new()
            {
                new() { Id = "smTestId1", Pk = "smpk1" },
            };

            try
            {
                using CosmosClient cosmosClient = new(connectionString: this.connectionString, clientOptions: cosmosClientOptions);
                Database database = cosmosClient.GetDatabase(MultiRegionSetupHelpers.dbName);
                Container container = database.GetContainer(MultiRegionSetupHelpers.containerName);

                // Act and Assert.
                await this.TryCreateItems(itemsList);

                //Must Ensure the data is replicated to all regions
                await Task.Delay(3000);

                int consecutiveFailureCount = 10;
                int totalIterations = 15;

                for (int attemptCount = 1; attemptCount <= totalIterations; attemptCount++)
                {
                    try
                    {
                        ItemResponse<CosmosIntegrationTestObject> readResponse = await container.ReadItemAsync<CosmosIntegrationTestObject>(
                            id: itemsList[0].Id,
                            partitionKey: new PartitionKey(itemsList[0].Pk));

                        IReadOnlyList<(string regionName, Uri uri)> contactedRegionMapping = readResponse.Diagnostics.GetContactedRegions();
                        HashSet<string> contactedRegions = new(contactedRegionMapping.Select(r => r.regionName));

                        Assert.AreEqual(
                            expected: HttpStatusCode.OK,
                            actual: readResponse.StatusCode);

                        Assert.IsNotNull(contactedRegions);

                        PartitionKeyRangeFailoverInfo failoverInfo = TestCommon.GetFailoverInfoForFirstPartitionUsingReflection(
                            globalPartitionEndpointManager: cosmosClient.ClientContext.DocumentClient.PartitionKeyRangeLocation,
                            isReadOnlyOrMultiMaster: true);

                        if (attemptCount > consecutiveFailureCount + 1)
                        {
                            Assert.IsTrue(contactedRegions.Count == 1, "Asserting that when the consecutive failure count reaches the threshold, the partition was failed over to the next region, and the subsequent read request/s were successful on the next region.");
                            Assert.IsTrue(contactedRegions.Contains(region2));
                            Assert.AreEqual(this.readRegionsMapping[region2], failoverInfo.Current);
                        }
                        else
                        {
                            Assert.IsTrue(contactedRegions.Count == 2, "Asserting that when the read request succeeds before the consecutive failure count reaches the threshold, the partition didn't over to the next region, and the request was retried on the next region.");
                            Assert.IsTrue(contactedRegions.Contains(region1) && contactedRegions.Contains(region2));

                            if (attemptCount > consecutiveFailureCount)
                            {
                                Assert.AreEqual(this.readRegionsMapping[region2], failoverInfo.Current);
                            }
                            else
                            {
                                Assert.AreEqual(this.readRegionsMapping[region1], failoverInfo.Current);
                            }
                        }
                    }
                    catch (CosmosException)
                    {
                        Assert.Fail("Read Item operation should succeed.");
                    }
                    catch (Exception ex)
                    {
                        Assert.Fail($"Unhandled Exception was thrown during ReadItemAsync call. Message: {ex.Message}");
                    }
                }
            }
            finally
            {
                Environment.SetEnvironmentVariable(ConfigurationManager.PartitionLevelCircuitBreakerEnabled, null);
                Environment.SetEnvironmentVariable(ConfigurationManager.CircuitBreakerConsecutiveFailureCountForReads, null);

                await this.TryDeleteItems(itemsList);
            }
        }

        [TestMethod]
        [Owner("dkunda")]
        [TestCategory("MultiRegion")]
        [Timeout(70000)]
        public async Task ReadItemAsync_WithCircuitBreakerDisabledAndSingleMasterAccountAndServiceUnavailableReceived_ShouldNotApplyPartitionLevelOverride()
        {
            // Arrange.
            Environment.SetEnvironmentVariable(ConfigurationManager.PartitionLevelCircuitBreakerEnabled, "False");

            // Enabling fault injection rule to simulate a 503 service unavailable scenario.
            string serviceUnavailableRuleId = "503-rule-" + Guid.NewGuid().ToString();
            FaultInjectionRule serviceUnavailableRule = new FaultInjectionRuleBuilder(
                id: serviceUnavailableRuleId,
                condition:
                    new FaultInjectionConditionBuilder()
                        .WithOperationType(FaultInjectionOperationType.ReadItem)
                        .WithRegion(region1)
                        .Build(),
                result:
                    FaultInjectionResultBuilder.GetResultBuilder(FaultInjectionServerErrorType.ServiceUnavailable)
                        .WithDelay(TimeSpan.FromMilliseconds(10))
                        .Build())
                .Build();

            List<FaultInjectionRule> rules = new List<FaultInjectionRule> { serviceUnavailableRule };
            FaultInjector faultInjector = new FaultInjector(rules);

            List<string> preferredRegions = new List<string> { region1, region2, region3 };
            CosmosClientOptions cosmosClientOptions = new CosmosClientOptions()
            {
                ConsistencyLevel = ConsistencyLevel.Session,
                FaultInjector = faultInjector,
                RequestTimeout = TimeSpan.FromSeconds(5),
                ApplicationPreferredRegions = preferredRegions,
            };

            List<CosmosIntegrationTestObject> itemsList = new()
            {
                new() { Id = "smTestId1", Pk = "smpk1" },
            };

            try
            {
                using CosmosClient cosmosClient = new(connectionString: this.connectionString, clientOptions: cosmosClientOptions);
                Database database = cosmosClient.GetDatabase(MultiRegionSetupHelpers.dbName);
                Container container = database.GetContainer(MultiRegionSetupHelpers.containerName);

                // Act and Assert.
                await this.TryCreateItems(itemsList);

                //Must Ensure the data is replicated to all regions
                await Task.Delay(3000);

                int consecutiveFailureCount = 10;
                for (int attemptCount = 1; attemptCount <= consecutiveFailureCount; attemptCount++)
                {
                    try
                    {
                        ItemResponse<CosmosIntegrationTestObject> readResponse = await container.ReadItemAsync<CosmosIntegrationTestObject>(
                            id: itemsList[0].Id,
                            partitionKey: new PartitionKey(itemsList[0].Pk));

                        IReadOnlyList<(string regionName, Uri uri)> contactedRegionMapping = readResponse.Diagnostics.GetContactedRegions();
                        HashSet<string> contactedRegions = new(contactedRegionMapping.Select(r => r.regionName));

                        Assert.AreEqual(
                            expected: HttpStatusCode.OK,
                            actual: readResponse.StatusCode);

                        Assert.IsNotNull(contactedRegions);
                        Assert.IsTrue(contactedRegions.Count == 2, "Asserting that when the read request succeeds after failover, the partition was failed over to the next region, after the failures reaches the threshold.");
                        Assert.IsTrue(contactedRegions.Contains(region1) && contactedRegions.Contains(region2));
                    }
                    catch (CosmosException)
                    {
                        Assert.Fail("Read Item operation should succeed.");
                    }
                    catch (Exception ex)
                    {
                        Assert.Fail($"Unhandled Exception was thrown during ReadItemAsync call. Message: {ex.Message}");
                    }
                }
            }
            finally
            {
                Environment.SetEnvironmentVariable(ConfigurationManager.PartitionLevelCircuitBreakerEnabled, null);
                await this.TryDeleteItems(itemsList);
            }
        }

        [TestMethod]
        [Owner("dkunda")]
        [TestCategory("MultiRegion")]
        [Timeout(70000)]
        public async Task CreateItemAsync_WithCircuitBreakerEnabledAndSingleMasterAccountAndServiceUnavailableReceived_ShouldNotApplyPartitionLevelOverride()
        {
            // Arrange.
            int circuitBreakerConsecutiveFailureCount = 10;
            Environment.SetEnvironmentVariable(ConfigurationManager.PartitionLevelCircuitBreakerEnabled, "True");
            Environment.SetEnvironmentVariable(ConfigurationManager.CircuitBreakerConsecutiveFailureCountForReads, $"{circuitBreakerConsecutiveFailureCount}");

            // Enabling fault injection rule to simulate a 503 service unavailable scenario.
            string serviceUnavailableRuleId = "503-rule-" + Guid.NewGuid().ToString();
            FaultInjectionRule serviceUnavailableRule = new FaultInjectionRuleBuilder(
                id: serviceUnavailableRuleId,
                condition:
                    new FaultInjectionConditionBuilder()
                        .WithOperationType(FaultInjectionOperationType.CreateItem)
                        .WithRegion(region1)
                        .Build(),
                result:
                    FaultInjectionResultBuilder.GetResultBuilder(FaultInjectionServerErrorType.ServiceUnavailable)
                        .WithDelay(TimeSpan.FromMilliseconds(10))
                        .Build())
                .Build();

            List<FaultInjectionRule> rules = new List<FaultInjectionRule> { serviceUnavailableRule };
            FaultInjector faultInjector = new FaultInjector(rules);

            List<string> preferredRegions = new List<string> { region1, region2, region3 };
            CosmosClientOptions cosmosClientOptions = new()
            {
                ConsistencyLevel = ConsistencyLevel.Session,
                FaultInjector = faultInjector,
                RequestTimeout = TimeSpan.FromSeconds(5),
                ApplicationPreferredRegions = preferredRegions,
            };

            using CosmosClient cosmosClient = new(connectionString: this.connectionString, clientOptions: cosmosClientOptions);

            Database database = cosmosClient.GetDatabase(MultiRegionSetupHelpers.dbName);
            Container container = database.GetContainer(MultiRegionSetupHelpers.containerName);

            try
            {
                // Act and Assert.
                for (int attemptCount = 1; attemptCount <= circuitBreakerConsecutiveFailureCount; attemptCount++)
                {
                    try
                    {
                        CosmosIntegrationTestObject testItem = new() { Id = "testId5", Pk = "pk5" };
                        ItemResponse<CosmosIntegrationTestObject> createResponse = await container.CreateItemAsync<CosmosIntegrationTestObject>(testItem);
                        Assert.Fail("Create Item operation should not succeed.");
                    }
                    catch (CosmosException ex)
                    {
                        Assert.AreEqual(
                            expected: HttpStatusCode.ServiceUnavailable,
                            actual: ex.StatusCode);

                        IReadOnlyList<(string regionName, Uri uri)> contactedRegionMapping = ex.Diagnostics.GetContactedRegions();
                        HashSet<string> contactedRegions = new(contactedRegionMapping.Select(r => r.regionName));

                        Assert.IsTrue(contactedRegions.Count == 1, "Asserting that when a 503 Service Unavailable happens, the partition was not failed over to the next region, since writes are not supported in a single master account, when circuit breaker is enabled.");
                        Assert.IsTrue(contactedRegions.Contains(region1));
                    }
                    catch (Exception ex)
                    {
                        Assert.Fail($"Unhandled Exception was thrown during ReadItemAsync call. Message: {ex.Message}");
                    }
                }
            }
            finally
            {
                Environment.SetEnvironmentVariable(ConfigurationManager.PartitionLevelCircuitBreakerEnabled, null);
                Environment.SetEnvironmentVariable(ConfigurationManager.CircuitBreakerConsecutiveFailureCountForReads, null);
            }
        }

        [TestMethod]
        [Owner("dkunda")]
        [TestCategory("MultiMaster")]
        [DataRow(ConnectionMode.Direct, "15", "10", DisplayName = "Direct Mode - Scenario whtn the total iteration count is 15 and circuit breaker consecutive failure threshold is set to 10.")]
        [DataRow(ConnectionMode.Direct, "25", "20", DisplayName = "Direct Mode - Scenario whtn the total iteration count is 25 and circuit breaker consecutive failure threshold is set to 20.")]
        [DataRow(ConnectionMode.Direct, "35", "30", DisplayName = "Direct Mode - Scenario whtn the total iteration count is 35 and circuit breaker consecutive failure threshold is set to 30.")]
        [DataRow(ConnectionMode.Gateway, "15", "10", DisplayName = "Gateway Mode - Scenario when the total iteration count is 15 and circuit breaker consecutive failure threshold is set to 10.")]
        [DataRow(ConnectionMode.Gateway, "25", "20", DisplayName = "Gateway Mode - Scenario when the total iteration count is 25 and circuit breaker consecutive failure threshold is set to 20.")]
        [DataRow(ConnectionMode.Gateway, "35", "30", DisplayName = "Gateway Mode - Scenario when the total iteration count is 35 and circuit breaker consecutive failure threshold is set to 30.")]
        [Timeout(70000)]
        public async Task CreateItemAsync_WithCircuitBreakerEnabledAndMultiMasterAccountAndServiceUnavailableReceived_ShouldApplyPartitionLevelOverride(
            ConnectionMode connectionMode,
            string iterationCount,
            string circuitBreakerConsecutiveFailureCount)
        {
            // Arrange.
            Environment.SetEnvironmentVariable(ConfigurationManager.PartitionLevelCircuitBreakerEnabled, "True");
            Environment.SetEnvironmentVariable(ConfigurationManager.CircuitBreakerConsecutiveFailureCountForWrites, circuitBreakerConsecutiveFailureCount);

            // Enabling fault injection rule to simulate a 503 service unavailable scenario.
            string serviceUnavailableRuleId = "503-rule-" + Guid.NewGuid().ToString();
            FaultInjectionRule serviceUnavailableRule = new FaultInjectionRuleBuilder(
                id: serviceUnavailableRuleId,
                condition:
                    new FaultInjectionConditionBuilder()
                        .WithOperationType(FaultInjectionOperationType.CreateItem)
                        .WithRegion(region1)
                        .Build(),
                result:
                    FaultInjectionResultBuilder.GetResultBuilder(FaultInjectionServerErrorType.ServiceUnavailable)
                        .WithDelay(TimeSpan.FromMilliseconds(10))
                        .Build())
                .Build();

            List<FaultInjectionRule> rules = new List<FaultInjectionRule> { serviceUnavailableRule };
            FaultInjector faultInjector = new FaultInjector(rules);

            Random random = new ();
            List<CosmosIntegrationTestObject> itemsCleanupList = new();
            List<string> preferredRegions = new List<string> { region1, region2, region3 };
            CosmosClientOptions cosmosClientOptions = new()
            {
                ConsistencyLevel = ConsistencyLevel.Session,
                FaultInjector = faultInjector,
                RequestTimeout = TimeSpan.FromSeconds(5),
                ApplicationPreferredRegions = preferredRegions,
                Serializer = this.cosmosSystemTextJsonSerializer,
                ConnectionMode = connectionMode,
            };

            try
            {
                // Act and Assert.
                int totalIterations = int.Parse(iterationCount);
                int consecutiveFailureCount = int.Parse(circuitBreakerConsecutiveFailureCount);

                using CosmosClient cosmosClient = new(connectionString: this.connectionString, clientOptions: cosmosClientOptions);
                Database database = cosmosClient.GetDatabase(MultiRegionSetupHelpers.dbName);
                Container container = database.GetContainer(MultiRegionSetupHelpers.containerName);

                for (int attemptCount = 1; attemptCount <= totalIterations; attemptCount++)
                {
                    try
                    {
                        CosmosIntegrationTestObject testItem = new()
                        {
                            Id = $"mmTestId{random.Next()}",
                            Pk = $"mmpk{random.Next()}"
                        };

                        ItemResponse<CosmosIntegrationTestObject> createResponse = await container.CreateItemAsync<CosmosIntegrationTestObject>(testItem);
                        itemsCleanupList.Add(testItem);

                        Assert.AreEqual(
                            expected: HttpStatusCode.Created,
                            actual: createResponse.StatusCode);

                        PartitionKeyRangeFailoverInfo failoverInfo = TestCommon.GetFailoverInfoForFirstPartitionUsingReflection(
                            globalPartitionEndpointManager: cosmosClient.ClientContext.DocumentClient.PartitionKeyRangeLocation,
                            isReadOnlyOrMultiMaster: true);

                        IReadOnlyList<(string regionName, Uri uri)> contactedRegionMapping = createResponse.Diagnostics.GetContactedRegions();
                        HashSet<string> contactedRegions = new(contactedRegionMapping.Select(r => r.regionName));
                        Assert.IsNotNull(contactedRegions);

                        if (attemptCount > consecutiveFailureCount + 1)
                        {
                            if (connectionMode == ConnectionMode.Direct)
                            {
                                Assert.IsTrue(contactedRegions.Count == 1, "Asserting that when the consecutive failure count reaches the threshold, the partition was failed over to the next region, and the subsequent write request/s were successful on the next region.");
                                Assert.IsTrue(contactedRegions.Contains(region2));
                            }

                            Assert.AreEqual(this.readRegionsMapping[region2], failoverInfo.Current);
                        }
                        else
                        {
                            if (connectionMode == ConnectionMode.Direct)
                            {
                                Assert.IsTrue(contactedRegions.Count == 2, "Asserting that when the write requests succeeds before the consecutive failure count reaches the threshold, the partition didn't over to the next region, and the request was retried on the next region.");
                                Assert.IsTrue(contactedRegions.Contains(region1) && contactedRegions.Contains(region2));
                            }
                            if (attemptCount > consecutiveFailureCount)
                            {
                                Assert.AreEqual(this.readRegionsMapping[region2], failoverInfo.Current);
                            }
                            else
                            {
                                Assert.AreEqual(this.readRegionsMapping[region1], failoverInfo.Current);
                            }
                        }
                    }
                    catch (CosmosException)
                    {
                        Assert.Fail("Create Item operation should succeed.");
                    }
                    catch (Exception ex)
                    {
                        Assert.Fail($"Unhandled Exception was thrown during CreateItemAsync call. Message: {ex.Message}");
                    }
                }
            }
            finally
            {
                Environment.SetEnvironmentVariable(ConfigurationManager.PartitionLevelCircuitBreakerEnabled, null);
                Environment.SetEnvironmentVariable(ConfigurationManager.CircuitBreakerConsecutiveFailureCountForWrites, null);

                foreach (CosmosIntegrationTestObject item in itemsCleanupList)
                {
                    await this.container.DeleteItemAsync<CosmosIntegrationTestObject>(item.Id, new PartitionKey(item.Pk));
                }
            }
        }

        [TestMethod]
        [Owner("dkunda")]
        [TestCategory("MultiMaster")]
        [Timeout(70000)]
        public async Task CreateAndReadItemAsync_WithCircuitBreakerEnabledAndMultiMasterAccountAndDefaultThresholdServiceUnavailableReceived_ShouldApplyPartitionLevelOverride()
        {
            // Arrange.
            Environment.SetEnvironmentVariable(ConfigurationManager.PartitionLevelCircuitBreakerEnabled, "True");

            // Enabling fault injection rule to simulate a 503 service unavailable scenario.
            string serviceUnavailableRuleId1 = "503-rule-" + Guid.NewGuid().ToString();
            FaultInjectionRule serviceUnavailableRule1 = new FaultInjectionRuleBuilder(
                id: serviceUnavailableRuleId1,
                condition:
                    new FaultInjectionConditionBuilder()
                        .WithOperationType(FaultInjectionOperationType.CreateItem)
                        .WithRegion(region1)
                       .Build(),
                result:
                    FaultInjectionResultBuilder.GetResultBuilder(FaultInjectionServerErrorType.ServiceUnavailable)
                        .WithDelay(TimeSpan.FromMilliseconds(2))
                        .Build())
                .Build();

            string serviceUnavailableRuleId2 = "503-rule-" + Guid.NewGuid().ToString();
            FaultInjectionRule serviceUnavailableRule2 = new FaultInjectionRuleBuilder(
                id: serviceUnavailableRuleId2,
                condition:
                    new FaultInjectionConditionBuilder()
                        .WithOperationType(FaultInjectionOperationType.ReadItem)
                        .WithRegion(region1)
                       .Build(),
                result:
                    FaultInjectionResultBuilder.GetResultBuilder(FaultInjectionServerErrorType.ServiceUnavailable)
                        .WithDelay(TimeSpan.FromMilliseconds(2))
                        .Build())
                .Build();

            List<FaultInjectionRule> rules = new List<FaultInjectionRule> { serviceUnavailableRule1, serviceUnavailableRule2 };
            FaultInjector faultInjector = new FaultInjector(rules);

            List<CosmosIntegrationTestObject> itemsCleanupList = new();
            List<string> preferredRegions = new List<string> { region1, region2, region3 };
            CosmosClientOptions cosmosClientOptions = new()
            {
                ConsistencyLevel = ConsistencyLevel.Session,
                FaultInjector = faultInjector,
                RequestTimeout = TimeSpan.FromSeconds(5),
                ApplicationPreferredRegions = preferredRegions,
                Serializer = this.cosmosSystemTextJsonSerializer
            };

            try
            {
                // Act and Assert.
                Random random = new ();
                int totalIterations = 20;
                int consecutiveFailureCountForReads = 10;
                int consecutiveFailureCountForWrites = 5;

                using CosmosClient cosmosClient = new(connectionString: this.connectionString, clientOptions: cosmosClientOptions);
                Database database = cosmosClient.GetDatabase(MultiRegionSetupHelpers.dbName);
                Container container = database.GetContainer(MultiRegionSetupHelpers.containerName);

                for (int attemptCount = 1; attemptCount <= totalIterations; attemptCount++)
                {
                    try
                    {
                        CosmosIntegrationTestObject testItem = new()
                        {
                            Id = $"mmTestId{random.Next()}",
                            Pk = $"mmpk{random.Next()}"
                        };

                        ItemResponse<CosmosIntegrationTestObject> createResponse = await container.CreateItemAsync<CosmosIntegrationTestObject>(testItem);
                        itemsCleanupList.Add(testItem);

                        Assert.AreEqual(
                            expected: HttpStatusCode.Created,
                            actual: createResponse.StatusCode);

                        IReadOnlyList<(string regionName, Uri uri)> contactedRegionMappingForWrites = createResponse.Diagnostics.GetContactedRegions();
                        HashSet<string> contactedRegionsForWrite = new(contactedRegionMappingForWrites.Select(r => r.regionName));
                        Assert.IsNotNull(contactedRegionsForWrite);

                        if (attemptCount > consecutiveFailureCountForWrites + 1)
                        {
                            Assert.IsTrue(contactedRegionsForWrite.Count == 1, "Asserting that when the consecutive failure count reaches the write threshold, the partition was failed over to the next region, and the subsequent write request/s were successful on the next region.");
                            Assert.IsTrue(contactedRegionsForWrite.Contains(region2));
                        }
                        else
                        {
                            Assert.IsTrue(contactedRegionsForWrite.Count == 2, "Asserting that when the write requests succeeds before the consecutive failure count reaches the write threshold, the partition didn't over to the next region, and the request was retried on the next region.");
                            Assert.IsTrue(contactedRegionsForWrite.Contains(region1) && contactedRegionsForWrite.Contains(region2));
                        }

                        ItemResponse<CosmosIntegrationTestObject> readResponse = await container.ReadItemAsync<CosmosIntegrationTestObject>(
                            id: testItem.Id,
                            partitionKey: new PartitionKey(testItem.Pk));

                        IReadOnlyList<(string regionName, Uri uri)> contactedRegionMappingForReads = readResponse.Diagnostics.GetContactedRegions();
                        HashSet<string> contactedRegionsForReads = new(contactedRegionMappingForReads.Select(r => r.regionName));

                        Assert.AreEqual(
                            expected: HttpStatusCode.OK,
                            actual: readResponse.StatusCode);

                        Assert.IsNotNull(contactedRegionsForReads);

                        if (attemptCount > consecutiveFailureCountForReads + 1)
                        {
                            Assert.IsTrue(contactedRegionsForReads.Count == 1, "Asserting that when the consecutive failure count reaches the read threshold, the partition was failed over to the next region, and the subsequent read request/s were successful on the next region.");
                            Assert.IsTrue(contactedRegionsForReads.Contains(region2));
                        }
                        else
                        {
                            Assert.IsTrue(contactedRegionsForReads.Count == 2, "Asserting that when the read request succeeds before the consecutive failure count reaches the read threshold, the partition didn't over to the next region, and the request was retried on the next region.");
                            Assert.IsTrue(contactedRegionsForReads.Contains(region1) && contactedRegionsForReads.Contains(region2));
                        }
                    }
                    catch (CosmosException ex)
                    {
                        Assert.Fail($"Create and Read Item operations should succeed. Message: { ex.Message}");
                    }
                    catch (Exception ex)
                    {
                        Assert.Fail($"Unhandled Exception was thrown during CreateItemAsync call. Message: {ex.Message}");
                    }
                }
            }
            finally
            {
                Environment.SetEnvironmentVariable(ConfigurationManager.PartitionLevelCircuitBreakerEnabled, null);

                foreach (CosmosIntegrationTestObject item in itemsCleanupList)
                {
                    await this.container.DeleteItemAsync<CosmosIntegrationTestObject>(item.Id, new PartitionKey(item.Pk));
                }
            }
        }

        [TestMethod]
        [Owner("dkunda")]
        [TestCategory("MultiRegion")]
        [Timeout(70000)]
        [DataRow(true, DisplayName = "Test scenario when PPAF is enabled at client level.")]
        [DataRow(false, DisplayName = "Test scenario when PPAF is disabled at client level.")]
        public async Task ReadItemAsync_WithPPAFEnabledAndSingleMasterAccountWithResponseDelay_ShouldHedgeRequestToMultipleRegions(
            bool enablePartitionLevelFailover)
        {
            // Arrange.
            // Enabling fault injection rule to simulate a 503 service unavailable scenario.
            string serviceUnavailableRuleId = "503-rule-" + Guid.NewGuid().ToString();
            FaultInjectionRule serviceUnavailableRule = new FaultInjectionRuleBuilder(
                id: serviceUnavailableRuleId,
                condition:
                    new FaultInjectionConditionBuilder()
                        .WithOperationType(FaultInjectionOperationType.ReadItem)
                        .WithRegion(region1)
                        .Build(),
                result:
                    FaultInjectionResultBuilder.GetResultBuilder(FaultInjectionServerErrorType.ResponseDelay)
                        .WithDelay(TimeSpan.FromMilliseconds(3000))
                        .Build())
                .Build();

            List<FaultInjectionRule> rules = new List<FaultInjectionRule> { serviceUnavailableRule };
            FaultInjector faultInjector = new FaultInjector(rules);

            // Now that the ppaf enablement flag is returned from gateway, we need to intercept the response and remove the flag from the response, so that
            // the environment variable set above is honored.
            HttpClientHandlerHelper httpClientHandlerHelper = new HttpClientHandlerHelper()
            {
                ResponseIntercepter = async (response, request) =>
                {
                    string json = await response?.Content?.ReadAsStringAsync();
                    if (json.Length > 0 && json.Contains("enablePerPartitionFailoverBehavior"))
                    {
                        JObject parsedDatabaseAccountResponse = JObject.Parse(json);
                        parsedDatabaseAccountResponse.Property("enablePerPartitionFailoverBehavior").Value = enablePartitionLevelFailover.ToString();

                        HttpResponseMessage interceptedResponse = new()
                        {
                            StatusCode = response.StatusCode,
                            Content = new StringContent(parsedDatabaseAccountResponse.ToString()),
                            Version = response.Version,
                            ReasonPhrase = response.ReasonPhrase,
                            RequestMessage = response.RequestMessage,
                        };

                        return interceptedResponse;
                    }

                    return response;
                },
            };

            List<string> preferredRegions = new List<string> { region1, region2, region3 };
            CosmosClientOptions cosmosClientOptions = new CosmosClientOptions()
            {
                ConsistencyLevel = ConsistencyLevel.Session,
                FaultInjector = faultInjector,
                RequestTimeout = TimeSpan.FromSeconds(5),
                ApplicationPreferredRegions = preferredRegions,
                HttpClientFactory = () => new HttpClient(httpClientHandlerHelper),
            };

            List<CosmosIntegrationTestObject> itemsList = new()
            {
                new() { Id = "smTestId1", Pk = "smpk1" },
            };

            try
            {
                using CosmosClient cosmosClient = new(connectionString: this.connectionString, clientOptions: cosmosClientOptions);
                Database database = cosmosClient.GetDatabase(MultiRegionSetupHelpers.dbName);
                Container container = database.GetContainer(MultiRegionSetupHelpers.containerName);

                // Act and Assert.
                await this.TryCreateItems(itemsList);

                //Must Ensure the data is replicated to all regions
                await Task.Delay(3000);

                ItemResponse<CosmosIntegrationTestObject> readResponse = await container.ReadItemAsync<CosmosIntegrationTestObject>(
                    id: itemsList[0].Id,
                    partitionKey: new PartitionKey(itemsList[0].Pk));

                IReadOnlyList<(string regionName, Uri uri)> contactedRegionMapping = readResponse.Diagnostics.GetContactedRegions();
                HashSet<string> contactedRegions = new(contactedRegionMapping.Select(r => r.regionName));

                Assert.AreEqual(
                    expected: HttpStatusCode.OK,
                    actual: readResponse.StatusCode);

                CosmosTraceDiagnostics traceDiagnostic = readResponse.Diagnostics as CosmosTraceDiagnostics;
                Assert.IsNotNull(traceDiagnostic);

                traceDiagnostic.Value.Data.TryGetValue("Hedge Context", out object hedgeContext);

                if (enablePartitionLevelFailover)
                {
                    Assert.IsNotNull(hedgeContext);
                    List<string> hedgedRegions = ((IEnumerable<string>)hedgeContext).ToList();

                    Assert.IsTrue(hedgedRegions.Count > 1, "Since the first region is not available, the request should atleast hedge to the next region.");
                    Assert.IsTrue(hedgedRegions.Contains(region1) && (hedgedRegions.Contains(region2) || hedgedRegions.Contains(region3)));
                }
                else
                {
                    Assert.IsNull(hedgeContext);
                }

                Assert.IsNotNull(contactedRegions);
                Assert.IsTrue(contactedRegions.Count == 1, "Asserting that when the read request succeeds on any region, given that there were no availability loss.");
            }
            finally
            {
                await this.TryDeleteItems(itemsList);
            }
        }

        [TestMethod]
        [Owner("ntripician")]
        [TestCategory("MultiRegion")]
        [Timeout(70000 *100)]
        [DataRow(ConnectionMode.Direct, false, DisplayName = "Test dynamic PPAF enablement with Direct mode.")]
        public async Task ReadItemAsync_WithPPAFDynamicOverride_ShouldEnableOrDisablePPAFInSDK(
            ConnectionMode connectionMode,
            bool isThinClientEnabled)
        {
            // Arrange.
            // Enabling fault injection rule to simulate a 503 service unavailable scenario.
            string serviceUnavailableRuleId = "503-rule-" + Guid.NewGuid().ToString();
            FaultInjectionRule serviceUnavailableRule = new FaultInjectionRuleBuilder(
                id: serviceUnavailableRuleId,
                condition:
                    new FaultInjectionConditionBuilder()
                        .WithOperationType(FaultInjectionOperationType.ReadItem)
                        .WithRegion(region1)
                        .Build(),
                result:
                    FaultInjectionResultBuilder.GetResultBuilder(FaultInjectionServerErrorType.ServiceUnavailable)
                        .WithDelay(TimeSpan.FromMilliseconds(10))
                        .Build())
                .Build();

            List<FaultInjectionRule> rules = new List<FaultInjectionRule> { serviceUnavailableRule };
            FaultInjector faultInjector = new FaultInjector(rules);

            bool enablePPAF = false;

            // Now that the ppaf enablement flag is returned from gateway, we need to intercept the response and remove the flag from the response, so that
            // the environment variable set above is honored.
            HttpClientHandlerHelper httpClientHandlerHelper = new HttpClientHandlerHelper()
            {
                ResponseIntercepter = async (response, request) =>
                {
                    string json = await response?.Content?.ReadAsStringAsync();
                    if (json.Length > 0 && json.Contains("enablePerPartitionFailoverBehavior"))
                    {
                        if (enablePPAF)
                        {
                            JObject parsedDatabaseAccountResponse = JObject.Parse(json);
                            parsedDatabaseAccountResponse.Property("enablePerPartitionFailoverBehavior").Value = true;

                            HttpResponseMessage interceptedResponse = new()
                            {
                                StatusCode = response.StatusCode,
                                Content = new StringContent(parsedDatabaseAccountResponse.ToString()),
                                Version = response.Version,
                                ReasonPhrase = response.ReasonPhrase,
                                RequestMessage = response.RequestMessage,
                            };

                            return interceptedResponse;
                        }
                        else
                        {
                            JObject parsedDatabaseAccountResponse = JObject.Parse(json);
                            parsedDatabaseAccountResponse.Property("enablePerPartitionFailoverBehavior").Value = false;

                            HttpResponseMessage interceptedResponse = new()
                            {
                                StatusCode = response.StatusCode,
                                Content = new StringContent(parsedDatabaseAccountResponse.ToString()),
                                Version = response.Version,
                                ReasonPhrase = response.ReasonPhrase,
                                RequestMessage = response.RequestMessage,
                            };

                            return interceptedResponse;
                        }
                        
                    }

                    return response;
                },
            };

            List<string> preferredRegions = new List<string> { region1, region2, region3 };
            CosmosClientOptions cosmosClientOptions = new CosmosClientOptions()
            {
                ConsistencyLevel = ConsistencyLevel.Session,
                FaultInjector = faultInjector,
                RequestTimeout = TimeSpan.FromSeconds(5),
                ApplicationPreferredRegions = preferredRegions,
                HttpClientFactory = () => new HttpClient(httpClientHandlerHelper),
                ConnectionMode = connectionMode,
                ApplicationName = "ppafDynamicOverrideTest",
            };

            List<CosmosIntegrationTestObject> itemsList = new()
            {
                new() { Id = "smTestId1", Pk = "smpk1" },
            };

            try
            {
                using CosmosClient cosmosClient = new(connectionString: this.connectionString, clientOptions: cosmosClientOptions);
                Database database = cosmosClient.GetDatabase(MultiRegionSetupHelpers.dbName);
                Container container = database.GetContainer(MultiRegionSetupHelpers.containerName);

                // Act and Assert.
                await this.TryCreateItems(itemsList);

                //Must Ensure the data is replicated to all regions
                await Task.Delay(3000);

                ItemResponse<CosmosIntegrationTestObject> readResponse = await container.ReadItemAsync<CosmosIntegrationTestObject>(
                    id: itemsList[0].Id,
                    partitionKey: new PartitionKey(itemsList[0].Pk));

                IReadOnlyList<(string regionName, Uri uri)>  contactedRegionMapping = readResponse.Diagnostics.GetContactedRegions();
                HashSet<string> contactedRegions = new(contactedRegionMapping.Select(r => r.regionName));

                Assert.AreEqual(
                    expected: HttpStatusCode.OK,
                    actual: readResponse.StatusCode);

                CosmosTraceDiagnostics traceDiagnostic = readResponse.Diagnostics as CosmosTraceDiagnostics;
                Assert.IsNotNull(traceDiagnostic);

                traceDiagnostic.Value.Data.TryGetValue("Hedge Context", out object hedgeContextNoPPAF);

                Assert.IsNull(hedgeContextNoPPAF);
                Assert.IsNull(cosmosClient.DocumentClient.ConnectionPolicy.AvailabilityStrategy);
                Assert.IsFalse(cosmosClient.DocumentClient.PartitionKeyRangeLocation.IsPartitionLevelAutomaticFailoverEnabled());

                // Enable PPAF At the Gateway Layer.
                enablePPAF = true;

                //force database account refresh
                await cosmosClient.DocumentClient.GlobalEndpointManager.RefreshLocationAsync(true);

                readResponse = await container.ReadItemAsync<CosmosIntegrationTestObject>(
                    id: itemsList[0].Id,
                    partitionKey: new PartitionKey(itemsList[0].Pk));

                contactedRegionMapping = readResponse.Diagnostics.GetContactedRegions();
                contactedRegions = new(contactedRegionMapping.Select(r => r.regionName));

                Assert.AreEqual(
                    expected: HttpStatusCode.OK,
                    actual: readResponse.StatusCode);

                traceDiagnostic = readResponse.Diagnostics as CosmosTraceDiagnostics;
                Assert.IsNotNull(traceDiagnostic);

                traceDiagnostic.Value.Data.TryGetValue("Hedge Context", out object hedgeContext);

                Assert.IsNotNull(hedgeContext);
                List<string> hedgedRegions = ((IEnumerable<string>)hedgeContext).ToList();

                Assert.IsTrue(hedgedRegions.Count >= 1, "Since the first region is not available, the request should atleast hedge to the next region.");
                Assert.IsTrue(cosmosClient.DocumentClient.PartitionKeyRangeLocation.IsPartitionLevelAutomaticFailoverEnabled());

                // Disable PPAF At the Gateway Layer.
                enablePPAF = false;

                //force database account refresh
                await cosmosClient.DocumentClient.GlobalEndpointManager.RefreshLocationAsync(true);

                readResponse = await container.ReadItemAsync<CosmosIntegrationTestObject>(
                    id: itemsList[0].Id,
                    partitionKey: new PartitionKey(itemsList[0].Pk));

                contactedRegionMapping = readResponse.Diagnostics.GetContactedRegions();
                contactedRegions = new(contactedRegionMapping.Select(r => r.regionName));

                Assert.AreEqual(
                    expected: HttpStatusCode.OK,
                    actual: readResponse.StatusCode);

                traceDiagnostic = readResponse.Diagnostics as CosmosTraceDiagnostics;
                Assert.IsNotNull(traceDiagnostic);

                traceDiagnostic.Value.Data.TryGetValue("Hedge Context", out object hedgeContextNoPPAF2);

                Assert.IsNull(hedgeContextNoPPAF2);
                Assert.IsNull(cosmosClient.DocumentClient.ConnectionPolicy.AvailabilityStrategy);
                Assert.IsFalse(cosmosClient.DocumentClient.PartitionKeyRangeLocation.IsPartitionLevelAutomaticFailoverEnabled());
            }
            finally
            {
                await this.TryDeleteItems(itemsList);

                if (isThinClientEnabled)
                {
                    Environment.SetEnvironmentVariable(ConfigurationManager.ThinClientModeEnabled, null);
                }
            }
        }

        [TestMethod]
        [Owner("nalutripician")]
        [TestCategory("MultiRegion")]
        [Timeout(70000)]
        [DataRow(true, DisplayName = "Test scenario when PPAF is enabled at client level.")]
        [DataRow(false, DisplayName = "Test scenario when PPAF is disabled at client level.")]
        public async Task ReadItemAsync_WithPPAFDiableOverride(
    bool enablePartitionLevelFailover)
        {
            // Arrange.
            // Enabling fault injection rule to simulate a 503 service unavailable scenario.
            string serviceUnavailableRuleId = "503-rule-" + Guid.NewGuid().ToString();
            FaultInjectionRule serviceUnavailableRule = new FaultInjectionRuleBuilder(
                id: serviceUnavailableRuleId,
                condition:
                    new FaultInjectionConditionBuilder()
                        .WithOperationType(FaultInjectionOperationType.ReadItem)
                        .WithRegion(region1)
                        .Build(),
                result:
                    FaultInjectionResultBuilder.GetResultBuilder(FaultInjectionServerErrorType.ResponseDelay)
                        .WithDelay(TimeSpan.FromMilliseconds(3000))
                        .Build())
                .Build();

            List<FaultInjectionRule> rules = new List<FaultInjectionRule> { serviceUnavailableRule };
            FaultInjector faultInjector = new FaultInjector(rules);

            // Now that the ppaf enablement flag is returned from gateway, we need to intercept the response and remove the flag from the response, so that
            // the environment variable set above is honored.
            HttpClientHandlerHelper httpClientHandlerHelper = new HttpClientHandlerHelper()
            {
                ResponseIntercepter = async (response, request) =>
                {
                    string json = await response?.Content?.ReadAsStringAsync();
                    if (json.Length > 0 && json.Contains("enablePerPartitionFailoverBehavior"))
                    {
                        JObject parsedDatabaseAccountResponse = JObject.Parse(json);
                        parsedDatabaseAccountResponse.Property("enablePerPartitionFailoverBehavior").Value = enablePartitionLevelFailover.ToString();

                        HttpResponseMessage interceptedResponse = new()
                        {
                            StatusCode = response.StatusCode,
                            Content = new StringContent(parsedDatabaseAccountResponse.ToString()),
                            Version = response.Version,
                            ReasonPhrase = response.ReasonPhrase,
                            RequestMessage = response.RequestMessage,
                        };

                        return interceptedResponse;
                    }

                    return response;
                },
            };

            List<string> preferredRegions = new List<string> { region1, region2, region3 };
            CosmosClientOptions cosmosClientOptions = new CosmosClientOptions()
            {
                ConsistencyLevel = ConsistencyLevel.Session,
                FaultInjector = faultInjector,
                RequestTimeout = TimeSpan.FromSeconds(5),
                ApplicationPreferredRegions = preferredRegions,
                HttpClientFactory = () => new HttpClient(httpClientHandlerHelper),
                DisablePartitionLevelFailover = true, // This will disable the PPAF override for this test.
            };

            List<CosmosIntegrationTestObject> itemsList = new()
            {
                new() { Id = "smTestId1", Pk = "smpk1" },
            };

            try
            {
                using CosmosClient cosmosClient = new(connectionString: this.connectionString, clientOptions: cosmosClientOptions);
                Database database = cosmosClient.GetDatabase(MultiRegionSetupHelpers.dbName);
                Container container = database.GetContainer(MultiRegionSetupHelpers.containerName);

                // Act and Assert.
                await this.TryCreateItems(itemsList);

                //Must Ensure the data is replicated to all regions
                await Task.Delay(3000);

                ItemResponse<CosmosIntegrationTestObject> readResponse = await container.ReadItemAsync<CosmosIntegrationTestObject>(
                    id: itemsList[0].Id,
                    partitionKey: new PartitionKey(itemsList[0].Pk));

                IReadOnlyList<(string regionName, Uri uri)> contactedRegionMapping = readResponse.Diagnostics.GetContactedRegions();
                HashSet<string> contactedRegions = new(contactedRegionMapping.Select(r => r.regionName));

                Assert.AreEqual(
                    expected: HttpStatusCode.OK,
                    actual: readResponse.StatusCode);

                CosmosTraceDiagnostics traceDiagnostic = readResponse.Diagnostics as CosmosTraceDiagnostics;
                Assert.IsNotNull(traceDiagnostic);

                traceDiagnostic.Value.Data.TryGetValue("Hedge Context", out object hedgeContext);

                Assert.IsNull(hedgeContext);

                Assert.IsNotNull(contactedRegions);
                Assert.IsTrue(contactedRegions.Count == 1, "Asserting that when the read request succeeds on any region, given that there were no availability loss.");
            }
            finally
            {
                await this.TryDeleteItems(itemsList);
            }
        }

        [TestMethod]
        [TestCategory("MultiRegion")]
        [Owner("ntripician")]
        public async Task AddressRefreshInternalServerErrorTest()
        {
            FaultInjectionRule internalServerError = new FaultInjectionRuleBuilder(
                id: "rule1",
                condition: new FaultInjectionConditionBuilder()
                    .WithOperationType(FaultInjectionOperationType.MetadataRefreshAddresses)
                    .WithRegion(region1)
                    .Build(),
                result:
                   FaultInjectionResultBuilder.GetResultBuilder(FaultInjectionServerErrorType.InternalServerError)
                    .Build())
                .Build();

            List<FaultInjectionRule> rules = new List<FaultInjectionRule>() { internalServerError };
            FaultInjector faultInjector = new FaultInjector(rules);

            internalServerError.Disable();

            CosmosClientOptions clientOptions = new CosmosClientOptions()
            {
                ConnectionMode = ConnectionMode.Direct,
                Serializer = this.cosmosSystemTextJsonSerializer,
                ApplicationRegion = region1,
            };

            using (CosmosClient faultInjectionClient = new CosmosClient(
                connectionString: this.connectionString,
                clientOptions: faultInjector.GetFaultInjectionClientOptions(clientOptions)))
            {
                Database database = faultInjectionClient.GetDatabase(MultiRegionSetupHelpers.dbName);
                Container container = database.GetContainer(MultiRegionSetupHelpers.containerName);

                internalServerError.Enable();

                try
                {
                    ItemResponse<CosmosIntegrationTestObject> response = await container.ReadItemAsync<CosmosIntegrationTestObject>("testId", new PartitionKey("pk"));
                    Assert.IsTrue(internalServerError.GetHitCount() > 0);
                    Assert.AreEqual(HttpStatusCode.OK, response.StatusCode);
                }
                catch (CosmosException ex)
                {
                    Assert.Fail(ex.Message);
                }
            }
        }

        [TestMethod]
        [TestCategory("MultiRegion")]
        [Ignore("We will enable this test once the test staging account used for multi master validation starts supporting thin proxy.")]
        [DataRow(ConnectionMode.Gateway, "15", "10", DisplayName = "Thin Client Mode - Scenario when the total iteration count is 15 and circuit breaker consecutive failure threshold is set to 10.")]
        [DataRow(ConnectionMode.Gateway, "25", "20", DisplayName = "Thin Client Mode - Scenario when the total iteration count is 25 and circuit breaker consecutive failure threshold is set to 20.")]
        [DataRow(ConnectionMode.Gateway, "35", "30", DisplayName = "Thin Client Mode - Scenario when the total iteration count is 35 and circuit breaker consecutive failure threshold is set to 30.")]
        [Owner("dkunda")]
        [Timeout(70000)]
        public async Task ReadItemAsync_WithThinClientCircuitBreakerEnabledAndSingleMasterAccountAndServiceUnavailableReceived_ShouldApplyPartitionLevelOverride(
            ConnectionMode connectionMode,
            string iterationCount,
            string circuitBreakerConsecutiveFailureCount)
        {
            // Arrange.
            Environment.SetEnvironmentVariable(ConfigurationManager.ThinClientModeEnabled, "True");
            Environment.SetEnvironmentVariable(ConfigurationManager.PartitionLevelCircuitBreakerEnabled, "True");
            Environment.SetEnvironmentVariable(ConfigurationManager.CircuitBreakerConsecutiveFailureCountForReads, circuitBreakerConsecutiveFailureCount);

            // Enabling fault injection rule to simulate a 503 service unavailable scenario.
            string serviceUnavailableRuleId = "503-rule-" + Guid.NewGuid().ToString();
            FaultInjectionRule serviceUnavailableRule = new FaultInjectionRuleBuilder(
                id: serviceUnavailableRuleId,
                condition:
                    new FaultInjectionConditionBuilder()
                        .WithOperationType(FaultInjectionOperationType.ReadItem)
                        .WithRegion(Regions.WestUS)
                        .Build(),
                result:
                    FaultInjectionResultBuilder.GetResultBuilder(FaultInjectionServerErrorType.ServiceUnavailable)
                        .WithDelay(TimeSpan.FromMilliseconds(10))
                        .Build())
                .Build();

            List<FaultInjectionRule> rules = new List<FaultInjectionRule> { serviceUnavailableRule };
            FaultInjector faultInjector = new FaultInjector(rules);

            List<string> preferredRegions = new List<string> { Regions.WestUS, Regions.EastAsia };
            CosmosClientOptions cosmosClientOptions = new CosmosClientOptions()
            {
                ConnectionMode = connectionMode,
                ConsistencyLevel = ConsistencyLevel.Session,
                FaultInjector = faultInjector,
                RequestTimeout = TimeSpan.FromSeconds(5),
                ApplicationPreferredRegions = preferredRegions,
            };

            List<CosmosIntegrationTestObject> itemsList = new()
            {
                new() { Id = "smTestId1", Pk = "smpk1" },
            };

            try
            {
                using CosmosClient cosmosClient = new(connectionString: this.connectionString, clientOptions: cosmosClientOptions);
                AccountProperties accountInfo = await cosmosClient.ReadAccountAsync();

                Assert.IsTrue(cosmosClient.DocumentClient.GlobalEndpointManager.ThinClientReadEndpoints.Count() >= 2);
                this.thinClientreadRegionalEndpoints = cosmosClient.DocumentClient.GlobalEndpointManager.ThinClientReadEndpoints;

                Database database = cosmosClient.GetDatabase(MultiRegionSetupHelpers.dbName);
                Container container = database.GetContainer(MultiRegionSetupHelpers.containerName);

                // Act and Assert.
                await this.TryCreateItems(itemsList);

                //Must Ensure the data is replicated to all regions
                await Task.Delay(3000);

                int consecutiveFailureCount = int.Parse(circuitBreakerConsecutiveFailureCount);
                int totalIterations = int.Parse(iterationCount);

                for (int attemptCount = 1; attemptCount <= totalIterations; attemptCount++)
                {
                    try
                    {
                        ItemResponse<CosmosIntegrationTestObject> readResponse = await container.ReadItemAsync<CosmosIntegrationTestObject>(
                            id: itemsList[0].Id,
                            partitionKey: new PartitionKey(itemsList[0].Pk));

                        IReadOnlyList<(string regionName, Uri uri)> contactedRegionMapping = readResponse.Diagnostics.GetContactedRegions();
                        HashSet<string> contactedRegions = new(contactedRegionMapping.Select(r => r.regionName));

                        Assert.AreEqual(
                            expected: HttpStatusCode.OK,
                            actual: readResponse.StatusCode);

                        Assert.IsNotNull(contactedRegions);

                        PartitionKeyRangeFailoverInfo failoverInfo = TestCommon.GetFailoverInfoForFirstPartitionUsingReflection(
                            globalPartitionEndpointManager: cosmosClient.ClientContext.DocumentClient.PartitionKeyRangeLocation,
                            isReadOnlyOrMultiMaster: true);

                        if (attemptCount > consecutiveFailureCount)
                        {
                            Assert.AreEqual(this.thinClientreadRegionalEndpoints[1], failoverInfo.Current);
                        }
                        else
                        {
                            if (attemptCount == consecutiveFailureCount)
                            {
                                Assert.AreEqual(this.thinClientreadRegionalEndpoints[1], failoverInfo.Current);
                            }
                            else
                            {
                                Assert.AreEqual(this.thinClientreadRegionalEndpoints[0], failoverInfo.Current);
                            }
                        }
                    }
                    catch (CosmosException ce)
                    {
                        Assert.Fail("Read Item operation should succeed." + ce);
                    }
                    catch (Exception ex)
                    {
                        Assert.Fail($"Unhandled Exception was thrown during ReadItemAsync call. Message: {ex.Message}");
                    }
                }
            }
            finally
            {
                Environment.SetEnvironmentVariable(ConfigurationManager.PartitionLevelCircuitBreakerEnabled, null);
                Environment.SetEnvironmentVariable(ConfigurationManager.CircuitBreakerConsecutiveFailureCountForReads, null);
                Environment.SetEnvironmentVariable(ConfigurationManager.ThinClientModeEnabled, null);

                await this.TryDeleteItems(itemsList);
            }
        }

        [TestMethod]
        [TestCategory("MultiMaster")]
        [Ignore ("We will enable this test once the test staging account used for multi master validation starts supporting thin proxy.")]
        [DataRow(ConnectionMode.Gateway, "15", "10", DisplayName = "Thin Client Mode - Scenario when the total iteration count is 15 and circuit breaker consecutive failure threshold is set to 10.")]
        [DataRow(ConnectionMode.Gateway, "25", "20", DisplayName = "Thin Client Mode - Scenario when the total iteration count is 25 and circuit breaker consecutive failure threshold is set to 20.")]
        [DataRow(ConnectionMode.Gateway, "35", "30", DisplayName = "Thin Client Mode - Scenario when the total iteration count is 35 and circuit breaker consecutive failure threshold is set to 30.")]
        [Owner("dkunda")]
        [Timeout(70000)]
        public async Task CreateItemAsync_WithThinClientEnabledAndCircuitBreakerEnabledAndMultiMasterAccountAndServiceUnavailableReceived_ShouldApplyPartitionLevelOverride(
            ConnectionMode connectionMode,
            string iterationCount,
            string circuitBreakerConsecutiveFailureCount)
        {
            // Arrange.
            Environment.SetEnvironmentVariable(ConfigurationManager.ThinClientModeEnabled, "True");
            Environment.SetEnvironmentVariable(ConfigurationManager.PartitionLevelCircuitBreakerEnabled, "True");
            Environment.SetEnvironmentVariable(ConfigurationManager.CircuitBreakerConsecutiveFailureCountForReads, circuitBreakerConsecutiveFailureCount);

            // Enabling fault injection rule to simulate a 503 service unavailable scenario.
            string serviceUnavailableRuleId = "503-rule-" + Guid.NewGuid().ToString();
            FaultInjectionRule serviceUnavailableRule = new FaultInjectionRuleBuilder(
                id: serviceUnavailableRuleId,
                condition:
                    new FaultInjectionConditionBuilder()
                        .WithOperationType(FaultInjectionOperationType.CreateItem)
                        .WithRegion(Regions.WestUS)
                        .Build(),
                result:
                    FaultInjectionResultBuilder.GetResultBuilder(FaultInjectionServerErrorType.ServiceUnavailable)
                        .WithDelay(TimeSpan.FromMilliseconds(10))
                        .Build())
                .Build();

            List<FaultInjectionRule> rules = new List<FaultInjectionRule> { serviceUnavailableRule };
            FaultInjector faultInjector = new FaultInjector(rules);

            Random random = new();
            List<CosmosIntegrationTestObject> itemsCleanupList = new();
            List<string> preferredRegions = new List<string> { Regions.WestUS, Regions.EastAsia };
            CosmosClientOptions cosmosClientOptions = new CosmosClientOptions()
            {
                ConnectionMode = connectionMode,
                ConsistencyLevel = ConsistencyLevel.Session,
                FaultInjector = faultInjector,
                RequestTimeout = TimeSpan.FromSeconds(5),
                ApplicationPreferredRegions = preferredRegions,
            };

            List<CosmosIntegrationTestObject> itemsList = new()
            {
                new() { Id = "smTestId1", Pk = "smpk1" },
            };

            try
            {
                using CosmosClient cosmosClient = new(connectionString: this.connectionString, clientOptions: cosmosClientOptions);
                AccountProperties accountInfo = await cosmosClient.ReadAccountAsync();

                Assert.IsTrue(cosmosClient.DocumentClient.GlobalEndpointManager.ThinClientReadEndpoints.Count() >= 2);
                this.thinClientreadRegionalEndpoints = cosmosClient.DocumentClient.GlobalEndpointManager.ThinClientReadEndpoints;

                Database database = cosmosClient.GetDatabase(MultiRegionSetupHelpers.dbName);
                Container container = database.GetContainer(MultiRegionSetupHelpers.containerName);

                // Act and Assert.
                await this.TryCreateItems(itemsList);

                //Must Ensure the data is replicated to all regions
                await Task.Delay(3000);

                int consecutiveFailureCount = int.Parse(circuitBreakerConsecutiveFailureCount);
                int totalIterations = int.Parse(iterationCount);

                for (int attemptCount = 1; attemptCount <= totalIterations; attemptCount++)
                {
                    try
                    {
                        CosmosIntegrationTestObject testItem = new()
                        {
                            Id = $"mmTestId{random.Next()}",
                            Pk = $"mmpk{random.Next()}"
                        };

                        ItemResponse<CosmosIntegrationTestObject> createResponse = await container.CreateItemAsync<CosmosIntegrationTestObject>(testItem);
                        itemsCleanupList.Add(testItem);

                        Assert.AreEqual(
                            expected: HttpStatusCode.Created,
                            actual: createResponse.StatusCode);

                        IReadOnlyList<(string regionName, Uri uri)> contactedRegionMapping = createResponse.Diagnostics.GetContactedRegions();
                        HashSet<string> contactedRegions = new(contactedRegionMapping.Select(r => r.regionName));

                        Assert.AreEqual(
                            expected: HttpStatusCode.OK,
                            actual: createResponse.StatusCode);

                        Assert.IsNotNull(contactedRegions);

                        PartitionKeyRangeFailoverInfo failoverInfo = TestCommon.GetFailoverInfoForFirstPartitionUsingReflection(
                            globalPartitionEndpointManager: cosmosClient.ClientContext.DocumentClient.PartitionKeyRangeLocation,
                            isReadOnlyOrMultiMaster: true);

                        if (attemptCount > consecutiveFailureCount)
                        {
                            Assert.AreEqual(this.thinClientreadRegionalEndpoints[1], failoverInfo.Current);
                        }
                        else
                        {
                            if (attemptCount == consecutiveFailureCount)
                            {
                                Assert.AreEqual(this.thinClientreadRegionalEndpoints[1], failoverInfo.Current);
                            }
                            else
                            {
                                Assert.AreEqual(this.thinClientreadRegionalEndpoints[0], failoverInfo.Current);
                            }
                        }
                    }
                    catch (CosmosException ce)
                    {
                        Assert.Fail("Create Item operation should succeed." + ce);
                    }
                    catch (Exception ex)
                    {
                        Assert.Fail($"Unhandled Exception was thrown during CreateItemAsync call. Message: {ex.Message}");
                    }
                }
            }
            finally
            {
                Environment.SetEnvironmentVariable(ConfigurationManager.PartitionLevelCircuitBreakerEnabled, null);
                Environment.SetEnvironmentVariable(ConfigurationManager.CircuitBreakerConsecutiveFailureCountForReads, null);
                Environment.SetEnvironmentVariable(ConfigurationManager.ThinClientModeEnabled, null);

                await this.TryDeleteItems(itemsList);
            }
        }

        [TestMethod]
        [Owner("ntripician")]
        [TestCategory("MultiRegion")]
        [Timeout(70000)]
        public async Task ClinetOverrides0msRequestTimeoutValueForPPAF()
        {
            // Arrange.

            // Now that the ppaf enablement flag is returned from gateway, we need to intercept the response and remove the flag from the response, so that
            // the environment variable set above is honored.
            HttpClientHandlerHelper httpClientHandlerHelper = new HttpClientHandlerHelper()
            {
                ResponseIntercepter = async (response, request) =>
                {
                    string json = await response?.Content?.ReadAsStringAsync();
                    if (json.Length > 0 && json.Contains("enablePerPartitionFailoverBehavior"))
                    {
                        JObject parsedDatabaseAccountResponse = JObject.Parse(json);
                        parsedDatabaseAccountResponse.Property("enablePerPartitionFailoverBehavior").Value = "true";

                        HttpResponseMessage interceptedResponse = new()
                        {
                            StatusCode = response.StatusCode,
                            Content = new StringContent(parsedDatabaseAccountResponse.ToString()),
                            Version = response.Version,
                            ReasonPhrase = response.ReasonPhrase,
                            RequestMessage = response.RequestMessage,
                        };

                        return interceptedResponse;
                    }

                    return response;
                },
            };

            List<string> preferredRegions = new List<string> { region1, region2, region3 };
            CosmosClientOptions cosmosClientOptions = new CosmosClientOptions()
            {
                ConsistencyLevel = ConsistencyLevel.Session,
                RequestTimeout = TimeSpan.FromSeconds(0),
                ApplicationPreferredRegions = preferredRegions,
                HttpClientFactory = () => new HttpClient(httpClientHandlerHelper),
            };


            using CosmosClient cosmosClient = new(connectionString: this.connectionString, clientOptions: cosmosClientOptions);
            Database database = cosmosClient.GetDatabase(MultiRegionSetupHelpers.dbName);
            Container container = database.GetContainer(MultiRegionSetupHelpers.containerName);

            try
            {
                //request to start document client initiation 
                _ = await container.ReadItemAsync<CosmosIntegrationTestObject>("id", new PartitionKey("pk1"));
            }
            catch { }

            // Act and Assert.

            CrossRegionHedgingAvailabilityStrategy strat = cosmosClient.DocumentClient.ConnectionPolicy.AvailabilityStrategy as CrossRegionHedgingAvailabilityStrategy;
            Assert.IsNotNull(strat);
            Assert.AreNotEqual(0, strat.Threshold);
<<<<<<< HEAD
        }
        
        
        [TestMethod]
        [TestCategory("MultiRegion")]
        [Owner("trivediyash")]
        [Description("Scenario: When a document is created, then updated, and finally deleted, the operations must reflect on Change Feed.")]
        public async Task WhenADocumentIsCreatedThenUpdatedThenDeletedCFPTests()
        {
            string testId = "testDoc" + Guid.NewGuid().ToString("N");
            string testPk = "testPk" + Guid.NewGuid().ToString("N");

            try
            {
                // Create the document
                CosmosIntegrationTestObject createItem = new CosmosIntegrationTestObject
                {
                    Id = testId,
                    Pk = testPk,
                    Other = "original test"
                };

                ItemResponse<CosmosIntegrationTestObject> createResponse = await this.container.CreateItemAsync(
                    createItem,
                    new PartitionKey(testPk));

                Assert.AreEqual(HttpStatusCode.Created, createResponse.StatusCode);
                Assert.IsNotNull(createResponse.Resource);
                Assert.AreEqual(testId, createResponse.Resource.Id);
                Assert.AreEqual(testPk, createResponse.Resource.Pk);
                Assert.AreEqual("original test", createResponse.Resource.Other);

                // Wait 1 second to ensure different timestamps
                await Task.Delay(1000);

                // Update the document
                CosmosIntegrationTestObject updateItem = new CosmosIntegrationTestObject
                {
                    Id = testId,
                    Pk = testPk,
                    Other = "test after replace"
                };

                ItemResponse<CosmosIntegrationTestObject> updateResponse = await this.container.ReplaceItemAsync(
                    updateItem,
                    testId,
                    new PartitionKey(testPk));

                Assert.AreEqual(HttpStatusCode.OK, updateResponse.StatusCode);
                Assert.IsNotNull(updateResponse.Resource);
                Assert.AreEqual(testId, updateResponse.Resource.Id);
                Assert.AreEqual(testPk, updateResponse.Resource.Pk);
                Assert.AreEqual("test after replace", updateResponse.Resource.Other);

                // Verify the ETag changed
                Assert.AreNotEqual(createResponse.ETag, updateResponse.ETag);

                // Wait 1 second to ensure different timestamps
                await Task.Delay(1000);

                // Delete the document
                ItemResponse<CosmosIntegrationTestObject> deleteResponse = await this.container.DeleteItemAsync<CosmosIntegrationTestObject>(
                    testId,
                    new PartitionKey(testPk));

                Assert.AreEqual(HttpStatusCode.NoContent, deleteResponse.StatusCode);

                // Verify the document no longer exists
                try
                {
                    await this.container.ReadItemAsync<CosmosIntegrationTestObject>(testId, new PartitionKey(testPk));
                    Assert.Fail("Document should not exist after deletion");
                }
                catch (CosmosException ex) when (ex.StatusCode == HttpStatusCode.NotFound)
                {
                    // Expected - document was successfully deleted
                }
            }
            finally
            {
                // Cleanup in case test failed before deletion
                try
                {
                    await this.container.DeleteItemAsync<CosmosIntegrationTestObject>(testId, new PartitionKey(testPk));
                }
                catch (CosmosException ex) when (ex.StatusCode == HttpStatusCode.NotFound)
                {
                    // Ignore - document already deleted
                }
            }
        }

=======
        }

        [TestMethod]
        [TestCategory("MultiRegion")]
        [Owner("pkolluri")]
        [Timeout(70000)]
        public async Task QueryItemAsync_WithCircuitBreakerEnabledMultiRegionAndServiceResponseDelay_ShouldFailOverToNextRegionAsync()
        {
            // Arrange.
            Environment.SetEnvironmentVariable(ConfigurationManager.PartitionLevelCircuitBreakerEnabled, "True");
            Environment.SetEnvironmentVariable(ConfigurationManager.CircuitBreakerConsecutiveFailureCountForReads, "1");

            // Enabling fault injection rule to simulate a 503 service unavailable scenario.
            string serviceResponseDelayRuleId = "response-delay-rule-" + Guid.NewGuid().ToString();
            FaultInjectionRule serviceResponseDelayRuleFromRegion1 = new FaultInjectionRuleBuilder(
                id: serviceResponseDelayRuleId,
                condition:
                    new FaultInjectionConditionBuilder()
                        .WithOperationType(FaultInjectionOperationType.QueryItem)
                        .WithConnectionType(FaultInjectionConnectionType.Gateway)
                        .WithRegion(region1)
                        .Build(),
                result:
                    FaultInjectionResultBuilder.GetResultBuilder(FaultInjectionServerErrorType.ResponseDelay)
                        .WithDelay(TimeSpan.FromSeconds(70))
                        .Build())
                .Build();

            serviceResponseDelayRuleFromRegion1.Disable();

            List<FaultInjectionRule> rules = new List<FaultInjectionRule> { serviceResponseDelayRuleFromRegion1};
            FaultInjector faultInjector = new FaultInjector(rules);

            List<string> preferredRegions = new List<string> { region1, region2, region3 };
            CosmosClientOptions cosmosClientOptions = new CosmosClientOptions()
            {
                ConsistencyLevel = ConsistencyLevel.Session,
                FaultInjector = faultInjector,
                ApplicationPreferredRegions = preferredRegions,
                ConnectionMode = ConnectionMode.Gateway,
            };

            List<CosmosIntegrationTestObject> itemsList = new()
            {
                new() { Id = "smTestId2", Pk = "smpk1" },
            };

            try
            {
                using CosmosClient cosmosClient = new(connectionString: this.connectionString, clientOptions: cosmosClientOptions);
                Database database = cosmosClient.GetDatabase(MultiRegionSetupHelpers.dbName);
                Container container = database.GetContainer(MultiRegionSetupHelpers.containerName);

                // Act and Assert.
                await this.TryCreateItems(itemsList);

                //Must Ensure the data is replicated to all regions
                await Task.Delay(3000);

                bool isRegion1Available = true;
                bool isRegion2Available = true;

                int thresholdCounter = 0;
                int totalIterations = 7;
                int ppcbDefaultThreshold = 1;
                int firstRegionServiceUnavailableAttempt = 1;

                for (int attemptCount = 1; attemptCount <= totalIterations; attemptCount++)
                {
                    try
                    {
                        string sqlQueryText = $"SELECT * FROM c WHERE c.id = '{itemsList[0].Id}'";
                        using FeedIterator<CosmosIntegrationTestObject> feedIterator = container.GetItemQueryIterator<CosmosIntegrationTestObject>(sqlQueryText, requestOptions: new QueryRequestOptions());

                        while (feedIterator.HasMoreResults)
                        {
                            FeedResponse<CosmosIntegrationTestObject> response = await feedIterator.ReadNextAsync();
                            Assert.AreEqual(System.Net.HttpStatusCode.OK, response.StatusCode);
                            IReadOnlyList<(string regionName, Uri uri)> contactedRegionMapping = response.Diagnostics.GetContactedRegions();
                            HashSet<string> contactedRegions = new(contactedRegionMapping.Select(r => r.regionName));

                            if (isRegion1Available && isRegion2Available)
                            {
                                Assert.IsTrue(contactedRegions.Count == 1, "Assert that, when no failure happened, the query request is being served from region 1.");
                                Assert.IsTrue(contactedRegions.Contains(region1));

                                // Simulating service unavailable on region 1.
                                if (attemptCount == firstRegionServiceUnavailableAttempt)
                                {
                                    isRegion1Available = false;
                                    serviceResponseDelayRuleFromRegion1.Enable();
                                }
                            }
                            else if (isRegion2Available)
                            {
                                if (thresholdCounter <= ppcbDefaultThreshold)
                                {
                                    Assert.IsTrue(contactedRegions.Count == 2, "Asserting that when the query request succeeds before the consecutive failure count reaches the threshold, the partition didn't fail over to the next region, and the request was retried.");
                                    Assert.IsTrue(contactedRegions.Contains(region1) && contactedRegions.Contains(region2), "Asserting that both region 1 and region 2 were contacted.");
                                    thresholdCounter++;
                                }
                                else
                                {
                                    Assert.IsTrue(contactedRegions.Count == 1, "Asserting that when the consecutive failure count reaches the threshold, the partition was failed over to the next region, and the subsequent query request/s were successful on the next region");
                                }
                            }
                        }
                    }
                    catch (CosmosException ce)
                    {
                        Assert.Fail("Query operation should succeed with successful failover to next region." + ce.Diagnostics.ToString());
                    }
                    catch (Exception ex)
                    {
                        Assert.Fail($"Unhandled Exception was thrown during Query operation call. Message: {ex.Message}");
                    }
                }
            }
            finally
            {
                Environment.SetEnvironmentVariable(ConfigurationManager.PartitionLevelCircuitBreakerEnabled, null);
                Environment.SetEnvironmentVariable(ConfigurationManager.CircuitBreakerConsecutiveFailureCountForReads, null);

                await this.TryDeleteItems(itemsList);
            }
        }

>>>>>>> 0be93844
        private async Task TryCreateItems(List<CosmosIntegrationTestObject> testItems)
        {
            foreach (CosmosIntegrationTestObject item in testItems)
            {
                await this.TryCreateItem(item);
            }
        }

        private async Task TryCreateItem(CosmosIntegrationTestObject testItem)
        {
            try
            {
                await this.container.CreateItemAsync<CosmosIntegrationTestObject>(testItem);
            }
            catch (CosmosException ce)
            {
                Assert.Fail($"Failed to create item with id: {testItem.Id}, message: {ce.Message}");
            }
        }

        private async Task TryDeleteItems(List<CosmosIntegrationTestObject> testItems)
        {
            foreach (CosmosIntegrationTestObject item in testItems)
            {
                await this.TryDeleteItem(item);
            }
        }

        private async Task TryDeleteItem(CosmosIntegrationTestObject testItem)
        {
            try
            {
                await this.container.DeleteItemAsync<CosmosIntegrationTestObject>(
                    testItem.Id,
                    new PartitionKey(testItem.Pk));
            }
            catch (CosmosException ex) when (ex.StatusCode == HttpStatusCode.NotFound)
            {
                // Ignore
            }
        }

        public sealed class TestCosmosItem
        {
            [JsonConstructor]
            public TestCosmosItem(
                string id,
                string pk,
                string title,
                string email,
                string body,
                DateTime createdUtc,
                DateTime modifiedUtc,
                DateTime[] extraDates)
            {
                this.id = id;
                this.pk = pk;
                this.title = title;
                this.email = email;
                this.body = body;
                this.CreatedUtc = createdUtc;
                this.ModifiedUtc = modifiedUtc;
                this.ExtraDates = extraDates;
            }

#pragma warning disable IDE1006
            public string id { get; }
            public string pk { get; }
            public string title { get; }
            public string email { get; }
            public string body { get; }
#pragma warning restore IDE1006 // Naming Styles
            public DateTime CreatedUtc { get; }
            public DateTime ModifiedUtc { get; }
            public DateTime[] ExtraDates { get; }
        }
    }
}<|MERGE_RESOLUTION|>--- conflicted
+++ resolved
@@ -1,14 +1,9 @@
 ﻿namespace Microsoft.Azure.Cosmos.SDK.EmulatorTests
 {
     using System;
-<<<<<<< HEAD
-    using System.Collections.Generic;
-    using System.IO;
-=======
     using System.Collections.Generic;
     using System.Diagnostics;
     using System.IO;
->>>>>>> 0be93844
     using System.Linq;
     using System.Net;
     using System.Net.Http;
@@ -18,15 +13,9 @@
     using System.Threading;
     using System.Threading.Tasks;
     using Microsoft.Azure.Cosmos.Diagnostics;
-<<<<<<< HEAD
     using Microsoft.Azure.Cosmos.FaultInjection;
     using Microsoft.VisualStudio.TestTools.UnitTesting;
     using Newtonsoft.Json.Linq;
-=======
-    using Microsoft.Azure.Cosmos.FaultInjection;
-    using Microsoft.VisualStudio.TestTools.UnitTesting;
-    using Newtonsoft.Json.Linq;
->>>>>>> 0be93844
     using static Microsoft.Azure.Cosmos.Routing.GlobalPartitionEndpointManagerCore;
     using static Microsoft.Azure.Cosmos.SDK.EmulatorTests.MultiRegionSetupHelpers;
 
@@ -2268,7 +2257,6 @@
             CrossRegionHedgingAvailabilityStrategy strat = cosmosClient.DocumentClient.ConnectionPolicy.AvailabilityStrategy as CrossRegionHedgingAvailabilityStrategy;
             Assert.IsNotNull(strat);
             Assert.AreNotEqual(0, strat.Threshold);
-<<<<<<< HEAD
         }
         
         
@@ -2359,9 +2347,6 @@
                     // Ignore - document already deleted
                 }
             }
-        }
-
-=======
         }
 
         [TestMethod]
@@ -2489,7 +2474,6 @@
             }
         }
 
->>>>>>> 0be93844
         private async Task TryCreateItems(List<CosmosIntegrationTestObject> testItems)
         {
             foreach (CosmosIntegrationTestObject item in testItems)
