--- conflicted
+++ resolved
@@ -38,11 +38,7 @@
             try
             {
                 (string endpoint, string authKey) = TestCommon.GetAccountInfo();
-<<<<<<< HEAD
-                LocalEmulatorTokenCredential simpleEmulatorTokenCredential = new LocalEmulatorTokenCredential(authKey);
-=======
                 LocalEmulatorTokenCredential simpleEmulatorTokenCredential = new LocalEmulatorTokenCredential(expectedScope: "https://127.0.0.1/.default", masterKey: authKey);
->>>>>>> faaa3a73
                 CosmosClientOptions clientOptions = new CosmosClientOptions()
                 {
                     ConnectionMode = connectionMode,
