--- conflicted
+++ resolved
@@ -38,11 +38,7 @@
             try
             {
                 (string endpoint, string authKey) = TestCommon.GetAccountInfo();
-<<<<<<< HEAD
-                LocalEmulatorTokenCredential simpleEmulatorTokenCredential = new LocalEmulatorTokenCredential(authKey);
-=======
                 LocalEmulatorTokenCredential simpleEmulatorTokenCredential = new LocalEmulatorTokenCredential(expectedScope: "https://127.0.0.1/.default", masterKey: authKey);
->>>>>>> cdd1b1d2
                 CosmosClientOptions clientOptions = new CosmosClientOptions()
                 {
                     ConnectionMode = connectionMode,
@@ -144,7 +140,7 @@
 
             (string endpoint, string authKey) = TestCommon.GetAccountInfo();
             LocalEmulatorTokenCredential simpleEmulatorTokenCredential = new LocalEmulatorTokenCredential(
-                expectedScope: "https://127.0.0.1/.default",
+                expectedScope: "https://127.0.0.1/.default",
                 masterKey: authKey,
                 getTokenCallback: GetAadTokenCallBack);
 
@@ -196,7 +192,7 @@
 
             (string endpoint, string authKey) = TestCommon.GetAccountInfo();
             LocalEmulatorTokenCredential simpleEmulatorTokenCredential = new LocalEmulatorTokenCredential(
-                expectedScope: "https://127.0.0.1/.default",
+                expectedScope: "https://127.0.0.1/.default",
                 masterKey: authKey,
                 getTokenCallback: GetAadTokenCallBack);
 
@@ -238,7 +234,7 @@
 
             (string endpoint, string authKey) = TestCommon.GetAccountInfo();
             LocalEmulatorTokenCredential simpleEmulatorTokenCredential = new LocalEmulatorTokenCredential(
-                expectedScope: "https://127.0.0.1/.default",
+                expectedScope: "https://127.0.0.1/.default",
                 masterKey: authKey,
                 getTokenCallback: GetAadTokenCallBack);
 
