﻿//------------------------------------------------------------
// Copyright (c) Microsoft Corporation.  All rights reserved.
//------------------------------------------------------------

namespace Microsoft.Azure.Cosmos.EmulatorTests.Tracing
{
    using System;
    using System.Collections.Generic;
    using System.IO;
    using System.Linq;
    using System.Net;
    using System.Runtime.CompilerServices;
    using System.Text;
    using System.Threading;
    using System.Threading.Tasks;
    using System.Xml;
    using System.Xml.Linq;
    using global::Azure;
    using Microsoft.Azure.Cosmos.CosmosElements;
    using Microsoft.Azure.Cosmos.Diagnostics;
    using Microsoft.Azure.Cosmos.SDK.EmulatorTests;
    using Microsoft.Azure.Cosmos.Services.Management.Tests.BaselineTest;
    using Microsoft.Azure.Cosmos.Tests;
    using Microsoft.Azure.Cosmos.Tracing;
    using Microsoft.VisualStudio.TestTools.UnitTesting;
    using Newtonsoft.Json.Linq;
    using static Microsoft.Azure.Cosmos.SDK.EmulatorTests.TransportClientHelper;

    [VisualStudio.TestTools.UnitTesting.TestClass]
    [TestCategory("UpdateContract")]
    public sealed class EndToEndTraceWriterBaselineTests : BaselineTests<EndToEndTraceWriterBaselineTests.Input, EndToEndTraceWriterBaselineTests.Output>
    {
        public static CosmosClient client;
        public static CosmosClient bulkClient;
        public static CosmosClient miscCosmosClient;

        public static Database database;
        public static Container container;

        private static CustomListener testListener = null;

        private static readonly TimeSpan delayTime = TimeSpan.FromSeconds(2);
        private static readonly RequestHandler requestHandler = new RequestHandlerSleepHelper(delayTime);

        private static readonly int TotalTestMethod = typeof(EndToEndTraceWriterBaselineTests).GetMethods().Where(m => m.GetCustomAttributes(typeof(TestMethodAttribute), false).Length > 0).Count();
        
        private static int MethodCount = 0;
        
        [ClassInitialize]
        public static async Task ClassInitAsync(TestContext _)
        {
            EndToEndTraceWriterBaselineTests.testListener = Util.ConfigureOpenTelemetryAndCustomListeners();
            
            client = Microsoft.Azure.Cosmos.SDK.EmulatorTests.TestCommon.CreateCosmosClient(
                useGateway: false,
                builder => builder
                    .WithClientTelemetryOptions(new CosmosClientTelemetryOptions()
                    {
                        DisableDistributedTracing = false,
                        CosmosThresholdOptions = new CosmosThresholdOptions()
                        {
                            PointOperationLatencyThreshold = TimeSpan.Zero,
                            NonPointOperationLatencyThreshold = TimeSpan.Zero
                        }
                    }));

            bulkClient = TestCommon.CreateCosmosClient(builder => builder
                .WithBulkExecution(true)
                .WithClientTelemetryOptions(new CosmosClientTelemetryOptions()
                 {
                    DisableDistributedTracing = false,
                    CosmosThresholdOptions = new CosmosThresholdOptions()
                    {
                        PointOperationLatencyThreshold = TimeSpan.Zero,
                        NonPointOperationLatencyThreshold = TimeSpan.Zero
                    }
                 }));

            // Set a small retry count to reduce test time
            miscCosmosClient = TestCommon.CreateCosmosClient(builder =>
                builder
                    .AddCustomHandlers(requestHandler)
                    .WithClientTelemetryOptions(new CosmosClientTelemetryOptions()
                     {
                        DisableDistributedTracing = false,
                        CosmosThresholdOptions = new CosmosThresholdOptions()
                        {
                            PointOperationLatencyThreshold = TimeSpan.Zero,
                            NonPointOperationLatencyThreshold = TimeSpan.Zero
                        }
                     }));

            EndToEndTraceWriterBaselineTests.database = await client.CreateDatabaseAsync(
                    "databaseName",
                    cancellationToken: default);

            EndToEndTraceWriterBaselineTests.container = await EndToEndTraceWriterBaselineTests.database.CreateContainerAsync(
                    id: "containerName",
                    partitionKeyPath: "/id",
                    throughput: 20000);

            for (int i = 0; i < 100; i++)
            {
                CosmosObject cosmosObject = CosmosObject.Create(
                    new Dictionary<string, CosmosElement>()
                    {
                        { "id", CosmosString.Create(i.ToString()) }
                    });

                await container.CreateItemAsync(JToken.Parse(cosmosObject.ToString()));
            }

            EndToEndTraceWriterBaselineTests.AssertAndResetActivityInformation();
        }

        [TestCleanup]
        public async Task CleanUp()
        {
            await EndToEndTraceWriterBaselineTests.ClassCleanupAsync();
        }
        
        public static async Task ClassCleanupAsync()
        {
            EndToEndTraceWriterBaselineTests.MethodCount++;

            if (EndToEndTraceWriterBaselineTests.MethodCount == EndToEndTraceWriterBaselineTests.TotalTestMethod)
            {
                if (database != null)
                {
                    await EndToEndTraceWriterBaselineTests.database.DeleteStreamAsync();
                }
                
                EndToEndTraceWriterBaselineTests.client?.Dispose();
                EndToEndTraceWriterBaselineTests.bulkClient?.Dispose();
                EndToEndTraceWriterBaselineTests.miscCosmosClient?.Dispose();

                Util.DisposeOpenTelemetryAndCustomListeners();

                EndToEndTraceWriterBaselineTests.testListener.Dispose();
                
            }
        }
        
        private static void AssertAndResetActivityInformation()
        {
            AssertActivity.AreEqualAcrossListeners();

            CustomOtelExporter.CollectedActivities = new();
            EndToEndTraceWriterBaselineTests.testListener?.ResetAttributes();
        }

        [TestMethod]
        public async Task ReadFeedAsync()
        {
            EndToEndTraceWriterBaselineTests.AssertAndResetActivityInformation();

            List<Input> inputs = new List<Input>();

            int startLineNumber;
            int endLineNumber;

            //----------------------------------------------------------------
            //  ReadFeed
            //----------------------------------------------------------------
            {
                startLineNumber = GetLineNumber();
                FeedIteratorInternal feedIterator = (FeedIteratorInternal)container.GetItemQueryStreamIterator(
                    queryText: null);

                List<ITrace> traces = new List<ITrace>();
                while (feedIterator.HasMoreResults)
                {
                    ResponseMessage responseMessage = await feedIterator.ReadNextAsync(cancellationToken: default);
                    ITrace trace = ((CosmosTraceDiagnostics)responseMessage.Diagnostics).Value;
                    traces.Add(trace);
                }

                ITrace traceForest = TraceJoiner.JoinTraces(traces);
                endLineNumber = GetLineNumber();

                inputs.Add(new Input(
                                    description: "ReadFeed", 
                                    trace: traceForest,
                                    startLineNumber: startLineNumber,
                                    endLineNumber: endLineNumber, 
                                    oTelActivities: EndToEndTraceWriterBaselineTests.testListener?.GetRecordedAttributes()));

                EndToEndTraceWriterBaselineTests.AssertAndResetActivityInformation();
            }
            //----------------------------------------------------------------

            //----------------------------------------------------------------
            //  ReadFeed Typed
            //----------------------------------------------------------------
            {
                startLineNumber = GetLineNumber();
                FeedIteratorInternal<JToken> feedIterator = (FeedIteratorInternal<JToken>)container
                    .GetItemQueryIterator<JToken>(queryText: null);

                List<ITrace> traces = new List<ITrace>();
                while (feedIterator.HasMoreResults)
                {
                    FeedResponse<JToken> response = await feedIterator.ReadNextAsync(cancellationToken: default);
                    ITrace trace = ((CosmosTraceDiagnostics)response.Diagnostics).Value;
                    traces.Add(trace);
                }

                ITrace traceForest = TraceJoiner.JoinTraces(traces);
                endLineNumber = GetLineNumber();

                inputs.Add(new Input(
                                description: "ReadFeed Typed", 
                                trace: traceForest,
                                startLineNumber: startLineNumber,
                                endLineNumber: endLineNumber,
                                oTelActivities: EndToEndTraceWriterBaselineTests.testListener?.GetRecordedAttributes()));

                EndToEndTraceWriterBaselineTests.AssertAndResetActivityInformation();
            }
            //----------------------------------------------------------------

            //----------------------------------------------------------------
            //  ReadFeed Public API
            //----------------------------------------------------------------
            {
                startLineNumber = GetLineNumber();
                FeedIterator feedIterator = container.GetItemQueryStreamIterator(
                    queryText: null);

                List<ITrace> traces = new List<ITrace>();

                while (feedIterator.HasMoreResults)
                {
                    ResponseMessage responseMessage = await feedIterator.ReadNextAsync(cancellationToken: default);
                    ITrace trace = ((CosmosTraceDiagnostics)responseMessage.Diagnostics).Value;
                    traces.Add(trace);
                }

                ITrace traceForest = TraceJoiner.JoinTraces(traces);
                endLineNumber = GetLineNumber();

                inputs.Add(new Input(
                                description: "ReadFeed Public API", 
                                trace: traceForest,
                                startLineNumber: startLineNumber,
                                endLineNumber: endLineNumber,
                                oTelActivities: EndToEndTraceWriterBaselineTests.testListener?.GetRecordedAttributes()));

                EndToEndTraceWriterBaselineTests.AssertAndResetActivityInformation();
            }
            //----------------------------------------------------------------

            //----------------------------------------------------------------
            //  ReadFeed Public API Typed
            //----------------------------------------------------------------
            {
                startLineNumber = GetLineNumber();
                FeedIterator<JToken> feedIterator = container
                    .GetItemQueryIterator<JToken>(queryText: null);

                List<ITrace> traces = new List<ITrace>();

                while (feedIterator.HasMoreResults)
                {
                    FeedResponse<JToken> responseMessage = await feedIterator.ReadNextAsync(cancellationToken: default);
                    ITrace trace = ((CosmosTraceDiagnostics)responseMessage.Diagnostics).Value;
                    traces.Add(trace);
                }

                ITrace traceForest = TraceJoiner.JoinTraces(traces);
                endLineNumber = GetLineNumber();

                inputs.Add(new Input("ReadFeed Public API Typed", traceForest, startLineNumber, endLineNumber, EndToEndTraceWriterBaselineTests.testListener?.GetRecordedAttributes()));

                EndToEndTraceWriterBaselineTests.AssertAndResetActivityInformation();
            }
            //----------------------------------------------------------------

            this.ExecuteTestSuite(inputs);
        }

        [TestMethod]
        public async Task ChangeFeedAsync()
        {
            List<Input> inputs = new List<Input>();

            int startLineNumber;
            int endLineNumber;

            //----------------------------------------------------------------
            //  ChangeFeed
            //----------------------------------------------------------------
            {
                startLineNumber = GetLineNumber();
                ContainerInternal containerInternal = (ContainerInternal)container;
                FeedIteratorInternal feedIterator = (FeedIteratorInternal)containerInternal.GetChangeFeedStreamIterator(
                    ChangeFeedStartFrom.Beginning(),
                    ChangeFeedMode.Incremental);

                List<ITrace> traces = new List<ITrace>();
                while (feedIterator.HasMoreResults)
                {
                    ResponseMessage responseMessage = await feedIterator.ReadNextAsync(cancellationToken: default);
                    ITrace trace = ((CosmosTraceDiagnostics)responseMessage.Diagnostics).Value;
                    traces.Add(trace);
                    if (responseMessage.StatusCode == System.Net.HttpStatusCode.NotModified)
                    {
                        break;
                    }
                }

                ITrace traceForest = TraceJoiner.JoinTraces(traces);
                endLineNumber = GetLineNumber();

                inputs.Add(new Input("ChangeFeed", traceForest, startLineNumber, endLineNumber, EndToEndTraceWriterBaselineTests.testListener?.GetRecordedAttributes()));

                EndToEndTraceWriterBaselineTests.AssertAndResetActivityInformation();
            }
            //----------------------------------------------------------------

            //----------------------------------------------------------------
            //  ChangeFeed Typed
            //----------------------------------------------------------------
            {
                startLineNumber = GetLineNumber();
                ContainerInternal containerInternal = (ContainerInternal)container;
                FeedIteratorInternal<JToken> feedIterator = (FeedIteratorInternal<JToken>)containerInternal.GetChangeFeedIterator<JToken>(
                    ChangeFeedStartFrom.Beginning(),
                    ChangeFeedMode.Incremental);

                List<ITrace> traces = new List<ITrace>();
                while (feedIterator.HasMoreResults)
                {
                    FeedResponse<JToken> responseMessage = await feedIterator.ReadNextAsync(cancellationToken: default);
                    if (responseMessage.StatusCode == System.Net.HttpStatusCode.NotModified)
                    {
                        break;
                    }

                    ITrace trace = ((CosmosTraceDiagnostics)responseMessage.Diagnostics).Value;
                    traces.Add(trace);
                }

                ITrace traceForest = TraceJoiner.JoinTraces(traces);
                endLineNumber = GetLineNumber();

                inputs.Add(new Input("ChangeFeed Typed", traceForest, startLineNumber, endLineNumber, EndToEndTraceWriterBaselineTests.testListener?.GetRecordedAttributes()));

                EndToEndTraceWriterBaselineTests.AssertAndResetActivityInformation();
            }
            //----------------------------------------------------------------

            //----------------------------------------------------------------
            //  ChangeFeed Public API
            //----------------------------------------------------------------
            {
                startLineNumber = GetLineNumber();
                ContainerInternal containerInternal = (ContainerInternal)container;
                FeedIterator feedIterator = containerInternal.GetChangeFeedStreamIterator(
                    ChangeFeedStartFrom.Beginning(),
                    ChangeFeedMode.Incremental);

                List<ITrace> traces = new List<ITrace>();

                while (feedIterator.HasMoreResults)
                {
                    ResponseMessage responseMessage = await feedIterator.ReadNextAsync(cancellationToken: default);
                    if (responseMessage.StatusCode == System.Net.HttpStatusCode.NotModified)
                    {
                        break;
                    }

                    ITrace trace = ((CosmosTraceDiagnostics)responseMessage.Diagnostics).Value;
                    traces.Add(trace);
                }

                ITrace traceForest = TraceJoiner.JoinTraces(traces);
                endLineNumber = GetLineNumber();

                inputs.Add(new Input("ChangeFeed Public API", traceForest, startLineNumber, endLineNumber, EndToEndTraceWriterBaselineTests.testListener?.GetRecordedAttributes()));

                EndToEndTraceWriterBaselineTests.AssertAndResetActivityInformation();
            }
            //---------------------------------------------------------------- 

            //----------------------------------------------------------------
            //  ChangeFeed Public API Typed
            //----------------------------------------------------------------
            {
                startLineNumber = GetLineNumber();
                ContainerInternal containerInternal = (ContainerInternal)container;
                FeedIterator<JToken> feedIterator = containerInternal.GetChangeFeedIterator<JToken>(
                    ChangeFeedStartFrom.Beginning(),
                    ChangeFeedMode.Incremental);

                List<ITrace> traces = new List<ITrace>();

                while (feedIterator.HasMoreResults)
                {
                    FeedResponse<JToken> responseMessage = await feedIterator.ReadNextAsync(cancellationToken: default);
                    if (responseMessage.StatusCode == System.Net.HttpStatusCode.NotModified)
                    {
                        break;
                    }

                    ITrace trace = ((CosmosTraceDiagnostics)responseMessage.Diagnostics).Value;
                    traces.Add(trace);
                }

                ITrace traceForest = TraceJoiner.JoinTraces(traces);
                endLineNumber = GetLineNumber();

                inputs.Add(new Input("ChangeFeed Public API Typed", traceForest, startLineNumber, endLineNumber, EndToEndTraceWriterBaselineTests.testListener?.GetRecordedAttributes()));

                EndToEndTraceWriterBaselineTests.AssertAndResetActivityInformation();
            }
            //----------------------------------------------------------------

            //----------------------------------------------------------------
            //  ChangeFeed Estimator
            //----------------------------------------------------------------
            {
                Container leaseContainer = await EndToEndTraceWriterBaselineTests.database.CreateContainerAsync(
                    id: "changefeedleasecontainer",
                    partitionKeyPath: "/id");

                ChangeFeedProcessor processor = container
                .GetChangeFeedProcessorBuilder(
                    processorName: "test",
                    onChangesDelegate: (IReadOnlyCollection<dynamic> docs, CancellationToken token) => Task.CompletedTask)
                .WithInstanceName("random")
                .WithLeaseContainer(leaseContainer)
                .Build();

                await processor.StartAsync();

                // Letting processor initialize
                bool hasLeases = false;
                while (!hasLeases)
                {
                    int leases = leaseContainer.GetItemLinqQueryable<JObject>(true).Count();
                    if (leases > 1)
                    {
                        hasLeases = true;
                    }
                    else
                    {
                        await Task.Delay(1000);
                    }
                }

                await processor.StopAsync();

                EndToEndTraceWriterBaselineTests.AssertAndResetActivityInformation();

                startLineNumber = GetLineNumber();
                ChangeFeedEstimator estimator = container.GetChangeFeedEstimator(
                    "test",
                    leaseContainer);
                using FeedIterator<ChangeFeedProcessorState> feedIterator = estimator.GetCurrentStateIterator();

                List<ITrace> traces = new List<ITrace>();

                while (feedIterator.HasMoreResults)
                {
                    FeedResponse<ChangeFeedProcessorState> responseMessage = await feedIterator.ReadNextAsync(cancellationToken: default);
                    ITrace trace = ((CosmosTraceDiagnostics)responseMessage.Diagnostics).Value;
                    traces.Add(trace);
                }

                ITrace traceForest = TraceJoiner.JoinTraces(traces);
                endLineNumber = GetLineNumber();

                inputs.Add(new Input("Change Feed Estimator", traceForest, startLineNumber, endLineNumber, EndToEndTraceWriterBaselineTests.testListener?.GetRecordedAttributes()));

                EndToEndTraceWriterBaselineTests.AssertAndResetActivityInformation();
            }
            //----------------------------------------------------------------

            this.ExecuteTestSuite(inputs);
        }

        [TestMethod]
        public async Task QueryAsync()
        {
            List<Input> inputs = new List<Input>();
<<<<<<< HEAD
            QueryRequestOptions requestOptions = new QueryRequestOptions()
            {
#if PREVIEW
                    EnableOptimisticDirectExecution = false
#endif
            };
=======
            QueryRequestOptions requestOptions = new QueryRequestOptions();
>>>>>>> dee9abae

            int startLineNumber;
            int endLineNumber;

            //----------------------------------------------------------------
            //  Query
            //----------------------------------------------------------------
            {
                startLineNumber = GetLineNumber();
                FeedIteratorInternal feedIterator = (FeedIteratorInternal)container.GetItemQueryStreamIterator(
                    queryText: "SELECT * FROM c",
                    requestOptions: requestOptions);

                List<ITrace> traces = new List<ITrace>();
                while (feedIterator.HasMoreResults)
                {
                    ResponseMessage responseMessage = await feedIterator.ReadNextAsync(cancellationToken: default);
                    ITrace trace = ((CosmosTraceDiagnostics)responseMessage.Diagnostics).Value;
                    traces.Add(trace);
                }

                ITrace traceForest = TraceJoiner.JoinTraces(traces);
                endLineNumber = GetLineNumber();

                inputs.Add(new Input("Query", traceForest, startLineNumber, endLineNumber, EndToEndTraceWriterBaselineTests.testListener?.GetRecordedAttributes()));

                EndToEndTraceWriterBaselineTests.AssertAndResetActivityInformation();
            }
            //----------------------------------------------------------------

            //----------------------------------------------------------------
            //  Query Typed
            //----------------------------------------------------------------
            {
                startLineNumber = GetLineNumber();
                FeedIteratorInternal<JToken> feedIterator = (FeedIteratorInternal<JToken>)container.GetItemQueryIterator<JToken>(
                    queryText: "SELECT * FROM c",
                    requestOptions: requestOptions);

                List<ITrace> traces = new List<ITrace>();
                while (feedIterator.HasMoreResults)
                {
                    FeedResponse<JToken> response = await feedIterator.ReadNextAsync(cancellationToken: default);
                    ITrace trace = ((CosmosTraceDiagnostics)response.Diagnostics).Value;
                    traces.Add(trace);
                }

                ITrace traceForest = TraceJoiner.JoinTraces(traces);
                endLineNumber = GetLineNumber();

                inputs.Add(new Input("Query Typed", traceForest, startLineNumber, endLineNumber, EndToEndTraceWriterBaselineTests.testListener?.GetRecordedAttributes()));

                EndToEndTraceWriterBaselineTests.AssertAndResetActivityInformation();
            }
            //----------------------------------------------------------------

            //----------------------------------------------------------------
            //  Query Public API
            //----------------------------------------------------------------
            {
                startLineNumber = GetLineNumber();
                FeedIterator feedIterator = container.GetItemQueryStreamIterator(
                    queryText: "SELECT * FROM c",
                    requestOptions: requestOptions);

                List<ITrace> traces = new List<ITrace>();

                while (feedIterator.HasMoreResults)
                {
                    ResponseMessage responseMessage = await feedIterator.ReadNextAsync(cancellationToken: default);
                    ITrace trace = ((CosmosTraceDiagnostics)responseMessage.Diagnostics).Value;
                    traces.Add(trace);
                }

                ITrace traceForest = TraceJoiner.JoinTraces(traces);
                endLineNumber = GetLineNumber();

                inputs.Add(new Input("Query Public API", traceForest, startLineNumber, endLineNumber, EndToEndTraceWriterBaselineTests.testListener?.GetRecordedAttributes()));

                EndToEndTraceWriterBaselineTests.AssertAndResetActivityInformation();
            }
            //----------------------------------------------------------------

            //----------------------------------------------------------------
            //  Query Public API Typed
            //----------------------------------------------------------------
            {
                startLineNumber = GetLineNumber();
                FeedIterator<JToken> feedIterator = container.GetItemQueryIterator<JToken>(
                    queryText: "SELECT * FROM c",
                    requestOptions: requestOptions);

                List<ITrace> traces = new List<ITrace>();

                while (feedIterator.HasMoreResults)
                {
                    FeedResponse<JToken> responseMessage = await feedIterator.ReadNextAsync(cancellationToken: default);
                    ITrace trace = ((CosmosTraceDiagnostics)responseMessage.Diagnostics).Value;
                    traces.Add(trace);
                }

                ITrace traceForest = TraceJoiner.JoinTraces(traces);
                endLineNumber = GetLineNumber();

                inputs.Add(new Input("Query Public API Typed", traceForest, startLineNumber, endLineNumber, EndToEndTraceWriterBaselineTests.testListener?.GetRecordedAttributes()));

                EndToEndTraceWriterBaselineTests.AssertAndResetActivityInformation();
            }
            //----------------------------------------------------------------

            //----------------------------------------------------------------
            //  Query - Without ServiceInterop
            //----------------------------------------------------------------
            {
                startLineNumber = GetLineNumber();
                Lazy<bool> currentLazy = Documents.ServiceInteropWrapper.AssembliesExist;
                Documents.ServiceInteropWrapper.AssembliesExist = new Lazy<bool>(() => false);
                FeedIterator<JToken> feedIterator = container.GetItemQueryIterator<JToken>(
                    queryText: "SELECT * FROM c",
                    requestOptions: requestOptions);

                List<ITrace> traces = new List<ITrace>();

                while (feedIterator.HasMoreResults)
                {
                    FeedResponse<JToken> responseMessage = await feedIterator.ReadNextAsync(cancellationToken: default);
                    ITrace trace = ((CosmosTraceDiagnostics)responseMessage.Diagnostics).Value;
                    traces.Add(trace);
                }

                ITrace traceForest = TraceJoiner.JoinTraces(traces);
                Documents.ServiceInteropWrapper.AssembliesExist = currentLazy;
                endLineNumber = GetLineNumber();

                inputs.Add(new Input("Query - Without ServiceInterop", traceForest, startLineNumber, endLineNumber, EndToEndTraceWriterBaselineTests.testListener?.GetRecordedAttributes()));

                EndToEndTraceWriterBaselineTests.AssertAndResetActivityInformation();
            }
            //----------------------------------------------------------------

            //----------------------------------------------------------------
            //  Query Public API with FeedRanges
            //----------------------------------------------------------------
            {
                startLineNumber = GetLineNumber();
                FeedIterator feedIterator = container.GetItemQueryStreamIterator(
                    feedRange: FeedRangeEpk.FullRange,
                    queryDefinition: new QueryDefinition("SELECT * FROM c"),
                    continuationToken: null,
                    requestOptions: requestOptions);

                List<ITrace> traces = new List<ITrace>();

                while (feedIterator.HasMoreResults)
                {
                    ResponseMessage responseMessage = await feedIterator.ReadNextAsync(cancellationToken: default);
                    ITrace trace = ((CosmosTraceDiagnostics)responseMessage.Diagnostics).Value;
                    traces.Add(trace);
                }

                ITrace traceForest = TraceJoiner.JoinTraces(traces);
                endLineNumber = GetLineNumber();

                inputs.Add(new Input("Query Public API with FeedRanges", traceForest, startLineNumber, endLineNumber, EndToEndTraceWriterBaselineTests.testListener?.GetRecordedAttributes()));

                EndToEndTraceWriterBaselineTests.AssertAndResetActivityInformation();
            }
            //----------------------------------------------------------------

            //----------------------------------------------------------------
            //  Query Public API Typed with FeedRanges
            //----------------------------------------------------------------
            {
                startLineNumber = GetLineNumber();
                FeedIterator<JToken> feedIterator = container.GetItemQueryIterator<JToken>(
                    feedRange: FeedRangeEpk.FullRange,
                    queryDefinition: new QueryDefinition("SELECT * FROM c"),
                    continuationToken: null,
                    requestOptions: requestOptions);

                List<ITrace> traces = new List<ITrace>();

                while (feedIterator.HasMoreResults)
                {
                    FeedResponse<JToken> responseMessage = await feedIterator.ReadNextAsync(cancellationToken: default);
                    ITrace trace = ((CosmosTraceDiagnostics)responseMessage.Diagnostics).Value;
                    traces.Add(trace);
                }

                ITrace traceForest = TraceJoiner.JoinTraces(traces);
                endLineNumber = GetLineNumber();

                inputs.Add(new Input("Query Public API Typed with FeedRanges", traceForest, startLineNumber, endLineNumber, EndToEndTraceWriterBaselineTests.testListener?.GetRecordedAttributes()));

                EndToEndTraceWriterBaselineTests.AssertAndResetActivityInformation();
            }
            //----------------------------------------------------------------

            this.ExecuteTestSuite(inputs);
        }

        [TestMethod]
        public async Task ValidateInvalidCredentialsTraceAsync()
        {
            string authKey = Utils.ConfigurationManager.AppSettings["MasterKey"];
            string endpoint = Utils.ConfigurationManager.AppSettings["GatewayEndpoint"];

            AzureKeyCredential masterKeyCredential = new AzureKeyCredential(authKey);

            // It is not baseline test hence disable distributed tracing for this test
            CosmosClientOptions clientOptions = new CosmosClientOptions()
            {
                CosmosClientTelemetryOptions = new CosmosClientTelemetryOptions()
                {
                    DisableDistributedTracing = true
                }
            };
            
            using (CosmosClient client = new CosmosClient(
                    endpoint,
                    masterKeyCredential,
                    clientOptions))
            {

                try
                {
                    string databaseName = Guid.NewGuid().ToString();
                    Cosmos.Database database = client.GetDatabase(databaseName);
                    ResponseMessage responseMessage = await database.ReadStreamAsync();
                    Assert.AreEqual(HttpStatusCode.NotFound, responseMessage.StatusCode);

                    {
                        // Random key: Next set of actions are expected to fail => 401 (UnAuthorized)
                        masterKeyCredential.Update(Convert.ToBase64String(Encoding.UTF8.GetBytes(Guid.NewGuid().ToString())));

                        responseMessage = await database.ReadStreamAsync();
                        Assert.AreEqual(HttpStatusCode.Unauthorized, responseMessage.StatusCode);

                        string diagnostics = responseMessage.Diagnostics.ToString();
                        Assert.IsTrue(diagnostics.Contains("AuthProvider LifeSpan InSec"), diagnostics.ToString());
                    }
                }
                finally
                {
                    // Reset to master key for clean-up
                    masterKeyCredential.Update(authKey);
                }
            }
        }

        [TestMethod]
        public async Task TypedPointOperationsAsync()
        {
            List<Input> inputs = new List<Input>();

            int startLineNumber;
            int endLineNumber;

            //----------------------------------------------------------------
            //  Point Write
            //----------------------------------------------------------------
            {
                startLineNumber = GetLineNumber();
                CosmosObject cosmosObject = CosmosObject.Create(
                    new Dictionary<string, CosmosElement>()
                    {
                        { "id", CosmosString.Create(9001.ToString()) }
                    });

                ItemResponse<JToken> itemResponse = await container.CreateItemAsync(JToken.Parse(cosmosObject.ToString()));

                ITrace trace = ((CosmosTraceDiagnostics)itemResponse.Diagnostics).Value;
                endLineNumber = GetLineNumber();

                inputs.Add(new Input("Point Write", trace, startLineNumber, endLineNumber, EndToEndTraceWriterBaselineTests.testListener?.GetRecordedAttributes()));

                EndToEndTraceWriterBaselineTests.AssertAndResetActivityInformation();
            }
            //----------------------------------------------------------------

            //----------------------------------------------------------------
            //  Point Read
            //----------------------------------------------------------------
            {
                startLineNumber = GetLineNumber();
                ItemResponse<JToken> itemResponse = await container.ReadItemAsync<JToken>(
                    id: "9001",
                    partitionKey: new Cosmos.PartitionKey("9001"));

                ITrace trace = ((CosmosTraceDiagnostics)itemResponse.Diagnostics).Value;
                endLineNumber = GetLineNumber();

                inputs.Add(new Input("Point Read", trace, startLineNumber, endLineNumber, EndToEndTraceWriterBaselineTests.testListener?.GetRecordedAttributes()));

                EndToEndTraceWriterBaselineTests.AssertAndResetActivityInformation();
            }
            //----------------------------------------------------------------

            //----------------------------------------------------------------
            //  Point Replace
            //----------------------------------------------------------------
            {
                startLineNumber = GetLineNumber();
                CosmosObject cosmosObject = CosmosObject.Create(
                    new Dictionary<string, CosmosElement>()
                    {
                        { "id", CosmosString.Create(9001.ToString()) },
                        { "someField", CosmosString.Create(9001.ToString()) }
                    });

                ItemResponse<JToken> itemResponse = await container.ReplaceItemAsync(
                    JToken.Parse(cosmosObject.ToString()),
                    id: "9001",
                    partitionKey: new Cosmos.PartitionKey("9001"));

                ITrace trace = ((CosmosTraceDiagnostics)itemResponse.Diagnostics).Value;
                endLineNumber = GetLineNumber();

                inputs.Add(new Input("Point Replace", trace, startLineNumber, endLineNumber, EndToEndTraceWriterBaselineTests.testListener?.GetRecordedAttributes()));

                EndToEndTraceWriterBaselineTests.AssertAndResetActivityInformation();
            }
            //----------------------------------------------------------------

            //----------------------------------------------------------------
            //  Point Patch (This test creates a 500 on the backend ...)
            //----------------------------------------------------------------
            //{
            //    startLineNumber = GetLineNumber();
            //    ContainerInternal containerInternal = (ContainerInternal)container;
            //    List<PatchOperation> patchOperations = new List<PatchOperation>()
            //    {
            //        PatchOperation.Replace("/someField", "42")
            //    };
            //    ItemResponse<JToken> patchResponse = await containerInternal.PatchItemAsync<JToken>(
            //        id: "9001",
            //        partitionKey: new PartitionKey("9001"),
            //        patchOperations: patchOperations);

            //    ITrace trace = ((CosmosTraceDiagnostics)patchResponse.Diagnostics).Value;
            //    endLineNumber = GetLineNumber();

            //    inputs.Add(new Input("Point Patch", trace, startLineNumber, endLineNumber));
            //}
            //----------------------------------------------------------------

            //----------------------------------------------------------------
            //  Point Delete
            //----------------------------------------------------------------
            {
                startLineNumber = GetLineNumber();
                ItemRequestOptions requestOptions = new ItemRequestOptions();
                ItemResponse<JToken> itemResponse = await container.DeleteItemAsync<JToken>(
                    id: "9001",
                    partitionKey: new PartitionKey("9001"),
                    requestOptions: requestOptions);

                ITrace trace = ((CosmosTraceDiagnostics)itemResponse.Diagnostics).Value;
                endLineNumber = GetLineNumber();

                inputs.Add(new Input("Point Delete", trace, startLineNumber, endLineNumber, EndToEndTraceWriterBaselineTests.testListener?.GetRecordedAttributes()));

                EndToEndTraceWriterBaselineTests.AssertAndResetActivityInformation();
            }
            //----------------------------------------------------------------

            this.ExecuteTestSuite(inputs);
        }

        [TestMethod]
        public async Task StreamPointOperationsAsync()
        {
            List<Input> inputs = new List<Input>();

            int startLineNumber;
            int endLineNumber;

            //----------------------------------------------------------------
            //  Point Write
            //----------------------------------------------------------------
            {
                startLineNumber = GetLineNumber();
                CosmosObject cosmosObject = CosmosObject.Create(
                    new Dictionary<string, CosmosElement>()
                    {
                        { "id", CosmosString.Create(9001.ToString()) }
                    });

                ResponseMessage itemResponse = await container.CreateItemStreamAsync(
                    new MemoryStream(Encoding.UTF8.GetBytes(cosmosObject.ToString())),
                    new Cosmos.PartitionKey("9001"));

                ITrace trace = ((CosmosTraceDiagnostics)itemResponse.Diagnostics).Value;
                endLineNumber = GetLineNumber();

                inputs.Add(new Input("Point Write", trace, startLineNumber, endLineNumber, EndToEndTraceWriterBaselineTests.testListener?.GetRecordedAttributes()));

                EndToEndTraceWriterBaselineTests.AssertAndResetActivityInformation();
            }
            //----------------------------------------------------------------

            //----------------------------------------------------------------
            //  Point Read
            //----------------------------------------------------------------
            {
                startLineNumber = GetLineNumber();
                ResponseMessage itemResponse = await container.ReadItemStreamAsync(
                    id: "9001",
                    partitionKey: new Cosmos.PartitionKey("9001"));

                ITrace trace = ((CosmosTraceDiagnostics)itemResponse.Diagnostics).Value;
                endLineNumber = GetLineNumber();

                inputs.Add(new Input("Point Read", trace, startLineNumber, endLineNumber, EndToEndTraceWriterBaselineTests.testListener?.GetRecordedAttributes()));

                EndToEndTraceWriterBaselineTests.AssertAndResetActivityInformation();
            }
            //----------------------------------------------------------------

            //----------------------------------------------------------------
            //  Point Replace
            //----------------------------------------------------------------
            {
                startLineNumber = GetLineNumber();
                CosmosObject cosmosObject = CosmosObject.Create(
                    new Dictionary<string, CosmosElement>()
                    {
                        { "id", CosmosString.Create(9001.ToString()) },
                        { "someField", CosmosString.Create(9001.ToString()) }
                    });

                ResponseMessage itemResponse = await container.ReplaceItemStreamAsync(
                    new MemoryStream(Encoding.UTF8.GetBytes(cosmosObject.ToString())),
                    id: "9001",
                    partitionKey: new Cosmos.PartitionKey("9001"));

                ITrace trace = ((CosmosTraceDiagnostics)itemResponse.Diagnostics).Value;
                endLineNumber = GetLineNumber();

                inputs.Add(new Input("Point Replace", trace, startLineNumber, endLineNumber, EndToEndTraceWriterBaselineTests.testListener?.GetRecordedAttributes()));

                EndToEndTraceWriterBaselineTests.AssertAndResetActivityInformation();
            }
            //----------------------------------------------------------------

            //----------------------------------------------------------------
            //  Point Patch (this one is flaky)
            //----------------------------------------------------------------
            //{
            //    startLineNumber = GetLineNumber();
            //    ItemRequestOptions requestOptions = new ItemRequestOptions();
            //    ContainerInternal containerInternal = (ContainerInternal)container;
            //    List<PatchOperation> patch = new List<PatchOperation>()
            //    {
            //        PatchOperation.Replace("/someField", "42")
            //    };
            //    ResponseMessage patchResponse = await containerInternal.PatchItemStreamAsync(
            //        id: "9001",
            //        partitionKey: new PartitionKey("9001"),
            //        patchOperations: patch,
            //        requestOptions: requestOptions);

            //    ITrace trace = ((CosmosTraceDiagnostics)patchResponse.Diagnostics).Value;
            //    endLineNumber = GetLineNumber();

            //    inputs.Add(new Input("Point Patch", trace, startLineNumber, endLineNumber));
            //}
            //----------------------------------------------------------------

            //----------------------------------------------------------------
            //  Point Delete
            //----------------------------------------------------------------
            {
                startLineNumber = GetLineNumber();
                ItemRequestOptions requestOptions = new ItemRequestOptions();
                ContainerInternal containerInternal = (ContainerInternal)container;
                ResponseMessage itemResponse = await containerInternal.DeleteItemStreamAsync(
                    id: "9001",
                    partitionKey: new PartitionKey("9001"),
                    requestOptions: requestOptions);

                ITrace trace = ((CosmosTraceDiagnostics)itemResponse.Diagnostics).Value;
                endLineNumber = GetLineNumber();

                inputs.Add(new Input("Point Delete", trace, startLineNumber, endLineNumber, EndToEndTraceWriterBaselineTests.testListener?.GetRecordedAttributes()));

                EndToEndTraceWriterBaselineTests.AssertAndResetActivityInformation();
            }
            //----------------------------------------------------------------

            this.ExecuteTestSuite(inputs);
        }

        [TestMethod]
        public async Task PointOperationsExceptionsAsync()
        {
            List<Input> inputs = new List<Input>();

            int startLineNumber;
            int endLineNumber;
            //----------------------------------------------------------------
            //  Point Operation With Request Timeout
            //----------------------------------------------------------------
            {
                startLineNumber = GetLineNumber();
                ItemRequestOptions requestOptions = new ItemRequestOptions();

                Guid exceptionActivityId = Guid.NewGuid();
                string transportExceptionDescription = "transportExceptionDescription" + Guid.NewGuid();
                Container containerWithTransportException = TransportClientHelper.GetContainerWithItemTransportException(
                    databaseId: database.Id,
                    containerId: container.Id,
                    activityId: exceptionActivityId,
                    transportExceptionSourceDescription: transportExceptionDescription,
                    enableDistributingTracing: true);

                //Checking point operation diagnostics on typed operations
                ToDoActivity testItem = ToDoActivity.CreateRandomToDoActivity();

                ITrace trace = null;
                try
                {
                    ItemResponse<ToDoActivity> createResponse = await containerWithTransportException.CreateItemAsync<ToDoActivity>(
                      item: testItem,
                      requestOptions: requestOptions);
                    Assert.Fail("Should have thrown a request timeout exception");
                }
                catch (CosmosException ce) when (ce.StatusCode == System.Net.HttpStatusCode.RequestTimeout)
                {
                    trace = ((CosmosTraceDiagnostics)ce.Diagnostics).Value;
                }
                endLineNumber = GetLineNumber();

                inputs.Add(new Input("Point Operation with Request Timeout", trace, startLineNumber, endLineNumber, EndToEndTraceWriterBaselineTests.testListener?.GetRecordedAttributes()));

                EndToEndTraceWriterBaselineTests.AssertAndResetActivityInformation();
            }
            //----------------------------------------------------------------

            //----------------------------------------------------------------
            //  Point Operation With Throttle
            //----------------------------------------------------------------
            {
                startLineNumber = GetLineNumber();
                string errorMessage = "Mock throttle exception" + Guid.NewGuid().ToString();
                Guid exceptionActivityId = Guid.NewGuid();
                using CosmosClient throttleClient = TestCommon.CreateCosmosClient(builder =>
                    builder
                    .WithClientTelemetryOptions(new CosmosClientTelemetryOptions()
                     {
                        DisableDistributedTracing = false,
                        CosmosThresholdOptions = new CosmosThresholdOptions()
                        {
                            PointOperationLatencyThreshold = TimeSpan.Zero,
                            NonPointOperationLatencyThreshold = TimeSpan.Zero
                        }
                     })
                    .WithThrottlingRetryOptions(
                        maxRetryWaitTimeOnThrottledRequests: TimeSpan.FromSeconds(1),
                        maxRetryAttemptsOnThrottledRequests: 3)
                        .WithTransportClientHandlerFactory(transportClient => new TransportClientWrapper(
                            transportClient,
                            (uri, resourceOperation, request) => TransportClientHelper.ReturnThrottledStoreResponseOnItemOperation(
                                uri,
                                resourceOperation,
                                request,
                                exceptionActivityId,
                                errorMessage))));
                
                ItemRequestOptions requestOptions = new ItemRequestOptions();
                Container containerWithThrottleException = throttleClient.GetContainer(
                    database.Id,
                    container.Id);

                //Checking point operation diagnostics on typed operations
                ToDoActivity testItem = ToDoActivity.CreateRandomToDoActivity();
                ITrace trace = null;
                try
                {
                    ItemResponse<ToDoActivity> createResponse = await containerWithThrottleException.CreateItemAsync<ToDoActivity>(
                      item: testItem,
                      requestOptions: requestOptions);
                    Assert.Fail("Should have thrown a request timeout exception");
                }
                catch (CosmosException ce) when ((int)ce.StatusCode == (int)Documents.StatusCodes.TooManyRequests)
                {
                    trace = ((CosmosTraceDiagnostics)ce.Diagnostics).Value;
                }
                endLineNumber = GetLineNumber();

                inputs.Add(new Input("Point Operation With Throttle", trace, startLineNumber, endLineNumber, EndToEndTraceWriterBaselineTests.testListener?.GetRecordedAttributes()));

                EndToEndTraceWriterBaselineTests.AssertAndResetActivityInformation();
            }
            //----------------------------------------------------------------

            //----------------------------------------------------------------
            //  Point Operation With Forbidden
            //----------------------------------------------------------------
            {
                List<int> stringLength = new List<int>();
                foreach (int maxCount in new int[] { 1, 2, 4 })
                {
                    startLineNumber = GetLineNumber();
                    int count = 0;
                    List<(string, string)> activityIdAndErrorMessage = new List<(string, string)>(maxCount);
                    Guid transportExceptionActivityId = Guid.NewGuid();
                    string transportErrorMessage = $"TransportErrorMessage{Guid.NewGuid()}";
                    Guid activityIdScope = Guid.Empty;

                    void interceptor(Uri uri, Documents.ResourceOperation operation, Documents.DocumentServiceRequest request)
                    {
                        Assert.AreNotEqual(System.Diagnostics.Trace.CorrelationManager.ActivityId, Guid.Empty, "Activity scope should be set");

                        if (request.ResourceType == Documents.ResourceType.Document)
                        {
                            if (activityIdScope == Guid.Empty)
                            {
                                activityIdScope = System.Diagnostics.Trace.CorrelationManager.ActivityId;
                            }
                            else
                            {
                                Assert.AreEqual(System.Diagnostics.Trace.CorrelationManager.ActivityId, activityIdScope, "Activity scope should match on retries");
                            }

                            if (count >= maxCount)
                            {
                                TransportClientHelper.ThrowTransportExceptionOnItemOperation(
                                    uri,
                                    operation,
                                    request,
                                    transportExceptionActivityId,
                                    transportErrorMessage);
                            }

                            count++;
                            string activityId = Guid.NewGuid().ToString();
                            string errorMessage = $"Error{Guid.NewGuid()}";

                            activityIdAndErrorMessage.Add((activityId, errorMessage));
                            TransportClientHelper.ThrowForbiddendExceptionOnItemOperation(
                                uri,
                                request,
                                activityId,
                                errorMessage);
                        }
                    }

                    Container containerWithTransportException = TransportClientHelper.GetContainerWithIntercepter(
                        databaseId: database.Id,
                        containerId: container.Id,
                        interceptor: interceptor,
                        enableDistributingTracing: true);
                    //Checking point operation diagnostics on typed operations
                    ToDoActivity testItem = ToDoActivity.CreateRandomToDoActivity();

                    ITrace trace = null;
                    try
                    {
                        ItemResponse<ToDoActivity> createResponse = await containerWithTransportException.CreateItemAsync<ToDoActivity>(
                          item: testItem);
                        Assert.Fail("Should have thrown a request timeout exception");
                    }
                    catch (CosmosException ce) when (ce.StatusCode == System.Net.HttpStatusCode.RequestTimeout)
                    {
                        trace = ((CosmosTraceDiagnostics)ce.Diagnostics).Value;
                        stringLength.Add(trace.ToString().Length);
                    }

                    endLineNumber = GetLineNumber();
                    inputs.Add(new Input($"Point Operation With Forbidden + Max Count = {maxCount}", trace, startLineNumber, endLineNumber, EndToEndTraceWriterBaselineTests.testListener.GetRecordedAttributes()));

                    EndToEndTraceWriterBaselineTests.AssertAndResetActivityInformation();
                }

                // Check if the exception message is not growing exponentially
                Assert.IsTrue(stringLength.Count > 2);
                for (int i = 0; i < stringLength.Count - 1; i++)
                {
                    int currLength = stringLength[i];
                    int nextLength = stringLength[i + 1];
                    Assert.IsTrue(nextLength < currLength * 2,
                        $"The diagnostic string is growing faster than linear. Length: {currLength}, Next Length: {nextLength}");
                }
            }

            //----------------------------------------------------------------

            //----------------------------------------------------------------
            //  Point Operation With Service Unavailable Exception
            //----------------------------------------------------------------
            {
                startLineNumber = GetLineNumber();
                ItemRequestOptions requestOptions = new ItemRequestOptions();

                Guid exceptionActivityId = Guid.NewGuid();
                string ServiceUnavailableExceptionDescription = "ServiceUnavailableExceptionDescription" + Guid.NewGuid();
                Container containerWithTransportException = TransportClientHelper.GetContainerWithItemServiceUnavailableException(
                    databaseId: database.Id,
                    containerId: container.Id,
                    activityId: exceptionActivityId,
                    serviceUnavailableExceptionSourceDescription: ServiceUnavailableExceptionDescription,
                    enableDistributingTracing: true);

                //Checking point operation diagnostics on typed operations
                ToDoActivity testItem = ToDoActivity.CreateRandomToDoActivity();

                ITrace trace = null;
                try
                {
                    ItemResponse<ToDoActivity> createResponse = await containerWithTransportException.CreateItemAsync<ToDoActivity>(
                      item: testItem,
                      requestOptions: requestOptions);
                    Assert.Fail("Should have thrown a Service Unavailable Exception");
                }
                catch (CosmosException ce) when (ce.StatusCode == System.Net.HttpStatusCode.ServiceUnavailable)
                {
                    trace = ((CosmosTraceDiagnostics)ce.Diagnostics).Value;                    
                }
                endLineNumber = GetLineNumber();

                inputs.Add(new Input("Point Operation with Service Unavailable", trace, startLineNumber, endLineNumber, EndToEndTraceWriterBaselineTests.testListener?.GetRecordedAttributes()));

                EndToEndTraceWriterBaselineTests.AssertAndResetActivityInformation();
            }
            //----------------------------------------------------------------

            this.ExecuteTestSuite(inputs);
        }

        [TestMethod]
        public async Task BatchOperationsAsync()
        {
            List<Input> inputs = new List<Input>();

            int startLineNumber;
            int endLineNumber;

            //----------------------------------------------------------------
            //  Standard Batch
            //----------------------------------------------------------------
            {
                startLineNumber = GetLineNumber();
                string pkValue = "DiagnosticTestPk";
                TransactionalBatch batch = container.CreateTransactionalBatch(new PartitionKey(pkValue));
                BatchCore batchCore = (BatchCore)batch;
                List<PatchOperation> patch = new List<PatchOperation>()
                {
                    PatchOperation.Remove("/cost")
                };

                List<ToDoActivity> createItems = new List<ToDoActivity>();
                for (int i = 0; i < 50; i++)
                {
                    ToDoActivity item = ToDoActivity.CreateRandomToDoActivity(pk: pkValue);
                    createItems.Add(item);
                    batch.CreateItem<ToDoActivity>(item);
                }

                for (int i = 0; i < 20; i++)
                {
                    batch.ReadItem(createItems[i].id);
                    batchCore.PatchItem(createItems[i].id, patch);
                }

                TransactionalBatchRequestOptions requestOptions = null;
                TransactionalBatchResponse response = await batch.ExecuteAsync(requestOptions);

                Assert.IsNotNull(response);
                ITrace trace = ((CosmosTraceDiagnostics)response.Diagnostics).Value;
                endLineNumber = GetLineNumber();

                inputs.Add(new Input("Batch Operation", trace, startLineNumber, endLineNumber, EndToEndTraceWriterBaselineTests.testListener?.GetRecordedAttributes()));

                EndToEndTraceWriterBaselineTests.AssertAndResetActivityInformation();
            }
            //----------------------------------------------------------------

            this.ExecuteTestSuite(inputs);
        }

        [TestMethod]
        public async Task BulkOperationsAsync()
        {
            List<Input> inputs = new List<Input>();

            int startLineNumber;
            int endLineNumber;

            //----------------------------------------------------------------
            //  Standard Bulk
            //----------------------------------------------------------------
            {
                startLineNumber = GetLineNumber();
                string pkValue = "DiagnosticBulkTestPk";

                Container bulkContainer = bulkClient.GetContainer(database.Id, container.Id);
                List<Task<ItemResponse<ToDoActivity>>> createItemsTasks = new List<Task<ItemResponse<ToDoActivity>>>();

                for (int i = 0; i < 10; i++)
                {
                    ToDoActivity item = ToDoActivity.CreateRandomToDoActivity(pk: pkValue);
                    createItemsTasks.Add(bulkContainer.CreateItemAsync<ToDoActivity>(item, new PartitionKey(item.id)));
                }

                await Task.WhenAll(createItemsTasks);

                List<ITrace> traces = new List<ITrace>();
             
                foreach (Task<ItemResponse<ToDoActivity>> createTask in createItemsTasks)
                {
                    ItemResponse<ToDoActivity> itemResponse = await createTask;
                    Assert.IsNotNull(itemResponse);

                    ITrace trace = ((CosmosTraceDiagnostics)itemResponse.Diagnostics).Value;
                    traces.Add(trace);
                }

                endLineNumber = GetLineNumber();

                foreach (ITrace trace in traces)
                {
                    inputs.Add(new Input("Bulk Operation", trace, startLineNumber, endLineNumber, EndToEndTraceWriterBaselineTests.testListener?.GetRecordedAttributes()));
                }

                EndToEndTraceWriterBaselineTests.AssertAndResetActivityInformation();
            }
            //----------------------------------------------------------------

            //----------------------------------------------------------------
            //  Bulk with retry on throttle
            //----------------------------------------------------------------
            {
                startLineNumber = GetLineNumber();
                string errorMessage = "Mock throttle exception" + Guid.NewGuid().ToString();
                Guid exceptionActivityId = Guid.NewGuid();
                using CosmosClient throttleClient = TestCommon.CreateCosmosClient(builder =>
                    builder.WithThrottlingRetryOptions(
                        maxRetryWaitTimeOnThrottledRequests: TimeSpan.FromSeconds(1),
                        maxRetryAttemptsOnThrottledRequests: 3)
                        .WithBulkExecution(true)
                        .WithClientTelemetryOptions(new CosmosClientTelemetryOptions()
                         {
                            DisableDistributedTracing = false,
                            CosmosThresholdOptions = new CosmosThresholdOptions()
                            {
                                PointOperationLatencyThreshold = TimeSpan.Zero,
                                NonPointOperationLatencyThreshold = TimeSpan.Zero
                            }
                         })
                        .WithTransportClientHandlerFactory(transportClient => new TransportClientWrapper(
                            transportClient,
                            (uri, resourceOperation, request) => TransportClientHelper.ReturnThrottledStoreResponseOnItemOperation(
                                uri,
                                resourceOperation,
                                request,
                                exceptionActivityId,
                                errorMessage))));

                ItemRequestOptions requestOptions = new ItemRequestOptions();
                Container containerWithThrottleException = throttleClient.GetContainer(
                    database.Id,
                    container.Id);

                ToDoActivity testItem = ToDoActivity.CreateRandomToDoActivity();
                ITrace trace = null;
                try
                {
                    ItemResponse<ToDoActivity> createResponse = await containerWithThrottleException.CreateItemAsync<ToDoActivity>(
                      item: testItem,
                      partitionKey: new PartitionKey(testItem.id),
                      requestOptions: requestOptions);
                    Assert.Fail("Should have thrown a throttling exception");
                }
                catch (CosmosException ce) when ((int)ce.StatusCode == (int)Documents.StatusCodes.TooManyRequests)
                {
                    trace = ((CosmosTraceDiagnostics)ce.Diagnostics).Value;
                }

                endLineNumber = GetLineNumber();

                inputs.Add(new Input("Bulk Operation With Throttle", trace, startLineNumber, endLineNumber, EndToEndTraceWriterBaselineTests.testListener?.GetRecordedAttributes()));

                EndToEndTraceWriterBaselineTests.AssertAndResetActivityInformation();
            }

            this.ExecuteTestSuite(inputs);
        }

        [TestMethod]
        public async Task MiscellanousAsync()
        {
            List<Input> inputs = new List<Input>();

            int startLineNumber;
            int endLineNumber;

            //----------------------------------------------------------------
            //  Custom Handler
            //----------------------------------------------------------------
            {
                startLineNumber = GetLineNumber();
             
                DatabaseResponse databaseResponse = await miscCosmosClient.CreateDatabaseAsync("miscdbcustonhandler");
                EndToEndTraceWriterBaselineTests.AssertCustomHandlerTime(
                    databaseResponse.Diagnostics.ToString(),
                    requestHandler.FullHandlerName,
                    delayTime);

                ITrace trace = ((CosmosTraceDiagnostics)databaseResponse.Diagnostics).Value;
                await databaseResponse.Database.DeleteAsync();
                endLineNumber = GetLineNumber();

                inputs.Add(new Input("Custom Handler", trace, startLineNumber, endLineNumber, EndToEndTraceWriterBaselineTests.testListener?.GetRecordedAttributes()));

                EndToEndTraceWriterBaselineTests.AssertAndResetActivityInformation();
            }
            //----------------------------------------------------------------

            //----------------------------------------------------------------
            //  Non Data Plane
            //----------------------------------------------------------------
            {
                startLineNumber = GetLineNumber();
                RequestOptions requestOptions = new RequestOptions();
                DatabaseResponse databaseResponse = await client.CreateDatabaseAsync(
                    id: "miscdbdataplane",
                    requestOptions: requestOptions);
                ITrace trace = ((CosmosTraceDiagnostics)databaseResponse.Diagnostics).Value;
                await databaseResponse.Database.DeleteAsync();
                endLineNumber = GetLineNumber();

                inputs.Add(new Input("Custom Handler", trace, startLineNumber, endLineNumber, EndToEndTraceWriterBaselineTests.testListener?.GetRecordedAttributes()));

                EndToEndTraceWriterBaselineTests.AssertAndResetActivityInformation();
            }
            //----------------------------------------------------------------

            this.ExecuteTestSuite(inputs);
        }

        [TestMethod]
        public async Task ReadManyAsync()
        {
            List<Input> inputs = new List<Input>();

            int startLineNumber;
            int endLineNumber;

            for (int i = 0; i < 5; i++)
            {
                ToDoActivity item = ToDoActivity.CreateRandomToDoActivity("pk" + i, "id" + i);
                await container.CreateItemAsync(item);
            }

            List<(string, PartitionKey)> itemList = new List<(string, PartitionKey)>();
            for (int i = 0; i < 5; i++)
            {
                itemList.Add(("id" + i, new PartitionKey(i.ToString())));
            }

            EndToEndTraceWriterBaselineTests.AssertAndResetActivityInformation();

            //----------------------------------------------------------------
            //  Read Many Stream
            //----------------------------------------------------------------
            {
                startLineNumber = GetLineNumber();
                ITrace trace;
                using (ResponseMessage responseMessage = await container.ReadManyItemsStreamAsync(itemList))
                {
                    trace = responseMessage.Trace;
                }
                endLineNumber = GetLineNumber();

                inputs.Add(new Input("Read Many Stream Api", trace, startLineNumber, endLineNumber, EndToEndTraceWriterBaselineTests.testListener?.GetRecordedAttributes()));

                EndToEndTraceWriterBaselineTests.AssertAndResetActivityInformation();
            }
            //----------------------------------------------------------------

            //----------------------------------------------------------------
            //  Read Many Typed
            //----------------------------------------------------------------
            {
                startLineNumber = GetLineNumber();
                FeedResponse<ToDoActivity> feedResponse = await container.ReadManyItemsAsync<ToDoActivity>(itemList);
                ITrace trace = ((CosmosTraceDiagnostics)feedResponse.Diagnostics).Value;
                endLineNumber = GetLineNumber();

                inputs.Add(new Input("Read Many Typed Api", trace, startLineNumber, endLineNumber, EndToEndTraceWriterBaselineTests.testListener?.GetRecordedAttributes()));

                EndToEndTraceWriterBaselineTests.AssertAndResetActivityInformation();
            }
            //----------------------------------------------------------------

            this.ExecuteTestSuite(inputs);
        }

        public override Output ExecuteTest(Input input)
        {
            ITrace traceForBaselineTesting = CreateTraceForBaslineTesting(input.Trace, parent: null);

            string text = TraceWriter.TraceToText(traceForBaselineTesting);
            string json = TraceWriter.TraceToJson(traceForBaselineTesting);

            StringBuilder oTelActivitiesString = new StringBuilder();
            if (input.OTelActivities != null && input.OTelActivities.Count > 0)
            {
                oTelActivitiesString.Append("<OTelActivities>");
                foreach (string attributes in input.OTelActivities)
                {
                    oTelActivitiesString.AppendLine(attributes);
                }
                oTelActivitiesString.Append("</OTelActivities>");
            }
          
            AssertTraceProperites(input.Trace);
            Assert.IsTrue(text.Contains("Client Side Request Stats"), $"All diagnostics should have request stats: {text}");
            Assert.IsTrue(json.Contains("Client Side Request Stats"), $"All diagnostics should have request stats: {json}");
            Assert.IsTrue(text.Contains("Client Configuration"), $"All diagnostics should have Client Configuration: {text}");
            Assert.IsTrue(json.Contains("Client Configuration"), $"All diagnostics should have Client Configuration: {json}");
            
            return new Output(text, JToken.Parse(json).ToString(Newtonsoft.Json.Formatting.Indented), this.FormatXml(oTelActivitiesString.ToString()));
        }

        private string FormatXml(string xml)
        {
            try
            {
                XDocument doc = XDocument.Parse(xml);
                return doc.ToString();
            }
            catch (Exception)
            {
                // Handle and throw if fatal exception here; don't just ignore them
                return xml;
            }
        }
        
        private static TraceForBaselineTesting CreateTraceForBaslineTesting(ITrace trace, TraceForBaselineTesting parent)
        {
            TraceForBaselineTesting convertedTrace = new TraceForBaselineTesting(trace.Name, trace.Level, trace.Component, parent);

            foreach (ITrace child in trace.Children)
            {
                TraceForBaselineTesting convertedChild = CreateTraceForBaslineTesting(child, convertedTrace);
                convertedTrace.children.Add(convertedChild);
            }

            foreach (KeyValuePair<string, object> kvp in trace.Data)
            {
                convertedTrace.AddDatum(kvp.Key, kvp.Value);
            }

            return convertedTrace;
        }

        private static void AssertCustomHandlerTime(
            string diagnostics, 
            string handlerName,
            TimeSpan delay)
        {
            JObject jObject = JObject.Parse(diagnostics);
            JObject handlerChild = EndToEndTraceWriterBaselineTests.FindChild(
                handlerName, 
                jObject);
            Assert.IsNotNull(handlerChild);
            JToken delayToken = handlerChild["duration in milliseconds"];
            Assert.IsNotNull(delayToken);
            double itraceDelay = delayToken.ToObject<double>();
            Assert.IsTrue(TimeSpan.FromMilliseconds(itraceDelay) > delay);
        }

        private static JObject FindChild(
            string name,
            JObject jObject)
        {
            if(jObject == null)
            {
                return null;
            }

            JToken nameToken = jObject["name"];
            if(nameToken != null && nameToken.ToString() == name)
            {
                return jObject;
            }

            JArray jArray = jObject["children"]?.ToObject<JArray>();
            if(jArray != null)
            {
                foreach(JObject child in jArray)
                {
                    JObject response = EndToEndTraceWriterBaselineTests.FindChild(name, child);
                    if(response != null)
                    {
                        return response;
                    }
                }
            }

            return null;
        }


        private static void AssertTraceProperites(ITrace trace)
        {
            if (trace.Name == "ReadManyItemsStreamAsync" || 
                trace.Name == "ReadManyItemsAsync")
            {
                return; // skip test for read many as the queries are done in parallel
            }

            if (trace.Name == "Change Feed Estimator Read Next Async")
            {
                return; // Change Feed Estimator issues parallel requests
            }

            if (trace.Children.Count == 0)
            {
                // Base case
                return;
            }

            // Trace stopwatch should be greater than the sum of all children's stop watches
            TimeSpan rootTimeSpan = trace.Duration;
            TimeSpan sumOfChildrenTimeSpan = TimeSpan.Zero;
            foreach (ITrace child in trace.Children)
            {
                sumOfChildrenTimeSpan += child.Duration;
                AssertTraceProperites(child);
            }

            if (rootTimeSpan < sumOfChildrenTimeSpan)
            {
                Assert.Fail();
            }
        }

        private static int GetLineNumber([CallerLineNumber] int lineNumber = 0)
        {
            return lineNumber;
        }

        public sealed class Input : BaselineTestInput
        {
            private static readonly string[] sourceCode = File.ReadAllLines($"Tracing\\{nameof(EndToEndTraceWriterBaselineTests)}.cs");

            internal Input(string description, ITrace trace, int startLineNumber, int endLineNumber, List<string> oTelActivities)
                : base(description)
            {
                this.Trace = trace ?? throw new ArgumentNullException(nameof(trace));
                this.StartLineNumber = startLineNumber;
                this.EndLineNumber = endLineNumber;
                this.OTelActivities = oTelActivities;
            }

            internal ITrace Trace { get; }

            public int StartLineNumber { get; }

            public int EndLineNumber { get; }

            public List<string> OTelActivities { get; }

            public override void SerializeAsXml(XmlWriter xmlWriter)
            {
                xmlWriter.WriteElementString(nameof(this.Description), this.Description);
                xmlWriter.WriteStartElement("Setup");
                ArraySegment<string> codeSnippet = new ArraySegment<string>(
                    sourceCode,
                    this.StartLineNumber,
                    this.EndLineNumber - this.StartLineNumber - 1);

                string setup;
                try
                {
                    setup =
                    Environment.NewLine
                    + string
                        .Join(
                            Environment.NewLine,
                            codeSnippet
                                .Select(x => x != string.Empty ? x["            ".Length..] : string.Empty))
                    + Environment.NewLine;
                }
                catch (Exception)
                {
                    throw;
                }
                xmlWriter.WriteCData(setup ?? "asdf");
                xmlWriter.WriteEndElement();
            }
        }

        public sealed class Output : BaselineTestOutput
        {
            public Output(string text, string json, string oTelActivities)
            {
                this.Text = text ?? throw new ArgumentNullException(nameof(text));
                this.Json = json ?? throw new ArgumentNullException(nameof(json));
                this.OTelActivities = oTelActivities;
            }

            public string Text { get; }

            public string Json { get; }

            public string OTelActivities { get; }

            public override void SerializeAsXml(XmlWriter xmlWriter)
            {
                xmlWriter.WriteStartElement(nameof(this.Text));
                xmlWriter.WriteCData(this.Text);
                xmlWriter.WriteEndElement();

                xmlWriter.WriteStartElement(nameof(this.Json));
                xmlWriter.WriteCData(this.Json);
                xmlWriter.WriteEndElement();

                if (!string.IsNullOrWhiteSpace(this.OTelActivities))
                {
                    xmlWriter.WriteRaw(this.OTelActivities);
                }
            }
        }

        private sealed class TraceForBaselineTesting : ITrace
        {
            public readonly Dictionary<string, object> data;
            public readonly List<ITrace> children;

            public TraceForBaselineTesting(
                string name,
                TraceLevel level,
                TraceComponent component,
                TraceForBaselineTesting parent)
            {
                this.Name = name ?? throw new ArgumentNullException(nameof(name));
                this.Level = level;
                this.Component = component;
                this.Parent = parent;
                this.children = new List<ITrace>();
                this.data = new Dictionary<string, object>();
            }

            public string Name { get; }

            public Guid Id => Guid.Empty;

            public DateTime StartTime => DateTime.MinValue;

            public TimeSpan Duration => TimeSpan.Zero;

            public TraceLevel Level { get; }

            public TraceSummary Summary { get; }

            public TraceComponent Component { get; }

            public ITrace Parent { get; }

            public IReadOnlyList<ITrace> Children => this.children;

            public IReadOnlyDictionary<string, object> Data => this.data;

            public IReadOnlyList<(string, Uri)> RegionsContacted => new List<(string, Uri)>();

            public void AddDatum(string key, TraceDatum traceDatum)
            {
                this.data[key] = traceDatum;
            }

            public void AddDatum(string key, object value)
            {
                if (key.Contains("CPU"))
                {
                    // Redacted To Not Change The Baselines From Run To Run
                    return;
                }

                this.data[key] = "Redacted To Not Change The Baselines From Run To Run";
            }

            public void Dispose()
            {
            }

            public ITrace StartChild(string name)
            {
                return this.StartChild(name, TraceComponent.Unknown, TraceLevel.Info);
            }

            public ITrace StartChild(string name, TraceComponent component, TraceLevel level)
            {
                TraceForBaselineTesting child = new TraceForBaselineTesting(name, level, component, parent: this);
                this.AddChild(child);
                return child;
            }

            public void AddChild(ITrace trace)
            {
                this.children.Add(trace);
            }

            public static TraceForBaselineTesting GetRootTrace()
            {
                return new TraceForBaselineTesting("Trace For Baseline Testing", TraceLevel.Info, TraceComponent.Unknown, parent: null);
            }

            public void UpdateRegionContacted(TraceDatum traceDatum)
            {
                //NoImplementation
            }

            public void AddOrUpdateDatum(string key, object value)
            {
                if (key.Contains("CPU"))
                {
                    // Redacted To Not Change The Baselines From Run To Run
                    return;
                }

                this.data[key] = "Redacted To Not Change The Baselines From Run To Run";
            }
        }

        private sealed class RequestHandlerSleepHelper : RequestHandler
        {
            readonly TimeSpan timeToSleep;

            public RequestHandlerSleepHelper(TimeSpan timeToSleep)
            {
                this.timeToSleep = timeToSleep;
            }

            public override async Task<ResponseMessage> SendAsync(RequestMessage request, CancellationToken cancellationToken)
            {
                await Task.Delay(this.timeToSleep);
                return await base.SendAsync(request, cancellationToken);
            }
        }
    }
}<|MERGE_RESOLUTION|>--- conflicted
+++ resolved
@@ -484,16 +484,7 @@
         public async Task QueryAsync()
         {
             List<Input> inputs = new List<Input>();
-<<<<<<< HEAD
-            QueryRequestOptions requestOptions = new QueryRequestOptions()
-            {
-#if PREVIEW
-                    EnableOptimisticDirectExecution = false
-#endif
-            };
-=======
             QueryRequestOptions requestOptions = new QueryRequestOptions();
->>>>>>> dee9abae
 
             int startLineNumber;
             int endLineNumber;
