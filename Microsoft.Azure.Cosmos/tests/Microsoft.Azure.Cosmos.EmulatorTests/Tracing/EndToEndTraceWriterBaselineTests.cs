﻿//------------------------------------------------------------
// Copyright (c) Microsoft Corporation.  All rights reserved.
//------------------------------------------------------------

namespace Microsoft.Azure.Cosmos.EmulatorTests.Tracing
{
    using System;
    using System.Collections.Generic;
    using System.IO;
    using System.Linq;
    using System.Net;
    using System.Runtime.CompilerServices;
    using System.Text;
    using System.Threading;
    using System.Threading.Tasks;
    using System.Xml;
    using System.Xml.Linq;
    using global::Azure;
    using Microsoft.Azure.Cosmos.CosmosElements;
    using Microsoft.Azure.Cosmos.Diagnostics;
    using Microsoft.Azure.Cosmos.SDK.EmulatorTests;
    using Microsoft.Azure.Cosmos.Services.Management.Tests.BaselineTest;
    using Microsoft.Azure.Cosmos.Tests;
    using Microsoft.Azure.Cosmos.Tracing;
    using Microsoft.VisualStudio.TestTools.UnitTesting;
    using Newtonsoft.Json.Linq;
    using static Microsoft.Azure.Cosmos.SDK.EmulatorTests.TransportClientHelper;
    
    [VisualStudio.TestTools.UnitTesting.TestClass]
    [TestCategory("UpdateContract")]
    public sealed class EndToEndTraceWriterBaselineTests : BaselineTests<EndToEndTraceWriterBaselineTests.Input, EndToEndTraceWriterBaselineTests.Output>
    {
        public static CosmosClient client;
        public static CosmosClient bulkClient;
        public static CosmosClient miscCosmosClient;

        public static Database database;
        public static Container container;

        private static CustomListener testListener = null;

        private static readonly TimeSpan delayTime = TimeSpan.FromSeconds(2);
        private static readonly RequestHandler requestHandler = new RequestHandlerSleepHelper(delayTime);

        private static readonly int TotalTestMethod = typeof(EndToEndTraceWriterBaselineTests).GetMethods().Where(m => m.GetCustomAttributes(typeof(TestMethodAttribute), false).Length > 0).Count();
        
        private static int MethodCount = 0;
        
        [ClassInitialize]
<<<<<<< HEAD
        public static async Task ClassInitAsync(TestContext context)
=======
        public static async Task ClassInitAsync(TestContext _)
>>>>>>> e2ce570b
        {
            EndToEndTraceWriterBaselineTests.testListener = Util.ConfigureOpenTelemetryAndCustomListeners();
            
            client = Microsoft.Azure.Cosmos.SDK.EmulatorTests.TestCommon.CreateCosmosClient(
                useGateway: false,
<<<<<<< HEAD
                enableDistributingTracing: true);
            bulkClient = TestCommon.CreateCosmosClient(builder => builder
                .WithBulkExecution(true)
                .WithDistributedTracingOptions(new DistributedTracingOptions()
                {
                    LatencyThresholdForDiagnosticEvent = TimeSpan.FromMilliseconds(0)
                }));
            
=======
                builder => builder
                    .WithClientTelemetryOptions(new CosmosClientTelemetryOptions()
                    {
                        DisableDistributedTracing = false,
                        CosmosThresholdOptions = new CosmosThresholdOptions()
                        {
                            PointOperationLatencyThreshold = TimeSpan.Zero,
                            NonPointOperationLatencyThreshold = TimeSpan.Zero
                        }
                    }));

            bulkClient = TestCommon.CreateCosmosClient(builder => builder
                .WithBulkExecution(true)
                .WithClientTelemetryOptions(new CosmosClientTelemetryOptions()
                 {
                    DisableDistributedTracing = false,
                    CosmosThresholdOptions = new CosmosThresholdOptions()
                    {
                        PointOperationLatencyThreshold = TimeSpan.Zero,
                        NonPointOperationLatencyThreshold = TimeSpan.Zero
                    }
                 }));

>>>>>>> e2ce570b
            // Set a small retry count to reduce test time
            miscCosmosClient = TestCommon.CreateCosmosClient(builder =>
                builder
                    .AddCustomHandlers(requestHandler)
<<<<<<< HEAD
                    .WithDistributedTracingOptions(new DistributedTracingOptions()
                    {
                        LatencyThresholdForDiagnosticEvent = TimeSpan.FromMilliseconds(0)
                    }));
=======
                    .WithClientTelemetryOptions(new CosmosClientTelemetryOptions()
                     {
                        DisableDistributedTracing = false,
                        CosmosThresholdOptions = new CosmosThresholdOptions()
                        {
                            PointOperationLatencyThreshold = TimeSpan.Zero,
                            NonPointOperationLatencyThreshold = TimeSpan.Zero
                        }
                     }));
>>>>>>> e2ce570b

            EndToEndTraceWriterBaselineTests.database = await client.CreateDatabaseAsync(
                    "databaseName",
                    cancellationToken: default);

            EndToEndTraceWriterBaselineTests.container = await EndToEndTraceWriterBaselineTests.database.CreateContainerAsync(
                    id: "containerName",
                    partitionKeyPath: "/id",
                    throughput: 20000);

            for (int i = 0; i < 100; i++)
            {
                CosmosObject cosmosObject = CosmosObject.Create(
                    new Dictionary<string, CosmosElement>()
                    {
                        { "id", CosmosString.Create(i.ToString()) }
                    });

                await container.CreateItemAsync(JToken.Parse(cosmosObject.ToString()));
            }

            EndToEndTraceWriterBaselineTests.AssertAndResetActivityInformation();
        }

        [TestCleanup]
        public async Task CleanUp()
        {
            await EndToEndTraceWriterBaselineTests.ClassCleanupAsync();
        }
        
        public static async Task ClassCleanupAsync()
        {
            EndToEndTraceWriterBaselineTests.MethodCount++;

            if (EndToEndTraceWriterBaselineTests.MethodCount == EndToEndTraceWriterBaselineTests.TotalTestMethod)
            {
                if (database != null)
                {
                    await EndToEndTraceWriterBaselineTests.database.DeleteStreamAsync();
                }
                
                EndToEndTraceWriterBaselineTests.client?.Dispose();
                EndToEndTraceWriterBaselineTests.bulkClient?.Dispose();
                EndToEndTraceWriterBaselineTests.miscCosmosClient?.Dispose();

                Util.DisposeOpenTelemetryAndCustomListeners();

                EndToEndTraceWriterBaselineTests.testListener.Dispose();
                
            }
        }
        
        private static void AssertAndResetActivityInformation()
        {
            AssertActivity.AreEqualAcrossListeners();

            CustomOtelExporter.CollectedActivities = new();
            EndToEndTraceWriterBaselineTests.testListener?.ResetAttributes();
        }

        [TestMethod]
        public async Task ReadFeedAsync()
        {
            EndToEndTraceWriterBaselineTests.AssertAndResetActivityInformation();

            List<Input> inputs = new List<Input>();

            int startLineNumber;
            int endLineNumber;

            //----------------------------------------------------------------
            //  ReadFeed
            //----------------------------------------------------------------
            {
                startLineNumber = GetLineNumber();
                FeedIteratorInternal feedIterator = (FeedIteratorInternal)container.GetItemQueryStreamIterator(
                    queryText: null);

                List<ITrace> traces = new List<ITrace>();
                while (feedIterator.HasMoreResults)
                {
                    ResponseMessage responseMessage = await feedIterator.ReadNextAsync(cancellationToken: default);
                    ITrace trace = ((CosmosTraceDiagnostics)responseMessage.Diagnostics).Value;
                    traces.Add(trace);
                }

                ITrace traceForest = TraceJoiner.JoinTraces(traces);
                endLineNumber = GetLineNumber();

                inputs.Add(new Input(
                                    description: "ReadFeed", 
                                    trace: traceForest,
                                    startLineNumber: startLineNumber,
                                    endLineNumber: endLineNumber, 
                                    oTelActivities: EndToEndTraceWriterBaselineTests.testListener?.GetRecordedAttributes()));

                EndToEndTraceWriterBaselineTests.AssertAndResetActivityInformation();
            }
            //----------------------------------------------------------------

            //----------------------------------------------------------------
            //  ReadFeed Typed
            //----------------------------------------------------------------
            {
                startLineNumber = GetLineNumber();
                FeedIteratorInternal<JToken> feedIterator = (FeedIteratorInternal<JToken>)container
                    .GetItemQueryIterator<JToken>(queryText: null);

                List<ITrace> traces = new List<ITrace>();
                while (feedIterator.HasMoreResults)
                {
                    FeedResponse<JToken> response = await feedIterator.ReadNextAsync(cancellationToken: default);
                    ITrace trace = ((CosmosTraceDiagnostics)response.Diagnostics).Value;
                    traces.Add(trace);
                }

                ITrace traceForest = TraceJoiner.JoinTraces(traces);
                endLineNumber = GetLineNumber();

                inputs.Add(new Input(
                                description: "ReadFeed Typed", 
                                trace: traceForest,
                                startLineNumber: startLineNumber,
                                endLineNumber: endLineNumber,
                                oTelActivities: EndToEndTraceWriterBaselineTests.testListener?.GetRecordedAttributes()));

                EndToEndTraceWriterBaselineTests.AssertAndResetActivityInformation();
            }
            //----------------------------------------------------------------

            //----------------------------------------------------------------
            //  ReadFeed Public API
            //----------------------------------------------------------------
            {
                startLineNumber = GetLineNumber();
                FeedIterator feedIterator = container.GetItemQueryStreamIterator(
                    queryText: null);

                List<ITrace> traces = new List<ITrace>();

                while (feedIterator.HasMoreResults)
                {
                    ResponseMessage responseMessage = await feedIterator.ReadNextAsync(cancellationToken: default);
                    ITrace trace = ((CosmosTraceDiagnostics)responseMessage.Diagnostics).Value;
                    traces.Add(trace);
                }

                ITrace traceForest = TraceJoiner.JoinTraces(traces);
                endLineNumber = GetLineNumber();

                inputs.Add(new Input(
                                description: "ReadFeed Public API", 
                                trace: traceForest,
                                startLineNumber: startLineNumber,
                                endLineNumber: endLineNumber,
                                oTelActivities: EndToEndTraceWriterBaselineTests.testListener?.GetRecordedAttributes()));

                EndToEndTraceWriterBaselineTests.AssertAndResetActivityInformation();
            }
            //----------------------------------------------------------------

            //----------------------------------------------------------------
            //  ReadFeed Public API Typed
            //----------------------------------------------------------------
            {
                startLineNumber = GetLineNumber();
                FeedIterator<JToken> feedIterator = container
                    .GetItemQueryIterator<JToken>(queryText: null);

                List<ITrace> traces = new List<ITrace>();

                while (feedIterator.HasMoreResults)
                {
                    FeedResponse<JToken> responseMessage = await feedIterator.ReadNextAsync(cancellationToken: default);
                    ITrace trace = ((CosmosTraceDiagnostics)responseMessage.Diagnostics).Value;
                    traces.Add(trace);
                }

                ITrace traceForest = TraceJoiner.JoinTraces(traces);
                endLineNumber = GetLineNumber();

                inputs.Add(new Input("ReadFeed Public API Typed", traceForest, startLineNumber, endLineNumber, EndToEndTraceWriterBaselineTests.testListener?.GetRecordedAttributes()));

                EndToEndTraceWriterBaselineTests.AssertAndResetActivityInformation();
            }
            //----------------------------------------------------------------

            this.ExecuteTestSuite(inputs);
        }

        [TestMethod]
        public async Task ChangeFeedAsync()
        {
            List<Input> inputs = new List<Input>();

            int startLineNumber;
            int endLineNumber;

            //----------------------------------------------------------------
            //  ChangeFeed
            //----------------------------------------------------------------
            {
                startLineNumber = GetLineNumber();
                ContainerInternal containerInternal = (ContainerInternal)container;
                FeedIteratorInternal feedIterator = (FeedIteratorInternal)containerInternal.GetChangeFeedStreamIterator(
                    ChangeFeedStartFrom.Beginning(),
                    ChangeFeedMode.Incremental);

                List<ITrace> traces = new List<ITrace>();
                while (feedIterator.HasMoreResults)
                {
                    ResponseMessage responseMessage = await feedIterator.ReadNextAsync(cancellationToken: default);
                    ITrace trace = ((CosmosTraceDiagnostics)responseMessage.Diagnostics).Value;
                    traces.Add(trace);
                    if (responseMessage.StatusCode == System.Net.HttpStatusCode.NotModified)
                    {
                        break;
                    }
                }

                ITrace traceForest = TraceJoiner.JoinTraces(traces);
                endLineNumber = GetLineNumber();

                inputs.Add(new Input("ChangeFeed", traceForest, startLineNumber, endLineNumber, EndToEndTraceWriterBaselineTests.testListener?.GetRecordedAttributes()));

                EndToEndTraceWriterBaselineTests.AssertAndResetActivityInformation();
            }
            //----------------------------------------------------------------

            //----------------------------------------------------------------
            //  ChangeFeed Typed
            //----------------------------------------------------------------
            {
                startLineNumber = GetLineNumber();
                ContainerInternal containerInternal = (ContainerInternal)container;
                FeedIteratorInternal<JToken> feedIterator = (FeedIteratorInternal<JToken>)containerInternal.GetChangeFeedIterator<JToken>(
                    ChangeFeedStartFrom.Beginning(),
                    ChangeFeedMode.Incremental);

                List<ITrace> traces = new List<ITrace>();
                while (feedIterator.HasMoreResults)
                {
                    FeedResponse<JToken> responseMessage = await feedIterator.ReadNextAsync(cancellationToken: default);
                    if (responseMessage.StatusCode == System.Net.HttpStatusCode.NotModified)
                    {
                        break;
                    }

                    ITrace trace = ((CosmosTraceDiagnostics)responseMessage.Diagnostics).Value;
                    traces.Add(trace);
                }

                ITrace traceForest = TraceJoiner.JoinTraces(traces);
                endLineNumber = GetLineNumber();

                inputs.Add(new Input("ChangeFeed Typed", traceForest, startLineNumber, endLineNumber, EndToEndTraceWriterBaselineTests.testListener?.GetRecordedAttributes()));

                EndToEndTraceWriterBaselineTests.AssertAndResetActivityInformation();
            }
            //----------------------------------------------------------------

            //----------------------------------------------------------------
            //  ChangeFeed Public API
            //----------------------------------------------------------------
            {
                startLineNumber = GetLineNumber();
                ContainerInternal containerInternal = (ContainerInternal)container;
                FeedIterator feedIterator = containerInternal.GetChangeFeedStreamIterator(
                    ChangeFeedStartFrom.Beginning(),
                    ChangeFeedMode.Incremental);

                List<ITrace> traces = new List<ITrace>();

                while (feedIterator.HasMoreResults)
                {
                    ResponseMessage responseMessage = await feedIterator.ReadNextAsync(cancellationToken: default);
                    if (responseMessage.StatusCode == System.Net.HttpStatusCode.NotModified)
                    {
                        break;
                    }

                    ITrace trace = ((CosmosTraceDiagnostics)responseMessage.Diagnostics).Value;
                    traces.Add(trace);
                }

                ITrace traceForest = TraceJoiner.JoinTraces(traces);
                endLineNumber = GetLineNumber();

                inputs.Add(new Input("ChangeFeed Public API", traceForest, startLineNumber, endLineNumber, EndToEndTraceWriterBaselineTests.testListener?.GetRecordedAttributes()));

                EndToEndTraceWriterBaselineTests.AssertAndResetActivityInformation();
            }
            //---------------------------------------------------------------- 

            //----------------------------------------------------------------
            //  ChangeFeed Public API Typed
            //----------------------------------------------------------------
            {
                startLineNumber = GetLineNumber();
                ContainerInternal containerInternal = (ContainerInternal)container;
                FeedIterator<JToken> feedIterator = containerInternal.GetChangeFeedIterator<JToken>(
                    ChangeFeedStartFrom.Beginning(),
                    ChangeFeedMode.Incremental);

                List<ITrace> traces = new List<ITrace>();

                while (feedIterator.HasMoreResults)
                {
                    FeedResponse<JToken> responseMessage = await feedIterator.ReadNextAsync(cancellationToken: default);
                    if (responseMessage.StatusCode == System.Net.HttpStatusCode.NotModified)
                    {
                        break;
                    }

                    ITrace trace = ((CosmosTraceDiagnostics)responseMessage.Diagnostics).Value;
                    traces.Add(trace);
                }

                ITrace traceForest = TraceJoiner.JoinTraces(traces);
                endLineNumber = GetLineNumber();

                inputs.Add(new Input("ChangeFeed Public API Typed", traceForest, startLineNumber, endLineNumber, EndToEndTraceWriterBaselineTests.testListener?.GetRecordedAttributes()));

                EndToEndTraceWriterBaselineTests.AssertAndResetActivityInformation();
            }
            //----------------------------------------------------------------

            //----------------------------------------------------------------
            //  ChangeFeed Estimator
            //----------------------------------------------------------------
            {
                Container leaseContainer = await EndToEndTraceWriterBaselineTests.database.CreateContainerAsync(
                    id: "changefeedleasecontainer",
                    partitionKeyPath: "/id");

                ChangeFeedProcessor processor = container
                .GetChangeFeedProcessorBuilder(
                    processorName: "test",
                    onChangesDelegate: (IReadOnlyCollection<dynamic> docs, CancellationToken token) => Task.CompletedTask)
                .WithInstanceName("random")
                .WithLeaseContainer(leaseContainer)
                .Build();

                await processor.StartAsync();

                // Letting processor initialize
                bool hasLeases = false;
                while (!hasLeases)
                {
                    int leases = leaseContainer.GetItemLinqQueryable<JObject>(true).Count();
                    if (leases > 1)
                    {
                        hasLeases = true;
                    }
                    else
                    {
                        await Task.Delay(1000);
                    }
                }

                await processor.StopAsync();

                EndToEndTraceWriterBaselineTests.AssertAndResetActivityInformation();

                startLineNumber = GetLineNumber();
                ChangeFeedEstimator estimator = container.GetChangeFeedEstimator(
                    "test",
                    leaseContainer);
                using FeedIterator<ChangeFeedProcessorState> feedIterator = estimator.GetCurrentStateIterator();

                List<ITrace> traces = new List<ITrace>();

                while (feedIterator.HasMoreResults)
                {
                    FeedResponse<ChangeFeedProcessorState> responseMessage = await feedIterator.ReadNextAsync(cancellationToken: default);
                    ITrace trace = ((CosmosTraceDiagnostics)responseMessage.Diagnostics).Value;
                    traces.Add(trace);
                }

                ITrace traceForest = TraceJoiner.JoinTraces(traces);
                endLineNumber = GetLineNumber();

                inputs.Add(new Input("Change Feed Estimator", traceForest, startLineNumber, endLineNumber, EndToEndTraceWriterBaselineTests.testListener?.GetRecordedAttributes()));

                EndToEndTraceWriterBaselineTests.AssertAndResetActivityInformation();
            }
            //----------------------------------------------------------------

            this.ExecuteTestSuite(inputs);
        }

        [TestMethod]
        public async Task QueryAsync()
        {
            List<Input> inputs = new List<Input>();
            QueryRequestOptions requestOptions = new QueryRequestOptions()
            {
#if PREVIEW
                    EnableOptimisticDirectExecution = false
#endif
            };

            int startLineNumber;
            int endLineNumber;

            //----------------------------------------------------------------
            //  Query
            //----------------------------------------------------------------
            {
                startLineNumber = GetLineNumber();
                FeedIteratorInternal feedIterator = (FeedIteratorInternal)container.GetItemQueryStreamIterator(
                    queryText: "SELECT * FROM c",
                    requestOptions: requestOptions);

                List<ITrace> traces = new List<ITrace>();
                while (feedIterator.HasMoreResults)
                {
                    ResponseMessage responseMessage = await feedIterator.ReadNextAsync(cancellationToken: default);
                    ITrace trace = ((CosmosTraceDiagnostics)responseMessage.Diagnostics).Value;
                    traces.Add(trace);
                }

                ITrace traceForest = TraceJoiner.JoinTraces(traces);
                endLineNumber = GetLineNumber();

                inputs.Add(new Input("Query", traceForest, startLineNumber, endLineNumber, EndToEndTraceWriterBaselineTests.testListener?.GetRecordedAttributes()));

                EndToEndTraceWriterBaselineTests.AssertAndResetActivityInformation();
            }
            //----------------------------------------------------------------

            //----------------------------------------------------------------
            //  Query Typed
            //----------------------------------------------------------------
            {
                startLineNumber = GetLineNumber();
                FeedIteratorInternal<JToken> feedIterator = (FeedIteratorInternal<JToken>)container.GetItemQueryIterator<JToken>(
                    queryText: "SELECT * FROM c",
                    requestOptions: requestOptions);

                List<ITrace> traces = new List<ITrace>();
                while (feedIterator.HasMoreResults)
                {
                    FeedResponse<JToken> response = await feedIterator.ReadNextAsync(cancellationToken: default);
                    ITrace trace = ((CosmosTraceDiagnostics)response.Diagnostics).Value;
                    traces.Add(trace);
                }

                ITrace traceForest = TraceJoiner.JoinTraces(traces);
                endLineNumber = GetLineNumber();

                inputs.Add(new Input("Query Typed", traceForest, startLineNumber, endLineNumber, EndToEndTraceWriterBaselineTests.testListener?.GetRecordedAttributes()));

                EndToEndTraceWriterBaselineTests.AssertAndResetActivityInformation();
            }
            //----------------------------------------------------------------

            //----------------------------------------------------------------
            //  Query Public API
            //----------------------------------------------------------------
            {
                startLineNumber = GetLineNumber();
                FeedIterator feedIterator = container.GetItemQueryStreamIterator(
                    queryText: "SELECT * FROM c",
                    requestOptions: requestOptions);

                List<ITrace> traces = new List<ITrace>();

                while (feedIterator.HasMoreResults)
                {
                    ResponseMessage responseMessage = await feedIterator.ReadNextAsync(cancellationToken: default);
                    ITrace trace = ((CosmosTraceDiagnostics)responseMessage.Diagnostics).Value;
                    traces.Add(trace);
                }

                ITrace traceForest = TraceJoiner.JoinTraces(traces);
                endLineNumber = GetLineNumber();

                inputs.Add(new Input("Query Public API", traceForest, startLineNumber, endLineNumber, EndToEndTraceWriterBaselineTests.testListener?.GetRecordedAttributes()));

                EndToEndTraceWriterBaselineTests.AssertAndResetActivityInformation();
            }
            //----------------------------------------------------------------

            //----------------------------------------------------------------
            //  Query Public API Typed
            //----------------------------------------------------------------
            {
                startLineNumber = GetLineNumber();
                FeedIterator<JToken> feedIterator = container.GetItemQueryIterator<JToken>(
                    queryText: "SELECT * FROM c",
                    requestOptions: requestOptions);

                List<ITrace> traces = new List<ITrace>();

                while (feedIterator.HasMoreResults)
                {
                    FeedResponse<JToken> responseMessage = await feedIterator.ReadNextAsync(cancellationToken: default);
                    ITrace trace = ((CosmosTraceDiagnostics)responseMessage.Diagnostics).Value;
                    traces.Add(trace);
                }

                ITrace traceForest = TraceJoiner.JoinTraces(traces);
                endLineNumber = GetLineNumber();

                inputs.Add(new Input("Query Public API Typed", traceForest, startLineNumber, endLineNumber, EndToEndTraceWriterBaselineTests.testListener?.GetRecordedAttributes()));

                EndToEndTraceWriterBaselineTests.AssertAndResetActivityInformation();
            }
            //----------------------------------------------------------------

            //----------------------------------------------------------------
            //  Query - Without ServiceInterop
            //----------------------------------------------------------------
            {
                startLineNumber = GetLineNumber();
                Lazy<bool> currentLazy = Documents.ServiceInteropWrapper.AssembliesExist;
                Documents.ServiceInteropWrapper.AssembliesExist = new Lazy<bool>(() => false);
                FeedIterator<JToken> feedIterator = container.GetItemQueryIterator<JToken>(
                    queryText: "SELECT * FROM c",
                    requestOptions: requestOptions);

                List<ITrace> traces = new List<ITrace>();

                while (feedIterator.HasMoreResults)
                {
                    FeedResponse<JToken> responseMessage = await feedIterator.ReadNextAsync(cancellationToken: default);
                    ITrace trace = ((CosmosTraceDiagnostics)responseMessage.Diagnostics).Value;
                    traces.Add(trace);
                }

                ITrace traceForest = TraceJoiner.JoinTraces(traces);
                Documents.ServiceInteropWrapper.AssembliesExist = currentLazy;
                endLineNumber = GetLineNumber();

                inputs.Add(new Input("Query - Without ServiceInterop", traceForest, startLineNumber, endLineNumber, EndToEndTraceWriterBaselineTests.testListener?.GetRecordedAttributes()));

                EndToEndTraceWriterBaselineTests.AssertAndResetActivityInformation();
            }
            //----------------------------------------------------------------

            //----------------------------------------------------------------
            //  Query Public API with FeedRanges
            //----------------------------------------------------------------
            {
                startLineNumber = GetLineNumber();
                FeedIterator feedIterator = container.GetItemQueryStreamIterator(
                    feedRange: FeedRangeEpk.FullRange,
                    queryDefinition: new QueryDefinition("SELECT * FROM c"),
                    continuationToken: null,
                    requestOptions: requestOptions);

                List<ITrace> traces = new List<ITrace>();

                while (feedIterator.HasMoreResults)
                {
                    ResponseMessage responseMessage = await feedIterator.ReadNextAsync(cancellationToken: default);
                    ITrace trace = ((CosmosTraceDiagnostics)responseMessage.Diagnostics).Value;
                    traces.Add(trace);
                }

                ITrace traceForest = TraceJoiner.JoinTraces(traces);
                endLineNumber = GetLineNumber();

                inputs.Add(new Input("Query Public API with FeedRanges", traceForest, startLineNumber, endLineNumber, EndToEndTraceWriterBaselineTests.testListener?.GetRecordedAttributes()));

                EndToEndTraceWriterBaselineTests.AssertAndResetActivityInformation();
            }
            //----------------------------------------------------------------

            //----------------------------------------------------------------
            //  Query Public API Typed with FeedRanges
            //----------------------------------------------------------------
            {
                startLineNumber = GetLineNumber();
                FeedIterator<JToken> feedIterator = container.GetItemQueryIterator<JToken>(
                    feedRange: FeedRangeEpk.FullRange,
                    queryDefinition: new QueryDefinition("SELECT * FROM c"),
                    continuationToken: null,
                    requestOptions: requestOptions);

                List<ITrace> traces = new List<ITrace>();

                while (feedIterator.HasMoreResults)
                {
                    FeedResponse<JToken> responseMessage = await feedIterator.ReadNextAsync(cancellationToken: default);
                    ITrace trace = ((CosmosTraceDiagnostics)responseMessage.Diagnostics).Value;
                    traces.Add(trace);
                }

                ITrace traceForest = TraceJoiner.JoinTraces(traces);
                endLineNumber = GetLineNumber();

                inputs.Add(new Input("Query Public API Typed with FeedRanges", traceForest, startLineNumber, endLineNumber, EndToEndTraceWriterBaselineTests.testListener?.GetRecordedAttributes()));

                EndToEndTraceWriterBaselineTests.AssertAndResetActivityInformation();
            }
            //----------------------------------------------------------------

            this.ExecuteTestSuite(inputs);
        }

        [TestMethod]
        public async Task ValidateInvalidCredentialsTraceAsync()
        {
            string authKey = Utils.ConfigurationManager.AppSettings["MasterKey"];
            string endpoint = Utils.ConfigurationManager.AppSettings["GatewayEndpoint"];

            AzureKeyCredential masterKeyCredential = new AzureKeyCredential(authKey);

            // It is not baseline test hence disable distributed tracing for this test
            CosmosClientOptions clientOptions = new CosmosClientOptions()
            {
<<<<<<< HEAD
                IsDistributedTracingEnabled = false
=======
                CosmosClientTelemetryOptions = new CosmosClientTelemetryOptions()
                {
                    DisableDistributedTracing = true
                }
>>>>>>> e2ce570b
            };
            
            using (CosmosClient client = new CosmosClient(
                    endpoint,
                    masterKeyCredential,
                    clientOptions))
            {

                try
                {
                    string databaseName = Guid.NewGuid().ToString();
                    Cosmos.Database database = client.GetDatabase(databaseName);
                    ResponseMessage responseMessage = await database.ReadStreamAsync();
                    Assert.AreEqual(HttpStatusCode.NotFound, responseMessage.StatusCode);

                    {
                        // Random key: Next set of actions are expected to fail => 401 (UnAuthorized)
                        masterKeyCredential.Update(Convert.ToBase64String(Encoding.UTF8.GetBytes(Guid.NewGuid().ToString())));

                        responseMessage = await database.ReadStreamAsync();
                        Assert.AreEqual(HttpStatusCode.Unauthorized, responseMessage.StatusCode);

                        string diagnostics = responseMessage.Diagnostics.ToString();
                        Assert.IsTrue(diagnostics.Contains("AuthProvider LifeSpan InSec"), diagnostics.ToString());
                    }
                }
                finally
                {
                    // Reset to master key for clean-up
                    masterKeyCredential.Update(authKey);
                }
            }
        }

        [TestMethod]
        public async Task TypedPointOperationsAsync()
        {
            List<Input> inputs = new List<Input>();

            int startLineNumber;
            int endLineNumber;

            //----------------------------------------------------------------
            //  Point Write
            //----------------------------------------------------------------
            {
                startLineNumber = GetLineNumber();
                CosmosObject cosmosObject = CosmosObject.Create(
                    new Dictionary<string, CosmosElement>()
                    {
                        { "id", CosmosString.Create(9001.ToString()) }
                    });

                ItemResponse<JToken> itemResponse = await container.CreateItemAsync(JToken.Parse(cosmosObject.ToString()));

                ITrace trace = ((CosmosTraceDiagnostics)itemResponse.Diagnostics).Value;
                endLineNumber = GetLineNumber();

                inputs.Add(new Input("Point Write", trace, startLineNumber, endLineNumber, EndToEndTraceWriterBaselineTests.testListener?.GetRecordedAttributes()));

                EndToEndTraceWriterBaselineTests.AssertAndResetActivityInformation();
            }
            //----------------------------------------------------------------

            //----------------------------------------------------------------
            //  Point Read
            //----------------------------------------------------------------
            {
                startLineNumber = GetLineNumber();
                ItemResponse<JToken> itemResponse = await container.ReadItemAsync<JToken>(
                    id: "9001",
                    partitionKey: new Cosmos.PartitionKey("9001"));

                ITrace trace = ((CosmosTraceDiagnostics)itemResponse.Diagnostics).Value;
                endLineNumber = GetLineNumber();

                inputs.Add(new Input("Point Read", trace, startLineNumber, endLineNumber, EndToEndTraceWriterBaselineTests.testListener?.GetRecordedAttributes()));

                EndToEndTraceWriterBaselineTests.AssertAndResetActivityInformation();
            }
            //----------------------------------------------------------------

            //----------------------------------------------------------------
            //  Point Replace
            //----------------------------------------------------------------
            {
                startLineNumber = GetLineNumber();
                CosmosObject cosmosObject = CosmosObject.Create(
                    new Dictionary<string, CosmosElement>()
                    {
                        { "id", CosmosString.Create(9001.ToString()) },
                        { "someField", CosmosString.Create(9001.ToString()) }
                    });

                ItemResponse<JToken> itemResponse = await container.ReplaceItemAsync(
                    JToken.Parse(cosmosObject.ToString()),
                    id: "9001",
                    partitionKey: new Cosmos.PartitionKey("9001"));

                ITrace trace = ((CosmosTraceDiagnostics)itemResponse.Diagnostics).Value;
                endLineNumber = GetLineNumber();

                inputs.Add(new Input("Point Replace", trace, startLineNumber, endLineNumber, EndToEndTraceWriterBaselineTests.testListener?.GetRecordedAttributes()));

                EndToEndTraceWriterBaselineTests.AssertAndResetActivityInformation();
            }
            //----------------------------------------------------------------

            //----------------------------------------------------------------
            //  Point Patch (This test creates a 500 on the backend ...)
            //----------------------------------------------------------------
            //{
            //    startLineNumber = GetLineNumber();
            //    ContainerInternal containerInternal = (ContainerInternal)container;
            //    List<PatchOperation> patchOperations = new List<PatchOperation>()
            //    {
            //        PatchOperation.Replace("/someField", "42")
            //    };
            //    ItemResponse<JToken> patchResponse = await containerInternal.PatchItemAsync<JToken>(
            //        id: "9001",
            //        partitionKey: new PartitionKey("9001"),
            //        patchOperations: patchOperations);

            //    ITrace trace = ((CosmosTraceDiagnostics)patchResponse.Diagnostics).Value;
            //    endLineNumber = GetLineNumber();

            //    inputs.Add(new Input("Point Patch", trace, startLineNumber, endLineNumber));
            //}
            //----------------------------------------------------------------

            //----------------------------------------------------------------
            //  Point Delete
            //----------------------------------------------------------------
            {
                startLineNumber = GetLineNumber();
                ItemRequestOptions requestOptions = new ItemRequestOptions();
                ItemResponse<JToken> itemResponse = await container.DeleteItemAsync<JToken>(
                    id: "9001",
                    partitionKey: new PartitionKey("9001"),
                    requestOptions: requestOptions);

                ITrace trace = ((CosmosTraceDiagnostics)itemResponse.Diagnostics).Value;
                endLineNumber = GetLineNumber();

                inputs.Add(new Input("Point Delete", trace, startLineNumber, endLineNumber, EndToEndTraceWriterBaselineTests.testListener?.GetRecordedAttributes()));

                EndToEndTraceWriterBaselineTests.AssertAndResetActivityInformation();
            }
            //----------------------------------------------------------------

            this.ExecuteTestSuite(inputs);
        }

        [TestMethod]
        public async Task StreamPointOperationsAsync()
        {
            List<Input> inputs = new List<Input>();

            int startLineNumber;
            int endLineNumber;

            //----------------------------------------------------------------
            //  Point Write
            //----------------------------------------------------------------
            {
                startLineNumber = GetLineNumber();
                CosmosObject cosmosObject = CosmosObject.Create(
                    new Dictionary<string, CosmosElement>()
                    {
                        { "id", CosmosString.Create(9001.ToString()) }
                    });

                ResponseMessage itemResponse = await container.CreateItemStreamAsync(
                    new MemoryStream(Encoding.UTF8.GetBytes(cosmosObject.ToString())),
                    new Cosmos.PartitionKey("9001"));

                ITrace trace = ((CosmosTraceDiagnostics)itemResponse.Diagnostics).Value;
                endLineNumber = GetLineNumber();

                inputs.Add(new Input("Point Write", trace, startLineNumber, endLineNumber, EndToEndTraceWriterBaselineTests.testListener?.GetRecordedAttributes()));

                EndToEndTraceWriterBaselineTests.AssertAndResetActivityInformation();
            }
            //----------------------------------------------------------------

            //----------------------------------------------------------------
            //  Point Read
            //----------------------------------------------------------------
            {
                startLineNumber = GetLineNumber();
                ResponseMessage itemResponse = await container.ReadItemStreamAsync(
                    id: "9001",
                    partitionKey: new Cosmos.PartitionKey("9001"));

                ITrace trace = ((CosmosTraceDiagnostics)itemResponse.Diagnostics).Value;
                endLineNumber = GetLineNumber();

                inputs.Add(new Input("Point Read", trace, startLineNumber, endLineNumber, EndToEndTraceWriterBaselineTests.testListener?.GetRecordedAttributes()));

                EndToEndTraceWriterBaselineTests.AssertAndResetActivityInformation();
            }
            //----------------------------------------------------------------

            //----------------------------------------------------------------
            //  Point Replace
            //----------------------------------------------------------------
            {
                startLineNumber = GetLineNumber();
                CosmosObject cosmosObject = CosmosObject.Create(
                    new Dictionary<string, CosmosElement>()
                    {
                        { "id", CosmosString.Create(9001.ToString()) },
                        { "someField", CosmosString.Create(9001.ToString()) }
                    });

                ResponseMessage itemResponse = await container.ReplaceItemStreamAsync(
                    new MemoryStream(Encoding.UTF8.GetBytes(cosmosObject.ToString())),
                    id: "9001",
                    partitionKey: new Cosmos.PartitionKey("9001"));

                ITrace trace = ((CosmosTraceDiagnostics)itemResponse.Diagnostics).Value;
                endLineNumber = GetLineNumber();

                inputs.Add(new Input("Point Replace", trace, startLineNumber, endLineNumber, EndToEndTraceWriterBaselineTests.testListener?.GetRecordedAttributes()));

                EndToEndTraceWriterBaselineTests.AssertAndResetActivityInformation();
            }
            //----------------------------------------------------------------

            //----------------------------------------------------------------
            //  Point Patch (this one is flaky)
            //----------------------------------------------------------------
            //{
            //    startLineNumber = GetLineNumber();
            //    ItemRequestOptions requestOptions = new ItemRequestOptions();
            //    ContainerInternal containerInternal = (ContainerInternal)container;
            //    List<PatchOperation> patch = new List<PatchOperation>()
            //    {
            //        PatchOperation.Replace("/someField", "42")
            //    };
            //    ResponseMessage patchResponse = await containerInternal.PatchItemStreamAsync(
            //        id: "9001",
            //        partitionKey: new PartitionKey("9001"),
            //        patchOperations: patch,
            //        requestOptions: requestOptions);

            //    ITrace trace = ((CosmosTraceDiagnostics)patchResponse.Diagnostics).Value;
            //    endLineNumber = GetLineNumber();

            //    inputs.Add(new Input("Point Patch", trace, startLineNumber, endLineNumber));
            //}
            //----------------------------------------------------------------

            //----------------------------------------------------------------
            //  Point Delete
            //----------------------------------------------------------------
            {
                startLineNumber = GetLineNumber();
                ItemRequestOptions requestOptions = new ItemRequestOptions();
                ContainerInternal containerInternal = (ContainerInternal)container;
                ResponseMessage itemResponse = await containerInternal.DeleteItemStreamAsync(
                    id: "9001",
                    partitionKey: new PartitionKey("9001"),
                    requestOptions: requestOptions);

                ITrace trace = ((CosmosTraceDiagnostics)itemResponse.Diagnostics).Value;
                endLineNumber = GetLineNumber();

                inputs.Add(new Input("Point Delete", trace, startLineNumber, endLineNumber, EndToEndTraceWriterBaselineTests.testListener?.GetRecordedAttributes()));

                EndToEndTraceWriterBaselineTests.AssertAndResetActivityInformation();
            }
            //----------------------------------------------------------------

            this.ExecuteTestSuite(inputs);
        }

        [TestMethod]
        public async Task PointOperationsExceptionsAsync()
        {
            List<Input> inputs = new List<Input>();

            int startLineNumber;
            int endLineNumber;
            //----------------------------------------------------------------
            //  Point Operation With Request Timeout
            //----------------------------------------------------------------
            {
                startLineNumber = GetLineNumber();
                ItemRequestOptions requestOptions = new ItemRequestOptions();

                Guid exceptionActivityId = Guid.NewGuid();
                string transportExceptionDescription = "transportExceptionDescription" + Guid.NewGuid();
                Container containerWithTransportException = TransportClientHelper.GetContainerWithItemTransportException(
                    databaseId: database.Id,
                    containerId: container.Id,
                    activityId: exceptionActivityId,
                    transportExceptionSourceDescription: transportExceptionDescription,
                    enableDistributingTracing: true);

                //Checking point operation diagnostics on typed operations
                ToDoActivity testItem = ToDoActivity.CreateRandomToDoActivity();

                ITrace trace = null;
                try
                {
                    ItemResponse<ToDoActivity> createResponse = await containerWithTransportException.CreateItemAsync<ToDoActivity>(
                      item: testItem,
                      requestOptions: requestOptions);
                    Assert.Fail("Should have thrown a request timeout exception");
                }
                catch (CosmosException ce) when (ce.StatusCode == System.Net.HttpStatusCode.RequestTimeout)
                {
                    trace = ((CosmosTraceDiagnostics)ce.Diagnostics).Value;
                }
                endLineNumber = GetLineNumber();

                inputs.Add(new Input("Point Operation with Request Timeout", trace, startLineNumber, endLineNumber, EndToEndTraceWriterBaselineTests.testListener?.GetRecordedAttributes()));

                EndToEndTraceWriterBaselineTests.AssertAndResetActivityInformation();
            }
            //----------------------------------------------------------------

            //----------------------------------------------------------------
            //  Point Operation With Throttle
            //----------------------------------------------------------------
            {
                startLineNumber = GetLineNumber();
                string errorMessage = "Mock throttle exception" + Guid.NewGuid().ToString();
                Guid exceptionActivityId = Guid.NewGuid();
                using CosmosClient throttleClient = TestCommon.CreateCosmosClient(builder =>
                    builder
<<<<<<< HEAD
                     .WithDistributedTracingOptions(new DistributedTracingOptions()
                     {
                         LatencyThresholdForDiagnosticEvent = TimeSpan.FromMilliseconds(0)
=======
                    .WithClientTelemetryOptions(new CosmosClientTelemetryOptions()
                     {
                        DisableDistributedTracing = false,
                        CosmosThresholdOptions = new CosmosThresholdOptions()
                        {
                            PointOperationLatencyThreshold = TimeSpan.Zero,
                            NonPointOperationLatencyThreshold = TimeSpan.Zero
                        }
>>>>>>> e2ce570b
                     })
                    .WithThrottlingRetryOptions(
                        maxRetryWaitTimeOnThrottledRequests: TimeSpan.FromSeconds(1),
                        maxRetryAttemptsOnThrottledRequests: 3)
                        .WithTransportClientHandlerFactory(transportClient => new TransportClientWrapper(
                            transportClient,
                            (uri, resourceOperation, request) => TransportClientHelper.ReturnThrottledStoreResponseOnItemOperation(
                                uri,
                                resourceOperation,
                                request,
                                exceptionActivityId,
                                errorMessage))));
                
                ItemRequestOptions requestOptions = new ItemRequestOptions();
                Container containerWithThrottleException = throttleClient.GetContainer(
                    database.Id,
                    container.Id);

                //Checking point operation diagnostics on typed operations
                ToDoActivity testItem = ToDoActivity.CreateRandomToDoActivity();
                ITrace trace = null;
                try
                {
                    ItemResponse<ToDoActivity> createResponse = await containerWithThrottleException.CreateItemAsync<ToDoActivity>(
                      item: testItem,
                      requestOptions: requestOptions);
                    Assert.Fail("Should have thrown a request timeout exception");
                }
                catch (CosmosException ce) when ((int)ce.StatusCode == (int)Documents.StatusCodes.TooManyRequests)
                {
                    trace = ((CosmosTraceDiagnostics)ce.Diagnostics).Value;
                }
                endLineNumber = GetLineNumber();

                inputs.Add(new Input("Point Operation With Throttle", trace, startLineNumber, endLineNumber, EndToEndTraceWriterBaselineTests.testListener?.GetRecordedAttributes()));

                EndToEndTraceWriterBaselineTests.AssertAndResetActivityInformation();
            }
            //----------------------------------------------------------------

            //----------------------------------------------------------------
            //  Point Operation With Forbidden
            //----------------------------------------------------------------
            {
                List<int> stringLength = new List<int>();
                foreach (int maxCount in new int[] { 1, 2, 4 })
                {
                    startLineNumber = GetLineNumber();
                    int count = 0;
                    List<(string, string)> activityIdAndErrorMessage = new List<(string, string)>(maxCount);
                    Guid transportExceptionActivityId = Guid.NewGuid();
                    string transportErrorMessage = $"TransportErrorMessage{Guid.NewGuid()}";
                    Guid activityIdScope = Guid.Empty;

                    void interceptor(Uri uri, Documents.ResourceOperation operation, Documents.DocumentServiceRequest request)
                    {
                        Assert.AreNotEqual(System.Diagnostics.Trace.CorrelationManager.ActivityId, Guid.Empty, "Activity scope should be set");

                        if (request.ResourceType == Documents.ResourceType.Document)
                        {
                            if (activityIdScope == Guid.Empty)
                            {
                                activityIdScope = System.Diagnostics.Trace.CorrelationManager.ActivityId;
                            }
                            else
                            {
                                Assert.AreEqual(System.Diagnostics.Trace.CorrelationManager.ActivityId, activityIdScope, "Activity scope should match on retries");
                            }

                            if (count >= maxCount)
                            {
                                TransportClientHelper.ThrowTransportExceptionOnItemOperation(
                                    uri,
                                    operation,
                                    request,
                                    transportExceptionActivityId,
                                    transportErrorMessage);
                            }

                            count++;
                            string activityId = Guid.NewGuid().ToString();
                            string errorMessage = $"Error{Guid.NewGuid()}";

                            activityIdAndErrorMessage.Add((activityId, errorMessage));
                            TransportClientHelper.ThrowForbiddendExceptionOnItemOperation(
                                uri,
                                request,
                                activityId,
                                errorMessage);
                        }
                    }

                    Container containerWithTransportException = TransportClientHelper.GetContainerWithIntercepter(
                        databaseId: database.Id,
                        containerId: container.Id,
                        interceptor: interceptor,
                        enableDistributingTracing: true);
                    //Checking point operation diagnostics on typed operations
                    ToDoActivity testItem = ToDoActivity.CreateRandomToDoActivity();

                    ITrace trace = null;
                    try
                    {
                        ItemResponse<ToDoActivity> createResponse = await containerWithTransportException.CreateItemAsync<ToDoActivity>(
                          item: testItem);
                        Assert.Fail("Should have thrown a request timeout exception");
                    }
                    catch (CosmosException ce) when (ce.StatusCode == System.Net.HttpStatusCode.RequestTimeout)
                    {
                        trace = ((CosmosTraceDiagnostics)ce.Diagnostics).Value;
                        stringLength.Add(trace.ToString().Length);
                    }

                    endLineNumber = GetLineNumber();
                    inputs.Add(new Input($"Point Operation With Forbidden + Max Count = {maxCount}", trace, startLineNumber, endLineNumber, EndToEndTraceWriterBaselineTests.testListener.GetRecordedAttributes()));

                    EndToEndTraceWriterBaselineTests.AssertAndResetActivityInformation();
                }

                // Check if the exception message is not growing exponentially
                Assert.IsTrue(stringLength.Count > 2);
                for (int i = 0; i < stringLength.Count - 1; i++)
                {
                    int currLength = stringLength[i];
                    int nextLength = stringLength[i + 1];
                    Assert.IsTrue(nextLength < currLength * 2,
                        $"The diagnostic string is growing faster than linear. Length: {currLength}, Next Length: {nextLength}");
                }
            }

            //----------------------------------------------------------------

            //----------------------------------------------------------------
            //  Point Operation With Service Unavailable Exception
            //----------------------------------------------------------------
            {
                startLineNumber = GetLineNumber();
                ItemRequestOptions requestOptions = new ItemRequestOptions();

                Guid exceptionActivityId = Guid.NewGuid();
                string ServiceUnavailableExceptionDescription = "ServiceUnavailableExceptionDescription" + Guid.NewGuid();
                Container containerWithTransportException = TransportClientHelper.GetContainerWithItemServiceUnavailableException(
                    databaseId: database.Id,
                    containerId: container.Id,
                    activityId: exceptionActivityId,
                    serviceUnavailableExceptionSourceDescription: ServiceUnavailableExceptionDescription,
                    enableDistributingTracing: true);

                //Checking point operation diagnostics on typed operations
                ToDoActivity testItem = ToDoActivity.CreateRandomToDoActivity();

                ITrace trace = null;
                try
                {
                    ItemResponse<ToDoActivity> createResponse = await containerWithTransportException.CreateItemAsync<ToDoActivity>(
                      item: testItem,
                      requestOptions: requestOptions);
                    Assert.Fail("Should have thrown a Service Unavailable Exception");
                }
                catch (CosmosException ce) when (ce.StatusCode == System.Net.HttpStatusCode.ServiceUnavailable)
                {
                    trace = ((CosmosTraceDiagnostics)ce.Diagnostics).Value;                    
                }
                endLineNumber = GetLineNumber();

                inputs.Add(new Input("Point Operation with Service Unavailable", trace, startLineNumber, endLineNumber, EndToEndTraceWriterBaselineTests.testListener?.GetRecordedAttributes()));

                EndToEndTraceWriterBaselineTests.AssertAndResetActivityInformation();
            }
            //----------------------------------------------------------------

            this.ExecuteTestSuite(inputs);
        }

        [TestMethod]
        public async Task BatchOperationsAsync()
        {
            List<Input> inputs = new List<Input>();

            int startLineNumber;
            int endLineNumber;

            //----------------------------------------------------------------
            //  Standard Batch
            //----------------------------------------------------------------
            {
                startLineNumber = GetLineNumber();
                string pkValue = "DiagnosticTestPk";
                TransactionalBatch batch = container.CreateTransactionalBatch(new PartitionKey(pkValue));
                BatchCore batchCore = (BatchCore)batch;
                List<PatchOperation> patch = new List<PatchOperation>()
                {
                    PatchOperation.Remove("/cost")
                };

                List<ToDoActivity> createItems = new List<ToDoActivity>();
                for (int i = 0; i < 50; i++)
                {
                    ToDoActivity item = ToDoActivity.CreateRandomToDoActivity(pk: pkValue);
                    createItems.Add(item);
                    batch.CreateItem<ToDoActivity>(item);
                }

                for (int i = 0; i < 20; i++)
                {
                    batch.ReadItem(createItems[i].id);
                    batchCore.PatchItem(createItems[i].id, patch);
                }

                TransactionalBatchRequestOptions requestOptions = null;
                TransactionalBatchResponse response = await batch.ExecuteAsync(requestOptions);

                Assert.IsNotNull(response);
                ITrace trace = ((CosmosTraceDiagnostics)response.Diagnostics).Value;
                endLineNumber = GetLineNumber();

                inputs.Add(new Input("Batch Operation", trace, startLineNumber, endLineNumber, EndToEndTraceWriterBaselineTests.testListener?.GetRecordedAttributes()));

                EndToEndTraceWriterBaselineTests.AssertAndResetActivityInformation();
            }
            //----------------------------------------------------------------

            this.ExecuteTestSuite(inputs);
        }

        [TestMethod]
        public async Task BulkOperationsAsync()
        {
            List<Input> inputs = new List<Input>();

            int startLineNumber;
            int endLineNumber;

            //----------------------------------------------------------------
            //  Standard Bulk
            //----------------------------------------------------------------
            {
                startLineNumber = GetLineNumber();
                string pkValue = "DiagnosticBulkTestPk";

                Container bulkContainer = bulkClient.GetContainer(database.Id, container.Id);
                List<Task<ItemResponse<ToDoActivity>>> createItemsTasks = new List<Task<ItemResponse<ToDoActivity>>>();

                for (int i = 0; i < 10; i++)
                {
                    ToDoActivity item = ToDoActivity.CreateRandomToDoActivity(pk: pkValue);
                    createItemsTasks.Add(bulkContainer.CreateItemAsync<ToDoActivity>(item, new PartitionKey(item.id)));
                }

                await Task.WhenAll(createItemsTasks);

                List<ITrace> traces = new List<ITrace>();
             
                foreach (Task<ItemResponse<ToDoActivity>> createTask in createItemsTasks)
                {
                    ItemResponse<ToDoActivity> itemResponse = await createTask;
                    Assert.IsNotNull(itemResponse);

                    ITrace trace = ((CosmosTraceDiagnostics)itemResponse.Diagnostics).Value;
                    traces.Add(trace);
                }

                endLineNumber = GetLineNumber();

                foreach (ITrace trace in traces)
                {
                    inputs.Add(new Input("Bulk Operation", trace, startLineNumber, endLineNumber, EndToEndTraceWriterBaselineTests.testListener?.GetRecordedAttributes()));
                }

                EndToEndTraceWriterBaselineTests.AssertAndResetActivityInformation();
            }
            //----------------------------------------------------------------

            //----------------------------------------------------------------
            //  Bulk with retry on throttle
            //----------------------------------------------------------------
            {
                startLineNumber = GetLineNumber();
                string errorMessage = "Mock throttle exception" + Guid.NewGuid().ToString();
                Guid exceptionActivityId = Guid.NewGuid();
                using CosmosClient throttleClient = TestCommon.CreateCosmosClient(builder =>
                    builder.WithThrottlingRetryOptions(
                        maxRetryWaitTimeOnThrottledRequests: TimeSpan.FromSeconds(1),
                        maxRetryAttemptsOnThrottledRequests: 3)
                        .WithBulkExecution(true)
<<<<<<< HEAD
                        .WithDistributedTracingOptions(new DistributedTracingOptions()
                         {
                             LatencyThresholdForDiagnosticEvent = TimeSpan.FromMilliseconds(0)
=======
                        .WithClientTelemetryOptions(new CosmosClientTelemetryOptions()
                         {
                            DisableDistributedTracing = false,
                            CosmosThresholdOptions = new CosmosThresholdOptions()
                            {
                                PointOperationLatencyThreshold = TimeSpan.Zero,
                                NonPointOperationLatencyThreshold = TimeSpan.Zero
                            }
>>>>>>> e2ce570b
                         })
                        .WithTransportClientHandlerFactory(transportClient => new TransportClientWrapper(
                            transportClient,
                            (uri, resourceOperation, request) => TransportClientHelper.ReturnThrottledStoreResponseOnItemOperation(
                                uri,
                                resourceOperation,
                                request,
                                exceptionActivityId,
                                errorMessage))));

                ItemRequestOptions requestOptions = new ItemRequestOptions();
                Container containerWithThrottleException = throttleClient.GetContainer(
                    database.Id,
                    container.Id);

                ToDoActivity testItem = ToDoActivity.CreateRandomToDoActivity();
                ITrace trace = null;
                try
                {
                    ItemResponse<ToDoActivity> createResponse = await containerWithThrottleException.CreateItemAsync<ToDoActivity>(
                      item: testItem,
                      partitionKey: new PartitionKey(testItem.id),
                      requestOptions: requestOptions);
                    Assert.Fail("Should have thrown a throttling exception");
                }
                catch (CosmosException ce) when ((int)ce.StatusCode == (int)Documents.StatusCodes.TooManyRequests)
                {
                    trace = ((CosmosTraceDiagnostics)ce.Diagnostics).Value;
                }

                endLineNumber = GetLineNumber();

                inputs.Add(new Input("Bulk Operation With Throttle", trace, startLineNumber, endLineNumber, EndToEndTraceWriterBaselineTests.testListener?.GetRecordedAttributes()));

                EndToEndTraceWriterBaselineTests.AssertAndResetActivityInformation();
            }

            this.ExecuteTestSuite(inputs);
        }

        [TestMethod]
        public async Task MiscellanousAsync()
        {
            List<Input> inputs = new List<Input>();

            int startLineNumber;
            int endLineNumber;

            //----------------------------------------------------------------
            //  Custom Handler
            //----------------------------------------------------------------
            {
                startLineNumber = GetLineNumber();
             
                DatabaseResponse databaseResponse = await miscCosmosClient.CreateDatabaseAsync("miscdbcustonhandler");
                EndToEndTraceWriterBaselineTests.AssertCustomHandlerTime(
                    databaseResponse.Diagnostics.ToString(),
                    requestHandler.FullHandlerName,
                    delayTime);

                ITrace trace = ((CosmosTraceDiagnostics)databaseResponse.Diagnostics).Value;
                await databaseResponse.Database.DeleteAsync();
                endLineNumber = GetLineNumber();

                inputs.Add(new Input("Custom Handler", trace, startLineNumber, endLineNumber, EndToEndTraceWriterBaselineTests.testListener?.GetRecordedAttributes()));

                EndToEndTraceWriterBaselineTests.AssertAndResetActivityInformation();
            }
            //----------------------------------------------------------------

            //----------------------------------------------------------------
            //  Non Data Plane
            //----------------------------------------------------------------
            {
                startLineNumber = GetLineNumber();
                RequestOptions requestOptions = new RequestOptions();
                DatabaseResponse databaseResponse = await client.CreateDatabaseAsync(
                    id: "miscdbdataplane",
                    requestOptions: requestOptions);
                ITrace trace = ((CosmosTraceDiagnostics)databaseResponse.Diagnostics).Value;
                await databaseResponse.Database.DeleteAsync();
                endLineNumber = GetLineNumber();

                inputs.Add(new Input("Custom Handler", trace, startLineNumber, endLineNumber, EndToEndTraceWriterBaselineTests.testListener?.GetRecordedAttributes()));

                EndToEndTraceWriterBaselineTests.AssertAndResetActivityInformation();
            }
            //----------------------------------------------------------------

            this.ExecuteTestSuite(inputs);
        }

        [TestMethod]
        public async Task ReadManyAsync()
        {
            List<Input> inputs = new List<Input>();

            int startLineNumber;
            int endLineNumber;

            for (int i = 0; i < 5; i++)
            {
                ToDoActivity item = ToDoActivity.CreateRandomToDoActivity("pk" + i, "id" + i);
                await container.CreateItemAsync(item);
            }

            List<(string, PartitionKey)> itemList = new List<(string, PartitionKey)>();
            for (int i = 0; i < 5; i++)
            {
                itemList.Add(("id" + i, new PartitionKey(i.ToString())));
            }

            EndToEndTraceWriterBaselineTests.AssertAndResetActivityInformation();

            //----------------------------------------------------------------
            //  Read Many Stream
            //----------------------------------------------------------------
            {
                startLineNumber = GetLineNumber();
                ITrace trace;
                using (ResponseMessage responseMessage = await container.ReadManyItemsStreamAsync(itemList))
                {
                    trace = responseMessage.Trace;
                }
                endLineNumber = GetLineNumber();

                inputs.Add(new Input("Read Many Stream Api", trace, startLineNumber, endLineNumber, EndToEndTraceWriterBaselineTests.testListener?.GetRecordedAttributes()));

                EndToEndTraceWriterBaselineTests.AssertAndResetActivityInformation();
            }
            //----------------------------------------------------------------

            //----------------------------------------------------------------
            //  Read Many Typed
            //----------------------------------------------------------------
            {
                startLineNumber = GetLineNumber();
                FeedResponse<ToDoActivity> feedResponse = await container.ReadManyItemsAsync<ToDoActivity>(itemList);
                ITrace trace = ((CosmosTraceDiagnostics)feedResponse.Diagnostics).Value;
                endLineNumber = GetLineNumber();

                inputs.Add(new Input("Read Many Typed Api", trace, startLineNumber, endLineNumber, EndToEndTraceWriterBaselineTests.testListener?.GetRecordedAttributes()));

                EndToEndTraceWriterBaselineTests.AssertAndResetActivityInformation();
            }
            //----------------------------------------------------------------

            this.ExecuteTestSuite(inputs);
        }

        public override Output ExecuteTest(Input input)
        {
            ITrace traceForBaselineTesting = CreateTraceForBaslineTesting(input.Trace, parent: null);

            string text = TraceWriter.TraceToText(traceForBaselineTesting);
            string json = TraceWriter.TraceToJson(traceForBaselineTesting);

            StringBuilder oTelActivitiesString = new StringBuilder();
            if (input.OTelActivities != null && input.OTelActivities.Count > 0)
            {
                oTelActivitiesString.Append("<OTelActivities>");
                foreach (string attributes in input.OTelActivities)
                {
                    oTelActivitiesString.AppendLine(attributes);
                }
                oTelActivitiesString.Append("</OTelActivities>");
            }
          
            AssertTraceProperites(input.Trace);
            Assert.IsTrue(text.Contains("Client Side Request Stats"), $"All diagnostics should have request stats: {text}");
            Assert.IsTrue(json.Contains("Client Side Request Stats"), $"All diagnostics should have request stats: {json}");
            Assert.IsTrue(text.Contains("Client Configuration"), $"All diagnostics should have Client Configuration: {text}");
            Assert.IsTrue(json.Contains("Client Configuration"), $"All diagnostics should have Client Configuration: {json}");
            
            return new Output(text, JToken.Parse(json).ToString(Newtonsoft.Json.Formatting.Indented), this.FormatXml(oTelActivitiesString.ToString()));
        }

        private string FormatXml(string xml)
        {
            try
            {
                XDocument doc = XDocument.Parse(xml);
                return doc.ToString();
            }
            catch (Exception)
            {
                // Handle and throw if fatal exception here; don't just ignore them
                return xml;
            }
        }
        
        private static TraceForBaselineTesting CreateTraceForBaslineTesting(ITrace trace, TraceForBaselineTesting parent)
        {
            TraceForBaselineTesting convertedTrace = new TraceForBaselineTesting(trace.Name, trace.Level, trace.Component, parent);

            foreach (ITrace child in trace.Children)
            {
                TraceForBaselineTesting convertedChild = CreateTraceForBaslineTesting(child, convertedTrace);
                convertedTrace.children.Add(convertedChild);
            }

            foreach (KeyValuePair<string, object> kvp in trace.Data)
            {
                convertedTrace.AddDatum(kvp.Key, kvp.Value);
            }

            return convertedTrace;
        }

        private static void AssertCustomHandlerTime(
            string diagnostics, 
            string handlerName,
            TimeSpan delay)
        {
            JObject jObject = JObject.Parse(diagnostics);
            JObject handlerChild = EndToEndTraceWriterBaselineTests.FindChild(
                handlerName, 
                jObject);
            Assert.IsNotNull(handlerChild);
            JToken delayToken = handlerChild["duration in milliseconds"];
            Assert.IsNotNull(delayToken);
            double itraceDelay = delayToken.ToObject<double>();
            Assert.IsTrue(TimeSpan.FromMilliseconds(itraceDelay) > delay);
        }

        private static JObject FindChild(
            string name,
            JObject jObject)
        {
            if(jObject == null)
            {
                return null;
            }

            JToken nameToken = jObject["name"];
            if(nameToken != null && nameToken.ToString() == name)
            {
                return jObject;
            }

            JArray jArray = jObject["children"]?.ToObject<JArray>();
            if(jArray != null)
            {
                foreach(JObject child in jArray)
                {
                    JObject response = EndToEndTraceWriterBaselineTests.FindChild(name, child);
                    if(response != null)
                    {
                        return response;
                    }
                }
            }

            return null;
        }


        private static void AssertTraceProperites(ITrace trace)
        {
            if (trace.Name == "ReadManyItemsStreamAsync" || 
                trace.Name == "ReadManyItemsAsync")
            {
                return; // skip test for read many as the queries are done in parallel
            }

            if (trace.Name == "Change Feed Estimator Read Next Async")
            {
                return; // Change Feed Estimator issues parallel requests
            }

            if (trace.Children.Count == 0)
            {
                // Base case
                return;
            }

            // Trace stopwatch should be greater than the sum of all children's stop watches
            TimeSpan rootTimeSpan = trace.Duration;
            TimeSpan sumOfChildrenTimeSpan = TimeSpan.Zero;
            foreach (ITrace child in trace.Children)
            {
                sumOfChildrenTimeSpan += child.Duration;
                AssertTraceProperites(child);
            }

            if (rootTimeSpan < sumOfChildrenTimeSpan)
            {
                Assert.Fail();
            }
        }

        private static int GetLineNumber([CallerLineNumber] int lineNumber = 0)
        {
            return lineNumber;
        }

        public sealed class Input : BaselineTestInput
        {
            private static readonly string[] sourceCode = File.ReadAllLines($"Tracing\\{nameof(EndToEndTraceWriterBaselineTests)}.cs");

            internal Input(string description, ITrace trace, int startLineNumber, int endLineNumber, List<string> oTelActivities)
                : base(description)
            {
                this.Trace = trace ?? throw new ArgumentNullException(nameof(trace));
                this.StartLineNumber = startLineNumber;
                this.EndLineNumber = endLineNumber;
                this.OTelActivities = oTelActivities;
            }

            internal ITrace Trace { get; }

            public int StartLineNumber { get; }

            public int EndLineNumber { get; }

            public List<string> OTelActivities { get; }

            public override void SerializeAsXml(XmlWriter xmlWriter)
            {
                xmlWriter.WriteElementString(nameof(this.Description), this.Description);
                xmlWriter.WriteStartElement("Setup");
                ArraySegment<string> codeSnippet = new ArraySegment<string>(
                    sourceCode,
                    this.StartLineNumber,
                    this.EndLineNumber - this.StartLineNumber - 1);

                string setup;
                try
                {
                    setup =
                    Environment.NewLine
                    + string
                        .Join(
                            Environment.NewLine,
                            codeSnippet
                                .Select(x => x != string.Empty ? x["            ".Length..] : string.Empty))
                    + Environment.NewLine;
                }
                catch (Exception)
                {
                    throw;
                }
                xmlWriter.WriteCData(setup ?? "asdf");
                xmlWriter.WriteEndElement();
            }
        }

        public sealed class Output : BaselineTestOutput
        {
            public Output(string text, string json, string oTelActivities)
            {
                this.Text = text ?? throw new ArgumentNullException(nameof(text));
                this.Json = json ?? throw new ArgumentNullException(nameof(json));
                this.OTelActivities = oTelActivities;
            }

            public string Text { get; }

            public string Json { get; }

            public string OTelActivities { get; }

            public override void SerializeAsXml(XmlWriter xmlWriter)
            {
                xmlWriter.WriteStartElement(nameof(this.Text));
                xmlWriter.WriteCData(this.Text);
                xmlWriter.WriteEndElement();

                xmlWriter.WriteStartElement(nameof(this.Json));
                xmlWriter.WriteCData(this.Json);
                xmlWriter.WriteEndElement();

                if (!string.IsNullOrWhiteSpace(this.OTelActivities))
                {
                    xmlWriter.WriteRaw(this.OTelActivities);
                }
            }
        }

        private sealed class TraceForBaselineTesting : ITrace
        {
            public readonly Dictionary<string, object> data;
            public readonly List<ITrace> children;

            public TraceForBaselineTesting(
                string name,
                TraceLevel level,
                TraceComponent component,
                TraceForBaselineTesting parent)
            {
                this.Name = name ?? throw new ArgumentNullException(nameof(name));
                this.Level = level;
                this.Component = component;
                this.Parent = parent;
                this.children = new List<ITrace>();
                this.data = new Dictionary<string, object>();
            }

            public string Name { get; }

            public Guid Id => Guid.Empty;

            public DateTime StartTime => DateTime.MinValue;

            public TimeSpan Duration => TimeSpan.Zero;

            public TraceLevel Level { get; }

            public TraceSummary Summary { get; }

            public TraceComponent Component { get; }

            public ITrace Parent { get; }

            public IReadOnlyList<ITrace> Children => this.children;

            public IReadOnlyDictionary<string, object> Data => this.data;

            public IReadOnlyList<(string, Uri)> RegionsContacted => new List<(string, Uri)>();

            public void AddDatum(string key, TraceDatum traceDatum)
            {
                this.data[key] = traceDatum;
            }

            public void AddDatum(string key, object value)
            {
                if (key.Contains("CPU"))
                {
                    // Redacted To Not Change The Baselines From Run To Run
                    return;
                }

                this.data[key] = "Redacted To Not Change The Baselines From Run To Run";
            }

            public void Dispose()
            {
            }

            public ITrace StartChild(string name)
            {
                return this.StartChild(name, TraceComponent.Unknown, TraceLevel.Info);
            }

            public ITrace StartChild(string name, TraceComponent component, TraceLevel level)
            {
                TraceForBaselineTesting child = new TraceForBaselineTesting(name, level, component, parent: this);
                this.AddChild(child);
                return child;
            }

            public void AddChild(ITrace trace)
            {
                this.children.Add(trace);
            }

            public static TraceForBaselineTesting GetRootTrace()
            {
                return new TraceForBaselineTesting("Trace For Baseline Testing", TraceLevel.Info, TraceComponent.Unknown, parent: null);
            }

            public void UpdateRegionContacted(TraceDatum traceDatum)
            {
                //NoImplementation
            }

            public void AddOrUpdateDatum(string key, object value)
            {
                if (key.Contains("CPU"))
                {
                    // Redacted To Not Change The Baselines From Run To Run
                    return;
                }

                this.data[key] = "Redacted To Not Change The Baselines From Run To Run";
            }
        }

        private sealed class RequestHandlerSleepHelper : RequestHandler
        {
            readonly TimeSpan timeToSleep;

            public RequestHandlerSleepHelper(TimeSpan timeToSleep)
            {
                this.timeToSleep = timeToSleep;
            }

            public override async Task<ResponseMessage> SendAsync(RequestMessage request, CancellationToken cancellationToken)
            {
                await Task.Delay(this.timeToSleep);
                return await base.SendAsync(request, cancellationToken);
            }
        }
    }
}<|MERGE_RESOLUTION|>--- conflicted
+++ resolved
@@ -25,7 +25,7 @@
     using Microsoft.VisualStudio.TestTools.UnitTesting;
     using Newtonsoft.Json.Linq;
     using static Microsoft.Azure.Cosmos.SDK.EmulatorTests.TransportClientHelper;
-    
+
     [VisualStudio.TestTools.UnitTesting.TestClass]
     [TestCategory("UpdateContract")]
     public sealed class EndToEndTraceWriterBaselineTests : BaselineTests<EndToEndTraceWriterBaselineTests.Input, EndToEndTraceWriterBaselineTests.Output>
@@ -47,26 +47,12 @@
         private static int MethodCount = 0;
         
         [ClassInitialize]
-<<<<<<< HEAD
-        public static async Task ClassInitAsync(TestContext context)
-=======
         public static async Task ClassInitAsync(TestContext _)
->>>>>>> e2ce570b
         {
             EndToEndTraceWriterBaselineTests.testListener = Util.ConfigureOpenTelemetryAndCustomListeners();
             
             client = Microsoft.Azure.Cosmos.SDK.EmulatorTests.TestCommon.CreateCosmosClient(
                 useGateway: false,
-<<<<<<< HEAD
-                enableDistributingTracing: true);
-            bulkClient = TestCommon.CreateCosmosClient(builder => builder
-                .WithBulkExecution(true)
-                .WithDistributedTracingOptions(new DistributedTracingOptions()
-                {
-                    LatencyThresholdForDiagnosticEvent = TimeSpan.FromMilliseconds(0)
-                }));
-            
-=======
                 builder => builder
                     .WithClientTelemetryOptions(new CosmosClientTelemetryOptions()
                     {
@@ -90,17 +76,10 @@
                     }
                  }));
 
->>>>>>> e2ce570b
             // Set a small retry count to reduce test time
             miscCosmosClient = TestCommon.CreateCosmosClient(builder =>
                 builder
                     .AddCustomHandlers(requestHandler)
-<<<<<<< HEAD
-                    .WithDistributedTracingOptions(new DistributedTracingOptions()
-                    {
-                        LatencyThresholdForDiagnosticEvent = TimeSpan.FromMilliseconds(0)
-                    }));
-=======
                     .WithClientTelemetryOptions(new CosmosClientTelemetryOptions()
                      {
                         DisableDistributedTracing = false,
@@ -110,7 +89,6 @@
                             NonPointOperationLatencyThreshold = TimeSpan.Zero
                         }
                      }));
->>>>>>> e2ce570b
 
             EndToEndTraceWriterBaselineTests.database = await client.CreateDatabaseAsync(
                     "databaseName",
@@ -724,14 +702,10 @@
             // It is not baseline test hence disable distributed tracing for this test
             CosmosClientOptions clientOptions = new CosmosClientOptions()
             {
-<<<<<<< HEAD
-                IsDistributedTracingEnabled = false
-=======
                 CosmosClientTelemetryOptions = new CosmosClientTelemetryOptions()
                 {
                     DisableDistributedTracing = true
                 }
->>>>>>> e2ce570b
             };
             
             using (CosmosClient client = new CosmosClient(
@@ -1064,11 +1038,6 @@
                 Guid exceptionActivityId = Guid.NewGuid();
                 using CosmosClient throttleClient = TestCommon.CreateCosmosClient(builder =>
                     builder
-<<<<<<< HEAD
-                     .WithDistributedTracingOptions(new DistributedTracingOptions()
-                     {
-                         LatencyThresholdForDiagnosticEvent = TimeSpan.FromMilliseconds(0)
-=======
                     .WithClientTelemetryOptions(new CosmosClientTelemetryOptions()
                      {
                         DisableDistributedTracing = false,
@@ -1077,7 +1046,6 @@
                             PointOperationLatencyThreshold = TimeSpan.Zero,
                             NonPointOperationLatencyThreshold = TimeSpan.Zero
                         }
->>>>>>> e2ce570b
                      })
                     .WithThrottlingRetryOptions(
                         maxRetryWaitTimeOnThrottledRequests: TimeSpan.FromSeconds(1),
@@ -1363,11 +1331,6 @@
                         maxRetryWaitTimeOnThrottledRequests: TimeSpan.FromSeconds(1),
                         maxRetryAttemptsOnThrottledRequests: 3)
                         .WithBulkExecution(true)
-<<<<<<< HEAD
-                        .WithDistributedTracingOptions(new DistributedTracingOptions()
-                         {
-                             LatencyThresholdForDiagnosticEvent = TimeSpan.FromMilliseconds(0)
-=======
                         .WithClientTelemetryOptions(new CosmosClientTelemetryOptions()
                          {
                             DisableDistributedTracing = false,
@@ -1376,7 +1339,6 @@
                                 PointOperationLatencyThreshold = TimeSpan.Zero,
                                 NonPointOperationLatencyThreshold = TimeSpan.Zero
                             }
->>>>>>> e2ce570b
                          })
                         .WithTransportClientHandlerFactory(transportClient => new TransportClientWrapper(
                             transportClient,
