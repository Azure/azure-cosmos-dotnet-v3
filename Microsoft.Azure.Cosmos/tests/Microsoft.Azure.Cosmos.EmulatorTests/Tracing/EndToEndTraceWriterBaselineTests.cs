﻿//------------------------------------------------------------
// Copyright (c) Microsoft Corporation.  All rights reserved.
//------------------------------------------------------------

namespace Microsoft.Azure.Cosmos.EmulatorTests.Tracing
{
    using System;
    using System.Collections.Generic;
    using System.IO;
    using System.Linq;
    using System.Net;
    using System.Runtime.CompilerServices;
    using System.Text;
    using System.Threading;
    using System.Threading.Tasks;
    using System.Xml;
    using System.Xml.Linq;
    using global::Azure;
    using Microsoft.Azure.Cosmos.ChangeFeed;
    using Microsoft.Azure.Cosmos.CosmosElements;
    using Microsoft.Azure.Cosmos.Diagnostics;
    using Microsoft.Azure.Cosmos.FaultInjection;
    using Microsoft.Azure.Cosmos.SDK.EmulatorTests;
    using Microsoft.Azure.Cosmos.Services.Management.Tests.BaselineTest;
    using Microsoft.Azure.Cosmos.Telemetry;
    using Microsoft.Azure.Cosmos.Telemetry.OpenTelemetry;
    using Microsoft.Azure.Cosmos.Tests;
    using Microsoft.Azure.Cosmos.Tracing;
    using Microsoft.VisualStudio.TestTools.UnitTesting;
    using Newtonsoft.Json.Linq;
    using static Microsoft.Azure.Cosmos.SDK.EmulatorTests.TransportClientHelper;

    [VisualStudio.TestTools.UnitTesting.TestClass]
    [TestCategory("UpdateContract")]
    public sealed class EndToEndTraceWriterBaselineTests : BaselineTests<EndToEndTraceWriterBaselineTests.Input, EndToEndTraceWriterBaselineTests.Output>
    {
        public static CosmosClient client;
        public static CosmosClient bulkClient;
        public static CosmosClient miscCosmosClient;

        public static Database database;
        public static Container container;

        private static CustomListener testListener = null;

        private static readonly TimeSpan delayTime = TimeSpan.FromSeconds(2);
        private static readonly RequestHandler requestHandler = new RequestHandlerSleepHelper(delayTime);

        private static readonly int TotalTestMethod = typeof(EndToEndTraceWriterBaselineTests).GetMethods().Where(m => m.GetCustomAttributes(typeof(TestMethodAttribute), false).Length > 0).Count();
        
        private static int MethodCount = 0;
        
        [ClassInitialize]
        public static async Task ClassInitAsync(TestContext _)
        {
            Environment.SetEnvironmentVariable("OTEL_SEMCONV_STABILITY_OPT_IN", OpenTelemetryStablityModes.DatabaseDupe);
            TracesStabilityFactory.RefreshStabilityMode();

            EndToEndTraceWriterBaselineTests.testListener = Util.ConfigureOpenTelemetryAndCustomListeners();
            
            client = Microsoft.Azure.Cosmos.SDK.EmulatorTests.TestCommon.CreateCosmosClient(
                useGateway: false,
                builder => builder
                    .WithClientTelemetryOptions(new CosmosClientTelemetryOptions()
                    {
                        DisableDistributedTracing = false,
                        CosmosThresholdOptions = new CosmosThresholdOptions()
                        {
                            PointOperationLatencyThreshold = TimeSpan.Zero,
                            NonPointOperationLatencyThreshold = TimeSpan.Zero
                        },
                        QueryTextMode = QueryTextMode.All
                    })
                    .WithConsistencyLevel(ConsistencyLevel.Session))
                ;
            await Util.DeleteAllDatabasesAsync(client);

            bulkClient = TestCommon.CreateCosmosClient(builder => builder
                .WithBulkExecution(true)
                .WithClientTelemetryOptions(new CosmosClientTelemetryOptions()
                 {
                    DisableDistributedTracing = false,
                    CosmosThresholdOptions = new CosmosThresholdOptions()
                    {
                        PointOperationLatencyThreshold = TimeSpan.Zero,
                        NonPointOperationLatencyThreshold = TimeSpan.Zero
                    },
                    QueryTextMode = QueryTextMode.All
                })
                .WithConsistencyLevel(ConsistencyLevel.Session));

            // Set a small retry count to reduce test time
            miscCosmosClient = TestCommon.CreateCosmosClient(builder =>
                builder
                    .AddCustomHandlers(requestHandler)
                    .WithClientTelemetryOptions(new CosmosClientTelemetryOptions()
                     {
                        DisableDistributedTracing = false,
                        CosmosThresholdOptions = new CosmosThresholdOptions()
                        {
                            PointOperationLatencyThreshold = TimeSpan.Zero,
                            NonPointOperationLatencyThreshold = TimeSpan.Zero
                        },
                        QueryTextMode = QueryTextMode.All
                    }));

            EndToEndTraceWriterBaselineTests.database = await client.CreateDatabaseAsync(
                    "databaseName",
                    cancellationToken: default);

            EndToEndTraceWriterBaselineTests.container = await EndToEndTraceWriterBaselineTests.database.CreateContainerAsync(
                    id: "containerName",
                    partitionKeyPath: "/id",
                    throughput: 20000);

            for (int i = 0; i < 100; i++)
            {
                CosmosObject cosmosObject = CosmosObject.Create(
                    new Dictionary<string, CosmosElement>()
                    {
                        { "id", CosmosString.Create(i.ToString()) }
                    });

                await container.CreateItemAsync(JToken.Parse(cosmosObject.ToString()));
            }

            EndToEndTraceWriterBaselineTests.AssertAndResetActivityInformation();
        }

        [TestCleanup]
        public async Task CleanUp()
        {
            await EndToEndTraceWriterBaselineTests.ClassCleanupAsync();
        }
        
        public static async Task ClassCleanupAsync()
        {
            EndToEndTraceWriterBaselineTests.MethodCount++;

            if (EndToEndTraceWriterBaselineTests.MethodCount == EndToEndTraceWriterBaselineTests.TotalTestMethod)
            {
                if (database != null)
                {
                    await EndToEndTraceWriterBaselineTests.database.DeleteStreamAsync();
                }
                
                EndToEndTraceWriterBaselineTests.client?.Dispose();
                EndToEndTraceWriterBaselineTests.bulkClient?.Dispose();
                EndToEndTraceWriterBaselineTests.miscCosmosClient?.Dispose();

                Util.DisposeOpenTelemetryAndCustomListeners();

                EndToEndTraceWriterBaselineTests.testListener.Dispose();

                Environment.SetEnvironmentVariable("OTEL_SEMCONV_STABILITY_OPT_IN", null);
            }
        }
        
        private static void AssertAndResetActivityInformation()
        {
            AssertActivity.AreEqualAcrossListeners();

            CustomOtelExporter.CollectedActivities = new();
            EndToEndTraceWriterBaselineTests.testListener?.ResetAttributes();
        }

        [TestMethod]
        public async Task ReadFeedAsync()
        {
            EndToEndTraceWriterBaselineTests.AssertAndResetActivityInformation();

            List<Input> inputs = new List<Input>();

            int startLineNumber;
            int endLineNumber;

            //----------------------------------------------------------------
            //  ReadFeed
            //----------------------------------------------------------------
            {
                startLineNumber = GetLineNumber();
                FeedIteratorInternal feedIterator = (FeedIteratorInternal)container.GetItemQueryStreamIterator(
                    queryText: null);

                List<ITrace> traces = new List<ITrace>();
                while (feedIterator.HasMoreResults)
                {
                    ResponseMessage responseMessage = await feedIterator.ReadNextAsync(cancellationToken: default);
                    ITrace trace = ((CosmosTraceDiagnostics)responseMessage.Diagnostics).Value;
                    traces.Add(trace);
                }

                ITrace traceForest = TraceJoiner.JoinTraces(traces);
                endLineNumber = GetLineNumber();

                inputs.Add(new Input(
                                    description: "ReadFeed", 
                                    trace: traceForest,
                                    startLineNumber: startLineNumber,
                                    endLineNumber: endLineNumber, 
                                    oTelActivities: EndToEndTraceWriterBaselineTests.testListener?.GetRecordedAttributes()));

                EndToEndTraceWriterBaselineTests.AssertAndResetActivityInformation();
            }
            //----------------------------------------------------------------

            //----------------------------------------------------------------
            //  ReadFeed Typed
            //----------------------------------------------------------------
            {
                startLineNumber = GetLineNumber();
                FeedIteratorInternal<JToken> feedIterator = (FeedIteratorInternal<JToken>)container
                    .GetItemQueryIterator<JToken>(queryText: null);

                List<ITrace> traces = new List<ITrace>();
                while (feedIterator.HasMoreResults)
                {
                    FeedResponse<JToken> response = await feedIterator.ReadNextAsync(cancellationToken: default);
                    ITrace trace = ((CosmosTraceDiagnostics)response.Diagnostics).Value;
                    traces.Add(trace);
                }

                ITrace traceForest = TraceJoiner.JoinTraces(traces);
                endLineNumber = GetLineNumber();

                inputs.Add(new Input(
                                description: "ReadFeed Typed", 
                                trace: traceForest,
                                startLineNumber: startLineNumber,
                                endLineNumber: endLineNumber,
                                oTelActivities: EndToEndTraceWriterBaselineTests.testListener?.GetRecordedAttributes()));

                EndToEndTraceWriterBaselineTests.AssertAndResetActivityInformation();
            }
            //----------------------------------------------------------------

            //----------------------------------------------------------------
            //  ReadFeed Public API
            //----------------------------------------------------------------
            {
                startLineNumber = GetLineNumber();
                FeedIterator feedIterator = container.GetItemQueryStreamIterator(
                    queryText: null);

                List<ITrace> traces = new List<ITrace>();

                while (feedIterator.HasMoreResults)
                {
                    ResponseMessage responseMessage = await feedIterator.ReadNextAsync(cancellationToken: default);
                    ITrace trace = ((CosmosTraceDiagnostics)responseMessage.Diagnostics).Value;
                    traces.Add(trace);
                }

                ITrace traceForest = TraceJoiner.JoinTraces(traces);
                endLineNumber = GetLineNumber();

                inputs.Add(new Input(
                                description: "ReadFeed Public API", 
                                trace: traceForest,
                                startLineNumber: startLineNumber,
                                endLineNumber: endLineNumber,
                                oTelActivities: EndToEndTraceWriterBaselineTests.testListener?.GetRecordedAttributes()));

                EndToEndTraceWriterBaselineTests.AssertAndResetActivityInformation();
            }
            //----------------------------------------------------------------

            //----------------------------------------------------------------
            //  ReadFeed Public API Typed
            //----------------------------------------------------------------
            {
                startLineNumber = GetLineNumber();
                FeedIterator<JToken> feedIterator = container
                    .GetItemQueryIterator<JToken>(queryText: null);

                List<ITrace> traces = new List<ITrace>();

                while (feedIterator.HasMoreResults)
                {
                    FeedResponse<JToken> responseMessage = await feedIterator.ReadNextAsync(cancellationToken: default);
                    ITrace trace = ((CosmosTraceDiagnostics)responseMessage.Diagnostics).Value;
                    traces.Add(trace);
                }

                ITrace traceForest = TraceJoiner.JoinTraces(traces);
                endLineNumber = GetLineNumber();

                inputs.Add(new Input("ReadFeed Public API Typed", traceForest, startLineNumber, endLineNumber, EndToEndTraceWriterBaselineTests.testListener?.GetRecordedAttributes()));

                EndToEndTraceWriterBaselineTests.AssertAndResetActivityInformation();
            }
            //----------------------------------------------------------------

            this.ExecuteTestSuite(inputs);
        }

        [TestMethod]
        public async Task ChangeFeedAsync()
        {
            List<Input> inputs = new List<Input>();

            int startLineNumber;
            int endLineNumber;

            //----------------------------------------------------------------
            //  ChangeFeed
            //----------------------------------------------------------------
            {
                startLineNumber = GetLineNumber();
                ContainerInternal containerInternal = (ContainerInternal)container;
                FeedIteratorInternal feedIterator = (FeedIteratorInternal)containerInternal.GetChangeFeedStreamIterator(
                    ChangeFeedStartFrom.Beginning(),
                    ChangeFeedMode.Incremental);

                List<ITrace> traces = new List<ITrace>();
                while (feedIterator.HasMoreResults)
                {
                    ResponseMessage responseMessage = await feedIterator.ReadNextAsync(cancellationToken: default);
                    ITrace trace = ((CosmosTraceDiagnostics)responseMessage.Diagnostics).Value;
                    traces.Add(trace);
                    if (responseMessage.StatusCode == System.Net.HttpStatusCode.NotModified)
                    {
                        break;
                    }
                }

                ITrace traceForest = TraceJoiner.JoinTraces(traces);
                endLineNumber = GetLineNumber();

                inputs.Add(new Input("ChangeFeed", traceForest, startLineNumber, endLineNumber, EndToEndTraceWriterBaselineTests.testListener?.GetRecordedAttributes()));

                EndToEndTraceWriterBaselineTests.AssertAndResetActivityInformation();
            }
            //----------------------------------------------------------------

            //----------------------------------------------------------------
            //  ChangeFeed Typed
            //----------------------------------------------------------------
            {
                startLineNumber = GetLineNumber();
                ContainerInternal containerInternal = (ContainerInternal)container;
                FeedIteratorInternal<JToken> feedIterator = (FeedIteratorInternal<JToken>)containerInternal.GetChangeFeedIterator<JToken>(
                    ChangeFeedStartFrom.Beginning(),
                    ChangeFeedMode.Incremental);

                List<ITrace> traces = new List<ITrace>();
                while (feedIterator.HasMoreResults)
                {
                    FeedResponse<JToken> responseMessage = await feedIterator.ReadNextAsync(cancellationToken: default);
                    if (responseMessage.StatusCode == System.Net.HttpStatusCode.NotModified)
                    {
                        break;
                    }

                    ITrace trace = ((CosmosTraceDiagnostics)responseMessage.Diagnostics).Value;
                    traces.Add(trace);
                }

                ITrace traceForest = TraceJoiner.JoinTraces(traces);
                endLineNumber = GetLineNumber();

                inputs.Add(new Input("ChangeFeed Typed", traceForest, startLineNumber, endLineNumber, EndToEndTraceWriterBaselineTests.testListener?.GetRecordedAttributes()));

                EndToEndTraceWriterBaselineTests.AssertAndResetActivityInformation();
            }
            //----------------------------------------------------------------

            //----------------------------------------------------------------
            //  ChangeFeed Public API
            //----------------------------------------------------------------
            {
                startLineNumber = GetLineNumber();
                ContainerInternal containerInternal = (ContainerInternal)container;
                FeedIterator feedIterator = containerInternal.GetChangeFeedStreamIterator(
                    ChangeFeedStartFrom.Beginning(),
                    ChangeFeedMode.Incremental);

                List<ITrace> traces = new List<ITrace>();

                while (feedIterator.HasMoreResults)
                {
                    ResponseMessage responseMessage = await feedIterator.ReadNextAsync(cancellationToken: default);
                    if (responseMessage.StatusCode == System.Net.HttpStatusCode.NotModified)
                    {
                        break;
                    }

                    ITrace trace = ((CosmosTraceDiagnostics)responseMessage.Diagnostics).Value;
                    traces.Add(trace);
                }

                ITrace traceForest = TraceJoiner.JoinTraces(traces);
                endLineNumber = GetLineNumber();

                inputs.Add(new Input("ChangeFeed Public API", traceForest, startLineNumber, endLineNumber, EndToEndTraceWriterBaselineTests.testListener?.GetRecordedAttributes()));

                EndToEndTraceWriterBaselineTests.AssertAndResetActivityInformation();
            }
            //---------------------------------------------------------------- 

            //----------------------------------------------------------------
            //  ChangeFeed Public API Typed
            //----------------------------------------------------------------
            {
                startLineNumber = GetLineNumber();
                ContainerInternal containerInternal = (ContainerInternal)container;
                FeedIterator<JToken> feedIterator = containerInternal.GetChangeFeedIterator<JToken>(
                    ChangeFeedStartFrom.Beginning(),
                    ChangeFeedMode.Incremental);

                List<ITrace> traces = new List<ITrace>();

                while (feedIterator.HasMoreResults)
                {
                    FeedResponse<JToken> responseMessage = await feedIterator.ReadNextAsync(cancellationToken: default);
                    if (responseMessage.StatusCode == System.Net.HttpStatusCode.NotModified)
                    {
                        break;
                    }

                    ITrace trace = ((CosmosTraceDiagnostics)responseMessage.Diagnostics).Value;
                    traces.Add(trace);
                }

                ITrace traceForest = TraceJoiner.JoinTraces(traces);
                endLineNumber = GetLineNumber();

                inputs.Add(new Input("ChangeFeed Public API Typed", traceForest, startLineNumber, endLineNumber, EndToEndTraceWriterBaselineTests.testListener?.GetRecordedAttributes()));

                EndToEndTraceWriterBaselineTests.AssertAndResetActivityInformation();
            }
            //----------------------------------------------------------------

            //----------------------------------------------------------------
            //  ChangeFeed Estimator
            //----------------------------------------------------------------
            {
                Container leaseContainer = await EndToEndTraceWriterBaselineTests.database.CreateContainerAsync(
                    id: "changefeedleasecontainer",
                    partitionKeyPath: "/id");

                ChangeFeedProcessor processor = container
                .GetChangeFeedProcessorBuilder(
                    processorName: "test",
                    onChangesDelegate: (IReadOnlyCollection<dynamic> docs, CancellationToken token) => Task.CompletedTask)
                .WithInstanceName("random")
                .WithLeaseContainer(leaseContainer)
                .Build();

                await processor.StartAsync();

                // Letting processor initialize
                bool hasLeases = false;
                while (!hasLeases)
                {
                    int leases = leaseContainer.GetItemLinqQueryable<JObject>(true).Count();
                    if (leases > 1)
                    {
                        hasLeases = true;
                    }
                    else
                    {
                        await Task.Delay(1000);
                    }
                }

                await processor.StopAsync();

                EndToEndTraceWriterBaselineTests.AssertAndResetActivityInformation();

                startLineNumber = GetLineNumber();
                ChangeFeedEstimator estimator = container.GetChangeFeedEstimator(
                    "test",
                    leaseContainer);
                using FeedIterator<ChangeFeedProcessorState> feedIterator = estimator.GetCurrentStateIterator();

                List<ITrace> traces = new List<ITrace>();

                while (feedIterator.HasMoreResults)
                {
                    FeedResponse<ChangeFeedProcessorState> responseMessage = await feedIterator.ReadNextAsync(cancellationToken: default);
                    ITrace trace = ((CosmosTraceDiagnostics)responseMessage.Diagnostics).Value;
                    traces.Add(trace);
                }

                ITrace traceForest = TraceJoiner.JoinTraces(traces);
                endLineNumber = GetLineNumber();

                inputs.Add(new Input("Change Feed Estimator", traceForest, startLineNumber, endLineNumber, EndToEndTraceWriterBaselineTests.testListener?.GetRecordedAttributes()));

                EndToEndTraceWriterBaselineTests.AssertAndResetActivityInformation();
            }
            //----------------------------------------------------------------

            this.ExecuteTestSuite(inputs);
        }

        [TestMethod]
        [TestCategory("Flaky")]
        public async Task QueryAsync()
        {
            List<Input> inputs = new List<Input>();
<<<<<<< HEAD
            QueryRequestOptions requestOptions = new QueryRequestOptions() { IsNonStreamingOrderByQueryFeatureDisabled = true };
=======
            QueryRequestOptions requestOptions = new QueryRequestOptions() { IsHybridSearchQueryPlanOptimizationDisabled = true };
>>>>>>> cdd1b1d2

            int startLineNumber;
            int endLineNumber;

            //----------------------------------------------------------------
            //  Query
            //----------------------------------------------------------------
            {
                startLineNumber = GetLineNumber();
                FeedIteratorInternal feedIterator = (FeedIteratorInternal)container.GetItemQueryStreamIterator(
                    queryText: "SELECT * FROM c",
                    requestOptions: requestOptions);

                List<ITrace> traces = new List<ITrace>();
                while (feedIterator.HasMoreResults)
                {
                    ResponseMessage responseMessage = await feedIterator.ReadNextAsync(cancellationToken: default);
                    ITrace trace = ((CosmosTraceDiagnostics)responseMessage.Diagnostics).Value;
                    traces.Add(trace);
                }

                ITrace traceForest = TraceJoiner.JoinTraces(traces);
                endLineNumber = GetLineNumber();

                inputs.Add(new Input("Query", traceForest, startLineNumber, endLineNumber, EndToEndTraceWriterBaselineTests.testListener?.GetRecordedAttributes()));

                EndToEndTraceWriterBaselineTests.AssertAndResetActivityInformation();
            }
            //----------------------------------------------------------------

            //----------------------------------------------------------------
            //  Query Typed
            //----------------------------------------------------------------
            {
                requestOptions.QueryTextMode = QueryTextMode.None;

                startLineNumber = GetLineNumber();
                FeedIteratorInternal<JToken> feedIterator = (FeedIteratorInternal<JToken>)container.GetItemQueryIterator<JToken>(
                    queryText: "SELECT * FROM c",
                    requestOptions: requestOptions);

                List<ITrace> traces = new List<ITrace>();
                while (feedIterator.HasMoreResults)
                {
                    FeedResponse<JToken> response = await feedIterator.ReadNextAsync(cancellationToken: default);
                    ITrace trace = ((CosmosTraceDiagnostics)response.Diagnostics).Value;
                    traces.Add(trace);
                }

                ITrace traceForest = TraceJoiner.JoinTraces(traces);
                endLineNumber = GetLineNumber();

                inputs.Add(new Input("Query Typed", traceForest, startLineNumber, endLineNumber, EndToEndTraceWriterBaselineTests.testListener?.GetRecordedAttributes()));

                EndToEndTraceWriterBaselineTests.AssertAndResetActivityInformation();

                requestOptions.QueryTextMode = QueryTextMode.None; //Reset request Option
            }
            //----------------------------------------------------------------

            //----------------------------------------------------------------
            //  Query Public API
            //----------------------------------------------------------------
            {
                requestOptions.QueryTextMode = QueryTextMode.ParameterizedOnly;

                startLineNumber = GetLineNumber();
                FeedIterator feedIterator = container.GetItemQueryStreamIterator(
                    queryText: "SELECT * FROM c",
                    requestOptions: requestOptions);

                List<ITrace> traces = new List<ITrace>();

                while (feedIterator.HasMoreResults)
                {
                    ResponseMessage responseMessage = await feedIterator.ReadNextAsync(cancellationToken: default);
                    ITrace trace = ((CosmosTraceDiagnostics)responseMessage.Diagnostics).Value;
                    traces.Add(trace);
                }

                ITrace traceForest = TraceJoiner.JoinTraces(traces);
                endLineNumber = GetLineNumber();

                inputs.Add(new Input("Query Public API", traceForest, startLineNumber, endLineNumber, EndToEndTraceWriterBaselineTests.testListener?.GetRecordedAttributes()));
<<<<<<< HEAD

                EndToEndTraceWriterBaselineTests.AssertAndResetActivityInformation();

=======

                EndToEndTraceWriterBaselineTests.AssertAndResetActivityInformation();

>>>>>>> cdd1b1d2
                requestOptions.QueryTextMode = QueryTextMode.None; //Reset request Option
            }
            //----------------------------------------------------------------

            //----------------------------------------------------------------
            //  Query Public API Typed
            //----------------------------------------------------------------
            {
                requestOptions.QueryTextMode = QueryTextMode.ParameterizedOnly;

                QueryDefinition parameterizedQuery = new QueryDefinition(
                    query: "SELECT * FROM c WHERE c.id != @customIdentifier"
                )
                .WithParameter("@customIdentifier", "anyRandomId");

                startLineNumber = GetLineNumber();
                FeedIterator<JToken> feedIterator = container.GetItemQueryIterator<JToken>(
                    queryDefinition: parameterizedQuery,
                    requestOptions: requestOptions);

                List<ITrace> traces = new List<ITrace>();

                while (feedIterator.HasMoreResults)
                {
                    FeedResponse<JToken> responseMessage = await feedIterator.ReadNextAsync(cancellationToken: default);
                    ITrace trace = ((CosmosTraceDiagnostics)responseMessage.Diagnostics).Value;
                    traces.Add(trace);
                }

                ITrace traceForest = TraceJoiner.JoinTraces(traces);
                endLineNumber = GetLineNumber();

                inputs.Add(new Input("Query Public API Typed", traceForest, startLineNumber, endLineNumber, EndToEndTraceWriterBaselineTests.testListener?.GetRecordedAttributes()));

                EndToEndTraceWriterBaselineTests.AssertAndResetActivityInformation();
            }
            //----------------------------------------------------------------

            //----------------------------------------------------------------
            //  Query - Without ServiceInterop
            //----------------------------------------------------------------
            {
                startLineNumber = GetLineNumber();
                Lazy<bool> currentLazy = Documents.ServiceInteropWrapper.AssembliesExist;
                Documents.ServiceInteropWrapper.AssembliesExist = new Lazy<bool>(() => false);
                FeedIterator<JToken> feedIterator = container.GetItemQueryIterator<JToken>(
                    queryText: "SELECT * FROM c",
                    requestOptions: requestOptions);

                List<ITrace> traces = new List<ITrace>();

                while (feedIterator.HasMoreResults)
                {
                    FeedResponse<JToken> responseMessage = await feedIterator.ReadNextAsync(cancellationToken: default);
                    ITrace trace = ((CosmosTraceDiagnostics)responseMessage.Diagnostics).Value;
                    traces.Add(trace);
                }

                ITrace traceForest = TraceJoiner.JoinTraces(traces);
                Documents.ServiceInteropWrapper.AssembliesExist = currentLazy;
                endLineNumber = GetLineNumber();

                inputs.Add(new Input("Query - Without ServiceInterop", traceForest, startLineNumber, endLineNumber, EndToEndTraceWriterBaselineTests.testListener?.GetRecordedAttributes()));

                EndToEndTraceWriterBaselineTests.AssertAndResetActivityInformation();
            }
            //----------------------------------------------------------------

            //----------------------------------------------------------------
            //  Query Public API with FeedRanges
            //----------------------------------------------------------------
            {
                startLineNumber = GetLineNumber();
                FeedIterator feedIterator = container.GetItemQueryStreamIterator(
                    feedRange: FeedRangeEpk.FullRange,
                    queryDefinition: new QueryDefinition("SELECT * FROM c"),
                    continuationToken: null,
                    requestOptions: requestOptions);

                List<ITrace> traces = new List<ITrace>();

                while (feedIterator.HasMoreResults)
                {
                    ResponseMessage responseMessage = await feedIterator.ReadNextAsync(cancellationToken: default);
                    ITrace trace = ((CosmosTraceDiagnostics)responseMessage.Diagnostics).Value;
                    traces.Add(trace);
                }

                ITrace traceForest = TraceJoiner.JoinTraces(traces);
                endLineNumber = GetLineNumber();

                inputs.Add(new Input("Query Public API with FeedRanges", traceForest, startLineNumber, endLineNumber, EndToEndTraceWriterBaselineTests.testListener?.GetRecordedAttributes()));

                EndToEndTraceWriterBaselineTests.AssertAndResetActivityInformation();
            }
            //----------------------------------------------------------------

            //----------------------------------------------------------------
            //  Query Public API Typed with FeedRanges
            //----------------------------------------------------------------
            {
                startLineNumber = GetLineNumber();
                FeedIterator<JToken> feedIterator = container.GetItemQueryIterator<JToken>(
                    feedRange: FeedRangeEpk.FullRange,
                    queryDefinition: new QueryDefinition("SELECT * FROM c"),
                    continuationToken: null,
                    requestOptions: requestOptions);

                List<ITrace> traces = new List<ITrace>();

                while (feedIterator.HasMoreResults)
                {
                    FeedResponse<JToken> responseMessage = await feedIterator.ReadNextAsync(cancellationToken: default);
                    ITrace trace = ((CosmosTraceDiagnostics)responseMessage.Diagnostics).Value;
                    traces.Add(trace);
                }

                ITrace traceForest = TraceJoiner.JoinTraces(traces);
                endLineNumber = GetLineNumber();

                inputs.Add(new Input("Query Public API Typed with FeedRanges", traceForest, startLineNumber, endLineNumber, EndToEndTraceWriterBaselineTests.testListener?.GetRecordedAttributes()));

                EndToEndTraceWriterBaselineTests.AssertAndResetActivityInformation();
            }
            //----------------------------------------------------------------

            this.ExecuteTestSuite(inputs);
        }

<<<<<<< HEAD
=======
        [TestMethod]
        public async Task ValidateCorrectSubStatusCodeTestAsync()
        {
            FaultInjectionCondition condition = new FaultInjectionConditionBuilder()
                .WithConnectionType(FaultInjectionConnectionType.Direct)
                .WithOperationType(FaultInjectionOperationType.ReadItem)
                .Build();

            FaultInjectionServerErrorResult result = new FaultInjectionServerErrorResultBuilder(FaultInjectionServerErrorType.ReadSessionNotAvailable)
                .Build();

            FaultInjectionRule rule = new FaultInjectionRuleBuilder("readSessionNotAvailable", condition, result)
                .Build();

            FaultInjector injector = new FaultInjector(new List<FaultInjectionRule> { rule });

            rule.Disable();

            CosmosClientOptions clientOptions = new CosmosClientOptions()
            {
                ConnectionMode = ConnectionMode.Direct,
                ConsistencyLevel = ConsistencyLevel.Eventual,
                FaultInjector = injector,
            };
            
            (string endpoint, string authKey) = TestCommon.GetAccountInfo();

            using (CosmosClient client = new CosmosClient(endpoint, authKey, clientOptions))
            {

                Database testDatabase = await client.CreateDatabaseAsync("testDatabase");
                Container testContainer = await testDatabase.CreateContainerAsync(new ContainerProperties("testContainer", "/pk"));

                ToDoActivity testItem = ToDoActivity.CreateRandomToDoActivity();
                await testContainer.CreateItemAsync(testItem, new PartitionKey(testItem.pk));

                rule.Enable();

                try
                {
                    ItemResponse<ToDoActivity> _ = await testContainer.ReadItemAsync<ToDoActivity>(testItem.id, new PartitionKey(testItem.pk));
                }
                catch (CosmosException ex)
                {
                    Assert.IsTrue(ex.Diagnostics.ToString().Contains("ReadSessionNotAvailable"));
                }
                finally
                {
                    await testDatabase.DeleteAsync();
                }
            }
        }

>>>>>>> cdd1b1d2
        [TestMethod]
        public async Task ValidateInvalidCredentialsTraceAsync()
        {
            string authKey = Utils.ConfigurationManager.AppSettings["MasterKey"];
            string endpoint = Utils.ConfigurationManager.AppSettings["GatewayEndpoint"];

            AzureKeyCredential masterKeyCredential = new AzureKeyCredential(authKey);

            // It is not baseline test hence disable distributed tracing for this test
            CosmosClientOptions clientOptions = new CosmosClientOptions()
            {
                CosmosClientTelemetryOptions = new CosmosClientTelemetryOptions()
                {
                    DisableDistributedTracing = true
                }
            };
            
            using (CosmosClient client = new CosmosClient(
                    endpoint,
                    masterKeyCredential,
                    clientOptions))
            {

                try
                {
                    string databaseName = Guid.NewGuid().ToString();
                    Cosmos.Database database = client.GetDatabase(databaseName);
                    ResponseMessage responseMessage = await database.ReadStreamAsync();
                    Assert.AreEqual(HttpStatusCode.NotFound, responseMessage.StatusCode);

                    {
                        // Random key: Next set of actions are expected to fail => 401 (UnAuthorized)
                        masterKeyCredential.Update(Convert.ToBase64String(Encoding.UTF8.GetBytes(Guid.NewGuid().ToString())));

                        responseMessage = await database.ReadStreamAsync();
                        Assert.AreEqual(HttpStatusCode.Unauthorized, responseMessage.StatusCode);

                        string diagnostics = responseMessage.Diagnostics.ToString();
                        Assert.IsTrue(diagnostics.Contains("AuthProvider LifeSpan InSec"), diagnostics.ToString());
                    }
                }
                finally
                {
                    // Reset to master key for clean-up
                    masterKeyCredential.Update(authKey);
                }
            }
        }

        [TestMethod]
        [TestCategory("Flaky")]
        public async Task TypedPointOperationsAsync()
        {
            List<Input> inputs = new List<Input>();

            int startLineNumber;
            int endLineNumber;

            //----------------------------------------------------------------
            //  Point Write
            //----------------------------------------------------------------
            {
                startLineNumber = GetLineNumber();
                CosmosObject cosmosObject = CosmosObject.Create(
                    new Dictionary<string, CosmosElement>()
                    {
                        { "id", CosmosString.Create(9001.ToString()) }
                    });

                ItemResponse<JToken> itemResponse = await container.CreateItemAsync(JToken.Parse(cosmosObject.ToString()));

                ITrace trace = ((CosmosTraceDiagnostics)itemResponse.Diagnostics).Value;
                endLineNumber = GetLineNumber();

                inputs.Add(new Input("Point Write", trace, startLineNumber, endLineNumber, EndToEndTraceWriterBaselineTests.testListener?.GetRecordedAttributes()));

                EndToEndTraceWriterBaselineTests.AssertAndResetActivityInformation();
            }
            //----------------------------------------------------------------

            //----------------------------------------------------------------
            //  Point Read
            //----------------------------------------------------------------
            {
                startLineNumber = GetLineNumber();
                ItemResponse<JToken> itemResponse = await container.ReadItemAsync<JToken>(
                    id: "9001",
                    partitionKey: new Cosmos.PartitionKey("9001"));

                ITrace trace = ((CosmosTraceDiagnostics)itemResponse.Diagnostics).Value;
                endLineNumber = GetLineNumber();

                inputs.Add(new Input("Point Read", trace, startLineNumber, endLineNumber, EndToEndTraceWriterBaselineTests.testListener?.GetRecordedAttributes()));

                EndToEndTraceWriterBaselineTests.AssertAndResetActivityInformation();
            }
            //----------------------------------------------------------------

            //----------------------------------------------------------------
            //  Point Replace
            //----------------------------------------------------------------
            {
                startLineNumber = GetLineNumber();
                CosmosObject cosmosObject = CosmosObject.Create(
                    new Dictionary<string, CosmosElement>()
                    {
                        { "id", CosmosString.Create(9001.ToString()) },
                        { "someField", CosmosString.Create(9001.ToString()) }
                    });

                ItemResponse<JToken> itemResponse = await container.ReplaceItemAsync(
                    JToken.Parse(cosmosObject.ToString()),
                    id: "9001",
                    partitionKey: new Cosmos.PartitionKey("9001"));

                ITrace trace = ((CosmosTraceDiagnostics)itemResponse.Diagnostics).Value;
                endLineNumber = GetLineNumber();

                inputs.Add(new Input("Point Replace", trace, startLineNumber, endLineNumber, EndToEndTraceWriterBaselineTests.testListener?.GetRecordedAttributes()));

                EndToEndTraceWriterBaselineTests.AssertAndResetActivityInformation();
            }
            //----------------------------------------------------------------

            //----------------------------------------------------------------
            //  Point Patch (This test creates a 500 on the backend ...)
            //----------------------------------------------------------------
            //{
            //    startLineNumber = GetLineNumber();
            //    ContainerInternal containerInternal = (ContainerInternal)container;
            //    List<PatchOperation> patchOperations = new List<PatchOperation>()
            //    {
            //        PatchOperation.Replace("/someField", "42")
            //    };
            //    ItemResponse<JToken> patchResponse = await containerInternal.PatchItemAsync<JToken>(
            //        id: "9001",
            //        partitionKey: new PartitionKey("9001"),
            //        patchOperations: patchOperations);

            //    ITrace trace = ((CosmosTraceDiagnostics)patchResponse.Diagnostics).Value;
            //    endLineNumber = GetLineNumber();

            //    inputs.Add(new Input("Point Patch", trace, startLineNumber, endLineNumber));
            //}
            //----------------------------------------------------------------

            //----------------------------------------------------------------
            //  Point Delete
            //----------------------------------------------------------------
            {
                startLineNumber = GetLineNumber();
                ItemRequestOptions requestOptions = new ItemRequestOptions();
                ItemResponse<JToken> itemResponse = await container.DeleteItemAsync<JToken>(
                    id: "9001",
                    partitionKey: new PartitionKey("9001"),
                    requestOptions: requestOptions);

                ITrace trace = ((CosmosTraceDiagnostics)itemResponse.Diagnostics).Value;
                endLineNumber = GetLineNumber();

                inputs.Add(new Input("Point Delete", trace, startLineNumber, endLineNumber, EndToEndTraceWriterBaselineTests.testListener?.GetRecordedAttributes()));

                EndToEndTraceWriterBaselineTests.AssertAndResetActivityInformation();
            }
            //----------------------------------------------------------------

            this.ExecuteTestSuite(inputs);
        }

        [TestMethod]
        public async Task StreamPointOperationsAsync()
        {
            List<Input> inputs = new List<Input>();

            int startLineNumber;
            int endLineNumber;

            //----------------------------------------------------------------
            //  Point Write
            //----------------------------------------------------------------
            {
                startLineNumber = GetLineNumber();
                CosmosObject cosmosObject = CosmosObject.Create(
                    new Dictionary<string, CosmosElement>()
                    {
                        { "id", CosmosString.Create(9001.ToString()) }
                    });

                ResponseMessage itemResponse = await container.CreateItemStreamAsync(
                    new MemoryStream(Encoding.UTF8.GetBytes(cosmosObject.ToString())),
                    new Cosmos.PartitionKey("9001"));

                ITrace trace = ((CosmosTraceDiagnostics)itemResponse.Diagnostics).Value;
                endLineNumber = GetLineNumber();

                inputs.Add(new Input("Point Write", trace, startLineNumber, endLineNumber, EndToEndTraceWriterBaselineTests.testListener?.GetRecordedAttributes()));

                EndToEndTraceWriterBaselineTests.AssertAndResetActivityInformation();
            }
            //----------------------------------------------------------------

            //----------------------------------------------------------------
            //  Point Read
            //----------------------------------------------------------------
            {
                startLineNumber = GetLineNumber();
                ResponseMessage itemResponse = await container.ReadItemStreamAsync(
                    id: "9001",
                    partitionKey: new Cosmos.PartitionKey("9001"));

                ITrace trace = ((CosmosTraceDiagnostics)itemResponse.Diagnostics).Value;
                endLineNumber = GetLineNumber();

                inputs.Add(new Input("Point Read", trace, startLineNumber, endLineNumber, EndToEndTraceWriterBaselineTests.testListener?.GetRecordedAttributes()));

                EndToEndTraceWriterBaselineTests.AssertAndResetActivityInformation();
            }
            //----------------------------------------------------------------

            //----------------------------------------------------------------
            //  Point Replace
            //----------------------------------------------------------------
            {
                startLineNumber = GetLineNumber();
                CosmosObject cosmosObject = CosmosObject.Create(
                    new Dictionary<string, CosmosElement>()
                    {
                        { "id", CosmosString.Create(9001.ToString()) },
                        { "someField", CosmosString.Create(9001.ToString()) }
                    });

                ResponseMessage itemResponse = await container.ReplaceItemStreamAsync(
                    new MemoryStream(Encoding.UTF8.GetBytes(cosmosObject.ToString())),
                    id: "9001",
                    partitionKey: new Cosmos.PartitionKey("9001"));

                ITrace trace = ((CosmosTraceDiagnostics)itemResponse.Diagnostics).Value;
                endLineNumber = GetLineNumber();

                inputs.Add(new Input("Point Replace", trace, startLineNumber, endLineNumber, EndToEndTraceWriterBaselineTests.testListener?.GetRecordedAttributes()));

                EndToEndTraceWriterBaselineTests.AssertAndResetActivityInformation();
            }
            //----------------------------------------------------------------

            //----------------------------------------------------------------
            //  Point Patch (this one is flaky)
            //----------------------------------------------------------------
            //{
            //    startLineNumber = GetLineNumber();
            //    ItemRequestOptions requestOptions = new ItemRequestOptions();
            //    ContainerInternal containerInternal = (ContainerInternal)container;
            //    List<PatchOperation> patch = new List<PatchOperation>()
            //    {
            //        PatchOperation.Replace("/someField", "42")
            //    };
            //    ResponseMessage patchResponse = await containerInternal.PatchItemStreamAsync(
            //        id: "9001",
            //        partitionKey: new PartitionKey("9001"),
            //        patchOperations: patch,
            //        requestOptions: requestOptions);

            //    ITrace trace = ((CosmosTraceDiagnostics)patchResponse.Diagnostics).Value;
            //    endLineNumber = GetLineNumber();

            //    inputs.Add(new Input("Point Patch", trace, startLineNumber, endLineNumber));
            //}
            //----------------------------------------------------------------

            //----------------------------------------------------------------
            //  Point Delete
            //----------------------------------------------------------------
            {
                startLineNumber = GetLineNumber();
                ItemRequestOptions requestOptions = new ItemRequestOptions();
                ContainerInternal containerInternal = (ContainerInternal)container;
                ResponseMessage itemResponse = await containerInternal.DeleteItemStreamAsync(
                    id: "9001",
                    partitionKey: new PartitionKey("9001"),
                    requestOptions: requestOptions);

                ITrace trace = ((CosmosTraceDiagnostics)itemResponse.Diagnostics).Value;
                endLineNumber = GetLineNumber();

                inputs.Add(new Input("Point Delete", trace, startLineNumber, endLineNumber, EndToEndTraceWriterBaselineTests.testListener?.GetRecordedAttributes()));

                EndToEndTraceWriterBaselineTests.AssertAndResetActivityInformation();
            }
            //----------------------------------------------------------------

            this.ExecuteTestSuite(inputs);
        }

        [TestMethod]
        public async Task PointOperationsExceptionsAsync()
        {
            List<Input> inputs = new List<Input>();

            int startLineNumber;
            int endLineNumber;
            //----------------------------------------------------------------
            //  Point Operation With Request Timeout
            //----------------------------------------------------------------
            {
                startLineNumber = GetLineNumber();
                ItemRequestOptions requestOptions = new ItemRequestOptions();

                Guid exceptionActivityId = Guid.NewGuid();
                string transportExceptionDescription = "transportExceptionDescription" + Guid.NewGuid();
                Container containerWithTransportException = TransportClientHelper.GetContainerWithItemTransportException(
                    databaseId: database.Id,
                    containerId: container.Id,
                    activityId: exceptionActivityId,
                    transportExceptionSourceDescription: transportExceptionDescription,
                    enableDistributingTracing: true);

                //Checking point operation diagnostics on typed operations
                ToDoActivity testItem = ToDoActivity.CreateRandomToDoActivity();

                ITrace trace = null;
                try
                {
                    ItemResponse<ToDoActivity> createResponse = await containerWithTransportException.CreateItemAsync<ToDoActivity>(
                      item: testItem,
                      requestOptions: requestOptions);
                    Assert.Fail("Should have thrown a request timeout exception");
                }
                catch (CosmosException ce) when (ce.StatusCode == System.Net.HttpStatusCode.RequestTimeout)
                {
                    trace = ((CosmosTraceDiagnostics)ce.Diagnostics).Value;
                }
                endLineNumber = GetLineNumber();

                inputs.Add(new Input("Point Operation with Request Timeout", trace, startLineNumber, endLineNumber, EndToEndTraceWriterBaselineTests.testListener?.GetRecordedAttributes()));

                EndToEndTraceWriterBaselineTests.AssertAndResetActivityInformation();
            }
            //----------------------------------------------------------------

            //----------------------------------------------------------------
            //  Point Operation With Throttle
            //----------------------------------------------------------------
            {
                startLineNumber = GetLineNumber();
                string errorMessage = "Mock throttle exception" + Guid.NewGuid().ToString();
                Guid exceptionActivityId = Guid.NewGuid();
                using CosmosClient throttleClient = TestCommon.CreateCosmosClient(builder =>
                    builder
                    .WithClientTelemetryOptions(new CosmosClientTelemetryOptions()
                     {
                        DisableDistributedTracing = false,
                        CosmosThresholdOptions = new CosmosThresholdOptions()
                        {
                            PointOperationLatencyThreshold = TimeSpan.Zero,
                            NonPointOperationLatencyThreshold = TimeSpan.Zero
                        }
                     })
                    .WithThrottlingRetryOptions(
                        maxRetryWaitTimeOnThrottledRequests: TimeSpan.FromSeconds(1),
                        maxRetryAttemptsOnThrottledRequests: 3)
                        .WithTransportClientHandlerFactory(transportClient => new TransportClientWrapper(
                            transportClient,
                            (uri, resourceOperation, request) => TransportClientHelper.ReturnThrottledStoreResponseOnItemOperation(
                                uri,
                                resourceOperation,
                                request,
                                exceptionActivityId,
                                errorMessage))));
                
                ItemRequestOptions requestOptions = new ItemRequestOptions();
                Container containerWithThrottleException = throttleClient.GetContainer(
                    database.Id,
                    container.Id);

                //Checking point operation diagnostics on typed operations
                ToDoActivity testItem = ToDoActivity.CreateRandomToDoActivity();
                ITrace trace = null;
                try
                {
                    ItemResponse<ToDoActivity> createResponse = await containerWithThrottleException.CreateItemAsync<ToDoActivity>(
                      item: testItem,
                      requestOptions: requestOptions);
                    Assert.Fail("Should have thrown a request timeout exception");
                }
                catch (CosmosException ce) when ((int)ce.StatusCode == (int)Documents.StatusCodes.TooManyRequests)
                {
                    trace = ((CosmosTraceDiagnostics)ce.Diagnostics).Value;
                }
                endLineNumber = GetLineNumber();

                inputs.Add(new Input("Point Operation With Throttle", trace, startLineNumber, endLineNumber, EndToEndTraceWriterBaselineTests.testListener?.GetRecordedAttributes()));

                EndToEndTraceWriterBaselineTests.AssertAndResetActivityInformation();
            }
            //----------------------------------------------------------------

            //----------------------------------------------------------------
            //  Point Operation With Forbidden
            //----------------------------------------------------------------
            {
                List<int> stringLength = new List<int>();
                foreach (int maxCount in new int[] { 1, 2, 4 })
                {
                    startLineNumber = GetLineNumber();
                    int count = 0;
                    List<(string, string)> activityIdAndErrorMessage = new List<(string, string)>(maxCount);
                    Guid transportExceptionActivityId = Guid.NewGuid();
                    string transportErrorMessage = $"TransportErrorMessage{Guid.NewGuid()}";
                    Guid activityIdScope = Guid.Empty;

                    void interceptor(Uri uri, Documents.ResourceOperation operation, Documents.DocumentServiceRequest request)
                    {
                        Assert.AreNotEqual(System.Diagnostics.Trace.CorrelationManager.ActivityId, Guid.Empty, "Activity scope should be set");

                        if (request.ResourceType == Documents.ResourceType.Document)
                        {
                            if (activityIdScope == Guid.Empty)
                            {
                                activityIdScope = System.Diagnostics.Trace.CorrelationManager.ActivityId;
                            }
                            else
                            {
                                Assert.AreEqual(System.Diagnostics.Trace.CorrelationManager.ActivityId, activityIdScope, "Activity scope should match on retries");
                            }

                            if (count >= maxCount)
                            {
                                TransportClientHelper.ThrowTransportExceptionOnItemOperation(
                                    uri,
                                    operation,
                                    request,
                                    transportExceptionActivityId,
                                    transportErrorMessage);
                            }

                            count++;
                            string activityId = Guid.NewGuid().ToString();
                            string errorMessage = $"Error{Guid.NewGuid()}";

                            activityIdAndErrorMessage.Add((activityId, errorMessage));
                            TransportClientHelper.ThrowForbiddendExceptionOnItemOperation(
                                uri,
                                request,
                                activityId,
                                errorMessage);
                        }
                    }

                    Container containerWithTransportException = TransportClientHelper.GetContainerWithIntercepter(
                        databaseId: database.Id,
                        containerId: container.Id,
                        interceptor: interceptor,
                        enableDistributingTracing: true);
                    //Checking point operation diagnostics on typed operations
                    ToDoActivity testItem = ToDoActivity.CreateRandomToDoActivity();

                    ITrace trace = null;
                    try
                    {
                        ItemResponse<ToDoActivity> createResponse = await containerWithTransportException.CreateItemAsync<ToDoActivity>(
                          item: testItem);
                        Assert.Fail("Should have thrown a request timeout exception");
                    }
                    catch (CosmosException ce) when (ce.StatusCode == System.Net.HttpStatusCode.RequestTimeout)
                    {
                        trace = ((CosmosTraceDiagnostics)ce.Diagnostics).Value;
                        stringLength.Add(trace.ToString().Length);
                    }

                    endLineNumber = GetLineNumber();
                    inputs.Add(new Input($"Point Operation With Forbidden + Max Count = {maxCount}", trace, startLineNumber, endLineNumber, EndToEndTraceWriterBaselineTests.testListener.GetRecordedAttributes()));

                    EndToEndTraceWriterBaselineTests.AssertAndResetActivityInformation();
                }

                // Check if the exception message is not growing exponentially
                Assert.IsTrue(stringLength.Count > 2);
                for (int i = 0; i < stringLength.Count - 1; i++)
                {
                    int currLength = stringLength[i];
                    int nextLength = stringLength[i + 1];
                    Assert.IsTrue(nextLength < currLength * 2,
                        $"The diagnostic string is growing faster than linear. Length: {currLength}, Next Length: {nextLength}");
                }
            }

            //----------------------------------------------------------------

            //----------------------------------------------------------------
            //  Point Operation With Service Unavailable Exception
            //----------------------------------------------------------------
            {
                startLineNumber = GetLineNumber();
                ItemRequestOptions requestOptions = new ItemRequestOptions();

                Guid exceptionActivityId = Guid.NewGuid();
                string ServiceUnavailableExceptionDescription = "ServiceUnavailableExceptionDescription" + Guid.NewGuid();
                Container containerWithTransportException = TransportClientHelper.GetContainerWithItemServiceUnavailableException(
                    databaseId: database.Id,
                    containerId: container.Id,
                    activityId: exceptionActivityId,
                    serviceUnavailableExceptionSourceDescription: ServiceUnavailableExceptionDescription,
                    enableDistributingTracing: true);

                //Checking point operation diagnostics on typed operations
                ToDoActivity testItem = ToDoActivity.CreateRandomToDoActivity();

                ITrace trace = null;
                try
                {
                    ItemResponse<ToDoActivity> createResponse = await containerWithTransportException.CreateItemAsync<ToDoActivity>(
                      item: testItem,
                      requestOptions: requestOptions);
                    Assert.Fail("Should have thrown a Service Unavailable Exception");
                }
                catch (CosmosException ce) when (ce.StatusCode == System.Net.HttpStatusCode.ServiceUnavailable)
                {
                    trace = ((CosmosTraceDiagnostics)ce.Diagnostics).Value;                    
                }
                endLineNumber = GetLineNumber();

                inputs.Add(new Input("Point Operation with Service Unavailable", trace, startLineNumber, endLineNumber, EndToEndTraceWriterBaselineTests.testListener?.GetRecordedAttributes()));

                EndToEndTraceWriterBaselineTests.AssertAndResetActivityInformation();
            }
            //----------------------------------------------------------------

            this.ExecuteTestSuite(inputs);
        }

        [TestMethod]
        public async Task BatchOperationsAsync()
        {
            List<Input> inputs = new List<Input>();

            int startLineNumber;
            int endLineNumber;

            //----------------------------------------------------------------
            //  Standard Batch (Non Homogenous Operations)
            //----------------------------------------------------------------
            {
                startLineNumber = GetLineNumber();
                string pkValue = "DiagnosticTestPk";
                TransactionalBatch batch = container.CreateTransactionalBatch(new PartitionKey(pkValue));
                BatchCore batchCore = (BatchCore)batch;
                List<PatchOperation> patch = new List<PatchOperation>()
                {
                    PatchOperation.Remove("/cost")
                };

                List<ToDoActivity> createItems = new List<ToDoActivity>();
                for (int i = 0; i < 50; i++)
                {
                    ToDoActivity item = ToDoActivity.CreateRandomToDoActivity(pk: pkValue);
                    createItems.Add(item);
                    batch.CreateItem<ToDoActivity>(item);
                }

                for (int i = 0; i < 20; i++)
                {
                    batch.ReadItem(createItems[i].id);
                    batchCore.PatchItem(createItems[i].id, patch);
                }

                TransactionalBatchRequestOptions requestOptions = null;
                TransactionalBatchResponse response = await batch.ExecuteAsync(requestOptions);

                Assert.IsNotNull(response);
                ITrace trace = ((CosmosTraceDiagnostics)response.Diagnostics).Value;
                endLineNumber = GetLineNumber();

                inputs.Add(new Input("Batch Operation", trace, startLineNumber, endLineNumber, EndToEndTraceWriterBaselineTests.testListener?.GetRecordedAttributes()));
<<<<<<< HEAD

                EndToEndTraceWriterBaselineTests.AssertAndResetActivityInformation();
            }
            //----------------------------------------------------------------

            //----------------------------------------------------------------
            //  Standard Batch (Homogenous Operations)
            //----------------------------------------------------------------
            {
                startLineNumber = GetLineNumber();
                string pkValue = "DiagnosticTestPk";
                TransactionalBatch batch = container.CreateTransactionalBatch(new PartitionKey(pkValue));
                List<ToDoActivity> createItems = new List<ToDoActivity>();
                for (int i = 0; i < 50; i++)
                {
                    ToDoActivity item = ToDoActivity.CreateRandomToDoActivity(pk: pkValue);
                    createItems.Add(item);
                    batch.CreateItem<ToDoActivity>(item);
                }

                TransactionalBatchRequestOptions requestOptions = null;
                TransactionalBatchResponse response = await batch.ExecuteAsync(requestOptions);

                Assert.IsNotNull(response);
                ITrace trace = ((CosmosTraceDiagnostics)response.Diagnostics).Value;
                endLineNumber = GetLineNumber();

                inputs.Add(new Input("Batch Homogenous Operation", trace, startLineNumber, endLineNumber, EndToEndTraceWriterBaselineTests.testListener?.GetRecordedAttributes()));

                EndToEndTraceWriterBaselineTests.AssertAndResetActivityInformation();
=======

                EndToEndTraceWriterBaselineTests.AssertAndResetActivityInformation();
            }
            //----------------------------------------------------------------

            //----------------------------------------------------------------
            //  Standard Batch (Homogenous Operations)
            //----------------------------------------------------------------
            {
                startLineNumber = GetLineNumber();
                string pkValue = "DiagnosticTestPk";
                TransactionalBatch batch = container.CreateTransactionalBatch(new PartitionKey(pkValue));
                List<ToDoActivity> createItems = new List<ToDoActivity>();
                for (int i = 0; i < 50; i++)
                {
                    ToDoActivity item = ToDoActivity.CreateRandomToDoActivity(pk: pkValue);
                    createItems.Add(item);
                    batch.CreateItem<ToDoActivity>(item);
                }

                TransactionalBatchRequestOptions requestOptions = null;
                TransactionalBatchResponse response = await batch.ExecuteAsync(requestOptions);

                Assert.IsNotNull(response);
                ITrace trace = ((CosmosTraceDiagnostics)response.Diagnostics).Value;
                endLineNumber = GetLineNumber();

                inputs.Add(new Input("Batch Homogenous Operation", trace, startLineNumber, endLineNumber, EndToEndTraceWriterBaselineTests.testListener?.GetRecordedAttributes()));

                EndToEndTraceWriterBaselineTests.AssertAndResetActivityInformation();
>>>>>>> cdd1b1d2
            }
            //----------------------------------------------------------------

            this.ExecuteTestSuite(inputs);
        }

        [TestMethod]
        public async Task BulkOperationsAsync()
        {
            List<Input> inputs = new List<Input>();

            int startLineNumber;
            int endLineNumber;

            //----------------------------------------------------------------
            //  Standard Bulk
            //----------------------------------------------------------------
            {
                startLineNumber = GetLineNumber();
                string pkValue = "DiagnosticBulkTestPk";

                Container bulkContainer = bulkClient.GetContainer(database.Id, container.Id);
                List<Task<ItemResponse<ToDoActivity>>> createItemsTasks = new List<Task<ItemResponse<ToDoActivity>>>();

                for (int i = 0; i < 10; i++)
                {
                    ToDoActivity item = ToDoActivity.CreateRandomToDoActivity(pk: pkValue);
                    createItemsTasks.Add(bulkContainer.CreateItemAsync<ToDoActivity>(item, new PartitionKey(item.id)));
                }

                await Task.WhenAll(createItemsTasks);

                List<ITrace> traces = new List<ITrace>();
             
                foreach (Task<ItemResponse<ToDoActivity>> createTask in createItemsTasks)
                {
                    ItemResponse<ToDoActivity> itemResponse = await createTask;
                    Assert.IsNotNull(itemResponse);

                    ITrace trace = ((CosmosTraceDiagnostics)itemResponse.Diagnostics).Value;
                    traces.Add(trace);
                }

                endLineNumber = GetLineNumber();

                foreach (ITrace trace in traces)
                {
                    inputs.Add(new Input("Bulk Operation", trace, startLineNumber, endLineNumber, EndToEndTraceWriterBaselineTests.testListener?.GetRecordedAttributes()));
                }

                EndToEndTraceWriterBaselineTests.AssertAndResetActivityInformation();
            }
            //----------------------------------------------------------------

            //----------------------------------------------------------------
            //  Bulk with retry on throttle
            //----------------------------------------------------------------
            {
                startLineNumber = GetLineNumber();
                string errorMessage = "Mock throttle exception" + Guid.NewGuid().ToString();
                Guid exceptionActivityId = Guid.NewGuid();
                using CosmosClient throttleClient = TestCommon.CreateCosmosClient(builder =>
                    builder.WithThrottlingRetryOptions(
                        maxRetryWaitTimeOnThrottledRequests: TimeSpan.FromSeconds(1),
                        maxRetryAttemptsOnThrottledRequests: 3)
                        .WithBulkExecution(true)
                        .WithClientTelemetryOptions(new CosmosClientTelemetryOptions()
                         {
                            DisableDistributedTracing = false,
                            CosmosThresholdOptions = new CosmosThresholdOptions()
                            {
                                PointOperationLatencyThreshold = TimeSpan.Zero,
                                NonPointOperationLatencyThreshold = TimeSpan.Zero
                            }
                         })
                        .WithTransportClientHandlerFactory(transportClient => new TransportClientWrapper(
                            transportClient,
                            (uri, resourceOperation, request) => TransportClientHelper.ReturnThrottledStoreResponseOnItemOperation(
                                uri,
                                resourceOperation,
                                request,
                                exceptionActivityId,
                                errorMessage))));

                ItemRequestOptions requestOptions = new ItemRequestOptions();
                Container containerWithThrottleException = throttleClient.GetContainer(
                    database.Id,
                    container.Id);

                ToDoActivity testItem = ToDoActivity.CreateRandomToDoActivity();
                ITrace trace = null;
                try
                {
                    ItemResponse<ToDoActivity> createResponse = await containerWithThrottleException.CreateItemAsync<ToDoActivity>(
                      item: testItem,
                      partitionKey: new PartitionKey(testItem.id),
                      requestOptions: requestOptions);
                    Assert.Fail("Should have thrown a throttling exception");
                }
                catch (CosmosException ce) when ((int)ce.StatusCode == (int)Documents.StatusCodes.TooManyRequests)
                {
                    trace = ((CosmosTraceDiagnostics)ce.Diagnostics).Value;
                }

                endLineNumber = GetLineNumber();

                inputs.Add(new Input("Bulk Operation With Throttle", trace, startLineNumber, endLineNumber, EndToEndTraceWriterBaselineTests.testListener?.GetRecordedAttributes()));

                EndToEndTraceWriterBaselineTests.AssertAndResetActivityInformation();
            }

            this.ExecuteTestSuite(inputs);
        }

        [TestMethod]
        public async Task MiscellanousAsync()
        {
            List<Input> inputs = new List<Input>();

            int startLineNumber;
            int endLineNumber;

            //----------------------------------------------------------------
            //  Custom Handler
            //----------------------------------------------------------------
            {
                startLineNumber = GetLineNumber();
             
                DatabaseResponse databaseResponse = await miscCosmosClient.CreateDatabaseAsync("miscdbcustonhandler");
                EndToEndTraceWriterBaselineTests.AssertCustomHandlerTime(
                    databaseResponse.Diagnostics.ToString(),
                    requestHandler.FullHandlerName,
                    delayTime);

                ITrace trace = ((CosmosTraceDiagnostics)databaseResponse.Diagnostics).Value;
                await databaseResponse.Database.DeleteAsync();
                endLineNumber = GetLineNumber();

                inputs.Add(new Input("Custom Handler", trace, startLineNumber, endLineNumber, EndToEndTraceWriterBaselineTests.testListener?.GetRecordedAttributes()));

                EndToEndTraceWriterBaselineTests.AssertAndResetActivityInformation();
            }
            //----------------------------------------------------------------

            //----------------------------------------------------------------
            //  Non Data Plane
            //----------------------------------------------------------------
            {
                startLineNumber = GetLineNumber();
                RequestOptions requestOptions = new RequestOptions();
                DatabaseResponse databaseResponse = await client.CreateDatabaseAsync(
                    id: "miscdbdataplane",
                    requestOptions: requestOptions);
                ITrace trace = ((CosmosTraceDiagnostics)databaseResponse.Diagnostics).Value;
                await databaseResponse.Database.DeleteAsync();
                endLineNumber = GetLineNumber();

                inputs.Add(new Input("Custom Handler", trace, startLineNumber, endLineNumber, EndToEndTraceWriterBaselineTests.testListener?.GetRecordedAttributes()));

                EndToEndTraceWriterBaselineTests.AssertAndResetActivityInformation();
            }
            //----------------------------------------------------------------

            this.ExecuteTestSuite(inputs);
        }

        [TestMethod]
        public async Task ReadManyAsync()
        {
            List<Input> inputs = new List<Input>();

            int startLineNumber;
            int endLineNumber;

            for (int i = 0; i < 5; i++)
            {
                ToDoActivity item = ToDoActivity.CreateRandomToDoActivity("pk" + i, "id" + i);
                await container.CreateItemAsync(item);
            }

            List<(string, PartitionKey)> itemList = new List<(string, PartitionKey)>();
            for (int i = 0; i < 5; i++)
            {
                itemList.Add(("id" + i, new PartitionKey(i.ToString())));
            }

            EndToEndTraceWriterBaselineTests.AssertAndResetActivityInformation();

            //----------------------------------------------------------------
            //  Read Many Stream
            //----------------------------------------------------------------
            {
                startLineNumber = GetLineNumber();
                ITrace trace;
                using (ResponseMessage responseMessage = await container.ReadManyItemsStreamAsync(itemList))
                {
                    trace = responseMessage.Trace;
                }
                endLineNumber = GetLineNumber();

                inputs.Add(new Input("Read Many Stream Api", trace, startLineNumber, endLineNumber, EndToEndTraceWriterBaselineTests.testListener?.GetRecordedAttributes()));

                EndToEndTraceWriterBaselineTests.AssertAndResetActivityInformation();
            }
            //----------------------------------------------------------------

            //----------------------------------------------------------------
            //  Read Many Typed
            //----------------------------------------------------------------
            {
                startLineNumber = GetLineNumber();
                FeedResponse<ToDoActivity> feedResponse = await container.ReadManyItemsAsync<ToDoActivity>(itemList);
                ITrace trace = ((CosmosTraceDiagnostics)feedResponse.Diagnostics).Value;
                endLineNumber = GetLineNumber();

                inputs.Add(new Input("Read Many Typed Api", trace, startLineNumber, endLineNumber, EndToEndTraceWriterBaselineTests.testListener?.GetRecordedAttributes()));

                EndToEndTraceWriterBaselineTests.AssertAndResetActivityInformation();
            }
            //----------------------------------------------------------------

            this.ExecuteTestSuite(inputs);
        }

        public override Output ExecuteTest(Input input)
        {
            ITrace traceForBaselineTesting = CreateTraceForBaslineTesting(input.Trace, parent: null);

            string text = TraceWriter.TraceToText(traceForBaselineTesting);
            string json = TraceWriter.TraceToJson(traceForBaselineTesting);

            StringBuilder oTelActivitiesString = new StringBuilder();
            if (input.OTelActivities != null && input.OTelActivities.Count > 0)
            {
                oTelActivitiesString.Append("<OTelActivities>");
                foreach (string attributes in input.OTelActivities)
                {
                    oTelActivitiesString.AppendLine(attributes);
                }
                oTelActivitiesString.Append("</OTelActivities>");
            }
          
            AssertTraceProperites(input.Trace);
            Assert.IsTrue(text.Contains("Client Side Request Stats"), $"All diagnostics should have request stats: {text}");
            Assert.IsTrue(json.Contains("Client Side Request Stats"), $"All diagnostics should have request stats: {json}");
            Assert.IsTrue(text.Contains("Client Configuration"), $"All diagnostics should have Client Configuration: {text}");
            Assert.IsTrue(json.Contains("Client Configuration"), $"All diagnostics should have Client Configuration: {json}");
            
            return new Output(text, JToken.Parse(json).ToString(Newtonsoft.Json.Formatting.Indented), this.FormatXml(oTelActivitiesString.ToString()));
        }

        private string FormatXml(string xml)
        {
            try
            {
                XDocument doc = XDocument.Parse(xml);
                return doc.ToString();
            }
            catch (Exception)
            {
                // Handle and throw if fatal exception here; don't just ignore them
                return xml;
            }
        }
        
        private static TraceForBaselineTesting CreateTraceForBaslineTesting(ITrace trace, TraceForBaselineTesting parent)
        {
            TraceForBaselineTesting convertedTrace = new TraceForBaselineTesting(trace.Name, trace.Level, trace.Component, parent);

            foreach (ITrace child in trace.Children)
            {
                TraceForBaselineTesting convertedChild = CreateTraceForBaslineTesting(child, convertedTrace);
                convertedTrace.children.Add(convertedChild);
            }

            foreach (KeyValuePair<string, object> kvp in trace.Data)
            {
                convertedTrace.AddDatum(kvp.Key, kvp.Value);
            }

            return convertedTrace;
        }

        private static void AssertCustomHandlerTime(
            string diagnostics, 
            string handlerName,
            TimeSpan delay)
        {
            JObject jObject = JObject.Parse(diagnostics);
            JObject handlerChild = EndToEndTraceWriterBaselineTests.FindChild(
                handlerName, 
                jObject);
            Assert.IsNotNull(handlerChild);
            JToken delayToken = handlerChild["duration in milliseconds"];
            Assert.IsNotNull(delayToken);
            double itraceDelay = delayToken.ToObject<double>();
            Assert.IsTrue(TimeSpan.FromMilliseconds(itraceDelay) > delay);
        }

        private static JObject FindChild(
            string name,
            JObject jObject)
        {
            if(jObject == null)
            {
                return null;
            }

            JToken nameToken = jObject["name"];
            if(nameToken != null && nameToken.ToString() == name)
            {
                return jObject;
            }

            JArray jArray = jObject["children"]?.ToObject<JArray>();
            if(jArray != null)
            {
                foreach(JObject child in jArray)
                {
                    JObject response = EndToEndTraceWriterBaselineTests.FindChild(name, child);
                    if(response != null)
                    {
                        return response;
                    }
                }
            }

            return null;
        }


        private static void AssertTraceProperites(ITrace trace)
        {
            if (trace.Name == "ReadManyItemsStreamAsync" || 
                trace.Name == "ReadManyItemsAsync")
            {
                return; // skip test for read many as the queries are done in parallel
            }

            if (trace.Name == "Change Feed Estimator Read Next Async")
            {
                return; // Change Feed Estimator issues parallel requests
            }

            if (trace.Children.Count == 0)
            {
                // Base case
                return;
            }

            // Trace stopwatch should be greater than the sum of all children's stop watches
            TimeSpan rootTimeSpan = trace.Duration;
            TimeSpan sumOfChildrenTimeSpan = TimeSpan.Zero;
            foreach (ITrace child in trace.Children)
            {
                sumOfChildrenTimeSpan += child.Duration;
                AssertTraceProperites(child);
            }

            if (rootTimeSpan < sumOfChildrenTimeSpan)
            {
                Assert.Fail();
            }
        }

        private static int GetLineNumber([CallerLineNumber] int lineNumber = 0)
        {
            return lineNumber;
        }

        public sealed class Input : BaselineTestInput
        {
            private static readonly string[] sourceCode = File.ReadAllLines($"Tracing\\{nameof(EndToEndTraceWriterBaselineTests)}.cs");

            internal Input(string description, ITrace trace, int startLineNumber, int endLineNumber, List<string> oTelActivities)
                : base(description)
            {
                this.Trace = trace ?? throw new ArgumentNullException(nameof(trace));
                this.StartLineNumber = startLineNumber;
                this.EndLineNumber = endLineNumber;
                this.OTelActivities = oTelActivities;
            }

            internal ITrace Trace { get; }

            public int StartLineNumber { get; }

            public int EndLineNumber { get; }

            public List<string> OTelActivities { get; }

            public override void SerializeAsXml(XmlWriter xmlWriter)
            {
                xmlWriter.WriteElementString(nameof(this.Description), this.Description);
                xmlWriter.WriteStartElement("Setup");
                ArraySegment<string> codeSnippet = new ArraySegment<string>(
                    sourceCode,
                    this.StartLineNumber,
                    this.EndLineNumber - this.StartLineNumber - 1);

                string setup;
                try
                {
                    setup =
                    Environment.NewLine
                    + string
                        .Join(
                            Environment.NewLine,
                            codeSnippet
                                .Select(x => x != string.Empty ? x["            ".Length..] : string.Empty))
                    + Environment.NewLine;
                }
                catch (Exception)
                {
                    throw;
                }
                xmlWriter.WriteCData(setup ?? "asdf");
                xmlWriter.WriteEndElement();
            }
        }

        public sealed class Output : BaselineTestOutput
        {
            public Output(string text, string json, string oTelActivities)
            {
                this.Text = text ?? throw new ArgumentNullException(nameof(text));
                this.Json = json ?? throw new ArgumentNullException(nameof(json));
                this.OTelActivities = oTelActivities;
            }

            public string Text { get; }

            public string Json { get; }

            public string OTelActivities { get; }

            public override void SerializeAsXml(XmlWriter xmlWriter)
            {
                xmlWriter.WriteStartElement(nameof(this.Text));
                xmlWriter.WriteCData(this.Text);
                xmlWriter.WriteEndElement();

                xmlWriter.WriteStartElement(nameof(this.Json));
                xmlWriter.WriteCData(this.Json);
                xmlWriter.WriteEndElement();

                if (!string.IsNullOrWhiteSpace(this.OTelActivities))
                {
                    xmlWriter.WriteRaw(this.OTelActivities);
                }
            }
        }

        private sealed class TraceForBaselineTesting : ITrace
        {
            public readonly Dictionary<string, object> data;
            public readonly List<ITrace> children;

            public TraceForBaselineTesting(
                string name,
                TraceLevel level,
                TraceComponent component,
                TraceForBaselineTesting parent)
            {
                this.Name = name ?? throw new ArgumentNullException(nameof(name));
                this.Level = level;
                this.Component = component;
                this.Parent = parent;
                this.children = new List<ITrace>();
                this.data = new Dictionary<string, object>();
            }

            public string Name { get; }

            public Guid Id => Guid.Empty;

            public DateTime StartTime => DateTime.MinValue;

            public TimeSpan Duration => TimeSpan.Zero;

            public TraceLevel Level { get; }

            public TraceSummary Summary { get; }

            public TraceComponent Component { get; }

            public ITrace Parent { get; }

            public IReadOnlyList<ITrace> Children => this.children;

            public IReadOnlyDictionary<string, object> Data => this.data;

            public IReadOnlyList<(string, Uri)> RegionsContacted => new List<(string, Uri)>();

            public void AddDatum(string key, TraceDatum traceDatum)
            {
                this.data[key] = traceDatum;
            }

            public void AddDatum(string key, object value)
            {
                if (key.Contains("CPU"))
                {
                    // Redacted To Not Change The Baselines From Run To Run
                    return;
                }

                this.data[key] = "Redacted To Not Change The Baselines From Run To Run";
            }

            public void Dispose()
            {
            }

            public ITrace StartChild(string name)
            {
                return this.StartChild(name, TraceComponent.Unknown, TraceLevel.Info);
            }

            public ITrace StartChild(string name, TraceComponent component, TraceLevel level)
            {
                TraceForBaselineTesting child = new TraceForBaselineTesting(name, level, component, parent: this);
                this.AddChild(child);
                return child;
            }

            public void AddChild(ITrace trace)
            {
                this.children.Add(trace);
            }

            public static TraceForBaselineTesting GetRootTrace()
            {
                return new TraceForBaselineTesting("Trace For Baseline Testing", TraceLevel.Info, TraceComponent.Unknown, parent: null);
            }

            public void UpdateRegionContacted(TraceDatum _)
            {
                //NoImplementation
            }

            public void AddOrUpdateDatum(string key, object value)
            {
                if (key.Contains("CPU"))
                {
                    // Redacted To Not Change The Baselines From Run To Run
                    return;
                }

                this.data[key] = "Redacted To Not Change The Baselines From Run To Run";
            }
        }

        private sealed class RequestHandlerSleepHelper : RequestHandler
        {
            readonly TimeSpan timeToSleep;

            public RequestHandlerSleepHelper(TimeSpan timeToSleep)
            {
                this.timeToSleep = timeToSleep;
            }

            public override async Task<ResponseMessage> SendAsync(RequestMessage request, CancellationToken cancellationToken)
            {
                await Task.Delay(this.timeToSleep);
                return await base.SendAsync(request, cancellationToken);
            }
        }
    }
}<|MERGE_RESOLUTION|>--- conflicted
+++ resolved
@@ -500,11 +500,7 @@
         public async Task QueryAsync()
         {
             List<Input> inputs = new List<Input>();
-<<<<<<< HEAD
-            QueryRequestOptions requestOptions = new QueryRequestOptions() { IsNonStreamingOrderByQueryFeatureDisabled = true };
-=======
             QueryRequestOptions requestOptions = new QueryRequestOptions() { IsHybridSearchQueryPlanOptimizationDisabled = true };
->>>>>>> cdd1b1d2
 
             int startLineNumber;
             int endLineNumber;
@@ -589,15 +585,9 @@
                 endLineNumber = GetLineNumber();
 
                 inputs.Add(new Input("Query Public API", traceForest, startLineNumber, endLineNumber, EndToEndTraceWriterBaselineTests.testListener?.GetRecordedAttributes()));
-<<<<<<< HEAD
-
-                EndToEndTraceWriterBaselineTests.AssertAndResetActivityInformation();
-
-=======
-
-                EndToEndTraceWriterBaselineTests.AssertAndResetActivityInformation();
-
->>>>>>> cdd1b1d2
+
+                EndToEndTraceWriterBaselineTests.AssertAndResetActivityInformation();
+
                 requestOptions.QueryTextMode = QueryTextMode.None; //Reset request Option
             }
             //----------------------------------------------------------------
@@ -727,8 +717,6 @@
             this.ExecuteTestSuite(inputs);
         }
 
-<<<<<<< HEAD
-=======
         [TestMethod]
         public async Task ValidateCorrectSubStatusCodeTestAsync()
         {
@@ -782,7 +770,6 @@
             }
         }
 
->>>>>>> cdd1b1d2
         [TestMethod]
         public async Task ValidateInvalidCredentialsTraceAsync()
         {
@@ -1356,7 +1343,6 @@
                 endLineNumber = GetLineNumber();
 
                 inputs.Add(new Input("Batch Operation", trace, startLineNumber, endLineNumber, EndToEndTraceWriterBaselineTests.testListener?.GetRecordedAttributes()));
-<<<<<<< HEAD
 
                 EndToEndTraceWriterBaselineTests.AssertAndResetActivityInformation();
             }
@@ -1387,38 +1373,6 @@
                 inputs.Add(new Input("Batch Homogenous Operation", trace, startLineNumber, endLineNumber, EndToEndTraceWriterBaselineTests.testListener?.GetRecordedAttributes()));
 
                 EndToEndTraceWriterBaselineTests.AssertAndResetActivityInformation();
-=======
-
-                EndToEndTraceWriterBaselineTests.AssertAndResetActivityInformation();
-            }
-            //----------------------------------------------------------------
-
-            //----------------------------------------------------------------
-            //  Standard Batch (Homogenous Operations)
-            //----------------------------------------------------------------
-            {
-                startLineNumber = GetLineNumber();
-                string pkValue = "DiagnosticTestPk";
-                TransactionalBatch batch = container.CreateTransactionalBatch(new PartitionKey(pkValue));
-                List<ToDoActivity> createItems = new List<ToDoActivity>();
-                for (int i = 0; i < 50; i++)
-                {
-                    ToDoActivity item = ToDoActivity.CreateRandomToDoActivity(pk: pkValue);
-                    createItems.Add(item);
-                    batch.CreateItem<ToDoActivity>(item);
-                }
-
-                TransactionalBatchRequestOptions requestOptions = null;
-                TransactionalBatchResponse response = await batch.ExecuteAsync(requestOptions);
-
-                Assert.IsNotNull(response);
-                ITrace trace = ((CosmosTraceDiagnostics)response.Diagnostics).Value;
-                endLineNumber = GetLineNumber();
-
-                inputs.Add(new Input("Batch Homogenous Operation", trace, startLineNumber, endLineNumber, EndToEndTraceWriterBaselineTests.testListener?.GetRecordedAttributes()));
-
-                EndToEndTraceWriterBaselineTests.AssertAndResetActivityInformation();
->>>>>>> cdd1b1d2
             }
             //----------------------------------------------------------------
 
