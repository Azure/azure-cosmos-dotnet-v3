﻿//------------------------------------------------------------
// Copyright (c) Microsoft Corporation.  All rights reserved.
//------------------------------------------------------------

namespace Microsoft.Azure.Cosmos.EmulatorTests.Tracing
{
    using System;
    using System.Collections.Generic;
    using System.IO;
    using System.Linq;
    using System.Net;
    using System.Runtime.CompilerServices;
    using System.Text;
    using System.Threading;
    using System.Threading.Tasks;
    using System.Xml;
    using System.Xml.Linq;
    using global::Azure;
    using Microsoft.Azure.Cosmos.ChangeFeed;
    using Microsoft.Azure.Cosmos.CosmosElements;
    using Microsoft.Azure.Cosmos.Diagnostics;
    using Microsoft.Azure.Cosmos.SDK.EmulatorTests;
    using Microsoft.Azure.Cosmos.Services.Management.Tests.BaselineTest;
    using Microsoft.Azure.Cosmos.Telemetry;
    using Microsoft.Azure.Cosmos.Telemetry.OpenTelemetry;
    using Microsoft.Azure.Cosmos.Tests;
    using Microsoft.Azure.Cosmos.Tracing;
    using Microsoft.VisualStudio.TestTools.UnitTesting;
    using Newtonsoft.Json.Linq;
    using static Microsoft.Azure.Cosmos.SDK.EmulatorTests.TransportClientHelper;

    [VisualStudio.TestTools.UnitTesting.TestClass]
    [TestCategory("UpdateContract")]
    public sealed class EndToEndTraceWriterBaselineTests : BaselineTests<EndToEndTraceWriterBaselineTests.Input, EndToEndTraceWriterBaselineTests.Output>
    {
        public static CosmosClient client;
        public static CosmosClient bulkClient;
        public static CosmosClient miscCosmosClient;

        public static Database database;
        public static Container container;

        private static CustomListener testListener = null;

        private static readonly TimeSpan delayTime = TimeSpan.FromSeconds(2);
        private static readonly RequestHandler requestHandler = new RequestHandlerSleepHelper(delayTime);

        private static readonly int TotalTestMethod = typeof(EndToEndTraceWriterBaselineTests).GetMethods().Where(m => m.GetCustomAttributes(typeof(TestMethodAttribute), false).Length > 0).Count();
        
        private static int MethodCount = 0;
        
        [ClassInitialize]
        public static async Task ClassInitAsync(TestContext _)
        {
<<<<<<< HEAD
=======
            Environment.SetEnvironmentVariable("OTEL_SEMCONV_STABILITY_OPT_IN", OpenTelemetryStablityModes.DatabaseDupe);
            TracesStabilityFactory.RefreshStabilityMode();

>>>>>>> 4d9da410
            EndToEndTraceWriterBaselineTests.testListener = Util.ConfigureOpenTelemetryAndCustomListeners();
            
            client = Microsoft.Azure.Cosmos.SDK.EmulatorTests.TestCommon.CreateCosmosClient(
                useGateway: false,
                builder => builder
                    .WithClientTelemetryOptions(new CosmosClientTelemetryOptions()
                    {
                        DisableDistributedTracing = false,
                        CosmosThresholdOptions = new CosmosThresholdOptions()
                        {
                            PointOperationLatencyThreshold = TimeSpan.Zero,
                            NonPointOperationLatencyThreshold = TimeSpan.Zero
                        },
                        QueryTextMode = QueryTextMode.All
<<<<<<< HEAD
                    }));
=======
                    })
                    .WithConsistencyLevel(ConsistencyLevel.Session))
                ;
>>>>>>> 4d9da410
            await Util.DeleteAllDatabasesAsync(client);

            bulkClient = TestCommon.CreateCosmosClient(builder => builder
                .WithBulkExecution(true)
                .WithClientTelemetryOptions(new CosmosClientTelemetryOptions()
                 {
                    DisableDistributedTracing = false,
                    CosmosThresholdOptions = new CosmosThresholdOptions()
                    {
                        PointOperationLatencyThreshold = TimeSpan.Zero,
                        NonPointOperationLatencyThreshold = TimeSpan.Zero
                    },
                    QueryTextMode = QueryTextMode.All
<<<<<<< HEAD
                }));
=======
                })
                .WithConsistencyLevel(ConsistencyLevel.Session));
>>>>>>> 4d9da410

            // Set a small retry count to reduce test time
            miscCosmosClient = TestCommon.CreateCosmosClient(builder =>
                builder
                    .AddCustomHandlers(requestHandler)
                    .WithClientTelemetryOptions(new CosmosClientTelemetryOptions()
                     {
                        DisableDistributedTracing = false,
                        CosmosThresholdOptions = new CosmosThresholdOptions()
                        {
                            PointOperationLatencyThreshold = TimeSpan.Zero,
                            NonPointOperationLatencyThreshold = TimeSpan.Zero
                        },
                        QueryTextMode = QueryTextMode.All
                    }));

            EndToEndTraceWriterBaselineTests.database = await client.CreateDatabaseAsync(
                    "databaseName",
                    cancellationToken: default);

            EndToEndTraceWriterBaselineTests.container = await EndToEndTraceWriterBaselineTests.database.CreateContainerAsync(
                    id: "containerName",
                    partitionKeyPath: "/id",
                    throughput: 20000);

            for (int i = 0; i < 100; i++)
            {
                CosmosObject cosmosObject = CosmosObject.Create(
                    new Dictionary<string, CosmosElement>()
                    {
                        { "id", CosmosString.Create(i.ToString()) }
                    });

                await container.CreateItemAsync(JToken.Parse(cosmosObject.ToString()));
            }

            EndToEndTraceWriterBaselineTests.AssertAndResetActivityInformation();
        }

        [TestCleanup]
        public async Task CleanUp()
        {
            await EndToEndTraceWriterBaselineTests.ClassCleanupAsync();
        }
        
        public static async Task ClassCleanupAsync()
        {
            EndToEndTraceWriterBaselineTests.MethodCount++;

            if (EndToEndTraceWriterBaselineTests.MethodCount == EndToEndTraceWriterBaselineTests.TotalTestMethod)
            {
                if (database != null)
                {
                    await EndToEndTraceWriterBaselineTests.database.DeleteStreamAsync();
                }
                
                EndToEndTraceWriterBaselineTests.client?.Dispose();
                EndToEndTraceWriterBaselineTests.bulkClient?.Dispose();
                EndToEndTraceWriterBaselineTests.miscCosmosClient?.Dispose();

                Util.DisposeOpenTelemetryAndCustomListeners();

                EndToEndTraceWriterBaselineTests.testListener.Dispose();
<<<<<<< HEAD
                
=======

                Environment.SetEnvironmentVariable("OTEL_SEMCONV_STABILITY_OPT_IN", null);
>>>>>>> 4d9da410
            }
        }
        
        private static void AssertAndResetActivityInformation()
        {
            AssertActivity.AreEqualAcrossListeners();

            CustomOtelExporter.CollectedActivities = new();
            EndToEndTraceWriterBaselineTests.testListener?.ResetAttributes();
        }

        [TestMethod]
        public async Task ReadFeedAsync()
        {
            EndToEndTraceWriterBaselineTests.AssertAndResetActivityInformation();

            List<Input> inputs = new List<Input>();

            int startLineNumber;
            int endLineNumber;

            //----------------------------------------------------------------
            //  ReadFeed
            //----------------------------------------------------------------
            {
                startLineNumber = GetLineNumber();
                FeedIteratorInternal feedIterator = (FeedIteratorInternal)container.GetItemQueryStreamIterator(
                    queryText: null);

                List<ITrace> traces = new List<ITrace>();
                while (feedIterator.HasMoreResults)
                {
                    ResponseMessage responseMessage = await feedIterator.ReadNextAsync(cancellationToken: default);
                    ITrace trace = ((CosmosTraceDiagnostics)responseMessage.Diagnostics).Value;
                    traces.Add(trace);
                }

                ITrace traceForest = TraceJoiner.JoinTraces(traces);
                endLineNumber = GetLineNumber();

                inputs.Add(new Input(
                                    description: "ReadFeed", 
                                    trace: traceForest,
                                    startLineNumber: startLineNumber,
                                    endLineNumber: endLineNumber, 
                                    oTelActivities: EndToEndTraceWriterBaselineTests.testListener?.GetRecordedAttributes()));

                EndToEndTraceWriterBaselineTests.AssertAndResetActivityInformation();
            }
            //----------------------------------------------------------------

            //----------------------------------------------------------------
            //  ReadFeed Typed
            //----------------------------------------------------------------
            {
                startLineNumber = GetLineNumber();
                FeedIteratorInternal<JToken> feedIterator = (FeedIteratorInternal<JToken>)container
                    .GetItemQueryIterator<JToken>(queryText: null);

                List<ITrace> traces = new List<ITrace>();
                while (feedIterator.HasMoreResults)
                {
                    FeedResponse<JToken> response = await feedIterator.ReadNextAsync(cancellationToken: default);
                    ITrace trace = ((CosmosTraceDiagnostics)response.Diagnostics).Value;
                    traces.Add(trace);
                }

                ITrace traceForest = TraceJoiner.JoinTraces(traces);
                endLineNumber = GetLineNumber();

                inputs.Add(new Input(
                                description: "ReadFeed Typed", 
                                trace: traceForest,
                                startLineNumber: startLineNumber,
                                endLineNumber: endLineNumber,
                                oTelActivities: EndToEndTraceWriterBaselineTests.testListener?.GetRecordedAttributes()));

                EndToEndTraceWriterBaselineTests.AssertAndResetActivityInformation();
            }
            //----------------------------------------------------------------

            //----------------------------------------------------------------
            //  ReadFeed Public API
            //----------------------------------------------------------------
            {
                startLineNumber = GetLineNumber();
                FeedIterator feedIterator = container.GetItemQueryStreamIterator(
                    queryText: null);

                List<ITrace> traces = new List<ITrace>();

                while (feedIterator.HasMoreResults)
                {
                    ResponseMessage responseMessage = await feedIterator.ReadNextAsync(cancellationToken: default);
                    ITrace trace = ((CosmosTraceDiagnostics)responseMessage.Diagnostics).Value;
                    traces.Add(trace);
                }

                ITrace traceForest = TraceJoiner.JoinTraces(traces);
                endLineNumber = GetLineNumber();

                inputs.Add(new Input(
                                description: "ReadFeed Public API", 
                                trace: traceForest,
                                startLineNumber: startLineNumber,
                                endLineNumber: endLineNumber,
                                oTelActivities: EndToEndTraceWriterBaselineTests.testListener?.GetRecordedAttributes()));

                EndToEndTraceWriterBaselineTests.AssertAndResetActivityInformation();
            }
            //----------------------------------------------------------------

            //----------------------------------------------------------------
            //  ReadFeed Public API Typed
            //----------------------------------------------------------------
            {
                startLineNumber = GetLineNumber();
                FeedIterator<JToken> feedIterator = container
                    .GetItemQueryIterator<JToken>(queryText: null);

                List<ITrace> traces = new List<ITrace>();

                while (feedIterator.HasMoreResults)
                {
                    FeedResponse<JToken> responseMessage = await feedIterator.ReadNextAsync(cancellationToken: default);
                    ITrace trace = ((CosmosTraceDiagnostics)responseMessage.Diagnostics).Value;
                    traces.Add(trace);
                }

                ITrace traceForest = TraceJoiner.JoinTraces(traces);
                endLineNumber = GetLineNumber();

                inputs.Add(new Input("ReadFeed Public API Typed", traceForest, startLineNumber, endLineNumber, EndToEndTraceWriterBaselineTests.testListener?.GetRecordedAttributes()));

                EndToEndTraceWriterBaselineTests.AssertAndResetActivityInformation();
            }
            //----------------------------------------------------------------

            this.ExecuteTestSuite(inputs);
        }

        [TestMethod]
        public async Task ChangeFeedAsync()
        {
            List<Input> inputs = new List<Input>();

            int startLineNumber;
            int endLineNumber;

            //----------------------------------------------------------------
            //  ChangeFeed
            //----------------------------------------------------------------
            {
                startLineNumber = GetLineNumber();
                ContainerInternal containerInternal = (ContainerInternal)container;
                FeedIteratorInternal feedIterator = (FeedIteratorInternal)containerInternal.GetChangeFeedStreamIterator(
                    ChangeFeedStartFrom.Beginning(),
                    ChangeFeedMode.Incremental);

                List<ITrace> traces = new List<ITrace>();
                while (feedIterator.HasMoreResults)
                {
                    ResponseMessage responseMessage = await feedIterator.ReadNextAsync(cancellationToken: default);
                    ITrace trace = ((CosmosTraceDiagnostics)responseMessage.Diagnostics).Value;
                    traces.Add(trace);
                    if (responseMessage.StatusCode == System.Net.HttpStatusCode.NotModified)
                    {
                        break;
                    }
                }

                ITrace traceForest = TraceJoiner.JoinTraces(traces);
                endLineNumber = GetLineNumber();

                inputs.Add(new Input("ChangeFeed", traceForest, startLineNumber, endLineNumber, EndToEndTraceWriterBaselineTests.testListener?.GetRecordedAttributes()));

                EndToEndTraceWriterBaselineTests.AssertAndResetActivityInformation();
            }
            //----------------------------------------------------------------

            //----------------------------------------------------------------
            //  ChangeFeed Typed
            //----------------------------------------------------------------
            {
                startLineNumber = GetLineNumber();
                ContainerInternal containerInternal = (ContainerInternal)container;
                FeedIteratorInternal<JToken> feedIterator = (FeedIteratorInternal<JToken>)containerInternal.GetChangeFeedIterator<JToken>(
                    ChangeFeedStartFrom.Beginning(),
                    ChangeFeedMode.Incremental);

                List<ITrace> traces = new List<ITrace>();
                while (feedIterator.HasMoreResults)
                {
                    FeedResponse<JToken> responseMessage = await feedIterator.ReadNextAsync(cancellationToken: default);
                    if (responseMessage.StatusCode == System.Net.HttpStatusCode.NotModified)
                    {
                        break;
                    }

                    ITrace trace = ((CosmosTraceDiagnostics)responseMessage.Diagnostics).Value;
                    traces.Add(trace);
                }

                ITrace traceForest = TraceJoiner.JoinTraces(traces);
                endLineNumber = GetLineNumber();

                inputs.Add(new Input("ChangeFeed Typed", traceForest, startLineNumber, endLineNumber, EndToEndTraceWriterBaselineTests.testListener?.GetRecordedAttributes()));

                EndToEndTraceWriterBaselineTests.AssertAndResetActivityInformation();
            }
            //----------------------------------------------------------------

            //----------------------------------------------------------------
            //  ChangeFeed Public API
            //----------------------------------------------------------------
            {
                startLineNumber = GetLineNumber();
                ContainerInternal containerInternal = (ContainerInternal)container;
                FeedIterator feedIterator = containerInternal.GetChangeFeedStreamIterator(
                    ChangeFeedStartFrom.Beginning(),
                    ChangeFeedMode.Incremental);

                List<ITrace> traces = new List<ITrace>();

                while (feedIterator.HasMoreResults)
                {
                    ResponseMessage responseMessage = await feedIterator.ReadNextAsync(cancellationToken: default);
                    if (responseMessage.StatusCode == System.Net.HttpStatusCode.NotModified)
                    {
                        break;
                    }

                    ITrace trace = ((CosmosTraceDiagnostics)responseMessage.Diagnostics).Value;
                    traces.Add(trace);
                }

                ITrace traceForest = TraceJoiner.JoinTraces(traces);
                endLineNumber = GetLineNumber();

                inputs.Add(new Input("ChangeFeed Public API", traceForest, startLineNumber, endLineNumber, EndToEndTraceWriterBaselineTests.testListener?.GetRecordedAttributes()));

                EndToEndTraceWriterBaselineTests.AssertAndResetActivityInformation();
            }
            //---------------------------------------------------------------- 

            //----------------------------------------------------------------
            //  ChangeFeed Public API Typed
            //----------------------------------------------------------------
            {
                startLineNumber = GetLineNumber();
                ContainerInternal containerInternal = (ContainerInternal)container;
                FeedIterator<JToken> feedIterator = containerInternal.GetChangeFeedIterator<JToken>(
                    ChangeFeedStartFrom.Beginning(),
                    ChangeFeedMode.Incremental);

                List<ITrace> traces = new List<ITrace>();

                while (feedIterator.HasMoreResults)
                {
                    FeedResponse<JToken> responseMessage = await feedIterator.ReadNextAsync(cancellationToken: default);
                    if (responseMessage.StatusCode == System.Net.HttpStatusCode.NotModified)
                    {
                        break;
                    }

                    ITrace trace = ((CosmosTraceDiagnostics)responseMessage.Diagnostics).Value;
                    traces.Add(trace);
                }

                ITrace traceForest = TraceJoiner.JoinTraces(traces);
                endLineNumber = GetLineNumber();

                inputs.Add(new Input("ChangeFeed Public API Typed", traceForest, startLineNumber, endLineNumber, EndToEndTraceWriterBaselineTests.testListener?.GetRecordedAttributes()));

                EndToEndTraceWriterBaselineTests.AssertAndResetActivityInformation();
            }
            //----------------------------------------------------------------

            //----------------------------------------------------------------
            //  ChangeFeed Estimator
            //----------------------------------------------------------------
            {
                Container leaseContainer = await EndToEndTraceWriterBaselineTests.database.CreateContainerAsync(
                    id: "changefeedleasecontainer",
                    partitionKeyPath: "/id");

                ChangeFeedProcessor processor = container
                .GetChangeFeedProcessorBuilder(
                    processorName: "test",
                    onChangesDelegate: (IReadOnlyCollection<dynamic> docs, CancellationToken token) => Task.CompletedTask)
                .WithInstanceName("random")
                .WithLeaseContainer(leaseContainer)
                .Build();

                await processor.StartAsync();

                // Letting processor initialize
                bool hasLeases = false;
                while (!hasLeases)
                {
                    int leases = leaseContainer.GetItemLinqQueryable<JObject>(true).Count();
                    if (leases > 1)
                    {
                        hasLeases = true;
                    }
                    else
                    {
                        await Task.Delay(1000);
                    }
                }

                await processor.StopAsync();

                EndToEndTraceWriterBaselineTests.AssertAndResetActivityInformation();

                startLineNumber = GetLineNumber();
                ChangeFeedEstimator estimator = container.GetChangeFeedEstimator(
                    "test",
                    leaseContainer);
                using FeedIterator<ChangeFeedProcessorState> feedIterator = estimator.GetCurrentStateIterator();

                List<ITrace> traces = new List<ITrace>();

                while (feedIterator.HasMoreResults)
                {
                    FeedResponse<ChangeFeedProcessorState> responseMessage = await feedIterator.ReadNextAsync(cancellationToken: default);
                    ITrace trace = ((CosmosTraceDiagnostics)responseMessage.Diagnostics).Value;
                    traces.Add(trace);
                }

                ITrace traceForest = TraceJoiner.JoinTraces(traces);
                endLineNumber = GetLineNumber();

                inputs.Add(new Input("Change Feed Estimator", traceForest, startLineNumber, endLineNumber, EndToEndTraceWriterBaselineTests.testListener?.GetRecordedAttributes()));

                EndToEndTraceWriterBaselineTests.AssertAndResetActivityInformation();
            }
            //----------------------------------------------------------------

            this.ExecuteTestSuite(inputs);
        }

        [TestMethod]
        [TestCategory("Flaky")]
        public async Task QueryAsync()
        {
            List<Input> inputs = new List<Input>();
            QueryRequestOptions requestOptions = new QueryRequestOptions() { IsNonStreamingOrderByQueryFeatureDisabled = true };

            int startLineNumber;
            int endLineNumber;

            //----------------------------------------------------------------
            //  Query
            //----------------------------------------------------------------
            {
                startLineNumber = GetLineNumber();
                FeedIteratorInternal feedIterator = (FeedIteratorInternal)container.GetItemQueryStreamIterator(
                    queryText: "SELECT * FROM c",
                    requestOptions: requestOptions);

                List<ITrace> traces = new List<ITrace>();
                while (feedIterator.HasMoreResults)
                {
                    ResponseMessage responseMessage = await feedIterator.ReadNextAsync(cancellationToken: default);
                    ITrace trace = ((CosmosTraceDiagnostics)responseMessage.Diagnostics).Value;
                    traces.Add(trace);
                }

                ITrace traceForest = TraceJoiner.JoinTraces(traces);
                endLineNumber = GetLineNumber();

                inputs.Add(new Input("Query", traceForest, startLineNumber, endLineNumber, EndToEndTraceWriterBaselineTests.testListener?.GetRecordedAttributes()));

                EndToEndTraceWriterBaselineTests.AssertAndResetActivityInformation();
            }
            //----------------------------------------------------------------

            //----------------------------------------------------------------
            //  Query Typed
            //----------------------------------------------------------------
            {
                requestOptions.QueryTextMode = QueryTextMode.None;

                startLineNumber = GetLineNumber();
                FeedIteratorInternal<JToken> feedIterator = (FeedIteratorInternal<JToken>)container.GetItemQueryIterator<JToken>(
                    queryText: "SELECT * FROM c",
                    requestOptions: requestOptions);

                List<ITrace> traces = new List<ITrace>();
                while (feedIterator.HasMoreResults)
                {
                    FeedResponse<JToken> response = await feedIterator.ReadNextAsync(cancellationToken: default);
                    ITrace trace = ((CosmosTraceDiagnostics)response.Diagnostics).Value;
                    traces.Add(trace);
                }

                ITrace traceForest = TraceJoiner.JoinTraces(traces);
                endLineNumber = GetLineNumber();

                inputs.Add(new Input("Query Typed", traceForest, startLineNumber, endLineNumber, EndToEndTraceWriterBaselineTests.testListener?.GetRecordedAttributes()));

                EndToEndTraceWriterBaselineTests.AssertAndResetActivityInformation();

                requestOptions.QueryTextMode = QueryTextMode.None; //Reset request Option
            }
            //----------------------------------------------------------------

            //----------------------------------------------------------------
            //  Query Public API
            //----------------------------------------------------------------
            {
                requestOptions.QueryTextMode = QueryTextMode.ParameterizedOnly;

                startLineNumber = GetLineNumber();
                FeedIterator feedIterator = container.GetItemQueryStreamIterator(
                    queryText: "SELECT * FROM c",
                    requestOptions: requestOptions);

                List<ITrace> traces = new List<ITrace>();

                while (feedIterator.HasMoreResults)
                {
                    ResponseMessage responseMessage = await feedIterator.ReadNextAsync(cancellationToken: default);
                    ITrace trace = ((CosmosTraceDiagnostics)responseMessage.Diagnostics).Value;
                    traces.Add(trace);
                }

                ITrace traceForest = TraceJoiner.JoinTraces(traces);
                endLineNumber = GetLineNumber();

                inputs.Add(new Input("Query Public API", traceForest, startLineNumber, endLineNumber, EndToEndTraceWriterBaselineTests.testListener?.GetRecordedAttributes()));

                EndToEndTraceWriterBaselineTests.AssertAndResetActivityInformation();

                requestOptions.QueryTextMode = QueryTextMode.None; //Reset request Option
            }
            //----------------------------------------------------------------

            //----------------------------------------------------------------
            //  Query Public API Typed
            //----------------------------------------------------------------
            {
                requestOptions.QueryTextMode = QueryTextMode.ParameterizedOnly;

                QueryDefinition parameterizedQuery = new QueryDefinition(
                    query: "SELECT * FROM c WHERE c.id != @customIdentifier"
                )
                .WithParameter("@customIdentifier", "anyRandomId");

                startLineNumber = GetLineNumber();
                FeedIterator<JToken> feedIterator = container.GetItemQueryIterator<JToken>(
                    queryDefinition: parameterizedQuery,
                    requestOptions: requestOptions);

                List<ITrace> traces = new List<ITrace>();

                while (feedIterator.HasMoreResults)
                {
                    FeedResponse<JToken> responseMessage = await feedIterator.ReadNextAsync(cancellationToken: default);
                    ITrace trace = ((CosmosTraceDiagnostics)responseMessage.Diagnostics).Value;
                    traces.Add(trace);
                }

                ITrace traceForest = TraceJoiner.JoinTraces(traces);
                endLineNumber = GetLineNumber();

                inputs.Add(new Input("Query Public API Typed", traceForest, startLineNumber, endLineNumber, EndToEndTraceWriterBaselineTests.testListener?.GetRecordedAttributes()));

                EndToEndTraceWriterBaselineTests.AssertAndResetActivityInformation();
            }
            //----------------------------------------------------------------

            //----------------------------------------------------------------
            //  Query - Without ServiceInterop
            //----------------------------------------------------------------
            {
                startLineNumber = GetLineNumber();
                Lazy<bool> currentLazy = Documents.ServiceInteropWrapper.AssembliesExist;
                Documents.ServiceInteropWrapper.AssembliesExist = new Lazy<bool>(() => false);
                FeedIterator<JToken> feedIterator = container.GetItemQueryIterator<JToken>(
                    queryText: "SELECT * FROM c",
                    requestOptions: requestOptions);

                List<ITrace> traces = new List<ITrace>();

                while (feedIterator.HasMoreResults)
                {
                    FeedResponse<JToken> responseMessage = await feedIterator.ReadNextAsync(cancellationToken: default);
                    ITrace trace = ((CosmosTraceDiagnostics)responseMessage.Diagnostics).Value;
                    traces.Add(trace);
                }

                ITrace traceForest = TraceJoiner.JoinTraces(traces);
                Documents.ServiceInteropWrapper.AssembliesExist = currentLazy;
                endLineNumber = GetLineNumber();

                inputs.Add(new Input("Query - Without ServiceInterop", traceForest, startLineNumber, endLineNumber, EndToEndTraceWriterBaselineTests.testListener?.GetRecordedAttributes()));

                EndToEndTraceWriterBaselineTests.AssertAndResetActivityInformation();
            }
            //----------------------------------------------------------------

            //----------------------------------------------------------------
            //  Query Public API with FeedRanges
            //----------------------------------------------------------------
            {
                startLineNumber = GetLineNumber();
                FeedIterator feedIterator = container.GetItemQueryStreamIterator(
                    feedRange: FeedRangeEpk.FullRange,
                    queryDefinition: new QueryDefinition("SELECT * FROM c"),
                    continuationToken: null,
                    requestOptions: requestOptions);

                List<ITrace> traces = new List<ITrace>();

                while (feedIterator.HasMoreResults)
                {
                    ResponseMessage responseMessage = await feedIterator.ReadNextAsync(cancellationToken: default);
                    ITrace trace = ((CosmosTraceDiagnostics)responseMessage.Diagnostics).Value;
                    traces.Add(trace);
                }

                ITrace traceForest = TraceJoiner.JoinTraces(traces);
                endLineNumber = GetLineNumber();

                inputs.Add(new Input("Query Public API with FeedRanges", traceForest, startLineNumber, endLineNumber, EndToEndTraceWriterBaselineTests.testListener?.GetRecordedAttributes()));

                EndToEndTraceWriterBaselineTests.AssertAndResetActivityInformation();
            }
            //----------------------------------------------------------------

            //----------------------------------------------------------------
            //  Query Public API Typed with FeedRanges
            //----------------------------------------------------------------
            {
                startLineNumber = GetLineNumber();
                FeedIterator<JToken> feedIterator = container.GetItemQueryIterator<JToken>(
                    feedRange: FeedRangeEpk.FullRange,
                    queryDefinition: new QueryDefinition("SELECT * FROM c"),
                    continuationToken: null,
                    requestOptions: requestOptions);

                List<ITrace> traces = new List<ITrace>();

                while (feedIterator.HasMoreResults)
                {
                    FeedResponse<JToken> responseMessage = await feedIterator.ReadNextAsync(cancellationToken: default);
                    ITrace trace = ((CosmosTraceDiagnostics)responseMessage.Diagnostics).Value;
                    traces.Add(trace);
                }

                ITrace traceForest = TraceJoiner.JoinTraces(traces);
                endLineNumber = GetLineNumber();

                inputs.Add(new Input("Query Public API Typed with FeedRanges", traceForest, startLineNumber, endLineNumber, EndToEndTraceWriterBaselineTests.testListener?.GetRecordedAttributes()));

                EndToEndTraceWriterBaselineTests.AssertAndResetActivityInformation();
            }
            //----------------------------------------------------------------

            this.ExecuteTestSuite(inputs);
        }

        [TestMethod]
        public async Task ValidateInvalidCredentialsTraceAsync()
        {
            string authKey = Utils.ConfigurationManager.AppSettings["MasterKey"];
            string endpoint = Utils.ConfigurationManager.AppSettings["GatewayEndpoint"];

            AzureKeyCredential masterKeyCredential = new AzureKeyCredential(authKey);

            // It is not baseline test hence disable distributed tracing for this test
            CosmosClientOptions clientOptions = new CosmosClientOptions()
            {
                CosmosClientTelemetryOptions = new CosmosClientTelemetryOptions()
                {
                    DisableDistributedTracing = true
                }
            };
            
            using (CosmosClient client = new CosmosClient(
                    endpoint,
                    masterKeyCredential,
                    clientOptions))
            {

                try
                {
                    string databaseName = Guid.NewGuid().ToString();
                    Cosmos.Database database = client.GetDatabase(databaseName);
                    ResponseMessage responseMessage = await database.ReadStreamAsync();
                    Assert.AreEqual(HttpStatusCode.NotFound, responseMessage.StatusCode);

                    {
                        // Random key: Next set of actions are expected to fail => 401 (UnAuthorized)
                        masterKeyCredential.Update(Convert.ToBase64String(Encoding.UTF8.GetBytes(Guid.NewGuid().ToString())));

                        responseMessage = await database.ReadStreamAsync();
                        Assert.AreEqual(HttpStatusCode.Unauthorized, responseMessage.StatusCode);

                        string diagnostics = responseMessage.Diagnostics.ToString();
                        Assert.IsTrue(diagnostics.Contains("AuthProvider LifeSpan InSec"), diagnostics.ToString());
                    }
                }
                finally
                {
                    // Reset to master key for clean-up
                    masterKeyCredential.Update(authKey);
                }
            }
        }

        [TestMethod]
        public async Task TypedPointOperationsAsync()
        {
            List<Input> inputs = new List<Input>();

            int startLineNumber;
            int endLineNumber;

            //----------------------------------------------------------------
            //  Point Write
            //----------------------------------------------------------------
            {
                startLineNumber = GetLineNumber();
                CosmosObject cosmosObject = CosmosObject.Create(
                    new Dictionary<string, CosmosElement>()
                    {
                        { "id", CosmosString.Create(9001.ToString()) }
                    });

                ItemResponse<JToken> itemResponse = await container.CreateItemAsync(JToken.Parse(cosmosObject.ToString()));

                ITrace trace = ((CosmosTraceDiagnostics)itemResponse.Diagnostics).Value;
                endLineNumber = GetLineNumber();

                inputs.Add(new Input("Point Write", trace, startLineNumber, endLineNumber, EndToEndTraceWriterBaselineTests.testListener?.GetRecordedAttributes()));

                EndToEndTraceWriterBaselineTests.AssertAndResetActivityInformation();
            }
            //----------------------------------------------------------------

            //----------------------------------------------------------------
            //  Point Read
            //----------------------------------------------------------------
            {
                startLineNumber = GetLineNumber();
                ItemResponse<JToken> itemResponse = await container.ReadItemAsync<JToken>(
                    id: "9001",
                    partitionKey: new Cosmos.PartitionKey("9001"));

                ITrace trace = ((CosmosTraceDiagnostics)itemResponse.Diagnostics).Value;
                endLineNumber = GetLineNumber();

                inputs.Add(new Input("Point Read", trace, startLineNumber, endLineNumber, EndToEndTraceWriterBaselineTests.testListener?.GetRecordedAttributes()));

                EndToEndTraceWriterBaselineTests.AssertAndResetActivityInformation();
            }
            //----------------------------------------------------------------

            //----------------------------------------------------------------
            //  Point Replace
            //----------------------------------------------------------------
            {
                startLineNumber = GetLineNumber();
                CosmosObject cosmosObject = CosmosObject.Create(
                    new Dictionary<string, CosmosElement>()
                    {
                        { "id", CosmosString.Create(9001.ToString()) },
                        { "someField", CosmosString.Create(9001.ToString()) }
                    });

                ItemResponse<JToken> itemResponse = await container.ReplaceItemAsync(
                    JToken.Parse(cosmosObject.ToString()),
                    id: "9001",
                    partitionKey: new Cosmos.PartitionKey("9001"));

                ITrace trace = ((CosmosTraceDiagnostics)itemResponse.Diagnostics).Value;
                endLineNumber = GetLineNumber();

                inputs.Add(new Input("Point Replace", trace, startLineNumber, endLineNumber, EndToEndTraceWriterBaselineTests.testListener?.GetRecordedAttributes()));

                EndToEndTraceWriterBaselineTests.AssertAndResetActivityInformation();
            }
            //----------------------------------------------------------------

            //----------------------------------------------------------------
            //  Point Patch (This test creates a 500 on the backend ...)
            //----------------------------------------------------------------
            //{
            //    startLineNumber = GetLineNumber();
            //    ContainerInternal containerInternal = (ContainerInternal)container;
            //    List<PatchOperation> patchOperations = new List<PatchOperation>()
            //    {
            //        PatchOperation.Replace("/someField", "42")
            //    };
            //    ItemResponse<JToken> patchResponse = await containerInternal.PatchItemAsync<JToken>(
            //        id: "9001",
            //        partitionKey: new PartitionKey("9001"),
            //        patchOperations: patchOperations);

            //    ITrace trace = ((CosmosTraceDiagnostics)patchResponse.Diagnostics).Value;
            //    endLineNumber = GetLineNumber();

            //    inputs.Add(new Input("Point Patch", trace, startLineNumber, endLineNumber));
            //}
            //----------------------------------------------------------------

            //----------------------------------------------------------------
            //  Point Delete
            //----------------------------------------------------------------
            {
                startLineNumber = GetLineNumber();
                ItemRequestOptions requestOptions = new ItemRequestOptions();
                ItemResponse<JToken> itemResponse = await container.DeleteItemAsync<JToken>(
                    id: "9001",
                    partitionKey: new PartitionKey("9001"),
                    requestOptions: requestOptions);

                ITrace trace = ((CosmosTraceDiagnostics)itemResponse.Diagnostics).Value;
                endLineNumber = GetLineNumber();

                inputs.Add(new Input("Point Delete", trace, startLineNumber, endLineNumber, EndToEndTraceWriterBaselineTests.testListener?.GetRecordedAttributes()));

                EndToEndTraceWriterBaselineTests.AssertAndResetActivityInformation();
            }
            //----------------------------------------------------------------

            this.ExecuteTestSuite(inputs);
        }

        [TestMethod]
        public async Task StreamPointOperationsAsync()
        {
            List<Input> inputs = new List<Input>();

            int startLineNumber;
            int endLineNumber;

            //----------------------------------------------------------------
            //  Point Write
            //----------------------------------------------------------------
            {
                startLineNumber = GetLineNumber();
                CosmosObject cosmosObject = CosmosObject.Create(
                    new Dictionary<string, CosmosElement>()
                    {
                        { "id", CosmosString.Create(9001.ToString()) }
                    });

                ResponseMessage itemResponse = await container.CreateItemStreamAsync(
                    new MemoryStream(Encoding.UTF8.GetBytes(cosmosObject.ToString())),
                    new Cosmos.PartitionKey("9001"));

                ITrace trace = ((CosmosTraceDiagnostics)itemResponse.Diagnostics).Value;
                endLineNumber = GetLineNumber();

                inputs.Add(new Input("Point Write", trace, startLineNumber, endLineNumber, EndToEndTraceWriterBaselineTests.testListener?.GetRecordedAttributes()));

                EndToEndTraceWriterBaselineTests.AssertAndResetActivityInformation();
            }
            //----------------------------------------------------------------

            //----------------------------------------------------------------
            //  Point Read
            //----------------------------------------------------------------
            {
                startLineNumber = GetLineNumber();
                ResponseMessage itemResponse = await container.ReadItemStreamAsync(
                    id: "9001",
                    partitionKey: new Cosmos.PartitionKey("9001"));

                ITrace trace = ((CosmosTraceDiagnostics)itemResponse.Diagnostics).Value;
                endLineNumber = GetLineNumber();

                inputs.Add(new Input("Point Read", trace, startLineNumber, endLineNumber, EndToEndTraceWriterBaselineTests.testListener?.GetRecordedAttributes()));

                EndToEndTraceWriterBaselineTests.AssertAndResetActivityInformation();
            }
            //----------------------------------------------------------------

            //----------------------------------------------------------------
            //  Point Replace
            //----------------------------------------------------------------
            {
                startLineNumber = GetLineNumber();
                CosmosObject cosmosObject = CosmosObject.Create(
                    new Dictionary<string, CosmosElement>()
                    {
                        { "id", CosmosString.Create(9001.ToString()) },
                        { "someField", CosmosString.Create(9001.ToString()) }
                    });

                ResponseMessage itemResponse = await container.ReplaceItemStreamAsync(
                    new MemoryStream(Encoding.UTF8.GetBytes(cosmosObject.ToString())),
                    id: "9001",
                    partitionKey: new Cosmos.PartitionKey("9001"));

                ITrace trace = ((CosmosTraceDiagnostics)itemResponse.Diagnostics).Value;
                endLineNumber = GetLineNumber();

                inputs.Add(new Input("Point Replace", trace, startLineNumber, endLineNumber, EndToEndTraceWriterBaselineTests.testListener?.GetRecordedAttributes()));

                EndToEndTraceWriterBaselineTests.AssertAndResetActivityInformation();
            }
            //----------------------------------------------------------------

            //----------------------------------------------------------------
            //  Point Patch (this one is flaky)
            //----------------------------------------------------------------
            //{
            //    startLineNumber = GetLineNumber();
            //    ItemRequestOptions requestOptions = new ItemRequestOptions();
            //    ContainerInternal containerInternal = (ContainerInternal)container;
            //    List<PatchOperation> patch = new List<PatchOperation>()
            //    {
            //        PatchOperation.Replace("/someField", "42")
            //    };
            //    ResponseMessage patchResponse = await containerInternal.PatchItemStreamAsync(
            //        id: "9001",
            //        partitionKey: new PartitionKey("9001"),
            //        patchOperations: patch,
            //        requestOptions: requestOptions);

            //    ITrace trace = ((CosmosTraceDiagnostics)patchResponse.Diagnostics).Value;
            //    endLineNumber = GetLineNumber();

            //    inputs.Add(new Input("Point Patch", trace, startLineNumber, endLineNumber));
            //}
            //----------------------------------------------------------------

            //----------------------------------------------------------------
            //  Point Delete
            //----------------------------------------------------------------
            {
                startLineNumber = GetLineNumber();
                ItemRequestOptions requestOptions = new ItemRequestOptions();
                ContainerInternal containerInternal = (ContainerInternal)container;
                ResponseMessage itemResponse = await containerInternal.DeleteItemStreamAsync(
                    id: "9001",
                    partitionKey: new PartitionKey("9001"),
                    requestOptions: requestOptions);

                ITrace trace = ((CosmosTraceDiagnostics)itemResponse.Diagnostics).Value;
                endLineNumber = GetLineNumber();

                inputs.Add(new Input("Point Delete", trace, startLineNumber, endLineNumber, EndToEndTraceWriterBaselineTests.testListener?.GetRecordedAttributes()));

                EndToEndTraceWriterBaselineTests.AssertAndResetActivityInformation();
            }
            //----------------------------------------------------------------

            this.ExecuteTestSuite(inputs);
        }

        [TestMethod]
        public async Task PointOperationsExceptionsAsync()
        {
            List<Input> inputs = new List<Input>();

            int startLineNumber;
            int endLineNumber;
            //----------------------------------------------------------------
            //  Point Operation With Request Timeout
            //----------------------------------------------------------------
            {
                startLineNumber = GetLineNumber();
                ItemRequestOptions requestOptions = new ItemRequestOptions();

                Guid exceptionActivityId = Guid.NewGuid();
                string transportExceptionDescription = "transportExceptionDescription" + Guid.NewGuid();
                Container containerWithTransportException = TransportClientHelper.GetContainerWithItemTransportException(
                    databaseId: database.Id,
                    containerId: container.Id,
                    activityId: exceptionActivityId,
                    transportExceptionSourceDescription: transportExceptionDescription,
                    enableDistributingTracing: true);

                //Checking point operation diagnostics on typed operations
                ToDoActivity testItem = ToDoActivity.CreateRandomToDoActivity();

                ITrace trace = null;
                try
                {
                    ItemResponse<ToDoActivity> createResponse = await containerWithTransportException.CreateItemAsync<ToDoActivity>(
                      item: testItem,
                      requestOptions: requestOptions);
                    Assert.Fail("Should have thrown a request timeout exception");
                }
                catch (CosmosException ce) when (ce.StatusCode == System.Net.HttpStatusCode.RequestTimeout)
                {
                    trace = ((CosmosTraceDiagnostics)ce.Diagnostics).Value;
                }
                endLineNumber = GetLineNumber();

                inputs.Add(new Input("Point Operation with Request Timeout", trace, startLineNumber, endLineNumber, EndToEndTraceWriterBaselineTests.testListener?.GetRecordedAttributes()));

                EndToEndTraceWriterBaselineTests.AssertAndResetActivityInformation();
            }
            //----------------------------------------------------------------

            //----------------------------------------------------------------
            //  Point Operation With Throttle
            //----------------------------------------------------------------
            {
                startLineNumber = GetLineNumber();
                string errorMessage = "Mock throttle exception" + Guid.NewGuid().ToString();
                Guid exceptionActivityId = Guid.NewGuid();
                using CosmosClient throttleClient = TestCommon.CreateCosmosClient(builder =>
                    builder
                    .WithClientTelemetryOptions(new CosmosClientTelemetryOptions()
                     {
                        DisableDistributedTracing = false,
                        CosmosThresholdOptions = new CosmosThresholdOptions()
                        {
                            PointOperationLatencyThreshold = TimeSpan.Zero,
                            NonPointOperationLatencyThreshold = TimeSpan.Zero
                        }
                     })
                    .WithThrottlingRetryOptions(
                        maxRetryWaitTimeOnThrottledRequests: TimeSpan.FromSeconds(1),
                        maxRetryAttemptsOnThrottledRequests: 3)
                        .WithTransportClientHandlerFactory(transportClient => new TransportClientWrapper(
                            transportClient,
                            (uri, resourceOperation, request) => TransportClientHelper.ReturnThrottledStoreResponseOnItemOperation(
                                uri,
                                resourceOperation,
                                request,
                                exceptionActivityId,
                                errorMessage))));
                
                ItemRequestOptions requestOptions = new ItemRequestOptions();
                Container containerWithThrottleException = throttleClient.GetContainer(
                    database.Id,
                    container.Id);

                //Checking point operation diagnostics on typed operations
                ToDoActivity testItem = ToDoActivity.CreateRandomToDoActivity();
                ITrace trace = null;
                try
                {
                    ItemResponse<ToDoActivity> createResponse = await containerWithThrottleException.CreateItemAsync<ToDoActivity>(
                      item: testItem,
                      requestOptions: requestOptions);
                    Assert.Fail("Should have thrown a request timeout exception");
                }
                catch (CosmosException ce) when ((int)ce.StatusCode == (int)Documents.StatusCodes.TooManyRequests)
                {
                    trace = ((CosmosTraceDiagnostics)ce.Diagnostics).Value;
                }
                endLineNumber = GetLineNumber();

                inputs.Add(new Input("Point Operation With Throttle", trace, startLineNumber, endLineNumber, EndToEndTraceWriterBaselineTests.testListener?.GetRecordedAttributes()));

                EndToEndTraceWriterBaselineTests.AssertAndResetActivityInformation();
            }
            //----------------------------------------------------------------

            //----------------------------------------------------------------
            //  Point Operation With Forbidden
            //----------------------------------------------------------------
            {
                List<int> stringLength = new List<int>();
                foreach (int maxCount in new int[] { 1, 2, 4 })
                {
                    startLineNumber = GetLineNumber();
                    int count = 0;
                    List<(string, string)> activityIdAndErrorMessage = new List<(string, string)>(maxCount);
                    Guid transportExceptionActivityId = Guid.NewGuid();
                    string transportErrorMessage = $"TransportErrorMessage{Guid.NewGuid()}";
                    Guid activityIdScope = Guid.Empty;

                    void interceptor(Uri uri, Documents.ResourceOperation operation, Documents.DocumentServiceRequest request)
                    {
                        Assert.AreNotEqual(System.Diagnostics.Trace.CorrelationManager.ActivityId, Guid.Empty, "Activity scope should be set");

                        if (request.ResourceType == Documents.ResourceType.Document)
                        {
                            if (activityIdScope == Guid.Empty)
                            {
                                activityIdScope = System.Diagnostics.Trace.CorrelationManager.ActivityId;
                            }
                            else
                            {
                                Assert.AreEqual(System.Diagnostics.Trace.CorrelationManager.ActivityId, activityIdScope, "Activity scope should match on retries");
                            }

                            if (count >= maxCount)
                            {
                                TransportClientHelper.ThrowTransportExceptionOnItemOperation(
                                    uri,
                                    operation,
                                    request,
                                    transportExceptionActivityId,
                                    transportErrorMessage);
                            }

                            count++;
                            string activityId = Guid.NewGuid().ToString();
                            string errorMessage = $"Error{Guid.NewGuid()}";

                            activityIdAndErrorMessage.Add((activityId, errorMessage));
                            TransportClientHelper.ThrowForbiddendExceptionOnItemOperation(
                                uri,
                                request,
                                activityId,
                                errorMessage);
                        }
                    }

                    Container containerWithTransportException = TransportClientHelper.GetContainerWithIntercepter(
                        databaseId: database.Id,
                        containerId: container.Id,
                        interceptor: interceptor,
                        enableDistributingTracing: true);
                    //Checking point operation diagnostics on typed operations
                    ToDoActivity testItem = ToDoActivity.CreateRandomToDoActivity();

                    ITrace trace = null;
                    try
                    {
                        ItemResponse<ToDoActivity> createResponse = await containerWithTransportException.CreateItemAsync<ToDoActivity>(
                          item: testItem);
                        Assert.Fail("Should have thrown a request timeout exception");
                    }
                    catch (CosmosException ce) when (ce.StatusCode == System.Net.HttpStatusCode.RequestTimeout)
                    {
                        trace = ((CosmosTraceDiagnostics)ce.Diagnostics).Value;
                        stringLength.Add(trace.ToString().Length);
                    }

                    endLineNumber = GetLineNumber();
                    inputs.Add(new Input($"Point Operation With Forbidden + Max Count = {maxCount}", trace, startLineNumber, endLineNumber, EndToEndTraceWriterBaselineTests.testListener.GetRecordedAttributes()));

                    EndToEndTraceWriterBaselineTests.AssertAndResetActivityInformation();
                }

                // Check if the exception message is not growing exponentially
                Assert.IsTrue(stringLength.Count > 2);
                for (int i = 0; i < stringLength.Count - 1; i++)
                {
                    int currLength = stringLength[i];
                    int nextLength = stringLength[i + 1];
                    Assert.IsTrue(nextLength < currLength * 2,
                        $"The diagnostic string is growing faster than linear. Length: {currLength}, Next Length: {nextLength}");
                }
            }

            //----------------------------------------------------------------

            //----------------------------------------------------------------
            //  Point Operation With Service Unavailable Exception
            //----------------------------------------------------------------
            {
                startLineNumber = GetLineNumber();
                ItemRequestOptions requestOptions = new ItemRequestOptions();

                Guid exceptionActivityId = Guid.NewGuid();
                string ServiceUnavailableExceptionDescription = "ServiceUnavailableExceptionDescription" + Guid.NewGuid();
                Container containerWithTransportException = TransportClientHelper.GetContainerWithItemServiceUnavailableException(
                    databaseId: database.Id,
                    containerId: container.Id,
                    activityId: exceptionActivityId,
                    serviceUnavailableExceptionSourceDescription: ServiceUnavailableExceptionDescription,
                    enableDistributingTracing: true);

                //Checking point operation diagnostics on typed operations
                ToDoActivity testItem = ToDoActivity.CreateRandomToDoActivity();

                ITrace trace = null;
                try
                {
                    ItemResponse<ToDoActivity> createResponse = await containerWithTransportException.CreateItemAsync<ToDoActivity>(
                      item: testItem,
                      requestOptions: requestOptions);
                    Assert.Fail("Should have thrown a Service Unavailable Exception");
                }
                catch (CosmosException ce) when (ce.StatusCode == System.Net.HttpStatusCode.ServiceUnavailable)
                {
                    trace = ((CosmosTraceDiagnostics)ce.Diagnostics).Value;                    
                }
                endLineNumber = GetLineNumber();

                inputs.Add(new Input("Point Operation with Service Unavailable", trace, startLineNumber, endLineNumber, EndToEndTraceWriterBaselineTests.testListener?.GetRecordedAttributes()));

                EndToEndTraceWriterBaselineTests.AssertAndResetActivityInformation();
            }
            //----------------------------------------------------------------

            this.ExecuteTestSuite(inputs);
        }

        [TestMethod]
        public async Task BatchOperationsAsync()
        {
            List<Input> inputs = new List<Input>();

            int startLineNumber;
            int endLineNumber;

            //----------------------------------------------------------------
            //  Standard Batch (Non Homogenous Operations)
            //----------------------------------------------------------------
            {
                startLineNumber = GetLineNumber();
                string pkValue = "DiagnosticTestPk";
                TransactionalBatch batch = container.CreateTransactionalBatch(new PartitionKey(pkValue));
                BatchCore batchCore = (BatchCore)batch;
                List<PatchOperation> patch = new List<PatchOperation>()
                {
                    PatchOperation.Remove("/cost")
                };

                List<ToDoActivity> createItems = new List<ToDoActivity>();
                for (int i = 0; i < 50; i++)
                {
                    ToDoActivity item = ToDoActivity.CreateRandomToDoActivity(pk: pkValue);
                    createItems.Add(item);
                    batch.CreateItem<ToDoActivity>(item);
                }

                for (int i = 0; i < 20; i++)
                {
                    batch.ReadItem(createItems[i].id);
                    batchCore.PatchItem(createItems[i].id, patch);
                }

                TransactionalBatchRequestOptions requestOptions = null;
                TransactionalBatchResponse response = await batch.ExecuteAsync(requestOptions);

                Assert.IsNotNull(response);
                ITrace trace = ((CosmosTraceDiagnostics)response.Diagnostics).Value;
                endLineNumber = GetLineNumber();

                inputs.Add(new Input("Batch Operation", trace, startLineNumber, endLineNumber, EndToEndTraceWriterBaselineTests.testListener?.GetRecordedAttributes()));
<<<<<<< HEAD

                EndToEndTraceWriterBaselineTests.AssertAndResetActivityInformation();
            }
            //----------------------------------------------------------------

            //----------------------------------------------------------------
            //  Standard Batch (Homogenous Operations)
            //----------------------------------------------------------------
            {
                startLineNumber = GetLineNumber();
                string pkValue = "DiagnosticTestPk";
                TransactionalBatch batch = container.CreateTransactionalBatch(new PartitionKey(pkValue));
                List<ToDoActivity> createItems = new List<ToDoActivity>();
                for (int i = 0; i < 50; i++)
                {
                    ToDoActivity item = ToDoActivity.CreateRandomToDoActivity(pk: pkValue);
                    createItems.Add(item);
                    batch.CreateItem<ToDoActivity>(item);
                }

                TransactionalBatchRequestOptions requestOptions = null;
                TransactionalBatchResponse response = await batch.ExecuteAsync(requestOptions);

                Assert.IsNotNull(response);
                ITrace trace = ((CosmosTraceDiagnostics)response.Diagnostics).Value;
                endLineNumber = GetLineNumber();

                inputs.Add(new Input("Batch Homogenous Operation", trace, startLineNumber, endLineNumber, EndToEndTraceWriterBaselineTests.testListener?.GetRecordedAttributes()));

                EndToEndTraceWriterBaselineTests.AssertAndResetActivityInformation();
=======

                EndToEndTraceWriterBaselineTests.AssertAndResetActivityInformation();
            }
            //----------------------------------------------------------------

            //----------------------------------------------------------------
            //  Standard Batch (Homogenous Operations)
            //----------------------------------------------------------------
            {
                startLineNumber = GetLineNumber();
                string pkValue = "DiagnosticTestPk";
                TransactionalBatch batch = container.CreateTransactionalBatch(new PartitionKey(pkValue));
                List<ToDoActivity> createItems = new List<ToDoActivity>();
                for (int i = 0; i < 50; i++)
                {
                    ToDoActivity item = ToDoActivity.CreateRandomToDoActivity(pk: pkValue);
                    createItems.Add(item);
                    batch.CreateItem<ToDoActivity>(item);
                }

                TransactionalBatchRequestOptions requestOptions = null;
                TransactionalBatchResponse response = await batch.ExecuteAsync(requestOptions);

                Assert.IsNotNull(response);
                ITrace trace = ((CosmosTraceDiagnostics)response.Diagnostics).Value;
                endLineNumber = GetLineNumber();

                inputs.Add(new Input("Batch Homogenous Operation", trace, startLineNumber, endLineNumber, EndToEndTraceWriterBaselineTests.testListener?.GetRecordedAttributes()));

                EndToEndTraceWriterBaselineTests.AssertAndResetActivityInformation();
>>>>>>> 4d9da410
            }
            //----------------------------------------------------------------

            this.ExecuteTestSuite(inputs);
        }

        [TestMethod]
        public async Task BulkOperationsAsync()
        {
            List<Input> inputs = new List<Input>();

            int startLineNumber;
            int endLineNumber;

            //----------------------------------------------------------------
            //  Standard Bulk
            //----------------------------------------------------------------
            {
                startLineNumber = GetLineNumber();
                string pkValue = "DiagnosticBulkTestPk";

                Container bulkContainer = bulkClient.GetContainer(database.Id, container.Id);
                List<Task<ItemResponse<ToDoActivity>>> createItemsTasks = new List<Task<ItemResponse<ToDoActivity>>>();

                for (int i = 0; i < 10; i++)
                {
                    ToDoActivity item = ToDoActivity.CreateRandomToDoActivity(pk: pkValue);
                    createItemsTasks.Add(bulkContainer.CreateItemAsync<ToDoActivity>(item, new PartitionKey(item.id)));
                }

                await Task.WhenAll(createItemsTasks);

                List<ITrace> traces = new List<ITrace>();
             
                foreach (Task<ItemResponse<ToDoActivity>> createTask in createItemsTasks)
                {
                    ItemResponse<ToDoActivity> itemResponse = await createTask;
                    Assert.IsNotNull(itemResponse);

                    ITrace trace = ((CosmosTraceDiagnostics)itemResponse.Diagnostics).Value;
                    traces.Add(trace);
                }

                endLineNumber = GetLineNumber();

                foreach (ITrace trace in traces)
                {
                    inputs.Add(new Input("Bulk Operation", trace, startLineNumber, endLineNumber, EndToEndTraceWriterBaselineTests.testListener?.GetRecordedAttributes()));
                }

                EndToEndTraceWriterBaselineTests.AssertAndResetActivityInformation();
            }
            //----------------------------------------------------------------

            //----------------------------------------------------------------
            //  Bulk with retry on throttle
            //----------------------------------------------------------------
            {
                startLineNumber = GetLineNumber();
                string errorMessage = "Mock throttle exception" + Guid.NewGuid().ToString();
                Guid exceptionActivityId = Guid.NewGuid();
                using CosmosClient throttleClient = TestCommon.CreateCosmosClient(builder =>
                    builder.WithThrottlingRetryOptions(
                        maxRetryWaitTimeOnThrottledRequests: TimeSpan.FromSeconds(1),
                        maxRetryAttemptsOnThrottledRequests: 3)
                        .WithBulkExecution(true)
                        .WithClientTelemetryOptions(new CosmosClientTelemetryOptions()
                         {
                            DisableDistributedTracing = false,
                            CosmosThresholdOptions = new CosmosThresholdOptions()
                            {
                                PointOperationLatencyThreshold = TimeSpan.Zero,
                                NonPointOperationLatencyThreshold = TimeSpan.Zero
                            }
                         })
                        .WithTransportClientHandlerFactory(transportClient => new TransportClientWrapper(
                            transportClient,
                            (uri, resourceOperation, request) => TransportClientHelper.ReturnThrottledStoreResponseOnItemOperation(
                                uri,
                                resourceOperation,
                                request,
                                exceptionActivityId,
                                errorMessage))));

                ItemRequestOptions requestOptions = new ItemRequestOptions();
                Container containerWithThrottleException = throttleClient.GetContainer(
                    database.Id,
                    container.Id);

                ToDoActivity testItem = ToDoActivity.CreateRandomToDoActivity();
                ITrace trace = null;
                try
                {
                    ItemResponse<ToDoActivity> createResponse = await containerWithThrottleException.CreateItemAsync<ToDoActivity>(
                      item: testItem,
                      partitionKey: new PartitionKey(testItem.id),
                      requestOptions: requestOptions);
                    Assert.Fail("Should have thrown a throttling exception");
                }
                catch (CosmosException ce) when ((int)ce.StatusCode == (int)Documents.StatusCodes.TooManyRequests)
                {
                    trace = ((CosmosTraceDiagnostics)ce.Diagnostics).Value;
                }

                endLineNumber = GetLineNumber();

                inputs.Add(new Input("Bulk Operation With Throttle", trace, startLineNumber, endLineNumber, EndToEndTraceWriterBaselineTests.testListener?.GetRecordedAttributes()));

                EndToEndTraceWriterBaselineTests.AssertAndResetActivityInformation();
            }

            this.ExecuteTestSuite(inputs);
        }

        [TestMethod]
        public async Task MiscellanousAsync()
        {
            List<Input> inputs = new List<Input>();

            int startLineNumber;
            int endLineNumber;

            //----------------------------------------------------------------
            //  Custom Handler
            //----------------------------------------------------------------
            {
                startLineNumber = GetLineNumber();
             
                DatabaseResponse databaseResponse = await miscCosmosClient.CreateDatabaseAsync("miscdbcustonhandler");
                EndToEndTraceWriterBaselineTests.AssertCustomHandlerTime(
                    databaseResponse.Diagnostics.ToString(),
                    requestHandler.FullHandlerName,
                    delayTime);

                ITrace trace = ((CosmosTraceDiagnostics)databaseResponse.Diagnostics).Value;
                await databaseResponse.Database.DeleteAsync();
                endLineNumber = GetLineNumber();

                inputs.Add(new Input("Custom Handler", trace, startLineNumber, endLineNumber, EndToEndTraceWriterBaselineTests.testListener?.GetRecordedAttributes()));

                EndToEndTraceWriterBaselineTests.AssertAndResetActivityInformation();
            }
            //----------------------------------------------------------------

            //----------------------------------------------------------------
            //  Non Data Plane
            //----------------------------------------------------------------
            {
                startLineNumber = GetLineNumber();
                RequestOptions requestOptions = new RequestOptions();
                DatabaseResponse databaseResponse = await client.CreateDatabaseAsync(
                    id: "miscdbdataplane",
                    requestOptions: requestOptions);
                ITrace trace = ((CosmosTraceDiagnostics)databaseResponse.Diagnostics).Value;
                await databaseResponse.Database.DeleteAsync();
                endLineNumber = GetLineNumber();

                inputs.Add(new Input("Custom Handler", trace, startLineNumber, endLineNumber, EndToEndTraceWriterBaselineTests.testListener?.GetRecordedAttributes()));

                EndToEndTraceWriterBaselineTests.AssertAndResetActivityInformation();
            }
            //----------------------------------------------------------------

            this.ExecuteTestSuite(inputs);
        }

        [TestMethod]
        public async Task ReadManyAsync()
        {
            List<Input> inputs = new List<Input>();

            int startLineNumber;
            int endLineNumber;

            for (int i = 0; i < 5; i++)
            {
                ToDoActivity item = ToDoActivity.CreateRandomToDoActivity("pk" + i, "id" + i);
                await container.CreateItemAsync(item);
            }

            List<(string, PartitionKey)> itemList = new List<(string, PartitionKey)>();
            for (int i = 0; i < 5; i++)
            {
                itemList.Add(("id" + i, new PartitionKey(i.ToString())));
            }

            EndToEndTraceWriterBaselineTests.AssertAndResetActivityInformation();

            //----------------------------------------------------------------
            //  Read Many Stream
            //----------------------------------------------------------------
            {
                startLineNumber = GetLineNumber();
                ITrace trace;
                using (ResponseMessage responseMessage = await container.ReadManyItemsStreamAsync(itemList))
                {
                    trace = responseMessage.Trace;
                }
                endLineNumber = GetLineNumber();

                inputs.Add(new Input("Read Many Stream Api", trace, startLineNumber, endLineNumber, EndToEndTraceWriterBaselineTests.testListener?.GetRecordedAttributes()));

                EndToEndTraceWriterBaselineTests.AssertAndResetActivityInformation();
            }
            //----------------------------------------------------------------

            //----------------------------------------------------------------
            //  Read Many Typed
            //----------------------------------------------------------------
            {
                startLineNumber = GetLineNumber();
                FeedResponse<ToDoActivity> feedResponse = await container.ReadManyItemsAsync<ToDoActivity>(itemList);
                ITrace trace = ((CosmosTraceDiagnostics)feedResponse.Diagnostics).Value;
                endLineNumber = GetLineNumber();

                inputs.Add(new Input("Read Many Typed Api", trace, startLineNumber, endLineNumber, EndToEndTraceWriterBaselineTests.testListener?.GetRecordedAttributes()));

                EndToEndTraceWriterBaselineTests.AssertAndResetActivityInformation();
            }
            //----------------------------------------------------------------

            this.ExecuteTestSuite(inputs);
        }

        public override Output ExecuteTest(Input input)
        {
            ITrace traceForBaselineTesting = CreateTraceForBaslineTesting(input.Trace, parent: null);

            string text = TraceWriter.TraceToText(traceForBaselineTesting);
            string json = TraceWriter.TraceToJson(traceForBaselineTesting);

            StringBuilder oTelActivitiesString = new StringBuilder();
            if (input.OTelActivities != null && input.OTelActivities.Count > 0)
            {
                oTelActivitiesString.Append("<OTelActivities>");
                foreach (string attributes in input.OTelActivities)
                {
                    oTelActivitiesString.AppendLine(attributes);
                }
                oTelActivitiesString.Append("</OTelActivities>");
            }
          
            AssertTraceProperites(input.Trace);
            Assert.IsTrue(text.Contains("Client Side Request Stats"), $"All diagnostics should have request stats: {text}");
            Assert.IsTrue(json.Contains("Client Side Request Stats"), $"All diagnostics should have request stats: {json}");
            Assert.IsTrue(text.Contains("Client Configuration"), $"All diagnostics should have Client Configuration: {text}");
            Assert.IsTrue(json.Contains("Client Configuration"), $"All diagnostics should have Client Configuration: {json}");
            
            return new Output(text, JToken.Parse(json).ToString(Newtonsoft.Json.Formatting.Indented), this.FormatXml(oTelActivitiesString.ToString()));
        }

        private string FormatXml(string xml)
        {
            try
            {
                XDocument doc = XDocument.Parse(xml);
                return doc.ToString();
            }
            catch (Exception)
            {
                // Handle and throw if fatal exception here; don't just ignore them
                return xml;
            }
        }
        
        private static TraceForBaselineTesting CreateTraceForBaslineTesting(ITrace trace, TraceForBaselineTesting parent)
        {
            TraceForBaselineTesting convertedTrace = new TraceForBaselineTesting(trace.Name, trace.Level, trace.Component, parent);

            foreach (ITrace child in trace.Children)
            {
                TraceForBaselineTesting convertedChild = CreateTraceForBaslineTesting(child, convertedTrace);
                convertedTrace.children.Add(convertedChild);
            }

            foreach (KeyValuePair<string, object> kvp in trace.Data)
            {
                convertedTrace.AddDatum(kvp.Key, kvp.Value);
            }

            return convertedTrace;
        }

        private static void AssertCustomHandlerTime(
            string diagnostics, 
            string handlerName,
            TimeSpan delay)
        {
            JObject jObject = JObject.Parse(diagnostics);
            JObject handlerChild = EndToEndTraceWriterBaselineTests.FindChild(
                handlerName, 
                jObject);
            Assert.IsNotNull(handlerChild);
            JToken delayToken = handlerChild["duration in milliseconds"];
            Assert.IsNotNull(delayToken);
            double itraceDelay = delayToken.ToObject<double>();
            Assert.IsTrue(TimeSpan.FromMilliseconds(itraceDelay) > delay);
        }

        private static JObject FindChild(
            string name,
            JObject jObject)
        {
            if(jObject == null)
            {
                return null;
            }

            JToken nameToken = jObject["name"];
            if(nameToken != null && nameToken.ToString() == name)
            {
                return jObject;
            }

            JArray jArray = jObject["children"]?.ToObject<JArray>();
            if(jArray != null)
            {
                foreach(JObject child in jArray)
                {
                    JObject response = EndToEndTraceWriterBaselineTests.FindChild(name, child);
                    if(response != null)
                    {
                        return response;
                    }
                }
            }

            return null;
        }


        private static void AssertTraceProperites(ITrace trace)
        {
            if (trace.Name == "ReadManyItemsStreamAsync" || 
                trace.Name == "ReadManyItemsAsync")
            {
                return; // skip test for read many as the queries are done in parallel
            }

            if (trace.Name == "Change Feed Estimator Read Next Async")
            {
                return; // Change Feed Estimator issues parallel requests
            }

            if (trace.Children.Count == 0)
            {
                // Base case
                return;
            }

            // Trace stopwatch should be greater than the sum of all children's stop watches
            TimeSpan rootTimeSpan = trace.Duration;
            TimeSpan sumOfChildrenTimeSpan = TimeSpan.Zero;
            foreach (ITrace child in trace.Children)
            {
                sumOfChildrenTimeSpan += child.Duration;
                AssertTraceProperites(child);
            }

            if (rootTimeSpan < sumOfChildrenTimeSpan)
            {
                Assert.Fail();
            }
        }

        private static int GetLineNumber([CallerLineNumber] int lineNumber = 0)
        {
            return lineNumber;
        }

        public sealed class Input : BaselineTestInput
        {
            private static readonly string[] sourceCode = File.ReadAllLines($"Tracing\\{nameof(EndToEndTraceWriterBaselineTests)}.cs");

            internal Input(string description, ITrace trace, int startLineNumber, int endLineNumber, List<string> oTelActivities)
                : base(description)
            {
                this.Trace = trace ?? throw new ArgumentNullException(nameof(trace));
                this.StartLineNumber = startLineNumber;
                this.EndLineNumber = endLineNumber;
                this.OTelActivities = oTelActivities;
            }

            internal ITrace Trace { get; }

            public int StartLineNumber { get; }

            public int EndLineNumber { get; }

            public List<string> OTelActivities { get; }

            public override void SerializeAsXml(XmlWriter xmlWriter)
            {
                xmlWriter.WriteElementString(nameof(this.Description), this.Description);
                xmlWriter.WriteStartElement("Setup");
                ArraySegment<string> codeSnippet = new ArraySegment<string>(
                    sourceCode,
                    this.StartLineNumber,
                    this.EndLineNumber - this.StartLineNumber - 1);

                string setup;
                try
                {
                    setup =
                    Environment.NewLine
                    + string
                        .Join(
                            Environment.NewLine,
                            codeSnippet
                                .Select(x => x != string.Empty ? x["            ".Length..] : string.Empty))
                    + Environment.NewLine;
                }
                catch (Exception)
                {
                    throw;
                }
                xmlWriter.WriteCData(setup ?? "asdf");
                xmlWriter.WriteEndElement();
            }
        }

        public sealed class Output : BaselineTestOutput
        {
            public Output(string text, string json, string oTelActivities)
            {
                this.Text = text ?? throw new ArgumentNullException(nameof(text));
                this.Json = json ?? throw new ArgumentNullException(nameof(json));
                this.OTelActivities = oTelActivities;
            }

            public string Text { get; }

            public string Json { get; }

            public string OTelActivities { get; }

            public override void SerializeAsXml(XmlWriter xmlWriter)
            {
                xmlWriter.WriteStartElement(nameof(this.Text));
                xmlWriter.WriteCData(this.Text);
                xmlWriter.WriteEndElement();

                xmlWriter.WriteStartElement(nameof(this.Json));
                xmlWriter.WriteCData(this.Json);
                xmlWriter.WriteEndElement();

                if (!string.IsNullOrWhiteSpace(this.OTelActivities))
                {
                    xmlWriter.WriteRaw(this.OTelActivities);
                }
            }
        }

        private sealed class TraceForBaselineTesting : ITrace
        {
            public readonly Dictionary<string, object> data;
            public readonly List<ITrace> children;

            public TraceForBaselineTesting(
                string name,
                TraceLevel level,
                TraceComponent component,
                TraceForBaselineTesting parent)
            {
                this.Name = name ?? throw new ArgumentNullException(nameof(name));
                this.Level = level;
                this.Component = component;
                this.Parent = parent;
                this.children = new List<ITrace>();
                this.data = new Dictionary<string, object>();
            }

            public string Name { get; }

            public Guid Id => Guid.Empty;

            public DateTime StartTime => DateTime.MinValue;

            public TimeSpan Duration => TimeSpan.Zero;

            public TraceLevel Level { get; }

            public TraceSummary Summary { get; }

            public TraceComponent Component { get; }

            public ITrace Parent { get; }

            public IReadOnlyList<ITrace> Children => this.children;

            public IReadOnlyDictionary<string, object> Data => this.data;

            public IReadOnlyList<(string, Uri)> RegionsContacted => new List<(string, Uri)>();

            public void AddDatum(string key, TraceDatum traceDatum)
            {
                this.data[key] = traceDatum;
            }

            public void AddDatum(string key, object value)
            {
                if (key.Contains("CPU"))
                {
                    // Redacted To Not Change The Baselines From Run To Run
                    return;
                }

                this.data[key] = "Redacted To Not Change The Baselines From Run To Run";
            }

            public void Dispose()
            {
            }

            public ITrace StartChild(string name)
            {
                return this.StartChild(name, TraceComponent.Unknown, TraceLevel.Info);
            }

            public ITrace StartChild(string name, TraceComponent component, TraceLevel level)
            {
                TraceForBaselineTesting child = new TraceForBaselineTesting(name, level, component, parent: this);
                this.AddChild(child);
                return child;
            }

            public void AddChild(ITrace trace)
            {
                this.children.Add(trace);
            }

            public static TraceForBaselineTesting GetRootTrace()
            {
                return new TraceForBaselineTesting("Trace For Baseline Testing", TraceLevel.Info, TraceComponent.Unknown, parent: null);
            }

            public void UpdateRegionContacted(TraceDatum _)
            {
                //NoImplementation
            }

            public void AddOrUpdateDatum(string key, object value)
            {
                if (key.Contains("CPU"))
                {
                    // Redacted To Not Change The Baselines From Run To Run
                    return;
                }

                this.data[key] = "Redacted To Not Change The Baselines From Run To Run";
            }
        }

        private sealed class RequestHandlerSleepHelper : RequestHandler
        {
            readonly TimeSpan timeToSleep;

            public RequestHandlerSleepHelper(TimeSpan timeToSleep)
            {
                this.timeToSleep = timeToSleep;
            }

            public override async Task<ResponseMessage> SendAsync(RequestMessage request, CancellationToken cancellationToken)
            {
                await Task.Delay(this.timeToSleep);
                return await base.SendAsync(request, cancellationToken);
            }
        }
    }
}<|MERGE_RESOLUTION|>--- conflicted
+++ resolved
@@ -52,12 +52,9 @@
         [ClassInitialize]
         public static async Task ClassInitAsync(TestContext _)
         {
-<<<<<<< HEAD
-=======
             Environment.SetEnvironmentVariable("OTEL_SEMCONV_STABILITY_OPT_IN", OpenTelemetryStablityModes.DatabaseDupe);
             TracesStabilityFactory.RefreshStabilityMode();
 
->>>>>>> 4d9da410
             EndToEndTraceWriterBaselineTests.testListener = Util.ConfigureOpenTelemetryAndCustomListeners();
             
             client = Microsoft.Azure.Cosmos.SDK.EmulatorTests.TestCommon.CreateCosmosClient(
@@ -72,13 +69,9 @@
                             NonPointOperationLatencyThreshold = TimeSpan.Zero
                         },
                         QueryTextMode = QueryTextMode.All
-<<<<<<< HEAD
-                    }));
-=======
                     })
                     .WithConsistencyLevel(ConsistencyLevel.Session))
                 ;
->>>>>>> 4d9da410
             await Util.DeleteAllDatabasesAsync(client);
 
             bulkClient = TestCommon.CreateCosmosClient(builder => builder
@@ -92,12 +85,8 @@
                         NonPointOperationLatencyThreshold = TimeSpan.Zero
                     },
                     QueryTextMode = QueryTextMode.All
-<<<<<<< HEAD
-                }));
-=======
                 })
                 .WithConsistencyLevel(ConsistencyLevel.Session));
->>>>>>> 4d9da410
 
             // Set a small retry count to reduce test time
             miscCosmosClient = TestCommon.CreateCosmosClient(builder =>
@@ -161,12 +150,8 @@
                 Util.DisposeOpenTelemetryAndCustomListeners();
 
                 EndToEndTraceWriterBaselineTests.testListener.Dispose();
-<<<<<<< HEAD
-                
-=======
 
                 Environment.SetEnvironmentVariable("OTEL_SEMCONV_STABILITY_OPT_IN", null);
->>>>>>> 4d9da410
             }
         }
         
@@ -1303,7 +1288,6 @@
                 endLineNumber = GetLineNumber();
 
                 inputs.Add(new Input("Batch Operation", trace, startLineNumber, endLineNumber, EndToEndTraceWriterBaselineTests.testListener?.GetRecordedAttributes()));
-<<<<<<< HEAD
 
                 EndToEndTraceWriterBaselineTests.AssertAndResetActivityInformation();
             }
@@ -1334,38 +1318,6 @@
                 inputs.Add(new Input("Batch Homogenous Operation", trace, startLineNumber, endLineNumber, EndToEndTraceWriterBaselineTests.testListener?.GetRecordedAttributes()));
 
                 EndToEndTraceWriterBaselineTests.AssertAndResetActivityInformation();
-=======
-
-                EndToEndTraceWriterBaselineTests.AssertAndResetActivityInformation();
-            }
-            //----------------------------------------------------------------
-
-            //----------------------------------------------------------------
-            //  Standard Batch (Homogenous Operations)
-            //----------------------------------------------------------------
-            {
-                startLineNumber = GetLineNumber();
-                string pkValue = "DiagnosticTestPk";
-                TransactionalBatch batch = container.CreateTransactionalBatch(new PartitionKey(pkValue));
-                List<ToDoActivity> createItems = new List<ToDoActivity>();
-                for (int i = 0; i < 50; i++)
-                {
-                    ToDoActivity item = ToDoActivity.CreateRandomToDoActivity(pk: pkValue);
-                    createItems.Add(item);
-                    batch.CreateItem<ToDoActivity>(item);
-                }
-
-                TransactionalBatchRequestOptions requestOptions = null;
-                TransactionalBatchResponse response = await batch.ExecuteAsync(requestOptions);
-
-                Assert.IsNotNull(response);
-                ITrace trace = ((CosmosTraceDiagnostics)response.Diagnostics).Value;
-                endLineNumber = GetLineNumber();
-
-                inputs.Add(new Input("Batch Homogenous Operation", trace, startLineNumber, endLineNumber, EndToEndTraceWriterBaselineTests.testListener?.GetRecordedAttributes()));
-
-                EndToEndTraceWriterBaselineTests.AssertAndResetActivityInformation();
->>>>>>> 4d9da410
             }
             //----------------------------------------------------------------
 
