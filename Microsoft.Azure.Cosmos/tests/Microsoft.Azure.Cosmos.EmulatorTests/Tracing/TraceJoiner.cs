--- conflicted
+++ resolved
@@ -1,119 +1,3 @@
-<<<<<<< HEAD
-﻿// ------------------------------------------------------------
-// Copyright (c) Microsoft Corporation.  All rights reserved.
-// ------------------------------------------------------------
-
-namespace Microsoft.Azure.Cosmos.Tracing
-{
-    using System;
-    using System.Collections.Generic;
-    using System.Linq;
-    using System.Runtime.CompilerServices;
-    using System.Text;
-
-    internal static class TraceJoiner
-    {
-        public static ITrace JoinTraces(params ITrace[] traces)
-        {
-            if (traces == null)
-            {
-                throw new ArgumentNullException(nameof(traces));
-            }
-
-            return JoinTraces(traces.ToList());
-        }
-
-        public static ITrace JoinTraces(IReadOnlyList<ITrace> traces)
-        {
-            if (traces == null)
-            {
-                throw new ArgumentNullException(nameof(traces));
-            }
-
-            TraceForest traceForest = new TraceForest(traces.ToList());
-            return traceForest;
-        }
-
-        private sealed class TraceForest : ITrace
-        {
-            private static readonly CallerInfo EmptyInfo = new CallerInfo(string.Empty, string.Empty, 0);
-
-            private readonly Dictionary<string, object> data;
-
-            private readonly List<ITrace> children;
-
-            public TraceForest(IReadOnlyList<ITrace> children)
-            {
-                this.children = new List<ITrace>(children);
-                this.data = new Dictionary<string, object>();
-            }
-
-            public string Name => "Trace Forest";
-
-            public Guid Id => Guid.Empty;
-
-            public CallerInfo CallerInfo => EmptyInfo;
-
-            public DateTime StartTime => DateTime.MinValue;
-
-            public TimeSpan Duration => TimeSpan.MaxValue;
-
-            public TraceLevel Level => TraceLevel.Info;
-
-            public TraceComponent Component => TraceComponent.Unknown;
-
-            public ITrace Parent => null;
-
-            public IReadOnlyList<ITrace> Children => this.children;
-
-            public IReadOnlyDictionary<string, object> Data => this.data;
-
-            public IReadOnlyList<(string, Uri)> RegionsContacted => new List<(string, Uri)>();
-
-            public void AddDatum(string key, TraceDatum traceDatum)
-            {
-                this.data[key] = traceDatum;
-            }
-
-            public void AddDatum(string key, object value)
-            {
-                this.data[key] = value;
-            }
-
-            public void Dispose()
-            {
-            }
-
-            public ITrace StartChild(string name, [CallerMemberName] string memberName = "", [CallerFilePath] string sourceFilePath = "", [CallerLineNumber] int sourceLineNumber = 0)
-            {
-                return this.StartChild(name, TraceComponent.Unknown, TraceLevel.Info, memberName, sourceFilePath, sourceLineNumber);
-            }
-
-            public ITrace StartChild(string name, TraceComponent component, TraceLevel level, [CallerMemberName] string memberName = "", [CallerFilePath] string sourceFilePath = "", [CallerLineNumber] int sourceLineNumber = 0)
-            {
-                ITrace child = Trace.GetRootTrace(name, component, level, memberName, sourceFilePath, sourceLineNumber);
-                this.AddChild(child);
-                return child;
-            }
-
-            public void AddChild(ITrace trace)
-            {
-                this.children.Add(trace);
-            }
-
-            public void UpdateRegionContacted(TraceDatum traceDatum)
-            {
-                //NoImplementation
-            }
-
-            public void AddOrUpdateDatum(string key, object value)
-            {
-                this.data[key] = value;
-            }
-        }
-    }
-}
-=======
 ﻿// ------------------------------------------------------------
 // Copyright (c) Microsoft Corporation.  All rights reserved.
 // ------------------------------------------------------------
@@ -216,7 +100,11 @@
             {
                 //NoImplementation
             }
+
+            public void AddOrUpdateDatum(string key, object value)
+            {
+                this.data[key] = value;
+            }
         }
     }
-}
->>>>>>> 85afdec1
+}