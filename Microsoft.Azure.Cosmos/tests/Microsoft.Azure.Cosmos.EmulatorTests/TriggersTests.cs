--- conflicted
+++ resolved
@@ -98,13 +98,8 @@
                     TriggerOperation = TriggerOperation.All,
                     TriggerType = Cosmos.TriggerType.Pre
                 });
-<<<<<<< HEAD
-
-            CosmosItemRequestOptions options = new CosmosItemRequestOptions()
-=======
-           
+
             ItemRequestOptions options = new ItemRequestOptions()
->>>>>>> 84c7db4b
             {
                 PreTriggers = new List<string>() { cosmosTrigger.Id },
             };
