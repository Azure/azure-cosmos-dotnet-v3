--- conflicted
+++ resolved
@@ -4383,35 +4383,6 @@
         }
 
         [TestMethod]
-<<<<<<< HEAD
-        public async Task TestMalformedPipelinedContinuationToken()
-        {
-            await this.CreateIngestQueryDelete(
-                ConnectionModes.Direct,
-                CollectionTypes.SinglePartition | CollectionTypes.MultiPartition,
-                NoDocuments,
-                this.TestMalformedPipelinedContinuationTokenHelper);
-        }
-
-        private async Task TestMalformedPipelinedContinuationTokenHelper(
-            Container container,
-            IEnumerable<Document> documents)
-        {
-            string query = "SELECT * FROM c";
-
-            // Malformed continuation token
-            try
-            {
-                FeedIterator itemQuery = container.GetItemQueryStreamIterator(
-                    queryText: query,
-                    continuationToken: "is not the continuation token you are looking for");
-                ResponseMessage cosmosQueryResponse = await itemQuery.ReadNextAsync();
-
-                Assert.Fail("Expected bad request");
-            }
-            catch (Exception)
-            {
-=======
         public async Task TestTryExecuteQuery()
         {
             await this.CreateIngestQueryDelete(
@@ -4461,7 +4432,37 @@
                         } while (continuationToken != null);
                     }
                 }
->>>>>>> 0eb41935
+            }
+        }
+
+        [TestMethod]
+        public async Task TestMalformedPipelinedContinuationToken()
+        {
+            await this.CreateIngestQueryDelete(
+                ConnectionModes.Direct,
+                CollectionTypes.SinglePartition | CollectionTypes.MultiPartition,
+                NoDocuments,
+                this.TestMalformedPipelinedContinuationTokenHelper);
+        }
+
+        private async Task TestMalformedPipelinedContinuationTokenHelper(
+            Container container,
+            IEnumerable<Document> documents)
+        {
+            string query = "SELECT * FROM c";
+
+            // Malformed continuation token
+            try
+            {
+                FeedIterator itemQuery = container.GetItemQueryStreamIterator(
+                    queryText: query,
+                    continuationToken: "is not the continuation token you are looking for");
+                ResponseMessage cosmosQueryResponse = await itemQuery.ReadNextAsync();
+
+                Assert.Fail("Expected bad request");
+            }
+            catch (Exception)
+            {
             }
         }
 
