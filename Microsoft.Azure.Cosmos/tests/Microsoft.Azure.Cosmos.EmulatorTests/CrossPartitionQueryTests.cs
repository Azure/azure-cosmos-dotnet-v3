﻿//-----------------------------------------------------------------------
// <copyright file="CrossPartitionQueryTests.cs" company="Microsoft Corporation">
//     Copyright (c) Microsoft Corporation.  All rights reserved.
// </copyright>
//-----------------------------------------------------------------------
namespace Microsoft.Azure.Cosmos.SDK.EmulatorTests
{
    using System;
    using System.Collections.Generic;
    using System.Collections.ObjectModel;
    using System.Diagnostics;
    using System.Globalization;
    using System.IO;
    using System.Linq;
    using System.Net;
    using System.Text;
    using System.Text.RegularExpressions;
    using System.Threading;
    using System.Threading.Tasks;
    using System.Xml;
    using Microsoft.Azure.Cosmos.CosmosElements;
    using Microsoft.Azure.Cosmos.Routing;
    using Microsoft.Azure.Documents;
    using Microsoft.Azure.Documents.Routing;
    using Microsoft.VisualStudio.TestTools.UnitTesting;
    using Newtonsoft.Json;
    using Newtonsoft.Json.Converters;
    using Newtonsoft.Json.Linq;
    using Query;
    using Query.ParallelQuery;

    /// <summary>
    /// Tests for CrossPartitionQueryTests.
    /// </summary>
    [TestClass]
    public class CrossPartitionQueryTests
    {
        private static readonly string[] NoDocuments = new string[] { };
        private CosmosClient GatewayClient = TestCommon.CreateCosmosClient(true);
        private CosmosClient Client = TestCommon.CreateCosmosClient(false);
        private CosmosDatabase database;
        // private readonly AsyncLocal<LocalCounter> responseLengthBytes = new AsyncLocal<LocalCounter>();
        private readonly AsyncLocal<Guid> outerCosmosQueryResponseActivityId = new AsyncLocal<Guid>();

        [FlagsAttribute]
        private enum ConnectionModes
        {
            None = 0,
            Direct = 0x1,
            Gateway = 0x2,
        }

        [FlagsAttribute]
        private enum CollectionTypes
        {
            None = 0,
            NonPartitioned = 0x1,
            SinglePartition = 0x2,
            MultiPartition = 0x4,
        }

        [TestInitialize]
        public async Task Initialize()
        {
            await this.CleanUp();
            this.database = await this.Client.Databases.CreateDatabaseAsync(Guid.NewGuid().ToString() + "db");
        }

        [TestCleanup]
        public async Task Cleanup()
        {
            await this.database.DeleteAsync();
        }

        [TestMethod]
        public void ServiceInteropUsedByDefault()
        {
            // Test initialie does load CosmosClient
            Assert.IsFalse(CustomTypeExtensions.ByPassQueryParsing());
        }

        private static string GetApiVersion()
        {
            return HttpConstants.Versions.CurrentVersion;
        }

        private static void SetApiVersion(string apiVersion)
        {
            HttpConstants.Versions.CurrentVersion = apiVersion;
            HttpConstants.Versions.CurrentVersionUTF8 = Encoding.UTF8.GetBytes(apiVersion);
        }

        private async Task<IReadOnlyList<PartitionKeyRange>> GetPartitionKeyRanges(CosmosContainerSettings container)
        {
            Range<string> fullRange = new Range<string>(
                PartitionKeyInternal.MinimumInclusiveEffectivePartitionKey,
                PartitionKeyInternal.MaximumExclusiveEffectivePartitionKey,
                true,
                false);
            IRoutingMapProvider routingMapProvider = await this.Client.DocumentClient.GetPartitionKeyRangeCacheAsync();
            IReadOnlyList<PartitionKeyRange> ranges = await routingMapProvider.TryGetOverlappingRangesAsync(container.ResourceId, fullRange);
            return ranges;
        }

        private async Task<CosmosContainer> CreateMultiPartitionContainer(
            string partitionKey = "/id",
            Microsoft.Azure.Cosmos.IndexingPolicy indexingPolicy = null)
        {
            ContainerResponse containerResponse = await this.CreatePartitionedContainer(
                throughput: 25000,
                partitionKey: partitionKey,
                indexingPolicy: indexingPolicy);

            IReadOnlyList<PartitionKeyRange> ranges = await this.GetPartitionKeyRanges(containerResponse);
            Assert.IsTrue(
                ranges.Count() > 1, 
                $"{nameof(CreateMultiPartitionContainer)} failed to create a container with more than 1 physical partition.");

            return containerResponse;
        }

        private async Task<CosmosContainer> CreateSinglePartitionContainer(
            string partitionKey = "/id",
            Microsoft.Azure.Cosmos.IndexingPolicy indexingPolicy = null)
        {
            ContainerResponse containerResponse = await this.CreatePartitionedContainer(
                throughput: 4000,
                partitionKey: partitionKey,
                indexingPolicy: indexingPolicy);

            IReadOnlyList<PartitionKeyRange> ranges = await this.GetPartitionKeyRanges(containerResponse);
            Assert.AreEqual(1, ranges.Count());

            return containerResponse;
        }

        private async Task<CosmosContainer> CreateNonPartitionedContainer(
            Microsoft.Azure.Cosmos.IndexingPolicy indexingPolicy = null)
        {
            string containerName = Guid.NewGuid().ToString() + "container";
            await CosmosItemTests.CreateNonPartitionedContainer(
                this.database.Id, 
                containerName,
                indexingPolicy == null ? null : JsonConvert.SerializeObject(indexingPolicy));

            return this.database.Containers[containerName];
        }

        private async Task<ContainerResponse> CreatePartitionedContainer(
            int throughput,
            string partitionKey = "/id",
            Microsoft.Azure.Cosmos.IndexingPolicy indexingPolicy = null)
        {
            ContainerResponse containerResponse = await this.database.Containers.CreateContainerAsync(
                new CosmosContainerSettings
                {
                    Id = Guid.NewGuid().ToString() + "container",
                    IndexingPolicy = indexingPolicy == null ? new Cosmos.IndexingPolicy
                    {
                        IncludedPaths = new Collection<Cosmos.IncludedPath>
                        {
                            new Cosmos.IncludedPath
                            {
                                Path = "/*",
                                Indexes = new Collection<Cosmos.Index>
                                {
                                    Cosmos.Index.Range(Cosmos.DataType.Number),
                                    Cosmos.Index.Range(Cosmos.DataType.String),
                                }
                            }
                        }
                    } : indexingPolicy,
                    PartitionKey = partitionKey == null ? null : new PartitionKeyDefinition
                    {
                        Paths = new Collection<string> { partitionKey },
                        Kind = PartitionKind.Hash
                    }
                },
                // This throughput needs to be about half the max with multi master
                // otherwise it will create about twice as many partitions.
                throughput);

            return containerResponse;
        }

        private async Task<Tuple<CosmosContainer, List<Document>>> CreateNonPartitionedContainerAndIngestDocuments(
            IEnumerable<string> documents,
            Cosmos.IndexingPolicy indexingPolicy = null)
        {
            return await this.CreateContainerAndIngestDocuments(
                CollectionTypes.NonPartitioned,
                documents,
                partitionKey: null,
                indexingPolicy: indexingPolicy);
        }

        private async Task<Tuple<CosmosContainer, List<Document>>> CreateSinglePartitionContainerAndIngestDocuments(
            IEnumerable<string> documents,
            string partitionKey = "/id",
            Cosmos.IndexingPolicy indexingPolicy = null)
        {
            return await this.CreateContainerAndIngestDocuments(
                CollectionTypes.SinglePartition, 
                documents, 
                partitionKey,
                indexingPolicy);
        }

        private async Task<Tuple<CosmosContainer, List<Document>>> CreateMultiPartitionContainerAndIngestDocuments(
            IEnumerable<string> documents,
            string partitionKey = "/id",
            Cosmos.IndexingPolicy indexingPolicy = null)
        {
            return await this.CreateContainerAndIngestDocuments(
                CollectionTypes.MultiPartition,
                documents,
                partitionKey,
                indexingPolicy);
        }

        private async Task<Tuple<CosmosContainer, List<Document>>> CreateContainerAndIngestDocuments(
            CollectionTypes collectionType,
            IEnumerable<string> documents,
            string partitionKey = "/id",
            Cosmos.IndexingPolicy indexingPolicy = null)
        {
            CosmosContainer cosmosContainer;
            switch (collectionType)
            {
                case CollectionTypes.NonPartitioned:
                    cosmosContainer = await this.CreateNonPartitionedContainer(indexingPolicy);
                    break;

                case CollectionTypes.SinglePartition:
                    cosmosContainer = await this.CreateSinglePartitionContainer(partitionKey, indexingPolicy);
                    break;

                case CollectionTypes.MultiPartition:
                    cosmosContainer = await this.CreateMultiPartitionContainer(partitionKey, indexingPolicy);
                    break;

                default:
                    throw new ArgumentException($"Unknown {nameof(CollectionTypes)} : {collectionType}");
            }

            List<Document> insertedDocuments = new List<Document>();
            string jObjectPartitionKey = partitionKey.Remove(0, 1);
            foreach (string document in documents)
            {
                JObject documentObject = JsonConvert.DeserializeObject<JObject>(document);
                if (documentObject["id"] == null)
                {
                    documentObject["id"] = Guid.NewGuid().ToString();
                }

                JValue pkToken = (JValue)documentObject[jObjectPartitionKey];
                object pkValue = pkToken != null ? pkToken.Value : Undefined.Value;
<<<<<<< HEAD
                insertedDocuments.Add((await cosmosContainer.Items.CreateItemAsync<JObject>(pkValue, documentObject)).Resource.ToObject<Document>());
=======
                insertedDocuments.Add((await partitionedCollection.CreateItemAsync<JObject>(pkValue, documentObject)).Resource.ToObject<Document>());
>>>>>>> 1ab936f1

            }

            return new Tuple<CosmosContainer, List<Document>>(cosmosContainer, insertedDocuments);
        }

        private async Task CleanUp()
        {
            FeedIterator<CosmosDatabaseSettings> allDatabases = this.Client.Databases.GetDatabasesIterator();

            while (allDatabases.HasMoreResults)
            {
                foreach (CosmosDatabaseSettings db in await allDatabases.FetchNextSetAsync())
                {
                    await this.Client.Databases[db.Id].DeleteAsync();
                }
            }
        }

        private async Task RunWithApiVersion(string apiVersion, Func<Task> function)
        {
            string originalApiVersion = GetApiVersion();
            CosmosClient originalCosmosClient = this.Client;
            CosmosClient originalGatewayClient = this.GatewayClient;
            CosmosDatabase originalDatabase = this.database;

            try
            {
                SetApiVersion(apiVersion);
                if (apiVersion != originalApiVersion)
                {
                    this.Client = TestCommon.CreateCosmosClient(false);
                    this.GatewayClient = TestCommon.CreateCosmosClient(true);
                    this.database = this.Client.Databases[this.database.Id];
                }

                await function();
            }
            finally
            {
                this.Client = originalCosmosClient;
                this.GatewayClient = originalGatewayClient;
                this.database = originalDatabase;
                SetApiVersion(originalApiVersion);
            }
        }

        internal delegate Task Query(
            CosmosContainer container,
            IEnumerable<Document> documents);

        internal delegate Task Query<T>(
            CosmosContainer container,
            IEnumerable<Document> documents,
            T testArgs);

        internal delegate CosmosClient CosmosClientFactory(ConnectionMode connectionMode);

        private async Task CreateIngestQueryDelete(
            ConnectionModes connectionModes,
            CollectionTypes collectionTypes,
            IEnumerable<string> documents,
            Query query,
            string partitionKey = "/id",
            Cosmos.IndexingPolicy indexingPolicy = null,
            CosmosClientFactory cosmosClientFactory = null)
        {
            Query<object> queryWrapper = (container, inputDocuments, throwaway) =>
            {
                return query(container, inputDocuments);
            };

            await this.CreateIngestQueryDelete<object>(
                connectionModes,
                collectionTypes,
                documents,
                queryWrapper,
                null,
                partitionKey,
                indexingPolicy,
                cosmosClientFactory);
        }

        private async Task CreateIngestQueryDelete<T>(
            ConnectionModes connectionModes,
            CollectionTypes collectionTypes,
            IEnumerable<string> documents,
            Query<T> query,
            T testArgs,
            string partitionKey = "/id",
            Cosmos.IndexingPolicy indexingPolicy = null,
            CosmosClientFactory cosmosClientFactory = null)
        {
            await this.CreateIngestQueryDelete(
                connectionModes,
                collectionTypes,
                documents,
                query,
                cosmosClientFactory ?? this.CreateDefaultCosmosClient,
                testArgs,
                partitionKey,
                indexingPolicy);
        }

        /// <summary>
        /// Task that wraps boiler plate code for query tests (container create -> ingest documents -> query documents -> delete collections).
        /// Note that this function will take the cross product connectionModes
        /// </summary>
        /// <param name="connectionModes">The connection modes to use.</param>
        /// <param name="documents">The documents to ingest</param>
        /// <param name="query">
        /// The callback for the queries.
        /// All the standard arguments will be passed in.
        /// Please make sure that this function is idempotent, since a container will be reused for each connection mode.
        /// </param>
        /// <param name="cosmosClientFactory">
        /// The callback for the create CosmosClient. This is invoked for the different ConnectionModes that the query is targeting.
        /// If CosmosClient instantiated by this does not apply the expected ConnectionMode, an assert is thrown.
        /// </param>
        /// <param name="partitionKey">The partition key for the partition container.</param>
        /// <param name="testArgs">The optional args that you want passed in to the query.</param>
        /// <returns>A task to await on.</returns>
        private async Task CreateIngestQueryDelete<T>(
           ConnectionModes connectionModes,
           CollectionTypes collectionTypes,
           IEnumerable<string> documents,
           Query<T> query,
           CosmosClientFactory cosmosClientFactory,
           T testArgs,
           string partitionKey = "/id",
           Cosmos.IndexingPolicy indexingPolicy = null)
        {
            int retryCount = 5;
            AggregateException exceptionHistory = new AggregateException();
            while (retryCount-- > 0)
            {
                try
                {
                    List<Task<Tuple<CosmosContainer, List<Document>>>> createContainerTasks = new List<Task<Tuple<CosmosContainer, List<Document>>>>();
                    foreach (CollectionTypes collectionType in Enum.GetValues(collectionTypes.GetType()).Cast<Enum>().Where(collectionTypes.HasFlag))
                    {
                        if (collectionType == CollectionTypes.None)
                        {
                            continue;
                        }

                        Task<Tuple<CosmosContainer, List<Document>>> createContainerTask;
                        switch (collectionType)
                        {
                            case CollectionTypes.NonPartitioned:
                                createContainerTask = Task.Run(() => this.CreateNonPartitionedContainerAndIngestDocuments(
                                    documents,
                                    indexingPolicy));
                                break;

                            case CollectionTypes.SinglePartition:
                                createContainerTask = Task.Run(() => this.CreateSinglePartitionContainerAndIngestDocuments(
                                    documents, 
                                    partitionKey, 
                                    indexingPolicy));
                                break;

                            case CollectionTypes.MultiPartition:
                                createContainerTask = Task.Run(() => this.CreateMultiPartitionContainerAndIngestDocuments(
                                    documents,
                                    partitionKey,
                                    indexingPolicy));
                                break;

                            default:
                                throw new ArgumentException($"Unknown {nameof(CollectionTypes)} : {collectionType}");
                        }

                        createContainerTasks.Add(createContainerTask);
                    }

                    Tuple<CosmosContainer, List<Document>>[] collectionsAndDocuments = await Task.WhenAll(createContainerTasks);

                    List<CosmosClient> cosmosClients = new List<CosmosClient>();
                    foreach (ConnectionModes connectionMode in Enum.GetValues(connectionModes.GetType()).Cast<Enum>().Where(connectionModes.HasFlag))
                    {
                        if (connectionMode == ConnectionModes.None)
                        {
                            continue;
                        }

                        ConnectionMode targetConnectionMode = GetTargetConnectionMode(connectionMode);
                        CosmosClient cosmosClient = cosmosClientFactory(targetConnectionMode);

                        Assert.AreEqual(
                            targetConnectionMode,
                            cosmosClient.ClientOptions.ConnectionMode,
                            "Test setup: Invalid connection policy applied to CosmosClient");
                        cosmosClients.Add(cosmosClient);
                    }

                    bool succeeded = false;
                    while (!succeeded)
                    {
                        try
                        {
                            List<Task> queryTasks = new List<Task>();
                            foreach (CosmosClient cosmosClient in cosmosClients)
                            {
                                foreach (Tuple<CosmosContainer, List<Document>> containerAndDocuments in collectionsAndDocuments)
                                {
                                    CosmosContainer container = cosmosClient.Databases[containerAndDocuments.Item1.Database.Id].Containers[containerAndDocuments.Item1.Id];
                                    Task queryTask = Task.Run(() => query(container, containerAndDocuments.Item2, testArgs));
                                    queryTasks.Add(queryTask);
                                }
                            }

                            await Task.WhenAll(queryTasks);
                            succeeded = true;
                        }
                        catch (TaskCanceledException)
                        {
                            // SDK throws TaskCanceledException every now and then
                        }
                    }

                    List<Task<ContainerResponse>> deleteContainerTasks = new List<Task<ContainerResponse>>();
                    foreach (CosmosContainer container in collectionsAndDocuments.Select(tuple => tuple.Item1))
                    {
                        deleteContainerTasks.Add(container.DeleteAsync());
                    }

                    await Task.WhenAll(deleteContainerTasks);

                    // If you made it here then it's all good
                    break;
                }
                catch (Exception ex)
                {
                    if (ex.GetType() == typeof(AssertFailedException))
                    {
                        throw;
                    }
                    else
                    {
                        List<Exception> previousExceptions = exceptionHistory.InnerExceptions.ToList();
                        previousExceptions.Add(ex);
                        exceptionHistory = new AggregateException(previousExceptions);
                    }
                }
            }

            if (exceptionHistory.InnerExceptions.Count > 0)
            {
                throw exceptionHistory;
            }
        }

        private static ConnectionMode GetTargetConnectionMode(ConnectionModes connectionMode)
        {
            ConnectionMode targetConnectionMode = ConnectionMode.Gateway;
            switch (connectionMode)
            {
                case ConnectionModes.Gateway:
                    targetConnectionMode = ConnectionMode.Gateway;
                    break;

                case ConnectionModes.Direct:
                    targetConnectionMode = ConnectionMode.Direct;
                    break;

                default:
                    throw new ArgumentException($"Unexpected connection mode: {connectionMode}");
            }

            return targetConnectionMode;
        }

        private CosmosClient CreateDefaultCosmosClient(ConnectionMode connectionMode)
        {
            switch (connectionMode)
            {
                case ConnectionMode.Gateway:
                    return this.GatewayClient;
                case ConnectionMode.Direct:
                    return this.Client;
                default:
                    throw new ArgumentException($"Unexpected connection mode: {connectionMode}");
            }
        }

        private CosmosClient CreateNewCosmosClient(ConnectionMode connectionMode)
        {
            switch (connectionMode)
            {
                case ConnectionMode.Gateway:
                    return TestCommon.CreateCosmosClient(true);
                case ConnectionMode.Direct:
                    return TestCommon.CreateCosmosClient(false);
                default:
                    throw new ArgumentException($"Unexpected connection mode: {connectionMode}");
            }
        }

        private static async Task<List<T>> QueryWithContinuationTokens<T>(
            CosmosContainer container,
            string query,
            int? maxConcurrency = 2,
            int? maxItemCount = null,
            QueryRequestOptions queryRequestOptions = null)
        {
            List<T> results = new List<T>();
            string continuationToken = null;
            do
            {
                FeedIterator<T> itemQuery = container.CreateItemQuery<T>(
                   sqlQueryText: query,
                   maxConcurrency: 2,
                   maxItemCount: maxItemCount,
                   requestOptions: queryRequestOptions,
                   continuationToken: continuationToken);

                FeedResponse<T> cosmosQueryResponse = await itemQuery.FetchNextSetAsync();
                results.AddRange(cosmosQueryResponse);
                continuationToken = cosmosQueryResponse.Continuation;
            } while (continuationToken != null);

            return results;
        }

        private static async Task<List<T>> QueryWithoutContinuationTokens<T>(
            CosmosContainer container,
            string query,
            int maxConcurrency = 2,
            int? maxItemCount = null,
            QueryRequestOptions queryRequestOptions = null)
        {
            List<T> results = new List<T>();
            FeedIterator<T> itemQuery = container.CreateItemQuery<T>(
                sqlQueryText: query,
                maxConcurrency: maxConcurrency,
                maxItemCount: maxItemCount,
                requestOptions: queryRequestOptions);

            while (itemQuery.HasMoreResults)
            {
                results.AddRange(await itemQuery.FetchNextSetAsync());
            }

            return results;
        }

        private static async Task NoOp()
        {
            await Task.Delay(0);
        }

        private async Task RandomlyThrowException(Exception exception = null)
        {
            await CrossPartitionQueryTests.NoOp();
            Random random = new Random();
            if (random.Next(0, 2) == 0)
            {
                throw exception;
            }
        }

        [TestMethod]
        public void TestContinuationTokenSerialization()
        {
            CompositeContinuationToken compositeContinuationToken = new CompositeContinuationToken()
            {
                Token = "asdf",
                Range = new Range<string>("asdf", "asdf", false, false),
            };

            string serializedCompositeContinuationToken = JsonConvert.SerializeObject(compositeContinuationToken);
            CompositeContinuationToken deserializedCompositeContinuationToken = JsonConvert.DeserializeObject<CompositeContinuationToken>(serializedCompositeContinuationToken);
            Assert.AreEqual(compositeContinuationToken.Token, deserializedCompositeContinuationToken.Token);
            //Assert.IsTrue(compositeContinuationToken.Range.Equals(deserializedCompositeContinuationToken.Range));


            string orderByItemSerialized = @"{""item"" : 1337 }";
            byte[] bytes = Encoding.UTF8.GetBytes(orderByItemSerialized);
            OrderByItem orderByItem = new OrderByItem(CosmosElement.Create(bytes));
            OrderByContinuationToken orderByContinuationToken = new OrderByContinuationToken(
                compositeContinuationToken,
                new List<OrderByItem> { orderByItem },
                "asdf",
                42,
                "asdf");
            string serializedOrderByContinuationToken = JsonConvert.SerializeObject(orderByContinuationToken);
            OrderByContinuationToken deserializedOrderByContinuationToken = JsonConvert.DeserializeObject<OrderByContinuationToken>(serializedOrderByContinuationToken);
            Assert.AreEqual(
                orderByContinuationToken.CompositeContinuationToken.Token,
                deserializedOrderByContinuationToken.CompositeContinuationToken.Token);
            //Assert.IsTrue(
            //    orderByContinuationToken.CompositeContinuationToken.Range.Equals(
            //    deserializedOrderByContinuationToken.CompositeContinuationToken.Range));
            Assert.IsTrue(CosmosElementEqualityComparer.Value.Equals(orderByContinuationToken.OrderByItems[0].Item, deserializedOrderByContinuationToken.OrderByItems[0].Item));
            Assert.AreEqual(orderByContinuationToken.Rid, deserializedOrderByContinuationToken.Rid);
            Assert.AreEqual(orderByContinuationToken.SkipCount, deserializedOrderByContinuationToken.SkipCount);
        }

        [TestMethod]
        public async Task TestBadQueriesOverMultiplePartitions()
        {
            await this.CreateIngestQueryDelete(
                ConnectionModes.Direct | ConnectionModes.Gateway,
                CollectionTypes.MultiPartition,
                CrossPartitionQueryTests.NoDocuments,
                this.TestBadQueriesOverMultiplePartitionsHelper);
        }

        private async Task TestBadQueriesOverMultiplePartitionsHelper(CosmosContainer container, IEnumerable<Document> documents)
        {
            await CrossPartitionQueryTests.NoOp();
            try
            {
                FeedIterator<Document> resultSetIterator = container.CreateItemQuery<Document>(
                    @"SELECT * FROM Root r WHERE a = 1",
                    maxConcurrency: 2);

                await resultSetIterator.FetchNextSetAsync();

                Assert.Fail($"Expected {nameof(CosmosException)}");
            }
            catch (CosmosException exception) when (exception.StatusCode == HttpStatusCode.BadRequest)
            {
                Assert.IsTrue(exception.Message.StartsWith("Message: {\"errors\":[{\"severity\":\"Error\",\"location\":{\"start\":27,\"end\":28},\"code\":\"SC2001\",\"message\":\"Identifier 'a' could not be resolved.\"}]}"),
                    exception.Message);
            }
        }

        /// <summary>
        //"SELECT c._ts, c.id, c.TicketNumber, c.PosCustomerNumber, c.CustomerId, c.CustomerUserId, c.ContactEmail, c.ContactPhone, c.StoreCode, c.StoreUid, c.PoNumber, c.OrderPlacedOn, c.OrderType, c.OrderStatus, c.Customer.UserFirstName, c.Customer.UserLastName, c.Customer.Name, c.UpdatedBy, c.UpdatedOn, c.ExpirationDate, c.TotalAmountFROM c ORDER BY c._ts"' created an ArgumentOutofRangeException since ServiceInterop was returning DISP_E_BUFFERTOOSMALL in the case of an invalid query that is also really long.
        /// This test case just double checks that you get the appropriate document client exception instead of just failing.
        /// </summary>
        [TestMethod]
        public async Task TestQueryCrossParitionPartitionProviderInvalid()
        {
            await this.CreateIngestQueryDelete(
                ConnectionModes.Direct | ConnectionModes.Gateway,
                CollectionTypes.MultiPartition,
                CrossPartitionQueryTests.NoDocuments,
                this.TestQueryCrossParitionPartitionProviderInvalidHelper);
        }

        private async Task TestQueryCrossParitionPartitionProviderInvalidHelper(CosmosContainer container, IEnumerable<Document> documents)
        {
            await CrossPartitionQueryTests.NoOp();
            try
            {
                /// note that there is no space before the from clause thus this query should fail 
                /// '"code":"SC2001","message":"Identifier 'c' could not be resolved."'
                string query = "SELECT c._ts, c.id, c.TicketNumber, c.PosCustomerNumber, c.CustomerId, c.CustomerUserId, c.ContactEmail, c.ContactPhone, c.StoreCode, c.StoreUid, c.PoNumber, c.OrderPlacedOn, c.OrderType, c.OrderStatus, c.Customer.UserFirstName, c.Customer.UserLastName, c.Customer.Name, c.UpdatedBy, c.UpdatedOn, c.ExpirationDate, c.TotalAmountFROM c ORDER BY c._ts";
                List<Document> expectedValues = new List<Document>();
                FeedIterator<Document> resultSetIterator = container.CreateItemQuery<Document>(
                    query,
                    maxConcurrency: 0);

                while (resultSetIterator.HasMoreResults)
                {
                    expectedValues.AddRange(await resultSetIterator.FetchNextSetAsync());
                }

                Assert.Fail("Expected to get an exception for this query.");
            }
            catch (CosmosException e) when (e.StatusCode == HttpStatusCode.BadRequest)
            {
            }
        }

        [TestMethod]
        public async Task TestQueryWithPartitionKey()
        {
            string[] documents = new[]
            {
                @"{""id"":""documentId1"",""key"":""A"",""prop"":3,""shortArray"":[{""a"":5}]}",
                @"{""id"":""documentId2"",""key"":""A"",""prop"":2,""shortArray"":[{""a"":6}]}",
                @"{""id"":""documentId3"",""key"":""A"",""prop"":1,""shortArray"":[{""a"":7}]}",
                @"{""id"":""documentId4"",""key"":5,""prop"":3,""shortArray"":[{""a"":5}]}",
                @"{""id"":""documentId5"",""key"":5,""prop"":2,""shortArray"":[{""a"":6}]}",
                @"{""id"":""documentId6"",""key"":5,""prop"":1,""shortArray"":[{""a"":7}]}",
                @"{""id"":""documentId10"",""prop"":3,""shortArray"":[{""a"":5}]}",
                @"{""id"":""documentId11"",""prop"":2,""shortArray"":[{""a"":6}]}",
                @"{""id"":""documentId12"",""prop"":1,""shortArray"":[{""a"":7}]}",
            };

            await this.CreateIngestQueryDelete(
                ConnectionModes.Direct | ConnectionModes.Gateway,
                CollectionTypes.SinglePartition | CollectionTypes.MultiPartition,
                documents,
                this.TestQueryWithPartitionKeyHelper,
                "/key");
        }

        private async Task TestQueryWithPartitionKeyHelper(
            CosmosContainer container,
            IEnumerable<Document> documents)
        {
            Assert.AreEqual(0, (await CrossPartitionQueryTests.RunQuery<Document>(
                container,
                @"SELECT * FROM Root r WHERE false",
                maxConcurrency: 1)).Count);

            object[] keys = new object[] { "A", 5, Undefined.Value };
            for (int i = 0; i < keys.Length; ++i)
            {
                List<string> expected = documents.Skip(i * 3).Take(3).Select(doc => doc.Id).ToList();
                string expectedResult = string.Join(",", expected);
                // Order-by
                expected.Reverse();
                string expectedOrderByResult = string.Join(",", expected);

                List<(string, string)> queries = new List<(string, string)>()
                {
                    ($@"SELECT * FROM Root r WHERE r.id IN (""{expected[0]}"", ""{expected[1]}"", ""{expected[2]}"")", expectedResult),
                    (@"SELECT * FROM Root r WHERE r.prop BETWEEN 1 AND 3", expectedResult),
                    (@"SELECT VALUE r FROM Root r JOIN c IN r.shortArray WHERE c.a BETWEEN 5 and 7", expectedResult),
                    ($@"SELECT TOP 10 * FROM Root r WHERE r.id IN (""{expected[0]}"", ""{expected[1]}"", ""{expected[2]}"")", expectedResult),
                    (@"SELECT TOP 10 * FROM Root r WHERE r.prop BETWEEN 1 AND 3", expectedResult),
                    (@"SELECT TOP 10 VALUE r FROM Root r JOIN c IN r.shortArray WHERE c.a BETWEEN 5 and 7", expectedResult),
                    ($@"SELECT * FROM Root r WHERE r.id IN (""{expected[0]}"", ""{expected[1]}"", ""{expected[2]}"") ORDER BY r.prop", expectedOrderByResult),
                    (@"SELECT * FROM Root r WHERE r.prop BETWEEN 1 AND 3 ORDER BY r.prop", expectedOrderByResult),
                    (@"SELECT VALUE r FROM Root r JOIN c IN r.shortArray WHERE c.a BETWEEN 5 and 7 ORDER BY r.prop", expectedOrderByResult),
                };



                if (i < keys.Length - 1)
                {
                    string key;
                    if (keys[i] is string)
                    {
                        key = "'" + keys[i].ToString() + "'";
                    }
                    else
                    {
                        key = keys[i].ToString();
                    }

                    queries.Add((string.Format(CultureInfo.InvariantCulture, @"SELECT * FROM Root r WHERE r.key = {0} ORDER BY r.prop", key), expectedOrderByResult));
                }

                foreach ((string, string) queryAndExpectedResult in queries)
                {
                    FeedIterator<Document> resultSetIterator = container.CreateItemQuery<Document>(
                        sqlQueryText: queryAndExpectedResult.Item1,
                        partitionKey: keys[i],
                        maxItemCount: 1);

                    List<Document> result = new List<Document>();
                    while (resultSetIterator.HasMoreResults)
                    {
                        result.AddRange(await resultSetIterator.FetchNextSetAsync());
                    }

                    string resultDocIds = string.Join(",", result.Select(doc => doc.Id));
                    Assert.AreEqual(queryAndExpectedResult.Item2, resultDocIds);
                }
            }
        }

        [TestMethod]
        public async Task TestQuerySinglePartitionKey()
        {
            string[] documents = new[]
            {
                @"{""pk"":""doc1""}",
                @"{""pk"":""doc2""}",
                @"{""pk"":""doc3""}",
                @"{""pk"":""doc4""}",
                @"{""pk"":""doc5""}",
                @"{""pk"":""doc6""}",
            };

            await this.CreateIngestQueryDelete(
                ConnectionModes.Direct | ConnectionModes.Gateway,
                CollectionTypes.SinglePartition | CollectionTypes.MultiPartition,
                documents,
                this.TestQuerySinglePartitionKeyHelper,
                "/pk");
        }

        private async Task TestQuerySinglePartitionKeyHelper(
            CosmosContainer container, 
            IEnumerable<Document> documents)
        {
            // Query with partition key should be done in one round trip.
            FeedIterator<dynamic> resultSetIterator = container.CreateItemQuery<dynamic>(
                "SELECT * FROM c WHERE c.pk = 'doc5'",
                partitionKey: "doc5");

            FeedResponse<dynamic> response = await resultSetIterator.FetchNextSetAsync();
            Assert.AreEqual(1, response.Count());
            Assert.IsNull(response.Continuation);

            resultSetIterator = container.CreateItemQuery<dynamic>(
               "SELECT * FROM c WHERE c.pk = 'doc10'",
               partitionKey: "doc10");

            response = await resultSetIterator.FetchNextSetAsync();
            Assert.AreEqual(0, response.Count());
            Assert.IsNull(response.Continuation);
        }

        private struct QueryWithSpecialPartitionKeysArgs
        {
            public string Name;
            public object Value;
            public Func<object, object> ValueToPartitionKey;
        }

        // V3 only supports Numeric, string, bool, null, undefined
        [TestMethod]
        [Ignore]
        public async Task TestQueryWithSpecialPartitionKeys()
        {
            await CrossPartitionQueryTests.NoOp();
            QueryWithSpecialPartitionKeysArgs[] queryWithSpecialPartitionKeyArgsList = new QueryWithSpecialPartitionKeysArgs[]
            {
                new QueryWithSpecialPartitionKeysArgs()
                {
                    Name = "Guid",
                    Value = Guid.NewGuid(),
                    ValueToPartitionKey = val => val.ToString(),
                },
                //new QueryWithSpecialPartitionKeysArgs()
                //{
                //    Name = "DateTime",
                //    Value = DateTime.Now,
                //    ValueToPartitionKey = val =>
                //    {
                //        string str = JsonConvert.SerializeObject(
                //            val,
                //            new JsonSerializerSettings()
                //            {
                //                Converters = new List<JsonConverter> { new IsoDateTimeConverter() }
                //            });
                //        return str.Substring(1, str.Length - 2);
                //    },
                //},
                new QueryWithSpecialPartitionKeysArgs()
                {
                    Name = "Enum",
                    Value = HttpStatusCode.OK,
                    ValueToPartitionKey = val => (int)val,
                },
                new QueryWithSpecialPartitionKeysArgs()
                {
                    Name = "CustomEnum",
                    Value = HttpStatusCode.OK,
                    ValueToPartitionKey = val => val.ToString(),
                },
                new QueryWithSpecialPartitionKeysArgs()
                {
                    Name = "ResourceId",
                    Value = "testid",
                    ValueToPartitionKey = val => val,
                },
                new QueryWithSpecialPartitionKeysArgs()
                {
                    Name = "CustomDateTime",
                    Value = new DateTime(2016, 11, 12),
                    ValueToPartitionKey = val => EpochDateTimeConverter.DateTimeToEpoch((DateTime)val),
                },
            };

            foreach (QueryWithSpecialPartitionKeysArgs testArg in queryWithSpecialPartitionKeyArgsList)
            {
                // For this test we need to split direct and gateway runs into separate collections,
                // since the query callback inserts some documents (thus has side effects).
                await this.CreateIngestQueryDelete<QueryWithSpecialPartitionKeysArgs>(
                    ConnectionModes.Direct,
                    CollectionTypes.SinglePartition,
                    CrossPartitionQueryTests.NoDocuments,
                    this.TestQueryWithSpecialPartitionKeysHelper,
                    testArg,
                    "/" + testArg.Name);

                await this.CreateIngestQueryDelete<QueryWithSpecialPartitionKeysArgs>(
                    ConnectionModes.Direct,
                    CollectionTypes.MultiPartition,
                    CrossPartitionQueryTests.NoDocuments,
                    this.TestQueryWithSpecialPartitionKeysHelper,
                    testArg,
                    "/" + testArg.Name);

                await this.CreateIngestQueryDelete<QueryWithSpecialPartitionKeysArgs>(
                    ConnectionModes.Gateway,
                    CollectionTypes.SinglePartition,
                    CrossPartitionQueryTests.NoDocuments,
                    this.TestQueryWithSpecialPartitionKeysHelper,
                    testArg,
                    "/" + testArg.Name);

                await this.CreateIngestQueryDelete<QueryWithSpecialPartitionKeysArgs>(
                    ConnectionModes.Gateway,
                    CollectionTypes.MultiPartition,
                    CrossPartitionQueryTests.NoDocuments,
                    this.TestQueryWithSpecialPartitionKeysHelper,
                    testArg,
                    "/" + testArg.Name);
            }
        }

        private async Task TestQueryWithSpecialPartitionKeysHelper(CosmosContainer container, IEnumerable<Document> documents, QueryWithSpecialPartitionKeysArgs testArgs)
        {
            QueryWithSpecialPartitionKeysArgs args = testArgs;

            SpecialPropertyDocument specialPropertyDocument = new SpecialPropertyDocument
            {
                id = Guid.NewGuid().ToString()
            };

            specialPropertyDocument.GetType().GetProperty(args.Name).SetValue(specialPropertyDocument, args.Value);
            Func<SpecialPropertyDocument, object> getPropertyValueFunction = d => d.GetType().GetProperty(args.Name).GetValue(d);

            ItemResponse<SpecialPropertyDocument> response = await container.CreateItemAsync<SpecialPropertyDocument>(testArgs.Value, specialPropertyDocument);
            dynamic returnedDoc = response.Resource;
            Assert.AreEqual(args.Value, getPropertyValueFunction((SpecialPropertyDocument)returnedDoc));

            PartitionKey key = new PartitionKey(args.ValueToPartitionKey(args.Value));
            response = await container.ReadItemAsync<SpecialPropertyDocument>(key, response.Resource.id);
            returnedDoc = response.Resource;
            Assert.AreEqual(args.Value, getPropertyValueFunction((SpecialPropertyDocument)returnedDoc));

            returnedDoc = (await this.RunSinglePartitionQuery<SpecialPropertyDocument>(
                container,
                "SELECT * FROM t",
                key)).Single();

            Assert.AreEqual(args.Value, getPropertyValueFunction(returnedDoc));

            string query;
            switch (args.Name)
            {
                case "Guid":
                    query = $"SELECT * FROM T WHERE T.Guid = '{(Guid)args.Value}'";
                    break;
                case "Enum":
                    query = $"SELECT * FROM T WHERE T.Enum = '{(HttpStatusCode)args.Value}'";
                    break;
                case "DateTime":
                    query = $"SELECT * FROM T WHERE T.DateTime = '{(DateTime)args.Value}'";
                    break;
                case "CustomEnum":
                    query = $"SELECT * FROM T WHERE T.CustomEnum = '{(HttpStatusCode)args.Value}'";
                    break;
                case "ResourceId":
                    query = $"SELECT * FROM T WHERE T.ResourceId = '{(string)args.Value}'";
                    break;
                case "CustomDateTime":
                    query = $"SELECT * FROM T WHERE T.CustomDateTime = '{(DateTime)args.Value}'";
                    break;
                default:
                    query = null;
                    break;
            }

            returnedDoc = (await container.CreateItemQuery<SpecialPropertyDocument>(
                query,
                partitionKey: args.ValueToPartitionKey,
                maxItemCount: 1).FetchNextSetAsync()).First();

            Assert.AreEqual(args.Value, getPropertyValueFunction(returnedDoc));
        }

        private sealed class SpecialPropertyDocument
        {
            public string id
            {
                get;
                set;
            }

            public Guid Guid
            {
                get;
                set;
            }

            [JsonConverter(typeof(IsoDateTimeConverter))]
            public DateTime DateTime
            {
                get;
                set;
            }

            [JsonConverter(typeof(EpochDateTimeConverter))]
            public DateTime CustomDateTime
            {
                get;
                set;
            }


            public HttpStatusCode Enum
            {
                get;
                set;
            }

            [JsonConverter(typeof(StringEnumConverter))]
            public HttpStatusCode CustomEnum
            {
                get;
                set;
            }

            public string ResourceId
            {
                get;
                set;
            }
        }

        private sealed class EpochDateTimeConverter : JsonConverter
        {
            public static int DateTimeToEpoch(DateTime dt)
            {
                if (!dt.Equals(DateTime.MinValue))
                {
                    DateTime epoch = new DateTime(1970, 1, 1);
                    TimeSpan epochTimeSpan = dt - epoch;
                    return (int)epochTimeSpan.TotalSeconds;
                }
                else
                {
                    return int.MinValue;
                }
            }

            public override bool CanConvert(Type objectType)
            {
                return true;
            }

            public override object ReadJson(JsonReader reader, Type objectType, object existingValue, JsonSerializer serializer)
            {
                if (reader.TokenType == JsonToken.None || reader.TokenType == JsonToken.Null)
                {
                    return null;
                }


                if (reader.TokenType != JsonToken.Integer)
                {
                    throw new Exception(
                        string.Format(
                        CultureInfo.InvariantCulture,
                        "Unexpected token parsing date. Expected Integer, got {0}.",
                        reader.TokenType));
                }

                int seconds = Convert.ToInt32(reader.Value, CultureInfo.InvariantCulture);
                return new DateTime(1970, 1, 1).AddSeconds(seconds);
            }

            public override void WriteJson(JsonWriter writer, object value, JsonSerializer serializer)
            {
                int seconds;
                if (value is DateTime)
                {
                    seconds = DateTimeToEpoch((DateTime)value);
                }
                else
                {
                    throw new Exception("Expected date object value.");
                }

                writer.WriteValue(seconds);
            }
        }

        private struct QueryCrossPartitionWithLargeNumberOfKeysArgs
        {
            public int NumberOfDocuments;
            public string PartitionKey;
            public HashSet<int> ExpectedPartitionKeyValues;
        }

        [TestMethod]
        public async Task TestQueryCrossPartitionWithLargeNumberOfKeys()
        {
            int numberOfDocuments = 1000;
            string partitionKey = "key";
            HashSet<int> expectedPartitionKeyValues = new HashSet<int>();
            List<string> documents = new List<string>();
            for (int i = 0; i < numberOfDocuments; i++)
            {
                Document doc = new Document();
                doc.SetPropertyValue(partitionKey, i);
                documents.Add(doc.ToString());

                expectedPartitionKeyValues.Add(i);
            }

            Assert.AreEqual(numberOfDocuments, expectedPartitionKeyValues.Count);

            QueryCrossPartitionWithLargeNumberOfKeysArgs args = new QueryCrossPartitionWithLargeNumberOfKeysArgs()
            {
                NumberOfDocuments = numberOfDocuments,
                PartitionKey = partitionKey,
                ExpectedPartitionKeyValues = expectedPartitionKeyValues,
            };

            await this.CreateIngestQueryDelete<QueryCrossPartitionWithLargeNumberOfKeysArgs>(
                ConnectionModes.Direct | ConnectionModes.Gateway,
                CollectionTypes.SinglePartition | CollectionTypes.MultiPartition,
                documents,
                this.TestQueryCrossPartitionWithLargeNumberOfKeysHelper,
                args,
                "/" + partitionKey);
        }

        private async Task TestQueryCrossPartitionWithLargeNumberOfKeysHelper(CosmosContainer container, IEnumerable<Document> documents, QueryCrossPartitionWithLargeNumberOfKeysArgs args)
        {
            CosmosSqlQueryDefinition query = new CosmosSqlQueryDefinition(
                $"SELECT VALUE r.{args.PartitionKey} FROM r WHERE ARRAY_CONTAINS(@keys, r.{args.PartitionKey})").UseParameter("@keys", args.ExpectedPartitionKeyValues);

            HashSet<int> actualPartitionKeyValues = new HashSet<int>();
            FeedIterator<int> documentQuery = container.CreateItemQuery<int>(
                    sqlQueryDefinition: query,
                    maxItemCount: -1,
                    maxConcurrency: 100);

            while (documentQuery.HasMoreResults)
            {
                FeedResponse<int> response = await documentQuery.FetchNextSetAsync();
                foreach (int item in response)
                {
                    actualPartitionKeyValues.Add(item);
                }
            }

            Assert.IsTrue(actualPartitionKeyValues.SetEquals(args.ExpectedPartitionKeyValues));
        }

        [TestMethod]
        public async Task TestBasicCrossPartitionQuery()
        {
            int seed = (int)(DateTime.UtcNow - new DateTime(1970, 1, 1)).TotalSeconds;
            uint numberOfDocuments = 100;
            QueryOracle.QueryOracleUtil util = new QueryOracle.QueryOracle2(seed);
            IEnumerable<string> documents = util.GetDocuments(numberOfDocuments);

            await this.CreateIngestQueryDelete(
                ConnectionModes.Direct,
                CollectionTypes.SinglePartition | CollectionTypes.MultiPartition,
                documents,
                this.TestBasicCrossPartitionQueryHelper);
        }

        private async Task TestBasicCrossPartitionQueryHelper(
            CosmosContainer container,
            IEnumerable<Document> documents)
        {
            foreach (int maxDegreeOfParallelism in new int[] { 1, 100 })
            {
                foreach (int maxItemCount in new int[] { 10, 100 })
                {
                    foreach(string query in new string[] { "SELECT * FROM c", "SELECT * FROM c ORDER BY c._ts"})
                    {
                        QueryRequestOptions feedOptions = new QueryRequestOptions
                        {
                            EnableCrossPartitionQuery = true,
                            MaxBufferedItemCount = 7000,
                            MaxConcurrency = maxDegreeOfParallelism,
                            MaxItemCount = maxItemCount
                        };

                        List<JToken> queryResults = await CrossPartitionQueryTests.RunQuery<JToken>(
                            container,
                            query,
                            maxDegreeOfParallelism,
                            maxItemCount,
                            feedOptions);

                        Assert.AreEqual(
                            documents.Count(), 
                            queryResults.Count, 
                            $"query: {query} failed with {nameof(maxDegreeOfParallelism)}: {maxDegreeOfParallelism}, {nameof(maxItemCount)}: {maxItemCount}");
                    }
                }
            }
        }

        [TestMethod]
        public async Task TestQueryPlanGatewayAndServiceInterop()
        {
            int seed = (int)(DateTime.UtcNow - new DateTime(1970, 1, 1)).TotalSeconds;
            uint numberOfDocuments = 100;
            QueryOracle.QueryOracleUtil util = new QueryOracle.QueryOracle2(seed);
            IEnumerable<string> documents = util.GetDocuments(numberOfDocuments);

            bool originalTestFlag = CosmosQueryExecutionContextFactory.TestFlag;

            foreach (bool testFlag in new bool[] { true, false })
            {
                try
                {
                    CosmosQueryExecutionContextFactory.TestFlag = testFlag;
                    await this.CreateIngestQueryDelete(
                        ConnectionModes.Direct,
                        CollectionTypes.SinglePartition | CollectionTypes.MultiPartition,
                        documents,
                        this.TestQueryPlanGatewayAndServiceInteropHelper);
                }
                catch (Exception e)
                {
                    // When Service Interop is available add back this check.
                    if (!(e.GetBaseException() is DllNotFoundException))
                    {
                        throw e;
                    }
                }
                finally
                {
                    CosmosQueryExecutionContextFactory.TestFlag = originalTestFlag;
                }
            }
        }

        private async Task TestQueryPlanGatewayAndServiceInteropHelper(
            CosmosContainer container,
            IEnumerable<Document> documents)
        {
            foreach (int maxDegreeOfParallelism in new int[] { 1, 100 })
            {
                foreach (int maxItemCount in new int[] { 10, 100 })
                {
                    QueryRequestOptions feedOptions = new QueryRequestOptions
                    {
                        EnableCrossPartitionQuery = true,
                        MaxBufferedItemCount = 7000,
                        MaxConcurrency = maxDegreeOfParallelism,
                        MaxItemCount = maxItemCount,
                    };

                    List<JToken> queryResults = await CrossPartitionQueryTests.RunQuery<JToken>(
                        container,
                        "SELECT * FROM c ORDER BY c._ts",
                        maxDegreeOfParallelism,
                        maxItemCount,
                        feedOptions);

                    Assert.AreEqual(documents.Count(), queryResults.Count);
                }
            }
        }

        [TestMethod]
        public async Task TestUnsupportedQueries()
        {
            await this.CreateIngestQueryDelete(
                ConnectionModes.Direct | ConnectionModes.Gateway,
                CollectionTypes.SinglePartition | CollectionTypes.MultiPartition,
                NoDocuments,
                this.TestUnsupportedQueriesHelper);
        }

        private async Task TestUnsupportedQueriesHelper(
            CosmosContainer container,
            IEnumerable<Document> documents)
        {
            QueryRequestOptions feedOptions = new QueryRequestOptions
            {
                EnableCrossPartitionQuery = true,
                MaxBufferedItemCount = 7000,
            };

            string aggregateWithoutValue = "SELECT COUNT(1) FROM c";
            string compositeAggregate = "SELECT COUNT(1) + 5 FROM c";
            string multipleAggregates = "SELECT COUNT(1) + SUM(c) FROM c";

            string[] unsupportedQueries = new string[]
            {
                aggregateWithoutValue,
                compositeAggregate,
                multipleAggregates
            };

            foreach (string unsupportedQuery in unsupportedQueries)
            {
                try
                {
                    await CrossPartitionQueryTests.RunQuery<JToken>(
                        container,
                        unsupportedQuery,
                        maxConcurrency: 10,
                        maxItemCount: 10,
                        queryRequestOptions: feedOptions);
                    Assert.Fail("Expected query to fail due it not being supported.");
                }
                catch (Exception e)
                {
                    Assert.IsTrue(e.Message.Contains("Query contains 1 or more unsupported features. Upgrade your SDK to a version that does support the requested features:"),
                        e.Message);
                }
            }
        }

        [TestMethod]
        public async Task TestQueryCrossPartitionAggregateFunctions()
        {
            AggregateTestArgs aggregateTestArgs = new AggregateTestArgs()
            {
                NumberOfDocsWithSamePartitionKey = 100,
                NumberOfDocumentsDifferentPartitionKey = 100,
                PartitionKey = "key",
                UniquePartitionKey = "uniquePartitionKey",
                Field = "field",
                Values = new object[] { false, true, "abc", "cdfg", "opqrs", "ttttttt", "xyz" },
            };

            List<string> documents = new List<string>(aggregateTestArgs.NumberOfDocumentsDifferentPartitionKey + aggregateTestArgs.NumberOfDocsWithSamePartitionKey);
            foreach (object val in aggregateTestArgs.Values)
            {
                Document doc;
                doc = new Document();
                doc.SetPropertyValue(aggregateTestArgs.PartitionKey, val);
                doc.SetPropertyValue("id", Guid.NewGuid().ToString());

                documents.Add(doc.ToString());
            }

            for (int i = 0; i < aggregateTestArgs.NumberOfDocsWithSamePartitionKey; ++i)
            {
                Document doc = new Document();
                doc.SetPropertyValue(aggregateTestArgs.PartitionKey, aggregateTestArgs.UniquePartitionKey);
                doc.ResourceId = i.ToString(CultureInfo.InvariantCulture);
                doc.SetPropertyValue(aggregateTestArgs.Field, i + 1);
                doc.SetPropertyValue("id", Guid.NewGuid().ToString());

                documents.Add(doc.ToString());
            }

            for (int i = 0; i < aggregateTestArgs.NumberOfDocumentsDifferentPartitionKey; ++i)
            {
                Document doc = new Document();
                doc.SetPropertyValue(aggregateTestArgs.PartitionKey, i + 1);
                doc.SetPropertyValue("id", Guid.NewGuid().ToString());
                documents.Add(doc.ToString());
            }

            await this.CreateIngestQueryDelete<AggregateTestArgs>(
                ConnectionModes.Direct | ConnectionModes.Gateway,
                CollectionTypes.SinglePartition | CollectionTypes.MultiPartition,
                documents,
                this.TestQueryCrossPartitionAggregateFunctionsAsync,
                aggregateTestArgs,
                "/" + aggregateTestArgs.PartitionKey);
        }

        private struct AggregateTestArgs
        {
            public int NumberOfDocumentsDifferentPartitionKey;
            public int NumberOfDocsWithSamePartitionKey;
            public string PartitionKey;
            public string UniquePartitionKey;
            public string Field;
            public object[] Values;
        }

        private struct AggregateQueryArguments
        {
            public string AggregateOperator;
            public object ExpectedValue;
            public string Predicate;
        }

        private async Task TestQueryCrossPartitionAggregateFunctionsAsync(CosmosContainer container, IEnumerable<Document> documents, AggregateTestArgs aggregateTestArgs)
        {
            int numberOfDocumentsDifferentPartitionKey = aggregateTestArgs.NumberOfDocumentsDifferentPartitionKey;
            int numberOfDocumentSamePartitionKey = aggregateTestArgs.NumberOfDocsWithSamePartitionKey;
            int numberOfDocuments = aggregateTestArgs.NumberOfDocumentsDifferentPartitionKey + aggregateTestArgs.NumberOfDocsWithSamePartitionKey;
            object[] values = aggregateTestArgs.Values;
            string partitionKey = aggregateTestArgs.PartitionKey;

            double samePartitionSum = ((numberOfDocumentSamePartitionKey * (numberOfDocumentSamePartitionKey + 1)) / 2);
            double differentPartitionSum = ((numberOfDocumentsDifferentPartitionKey * (numberOfDocumentsDifferentPartitionKey + 1)) / 2);
            double partitionSum = samePartitionSum + differentPartitionSum;
            AggregateQueryArguments[] aggregateQueryArgumentsList = new AggregateQueryArguments[]
            {
                new AggregateQueryArguments()
                {
                    AggregateOperator = "AVG",
                    ExpectedValue = partitionSum / numberOfDocuments,
                    Predicate = $"IS_NUMBER(r.{partitionKey})",
                },
                new AggregateQueryArguments()
                {
                    AggregateOperator = "AVG",
                    ExpectedValue = Undefined.Value,
                    Predicate = "true",
                },
                new AggregateQueryArguments()
                {
                    AggregateOperator = "COUNT",
                    ExpectedValue = (long)numberOfDocuments + values.Length,
                    Predicate = "true",
                },
                new AggregateQueryArguments()
                {
                    AggregateOperator = "MAX",
                    ExpectedValue = "xyz",
                    Predicate = "true",
                },
                new AggregateQueryArguments()
                {
                    AggregateOperator = "MIN",
                    ExpectedValue = false,
                    Predicate = "true",
                },
                new AggregateQueryArguments()
                {
                    AggregateOperator = "SUM",
                    ExpectedValue = differentPartitionSum,
                    Predicate = $"IS_NUMBER(r.{partitionKey})",
                },
                new AggregateQueryArguments()
                {
                    AggregateOperator = "SUM",
                    ExpectedValue = Undefined.Value,
                    Predicate = $"true",
                },
            };

            foreach (int maxDoP in new[] { 0, 10 })
            {
                foreach (AggregateQueryArguments argument in aggregateQueryArgumentsList)
                {
                    string[] queryFormats = new[]
                    {
                        "SELECT VALUE {0}(r.{1}) FROM r WHERE {2}",
                        "SELECT VALUE {0}(r.{1}) FROM r WHERE {2} ORDER BY r.{1}"
                    };

                    foreach (string queryFormat in queryFormats)
                    {
                        string query = string.Format(CultureInfo.InvariantCulture, queryFormat, argument.AggregateOperator, partitionKey, argument.Predicate);
                        string message = string.Format(CultureInfo.InvariantCulture, "query: {0}, data: {1}", query, JsonConvert.SerializeObject(argument));
                        List<dynamic> items = new List<dynamic>();

                        FeedIterator<dynamic> resultSetIterator = container.CreateItemQuery<dynamic>(
                            query,
                            maxConcurrency: maxDoP);
                        while (resultSetIterator.HasMoreResults)
                        {
                            items.AddRange(await resultSetIterator.FetchNextSetAsync());
                        }

                        if (Undefined.Value.Equals(argument.ExpectedValue))
                        {
                            Assert.AreEqual(0, items.Count, message);
                        }
                        else
                        {
                            object expected = argument.ExpectedValue;
                            object actual = items.Single();

                            if (expected is long)
                            {
                                expected = (double)((long)expected);
                            }

                            if (actual is long)
                            {
                                actual = (double)((long)actual);
                            }

                            Assert.AreEqual(expected, actual, message);
                        }
                    }
                }

                // Single partition queries
                double singlePartitionSum = samePartitionSum;
                Tuple<string, object>[] datum = new[]
                {
                    Tuple.Create<string, object>("AVG", singlePartitionSum / numberOfDocumentSamePartitionKey),
                    Tuple.Create<string, object>("COUNT", (long)numberOfDocumentSamePartitionKey),
                    Tuple.Create<string, object>("MAX", (long)numberOfDocumentSamePartitionKey),
                    Tuple.Create<string, object>("MIN", (long)1),
                    Tuple.Create<string, object>("SUM", (long)singlePartitionSum),
                };

                string field = aggregateTestArgs.Field;
                string uniquePartitionKey = aggregateTestArgs.UniquePartitionKey;
                foreach (Tuple<string, object> data in datum)
                {
                    string query = $"SELECT VALUE {data.Item1}(r.{field}) FROM r WHERE r.{partitionKey} = '{uniquePartitionKey}'";
                    dynamic aggregate = (await CrossPartitionQueryTests.RunQuery<dynamic>(
                        container,
                        query)).Single();
                    object expected = data.Item2;

                    if (aggregate is long)
                    {
                        aggregate = (long)aggregate;
                    }

                    if (expected is long)
                    {
                        expected = (long)expected;
                    }

                    Assert.AreEqual(
                        expected,
                        aggregate,
                        string.Format(CultureInfo.InvariantCulture, "query: {0}, data: {1}", query, JsonConvert.SerializeObject(data)));

                    // V3 doesn't support an equivalent to ToList()
                    // Aggregate queries need to be in the form SELECT VALUE <AGGREGATE>
                    //query = $"SELECT {data.Item1}(r.{field}) FROM r WHERE r.{partitionKey} = '{uniquePartitionKey}'";
                    //try
                    //{
                    //     documentClient.CreateDocumentQuery(
                    //      collection,
                    //      query).ToList().Single();
                    //    Assert.Fail($"Expect exception query: {query}");
                    //}
                    //catch (AggregateException ex)
                    //{
                    //    if (!(ex.InnerException is CosmosException) || ((CosmosException)ex.InnerException).StatusCode != HttpStatusCode.BadRequest)
                    //    {
                    //        throw;
                    //    }
                    //}

                    // Make sure ExecuteNextAsync works for unsupported aggregate projection
                    FeedResponse<dynamic> page = await container.CreateItemQuery<dynamic>(query, maxConcurrency: 1).FetchNextSetAsync();
                }
            }
        }

        [TestMethod]
        public async Task TestQueryCrossPartitionAggregateFunctionsEmptyPartitions()
        {
            AggregateQueryEmptyPartitionsArgs args = new AggregateQueryEmptyPartitionsArgs()
            {
                NumDocuments = 100,
                PartitionKey = "key",
                UniqueField = "UniqueField",
            };

            List<string> documents = new List<string>(args.NumDocuments);
            for (int i = 0; i < args.NumDocuments; ++i)
            {
                Document doc = new Document();
                doc.SetPropertyValue(args.PartitionKey, Guid.NewGuid());
                doc.SetPropertyValue(args.UniqueField, i);
                documents.Add(doc.ToString());
            }

            await this.CreateIngestQueryDelete<AggregateQueryEmptyPartitionsArgs>(
                ConnectionModes.Direct | ConnectionModes.Gateway,
                CollectionTypes.SinglePartition | CollectionTypes.MultiPartition,
                documents,
                this.TestQueryCrossPartitionAggregateFunctionsEmptyPartitionsHelper,
                args,
                "/" + args.PartitionKey);
        }

        private struct AggregateQueryEmptyPartitionsArgs
        {
            public int NumDocuments;
            public string PartitionKey;
            public string UniqueField;
        }

        private async Task TestQueryCrossPartitionAggregateFunctionsEmptyPartitionsHelper(CosmosContainer container, IEnumerable<Document> documents, AggregateQueryEmptyPartitionsArgs args)
        {
            await CrossPartitionQueryTests.NoOp();
            int numDocuments = args.NumDocuments;
            string partitionKey = args.PartitionKey;
            string uniqueField = args.UniqueField;

            // Perform full fanouts but only match a single value that isn't the partition key.
            // This leads to all other partitions returning { "<aggregate>" = UNDEFINDED, "count" = 0 }
            // which should be ignored from the aggregation.
            int valueOfInterest = args.NumDocuments / 2;
            string[] queries = new string[]
            {
                $"SELECT VALUE AVG(c.{uniqueField}) FROM c WHERE c.{uniqueField} = {valueOfInterest}",
                $"SELECT VALUE MIN(c.{uniqueField}) FROM c WHERE c.{uniqueField} = {valueOfInterest}",
                $"SELECT VALUE MAX(c.{uniqueField}) FROM c WHERE c.{uniqueField} = {valueOfInterest}",
                $"SELECT VALUE SUM(c.{uniqueField}) FROM c WHERE c.{uniqueField} = {valueOfInterest}",
            };

            foreach (string query in queries)
            {
                try
                {
                    List<dynamic> items = await CrossPartitionQueryTests.RunQuery<dynamic>(
                    container,
                    query,
                    maxConcurrency: 10);

                    Assert.AreEqual(valueOfInterest, items.Single());
                }
                catch (Exception ex)
                {
                    Assert.Fail($"Something went wrong with query: {query}, ex: {ex}");
                }
            }
        }

        [TestCategory("Quarantine")]
        [TestMethod]
        public async Task TestQueryCrossPartitionAggregateFunctionsWithMixedTypes()
        {
            AggregateQueryMixedTypes args = new AggregateQueryMixedTypes()
            {
                PartitionKey = "key",
                Field = "field",
                DoubleOnlyKey = "doubleOnly",
                StringOnlyKey = "stringOnly",
                BoolOnlyKey = "boolOnly",
                NullOnlyKey = "nullOnly",
                ObjectOnlyKey = "objectOnlyKey",
                ArrayOnlyKey = "arrayOnlyKey",
                OneObjectKey = "oneObjectKey",
                OneArrayKey = "oneArrayKey",
                UndefinedKey = "undefinedKey",
            };

            List<string> documents = new List<string>();
            Random random = new Random(1234);
            for (int i = 0; i < 20; ++i)
            {
                Document doubleDoc = new Document();
                doubleDoc.SetPropertyValue(args.PartitionKey, Guid.NewGuid());
                doubleDoc.SetPropertyValue(args.Field, random.Next(1, 100000));
                documents.Add(doubleDoc.ToString());
                doubleDoc.SetPropertyValue(args.PartitionKey, args.DoubleOnlyKey);
                documents.Add(doubleDoc.ToString());

                Document stringDoc = new Document();
                stringDoc.SetPropertyValue(args.PartitionKey, Guid.NewGuid());
                stringDoc.SetPropertyValue(args.Field, random.NextDouble().ToString());
                documents.Add(stringDoc.ToString());
                stringDoc.SetPropertyValue(args.PartitionKey, args.StringOnlyKey);
                documents.Add(stringDoc.ToString());

                Document boolDoc = new Document();
                boolDoc.SetPropertyValue(args.PartitionKey, Guid.NewGuid());
                boolDoc.SetPropertyValue(args.Field, random.Next() % 2 == 0);
                documents.Add(boolDoc.ToString());
                boolDoc.SetPropertyValue(args.PartitionKey, args.BoolOnlyKey);
                documents.Add(boolDoc.ToString());

                Document nullDoc = new Document();
                nullDoc.SetPropertyValue(args.PartitionKey, Guid.NewGuid());
                nullDoc.propertyBag.Add(args.Field, null);
                documents.Add(nullDoc.ToString());
                nullDoc.SetPropertyValue(args.PartitionKey, args.NullOnlyKey);
                documents.Add(nullDoc.ToString());

                Document objectDoc = new Document();
                objectDoc.SetPropertyValue(args.PartitionKey, Guid.NewGuid());
                objectDoc.SetPropertyValue(args.Field, new object { });
                documents.Add(objectDoc.ToString());
                objectDoc.SetPropertyValue(args.PartitionKey, args.ObjectOnlyKey);
                documents.Add(objectDoc.ToString());

                Document arrayDoc = new Document();
                arrayDoc.SetPropertyValue(args.PartitionKey, Guid.NewGuid());
                arrayDoc.SetPropertyValue(args.Field, new object[] { });
                documents.Add(arrayDoc.ToString());
                arrayDoc.SetPropertyValue(args.PartitionKey, args.ArrayOnlyKey);
                documents.Add(arrayDoc.ToString());
            }

            Document oneObjectDoc = new Document();
            oneObjectDoc.SetPropertyValue(args.PartitionKey, args.OneObjectKey);
            oneObjectDoc.SetPropertyValue(args.Field, new object { });
            documents.Add(oneObjectDoc.ToString());

            Document oneArrayDoc = new Document();
            oneArrayDoc.SetPropertyValue(args.PartitionKey, args.OneArrayKey);
            oneArrayDoc.SetPropertyValue(args.Field, new object[] { });
            documents.Add(oneArrayDoc.ToString());

            Document undefinedDoc = new Document();
            undefinedDoc.SetPropertyValue(args.PartitionKey, args.UndefinedKey);
            // This doc does not have the field key set
            documents.Add(undefinedDoc.ToString());

            await this.CreateIngestQueryDelete<AggregateQueryMixedTypes>(
                ConnectionModes.Direct,
                CollectionTypes.SinglePartition | CollectionTypes.MultiPartition,
                documents,
                this.TestQueryCrossPartitionAggregateFunctionsWithMixedTypesHelper,
                args,
                "/" + args.PartitionKey);
        }

        private struct AggregateQueryMixedTypes
        {
            public string PartitionKey;
            public string Field;
            public string DoubleOnlyKey;
            public string StringOnlyKey;
            public string BoolOnlyKey;
            public string NullOnlyKey;
            public string ObjectOnlyKey;
            public string ArrayOnlyKey;
            public string OneObjectKey;
            public string OneArrayKey;
            public string UndefinedKey;
        }

        private async Task TestQueryCrossPartitionAggregateFunctionsWithMixedTypesHelper(
            CosmosContainer container,
            IEnumerable<Document> documents,
            AggregateQueryMixedTypes args)
        {
            await CrossPartitionQueryTests.NoOp();
            string partitionKey = args.PartitionKey;
            string field = args.Field;
            string[] typeOnlyPartitionKeys = new string[]
            {
                args.DoubleOnlyKey,
                args.StringOnlyKey,
                args.BoolOnlyKey,
                args.NullOnlyKey,
                args.ObjectOnlyKey,
                args.ArrayOnlyKey,
                args.OneArrayKey,
                args.OneObjectKey,
                args.UndefinedKey
            };

            string[] aggregateOperators = new string[] { "AVG", "MIN", "MAX", "SUM", "COUNT" };
            string[] typeCheckFunctions = new string[] { "IS_ARRAY", "IS_BOOL", "IS_NULL", "IS_NUMBER", "IS_OBJECT", "IS_STRING", "IS_DEFINED", "IS_PRIMITIVE" };
            List<string> queries = new List<string>();
            foreach (string aggregateOperator in aggregateOperators)
            {
                foreach (string typeCheckFunction in typeCheckFunctions)
                {
                    queries.Add(
                    $@"
                        SELECT VALUE {aggregateOperator} (c.{field}) 
                        FROM c 
                        WHERE {typeCheckFunction}(c.{field})
                    ");
                }

                foreach (string typeOnlyPartitionKey in typeOnlyPartitionKeys)
                {
                    queries.Add(
                    $@"
                        SELECT VALUE {aggregateOperator} (c.{field}) 
                        FROM c 
                        WHERE c.{partitionKey} = ""{typeOnlyPartitionKey}""
                    ");
                }
            };

            // mixing primitive and non primitives
            foreach (string minmaxop in new string[] { "MIN", "MAX" })
            {
                foreach (string key in new string[] { args.OneObjectKey, args.OneArrayKey })
                {
                    queries.Add(
                    $@"
                        SELECT VALUE {minmaxop} (c.{field}) 
                        FROM c 
                        WHERE c.{partitionKey} IN (""{key}"", ""{args.DoubleOnlyKey}"")
                    ");
                }
            }

            string filename = $"CrossPartitionQueryTests.AggregateMixedTypes";
            string outputPath = $"{filename}_output.xml";
            string baselinePath = $"{filename}_baseline.xml";
            XmlWriterSettings settings = new XmlWriterSettings()
            {
                OmitXmlDeclaration = true,
                Indent = true,
                NewLineOnAttributes = true,
            };
            using (XmlWriter writer = XmlWriter.Create(outputPath, settings))
            {
                writer.WriteStartDocument();
                writer.WriteStartElement("Results");
                foreach (string query in queries)
                {
                    string formattedQuery = string.Join(
                        Environment.NewLine,
                        query.Trim().Split(
                            new[] { Environment.NewLine },
                            StringSplitOptions.None)
                            .Select(x => x.Trim()));

                    List<dynamic> items = await CrossPartitionQueryTests.RunQuery<dynamic>(
                        container,
                        query,
                        10,
                        null);

                    writer.WriteStartElement("Result");
                    writer.WriteStartElement("Query");
                    writer.WriteCData(formattedQuery);
                    writer.WriteEndElement();
                    writer.WriteStartElement("Aggregation");
                    if (items.Count > 0)
                    {
                        writer.WriteCData(JsonConvert.SerializeObject(items.Single()));
                    }
                    writer.WriteEndElement();
                    writer.WriteEndElement();
                }
                writer.WriteEndElement();
                writer.WriteEndDocument();
            }

            Regex r = new Regex(">\\s+");
            string normalizedBaseline = r.Replace(File.ReadAllText(baselinePath), ">");
            string normalizedOutput = r.Replace(File.ReadAllText(outputPath), ">");

            Assert.AreEqual(normalizedBaseline, normalizedOutput);
        }

        [TestMethod]
        public async Task TestQueryDistinct()
        {
            int seed = (int)(DateTime.UtcNow - new DateTime(1970, 1, 1)).TotalSeconds;
            uint numberOfDocuments = 100;

            Random rand = new Random(seed);
            List<Person> people = new List<Person>();

            for (int i = 0; i < numberOfDocuments; i++)
            {
                Person person = CrossPartitionQueryTests.GetRandomPerson(rand);
                for (int j = 0; j < rand.Next(0, 4); j++)
                {
                    people.Add(person);
                }
            }

            List<string> documents = new List<string>();
            people = people.OrderBy((person) => Guid.NewGuid()).ToList();
            foreach (Person person in people)
            {
                documents.Add(JsonConvert.SerializeObject(person));
            }

            await this.CreateIngestQueryDelete(
                ConnectionModes.Direct | ConnectionModes.Gateway,
                CollectionTypes.SinglePartition | CollectionTypes.MultiPartition,
                documents,
                this.TestQueryDistinct,
                "/id");
        }

        private async Task TestQueryDistinct(CosmosContainer container, IEnumerable<Document> documents, dynamic testArgs = null)
        {
            #region Queries
            // To verify distint queries you can run it once without the distinct clause and run it through a hash set 
            // then compare to the query with the distinct clause.
            List<string> queries = new List<string>()
            {
                // basic distinct queries
                "SELECT {0} VALUE null",
                "SELECT {0} VALUE false",
                "SELECT {0} VALUE true",
                "SELECT {0} VALUE 1",
                "SELECT {0} VALUE 'a'",
                "SELECT {0} VALUE [null, true, false, 1, 'a']",
                "SELECT {0} VALUE {{p1:null, p2:true, p3:false, p4:1, p5:'a'}}",
                "SELECT {0} false AS p",
                "SELECT {0} 1 AS p",
                "SELECT {0} 'a' AS p",
                "SELECT {0} [null, true, false, 1, 'a'] AS p",
                "SELECT {0} {{p1:null, p2:true, p3:false, p4:1, p5:'a'}} AS p",
                "SELECT {0} VALUE {{p1:null, p2:true, p3:false, p4:1, p5:'a'}}",
                "SELECT {0} VALUE null FROM c",
                "SELECT {0} VALUE false FROM c",
                "SELECT {0} VALUE 1 FROM c",
                "SELECT {0} VALUE 'a' FROM c",
                "SELECT {0} VALUE [null, true, false, 1, 'a'] FROM c",
                "SELECT {0} null AS p FROM c",
                "SELECT {0} false AS p FROM c",
                "SELECT {0} 1 AS p FROM c",
                "SELECT {0} 'a' AS p FROM c",
                "SELECT {0} [null, true, false, 1, 'a'] AS p FROM c",
                "SELECT {0} {{p1:null, p2:true, p3:false, p4:1, p5:'a'}} AS p FROM c",

                // number value distinct queries
                "SELECT {0} VALUE c.income from c",
                "SELECT {0} VALUE c.age from c",
                "SELECT {0} c.income, c.income AS income2 from c",
                "SELECT {0} c.income, c.age from c",
                "SELECT {0} VALUE [c.income, c.age] from c",

                // string value distinct queries
                "SELECT {0} VALUE c.name from c",
                "SELECT {0} VALUE c.city from c",
                "SELECT {0} VALUE c.partitionKey from c",
                "SELECT {0} c.name, c.name AS name2 from c",
                "SELECT {0} c.name, c.city from c",
                "SELECT {0} VALUE [c.name, c.city] from c",

                // array value distinct queries
                "SELECT {0} VALUE c.children from c",
                "SELECT {0} c.children, c.children AS children2 from c",
                "SELECT {0} VALUE [c.name, c.age, c.pet] from c",

                // object value distinct queries
                "SELECT {0} VALUE c.pet from c",
                "SELECT {0} c.pet, c.pet AS pet2 from c",

                // scalar expressions distinct query
                "SELECT {0} VALUE c.age % 2 FROM c",
                "SELECT {0} VALUE ABS(c.age) FROM c",
                "SELECT {0} VALUE LEFT(c.name, 1) FROM c",
                "SELECT {0} VALUE c.name || ', ' || (c.city ?? '') FROM c",
                "SELECT {0} VALUE ARRAY_LENGTH(c.children) FROM c",
                "SELECT {0} VALUE IS_DEFINED(c.city) FROM c",
                "SELECT {0} VALUE (c.children[0].age ?? 0) + (c.children[1].age ?? 0) FROM c",

                // distinct queries with order by
                "SELECT {0} VALUE c.age FROM c ORDER BY c.age",
                "SELECT {0} VALUE c.name FROM c ORDER BY c.name",
                "SELECT {0} VALUE c.city FROM c ORDER BY c.city",
                "SELECT {0} VALUE c.city FROM c ORDER BY c.age",
                "SELECT {0} VALUE LEFT(c.name, 1) FROM c ORDER BY c.name",

                // distinct queries with top and no matching order by
                "SELECT {0} TOP 2147483647 VALUE c.age FROM c",

                // distinct queries with top and  matching order by
                "SELECT {0} TOP 2147483647 VALUE c.age FROM c ORDER BY c.age",

                // distinct queries with aggregates
                "SELECT {0} VALUE MAX(c.age) FROM c",

                // distinct queries with joins
                "SELECT {0} VALUE c.age FROM p JOIN c IN p.children",
                "SELECT {0} p.age AS ParentAge, c.age ChildAge FROM p JOIN c IN p.children",
                "SELECT {0} VALUE c.name FROM p JOIN c IN p.children",
                "SELECT {0} p.name AS ParentName, c.name ChildName FROM p JOIN c IN p.children",

                // distinct queries in subqueries
                "SELECT {0} r.age, s FROM r JOIN (SELECT DISTINCT VALUE c FROM (SELECT 1 a) c) s WHERE r.age > 25",
                "SELECT {0} p.name, p.age FROM (SELECT DISTINCT * FROM r) p WHERE p.age > 25",

                // distinct queries in scalar subqeries
                "SELECT {0} p.name, (SELECT DISTINCT VALUE p.age) AS Age FROM p",
                "SELECT {0} p.name, p.age FROM p WHERE (SELECT DISTINCT VALUE LEFT(p.name, 1)) > 'A' AND (SELECT DISTINCT VALUE p.age) > 21",
                "SELECT {0} p.name, (SELECT DISTINCT VALUE p.age) AS Age FROM p WHERE (SELECT DISTINCT VALUE p.name) > 'A' OR (SELECT DISTINCT VALUE p.age) > 21",

                // select *
                "SELECT {0} * FROM c",
            };
            #endregion
            #region ExecuteNextAsync API
            // run the query with distinct and without + MockDistinctMap
            // Should receive same results
            // PageSize = 1 guarantees that the backend will return some duplicates.
            foreach (string query in queries)
            {
                foreach (int pageSize in new int[] { 1, 10, 100 })
                {
                    string queryWithDistinct = string.Format(query, "DISTINCT");
                    string queryWithoutDistinct = string.Format(query, "");
                    MockDistinctMap documentsSeen = new MockDistinctMap();
                    List<JToken> documentsFromWithDistinct = new List<JToken>();
                    List<JToken> documentsFromWithoutDistinct = new List<JToken>();

                    FeedIterator<JToken> documentQueryWithoutDistinct = container.CreateItemQuery<JToken>(
                        queryWithoutDistinct,
                        maxConcurrency: 100,
                        maxItemCount: pageSize);

                    while (documentQueryWithoutDistinct.HasMoreResults)
                    {
                        FeedResponse<JToken> cosmosQueryResponse = await documentQueryWithoutDistinct.FetchNextSetAsync();
                        foreach (JToken document in cosmosQueryResponse)
                        {
                            if (documentsSeen.Add(document, out UInt192? hash))
                            {
                                documentsFromWithoutDistinct.Add(document);
                            }
                            else
                            {
                                // No Op for debugging purposes.
                            }
                        }
                    }

                    FeedIterator<JToken> documentQueryWithDistinct = container.CreateItemQuery<JToken>(
                        queryWithDistinct,
                        maxConcurrency: 100,
                        maxItemCount: pageSize);

                    while (documentQueryWithDistinct.HasMoreResults)
                    {
                        FeedResponse<JToken> cosmosQueryResponse = await documentQueryWithDistinct.FetchNextSetAsync();
                        documentsFromWithDistinct.AddRange(cosmosQueryResponse);
                    }

                    Assert.AreEqual(documentsFromWithDistinct.Count, documentsFromWithoutDistinct.Count());
                    for (int i = 0; i < documentsFromWithDistinct.Count; i++)
                    {
                        JToken documentFromWithDistinct = documentsFromWithDistinct.ElementAt(i);
                        JToken documentFromWithoutDistinct = documentsFromWithoutDistinct.ElementAt(i);
                        Assert.IsTrue(
                            JsonTokenEqualityComparer.Value.Equals(documentFromWithDistinct, documentFromWithoutDistinct),
                            $"{documentFromWithDistinct} did not match {documentFromWithoutDistinct} at index {i} for {queryWithDistinct}, with page size: {pageSize} on a container");
                    }
                }
            }
            #endregion
            #region Unordered Continuation
            // Run the unordered distinct query through the continuation api should result in the same set(but maybe some duplicates)
            foreach (string query in new string[]
            {
                "SELECT {0} VALUE c.name from c",
                "SELECT {0} VALUE c.age from c",
                "SELECT {0} TOP 2147483647 VALUE c.city from c",
                "SELECT {0} VALUE c.age from c ORDER BY c.name",
            })
            {
                string queryWithDistinct = string.Format(query, "DISTINCT");
                string queryWithoutDistinct = string.Format(query, "");
                HashSet<JToken> documentsFromWithDistinct = new HashSet<JToken>(JsonTokenEqualityComparer.Value);
                HashSet<JToken> documentsFromWithoutDistinct = new HashSet<JToken>(JsonTokenEqualityComparer.Value);

                FeedIterator<JToken> documentQueryWithoutDistinct = container.CreateItemQuery<JToken>(
                        queryWithoutDistinct,
                        maxItemCount: 10,
                        maxConcurrency: 100);

                while (documentQueryWithoutDistinct.HasMoreResults)
                {
                    FeedResponse<JToken> cosmosQueryResponse = await documentQueryWithoutDistinct.FetchNextSetAsync();
                    foreach (JToken jToken in cosmosQueryResponse)
                    {
                        documentsFromWithoutDistinct.Add(jToken);
                    }
                }

                FeedIterator<JToken> documentQueryWithDistinct = container.CreateItemQuery<JToken>(
                    queryWithDistinct,
                    maxItemCount: 10,
                    maxConcurrency: 100);

                // For now we are blocking the use of continuation 
                // This try catch can be removed if we do allow the continuation token.
                try
                {
                    string continuationToken = null;
                    do
                    {
                        FeedIterator<JToken> documentQuery = container.CreateItemQuery<JToken>(
                            queryWithDistinct,
                            maxItemCount: 10,
                            maxConcurrency: 100);

                        FeedResponse<JToken> cosmosQueryResponse = await documentQuery.FetchNextSetAsync();
                        foreach (JToken jToken in cosmosQueryResponse)
                        {
                            documentsFromWithDistinct.Add(jToken);
                        }

                        continuationToken = cosmosQueryResponse.Continuation;

                    }
                    while (continuationToken != null);
                    Assert.IsTrue(
                        documentsFromWithDistinct.IsSubsetOf(documentsFromWithoutDistinct),
                        $"Documents didn't match for {queryWithDistinct} on a Partitioned container");

                    Assert.Fail("Expected an exception when using continuation tokens on an unordered distinct query.");
                }
                catch (ArgumentException ex)
                {
                    string disallowContinuationErrorMessage = RMResources.UnorderedDistinctQueryContinuationToken;
                    Assert.AreEqual(disallowContinuationErrorMessage, ex.Message);
                }
            }
            #endregion
            #region Ordered Region
            // Run the ordered distinct query through the continuation api, should result in the same set
            // since the previous hash is passed in the continuation token.
            foreach (string query in new string[]
            {
                "SELECT {0} VALUE c.age FROM c ORDER BY c.age",
                "SELECT {0} VALUE c.name FROM c ORDER BY c.name",
            })
            {
                foreach (int pageSize in new int[] { 1, 10, 100 })
                {
                    string queryWithDistinct = string.Format(query, "DISTINCT");
                    string queryWithoutDistinct = string.Format(query, "");
                    MockDistinctMap documentsSeen = new MockDistinctMap();
                    List<JToken> documentsFromWithDistinct = new List<JToken>();
                    List<JToken> documentsFromWithoutDistinct = new List<JToken>();

                    FeedIterator<JToken> documentQueryWithoutDistinct = container.CreateItemQuery<JToken>(
                        sqlQueryText: queryWithoutDistinct,
                        maxConcurrency: 100,
                        maxItemCount: 1);

                    while (documentQueryWithoutDistinct.HasMoreResults)
                    {
                        FeedResponse<JToken> cosmosQueryResponse = await documentQueryWithoutDistinct.FetchNextSetAsync();
                        foreach (JToken document in cosmosQueryResponse)
                        {
                            if (documentsSeen.Add(document, out UInt192? hash))
                            {
                                documentsFromWithoutDistinct.Add(document);
                            }
                            else
                            {
                                // No Op for debugging purposes.
                            }
                        }
                    }

                    FeedIterator<JToken> documentQueryWithDistinct = container.CreateItemQuery<JToken>(
                       sqlQueryText: queryWithDistinct,
                       maxConcurrency: 100,
                       maxItemCount: 1);

                    string continuationToken = null;
                    do
                    {
                        FeedIterator<JToken> cosmosQuery = container.CreateItemQuery<JToken>(
                                   sqlQueryText: queryWithDistinct,
                                   maxConcurrency: 100,
                                   maxItemCount: 1,
                                   continuationToken: continuationToken);

                        FeedResponse<JToken> cosmosQueryResponse = await cosmosQuery.FetchNextSetAsync();
                        documentsFromWithDistinct.AddRange(cosmosQueryResponse);
                        continuationToken = cosmosQueryResponse.Continuation;
                    }
                    while (continuationToken != null);

                    Assert.IsTrue(
                        documentsFromWithDistinct.SequenceEqual(documentsFromWithoutDistinct, JsonTokenEqualityComparer.Value),
                        $"Documents didn't match for {queryWithDistinct} on a Partitioned container");
                }
            }
            #endregion
        }

        [TestMethod]
        public async Task TestQueryCrossPartitionTopOrderByDifferentDimension()
        {
            string[] documents = new[]
            {
                @"{""id"":""documentId1"",""key"":""A""}",
                @"{""id"":""documentId2"",""key"":""A"",""prop"":3}",
                @"{""id"":""documentId3"",""key"":""A""}",
                @"{""id"":""documentId4"",""key"":5}",
                @"{""id"":""documentId5"",""key"":5,""prop"":2}",
                @"{""id"":""documentId6"",""key"":5}",
                @"{""id"":""documentId7"",""key"":2}",
                @"{""id"":""documentId8"",""key"":2,""prop"":1}",
                @"{""id"":""documentId9"",""key"":2}",
            };

            await this.CreateIngestQueryDelete(
                ConnectionModes.Direct | ConnectionModes.Gateway,
                CollectionTypes.SinglePartition | CollectionTypes.MultiPartition,
                documents,
                this.TestQueryCrossPartitionTopOrderByDifferentDimensionHelper,
                "/key");
        }

        private async Task TestQueryCrossPartitionTopOrderByDifferentDimensionHelper(CosmosContainer container, IEnumerable<Document> documents)
        {
            await CrossPartitionQueryTests.NoOp();

            string[] expected = new[] { "documentId2", "documentId5", "documentId8" };
            List<Document> query = await CrossPartitionQueryTests.RunQuery<Document>(
                container,
                "SELECT r.id FROM r ORDER BY r.prop DESC",
                maxItemCount: 1,
                maxConcurrency: 1);

            Assert.AreEqual(string.Join(", ", expected), string.Join(", ", query.Select(doc => doc.Id)));
        }

        [TestMethod]
        public async Task TestOrderByNonAsciiCharacters()
        {
            string[] specialStrings = new string[]
            {
                // Strings which may be used elsewhere in code
                "undefined",
                // Numeric Strings
                "-9223372036854775808/-1",
                // Non-whitespace C0 controls: U+0001 through U+0008, U+000E through U+001F,
                "\u0001",
                // "Byte order marks"
                "U+FEFF",
                // Unicode Symbols
                "ЁЂЃЄЅІЇЈЉЊЋЌЍЎЏАБВГДЕЖЗИЙКЛМНОПРСТУФХЦЧШЩЪЫЬЭЮЯабвгдежзийклмнопрстуфхцчшщъыьэюя",
                // Quotation Marks
                "<foo val=“bar” />",
                // Strings which contain two-byte characters: can cause rendering issues or character-length issues
                "찦차를 타고 온 펲시맨과 쑛다리 똠방각하",
                // Changing length when lowercased
                "Ⱥ",
                // Japanese Emoticons
                "ﾟ･✿ヾ╲(｡◕‿◕｡)╱✿･ﾟ",
                // Emoji
                "❤️ 💔 💌 💕 💞 💓 💗 💖 💘 💝 💟 💜 💛 💚 💙",
                // Strings which contain "corrupted" text. The corruption will not appear in non-HTML text, however. (via http://www.eeemo.net)
                "Ṱ̺̺̕o͞ ̷i̲̬͇̪͙n̝̗͕v̟̜̘̦͟o̶̙̰̠kè͚̮̺̪̹̱̤ ̖t̝͕̳̣̻̪͞h̼͓̲̦̳̘̲e͇̣̰̦̬͎ ̢̼̻̱̘h͚͎͙̜̣̲ͅi̦̲̣̰̤v̻͍e̺̭̳̪̰-m̢iͅn̖̺̞̲̯̰d̵̼̟͙̩̼̘̳ ̞̥̱̳̭r̛̗̘e͙p͠r̼̞̻̭̗e̺̠̣͟s̘͇̳͍̝͉e͉̥̯̞̲͚̬͜ǹ̬͎͎̟̖͇̤t͍̬̤͓̼̭͘ͅi̪̱n͠g̴͉ ͏͉ͅc̬̟h͡a̫̻̯͘o̫̟̖͍̙̝͉s̗̦̲.̨̹͈̣"

            };

            IEnumerable<string> documents = specialStrings.Select((specialString) => $@"{{ ""field"" : ""{specialString}""}}");
            await this.CreateIngestQueryDelete(
                ConnectionModes.Direct | ConnectionModes.Gateway,
                CollectionTypes.SinglePartition | CollectionTypes.MultiPartition,
                documents,
                this.TestOrderByNonAsciiCharactersHelper);
        }

        private async Task TestOrderByNonAsciiCharactersHelper(
            CosmosContainer container,
            IEnumerable<Document> documents)
        {
            foreach (int maxDegreeOfParallelism in new int[] { 1, 100 })
            {
                foreach (int maxItemCount in new int[] { 10, 100 })
                {
                    QueryRequestOptions feedOptions = new QueryRequestOptions
                    {
                        EnableCrossPartitionQuery = true,
                        MaxBufferedItemCount = 7000,
                        MaxConcurrency = maxDegreeOfParallelism
                    };

                    List<JToken> actualFromQueryWithoutContinutionTokens = await QueryWithContinuationTokens<JToken>(
                        container,
                        "SELECT * FROM c ORDER BY c.field",
                        maxDegreeOfParallelism,
                        maxItemCount,
                        feedOptions);

                    Assert.AreEqual(documents.Count(), actualFromQueryWithoutContinutionTokens.Count);
                }
            }
        }

        [TestMethod]
        public async Task TestMixedTypeOrderBy()
        {
            int numberOfDocuments = 1 << 4;
            int numberOfDuplicates = 1 << 2;

            List<string> documents = new List<string>(numberOfDocuments * numberOfDuplicates);
            Random random = new Random(1234);
            for (int i = 0; i < numberOfDocuments; ++i)
            {
                MixedTypedDocument mixedTypeDocument = CrossPartitionQueryTests.GenerateMixedTypeDocument(random);
                for (int j = 0; j < numberOfDuplicates; j++)
                {
                    documents.Add(JsonConvert.SerializeObject(mixedTypeDocument)); ;
                }
            }

            // Just have range indexes
            Cosmos.IndexingPolicy indexV1Policy = new Cosmos.IndexingPolicy()
            {
                IncludedPaths = new Collection<Cosmos.IncludedPath>()
                {
                    new Cosmos.IncludedPath()
                    {
                        Path = "/*",
                        Indexes = new Collection<Cosmos.Index>()
                        {
                            Cosmos.Index.Range(Cosmos.DataType.String, -1),
                            Cosmos.Index.Range(Cosmos.DataType.Number, -1),
                        }
                    }
                }
            };

            // Add a composite index to force an index v2 container to be made.
            Cosmos.IndexingPolicy indexV2Policy = new Cosmos.IndexingPolicy()
            {
                IncludedPaths = new Collection<Cosmos.IncludedPath>()
                {
                    new Cosmos.IncludedPath()
                    {
                        Path = "/*",
                    }
                },

                CompositeIndexes = new Collection<Collection<Cosmos.CompositePath>>()
                {
                    // Simple
                    new Collection<Cosmos.CompositePath>()
                    {
                        new Cosmos.CompositePath()
                        {
                            Path = "/_ts",
                        },
                        new Cosmos.CompositePath()
                        {
                            Path = "/_etag",
                        }
                    }
                }
            };

            string indexV2Api = HttpConstants.Versions.v2018_09_17;
            string indexV1Api = HttpConstants.Versions.v2017_11_15;

            Func<bool, OrderByTypes[], Action<Exception>, Task> runWithAllowMixedTypeOrderByFlag = async (allowMixedTypeOrderByTestFlag, orderByTypes, expectedExcpetionHandler) =>
            {
                bool allowMixedTypeOrderByTestFlagOriginalValue = OrderByConsumeComparer.AllowMixedTypeOrderByTestFlag;
                string apiVersion = allowMixedTypeOrderByTestFlag ? indexV2Api : indexV1Api;
                Cosmos.IndexingPolicy indexingPolicy = allowMixedTypeOrderByTestFlag ? indexV2Policy : indexV1Policy;
                try
                {
                    OrderByConsumeComparer.AllowMixedTypeOrderByTestFlag = allowMixedTypeOrderByTestFlag;
                    await this.RunWithApiVersion(
                        apiVersion,
                        async () =>
                        {
                            await this.CreateIngestQueryDelete<Tuple<OrderByTypes[], Action<Exception>>>(
                                ConnectionModes.Direct,
                                CollectionTypes.SinglePartition | CollectionTypes.MultiPartition,
                                documents,
                                this.TestMixedTypeOrderByHelper,
                                new Tuple<OrderByTypes[], Action<Exception>>(orderByTypes, expectedExcpetionHandler),
                                "/id",
                                indexingPolicy);
                        });
                }
                finally
                {
                    OrderByConsumeComparer.AllowMixedTypeOrderByTestFlag = allowMixedTypeOrderByTestFlagOriginalValue;
                }
            };

            bool dontAllowMixedTypes = false;
            bool doAllowMixedTypes = true;

            OrderByTypes primitives = OrderByTypes.Bool | OrderByTypes.Null | OrderByTypes.Number | OrderByTypes.String;
            OrderByTypes nonPrimitives = OrderByTypes.Array | OrderByTypes.Object;
            OrderByTypes all = primitives | nonPrimitives | OrderByTypes.Undefined;

            // Don't allow mixed types but single type order by should still work
            await runWithAllowMixedTypeOrderByFlag(
                dontAllowMixedTypes,
                new OrderByTypes[]
                {
                    OrderByTypes.Array,
                    OrderByTypes.Bool,
                    OrderByTypes.Null,
                    OrderByTypes.Number,
                    OrderByTypes.Object,
                    OrderByTypes.String,
                    OrderByTypes.Undefined,
                }, null);

            // If you don't allow mixed types but you run a mixed type query then you should get an exception or the results are just wrong.
            await runWithAllowMixedTypeOrderByFlag(
                dontAllowMixedTypes,
                new OrderByTypes[]
                {
                    all,
                    primitives,
                },
                (exception) =>
                {
                    Assert.IsTrue(
                        // Either we get the weird client exception for having mixed types
                        exception.Message.Contains("Cannot execute cross partition order-by queries on mix types.")
                        // Or the results are just messed up since the pages in isolation were not mixed typed.
                        || exception.GetType() == typeof(AssertFailedException));
                });

            // Mixed type orderby should work for all scenarios,
            // since for now the non primitives are accepted to not be served from the index.
            await runWithAllowMixedTypeOrderByFlag(
                doAllowMixedTypes,
                new OrderByTypes[]
                {
                    OrderByTypes.Array,
                    OrderByTypes.Bool,
                    OrderByTypes.Null,
                    OrderByTypes.Number,
                    OrderByTypes.Object,
                    OrderByTypes.String,
                    OrderByTypes.Undefined,
                    primitives,
                    nonPrimitives,
                    all,
                }, null);
        }

        private sealed class MixedTypedDocument
        {
            public object MixedTypeField { get; set; }
        }

        private static MixedTypedDocument GenerateMixedTypeDocument(Random random)
        {
            return new MixedTypedDocument()
            {
                MixedTypeField = GenerateRandomJsonValue(random),
            };
        }

        private static object GenerateRandomJsonValue(Random random)
        {
            switch (random.Next(0, 6))
            {
                // Number
                case 0:
                    return random.Next();
                // String
                case 1:
                    return new string('a', random.Next(0, 100));
                // Null
                case 2:
                    return null;
                // Bool
                case 3:
                    return (random.Next() % 2) == 0;
                // Object
                case 4:
                    return new object();
                // Array
                case 5:
                    return new List<object>();
                default:
                    throw new ArgumentException();
            }
        }

        private sealed class MockOrderByComparer : IComparer<object>
        {
            public static readonly MockOrderByComparer Value = new MockOrderByComparer();

            public int Compare(object x, object y)
            {
                CosmosElement element1 = ObjectToCosmosElement(x);
                CosmosElement element2 = ObjectToCosmosElement(y);

                return ItemComparer.Instance.Compare(element1, element2);
            }

            private static CosmosElement ObjectToCosmosElement(object obj)
            {
                string json = JsonConvert.SerializeObject(obj != null ? JToken.FromObject(obj) : JValue.CreateNull());
                byte[] bytes = Encoding.UTF8.GetBytes(json);
                return CosmosElement.Create(bytes);
            }
        }

        [Flags]
        private enum OrderByTypes
        {
            Number = 1 << 0,
            String = 1 << 1,
            Null = 1 << 2,
            Bool = 1 << 3,
            Object = 1 << 4,
            Array = 1 << 5,
            Undefined = 1 << 6,
        };

        private async Task TestMixedTypeOrderByHelper(
            CosmosContainer container,
            IEnumerable<Document> documents,
            Tuple<OrderByTypes[], Action<Exception>> args)
        {
            OrderByTypes[] orderByTypesList = args.Item1;
            Action<Exception> expectedExceptionHandler = args.Item2;
            try
            {
                foreach (bool isDesc in new bool[] { true, false })
                {
                    foreach (OrderByTypes orderByTypes in orderByTypesList)
                    {
                        string orderString = isDesc ? "DESC" : "ASC";
                        List<string> mixedTypeFilters = new List<string>();
                        if (orderByTypes.HasFlag(OrderByTypes.Array))
                        {
                            mixedTypeFilters.Add($"IS_ARRAY(c.{nameof(MixedTypedDocument.MixedTypeField)})");
                        }

                        if (orderByTypes.HasFlag(OrderByTypes.Bool))
                        {
                            mixedTypeFilters.Add($"IS_BOOL(c.{nameof(MixedTypedDocument.MixedTypeField)})");
                        }

                        if (orderByTypes.HasFlag(OrderByTypes.Null))
                        {
                            mixedTypeFilters.Add($"IS_NULL(c.{nameof(MixedTypedDocument.MixedTypeField)})");
                        }

                        if (orderByTypes.HasFlag(OrderByTypes.Number))
                        {
                            mixedTypeFilters.Add($"IS_NUMBER(c.{nameof(MixedTypedDocument.MixedTypeField)})");
                        }

                        if (orderByTypes.HasFlag(OrderByTypes.Object))
                        {
                            mixedTypeFilters.Add($"IS_OBJECT(c.{nameof(MixedTypedDocument.MixedTypeField)})");
                        }

                        if (orderByTypes.HasFlag(OrderByTypes.String))
                        {
                            mixedTypeFilters.Add($"IS_STRING(c.{nameof(MixedTypedDocument.MixedTypeField)})");
                        }

                        if (orderByTypes.HasFlag(OrderByTypes.Undefined))
                        {
                            mixedTypeFilters.Add($"not IS_DEFINED(c.{nameof(MixedTypedDocument.MixedTypeField)})");
                        }

                        string filter = mixedTypeFilters.Count() == 0 ? "true" : string.Join(" OR ", mixedTypeFilters);

                        string query = $@"
                            SELECT VALUE c.{nameof(MixedTypedDocument.MixedTypeField)} 
                            FROM c
                            WHERE {filter}
                            ORDER BY c.{nameof(MixedTypedDocument.MixedTypeField)} {orderString}";

                        QueryRequestOptions feedOptions = new QueryRequestOptions()
                        {
                            MaxBufferedItemCount = 1000,
                        };

                        List<JToken> actualFromQueryWithoutContinutionTokens;
                        actualFromQueryWithoutContinutionTokens = await CrossPartitionQueryTests.QueryWithoutContinuationTokens<JToken>(
                            container,
                            query,
                            maxItemCount: 16,
                            maxConcurrency: 10,
                            queryRequestOptions: feedOptions);
#if false
                        For now we can not serve the query through continuation tokens correctly.
                        This is because we allow order by on mixed types but not comparisions across types
                        For example suppose the following query:
                            SELECT c.MixedTypeField FROM c ORDER BY c.MixedTypeField
                        returns:
                        [
                            {"MixedTypeField":null},
                            {"MixedTypeField":false},
                            {"MixedTypeField":true},
                            {"MixedTypeField":303093052},
                            {"MixedTypeField":438985130},
                            {"MixedTypeField":"aaaaaaaaaaa"}
                        ]
                        and we left off on 303093052 then at some point the cross partition code resumes the query by running the following:
                            SELECT c.MixedTypeField FROM c WHERE c.MixedTypeField > 303093052 ORDER BY c.MixedTypeField
                        which will only return the following:
                            { "MixedTypeField":438985130}
                        and that is because comparision across types is undefined so "aaaaaaaaaaa" > 303093052 never got emitted
#endif

                        IEnumerable<object> insertedDocs = documents
                            .Select(document => document.GetPropertyValue<object>(nameof(MixedTypedDocument.MixedTypeField)));

                        // Build the expected results using LINQ
                        IEnumerable<object> expected = new List<object>();

                        // Filter based on the mixedOrderByType enum
                        if (orderByTypes.HasFlag(OrderByTypes.Array))
                        {
                            // no arrays should be served from the range index
                        }

                        if (orderByTypes.HasFlag(OrderByTypes.Bool))
                        {
                            expected = expected.Concat(insertedDocs.Where(x => x is bool));
                        }

                        if (orderByTypes.HasFlag(OrderByTypes.Null))
                        {
                            expected = expected.Concat(insertedDocs.Where(x => x == null));
                        }

                        if (orderByTypes.HasFlag(OrderByTypes.Number))
                        {
                            expected = expected.Concat(insertedDocs.Where(x => x is double || x is int || x is long));
                        }

                        if (orderByTypes.HasFlag(OrderByTypes.Object))
                        {
                            // no objects should be served from the range index
                        }

                        if (orderByTypes.HasFlag(OrderByTypes.String))
                        {
                            expected = expected.Concat(insertedDocs.Where(x => x is string));
                        }

                        if (orderByTypes.HasFlag(OrderByTypes.Undefined))
                        {
                            // no undefined should be served from the range index
                        }

                        // Order using the mock order by comparer
                        if (isDesc)
                        {
                            expected = expected.OrderByDescending(x => x, MockOrderByComparer.Value);
                        }
                        else
                        {
                            expected = expected.OrderBy(x => x, MockOrderByComparer.Value);
                        }

                        // bind all the value to JTokens so they can be compared agaisnt the actual.
                        List<JToken> expectedBinded = expected.Select(x => x == null ? JValue.CreateNull() : JToken.FromObject(x)).ToList();

                        Assert.IsTrue(
                            expectedBinded.SequenceEqual(actualFromQueryWithoutContinutionTokens, JsonTokenEqualityComparer.Value),
                            $@" queryWithoutContinuations: {query},
                            expected:{JsonConvert.SerializeObject(expected)},
                            actual: {JsonConvert.SerializeObject(actualFromQueryWithoutContinutionTokens)}");

                        // Can't assert for reasons mentioned above
                        //Assert.IsTrue(
                        //    expected.SequenceEqual(actualFromQueryWithContinutionTokens, DistinctMapTests.JsonTokenEqualityComparer.Value),
                        //    $@" queryWithContinuations: {query},
                        //    expected:{JsonConvert.SerializeObject(expected)},
                        //    actual: {JsonConvert.SerializeObject(actualFromQueryWithContinutionTokens)}");
                    }
                }
            }
            catch (Exception ex)
            {
                if (expectedExceptionHandler != null)
                {
                    expectedExceptionHandler(ex);
                }
                else
                {
                    throw;
                }
            }
        }

        [TestMethod]
        public async Task TestQueryCrossPartitionTopOrderBy()
        {
            int seed = (int)(DateTime.UtcNow - new DateTime(1970, 1, 1)).TotalSeconds;
            uint numberOfDocuments = 1000;
            string partitionKey = "field_0";

            QueryOracle.QueryOracleUtil util = new QueryOracle.QueryOracle2(seed);
            IEnumerable<string> documents = util.GetDocuments(numberOfDocuments);

            await this.CreateIngestQueryDelete<string>(
                ConnectionModes.Direct | ConnectionModes.Gateway,
                CollectionTypes.SinglePartition | CollectionTypes.MultiPartition,
                documents,
                this.TestQueryCrossPartitionTopOrderByHelper,
                partitionKey,
                "/" + partitionKey);
        }

        private async Task TestQueryCrossPartitionTopOrderByHelper(CosmosContainer container, IEnumerable<Document> documents, string testArg)
        {
            string partitionKey = testArg;
            IDictionary<string, string> idToRangeMinKeyMap = new Dictionary<string, string>();
            IRoutingMapProvider routingMapProvider = await this.Client.DocumentClient.GetPartitionKeyRangeCacheAsync();

            CosmosContainerSettings containerSettings = await container.ReadAsync();
            foreach (Document document in documents)
            {
                IReadOnlyList<PartitionKeyRange> targetRanges = await routingMapProvider.TryGetOverlappingRangesAsync(
                containerSettings.ResourceId,
                Range<string>.GetPointRange(
                    PartitionKeyInternal.FromObjectArray(
                        new object[]
                        {
                            document.GetValue<int>(partitionKey)
                        },
                        true).GetEffectivePartitionKeyString(containerSettings.PartitionKey)));
                Debug.Assert(targetRanges.Count == 1);
                idToRangeMinKeyMap.Add(document.Id, targetRanges[0].MinInclusive);
            }

            IList<int> partitionKeyValues = new HashSet<int>(documents.Select(doc => doc.GetValue<int>(partitionKey))).ToList();

            // Test Empty Results
            List<string> expectedResults = new List<string> { };
            List<string> computedResults = new List<string>();

            string emptyQueryText = @"SELECT TOP 5 * FROM Root r WHERE r.partitionKey = 9991123 OR r.partitionKey = 9991124 OR r.partitionKey = 99991125";
            FeedOptions feedOptionsEmptyResult = new FeedOptions
            {
                EnableCrossPartitionQuery = true
            };

            List<Document> queryEmptyResult = await CrossPartitionQueryTests.RunQuery<Document>(
                container,
                emptyQueryText,
                maxConcurrency: 1);

            computedResults = queryEmptyResult.Select(doc => doc.Id).ToList();
            computedResults.Sort();
            expectedResults.Sort();

            Random rand = new Random();
            Assert.AreEqual(string.Join(",", expectedResults), string.Join(",", computedResults));
            List<Task> tasks = new List<Task>();
            for (int trial = 0; trial < 1; ++trial)
            {
                foreach (bool fanOut in new[] { true, false })
                {
                    foreach (bool isParametrized in new[] { true, false })
                    {
                        foreach (bool hasTop in new[] { false, true })
                        {
                            foreach (bool hasOrderBy in new[] { false, true })
                            {
                                foreach (string sortOrder in new[] { string.Empty, "ASC", "DESC" })
                                {
                                    #region Expected Documents
                                    string topValueName = "@topValue";
                                    int top = rand.Next(4) * rand.Next(partitionKeyValues.Count);
                                    string queryText;
                                    string orderByField = "field_" + rand.Next(10);
                                    IEnumerable<Document> filteredDocuments;

                                    Func<string> getTop = () =>
                                        hasTop ? string.Format(CultureInfo.InvariantCulture, "TOP {0} ", isParametrized ? topValueName : top.ToString()) : string.Empty;

                                    Func<string> getOrderBy = () =>
                                        hasOrderBy ? string.Format(CultureInfo.InvariantCulture, " ORDER BY r.{0} {1}", orderByField, sortOrder) : string.Empty;

                                    if (fanOut)
                                    {
                                        queryText = string.Format(
                                            CultureInfo.InvariantCulture,
                                            "SELECT {0}r.id, r.{1} FROM r{2}",
                                            getTop(),
                                            partitionKey,
                                            getOrderBy());

                                        filteredDocuments = documents;
                                    }
                                    else
                                    {
                                        HashSet<int> selectedPartitionKeyValues = new HashSet<int>(partitionKeyValues
                                            .OrderBy(x => rand.Next())
                                            .ThenBy(x => x)
                                            .Take(rand.Next(1, Math.Min(100, partitionKeyValues.Count) + 1)));

                                        queryText = string.Format(
                                            CultureInfo.InvariantCulture,
                                            "SELECT {0}r.id, r.{1} FROM r WHERE r.{2} IN ({3}){4}",
                                            getTop(),
                                            partitionKey,
                                            partitionKey,
                                            string.Join(", ", selectedPartitionKeyValues),
                                            getOrderBy());

                                        filteredDocuments = documents
                                            .AsParallel()
                                            .Where(doc => selectedPartitionKeyValues.Contains(doc.GetValue<int>(partitionKey)));
                                    }

                                    if (hasOrderBy)
                                    {
                                        switch (sortOrder)
                                        {
                                            case "":
                                            case "ASC":
                                                filteredDocuments = filteredDocuments
                                                    .AsParallel()
                                                    .OrderBy(doc => doc.GetValue<int>(orderByField))
                                                    .ThenBy(doc => idToRangeMinKeyMap[doc.Id])
                                                    .ThenBy(doc => int.Parse(doc.Id, CultureInfo.InvariantCulture));
                                                break;
                                            case "DESC":
                                                filteredDocuments = filteredDocuments
                                                    .AsParallel()
                                                    .OrderByDescending(doc => doc.GetValue<int>(orderByField))
                                                    .ThenBy(doc => idToRangeMinKeyMap[doc.Id])
                                                    .ThenByDescending(doc => int.Parse(doc.Id, CultureInfo.InvariantCulture));
                                                break;
                                        }
                                    }
                                    else
                                    {
                                        filteredDocuments = filteredDocuments
                                            .AsParallel()
                                            .OrderBy(doc => idToRangeMinKeyMap[doc.Id])
                                            .ThenBy(doc => int.Parse(doc.Id, CultureInfo.InvariantCulture));
                                    }

                                    if (hasTop)
                                    {
                                        filteredDocuments = filteredDocuments.Take(top);
                                    }
                                    #endregion
                                    #region Actual Documents
                                    IEnumerable<Document> actualDocuments;

                                    int maxDegreeOfParallelism = hasTop ? rand.Next(4) : (rand.Next(2) == 0 ? -1 : (1 + rand.Next(0, 10)));
                                    int? maxItemCount = rand.Next(2) == 0 ? -1 : rand.Next(1, documents.Count());
                                    QueryRequestOptions feedOptions = new QueryRequestOptions
                                    {
                                        MaxBufferedItemCount = rand.Next(2) == 0 ? -1 : rand.Next(Math.Min(100, documents.Count()), documents.Count() + 1),
                                    };

                                    if (rand.Next(3) == 0)
                                    {
                                        maxItemCount = null;
                                    }

                                    CosmosSqlQueryDefinition querySpec = new CosmosSqlQueryDefinition(queryText);
                                    SqlParameterCollection parameters = new SqlParameterCollection();
                                    if (isParametrized)
                                    {
                                        if (hasTop)
                                        {
                                            querySpec.UseParameter(topValueName, top);
                                        }
                                    }

                                    DateTime startTime = DateTime.Now;
                                    List<Document> result = new List<Document>();
                                    FeedIterator<Document> query = container.CreateItemQuery<Document>(
                                        querySpec,
                                        maxConcurrency: maxDegreeOfParallelism,
                                        requestOptions: feedOptions);

                                    while (query.HasMoreResults)
                                    {
                                        FeedResponse<Document> response = await query.FetchNextSetAsync();
                                        result.AddRange(response);
                                    }

                                    actualDocuments = result;

                                    #endregion

                                    double time = (DateTime.Now - startTime).TotalMilliseconds;

                                    Trace.TraceInformation("<Query>: {0}, <Document Count>: {1}, <MaxItemCount>: {2}, <MaxDegreeOfParallelism>: {3}, <MaxBufferedItemCount>: {4}, <Time>: {5} ms",
                                        JsonConvert.SerializeObject(querySpec),
                                        actualDocuments.Count(),
                                        maxItemCount,
                                        maxDegreeOfParallelism,
                                        feedOptions.MaxBufferedItemCount,
                                        time);

                                    string allDocs = JsonConvert.SerializeObject(documents);

                                    string expectedResultDocs = JsonConvert.SerializeObject(filteredDocuments);
                                    IEnumerable<string> expectedResult = filteredDocuments.Select(doc => doc.Id);

                                    string actualResultDocs = JsonConvert.SerializeObject(actualDocuments);
                                    IEnumerable<string> actualResult = actualDocuments.Select(doc => doc.Id);

                                    Assert.AreEqual(
                                        string.Join(", ", expectedResult),
                                        string.Join(", ", actualResult),
                                        $"query: {querySpec}, trial: {trial}, fanOut: {fanOut}, hasTop: {hasTop}, hasOrderBy: {hasOrderBy}, sortOrder: {sortOrder}");
                                }
                            }
                        }
                    }
                }
            }
        }

        [TestMethod]
        public async Task TestQueryCrossPartitionTop()
        {
            int seed = (int)(DateTime.UtcNow - new DateTime(1970, 1, 1)).TotalSeconds;
            uint numberOfDocuments = 100;
            string partitionKey = "field_0";

            QueryOracle.QueryOracleUtil util = new QueryOracle.QueryOracle2(seed);
            IEnumerable<string> documents = util.GetDocuments(numberOfDocuments);

            await this.CreateIngestQueryDelete(
                ConnectionModes.Direct,
                CollectionTypes.SinglePartition | CollectionTypes.MultiPartition,
                documents,
                this.TestQueryCrossPartitionTopHelper,
                "/" + partitionKey);
        }

        [TestMethod]
        public async Task TestQueryCrossPartitionOffsetLimit()
        {
            int seed = (int)(DateTime.UtcNow - new DateTime(1970, 1, 1)).TotalSeconds;
            uint numberOfDocuments = 100;

            Random rand = new Random(seed);
            List<Person> people = new List<Person>();

            for (int i = 0; i < numberOfDocuments; i++)
            {
                Person person = GetRandomPerson(rand);
                for (int j = 0; j < rand.Next(0, 4); j++)
                {
                    people.Add(person);
                }
            }

            List<string> documents = new List<string>();
            people = people.OrderBy((person) => Guid.NewGuid()).ToList();
            foreach (Person person in people)
            {
                documents.Add(JsonConvert.SerializeObject(person));
            }

            await CreateIngestQueryDelete(
                ConnectionModes.Direct | ConnectionModes.Gateway,
                CollectionTypes.SinglePartition | CollectionTypes.MultiPartition,
                documents,
                this.TestQueryCrossPartitionOffsetLimit,
                "/id");
        }

        private async Task TestQueryCrossPartitionOffsetLimit(
            CosmosContainer container,
            IEnumerable<Document> documents)
        {
            foreach (int offsetCount in new int[] { 0, 1, 10, 100, documents.Count() })
            {
                foreach (int limitCount in new int[] { 0, 1, 10, 100, documents.Count() })
                {
                    foreach (int pageSize in new int[] { 1, 10, 100, documents.Count() })
                    {
                        string query = $@"
                            SELECT VALUE c.guid
                            FROM c
                            ORDER BY c.guid
                            OFFSET {offsetCount} LIMIT {limitCount}";

                        QueryRequestOptions queryRequestOptions = new QueryRequestOptions()
                        {
                            MaxItemCount = pageSize,
                            MaxBufferedItemCount = 1000,
                            MaxConcurrency = 2,
                            EnableCrossPartitionSkipTake = true,
                        };

                        IEnumerable<JToken> expectedResults = documents.Select(document => document.propertyBag);
                        // ORDER BY
                        expectedResults = expectedResults.OrderBy(x => x["guid"].Value<string>(), StringComparer.Ordinal);

                        // SELECT VALUE c.name
                        expectedResults = expectedResults.Select(document => document["guid"]);

                        // SKIP TAKE
                        expectedResults = expectedResults.Skip(offsetCount);
                        expectedResults = expectedResults.Take(limitCount);

                        List<JToken> queryResults = await CrossPartitionQueryTests.RunQuery<JToken>(
                            container,
                            query,
                            queryRequestOptions: queryRequestOptions);
                        Assert.IsTrue(
                            expectedResults.SequenceEqual(queryResults, JsonTokenEqualityComparer.Value),
                            $@"
                                {query} (without continuations) didn't match
                                expected: {JsonConvert.SerializeObject(expectedResults)}
                                actual: {JsonConvert.SerializeObject(queryResults)}");
                    }
                }
            }
        }

        private async Task TestQueryCrossPartitionTopHelper(CosmosContainer container, IEnumerable<Document> documents)
        {
            List<string> queryFormats = new List<string>()
            {
                "SELECT {0} TOP {1} * FROM c",
                // Can't do order by since order by needs to look at all partitions before returning a single document =>
                // thus we can't tell how many documents the SDK needs to recieve.
                //"SELECT {0} TOP {1} * FROM c ORDER BY c._ts",

                // Can't do aggregates since that also retrieves more documents than the user sees
                //"SELECT {0} TOP {1} VALUE AVG(c._ts) FROM c",
            };

            foreach (string queryFormat in queryFormats)
            {
                foreach (bool useDistinct in new bool[] { true, false })
                {
                    foreach (int topCount in new int[] { 0, 1, 10 })
                    {
                        foreach (int pageSize in new int[] { 1, 10 })
                        {
                            // Run the query and use the query metrics to make sure the query didn't grab more documents
                            // than needed.

                            string query = string.Format(queryFormat, useDistinct ? "DISTINCT" : string.Empty, topCount);
                            FeedOptions feedOptions = new FeedOptions
                            {
                                MaxBufferedItemCount = 1000,

                            };

                            // Max DOP needs to be 0 since the query needs to run in serial => 
                            // otherwise the parallel code will prefetch from other partitions,
                            // since the first N-1 partitions might be empty.
                            FeedIterator<dynamic> documentQuery = container.CreateItemQuery<dynamic>(
                                    query,
                                    maxConcurrency: 0,
                                    maxItemCount: pageSize);

                            //QueryMetrics aggregatedQueryMetrics = QueryMetrics.Zero;
                            int numberOfDocuments = 0;
                            while (documentQuery.HasMoreResults)
                            {
                                FeedResponse<dynamic> cosmosQueryResponse = await documentQuery.FetchNextSetAsync();

                                numberOfDocuments += cosmosQueryResponse.Count();
                                //foreach (QueryMetrics queryMetrics in cosmosQueryResponse.QueryMetrics.Values)
                                //{
                                //    aggregatedQueryMetrics += queryMetrics;
                                //}
                            }

                            Assert.IsTrue(
                                numberOfDocuments <= topCount,
                                $"Received {numberOfDocuments} documents with query: {query} and pageSize: {pageSize}");
                            //if (!useDistinct)
                            //{
                            //    Assert.IsTrue(
                            //        aggregatedQueryMetrics.OutputDocumentCount <= topCount,
                            //        $"Received {aggregatedQueryMetrics.OutputDocumentCount} documents query: {query} and pageSize: {pageSize}");
                            //}
                        }
                    }
                }
            }
        }

        private struct CrossPartitionWithContinuationsArgs
        {
            public int NumberOfDocuments;
            public string PartitionKey;
            public string NumberField;
            public string BoolField;
            public string StringField;
            public string NullField;
            public string Children;
        }

        [TestMethod]
        public async Task TestQueryCrossPartitionWithContinuations()
        {
            int numberOfDocuments = 1 << 2;
            string partitionKey = "key";
            string numberField = "numberField";
            string boolField = "boolField";
            string stringField = "stringField";
            string nullField = "nullField";
            string children = "children";

            List<string> documents = new List<string>(numberOfDocuments);
            for (int i = 0; i < numberOfDocuments; ++i)
            {
                Document doc = new Document();
                doc.SetPropertyValue(partitionKey, i);
                doc.SetPropertyValue(numberField, i % 8);
                doc.SetPropertyValue(boolField, (i % 2) == 0 ? bool.TrueString : bool.FalseString);
                doc.SetPropertyValue(stringField, (i % 8).ToString());
                doc.SetPropertyValue(nullField, null);
                doc.SetPropertyValue(children, new[] { i % 2, i % 2, i % 3, i % 3, i });
                documents.Add(doc.ToString());
            }

            CrossPartitionWithContinuationsArgs args = new CrossPartitionWithContinuationsArgs()
            {
                NumberOfDocuments = numberOfDocuments,
                PartitionKey = partitionKey,
                NumberField = numberField,
                BoolField = boolField,
                StringField = stringField,
                NullField = nullField,
                Children = children,
            };

            await this.CreateIngestQueryDelete<CrossPartitionWithContinuationsArgs>(
                ConnectionModes.Direct | ConnectionModes.Gateway,
                CollectionTypes.SinglePartition | CollectionTypes.MultiPartition,
                documents,
                this.TestQueryCrossPartitionWithContinuationsHelper,
                args,
                "/" + partitionKey);
        }

        private async Task TestQueryCrossPartitionWithContinuationsHelper(CosmosContainer container, IEnumerable<Document> documents, CrossPartitionWithContinuationsArgs args)
        {
            int documentCount = args.NumberOfDocuments;
            string partitionKey = args.PartitionKey;
            string numberField = args.NumberField;
            string boolField = args.BoolField;
            string stringField = args.StringField;
            string nullField = args.NullField;
            string children = args.Children;

            // Try resuming from bad continuation token
            #region BadContinuations
            try
            {
                await container.CreateItemQuery<Document>(
                    "SELECT * FROM t",
                    maxConcurrency: 1,
                    continuationToken: Guid.NewGuid().ToString()).FetchNextSetAsync();

                Assert.Fail("Expect exception");
            }
            catch (CosmosException dce)
            {
                Assert.IsTrue(dce.StatusCode == HttpStatusCode.BadRequest);
            }
            catch (AggregateException aggrEx)
            {
                Assert.Fail(aggrEx.ToString());
            }

            try
            {
                await container.CreateItemQuery<Document>(
                    "SELECT TOP 10 * FROM r",
                    maxConcurrency: -1,
                    maxItemCount: 10,
                    continuationToken: "{'top':11}").FetchNextSetAsync();

                Assert.Fail("Expect exception");
            }
            catch (CosmosException dce)
            {
                Assert.IsTrue(dce.StatusCode == HttpStatusCode.BadRequest);
            }

            try
            {
                await container.CreateItemQuery<Document>(
                    "SELECT * FROM r ORDER BY r.field1",
                    maxConcurrency: -1,
                    maxItemCount: 10,
                    continuationToken: "{'compositeToken':{'range':{'min':'05C1E9CD673398','max':'FF'}}, 'orderByItems':[{'item':2}, {'item':1}]}").FetchNextSetAsync();

                Assert.Fail("Expect exception");
            }
            catch (CosmosException dce)
            {
                Assert.IsTrue(dce.StatusCode == HttpStatusCode.BadRequest);
            }

            try
            {
                await container.CreateItemQuery<Document>(
                   "SELECT * FROM r ORDER BY r.field1, r.field2",
                   maxConcurrency: -1,
                   maxItemCount: 10,
                   continuationToken: "{'compositeToken':{'range':{'min':'05C1E9CD673398','max':'FF'}}, 'orderByItems':[{'item':2}, {'item':1}]}").FetchNextSetAsync();

                Assert.Fail("Expect exception");
            }
            catch (CosmosException dce)
            {
                Assert.IsTrue(dce.StatusCode == HttpStatusCode.BadRequest);
            }
            #endregion

            FeedResponse<Document> responseWithEmptyContinuationExpected = await container.CreateItemQuery<Document>(
                string.Format(CultureInfo.InvariantCulture, "SELECT TOP 1 * FROM r ORDER BY r.{0}", partitionKey),
                    maxConcurrency: 10,
                    maxItemCount: -1).FetchNextSetAsync();

            Assert.AreEqual(null, responseWithEmptyContinuationExpected.Continuation);

            string[] queries = new[]
            {
                $"SELECT * FROM r",
                $"SELECT * FROM r WHERE r.{partitionKey} BETWEEN 0 AND {documentCount}",
                $"SELECT r.{partitionKey} FROM r JOIN c in r.{children}",
                $"SELECT * FROM r ORDER BY r.{partitionKey}",
                $"SELECT * FROM r WHERE r.{partitionKey} BETWEEN 0 AND {documentCount} ORDER BY r.{numberField} DESC",
                $"SELECT r.{partitionKey} FROM r JOIN c in r.{children} ORDER BY r.{numberField}",
                $"SELECT TOP 10 * FROM r",
                $"SELECT TOP 10 * FROM r WHERE r.{partitionKey} BETWEEN 0 AND {documentCount} ORDER BY r.{partitionKey} DESC",
                $"SELECT TOP 10 * FROM r ORDER BY r.{numberField}",
                $"SELECT TOP 40 r.{partitionKey} FROM r JOIN c in r.{children} ORDER BY r.{numberField} DESC",
                $"SELECT * FROM r WHERE r.{partitionKey} BETWEEN 0 AND {documentCount} ORDER BY r.{boolField} DESC",
                $"SELECT * FROM r WHERE r.{partitionKey} BETWEEN 0 AND {documentCount} ORDER BY r.{stringField} DESC",
                $"SELECT * FROM r WHERE r.{partitionKey} BETWEEN 0 AND {documentCount} ORDER BY r.{nullField} DESC",
            };

            foreach (string query in queries)
            {
                List<Document> queryResultsWithoutContinuationTokens = await QueryWithoutContinuationTokens<Document>(
                    container,
                    query,
                    maxConcurrency: 0);

                foreach (int pageSize in new int[] { 1, documentCount / 2, documentCount })
                {
<<<<<<< HEAD
                    List<Document> queryResultsWithContinuationTokens = await QueryWithContinuationTokens<Document>(
                        container,
                        query);
=======
                    List<Document> retrievedDocuments = new List<Document>();

                    FeedIterator<Document> documentQuery;
                    string continuationToken = default(string);
                    bool hasMoreResults;

                    do
                    {
                        QueryRequestOptions feedOptions = new QueryRequestOptions
                        {
                            MaxBufferedItemCount = 10000,
                        };

                        documentQuery = container.CreateItemQuery<Document>(
                            query,
                            maxConcurrency: 10000,
                            maxItemCount: pageSize,
                            continuationToken: continuationToken,
                            requestOptions: feedOptions);

                        FeedResponse<Document> response;
                        try
                        {
                            response = await documentQuery.FetchNextSetAsync();
                        }
                        catch (Exception ex)
                        {
                            throw ex;
                        }

                        Assert.IsTrue(
                            response.Count() <= pageSize,
                            string.Format(
                            CultureInfo.InvariantCulture,
                            "Actual result count {0} should be less or equal to requested page size {1}. Query: {2}, Continuation: {3}, Results.Count: {4}",
                            response.Count(),
                            pageSize,
                            query,
                            continuationToken,
                            retrievedDocuments.Count));
                        continuationToken = response.Continuation;
                        retrievedDocuments.AddRange(response);

                        hasMoreResults = documentQuery.HasMoreResults;
                    } while (hasMoreResults);
>>>>>>> 1ab936f1

                    Assert.AreEqual(
                        string.Join(", ", queryResultsWithoutContinuationTokens.Select(doc => doc.GetPropertyValue<int>(partitionKey))),
                        string.Join(", ", queryResultsWithContinuationTokens.Select(doc => doc.GetPropertyValue<int>(partitionKey))),
                        $"query: {query}, page size: {pageSize}");
                }
            }
        }

        [TestMethod]
        public async Task TestMultiOrderByQueries()
        {
            int numberOfDocuments = 4;

            List<string> documents = new List<string>(numberOfDocuments);
            Random random = new Random(1234);
            for (int i = 0; i < numberOfDocuments; ++i)
            {
                MultiOrderByDocument multiOrderByDocument = CrossPartitionQueryTests.GenerateMultiOrderByDocument(random);
                int numberOfDuplicates = 5;

                for (int j = 0; j < numberOfDuplicates; j++)
                {
                    // Add the document itself for exact duplicates
                    documents.Add(JsonConvert.SerializeObject(multiOrderByDocument));

                    // Permute all the fields so that there are duplicates with tie breaks
                    MultiOrderByDocument numberClone = MultiOrderByDocument.GetClone(multiOrderByDocument);
                    numberClone.NumberField = random.Next(0, 5);
                    documents.Add(JsonConvert.SerializeObject(numberClone));

                    MultiOrderByDocument stringClone = MultiOrderByDocument.GetClone(multiOrderByDocument);
                    stringClone.StringField = random.Next(0, 5).ToString();
                    documents.Add(JsonConvert.SerializeObject(stringClone));

                    MultiOrderByDocument boolClone = MultiOrderByDocument.GetClone(multiOrderByDocument);
                    boolClone.BoolField = random.Next(0, 2) % 2 == 0;
                    documents.Add(JsonConvert.SerializeObject(boolClone));

                    // Also fuzz what partition it goes to
                    MultiOrderByDocument partitionClone = MultiOrderByDocument.GetClone(multiOrderByDocument);
                    partitionClone.PartitionKey = random.Next(0, 5);
                    documents.Add(JsonConvert.SerializeObject(partitionClone));
                }
            }

            Cosmos.IndexingPolicy indexingPolicy = new Cosmos.IndexingPolicy()
            {
                CompositeIndexes = new Collection<Collection<Cosmos.CompositePath>>()
                {
                    // Simple
                    new Collection<Cosmos.CompositePath>()
                    {
                        new Cosmos.CompositePath()
                        {
                            Path = "/" + nameof(MultiOrderByDocument.NumberField),
                            Order = Cosmos.CompositePathSortOrder.Ascending,
                        },
                        new Cosmos.CompositePath()
                        {
                            Path = "/" + nameof(MultiOrderByDocument.StringField),
                            Order = Cosmos.CompositePathSortOrder.Descending,
                        }
                    },

                    // Max Columns
                    new Collection<Cosmos.CompositePath>()
                    {
                        new Cosmos.CompositePath()
                        {
                            Path = "/" + nameof(MultiOrderByDocument.NumberField),
                            Order = Cosmos.CompositePathSortOrder.Descending,
                        },
                        new Cosmos.CompositePath()
                        {
                            Path = "/" + nameof(MultiOrderByDocument.StringField),
                            Order = Cosmos.CompositePathSortOrder.Ascending,
                        },
                        new Cosmos.CompositePath()
                        {
                            Path = "/" + nameof(MultiOrderByDocument.NumberField2),
                            Order = Cosmos.CompositePathSortOrder.Descending,
                        },
                        new Cosmos.CompositePath()
                        {
                            Path = "/" + nameof(MultiOrderByDocument.StringField2),
                            Order = Cosmos.CompositePathSortOrder.Ascending,
                        }
                    },

                    // All primitive values
                    new Collection<Cosmos.CompositePath>()
                    {
                        new Cosmos.CompositePath()
                        {
                            Path = "/" + nameof(MultiOrderByDocument.NumberField),
                            Order = Cosmos.CompositePathSortOrder.Descending,
                        },
                        new Cosmos.CompositePath()
                        {
                            Path = "/" + nameof(MultiOrderByDocument.StringField),
                            Order = Cosmos.CompositePathSortOrder.Ascending,
                        },
                        new Cosmos.CompositePath()
                        {
                            Path = "/" + nameof(MultiOrderByDocument.BoolField),
                            Order = Cosmos.CompositePathSortOrder.Descending,
                        },
                        new Cosmos.CompositePath()
                        {
                            Path = "/" + nameof(MultiOrderByDocument.NullField),
                            Order = Cosmos.CompositePathSortOrder.Ascending,
                        }
                    },

                    // Primitive and Non Primitive (waiting for composite on objects and arrays)
                    //new Collection<Cosmos.CompositePath>()
                    //{
                    //    new Cosmos.CompositePath()
                    //    {
                    //        Path = "/" + nameof(MultiOrderByDocument.NumberField),
                    //    },
                    //    new Cosmos.CompositePath()
                    //    {
                    //        Path = "/" + nameof(MultiOrderByDocument.ObjectField),
                    //    },
                    //    new Cosmos.CompositePath()
                    //    {
                    //        Path = "/" + nameof(MultiOrderByDocument.StringField),
                    //    },
                    //    new Cosmos.CompositePath()
                    //    {
                    //        Path = "/" + nameof(MultiOrderByDocument.ArrayField),
                    //    },
                    //},

                    // Long strings
                    new Collection<Cosmos.CompositePath>()
                    {
                        new Cosmos.CompositePath()
                        {
                            Path = "/" + nameof(MultiOrderByDocument.StringField),
                        },
                        new Cosmos.CompositePath()
                        {
                            Path = "/" + nameof(MultiOrderByDocument.ShortStringField),
                        },
                        new Cosmos.CompositePath()
                        {
                            Path = "/" + nameof(MultiOrderByDocument.MediumStringField),
                        },
                        new Cosmos.CompositePath()
                        {
                            Path = "/" + nameof(MultiOrderByDocument.LongStringField),
                        }
                    },

                    // System Properties 
                    //new Collection<Cosmos.CompositePath>()
                    //{
                    //    new Cosmos.CompositePath()
                    //    {
                    //        Path = "/id",
                    //    },
                    //    new Cosmos.CompositePath()
                    //    {
                    //        Path = "/_ts",
                    //    },
                    //    new Cosmos.CompositePath()
                    //    {
                    //        Path = "/_etag",
                    //    },

                    //    // _rid is not allowed
                    //    //new Cosmos.CompositePath()
                    //    //{
                    //    //    Path = "/_rid",
                    //    //},
                    //},
                }
            };

            await this.CreateIngestQueryDelete(
                ConnectionModes.Direct,
                CollectionTypes.SinglePartition | CollectionTypes.MultiPartition,
                documents,
                this.TestMultiOrderByQueriesHelper,
                "/" + nameof(MultiOrderByDocument.PartitionKey),
                indexingPolicy,
                this.CreateNewCosmosClient);
        }

        private sealed class MultiOrderByDocument
        {
            public double NumberField { get; set; }
            public double NumberField2 { get; set; }
            public bool BoolField { get; set; }
            public string StringField { get; set; }
            public string StringField2 { get; set; }
            public object NullField { get; set; }
            public object ObjectField { get; set; }
            public List<object> ArrayField { get; set; }
            public string ShortStringField { get; set; }
            public string MediumStringField { get; set; }
            public string LongStringField { get; set; }
            public int PartitionKey { get; set; }

            public static MultiOrderByDocument GetClone(MultiOrderByDocument other)
            {
                return JsonConvert.DeserializeObject<MultiOrderByDocument>(JsonConvert.SerializeObject(other));
            }
        }

        private static MultiOrderByDocument GenerateMultiOrderByDocument(Random random)
        {
            return new MultiOrderByDocument()
            {
                NumberField = random.Next(0, 5),
                NumberField2 = random.Next(0, 5),
                BoolField = (random.Next() % 2) == 0,
                StringField = random.Next(0, 5).ToString(),
                StringField2 = random.Next(0, 5).ToString(),
                NullField = null,
                ObjectField = new object(),
                ArrayField = new List<object>(),
                ShortStringField = new string('a', random.Next(0, 100)),
                MediumStringField = new string('a', random.Next(100, 128)),
                //Max precisions is 2kb / number of terms
                LongStringField = new string('a', random.Next(128, 255)),
                PartitionKey = random.Next(0, 5),
            };
        }

        private async Task TestMultiOrderByQueriesHelper(
            CosmosContainer container,
            IEnumerable<Document> documents)
        {
            CosmosContainerSettings containerSettings = await container.ReadAsync();
            // For every composite index
            foreach (Collection<Cosmos.CompositePath> compositeIndex in containerSettings.IndexingPolicy.CompositeIndexes)
            {
                // for every order
                foreach (bool invert in new bool[] { false, true })
                {
                    foreach (bool hasTop in new bool[] { false, true })
                    {
                        foreach (bool hasFilter in new bool[] { false, true })
                        {
                            // Generate a multi order by from that index
                            List<string> orderByItems = new List<string>();
                            List<string> selectItems = new List<string>();
                            bool isDesc;
                            foreach (Cosmos.CompositePath compositePath in compositeIndex)
                            {
                                isDesc = compositePath.Order == Cosmos.CompositePathSortOrder.Descending ? true : false;
                                if (invert)
                                {
                                    isDesc = !isDesc;
                                }

                                string isDescString = isDesc ? "DESC" : "ASC";
                                orderByItems.Add($"root.{compositePath.Path.Replace("/", "")} { isDescString }");
                                selectItems.Add($"root.{compositePath.Path.Replace("/", "")}");
                            }

                            const int topCount = 10;
                            string topString = hasTop ? $"TOP {topCount}" : string.Empty;
                            string whereString = hasFilter ? $"WHERE root.{nameof(MultiOrderByDocument.NumberField)} % 2 = 0" : string.Empty;
                            string query = $@"
                                    SELECT { topString } VALUE [{string.Join(", ", selectItems)}] 
                                    FROM root { whereString }
                                    ORDER BY {string.Join(", ", orderByItems)}";
#if false
                            // Used for debugging which partitions have which documents
                            IReadOnlyList<PartitionKeyRange> pkranges = GetPartitionKeyRanges(container);
                            foreach (PartitionKeyRange pkrange in pkranges)
                            {
                                List<dynamic> documentsWithinPartition = cosmosClient.CreateDocumentQuery(
                                    container,
                                    query,
                                    new FeedOptions()
                                    {
                                        EnableScanInQuery = true,
                                        PartitionKeyRangeId = pkrange.Id
                                    }).ToList();
                            }
#endif

                            #region ExpectedUsingLinq
                            List<MultiOrderByDocument> castedDocuments = documents
                                .Select(x => JsonConvert.DeserializeObject<MultiOrderByDocument>(JsonConvert.SerializeObject(x)))
                                .ToList();

                            if (hasFilter)
                            {
                                castedDocuments = castedDocuments.Where(document => document.NumberField % 2 == 0).ToList();
                            }

                            IOrderedEnumerable<MultiOrderByDocument> oracle;
                            Cosmos.CompositePath firstCompositeIndex = compositeIndex.First();

                            isDesc = firstCompositeIndex.Order == Cosmos.CompositePathSortOrder.Descending ? true : false;
                            if (invert)
                            {
                                isDesc = !isDesc;
                            }

                            if (isDesc)
                            {
                                oracle = castedDocuments.OrderByDescending(x => x.GetType().GetProperty(firstCompositeIndex.Path.Replace("/", "")).GetValue(x, null));
                            }
                            else
                            {
                                oracle = castedDocuments.OrderBy(x => x.GetType().GetProperty(firstCompositeIndex.Path.Replace("/", "")).GetValue(x, null));
                            }

                            foreach (Cosmos.CompositePath compositePath in compositeIndex.Skip(1))
                            {
                                isDesc = compositePath.Order == Cosmos.CompositePathSortOrder.Descending ? true : false;
                                if (invert)
                                {
                                    isDesc = !isDesc;
                                }

                                if (isDesc)
                                {
                                    oracle = oracle.ThenByDescending(x => x.GetType().GetProperty(compositePath.Path.Replace("/", "")).GetValue(x, null));
                                }
                                else
                                {
                                    oracle = oracle.ThenBy(x => x.GetType().GetProperty(compositePath.Path.Replace("/", "")).GetValue(x, null));
                                }
                            }

                            List<List<object>> expected = new List<List<object>>();
                            foreach (MultiOrderByDocument document in oracle)
                            {
                                List<object> projectedItems = new List<object>();
                                foreach (Cosmos.CompositePath compositePath in compositeIndex)
                                {
                                    projectedItems.Add(typeof(MultiOrderByDocument).GetProperty(compositePath.Path.Replace("/", "")).GetValue(document, null));
                                }

                                expected.Add(projectedItems);
                            }

                            if (hasTop)
                            {
                                expected = expected.Take(topCount).ToList();
                            }

                            #endregion

                            QueryRequestOptions feedOptions = new QueryRequestOptions()
                            {
                                MaxBufferedItemCount = 1000,
                            };

                            List<List<object>> actual = await CrossPartitionQueryTests.RunQuery<List<object>>(
                                container,
                                query,
                                maxItemCount: 3,
                                maxConcurrency: 10,
                                queryRequestOptions: feedOptions);
                            this.AssertMultiOrderByResults(expected, actual, query);
                        }
                    }
                }
            }
        }

        private void AssertMultiOrderByResults(List<List<object>> expected, List<List<object>> actual, string query)
        {
            IEnumerable<Tuple<List<JToken>, List<JToken>>> expectedZippedWithActual = expected
                .Zip(actual, (first, second) =>
                new Tuple<List<JToken>, List<JToken>>(
                    first.Select(x => x == null ? null : JToken.FromObject(x)).ToList(),
                    second.Select(x => x == null ? null : JToken.FromObject(x)).ToList()));

            foreach (Tuple<List<JToken>, List<JToken>> expectedAndActual in expectedZippedWithActual)
            {
                List<JToken> first = expectedAndActual.Item1;
                List<JToken> second = expectedAndActual.Item2;
                Assert.IsTrue(
                    first.SequenceEqual(second, JsonTokenEqualityComparer.Value),
                    $@"
                        query: {query}: 
                        first: {JsonConvert.SerializeObject(first)}
                        second: {JsonConvert.SerializeObject(second)}
                        expected: {JsonConvert.SerializeObject(expected).Replace(".0", "")}
                        actual: {JsonConvert.SerializeObject(actual).Replace(".0", "")}");
            }
        }

        private sealed class Headers
        {
            public double TotalRUs { get; set; }
            public long NumberOfDocuments { get; set; }
            public long RetrievedDocumentCount { get; set; }
            public long RetrievedDocumentSize { get; set; }
            public long OutputDocumentCount { get; set; }
            public long OutputDocumentSize { get; set; }

            public override bool Equals(object obj)
            {
                Headers headers = obj as Headers;
                if (headers != null)
                {
                    return Headers.Equals(this, headers);
                }
                else
                {
                    return false;
                }
            }

            public override int GetHashCode()
            {
                return 0;
            }

            private static bool Equals(Headers headers1, Headers headers2)
            {
                return Math.Abs(headers1.TotalRUs - headers2.TotalRUs) < 10E-4 &&
                    headers1.NumberOfDocuments == headers2.NumberOfDocuments &&
                    headers1.RetrievedDocumentCount == headers2.RetrievedDocumentCount &&
                    headers1.RetrievedDocumentSize == headers2.RetrievedDocumentSize &&
                    headers1.OutputDocumentCount == headers2.OutputDocumentCount &&
                    headers1.OutputDocumentSize == headers2.OutputDocumentSize;
            }
        }

        /// <summary>
        /// Tests QueryResponse.ResponseLengthInBytes is populated with the correct value for queries on Direct connection.
        /// The expected response length is determined by capturing DocumentServiceResponse events and aggregate their lengths.
        /// Queries covered are standard/Top/Aggregate/Distinct and use MaxItemCount to force smaller page sizes, Max DOP and MaxBufferedItems to
        /// validate producer query threads are handled properly. Note: TOP has known non-deterministic behavior for non-zero Max DOP, so the setting
        /// is set to zero to avoid these cases.
        /// </summary>
        /// <returns></returns>
        //[TestCategory("Quarantine")] //until serviceInterop enabled again
        //[Ignore]
        //[TestMethod]
        //public async Task TestResponseLengthOverMultiplePartitions()
        //{
        //    EventHandler<ReceivedResponseEventArgs> responseHandler = DocumentResponseLengthHandler;

        //    int seed = (int)(DateTime.UtcNow - new DateTime(1970, 1, 1)).TotalSeconds;
        //    uint numberOfDocuments = 100;
        //    string partitionKey = "field_0";

        //    QueryOracle.QueryOracleUtil util = new QueryOracle.QueryOracle2(seed);
        //    IEnumerable<string> documents = util.GetDocuments(numberOfDocuments);

        //    await this.CreateIngestQueryDelete(
        //        ConnectionModes.Direct,
        //        documents,
        //        this.ExceuteResponseLengthQueriesAndValidation,
        //        (connectionMode) =>
        //        {
        //            return TestCommon.CreateCosmosClient(
        //                useGateway: connectionMode == ConnectionMode.Gateway ? true : false,
        //                recievedResponseEventHandler: responseHandler);
        //        },
        //        partitionKey: "/" + partitionKey,
        //        testArgs: partitionKey);
        //}

        //private static void DocumentResponseLengthHandler(object sender, ReceivedResponseEventArgs e)
        //{
        //    if (!e.IsHttpResponse())
        //    {
        //        List<object> headerKeyValues = new List<object>();
        //        foreach (string key in e.DocumentServiceRequest.Headers)
        //        {
        //            headerKeyValues.Add(new { Key = key, Values = e.DocumentServiceRequest.Headers.GetValues(key)?.ToList() });
        //        }

        //        CrossPartitionQueryTests.responseLengthBytes.Value.IncrementBy(e.DocumentServiceResponse.ResponseBody.Length);
        //        Console.WriteLine("{0} : DocumentServiceResponse: Query {1}, OuterActivityId: {2}, Length: {3}, Request op type: {4}, resource type: {5}, continuation: {6}, headers: {7}",
        //            DateTime.UtcNow,
        //            e.DocumentServiceRequest.QueryString,
        //            CrossPartitionQueryTests.outerCosmosQueryResponseActivityId.Value,
        //            e.DocumentServiceResponse.ResponseBody.Length,
        //            e.DocumentServiceRequest.OperationType,
        //            e.DocumentServiceRequest.ResourceType,
        //            e.DocumentServiceRequest.Continuation,
        //            JsonConvert.SerializeObject(headerKeyValues));
        //    }
        //}

        //private async Task ExceuteResponseLengthQueriesAndValidation(CosmosContainer coll, IEnumerable<Document> documents, dynamic testArgs)
        //{
        //    string partitionKey = testArgs;

        //    await this.AssertResponseLength(queryClient, coll, "SELECT * FROM r");
        //    await this.AssertResponseLength(queryClient, coll, "SELECT VALUE COUNT(1) FROM c");
        //    await this.AssertResponseLength(queryClient, coll, "SELECT * FROM r", maxItemCount: 10);
        //    await this.AssertResponseLength(queryClient, coll, "SELECT * FROM r", maxItemCount: 10, maxBufferedCount: 100);
        //    await this.AssertResponseLength(queryClient, coll, "SELECT VALUE MAX(c._ts) FROM c", maxItemCount: 10);
        //    await this.AssertResponseLength(queryClient, coll, $"SELECT DISTINCT VALUE r.{partitionKey} FROM r", maxItemCount: 10);

        //    await this.AssertResponseLength(queryClient, coll, "SELECT TOP 5 * FROM c ORDER BY c._ts", isTopQuery: true);
        //    await this.AssertResponseLength(queryClient, coll, "SELECT TOP 32 * FROM r", isTopQuery: true, maxItemCount: 10);
        //}

        //private async Task AssertResponseLength(
        //    CosmosContainer coll,
        //    string query,
        //    bool isTopQuery = false,
        //    int maxItemCount = 1,
        //    int maxBufferedCount = -1,
        //    int maxReadItemCount = -1)
        //{
        //    long expectedResponseLength = 0;
        //    long actualResponseLength = 0;

        //    // NOTE: For queries with 'TOP' clause and non-zero Max DOP, it is possible for additional backend responses to return
        //    // after the target item limit has been reached and the final QueryResponse is being percolated to the caller. 
        //    // As a result, the stats from these responses will not be included in the aggregated results on the CosmosQueryResponses.
        //    // To avoid this non-determinism in the test cases, we force Max DOP to zero if the query is a 'top' query.
        //    FeedOptions feedOptions = new FeedOptions
        //    {
        //        EnableCrossPartitionQuery = true,
        //        MaxItemCount = maxItemCount,
        //        MaxDegreeOfParallelism = isTopQuery ? 0 : 50,
        //        MaxBufferedItemCount = isTopQuery ? 0 : maxBufferedCount,
        //    };

        //    this.responseLengthBytes.Value = new LocalCounter();
        //    this.outerCosmosQueryResponseActivityId.Value = Guid.NewGuid();

        //    Console.WriteLine("{0} : Running query: {1}, maxitemcount: {2}, maxBufferedCount: {3}, max read count: {4}, OuterActivityId: {5}",
        //        DateTime.UtcNow,
        //        query,
        //        maxItemCount,
        //        maxBufferedCount,
        //        maxReadItemCount,
        //        this.outerCosmosQueryResponseActivityId.Value);

        //    int totalReadCount = 0;

        //    FeedIterator<dynamic> docQuery = coll.Items.CreateItemQuery<dynamic>(query, feedOptions);
        //        while (docQuery.HasMoreResults && (maxReadItemCount < 0 || maxReadItemCount > totalReadCount))
        //        {
        //            FeedResponse<dynamic> response = await docQuery.FetchNextSetAsync();

        //            Console.WriteLine("{0} : QueryResponse: Query: {1}, ActivityId: {2}, OuterActivityId: {3}, RequestCharge: {4}, ResponseLength: {5}, ItemCount: {6}",
        //                DateTime.UtcNow,
        //                query,
        //                response.ActivityId,
        //                this.outerCosmosQueryResponseActivityId.Value,
        //                response.RequestCharge,
        //                response.ResponseLengthBytes,
        //                response.Count);

        //            actualResponseLength += response.ResponseLengthBytes;
        //            totalReadCount += response.Count;
        //        }
        //    }

        //    expectedResponseLength = this.responseLengthBytes.Value.Value;
        //    Console.WriteLine("Completed query: {0}, response length: {1}, total item count: {2}, document service response length: {3}, OuterActivityId: {4}",
        //        query,
        //        actualResponseLength,
        //        totalReadCount,
        //        expectedResponseLength,
        //        this.outerCosmosQueryResponseActivityId.Value);

        //    Assert.AreNotEqual(0, expectedResponseLength);

        //    // Top queries don't necessarily return a response length that matches the DocumentServiceResponses.
        //    // To avoid the discrepancies, skip exact response length validation for these queries.
        //    // We still run the query to ensure there are no exceptions.
        //    if (!isTopQuery)
        //    {
        //        Assert.AreEqual(expectedResponseLength, actualResponseLength, "Aggregate QueryResponse length did not match document service response.");
        //    }

        //    this.responseLengthBytes.Value = null;
        //}

        private static async Task<List<T>> RunQuery<T>(
            CosmosContainer container,
            string query,
            int maxConcurrency = 2,
            int? maxItemCount = null,
            QueryRequestOptions queryRequestOptions = null)
        {
<<<<<<< HEAD
            List<T> queryResultsWithoutContinuationToken = await QueryWithoutContinuationTokens<T>(
                container, 
=======
            FeedIterator<T> resultSetIterator = container.CreateItemQuery<T>(
>>>>>>> 1ab936f1
                query,
                maxConcurrency,
                maxItemCount,
                queryRequestOptions);
            List<T> queryResultsWithContinuationTokens = await QueryWithContinuationTokens<T>(
                container, 
                query,
                maxConcurrency,
                maxItemCount, 
                queryRequestOptions);

            List<JToken> queryResultsWithoutContinuationTokenAsJTokens = queryResultsWithoutContinuationToken
                .Select(x => x == null ? JValue.CreateNull() : JToken.FromObject(x)).ToList();

            List<JToken> queryResultsWithContinuationTokensAsJTokens = queryResultsWithContinuationTokens
                .Select(x => x == null ? JValue.CreateNull() : JToken.FromObject(x)).ToList();

            Assert.IsTrue(
                queryResultsWithoutContinuationTokenAsJTokens
                    .SequenceEqual(queryResultsWithContinuationTokensAsJTokens, JsonTokenEqualityComparer.Value),
                $"{query} returned different results with and without continuation tokens.");

            return queryResultsWithoutContinuationToken;
        }

        private async Task<List<T>> RunSinglePartitionQuery<T>(
            CosmosContainer container,
            string query,
            object partitionKey,
            int? maxItemCount = null,
            QueryRequestOptions requestOptions = null)
        {
            FeedIterator<T> resultSetIterator = container.CreateItemQuery<T>(
                query,
                partitionKey: partitionKey,
                maxItemCount: maxItemCount,
                requestOptions: requestOptions);

            List<T> items = new List<T>();
            while (resultSetIterator.HasMoreResults)
            {
                items.AddRange(await resultSetIterator.FetchNextSetAsync());
            }

            return items;
        }

        private class LocalCounter
        {
            private long value;

            public long Value => this.value;

            public long IncrementBy(long incrementBy)
            {
                return Interlocked.Add(ref this.value, incrementBy);
            }
        }

        internal sealed class MockDistinctMap
        {
            // using custom comparer, since newtonsoft thinks this:
            // JToken.DeepEquals(JToken.Parse("8.1851780346865681E+307"), JToken.Parse("1.0066367885961673E+308"))
            // >> True
            private readonly HashSet<JToken> jTokenSet = new HashSet<JToken>(JsonTokenEqualityComparer.Value);

            public bool Add(JToken jToken, out UInt192? hash)
            {
                hash = null;
                return this.jTokenSet.Add(jToken);
            }
        }

        private static string GetRandomName(Random rand)
        {
            StringBuilder stringBuilder = new StringBuilder();
            for (int i = 0; i < rand.Next(0, 100); i++)
            {
                stringBuilder.Append('a' + rand.Next(0, 26));
            }

            return stringBuilder.ToString();
        }

        private static City GetRandomCity(Random rand)
        {
            int index = rand.Next(0, 3);
            switch (index)
            {
                case 0:
                    return City.LosAngeles;
                case 1:
                    return City.NewYork;
                case 2:
                    return City.Seattle;
            }

            return City.LosAngeles;
        }

        private static double GetRandomIncome(Random rand)
        {
            return rand.NextDouble() * double.MaxValue;
        }

        private static int GetRandomAge(Random rand)
        {
            return rand.Next();
        }

        private static Pet GetRandomPet(Random rand)
        {
            string name = CrossPartitionQueryTests.GetRandomName(rand);
            int age = CrossPartitionQueryTests.GetRandomAge(rand);
            return new Pet(name, age);
        }

        public static Person GetRandomPerson(Random rand)
        {
            string name = CrossPartitionQueryTests.GetRandomName(rand);
            City city = CrossPartitionQueryTests.GetRandomCity(rand);
            double income = CrossPartitionQueryTests.GetRandomIncome(rand);
            List<Person> people = new List<Person>();
            if (rand.Next(0, 11) % 10 == 0)
            {
                for (int i = 0; i < rand.Next(0, 5); i++)
                {
                    people.Add(CrossPartitionQueryTests.GetRandomPerson(rand));
                }
            }

            Person[] children = people.ToArray();
            int age = CrossPartitionQueryTests.GetRandomAge(rand);
            Pet pet = CrossPartitionQueryTests.GetRandomPet(rand);
            Guid guid = Guid.NewGuid();
            return new Person(name, city, income, children, age, pet, guid);
        }

        public sealed class JsonTokenEqualityComparer : IEqualityComparer<JToken>
        {
            public static JsonTokenEqualityComparer Value = new JsonTokenEqualityComparer();

            public bool Equals(double double1, double double2)
            {
                return double1 == double2;
            }

            public bool Equals(string string1, string string2)
            {
                return string1.Equals(string2);
            }

            public bool Equals(bool bool1, bool bool2)
            {
                return bool1 == bool2;
            }

            public bool Equals(JArray jArray1, JArray jArray2)
            {
                if (jArray1.Count != jArray2.Count)
                {
                    return false;
                }

                IEnumerable<Tuple<JToken, JToken>> pairwiseElements = jArray1
                    .Zip(jArray2, (first, second) => new Tuple<JToken, JToken>(first, second));
                bool deepEquals = true;
                foreach (Tuple<JToken, JToken> pairwiseElement in pairwiseElements)
                {
                    deepEquals &= this.Equals(pairwiseElement.Item1, pairwiseElement.Item2);
                }

                return deepEquals;
            }

            public bool Equals(JObject jObject1, JObject jObject2)
            {
                if (jObject1.Count != jObject2.Count)
                {
                    return false;
                }

                bool deepEquals = true;
                foreach (KeyValuePair<string, JToken> kvp in jObject1)
                {
                    string name = kvp.Key;
                    JToken value1 = kvp.Value;

                    if (jObject2.TryGetValue(name, out JToken value2))
                    {
                        deepEquals &= this.Equals(value1, value2);
                    }
                    else
                    {
                        return false;
                    }
                }

                return deepEquals;
            }

            public bool Equals(JToken jToken1, JToken jToken2)
            {
                if (Object.ReferenceEquals(jToken1, jToken2))
                {
                    return true;
                }

                if (jToken1 == null || jToken2 == null)
                {
                    return false;
                }

                JsonType type1 = JTokenTypeToJsonType(jToken1.Type);
                JsonType type2 = JTokenTypeToJsonType(jToken2.Type);

                // If the types don't match
                if (type1 != type2)
                {
                    return false;
                }

                switch (type1)
                {

                    case JsonType.Object:
                        return this.Equals((JObject)jToken1, (JObject)jToken2);
                    case JsonType.Array:
                        return this.Equals((JArray)jToken1, (JArray)jToken2);
                    case JsonType.Number:
                        return this.Equals((double)jToken1, (double)jToken2);
                    case JsonType.String:
                        return this.Equals(jToken1.ToString(), jToken2.ToString());
                    case JsonType.Boolean:
                        return this.Equals((bool)jToken1, (bool)jToken2);
                    case JsonType.Null:
                        return true;
                    default:
                        throw new ArgumentException();
                }
            }

            public int GetHashCode(JToken obj)
            {
                return 0;
            }

            private enum JsonType
            {
                Number,
                String,
                Null,
                Array,
                Object,
                Boolean
            }

            private static JsonType JTokenTypeToJsonType(JTokenType type)
            {
                switch (type)
                {

                    case JTokenType.Object:
                        return JsonType.Object;
                    case JTokenType.Array:
                        return JsonType.Array;
                    case JTokenType.Integer:
                    case JTokenType.Float:
                        return JsonType.Number;
                    case JTokenType.Guid:
                    case JTokenType.Uri:
                    case JTokenType.TimeSpan:
                    case JTokenType.Date:
                    case JTokenType.String:
                        return JsonType.String;
                    case JTokenType.Boolean:
                        return JsonType.Boolean;
                    case JTokenType.Null:
                        return JsonType.Null;
                    case JTokenType.None:
                    case JTokenType.Undefined:
                    case JTokenType.Constructor:
                    case JTokenType.Property:
                    case JTokenType.Comment:
                    case JTokenType.Raw:
                    case JTokenType.Bytes:
                    default:
                        throw new ArgumentException();
                }
            }
        }

        public enum City
        {
            NewYork,
            LosAngeles,
            Seattle
        }
        public sealed class Pet
        {
            [JsonProperty("name")]
            public string Name { get; }

            [JsonProperty("age")]
            public int Age { get; }

            public Pet(string name, int age)
            {
                this.Name = name;
                this.Age = age;
            }
        }

        public sealed class Person
        {
            [JsonProperty("name")]
            public string Name { get; }

            [JsonProperty("city")]
            [JsonConverter(typeof(StringEnumConverter))]
            public City City { get; }

            [JsonProperty("income")]
            public double Income { get; }

            [JsonProperty("children")]
            public Person[] Children { get; }

            [JsonProperty("age")]
            public int Age { get; }

            [JsonProperty("pet")]
            public Pet Pet { get; }

            [JsonProperty("guid")]
            public Guid Guid { get; }

            public Person(string name, City city, double income, Person[] children, int age, Pet pet, Guid guid)
            {
                this.Name = name;
                this.City = city;
                this.Income = income;
                this.Children = children;
                this.Age = age;
                this.Pet = pet;
                this.Guid = guid;
            }
        }
    }
}<|MERGE_RESOLUTION|>--- conflicted
+++ resolved
@@ -255,11 +255,7 @@
 
                 JValue pkToken = (JValue)documentObject[jObjectPartitionKey];
                 object pkValue = pkToken != null ? pkToken.Value : Undefined.Value;
-<<<<<<< HEAD
-                insertedDocuments.Add((await cosmosContainer.Items.CreateItemAsync<JObject>(pkValue, documentObject)).Resource.ToObject<Document>());
-=======
-                insertedDocuments.Add((await partitionedCollection.CreateItemAsync<JObject>(pkValue, documentObject)).Resource.ToObject<Document>());
->>>>>>> 1ab936f1
+                insertedDocuments.Add((await cosmosContainer.CreateItemAsync<JObject>(pkValue, documentObject)).Resource.ToObject<Document>());
 
             }
 
@@ -3292,57 +3288,9 @@
 
                 foreach (int pageSize in new int[] { 1, documentCount / 2, documentCount })
                 {
-<<<<<<< HEAD
                     List<Document> queryResultsWithContinuationTokens = await QueryWithContinuationTokens<Document>(
                         container,
                         query);
-=======
-                    List<Document> retrievedDocuments = new List<Document>();
-
-                    FeedIterator<Document> documentQuery;
-                    string continuationToken = default(string);
-                    bool hasMoreResults;
-
-                    do
-                    {
-                        QueryRequestOptions feedOptions = new QueryRequestOptions
-                        {
-                            MaxBufferedItemCount = 10000,
-                        };
-
-                        documentQuery = container.CreateItemQuery<Document>(
-                            query,
-                            maxConcurrency: 10000,
-                            maxItemCount: pageSize,
-                            continuationToken: continuationToken,
-                            requestOptions: feedOptions);
-
-                        FeedResponse<Document> response;
-                        try
-                        {
-                            response = await documentQuery.FetchNextSetAsync();
-                        }
-                        catch (Exception ex)
-                        {
-                            throw ex;
-                        }
-
-                        Assert.IsTrue(
-                            response.Count() <= pageSize,
-                            string.Format(
-                            CultureInfo.InvariantCulture,
-                            "Actual result count {0} should be less or equal to requested page size {1}. Query: {2}, Continuation: {3}, Results.Count: {4}",
-                            response.Count(),
-                            pageSize,
-                            query,
-                            continuationToken,
-                            retrievedDocuments.Count));
-                        continuationToken = response.Continuation;
-                        retrievedDocuments.AddRange(response);
-
-                        hasMoreResults = documentQuery.HasMoreResults;
-                    } while (hasMoreResults);
->>>>>>> 1ab936f1
 
                     Assert.AreEqual(
                         string.Join(", ", queryResultsWithoutContinuationTokens.Select(doc => doc.GetPropertyValue<int>(partitionKey))),
@@ -3932,12 +3880,8 @@
             int? maxItemCount = null,
             QueryRequestOptions queryRequestOptions = null)
         {
-<<<<<<< HEAD
             List<T> queryResultsWithoutContinuationToken = await QueryWithoutContinuationTokens<T>(
                 container, 
-=======
-            FeedIterator<T> resultSetIterator = container.CreateItemQuery<T>(
->>>>>>> 1ab936f1
                 query,
                 maxConcurrency,
                 maxItemCount,
