--- conflicted
+++ resolved
@@ -13,23 +13,14 @@
     "MasterStalenessIntervalInSeconds": "1",
     "QueryPerformanceTests.CosmosDatabaseId": "db",
     "QueryPerformanceTests.ContainerId": "container",
-<<<<<<< HEAD
-    "QueryPerformanceTests.ContentSerialization": "JsonText",
-    "QueryPerformanceTests.Query": "SELECT TOP 1 c.region FROM c",
-=======
     "QueryPerformanceTests.InsertDocumentCount": "10000",
     "QueryPerformanceTests.Queries": "[\"SELECT TOP 1 c.region FROM c\"]",
->>>>>>> cdd1b1d2
     "QueryPerformanceTests.MaxConcurrency": "-1",
     "QueryPerformanceTests.MaxItemCount": "-1",
     "QueryPerformanceTests.NumberOfIterations": "1",
     "QueryPerformanceTests.WarmupIterations": "0",
-<<<<<<< HEAD
-    "QueryPerformanceTests.UseStronglyTypedIterator": "true"
-=======
     "QueryPerformanceTests.UseStronglyTypedIterator": "true",
     "QueryPerformanceTests.OutputPath": "",
     "QueryPerformanceTests.OutputDirectoryName": "perf_metrics_output"
->>>>>>> cdd1b1d2
   }
 }