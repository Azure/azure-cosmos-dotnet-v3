--- conflicted
+++ resolved
@@ -381,14 +381,13 @@
 
             // Execute with ODE
             string indexMetricsODE = RunTest(input.Query, enableOptimisticDirectExecution: true);
-<<<<<<< HEAD
 
             // Make sure ODE and non-ODE is consistent
             Assert.AreEqual(indexMetricsNonODE, indexMetricsODE);
-
-            // ----------------------------
-            // Test stream API
-            // ----------------------------
+
+            // ----------------------------
+            // Test stream API
+            // ----------------------------
             // Execute without ODE
             string indexMetricsNonODEStreaming = RunStreamAPITest(input.Query, enableOptimisticDirectExecution: false);
 
@@ -396,33 +395,7 @@
             string indexMetricsODEStreaming = RunStreamAPITest(input.Query, enableOptimisticDirectExecution: true);
 
             // Make sure ODE and non-ODE is consistent
-            Assert.AreEqual(indexMetricsNonODEStreaming, indexMetricsODEStreaming);
-
-            return new IndexMetricsParserTestOutput(indexMetricsNonODE);
-        }
-
-        private static string RunTest(string query, bool enableOptimisticDirectExecution)
-        {
-            QueryRequestOptions requestOptions = new QueryRequestOptions() { PopulateIndexMetrics = true, EnableOptimisticDirectExecution = enableOptimisticDirectExecution };
-
-            using FeedIterator<CosmosElement> itemQuery = testContainer.GetItemQueryIterator<CosmosElement>(
-                query,
-=======
-
-            // Make sure ODE and non-ODE is consistent
-            Assert.AreEqual(indexMetricsNonODE, indexMetricsODE);
-
-            // ----------------------------
-            // Test stream API
-            // ----------------------------
-            // Execute without ODE
-            string indexMetricsNonODEStreaming = RunStreamAPITest(input.Query, enableOptimisticDirectExecution: false);
-
-            // Execute with ODE
-            string indexMetricsODEStreaming = RunStreamAPITest(input.Query, enableOptimisticDirectExecution: true);
-
-            // Make sure ODE and non-ODE is consistent
-            Assert.AreEqual(indexMetricsNonODEStreaming, indexMetricsODEStreaming);
+            Assert.AreEqual(indexMetricsNonODEStreaming, indexMetricsODEStreaming);
 
             return new IndexMetricsParserTestOutput(indexMetricsNonODE);
         }
@@ -461,50 +434,8 @@
             }
 
             return indexMetrics;
-        }
-
-        private static string RunStreamAPITest(string query, bool enableOptimisticDirectExecution)
-        {
-            QueryRequestOptions requestOptions = new QueryRequestOptions() { PopulateIndexMetrics = true, EnableOptimisticDirectExecution = enableOptimisticDirectExecution };
-
-            using FeedIterator itemQuery = testContainer.GetItemQueryStreamIterator(
-                queryText: query,
->>>>>>> 43c14a31
-                requestOptions: requestOptions);
-
-            // Index Metrics is returned fully on the first page so no need to worry about result set
-            int roundTripCount = 0;
-            string indexMetrics = null;
-            while (itemQuery.HasMoreResults)
-            {
-<<<<<<< HEAD
-                FeedResponse<CosmosElement> page = itemQuery.ReadNextAsync().Result;
-=======
-                ResponseMessage page = itemQuery.ReadNextAsync().Result;
->>>>>>> 43c14a31
-                Assert.IsTrue(page.Headers.AllKeys().Length > 1);
-                if (roundTripCount > 0)
-                {
-                    if (page.IndexMetrics != null)
-                    {
-                        Assert.Fail("Expected only Index Metrics on first round trip. Current round trip %n", roundTripCount);
-                    }
-                }
-                else
-                {
-                    Assert.IsNotNull(page.Headers.Get(HttpConstants.HttpHeaders.IndexUtilization), "Expected index utilization headers for query");
-                    Assert.IsNotNull(page.IndexMetrics, "Expected index metrics response for query");
-
-                    indexMetrics = page.IndexMetrics;
-                }
-<<<<<<< HEAD
-
-                roundTripCount++;
-            }
-
-            return indexMetrics;
-        }
-
+        }
+
         private static string RunStreamAPITest(string query, bool enableOptimisticDirectExecution)
         {
             QueryRequestOptions requestOptions = new QueryRequestOptions() { PopulateIndexMetrics = true, EnableOptimisticDirectExecution = enableOptimisticDirectExecution };
@@ -535,9 +466,6 @@
                     indexMetrics = page.IndexMetrics;
                 }
 
-=======
-
->>>>>>> 43c14a31
                 roundTripCount++;
             }
 
