--- conflicted
+++ resolved
@@ -133,46 +133,6 @@
 
         [TestMethod]
         public void IndexUtilizationHeaderLengthTest()
-<<<<<<< HEAD
-        {
-            const int repeatCount = 10000;
-            string property1 = "r." + new string('a', repeatCount);
-            string property2 = "r." + new string('b', repeatCount);
-            string property3 = "r." + new string('c', repeatCount);
-
-            const string equalityFilter = " = 0";
-            const string inequalityFilter = " > 0";
-            List<IndexMetricsParserTestInput> inputs = new List<IndexMetricsParserTestInput>
-            {
-                new IndexMetricsParserTestInput
-                (
-                    description: "Single property",
-                    query: "SELECT * FROM root r WHERE " + property1 + equalityFilter
-                ),
-                new IndexMetricsParserTestInput
-                (
-                    description: "Only single index recommendation",
-                    query: "SELECT * FROM root r WHERE " + property1 + inequalityFilter + " AND " + property2 + inequalityFilter
-                ),
-                new IndexMetricsParserTestInput
-                (
-                    description: "Only one composite index recommendation",
-                    query: "SELECT * FROM root r WHERE " + property1 + equalityFilter + " AND " + property2 + inequalityFilter
-                ),
-                // Notice in this baseline the composite index recommendation is cut off
-                new IndexMetricsParserTestInput
-                (
-                    description: "Multiple composite index recommendation",
-                    query: "SELECT * FROM root r WHERE " + property1 + equalityFilter + " AND " + property2 + inequalityFilter + " AND " + property3 + inequalityFilter
-                ),
-            };
-
-            this.ExecuteTestSuite(inputs);
-        }
-
-        public override IndexMetricsParserTestOutput ExecuteTest(IndexMetricsParserTestInput input)
-=======
->>>>>>> 5ab5a7e8
         {
             const int repeatCount = 10000;
             string property1 = "r." + new string('a', repeatCount);
