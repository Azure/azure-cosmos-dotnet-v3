--- conflicted
+++ resolved
@@ -83,14 +83,8 @@
 
                 QueryRequestOptions requestOptions = new QueryRequestOptions()
                 {
-<<<<<<< HEAD
-#if PREVIEW
-                    EnableOptimisticDirectExecution = false
-#endif
-=======
                     // ODE set to false in this scenario as using ODE could cause the query plan to not get invoked.
                     EnableOptimisticDirectExecution = false
->>>>>>> dee9abae
                 };
 
                 using FeedIterator<JObject> iterator = gatewayQueryPlanContainer.GetItemQueryIterator<JObject>("select * From T order by T.status", requestOptions: requestOptions);
