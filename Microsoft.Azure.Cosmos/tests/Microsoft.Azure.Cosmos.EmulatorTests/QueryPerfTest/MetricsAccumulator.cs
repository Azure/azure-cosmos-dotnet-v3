--- conflicted
+++ resolved
@@ -2,7 +2,7 @@
 {
     using System.Collections.Generic;
     using System.Diagnostics;
-    using System.Linq;
+    using System.Linq;
     using Microsoft.Azure.Cosmos;
     using Microsoft.Azure.Cosmos.Diagnostics;
     using Microsoft.Azure.Cosmos.Tracing;
@@ -30,71 +30,27 @@
             List<ITrace> queryMetricsTraces = this.ExtractTraces(trace: trace, nodeOrKeyName: TraceDatumKeys.QueryMetrics, isKeyName: true);
 
             // Clientside request stats occur once per roundtrip for all status codes
-            List<ITrace> clientSideRequestStatsTraces = this.ExtractTraces(
-                trace: trace, 
-                nodeOrKeyName: TraceDatumKeys.ClientSideRequestStats,
-                isKeyName: true,
-                currentNodeName: TraceDatumKeys.TransportRequest);
-
+            List<ITrace> clientSideRequestStatsTraces = this.ExtractTraces(
+                trace: trace, 
+                nodeOrKeyName: TraceDatumKeys.ClientSideRequestStats,
+                isKeyName: true,
+                currentNodeName: TraceDatumKeys.TransportRequest);
+
             List<QueryCombinedMetricsTraces> combinedMetricsList = new();
             int getCosmosElementTraceCount = 0;
             int queryMetricsTraceCount = 0;
             foreach (ITrace clientSideRequestStatsTrace in clientSideRequestStatsTraces)
             {
-                Debug.Assert(clientSideRequestStatsTrace.Data.Count == 1, "Expected 1 Client Side Request Stats Traces Object");
+                Debug.Assert(clientSideRequestStatsTrace.Data.Count == 1, "Expected 1 Client Side Request Stats Traces Object");
 
                 KeyValuePair<string, object> clientSideMetrics = clientSideRequestStatsTrace.Data.Single();
                 Assert.IsInstanceOfType(clientSideMetrics.Value, typeof(ClientSideRequestStatisticsTraceDatum));
-                ClientSideRequestStatisticsTraceDatum clientSideRequestStatisticsTraceDatum = (ClientSideRequestStatisticsTraceDatum)clientSideMetrics.Value;
+                ClientSideRequestStatisticsTraceDatum clientSideRequestStatisticsTraceDatum = (ClientSideRequestStatisticsTraceDatum)clientSideMetrics.Value;
 
                 foreach (ClientSideRequestStatisticsTraceDatum.StoreResponseStatistics storeResponseStats in clientSideRequestStatisticsTraceDatum.StoreResponseStatisticsList)
                 {
                     if (storeResponseStats.StoreResult.StatusCode == StatusCodes.Ok)
                     {
-<<<<<<< HEAD
-                        backendAndClientMetrics.Add(Tuple.Create(retrieveCosmosElementTraces[k], backendMetrics[j], node));
-                        j++;
-                        k++;
-                    }
-                    else
-                    {
-                        //We add null values to the tuple since status codes other than Ok will not have data for 'Query Metrics' and 'Get Cosmos Element Response'
-                        backendAndClientMetrics.Add(Tuple.Create<ITrace, ITrace, ITrace>(null, null, node));
-                    }
-                }
-            }
-
-            Debug.Assert(i == transitMetrics.Count, "All 'transit metrics' must be grouped.");
-            Debug.Assert(j == backendMetrics.Count, "All 'backend metrics' must be grouped.");
-            Debug.Assert(k == retrieveCosmosElementTraces.Count, "All 'Get Cosmos Element Response' traces must be grouped.");
-
-            int l = 1;
-            foreach (Tuple<ITrace, ITrace, ITrace> metrics in backendAndClientMetrics)
-            {
-                if (metrics.Item2 != null)
-                {
-                    Debug.Assert(metrics.Item1 != null, "'Get Cosmos Element Response' is null");
-                    queryStatisticsDatumVisitor.AddGetCosmosElementResponseTime(metrics.Item1.Duration.TotalMilliseconds);
-                    foreach (KeyValuePair<string, object> kvp in metrics.Item2.Data)
-                    {
-                        switch (kvp.Value)
-                        {
-                            case TraceDatum traceDatum:
-                                traceDatum.Accept(queryStatisticsDatumVisitor);
-                                break;
-                            default:
-                                Debug.Fail("Unexpected type", $"Type not supported {metrics.Item2.GetType()}");
-                                break;
-                        }
-                    }
-
-                    //add metrics to the list except for last roundtrip which is taken care of in ContentSerializationPerformanceTest class
-                    if (l != backendMetrics.Count)
-                    {
-                        queryStatisticsDatumVisitor.PopulateMetrics();
-                    }
-                    l++;
-=======
                         combinedMetricsList.Add(new QueryCombinedMetricsTraces(getCosmosElementTraces[getCosmosElementTraceCount], queryMetricsTraces[queryMetricsTraceCount], clientSideRequestStatsTrace));
                         getCosmosElementTraceCount++;
                         queryMetricsTraceCount++;
@@ -109,31 +65,30 @@
 
             int traceCount = 0;
             foreach (QueryCombinedMetricsTraces combinedMetrics in combinedMetricsList)
-            {
-                if (combinedMetrics.GetCosmosElementTrace != null)
-                {
-                    queryStatisticsDatumVisitor.AddGetCosmosElementResponseTime(combinedMetrics.GetCosmosElementTrace.Duration.TotalMilliseconds);
-                    queryStatisticsDatumVisitor.AddRequestCharge(response.RequestCharge);
-
-                    foreach (KeyValuePair<string, object> datum in combinedMetrics.QueryMetricsTrace.Data)
-                    {
-                        switch (datum.Value)
-                        {
-                            case TraceDatum traceDatum:
-                                traceDatum.Accept(queryStatisticsDatumVisitor);
-                                break;
-                            default:
-                                Debug.Fail("Unexpected type", $"Type not supported {datum.Value.GetType()}");
-                                break;
-                        }
-                    }
-
-                    // Add combinedMetrics to the list except for last roundtrip which is taken care of in ContentSerializationPerformanceTest class
-                    if (traceCount < queryMetricsTraces.Count - 1)
-                    {
-                        queryStatisticsDatumVisitor.PopulateMetrics();
-                    }
->>>>>>> cdd1b1d2
+            {
+                if (combinedMetrics.GetCosmosElementTrace != null)
+                {
+                    queryStatisticsDatumVisitor.AddGetCosmosElementResponseTime(combinedMetrics.GetCosmosElementTrace.Duration.TotalMilliseconds);
+                    queryStatisticsDatumVisitor.AddRequestCharge(response.RequestCharge);
+
+                    foreach (KeyValuePair<string, object> datum in combinedMetrics.QueryMetricsTrace.Data)
+                    {
+                        switch (datum.Value)
+                        {
+                            case TraceDatum traceDatum:
+                                traceDatum.Accept(queryStatisticsDatumVisitor);
+                                break;
+                            default:
+                                Debug.Fail("Unexpected type", $"Type not supported {datum.Value.GetType()}");
+                                break;
+                        }
+                    }
+
+                    // Add combinedMetrics to the list except for last roundtrip which is taken care of in ContentSerializationPerformanceTest class
+                    if (traceCount < queryMetricsTraces.Count - 1)
+                    {
+                        queryStatisticsDatumVisitor.PopulateMetrics();
+                    }
                 }
 
                 foreach (KeyValuePair<string, object> datum in combinedMetrics.ClientSideRequestStatsTrace.Data)
@@ -144,12 +99,12 @@
                             traceDatum.Accept(queryStatisticsDatumVisitor);
                             break;
                         default:
-                            Debug.Fail("Unexpected type", $"Type not supported {datum.Value.GetType()}");
+                            Debug.Fail("Unexpected type", $"Type not supported {datum.Value.GetType()}");
                             break;
                     }
-                }
-
-                traceCount++;
+                }
+
+                traceCount++;
             }
         }
 
@@ -157,7 +112,7 @@
         {
             List<ITrace> traceList = new();
             Queue<ITrace> traceQueue = new Queue<ITrace>();
-            traceQueue.Enqueue(trace);
+            traceQueue.Enqueue(trace);
 
             while (traceQueue.Count > 0)
             {
@@ -166,7 +121,7 @@
                     (traceObject.Name == nodeOrKeyName))
                 {
                     traceList.Add(traceObject);
-                }
+                }
 
                 foreach (ITrace childTraceObject in traceObject.Children)
                 {
@@ -175,14 +130,14 @@
             }
 
             return traceList;
-        }
-
+        }
+
         public readonly struct QueryCombinedMetricsTraces
         {
             public QueryCombinedMetricsTraces(ITrace getCosmosElementTrace, ITrace queryMetricsTrace, ITrace clientSideRequestStatsTrace)
-            {
-                Debug.Assert((getCosmosElementTrace == null) == (queryMetricsTrace == null));
-                Debug.Assert(clientSideRequestStatsTrace != null, "Client Side Request Stats cannot be null");
+            {
+                Debug.Assert((getCosmosElementTrace == null) == (queryMetricsTrace == null));
+                Debug.Assert(clientSideRequestStatsTrace != null, "Client Side Request Stats cannot be null");
 
                 this.GetCosmosElementTrace = getCosmosElementTrace;
                 this.QueryMetricsTrace = queryMetricsTrace;
@@ -191,7 +146,7 @@
 
             public ITrace GetCosmosElementTrace { get; }
             public ITrace QueryMetricsTrace { get; }
-            public ITrace ClientSideRequestStatsTrace { get; }
-        }
+            public ITrace ClientSideRequestStatsTrace { get; }
+        }
     }
 }