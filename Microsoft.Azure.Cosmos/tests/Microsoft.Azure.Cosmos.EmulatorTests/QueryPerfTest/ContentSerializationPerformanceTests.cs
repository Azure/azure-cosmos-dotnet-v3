--- conflicted
+++ resolved
@@ -42,17 +42,6 @@
             this.endpoint = Utils.ConfigurationManager.AppSettings["GatewayEndpoint"];
             this.authKey = Utils.ConfigurationManager.AppSettings["MasterKey"];
             this.cosmosDatabaseId = Utils.ConfigurationManager.AppSettings["QueryPerformanceTests.CosmosDatabaseId"];
-<<<<<<< HEAD
-            this.containerId = Utils.ConfigurationManager.AppSettings["QueryPerformanceTests.ContainerId"];
-            this.contentSerialization = Utils.ConfigurationManager.AppSettings["QueryPerformanceTests.ContentSerialization"];
-            this.query = Utils.ConfigurationManager.AppSettings["QueryPerformanceTests.Query"];
-            this.numberOfIterations = int.Parse(Utils.ConfigurationManager.AppSettings["QueryPerformanceTests.NumberOfIterations"]);
-            this.warmupIterations = int.Parse(Utils.ConfigurationManager.AppSettings["QueryPerformanceTests.WarmupIterations"]);
-            this.MaxConcurrency = int.Parse(Utils.ConfigurationManager.AppSettings["QueryPerformanceTests.MaxConcurrency"]);
-            this.MaxItemCount = int.Parse(Utils.ConfigurationManager.AppSettings["QueryPerformanceTests.MaxItemCount"]);
-            this.useStronglyTypedIterator = bool.Parse(Utils.ConfigurationManager.AppSettings["QueryPerformanceTests.UseStronglyTypedIterator"]);
-        }
-=======
             this.containerId = Utils.ConfigurationManager.AppSettings["QueryPerformanceTests.ContainerId"];
             this.insertDocumentCount = int.Parse(Utils.ConfigurationManager.AppSettings["QueryPerformanceTests.InsertDocumentCount"]);
             this.queries = JsonSerializer.Deserialize<List<string>>(Utils.ConfigurationManager.AppSettings["QueryPerformanceTests.Queries"]);
@@ -105,7 +94,6 @@
 
             await this.InsertDocuments(container);
         }
->>>>>>> faaa3a73
 
         [TestMethod]
         public async Task RunBenchmark()
@@ -203,16 +191,6 @@
         {
             QueryRequestOptions requestOptions = new QueryRequestOptions()
             {
-<<<<<<< HEAD
-                MaxConcurrency = this.MaxConcurrency,
-                MaxItemCount = this.MaxItemCount,
-            };
-
-            if (this.useStronglyTypedIterator)
-            {
-                using (FeedIterator<States> iterator = container.GetItemQueryIterator<States>(
-                    queryText: this.query,
-=======
                 MaxConcurrency = this.maxConcurrency,
                 MaxItemCount = this.maxItemCount,
                 SupportedSerializationFormats = serializationFormat
@@ -222,7 +200,6 @@
             {
                 using (FeedIterator<dynamic> iterator = container.GetItemQueryIterator<dynamic>(
                     queryText: query,
->>>>>>> faaa3a73
                     requestOptions: requestOptions))
                 {
                     while (iterator.HasMoreResults)
