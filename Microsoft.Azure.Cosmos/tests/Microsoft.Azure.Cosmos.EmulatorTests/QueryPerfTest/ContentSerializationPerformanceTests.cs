﻿namespace Microsoft.Azure.Cosmos.SDK.EmulatorTests
{
    using System;
    using System.Collections.Generic;
    using System.IO;
    using System.Linq;
    using System.Text.Json;
    using System.Threading.Tasks;
    using Microsoft.Azure.Cosmos;
    using Microsoft.Azure.Documents;
    using Microsoft.VisualStudio.TestTools.UnitTesting;

    [Ignore]
    [TestClass]
    public class ContentSerializationPerformanceTests
    {
        private const string DiagnosticsDataFileName = "ContentSerializationPerformanceTestsDiagnosticsData.txt";

        private readonly Dictionary<SupportedSerializationFormats, QueryStatisticsDatumVisitor> queryStatisticsDatumVisitorMap;
        private readonly string endpoint;
        private readonly string authKey;
        private readonly string cosmosDatabaseId;
        private readonly string containerId;
        private readonly int insertDocumentCount;
        private readonly IReadOnlyList<string> queries;
        private readonly int iterationCount;
        private readonly int warmupIterationCount;
        private readonly int maxConcurrency;
        private readonly int maxItemCount;
        private readonly bool useStronglyTypedIterator;
        private readonly string outputPath;
        private readonly string outputDirectoryName;

        public ContentSerializationPerformanceTests()
        {
            this.queryStatisticsDatumVisitorMap = new Dictionary<SupportedSerializationFormats, QueryStatisticsDatumVisitor>
            {
                { SupportedSerializationFormats.JsonText, new QueryStatisticsDatumVisitor() },
                { SupportedSerializationFormats.CosmosBinary, new QueryStatisticsDatumVisitor() }
            };

            this.endpoint = Utils.ConfigurationManager.AppSettings["GatewayEndpoint"];
            this.authKey = Utils.ConfigurationManager.AppSettings["MasterKey"];
            this.cosmosDatabaseId = Utils.ConfigurationManager.AppSettings["QueryPerformanceTests.CosmosDatabaseId"];
<<<<<<< HEAD
            this.containerId = Utils.ConfigurationManager.AppSettings["QueryPerformanceTests.ContainerId"];
            this.contentSerialization = Utils.ConfigurationManager.AppSettings["QueryPerformanceTests.ContentSerialization"];
            this.query = Utils.ConfigurationManager.AppSettings["QueryPerformanceTests.Query"];
            this.numberOfIterations = int.Parse(Utils.ConfigurationManager.AppSettings["QueryPerformanceTests.NumberOfIterations"]);
            this.warmupIterations = int.Parse(Utils.ConfigurationManager.AppSettings["QueryPerformanceTests.WarmupIterations"]);
            this.MaxConcurrency = int.Parse(Utils.ConfigurationManager.AppSettings["QueryPerformanceTests.MaxConcurrency"]);
            this.MaxItemCount = int.Parse(Utils.ConfigurationManager.AppSettings["QueryPerformanceTests.MaxItemCount"]);
            this.useStronglyTypedIterator = bool.Parse(Utils.ConfigurationManager.AppSettings["QueryPerformanceTests.UseStronglyTypedIterator"]);
        }
=======
            this.containerId = Utils.ConfigurationManager.AppSettings["QueryPerformanceTests.ContainerId"];
            this.insertDocumentCount = int.Parse(Utils.ConfigurationManager.AppSettings["QueryPerformanceTests.InsertDocumentCount"]);
            this.queries = JsonSerializer.Deserialize<List<string>>(Utils.ConfigurationManager.AppSettings["QueryPerformanceTests.Queries"]);
            this.iterationCount = int.Parse(Utils.ConfigurationManager.AppSettings["QueryPerformanceTests.NumberOfIterations"]);
            this.warmupIterationCount = int.Parse(Utils.ConfigurationManager.AppSettings["QueryPerformanceTests.WarmupIterations"]);
            this.maxConcurrency = int.Parse(Utils.ConfigurationManager.AppSettings["QueryPerformanceTests.MaxConcurrency"]);
            this.maxItemCount = int.Parse(Utils.ConfigurationManager.AppSettings["QueryPerformanceTests.MaxItemCount"]);
            this.useStronglyTypedIterator = bool.Parse(Utils.ConfigurationManager.AppSettings["QueryPerformanceTests.UseStronglyTypedIterator"]);
            this.outputPath = Utils.ConfigurationManager.AppSettings["QueryPerformanceTests.OutputPath"];
            this.outputDirectoryName = Utils.ConfigurationManager.AppSettings["QueryPerformanceTests.OutputDirectoryName"];
        }

        [TestMethod]
        public async Task SetupBenchmark()
        {
            CosmosClient client = new CosmosClient(
                this.endpoint,
                this.authKey,
                new CosmosClientOptions
                {
                    ConnectionMode = ConnectionMode.Direct
                });

            Cosmos.Database database = await client.CreateDatabaseIfNotExistsAsync(this.cosmosDatabaseId);

            FeedIterator<ContainerProperties> iterator = database.GetContainerQueryIterator<ContainerProperties>();

            bool containerExists = false;
            while (iterator.HasMoreResults)
            {
                FeedResponse<ContainerProperties> containers = await iterator.ReadNextAsync().ConfigureAwait(false);
                if (containers.Any(c => c.Id == this.containerId))
                {
                    containerExists = true;
                    break;
                }
            }
            
            if (containerExists)
            {
                Container previousContainer = database.GetContainer(this.containerId);
                await previousContainer.DeleteContainerAsync();
            }

            Container container = await database.CreateContainerIfNotExistsAsync(
                id: this.containerId,
                partitionKeyPath: "/myPartitionKey",
                throughput: 400
            );

            await this.InsertDocuments(container);
        }
>>>>>>> cdd1b1d2

        [TestMethod]
        public async Task RunBenchmark()
        {
            using (CosmosClient client = new CosmosClient(
                this.endpoint,
                this.authKey,
                new CosmosClientOptions
                {
                    ConnectionMode = ConnectionMode.Direct
                }))
            {
                await this.RunAsync(client);
            }
        }

        private async Task RunAsync(CosmosClient client)
        {
            Container container = client.GetContainer(this.cosmosDatabaseId, this.containerId);
            string outputPath = Path.GetFullPath(!string.IsNullOrWhiteSpace(this.outputPath) ? this.outputPath : Directory.GetCurrentDirectory());

            string fullOutputPath = Path.Combine(outputPath, this.outputDirectoryName);
            if (!Directory.Exists(fullOutputPath))
            {
                Directory.CreateDirectory(fullOutputPath);
            }

            foreach (string query in this.queries)
            {
                foreach (SupportedSerializationFormats serializationFormat in new[] { SupportedSerializationFormats.JsonText, SupportedSerializationFormats.CosmosBinary })
                {
                    for (int i = 0; i < this.warmupIterationCount; i++)
                    {
                        await this.RunQueryAsync(container, query, serializationFormat, isWarmup: true);
                    }

                    MetricsSerializer metricsSerializer = new();
                    for (int i = 0; i < this.iterationCount; i++)
                    {
                        await this.RunQueryAsync(container, query, serializationFormat, isWarmup: false);
                    }
                    metricsSerializer.Serialize(fullOutputPath, this.queryStatisticsDatumVisitorMap[serializationFormat], this.iterationCount, query, serializationFormat);
                }
            }

            Console.WriteLine($"Output file path: {fullOutputPath}");
            File.Delete(Path.GetFullPath(DiagnosticsDataFileName));
        }

        private async Task InsertDocuments(Container container)
        {
            string[] regions = { "Arizona", "California", "Florida", "Utah", "New York", "Oregon" };

            for (int i = 0; i < this.insertDocumentCount; i++)
            {
                States state = new States
                {
                    MyPartitionKey = $"partition-{i}",
                    Id = $"id-{i}",
                    Name = $"State-{i}",
                    City = $"City-{i % 1000}",
                    PostalCode = $"{(10000 + (i % 90000))}",
                    Region = regions[i % regions.Length],
                    UserDefinedID = i % 1000,
                    WordsArray = new List<string> { "alpha", "beta", "gamma", "delta" },
                    Tags = new Tags
                    {
                        Words = new List<string> { "sun", "moon", "stars", "comet" },
                        Numbers = $"{i % 100}-{(i / 2) % 100}-{(i / 3) % 100}"
                    },
                    RecipientList = new List<RecipientList>
                    {
                        new RecipientList
                        {
                            Name = $"Recipient-{i % 100}",
                            City = $"RecipientCity-{i % 1000}",
                            PostalCode = $"{(20000 + (i * 7) % 80000)}",
                            Region = regions[i % regions.Length],
                            GUID = $"guid-{i}",
                            Quantity = (i % 99) + 1
                        }
                    }
                };

                await container.CreateItemAsync(state, new Cosmos.PartitionKey(state.MyPartitionKey));

                if(i % 1000 == 0)
                {
                    Console.WriteLine($"Number of documents inserted: " + i);
                }
            }
        }

        private async Task RunQueryAsync(Container container, string query, SupportedSerializationFormats serializationFormat, bool isWarmup)
        {
            QueryRequestOptions requestOptions = new QueryRequestOptions()
            {
<<<<<<< HEAD
                MaxConcurrency = this.MaxConcurrency,
                MaxItemCount = this.MaxItemCount,
            };

            if (this.useStronglyTypedIterator)
            {
                using (FeedIterator<States> iterator = container.GetItemQueryIterator<States>(
                    queryText: this.query,
=======
                MaxConcurrency = this.maxConcurrency,
                MaxItemCount = this.maxItemCount,
                SupportedSerializationFormats = serializationFormat
            };

            if (isWarmup)
            {
                using (FeedIterator<dynamic> iterator = container.GetItemQueryIterator<dynamic>(
                    queryText: query,
>>>>>>> cdd1b1d2
                    requestOptions: requestOptions))
                {
                    while (iterator.HasMoreResults)
                    {
                        await iterator.ReadNextAsync();
                    }
                }
            }
            else
            {
                if (this.useStronglyTypedIterator)
                {
                    using (FeedIterator<States> iterator = container.GetItemQueryIterator<States>(
                        queryText: query,
                        requestOptions: requestOptions))
                    {
                        await this.GetIteratorResponse(iterator, serializationFormat);
                    }
                }
                else
                {
                    using (FeedIterator<dynamic> iterator = container.GetItemQueryIterator<dynamic>(
                            queryText: query,
                            requestOptions: requestOptions))
                    {
                        await this.GetIteratorResponse(iterator, serializationFormat);
                    }
                }
            }
        }

        private async Task GetIteratorResponse<T>(FeedIterator<T> feedIterator, SupportedSerializationFormats serializationFormat)
        {
            string diagnosticDataPath = Path.GetFullPath(DiagnosticsDataFileName);
            QueryStatisticsDatumVisitor visitor = this.queryStatisticsDatumVisitorMap[serializationFormat];

            MetricsAccumulator metricsAccumulator = new MetricsAccumulator();
            Documents.ValueStopwatch totalTime = new Documents.ValueStopwatch();
            Documents.ValueStopwatch accumulateMetricsTime = new Documents.ValueStopwatch();

            while (feedIterator.HasMoreResults)
            {
                totalTime.Start();
                FeedResponse<T> response = await feedIterator.ReadNextAsync();
                accumulateMetricsTime.Start();
                if (response.RequestCharge != 0)
                {
                    using (StreamWriter outputFile = new StreamWriter(path: diagnosticDataPath, append: true))
                    {
                        outputFile.WriteLine(response.Diagnostics.ToString());
                    }
                    metricsAccumulator.ReadFromTrace(response, visitor);
                }

                accumulateMetricsTime.Stop();
                totalTime.Stop();

                if (response.RequestCharge != 0)
                {
                    visitor.AddEndToEndTime(totalTime.ElapsedMilliseconds - accumulateMetricsTime.ElapsedMilliseconds);
                    visitor.AddRequestCharge(response.RequestCharge);
                    visitor.PopulateMetrics();
                }

                totalTime.Reset();
                accumulateMetricsTime.Reset();
            }
        }
    }
}<|MERGE_RESOLUTION|>--- conflicted
+++ resolved
@@ -1,117 +1,105 @@
 ﻿namespace Microsoft.Azure.Cosmos.SDK.EmulatorTests
 {
-    using System;
-    using System.Collections.Generic;
-    using System.IO;
-    using System.Linq;
-    using System.Text.Json;
+    using System;
+    using System.Collections.Generic;
+    using System.IO;
+    using System.Linq;
+    using System.Text.Json;
     using System.Threading.Tasks;
-    using Microsoft.Azure.Cosmos;
-    using Microsoft.Azure.Documents;
-    using Microsoft.VisualStudio.TestTools.UnitTesting;
-
-    [Ignore]
+    using Microsoft.Azure.Cosmos;
+    using Microsoft.Azure.Documents;
+    using Microsoft.VisualStudio.TestTools.UnitTesting;
+
+    [Ignore]
     [TestClass]
     public class ContentSerializationPerformanceTests
-    {
+    {
         private const string DiagnosticsDataFileName = "ContentSerializationPerformanceTestsDiagnosticsData.txt";
 
         private readonly Dictionary<SupportedSerializationFormats, QueryStatisticsDatumVisitor> queryStatisticsDatumVisitorMap;
         private readonly string endpoint;
         private readonly string authKey;
         private readonly string cosmosDatabaseId;
-        private readonly string containerId;
+        private readonly string containerId;
         private readonly int insertDocumentCount;
         private readonly IReadOnlyList<string> queries;
         private readonly int iterationCount;
         private readonly int warmupIterationCount;
         private readonly int maxConcurrency;
         private readonly int maxItemCount;
-        private readonly bool useStronglyTypedIterator;
+        private readonly bool useStronglyTypedIterator;
         private readonly string outputPath;
         private readonly string outputDirectoryName;
 
         public ContentSerializationPerformanceTests()
         {
-            this.queryStatisticsDatumVisitorMap = new Dictionary<SupportedSerializationFormats, QueryStatisticsDatumVisitor>
-            {
-                { SupportedSerializationFormats.JsonText, new QueryStatisticsDatumVisitor() },
-                { SupportedSerializationFormats.CosmosBinary, new QueryStatisticsDatumVisitor() }
-            };
-
+            this.queryStatisticsDatumVisitorMap = new Dictionary<SupportedSerializationFormats, QueryStatisticsDatumVisitor>
+            {
+                { SupportedSerializationFormats.JsonText, new QueryStatisticsDatumVisitor() },
+                { SupportedSerializationFormats.CosmosBinary, new QueryStatisticsDatumVisitor() }
+            };
+
             this.endpoint = Utils.ConfigurationManager.AppSettings["GatewayEndpoint"];
             this.authKey = Utils.ConfigurationManager.AppSettings["MasterKey"];
             this.cosmosDatabaseId = Utils.ConfigurationManager.AppSettings["QueryPerformanceTests.CosmosDatabaseId"];
-<<<<<<< HEAD
-            this.containerId = Utils.ConfigurationManager.AppSettings["QueryPerformanceTests.ContainerId"];
-            this.contentSerialization = Utils.ConfigurationManager.AppSettings["QueryPerformanceTests.ContentSerialization"];
-            this.query = Utils.ConfigurationManager.AppSettings["QueryPerformanceTests.Query"];
-            this.numberOfIterations = int.Parse(Utils.ConfigurationManager.AppSettings["QueryPerformanceTests.NumberOfIterations"]);
-            this.warmupIterations = int.Parse(Utils.ConfigurationManager.AppSettings["QueryPerformanceTests.WarmupIterations"]);
-            this.MaxConcurrency = int.Parse(Utils.ConfigurationManager.AppSettings["QueryPerformanceTests.MaxConcurrency"]);
-            this.MaxItemCount = int.Parse(Utils.ConfigurationManager.AppSettings["QueryPerformanceTests.MaxItemCount"]);
-            this.useStronglyTypedIterator = bool.Parse(Utils.ConfigurationManager.AppSettings["QueryPerformanceTests.UseStronglyTypedIterator"]);
-        }
-=======
-            this.containerId = Utils.ConfigurationManager.AppSettings["QueryPerformanceTests.ContainerId"];
+            this.containerId = Utils.ConfigurationManager.AppSettings["QueryPerformanceTests.ContainerId"];
             this.insertDocumentCount = int.Parse(Utils.ConfigurationManager.AppSettings["QueryPerformanceTests.InsertDocumentCount"]);
             this.queries = JsonSerializer.Deserialize<List<string>>(Utils.ConfigurationManager.AppSettings["QueryPerformanceTests.Queries"]);
             this.iterationCount = int.Parse(Utils.ConfigurationManager.AppSettings["QueryPerformanceTests.NumberOfIterations"]);
             this.warmupIterationCount = int.Parse(Utils.ConfigurationManager.AppSettings["QueryPerformanceTests.WarmupIterations"]);
             this.maxConcurrency = int.Parse(Utils.ConfigurationManager.AppSettings["QueryPerformanceTests.MaxConcurrency"]);
             this.maxItemCount = int.Parse(Utils.ConfigurationManager.AppSettings["QueryPerformanceTests.MaxItemCount"]);
-            this.useStronglyTypedIterator = bool.Parse(Utils.ConfigurationManager.AppSettings["QueryPerformanceTests.UseStronglyTypedIterator"]);
-            this.outputPath = Utils.ConfigurationManager.AppSettings["QueryPerformanceTests.OutputPath"];
+            this.useStronglyTypedIterator = bool.Parse(Utils.ConfigurationManager.AppSettings["QueryPerformanceTests.UseStronglyTypedIterator"]);
+            this.outputPath = Utils.ConfigurationManager.AppSettings["QueryPerformanceTests.OutputPath"];
             this.outputDirectoryName = Utils.ConfigurationManager.AppSettings["QueryPerformanceTests.OutputDirectoryName"];
-        }
+        }
 
         [TestMethod]
         public async Task SetupBenchmark()
-        {
-            CosmosClient client = new CosmosClient(
-                this.endpoint,
+        {
+            CosmosClient client = new CosmosClient(
+                this.endpoint,
                 this.authKey,
                 new CosmosClientOptions
                 {
                     ConnectionMode = ConnectionMode.Direct
-                });
-
-            Cosmos.Database database = await client.CreateDatabaseIfNotExistsAsync(this.cosmosDatabaseId);
-
-            FeedIterator<ContainerProperties> iterator = database.GetContainerQueryIterator<ContainerProperties>();
-
-            bool containerExists = false;
-            while (iterator.HasMoreResults)
-            {
-                FeedResponse<ContainerProperties> containers = await iterator.ReadNextAsync().ConfigureAwait(false);
-                if (containers.Any(c => c.Id == this.containerId))
-                {
-                    containerExists = true;
-                    break;
-                }
-            }
-            
-            if (containerExists)
-            {
-                Container previousContainer = database.GetContainer(this.containerId);
-                await previousContainer.DeleteContainerAsync();
-            }
-
-            Container container = await database.CreateContainerIfNotExistsAsync(
-                id: this.containerId,
-                partitionKeyPath: "/myPartitionKey",
-                throughput: 400
+                });
+
+            Cosmos.Database database = await client.CreateDatabaseIfNotExistsAsync(this.cosmosDatabaseId);
+
+            FeedIterator<ContainerProperties> iterator = database.GetContainerQueryIterator<ContainerProperties>();
+
+            bool containerExists = false;
+            while (iterator.HasMoreResults)
+            {
+                FeedResponse<ContainerProperties> containers = await iterator.ReadNextAsync().ConfigureAwait(false);
+                if (containers.Any(c => c.Id == this.containerId))
+                {
+                    containerExists = true;
+                    break;
+                }
+            }
+            
+            if (containerExists)
+            {
+                Container previousContainer = database.GetContainer(this.containerId);
+                await previousContainer.DeleteContainerAsync();
+            }
+
+            Container container = await database.CreateContainerIfNotExistsAsync(
+                id: this.containerId,
+                partitionKeyPath: "/myPartitionKey",
+                throughput: 400
             );
-
+
             await this.InsertDocuments(container);
-        }
->>>>>>> cdd1b1d2
+        }
 
         [TestMethod]
         public async Task RunBenchmark()
         {
-            using (CosmosClient client = new CosmosClient(
-                this.endpoint,
+            using (CosmosClient client = new CosmosClient(
+                this.endpoint,
                 this.authKey,
                 new CosmosClientOptions
                 {
@@ -120,148 +108,137 @@
             {
                 await this.RunAsync(client);
             }
-        }
+        }
 
         private async Task RunAsync(CosmosClient client)
-        {
-            Container container = client.GetContainer(this.cosmosDatabaseId, this.containerId);
-            string outputPath = Path.GetFullPath(!string.IsNullOrWhiteSpace(this.outputPath) ? this.outputPath : Directory.GetCurrentDirectory());
-
-            string fullOutputPath = Path.Combine(outputPath, this.outputDirectoryName);
-            if (!Directory.Exists(fullOutputPath))
-            {
-                Directory.CreateDirectory(fullOutputPath);
-            }
-
-            foreach (string query in this.queries)
-            {
-                foreach (SupportedSerializationFormats serializationFormat in new[] { SupportedSerializationFormats.JsonText, SupportedSerializationFormats.CosmosBinary })
-                {
-                    for (int i = 0; i < this.warmupIterationCount; i++)
-                    {
-                        await this.RunQueryAsync(container, query, serializationFormat, isWarmup: true);
-                    }
-
-                    MetricsSerializer metricsSerializer = new();
-                    for (int i = 0; i < this.iterationCount; i++)
-                    {
-                        await this.RunQueryAsync(container, query, serializationFormat, isWarmup: false);
-                    }
-                    metricsSerializer.Serialize(fullOutputPath, this.queryStatisticsDatumVisitorMap[serializationFormat], this.iterationCount, query, serializationFormat);
-                }
-            }
-
-            Console.WriteLine($"Output file path: {fullOutputPath}");
+        {
+            Container container = client.GetContainer(this.cosmosDatabaseId, this.containerId);
+            string outputPath = Path.GetFullPath(!string.IsNullOrWhiteSpace(this.outputPath) ? this.outputPath : Directory.GetCurrentDirectory());
+
+            string fullOutputPath = Path.Combine(outputPath, this.outputDirectoryName);
+            if (!Directory.Exists(fullOutputPath))
+            {
+                Directory.CreateDirectory(fullOutputPath);
+            }
+
+            foreach (string query in this.queries)
+            {
+                foreach (SupportedSerializationFormats serializationFormat in new[] { SupportedSerializationFormats.JsonText, SupportedSerializationFormats.CosmosBinary })
+                {
+                    for (int i = 0; i < this.warmupIterationCount; i++)
+                    {
+                        await this.RunQueryAsync(container, query, serializationFormat, isWarmup: true);
+                    }
+
+                    MetricsSerializer metricsSerializer = new();
+                    for (int i = 0; i < this.iterationCount; i++)
+                    {
+                        await this.RunQueryAsync(container, query, serializationFormat, isWarmup: false);
+                    }
+                    metricsSerializer.Serialize(fullOutputPath, this.queryStatisticsDatumVisitorMap[serializationFormat], this.iterationCount, query, serializationFormat);
+                }
+            }
+
+            Console.WriteLine($"Output file path: {fullOutputPath}");
             File.Delete(Path.GetFullPath(DiagnosticsDataFileName));
-        }
-
-        private async Task InsertDocuments(Container container)
-        {
-            string[] regions = { "Arizona", "California", "Florida", "Utah", "New York", "Oregon" };
-
-            for (int i = 0; i < this.insertDocumentCount; i++)
-            {
-                States state = new States
-                {
-                    MyPartitionKey = $"partition-{i}",
-                    Id = $"id-{i}",
-                    Name = $"State-{i}",
-                    City = $"City-{i % 1000}",
-                    PostalCode = $"{(10000 + (i % 90000))}",
-                    Region = regions[i % regions.Length],
-                    UserDefinedID = i % 1000,
-                    WordsArray = new List<string> { "alpha", "beta", "gamma", "delta" },
-                    Tags = new Tags
-                    {
-                        Words = new List<string> { "sun", "moon", "stars", "comet" },
-                        Numbers = $"{i % 100}-{(i / 2) % 100}-{(i / 3) % 100}"
-                    },
-                    RecipientList = new List<RecipientList>
-                    {
-                        new RecipientList
-                        {
-                            Name = $"Recipient-{i % 100}",
-                            City = $"RecipientCity-{i % 1000}",
-                            PostalCode = $"{(20000 + (i * 7) % 80000)}",
-                            Region = regions[i % regions.Length],
-                            GUID = $"guid-{i}",
-                            Quantity = (i % 99) + 1
-                        }
-                    }
-                };
-
-                await container.CreateItemAsync(state, new Cosmos.PartitionKey(state.MyPartitionKey));
-
-                if(i % 1000 == 0)
-                {
-                    Console.WriteLine($"Number of documents inserted: " + i);
-                }
-            }
-        }
+        }
+
+        private async Task InsertDocuments(Container container)
+        {
+            string[] regions = { "Arizona", "California", "Florida", "Utah", "New York", "Oregon" };
+
+            for (int i = 0; i < this.insertDocumentCount; i++)
+            {
+                States state = new States
+                {
+                    MyPartitionKey = $"partition-{i}",
+                    Id = $"id-{i}",
+                    Name = $"State-{i}",
+                    City = $"City-{i % 1000}",
+                    PostalCode = $"{(10000 + (i % 90000))}",
+                    Region = regions[i % regions.Length],
+                    UserDefinedID = i % 1000,
+                    WordsArray = new List<string> { "alpha", "beta", "gamma", "delta" },
+                    Tags = new Tags
+                    {
+                        Words = new List<string> { "sun", "moon", "stars", "comet" },
+                        Numbers = $"{i % 100}-{(i / 2) % 100}-{(i / 3) % 100}"
+                    },
+                    RecipientList = new List<RecipientList>
+                    {
+                        new RecipientList
+                        {
+                            Name = $"Recipient-{i % 100}",
+                            City = $"RecipientCity-{i % 1000}",
+                            PostalCode = $"{(20000 + (i * 7) % 80000)}",
+                            Region = regions[i % regions.Length],
+                            GUID = $"guid-{i}",
+                            Quantity = (i % 99) + 1
+                        }
+                    }
+                };
+
+                await container.CreateItemAsync(state, new Cosmos.PartitionKey(state.MyPartitionKey));
+
+                if(i % 1000 == 0)
+                {
+                    Console.WriteLine($"Number of documents inserted: " + i);
+                }
+            }
+        }
 
         private async Task RunQueryAsync(Container container, string query, SupportedSerializationFormats serializationFormat, bool isWarmup)
         {
             QueryRequestOptions requestOptions = new QueryRequestOptions()
             {
-<<<<<<< HEAD
-                MaxConcurrency = this.MaxConcurrency,
-                MaxItemCount = this.MaxItemCount,
-            };
-
-            if (this.useStronglyTypedIterator)
-            {
-                using (FeedIterator<States> iterator = container.GetItemQueryIterator<States>(
-                    queryText: this.query,
-=======
                 MaxConcurrency = this.maxConcurrency,
-                MaxItemCount = this.maxItemCount,
+                MaxItemCount = this.maxItemCount,
                 SupportedSerializationFormats = serializationFormat
-            };
-
-            if (isWarmup)
-            {
-                using (FeedIterator<dynamic> iterator = container.GetItemQueryIterator<dynamic>(
-                    queryText: query,
->>>>>>> cdd1b1d2
+            };
+
+            if (isWarmup)
+            {
+                using (FeedIterator<dynamic> iterator = container.GetItemQueryIterator<dynamic>(
+                    queryText: query,
                     requestOptions: requestOptions))
-                {
-                    while (iterator.HasMoreResults)
-                    {
-                        await iterator.ReadNextAsync();
-                    }
-                }
-            }
-            else
-            {
-                if (this.useStronglyTypedIterator)
-                {
-                    using (FeedIterator<States> iterator = container.GetItemQueryIterator<States>(
-                        queryText: query,
-                        requestOptions: requestOptions))
-                    {
-                        await this.GetIteratorResponse(iterator, serializationFormat);
-                    }
-                }
-                else
-                {
-                    using (FeedIterator<dynamic> iterator = container.GetItemQueryIterator<dynamic>(
-                            queryText: query,
-                            requestOptions: requestOptions))
-                    {
-                        await this.GetIteratorResponse(iterator, serializationFormat);
-                    }
-                }
+                {
+                    while (iterator.HasMoreResults)
+                    {
+                        await iterator.ReadNextAsync();
+                    }
+                }
+            }
+            else
+            {
+                if (this.useStronglyTypedIterator)
+                {
+                    using (FeedIterator<States> iterator = container.GetItemQueryIterator<States>(
+                        queryText: query,
+                        requestOptions: requestOptions))
+                    {
+                        await this.GetIteratorResponse(iterator, serializationFormat);
+                    }
+                }
+                else
+                {
+                    using (FeedIterator<dynamic> iterator = container.GetItemQueryIterator<dynamic>(
+                            queryText: query,
+                            requestOptions: requestOptions))
+                    {
+                        await this.GetIteratorResponse(iterator, serializationFormat);
+                    }
+                }
             }
         }
 
         private async Task GetIteratorResponse<T>(FeedIterator<T> feedIterator, SupportedSerializationFormats serializationFormat)
-        {
-            string diagnosticDataPath = Path.GetFullPath(DiagnosticsDataFileName);
-            QueryStatisticsDatumVisitor visitor = this.queryStatisticsDatumVisitorMap[serializationFormat];
+        {
+            string diagnosticDataPath = Path.GetFullPath(DiagnosticsDataFileName);
+            QueryStatisticsDatumVisitor visitor = this.queryStatisticsDatumVisitorMap[serializationFormat];
 
             MetricsAccumulator metricsAccumulator = new MetricsAccumulator();
             Documents.ValueStopwatch totalTime = new Documents.ValueStopwatch();
-            Documents.ValueStopwatch accumulateMetricsTime = new Documents.ValueStopwatch();
+            Documents.ValueStopwatch accumulateMetricsTime = new Documents.ValueStopwatch();
 
             while (feedIterator.HasMoreResults)
             {
@@ -278,14 +255,14 @@
                 }
 
                 accumulateMetricsTime.Stop();
-                totalTime.Stop();
+                totalTime.Stop();
 
                 if (response.RequestCharge != 0)
                 {
-                    visitor.AddEndToEndTime(totalTime.ElapsedMilliseconds - accumulateMetricsTime.ElapsedMilliseconds);
+                    visitor.AddEndToEndTime(totalTime.ElapsedMilliseconds - accumulateMetricsTime.ElapsedMilliseconds);
                     visitor.AddRequestCharge(response.RequestCharge);
                     visitor.PopulateMetrics();
-                }
+                }
 
                 totalTime.Reset();
                 accumulateMetricsTime.Reset();
