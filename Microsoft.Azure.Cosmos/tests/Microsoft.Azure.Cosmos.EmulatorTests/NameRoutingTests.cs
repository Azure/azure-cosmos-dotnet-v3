﻿//------------------------------------------------------------
// Copyright (c) Microsoft Corporation.  All rights reserved.
//------------------------------------------------------------

namespace Microsoft.Azure.Cosmos.SDK.EmulatorTests
{
    using System;
    using System.Collections.Generic;
    using System.IO;
    using System.Linq;
    using System.Net;
    using System.Threading.Tasks;
    using Microsoft.Azure.Cosmos.Collections;
    using Microsoft.Azure.Cosmos.Internal;
    using Microsoft.Azure.Cosmos.Linq;
    using Microsoft.Azure.Cosmos.Routing;
    using Microsoft.Azure.Cosmos.Services.Management.Tests;
    using Microsoft.Azure.Cosmos.Services.Management.Tests.LinqProviderTests;
    using Microsoft.Azure.Documents;
    using Microsoft.Azure.Documents.Client;
    using Microsoft.Azure.Documents.Collections;
    using Microsoft.Azure.Documents.Routing;
    using Microsoft.VisualStudio.TestTools.UnitTesting;

    [TestClass]
    public class NameRoutingTests
    {

        [TestMethod]
        public async Task NameRoutingSmokeGatewayTest()
        {
            CosmosClient client = TestCommon.CreateCosmosClient(true);

            await SmokeTestForNameAPI(client);
        }

#if DIRECT_MODE
    // DIRECT MODE has ReadFeed issues in the Public emulator

        [TestMethod]
        public void NameRoutingSmokeDirectHttpsTest()
        {
            DocumentClient client;
            client = TestCommon.CreateClient(false, Protocol.Https, 10, ConsistencyLevel.Session);

            this.NameRoutingSmokeTestPrivateAsync(client).Wait();
        }

        [TestMethod]
        public void NameRoutingSmokeDirectTcpTest()
        {
            DocumentClient client;
            client = TestCommon.CreateClient(false, Protocol.Tcp);

            this.NameRoutingSmokeTestPrivateAsync(client).Wait();
        }
#endif
        private async Task NameRoutingSmokeTestPrivateAsync(CosmosClient client)
        {
            try
            {
                await SmokeTestForNameAPI(client);
            }
            catch (AggregateException e)
            {
                Assert.Fail("Caught Exception message: {0}, Exception {1},", e.InnerException.Message, e.InnerException.ToString());
            }
            catch (Exception e)
            {
                Assert.Fail("Caught Exception: {0}, Exception message: {1}", e.GetType().ToString(), e.Message);
            }
        }

        private async Task SmokeTestForNameAPI(CosmosClient client)
        {
            try
            {
                string suffix = Guid.NewGuid().ToString();
                // First to create a ton of named based resource object.
                string databaseId = "SmokeTestForNameAPI" + suffix;
                string collectionId = "collection" + suffix;
                string doc1Id = "document1" + suffix;
                string doc2Id = "document2" + suffix;
                string doc3Id = "document3" + suffix;
                string attachment1Id = "attachment1" + suffix;
                string attachment2Id = "attachment2" + suffix;
                string user1Id = "user1" + suffix;
                string permission1Id = "user1" + suffix;
                string udf1Id = "udf1" + suffix;
                string storedProcedure1Id = "storedProc1" + suffix;
                string trigger1Id = "trigger1" + suffix;
                string conflict1Id = "conflict1" + suffix;

                string resourceRandomId = "randomToDelete" + suffix;
                string resourceRandom2Id = "randomToDelete2" + suffix;

                // Delete database if exist:
                CosmosDatabase databaseToDelete = await client.Databases[databaseId].DeleteAsync();
<<<<<<< HEAD
 
=======
>>>>>>> 43936621

                //1. Database CRUD
                CosmosDatabase database = await client.Databases.CreateDatabaseAsync(resourceRandomId);
                database = await database.DeleteAsync();

                database = await client.Databases.CreateDatabaseAsync(databaseId );
                database = await database.ReadAsync();

                // database = await client.ReadDatabaseByIdPrivateAsync(databaseId, null);

                //2. DocumentCollection CRUD
                CosmosContainer container = await database.Containers.CreateContainerAsync(resourceRandomId, partitionKeyPath: "/id");
                await container.DeleteAsync();

                container = await database.Containers.CreateContainerAsync(collectionId, partitionKeyPath: "/id");
                container = await container.ReadAsync();

                // read documentCollection feed.
                CosmosResultSetIterator<CosmosContainerSettings> rr = database.Containers.GetContainerIterator();
                List<CosmosContainerSettings> settings = new List<CosmosContainerSettings>();
                while (rr.HasMoreResults)
                {
                    settings.AddRange(await rr.FetchNextSetAsync());
                }

                Assert.AreEqual(settings.Count, 1);
                Assert.AreEqual(settings.First().Id, collectionId);

                //3. Document CRUD
                Document doc1;
                {
                    doc1 = await container.Items.CreateItemAsync<Document>(partitionKey: doc1Id, item: new Document() { Id = doc1Id });
                    doc1 = await container.Items.ReadItemAsync<Document>(partitionKey: doc1Id, id: doc1Id);
                    Document doc2 = await container.Items.CreateItemAsync<Document>(partitionKey: doc2Id, item: new Document() { Id = doc2Id });
                    Document doc3 = await container.Items.CreateItemAsync<Document>(partitionKey: doc3Id, item: new Document() { Id = doc3Id });

                    // create conflict document
                    try
                    {
                        Document doc1Conflict = await container.Items.CreateItemAsync<Document>(partitionKey: doc1Id, item: new Document() { Id = doc1Id });
                    }
                    catch (CosmosException e)
                    {
                        Assert.AreEqual(e.StatusCode, HttpStatusCode.Conflict, "Must return conflict code");
                    }

                    // 
                    await container.Items.ReplaceItemAsync<dynamic>(partitionKey: doc3Id, id: doc3Id, item: new { id = doc3Id, Description = "test" });
                    doc3 = await container.Items.DeleteItemAsync<Document>(partitionKey: resourceRandomId, id: resourceRandomId);

                    // read databaseCollection feed.
                    CosmosResultSetIterator<dynamic> itemIterator = container.Items.GetItemIterator<dynamic>();
                    int count = 0;
                    while (itemIterator.HasMoreResults)
                    {
                        CosmosQueryResponse<dynamic> items = await itemIterator.FetchNextSetAsync();
                        count += items.Count();
                    }
                    Assert.AreEqual(3, count);

                    // query documents 
                    {
                        bool bFound = false;
                        CosmosSqlQueryDefinition sqlQueryDefinition = new CosmosSqlQueryDefinition("select * from c where c.id = @id").UseParameter("@id", doc1Id);
                        CosmosResultSetIterator<Document> docServiceQuery = container.Items.CreateItemQuery<Document>(
                            sqlQueryDefinition: sqlQueryDefinition,
                            partitionKey: doc1.Id);
                        while (docServiceQuery.HasMoreResults)
                        {
                            CosmosQueryResponse<Document> r = await docServiceQuery.FetchNextSetAsync();
                            if (r.Count() == 1)
                            {
                                bFound = true;
                                Assert.AreEqual(r.First().Id, doc1Id);
                            }
                        }
                        Assert.AreEqual(bFound, true);
                    }
                    //{
                    //    var docQuery = from book in client.CreateDocumentQuery<Document>(UriFactory.CreateDocumentCollectionUri(databaseId, collectionId))
                    //                   where book.Id == doc1Id
                    //                   select book;

                    //    IEnumerable<Document> enums = docQuery.AsEnumerable();
                    //    if (enums.Count() == 0)
                    //    {
                    //        Assert.Fail("Not found the document " + doc1Id);
                    //    }
                    //    else
                    //    {
                    //        Assert.AreEqual(enums.Single().Id, doc1Id);
                    //    }
                    //}
                    //{
                    //    var docQuery = from book in client.CreateDocumentQuery(UriFactory.CreateDocumentCollectionUri(databaseId, collectionId))
                    //                   where book.Id == doc1Id
                    //                   select book;
                    //    IEnumerable<dynamic> enums = docQuery.AsEnumerable();
                    //    if (enums.Count() == 0)
                    //    {
                    //        Assert.Fail("Not found the document " + doc1Id);
                    //    }
                    //    else
                    //    {
                    //        Assert.AreEqual(enums.Single().Id, doc1Id);
                    //    }
                    //}
                }

                //7. Trigger CRUD
                //{
                //    Trigger mytrigger = new Trigger
                //    {
                //        Id = resourceRandomId,
                //        Body = "function() {var x = 10;}",
                //        TriggerType = TriggerType.Pre,
                //        TriggerOperation = TriggerOperation.All
                //    };

                //    Trigger trigger1 = await client.CreateTriggerAsync(UriFactory.CreateDocumentCollectionUri(databaseId, collectionId), mytrigger);
                //    mytrigger.Id = resourceRandom2Id;
                //    trigger1 = await client.ReplaceTriggerAsync(UriFactory.CreateTriggerUri(databaseId, collectionId, resourceRandomId), mytrigger);
                //    trigger1 = await client.DeleteTriggerAsync(UriFactory.CreateTriggerUri(databaseId, collectionId, resourceRandom2Id));

                //    mytrigger.Id = trigger1Id;
                //    trigger1 = await client.CreateTriggerAsync(UriFactory.CreateDocumentCollectionUri(databaseId, collectionId), mytrigger);
                //    trigger1 = await client.ReadTriggerAsync(UriFactory.CreateTriggerUri(databaseId, collectionId, trigger1Id));

                //    // 
                //    // read trigger feed.
                //    FeedResponse<Trigger> rr = await client.ReadTriggerFeedAsync(UriFactory.CreateDocumentCollectionUri(databaseId, collectionId));
                //    Assert.AreEqual(rr.Count, 1);

                //    // query documents 
                //    var docQuery = from book in client.CreateTriggerQuery(UriFactory.CreateDocumentCollectionUri(databaseId, collectionId))
                //                   where book.Id == trigger1Id
                //                   select book;
                //    Assert.AreEqual(docQuery.AsEnumerable().Single().Id, trigger1Id);

                //    bool bFound = false;
                //    IDocumentQuery<dynamic> docServiceQuery = client.CreateTriggerQuery(UriFactory.CreateDocumentCollectionUri(databaseId, collectionId),
                //                string.Format("select * from c where c.id = \"{0}\"", trigger1Id.EscapeForSQL())).AsDocumentQuery();
                //    while (docServiceQuery.HasMoreResults)
                //    {
                //        FeedResponse<dynamic> r = await docServiceQuery.ExecuteNextAsync();
                //        if (r.Count == 1)
                //        {
                //            bFound = true;
                //            Assert.AreEqual(r.First()["id"].ToString(), trigger1Id);
                //        }
                //    }
                //    Assert.AreEqual(bFound, true);
                //}

                //8. StoredProcedure CRUD
                {
                    StoredProcedure myStoredProcedure = new StoredProcedure
                    {
                        Id = resourceRandomId,
                        Body = "function() {var x = 10;}",
                    };

                    CosmosStoredProcedure storedProcedure1 = await container.StoredProcedures.CreateStoredProcedureAsync(id: myStoredProcedure.Id, body: myStoredProcedure.Body);
                    myStoredProcedure.Body = "function() {var x = 5;}";
                    storedProcedure1 = await storedProcedure1.ReplaceAsync(body: myStoredProcedure.Body);
                    storedProcedure1 = await storedProcedure1.DeleteAsync();

                    storedProcedure1 = await container.StoredProcedures.CreateStoredProcedureAsync(id: myStoredProcedure.Id, body: myStoredProcedure.Body);
                    storedProcedure1 = await storedProcedure1.ReadAsync();

                    // 
                    // read databaseCollection feed.
                    CosmosResultSetIterator<CosmosStoredProcedureSettings> storedProcedureIter = container.StoredProcedures.GetStoredProcedureIterator();
                    List<CosmosStoredProcedureSettings> storedProcedures = new List<CosmosStoredProcedureSettings>();
                    while (storedProcedureIter.HasMoreResults)
                    {
                        storedProcedures.AddRange(await storedProcedureIter.FetchNextSetAsync());
                    }

                    Assert.AreEqual(storedProcedures.Count, 1);

                    // query documents 
                    //var docQuery = from book in client.CreateStoredProcedureQuery(UriFactory.CreateDocumentCollectionUri(databaseId, collectionId))
                    //               where book.Id == storedProcedure1Id
                    //               select book;
                    //Assert.AreEqual(docQuery.AsEnumerable().Single().Id, storedProcedure1Id);

                    //bool bFound = false;
                    //IDocumentQuery<dynamic> docServiceQuery = client.CreateStoredProcedureQuery(UriFactory.CreateDocumentCollectionUri(databaseId, collectionId),
                    //            string.Format("select * from c where c.id = \"{0}\"", storedProcedure1Id.EscapeForSQL())).AsDocumentQuery();
                    //while (docServiceQuery.HasMoreResults)
                    //{
                    //    FeedResponse<dynamic> r = await docServiceQuery.ExecuteNextAsync();
                    //    if (r.Count == 1)
                    //    {
                    //        bFound = true;
                    //        Assert.AreEqual(r.First()["id"].ToString(), storedProcedure1Id);
                    //    }
                    //}
                    //Assert.AreEqual(bFound, true);
                }

                //9. Udf CRUD
                //{
                //    UserDefinedFunction myudf = new UserDefinedFunction
                //    {
                //        Id = resourceRandomId,
                //        Body = "function() {var x = 10;}",
                //    };

                //    UserDefinedFunction udf1 = await client.CreateUserDefinedFunctionAsync(UriFactory.CreateDocumentCollectionUri(databaseId, collectionId), myudf);
                //    myudf.Id = resourceRandom2Id;
                //    udf1 = await client.ReplaceUserDefinedFunctionAsync(UriFactory.CreateUserDefinedFunctionUri(databaseId, collectionId, resourceRandomId), myudf);
                //    udf1 = await client.DeleteUserDefinedFunctionAsync(UriFactory.CreateUserDefinedFunctionUri(databaseId, collectionId, resourceRandom2Id));

                //    myudf.Id = udf1Id;
                //    udf1 = await client.CreateUserDefinedFunctionAsync(UriFactory.CreateDocumentCollectionUri(databaseId, collectionId), myudf);
                //    udf1 = await client.ReadUserDefinedFunctionAsync(UriFactory.CreateUserDefinedFunctionUri(databaseId, collectionId, udf1Id));

                //    // 
                //    // read UserDefinedFunction feed.
                //    FeedResponse<UserDefinedFunction> rr = await client.ReadUserDefinedFunctionFeedAsync(UriFactory.CreateDocumentCollectionUri(databaseId, collectionId));
                //    Assert.AreEqual(rr.Count, 1);

                //    // query UserDefinedFunction 
                //    var docQuery = from book in client.CreateUserDefinedFunctionQuery(UriFactory.CreateDocumentCollectionUri(databaseId, collectionId))
                //                   where book.Id == udf1Id
                //                   select book;
                //    Assert.AreEqual(docQuery.AsEnumerable().Single().Id, udf1Id);

                //    bool bFound = false;
                //    IDocumentQuery<dynamic> docServiceQuery = client.CreateUserDefinedFunctionQuery(UriFactory.CreateDocumentCollectionUri(databaseId, collectionId),
                //                string.Format("select * from c where c.id = \"{0}\"", udf1Id.EscapeForSQL())).AsDocumentQuery();
                //    while (docServiceQuery.HasMoreResults)
                //    {
                //        FeedResponse<dynamic> r = await docServiceQuery.ExecuteNextAsync();
                //        if (r.Count == 1)
                //        {
                //            bFound = true;
                //            Assert.AreEqual(r.First()["id"].ToString(), udf1Id);
                //        }
                //    }
                //    Assert.AreEqual(bFound, true);
                //}

                //10. Conflicts CRUD
                //{
                //    Conflict conflict1;
                //    try
                //    {
                //        conflict1 = await client.ReadConflictAsync(UriFactory.CreateConflictUri(databaseId, collectionId, resourceRandom2Id));
                //        Assert.Fail("Should have thrown exception in here");
                //    }
                //    catch (NotFoundException e)
                //    {
                //        Assert.IsNotNull(e.Message);
                //    }
                //    catch (DocumentClientException e)
                //    {
                //        // TODO: Backend return 0 length response back, gateway translate it ServiceUnavailable.
                //        Assert.IsNotNull(e.Message);
                //        Assert.IsNotNull(e.StatusCode == HttpStatusCode.ServiceUnavailable);
                //    }

                //    try
                //    {
                //        conflict1 = await client.DeleteConflictAsync(UriFactory.CreateConflictUri(databaseId, collectionId, resourceRandom2Id));
                //        Assert.Fail("Should have thrown exception in here");
                //    }
                //    catch (NotFoundException e)
                //    {
                //        Assert.IsNotNull(e.Message);
                //    }
                //    catch (DocumentClientException e)
                //    {
                //        // TODO: Backend return 0 length response back, gateway translate it ServiceUnavailable.
                //        Assert.IsNotNull(e.Message);
                //        Assert.IsNotNull(e.StatusCode == HttpStatusCode.ServiceUnavailable);
                //    }

                //    // 
                //    // read conflict feed.
                //    FeedResponse<Conflict> rr = await client.ReadConflictFeedAsync(UriFactory.CreateDocumentCollectionUri(databaseId, collectionId));
                //    Assert.AreEqual(rr.Count, 0);

                //    // query conflict 
                //    var docQuery = from book in client.CreateConflictQuery(UriFactory.CreateDocumentCollectionUri(databaseId, collectionId))
                //                   select book;

                //    IDocumentQuery<dynamic> docServiceQuery = client.CreateConflictQuery(UriFactory.CreateDocumentCollectionUri(databaseId, collectionId),
                //                string.Format("select * from c")).AsDocumentQuery();
                //    while (docServiceQuery.HasMoreResults)
                //    {
                //        FeedResponse<dynamic> r = await docServiceQuery.ExecuteNextAsync();
                //    }
                //}

                // after all finish, delete the databaseAccount.
                await database.DeleteAsync();

            }
            catch (NotFoundException ex)
            {
                Assert.IsNotNull(ex.Message);
                throw;
            }
        }

        [TestMethod]
        public void ReplaceDocumentWithUri()
        {
            DocumentClient client;

            client = TestCommon.CreateClient(true);
            this.ReplaceDocumentWithUriPrivateAsync(client).Wait();
#if DIRECT_MODE
            // DIRECT MODE has ReadFeed issues in the Public emulator
            client = TestCommon.CreateClient(false, Protocol.Https);
            this.ReplaceDocumentWithUriPrivateAsync(client).Wait();            

            client = TestCommon.CreateClient(false, Protocol.Tcp);
            this.ReplaceDocumentWithUriPrivateAsync(client).Wait();
#endif
        }

        private async Task ReplaceDocumentWithUriPrivateAsync(DocumentClient client)
        {
            string databaseId = "db_" + Guid.NewGuid().ToString();
            string collectionId = "coll_" + Guid.NewGuid().ToString();

            // Create database and create collection
            Database database = await client.CreateDatabaseAsync(new Database() { Id = databaseId });
            DocumentCollection collection = await TestCommon.CreateCollectionAsync(client, database.SelfLink, new DocumentCollection() { Id = collectionId });

            LinqGeneralBaselineTests.Book myDocument = new LinqGeneralBaselineTests.Book();
            myDocument.Id = Guid.NewGuid().ToString();
            myDocument.Title = "My Book"; //Simple Property.
            myDocument.Languages = new LinqGeneralBaselineTests.Language[] { new LinqGeneralBaselineTests.Language { Name = "English", Copyright = "London Publication" }, new LinqGeneralBaselineTests.Language { Name = "French", Copyright = "Paris Publication" } }; //Array Property
            myDocument.Author = new LinqGeneralBaselineTests.Author { Name = "Don", Location = "France" }; //Complex Property
            myDocument.Price = 9.99;

            await client.CreateDocumentAsync(UriFactory.CreateDocumentCollectionUri(databaseId, collectionId), myDocument);

            myDocument.Title = "My new Book";
            // Testing the ReplaceDocumentAsync API with DocumentUri as the parameter
            Document replacedDocument = await client.ReplaceDocumentAsync(UriFactory.CreateDocumentUri(databaseId, collectionId, myDocument.Id), myDocument);

            IQueryable<LinqGeneralBaselineTests.Book> docQuery = from book in client.CreateDocumentQuery<LinqGeneralBaselineTests.Book>(UriFactory.CreateDocumentCollectionUri(databaseId, collectionId))
                                                                 where book.Title == "My Book"
                                                                 select book;
            Assert.AreEqual(0, docQuery.AsEnumerable().Count(), "Query Count doesnt match");

            docQuery = from book in client.CreateDocumentQuery<LinqGeneralBaselineTests.Book>(UriFactory.CreateDocumentCollectionUri(databaseId, collectionId))
                       where book.Title == "My new Book"
                       select book;
            Assert.AreEqual(1, docQuery.AsEnumerable().Count(), "Query Count doesnt match");

            myDocument.Title = "My old Book";
            // Testing the ReplaceDocumentAsync API with Document SelfLink as the parameter
            await client.ReplaceDocumentAsync(replacedDocument.SelfLink, myDocument);

            docQuery = from book in client.CreateDocumentQuery<LinqGeneralBaselineTests.Book>(UriFactory.CreateDocumentCollectionUri(databaseId, collectionId))
                       where book.Title == "My old Book"
                       select book;
            Assert.AreEqual(1, docQuery.AsEnumerable().Count(), "Query Count doesnt match");
        }

        [TestMethod]
        [Ignore /* TODO: This tests throws a "The read session is not available for the input session token" */]
        public void CollectionDeleteAndCreateWithSameNameTest()
        {
            // when collection name changes, the collectionName ->Id cache at the gateway need to get invalidated and refreshed.
            // This test is to verify this case is working well.
            DocumentClient client;
            client = TestCommon.CreateClient(true);
            this.CollectionDeleteAndCreateWithSameNameTestPrivateAsync(client).Wait();

#if DIRECT_MODE
            // DIRECT MODE has ReadFeed issues in the Public emulator
            client = TestCommon.CreateClient(false, Protocol.Https);
            this.CollectionDeleteAndCreateWithSameNameTestPrivateAsync(client).Wait();
            

            client = TestCommon.CreateClient(false, Protocol.Tcp);
            this.CollectionDeleteAndCreateWithSameNameTestPrivateAsync(client).Wait();
#endif
        }

        private async Task CollectionDeleteAndCreateWithSameNameTestPrivateAsync(DocumentClient client)
        {
            string suffix = Guid.NewGuid().ToString();
            // First to create a ton of named based resource object.
            string databaseId = "CacheRefreshTest" + suffix;
            string collectionId = "collection" + suffix;
            string userId = "user" + suffix;
            string doc1Id = "document1" + suffix;
            string doc2Id = "document2" + suffix;

            // Create database and create collection
            Database database = await client.CreateDatabaseAsync(new Database() { Id = databaseId });
            DocumentCollection coll1 = await TestCommon.CreateCollectionAsync(client, UriFactory.CreateDatabaseUri(databaseId), new DocumentCollection() { Id = collectionId });
            Document doc1 = await client.CreateDocumentAsync(UriFactory.CreateDocumentCollectionUri(databaseId, collectionId), new Document() { Id = doc1Id });
            Document anotherdoc = await client.CreateDocumentAsync(UriFactory.CreateDocumentCollectionUri(databaseId, collectionId), new Document() { Id = doc2Id });

            // doing a read, which cause the gateway has name->Id cache.
            Document docIgnore = await client.ReadDocumentAsync(UriFactory.CreateDocumentUri(databaseId, collectionId, doc1Id));

            // Now delete the collection:
            DocumentCollection collIgnore = await client.DeleteDocumentCollectionAsync(UriFactory.CreateDocumentCollectionUri(databaseId, collectionId));

            // now re-create the collection (same name, with different Rid)
            DocumentCollection coll2 = await TestCommon.CreateCollectionAsync(client, UriFactory.CreateDatabaseUri(databaseId), new DocumentCollection() { Id = collectionId });
            Assert.AreNotEqual(coll2.ResourceId, coll1.ResourceId);
            Assert.AreEqual(coll2.Id, coll1.Id);

            Document doc2 = await client.CreateDocumentAsync(UriFactory.CreateDocumentCollectionUri(databaseId, collectionId), new Document() { Id = doc1Id });
            Assert.AreNotEqual(doc2.ResourceId, doc1.ResourceId);

            // Read collection, it should succeed:
            DocumentCollection coll2Temp1 = await client.ReadDocumentCollectionAsync(UriFactory.CreateDocumentCollectionUri(databaseId, collectionId));
            Assert.AreEqual(coll2Temp1.ResourceId, coll2.ResourceId);

            Document doc2Temp1 = await client.ReadDocumentAsync(UriFactory.CreateDocumentUri(databaseId, collectionId, doc1Id));
            Assert.AreEqual(doc2Temp1.ResourceId, doc2.ResourceId);

            //Read Document, it should fail with notFound
            try
            {
                Document doc3 = await client.ReadDocumentAsync(UriFactory.CreateDocumentUri(databaseId, collectionId, doc2Id));
                Assert.Fail("Should have thrown exception in here");
            }
            catch (DocumentClientException e)
            {
                Assert.IsNotNull(e.Message);
                Assert.AreEqual(e.StatusCode, HttpStatusCode.NotFound);
            }

            finally
            {
                TestCommon.DeleteAllDatabasesAsync().Wait();
            }
        }

        /// GatewayNameIdCacheRefresh Test sequence:
        /// 1. Create 15 service and only leave 1 available
//  2. Create follection dbs/foo/collections/foo
//  3. Do a read which cause the Name-Id cache in collection.
//  4. Delete dbs/foo/collections/foo
/// *************With the service address is same:
//  5. Recreate dbs/foo/collections/foo 
///   Cache still works, because all service address are same.
/// 6. Read dbs/foo/collections/foo is uneventful.
/// 7. Delete foo
/// *************With the service address is different, old is served by bar (return InvalidPartition)
/// 5. Recreate dbs/foo/collections/bar
/// 6. Delete one server and recreate dbs/foo/collections/foo
// 7. Do a foo read, which lookup old Rid, and then old Fabricaddress.
// 8. Call Fabricaddress, backend transport return 410
// 9. Comeback at GW, do OldRid fabric lookup, NotFoundException.
// 10. GoneAndRetry: Set name->id cache refresh. 
// 11. Now it succeed.
// 12. Delete both foo and bar
/// *************With the service address is different, old is not served by anybody (return 410)
/// 5. Recreate dbs/foo/collections/bar
/// 6. Delete one server and recreate dbs/foo/collections/foo
/// 7. DeleteBar
// 7. Do a read, which lookup old Rid, and then old Fabricaddress.
// 8. Call Fabricaddress, backend transport return 410
// 9. Comeback at GW, do OldRid fabric lookup, NotFoundException.
// 10. GoneAndRetry: Set name->id cache refresh. 
// 11. Now it succeed.
#if DIRECT_MODE
            // DIRECT MODE has ReadFeed issues in the Public emulator

        [TestMethod]
        public void VerifyGatewayNameIdCacheRefreshDirectHttp()
        {
            DocumentClient client = TestCommon.CreateClient(false, Protocol.Https);
            this.VerifyGatewayNameIdCacheRefreshPrivateAsync(client).Wait();
        }

        [TestMethod]
        public void VerifyGatewayNameIdCacheRefreshDirectTcp()
        {
            DocumentClient client = TestCommon.CreateClient(false, Protocol.Tcp);
            this.VerifyGatewayNameIdCacheRefreshPrivateAsync(client).Wait();
        }
#endif
        [TestMethod]
        [Ignore]
        public void VerifyGatewayNameIdCacheRefreshDirectGateway()
        {
            // This test hits this issue: https://github.com/Azure/azure-documentdb-dotnet/issues/457
            // Ignoring it until this is fixed
            DocumentClient client = TestCommon.CreateClient(true);
            this.VerifyGatewayNameIdCacheRefreshPrivateAsync(client).Wait();
        }

        enum FabircServiceReuseType
        {
            // recreate the fabric service using same collection name, everything just works.
            BoundToSameName,
            // recreate the fabric service using different collection name, InvalidParitionException
            BoundToDifferentName,
            // Make the original fabric service bindable, --> Real GoneExceptioni.
            Bindable
        }

        enum CallAPIForStaleCacheTest
        {
            Document,
            DocumentCollection,
        }

        private async Task VerifyGatewayNameIdCacheRefreshPrivateAsync(DocumentClient client)
        {
            Database database = null;
            try
            {
                // Create database and create collection
                database = await client.CreateDatabaseAsync(new Database() { Id = "GatewayNameIdCacheRefresh" + Guid.NewGuid().ToString() });

                int collectionsCount = 10;
                Logger.LogLine("Create {0} collections simultaneously.", collectionsCount);
                IList<DocumentCollection> collections = await this.CreateCollectionsAsync(client,
                    database,
                    collectionsCount - 1);

                await UsingSameFabircServiceTestAsync(database.Id, client, FabircServiceReuseType.BoundToSameName, null, CallAPIForStaleCacheTest.Document);
                await UsingSameFabircServiceTestAsync(database.Id, client, FabircServiceReuseType.BoundToSameName, null, CallAPIForStaleCacheTest.DocumentCollection);
                await UsingSameFabircServiceTestAsync(database.Id, client, FabircServiceReuseType.BoundToDifferentName, collections[0], CallAPIForStaleCacheTest.Document);
                await UsingSameFabircServiceTestAsync(database.Id, client, FabircServiceReuseType.BoundToDifferentName, collections[1], CallAPIForStaleCacheTest.DocumentCollection);
                await UsingSameFabircServiceTestAsync(database.Id, client, FabircServiceReuseType.Bindable, collections[2], CallAPIForStaleCacheTest.Document);
                await UsingSameFabircServiceTestAsync(database.Id, client, FabircServiceReuseType.Bindable, collections[3], CallAPIForStaleCacheTest.DocumentCollection);
            }
            finally
            {
                if(database != null)
                {
                    await client.DeleteDatabaseAsync(database);
                }
            }
        }

        private async Task UsingSameFabircServiceTestAsync(string databaseId, DocumentClient client, FabircServiceReuseType type,
            DocumentCollection collectionToDelete,
            CallAPIForStaleCacheTest eApiTest)
        {
            string suffix = Guid.NewGuid().ToString();
            // First to create a ton of named based resource object.
            string collectionFooId = "collectionFoo" + suffix;
            string collectionBarId = "collectionBar" + suffix;
            string doc1Id = "document1" + suffix;

            DocumentCollection collFoo = await TestCommon.CreateCollectionAsync(client, UriFactory.CreateDatabaseUri(databaseId), new DocumentCollection() { Id = collectionFooId });
            Document doc1 = await client.CreateDocumentAsync(UriFactory.CreateDocumentCollectionUri(databaseId, collectionFooId), new Document() { Id = doc1Id });

            // doing a read, which cause the gateway has name->Id cache (collectionFooId -> Rid)
            Document docIgnore = await client.ReadDocumentAsync(UriFactory.CreateDocumentUri(databaseId, collectionFooId, doc1Id));

            // Now delete the collection so we have 1 bindable collection left
            DocumentCollection collIgnore = await client.DeleteDocumentCollectionAsync(UriFactory.CreateDocumentCollectionUri(databaseId, collectionFooId));

            DocumentCollection collBar = null;
            if (type == FabircServiceReuseType.BoundToSameName)
            {
                // do nothing
            }
            else if (type == FabircServiceReuseType.BoundToDifferentName || type == FabircServiceReuseType.Bindable)
            {
                // Now create collectionBar fist.
                collBar = await TestCommon.CreateCollectionAsync(client, UriFactory.CreateDatabaseUri(databaseId), new DocumentCollection() { Id = collectionBarId });
                // delete another random collection so we have 1 bindable collection left
                await client.DeleteDocumentCollectionAsync(collectionToDelete);
            }

            // Now create collectionFoo second time
            DocumentCollection collFoo2 = await TestCommon.CreateCollectionAsync(client, UriFactory.CreateDatabaseUri(databaseId), new DocumentCollection() { Id = collectionFooId });

            if (type == FabircServiceReuseType.Bindable)
            {
                await client.DeleteDocumentCollectionAsync(UriFactory.CreateDocumentCollectionUri(databaseId, collectionBarId));
            }

            // Now verify the collectionFooId, the cache has collectionFooId -> OldRid cache
            if (eApiTest == CallAPIForStaleCacheTest.DocumentCollection)
            {
                DocumentCollection collFooRead = await client.ReadDocumentCollectionAsync(UriFactory.CreateDocumentCollectionUri(databaseId, collectionFooId));
            }
            else if (eApiTest == CallAPIForStaleCacheTest.Document)
            {
                string docFoo1Id = "docFoo1Id" + suffix;
                Document docFoo1 = await client.CreateDocumentAsync(collFoo2.SelfLink, new Document() { Id = docFoo1Id });
                Document docFoo1Back = await client.ReadDocumentAsync(UriFactory.CreateDocumentUri(databaseId, collectionFooId, docFoo1Id));
            }

            // Now delete the collection foo again
            await client.DeleteDocumentCollectionAsync(UriFactory.CreateDocumentCollectionUri(databaseId, collectionFooId));

            if (type == FabircServiceReuseType.BoundToDifferentName)
            {
                await client.DeleteDocumentCollectionAsync(UriFactory.CreateDocumentCollectionUri(databaseId, collectionBarId));
            }
        }

        [TestMethod]
        public void VerifyInvalidPartitionException()
        {
            DocumentClient client = TestCommon.CreateClient(true);
            this.VerifyInvalidPartitionExceptionPrivateAsync(client).Wait();
#if DIRECT_MODE
            // DIRECT MODE has ReadFeed issues in the Public emulator
            client = TestCommon.CreateClient(false, Protocol.Https);
            this.VerifyInvalidPartitionExceptionPrivateAsync(client).Wait();

            client = TestCommon.CreateClient(false, Protocol.Tcp);
            this.VerifyInvalidPartitionExceptionPrivateAsync(client).Wait();
#endif
        }

        private async Task VerifyInvalidPartitionExceptionPrivateAsync(DocumentClient client)
        {
            DocumentCollection collection = TestCommon.CreateOrGetDocumentCollection(client);
            await client.CreateDocumentAsync(collection, new Document());
            await client.DeleteDocumentCollectionAsync(collection.SelfLink);

            try
            {
                //Sequence
                // 1. DC -> GW: address resolver to resolve collectionFullName. 
                // 2. GW -> MC: call mc to resolve collectionFullName.
                // 3. MC : return NotFoundException
                await client.ReadDocumentCollectionAsync(collection.AltLink);
            }
            catch (DocumentClientException ex)
            {
                // make sure we throw notFound Exception
                Util.ValidateClientException(ex, HttpStatusCode.NotFound);
                Assert.IsNull(ex.Headers.GetValues(HttpConstants.HttpHeaders.RequestValidationFailure));
            }
        }

        [TestMethod]
        public async Task VerifyInvalidPartitionExceptionWithPopulateQuotaInfo()
        {
            DocumentClient client = TestCommon.CreateClient(true);
            await this.VerifyInvalidPartitionExceptionWithPopulateQuotaInfo(client);
#if DIRECT_MODE
            // DIRECT MODE has ReadFeed issues in the Public emulator
            client = TestCommon.CreateClient(false, Protocol.Https);
            await this.VerifyInvalidPartitionExceptionWithPopulateQuotaInfo(client);

            client = TestCommon.CreateClient(false, Protocol.Tcp);
            await this.VerifyInvalidPartitionExceptionWithPopulateQuotaInfo(client);
#endif
        }

        private async Task VerifyInvalidPartitionExceptionWithPopulateQuotaInfo(DocumentClient client)
        {
            DocumentCollection collection = TestCommon.CreateOrGetDocumentCollection(client);
            await client.CreateDocumentAsync(collection, new Document());
            await client.DeleteDocumentCollectionAsync(collection.SelfLink);

            try
            {
                //Sequence
                // 1. DC -> GW: address resolver to resolve collectionFullName. 
                // 2. GW -> MC: call mc to resolve collectionFullName.
                // 3. MC : return NotFoundException
                await client.ReadDocumentCollectionAsync(collection.AltLink, new RequestOptions { PopulateQuotaInfo = true });
            }
            catch (DocumentClientException ex)
            {
                // make sure we throw notFound Exception
                Util.ValidateClientException(ex, HttpStatusCode.NotFound);
                Assert.IsNull(ex.Headers.GetValues(HttpConstants.HttpHeaders.RequestValidationFailure));
            }
        }

        [TestMethod]
        public void VerifyNameIdCacheTaskReuse()
        {
            DocumentClient client;

            client = TestCommon.CreateClient(true);
            this.VerifyNameIdCacheTaskReusePrivateAsync(client).Wait();
#if DIRECT_MODE
            // DIRECT MODE has ReadFeed issues in the Public emulator
            client = TestCommon.CreateClient(false, Protocol.Https);
            this.VerifyNameIdCacheTaskReusePrivateAsync(client).Wait();

            client = TestCommon.CreateClient(false, Protocol.Tcp);
            this.VerifyNameIdCacheTaskReusePrivateAsync(client).Wait();
#endif
        }

        private async Task VerifyNameIdCacheTaskReusePrivateAsync(DocumentClient client)
        {
            string suffix = Guid.NewGuid().ToString();
            // First to create a ton of named based resource object.
            string databaseId = "VerifyNameIdCacheTask" + suffix;
            string collectionId = "collection" + suffix;
            string docId = "doc" + suffix;

            try
            {
                Document docIgnore = await client.ReadDocumentAsync(UriFactory.CreateDocumentUri(databaseId, collectionId, docId));
                Assert.Fail("Should have thrown exception in here");
            }
            catch (DocumentClientException e)
            {
                // without client validation.
                Assert.IsNotNull(e.Message);
                Assert.AreEqual(e.StatusCode, HttpStatusCode.NotFound);
            }

            // Create database and create collection
            Database database = await client.CreateDatabaseAsync(new Database() { Id = databaseId });
            DocumentCollection coll1 = await TestCommon.CreateCollectionAsync(client, UriFactory.CreateDatabaseUri(databaseId), new DocumentCollection() { Id = collectionId });
            Document doc1 = await client.CreateDocumentAsync(UriFactory.CreateDocumentCollectionUri(databaseId, collectionId), new Document() { Id = docId });

            Document docIgnore1 = await client.ReadDocumentAsync(UriFactory.CreateDocumentUri(databaseId, collectionId, docId));
        }

        [TestMethod]
        public void CrazyNameTest()
        {
            DocumentClient client;

            client = TestCommon.CreateClient(true);
            this.CrazyNameTestPrivateAsync(client, true).Wait();

#if DIRECT_MODE
            // DIRECT MODE has ReadFeed issues in the Public emulator

            client = TestCommon.CreateClient(false, Protocol.Https);
            this.CrazyNameTestPrivateAsync(client, false).Wait();

            client = TestCommon.CreateClient(false, Protocol.Tcp);
            this.CrazyNameTestPrivateAsync(client, false, true).Wait(); 
#endif
        }

        private async Task CrazyNameTestPrivateAsync(DocumentClient client, bool useGateway, bool useTcp = false)
        {
            await TestCommon.DeleteAllDatabasesAsync();

            // Try longest name, note if the name is unicode, the number of character available might become less.
            string longestName = "Try longest name 253. At general availability, DocumentDB will be available in three standard performance levels: S1, S2, and S3, Vibhor Kapoor, director of product marketing for Azure, wrote in a blog post today. Collections of data within a DocumentDB database can be assigned to different performance levels, allowing customers to purchase only the performance they need";
            longestName = longestName.Substring(0, 253);
            if (longestName.EndsWith(" "))
            {
                longestName = longestName.Remove(longestName.Length - 1, 1) + "=";
            }

            string allCrazyChars = "“”!@$%^&*()-~`_[]{}|;':,.<>第67届奥斯卡トサカ";

            // Test #1: Try name for only the document resource
            // all following character supported in all transport
            List<string> crazyNameSupportList = new List<string>(new string[]{
                                      "   startwithSpace",
                                      "!@$%^&*()-=",
                                      "~`_[]{}|;':,.<>",
                                      "Contains \" character",
                                      "<>==<<<<<<==",
                                      //Chinese
                                      "第67届奥斯卡颁奖典礼是美国电影艺术与科学学院旨在奖励1994年最优秀电影的一场晚会", 
                                      // Japanese
                                      "トサカハゲミツスイは、スズメ目ミツスイ科に属する鳥類の1種である。", 
                                      // Hindi
                                      "नालापत बालमणि अम्मा भारत से मलयालम भाषा की प्रतिभावान कवयित्रियों में",
                                      // Arabic
                                      "وغالباً ما يعرف اختصاراً باسم إيه سي ميلان أو الميلان فقط، هو نادي كرة قدم إيطالي محترف، تأسس بتاريخ 1", 
                                      // Russian
                                      "Свято-Никольский монастырь (ранее широко известен как Средне-Никольский монастырь)", 
                                      // Korean
                                      "라부아지에의 새로운 연소 이론은 산소와 연관된 여러 가지 반응에 적용되었으며 호흡,",
                                      // Spanish
                                      "La República Soviética Húngara fue un efímero régimen de dictadura del proletariado en Hungría, instaurad",
                                      // Vietnamese
                                      "Mọi người đều có thể biên tập bài ngay lập tức, chỉ cần nhớ vài quy tắc. Có sẵn rất nhiều trang trợ giúp",
                                      // Papua New Guinea Official languages
                                      "ر اچیچا فوجی سمان چکن آلا جہاز اے۔ ایہ 50 سالاں توں ہن تک 50 توں زیادہ دیساں دے ورتن وچ اے۔ اینوں امریکی",
                                      longestName,
                                      allCrazyChars,
                                      "Contains + character",
                        });

            string suffix = Guid.NewGuid().ToString();
            // First to create a ton of named based resource object.
            string databaseId = "CrazyNameTest" + suffix;
            string collectionId = "collection" + suffix;

            Database database = await client.CreateDatabaseAsync(new Database() { Id = databaseId });
            DocumentCollection coll1 = await TestCommon.CreateCollectionAsync(client, UriFactory.CreateDatabaseUri(databaseId), new DocumentCollection() { Id = collectionId });

            foreach (string documentId in crazyNameSupportList)
            {
                Document doc1 = await client.CreateDocumentAsync(UriFactory.CreateDocumentCollectionUri(databaseId, collectionId), new Document() { Id = documentId });

                // and then read it!
                Document docIgnore = await client.ReadDocumentAsync(UriFactory.CreateDocumentUri(databaseId, collectionId, documentId));
                Assert.AreEqual(docIgnore.Id, documentId);
            }

            await client.DeleteDatabaseAsync(database.AltLink);
            // Test #2: Try name for all resources
            List<string> nameList = new List<string>(new string[]{
                                    longestName,
                                    allCrazyChars,
                                    "Here", // it is special because it is value 3 char offer resouceId,
                                    "bvYI", // another offer resourceId
                        });
            foreach (string crazyName in nameList)
            {
                Database db = await client.CreateDatabaseAsync(new Database() { Id = crazyName });
                DocumentCollection coll = await TestCommon.CreateCollectionAsync(client, UriFactory.CreateDatabaseUri(crazyName), new DocumentCollection() { Id = crazyName });
                Document doc = await client.CreateDocumentAsync(UriFactory.CreateDocumentCollectionUri(crazyName, crazyName), new Document() { Id = crazyName });

                await client.DeleteDatabaseAsync(db.AltLink);
            }

            await TestCommon.DeleteAllDatabasesAsync();
        }


        [TestMethod]
        public void NameRoutingBadUrlTest()
        {
            DocumentClient client;

            client = TestCommon.CreateClient(true);
            this.NameRoutingBadUrlTestPrivateAsync(client, false).Wait();
#if DIRECT_MODE
            // DIRECT MODE has ReadFeed issues in the Public emulator
            client = TestCommon.CreateClient(false, Protocol.Https);
            this.NameRoutingBadUrlTestPrivateAsync(client, false).Wait();

            client = TestCommon.CreateClient(false, Protocol.Tcp);
            this.NameRoutingBadUrlTestPrivateAsync(client, false, true).Wait();
#endif
        }

        private async Task NameRoutingBadUrlTestPrivateAsync(DocumentClient client, bool bypassClientValidation, bool useTcp = false)
        {
            string suffix = Guid.NewGuid().ToString();
            // First to create a ton of named based resource object.
            string databaseId = $"BadUrlTest" + suffix;
            string collectionId = "collection" + suffix;
            string doc1Id = "document1" + suffix;

            // Create database and create collection
            Database database = await client.CreateDatabaseAsync(new Database() { Id = databaseId });
            DocumentCollection coll = await TestCommon.CreateCollectionAsync(client, UriFactory.CreateDatabaseUri(databaseId), new DocumentCollection() { Id = collectionId });
            Document doc1 = await client.CreateDocumentAsync(UriFactory.CreateDocumentCollectionUri(databaseId, collectionId), new Document() { Id = doc1Id });

            try
            {
                // the url doesn't conform to the schema at at all.
                Document document1 = await client.ReadDocumentAsync("dba/what/colltions/abc");
                Assert.Fail("Should have thrown exception in here");
            }
            catch (DocumentClientException e)
            {
                // without client validation.
                Assert.IsNotNull(e.Message);
                Assert.AreEqual(e.StatusCode, HttpStatusCode.NotFound);
            }

            try
            {
                // the url doesn't conform to the schema at at all.
                Document document1 = await client.ReadDocumentAsync("dbs/what/colltions/abc");
                Assert.Fail("Should have thrown exception in here");
            }
            catch (DocumentClientException e)
            {
                Assert.IsNotNull(e.Message);
                Assert.AreEqual(e.StatusCode, HttpStatusCode.NotFound);
            }

            try
            {
                // doing a document read with collection link
                Document doc2 = await client.ReadDocumentAsync(UriFactory.CreateDocumentCollectionUri(databaseId, collectionId));
                Assert.Fail("Should have thrown exception in here");
            }
            catch (DocumentClientException e)
            {
                Assert.IsNotNull(e.Message);
                Assert.IsTrue(e.StatusCode == HttpStatusCode.BadRequest || e.StatusCode == HttpStatusCode.Unauthorized);
            }

            try
            {
                // doing a collection read with Document link
                DocumentCollection collection1 = await client.ReadDocumentCollectionAsync(UriFactory.CreateDocumentUri(databaseId, collectionId, doc1Id));
                Assert.Fail("Should have thrown exception in here");
            }
            catch (DocumentClientException e)
            {
                Assert.IsNotNull(e.Message);
                Assert.IsTrue(e.StatusCode == HttpStatusCode.BadRequest || e.StatusCode == HttpStatusCode.Unauthorized);
            }
            finally
            {
                await client.DeleteDatabaseAsync(database);
            }
        }

        [TestMethod]
        public void VerifyInvalidNameTest()
        {
            DocumentClient client = TestCommon.CreateClient(true);
            this.VerifyInvalidNameTestPrivateAsync(client).Wait();
#if DIRECT_MODE
            // DIRECT MODE has ReadFeed issues in the Public emulator
            client = TestCommon.CreateClient(false, Protocol.Https);
            this.VerifyInvalidNameTestPrivateAsync(client).Wait();

            client = TestCommon.CreateClient(false, Protocol.Tcp);
            this.VerifyInvalidNameTestPrivateAsync(client).Wait();
#endif

        }

        private async Task VerifyInvalidNameTestPrivateAsync(DocumentClient client)
        {
            try
            {
                Database database = await client.CreateDatabaseAsync(new Database() { Id = "abcdef=se123" });
                Assert.Fail("Should have thrown exception in here");
            }
            catch (DocumentClientException e)
            {
                Assert.AreEqual(e.StatusCode, HttpStatusCode.BadRequest);
                Assert.IsTrue(e.Message.Contains("contains invalid character"));
            }

            string[] forbiddenCharInNameList = {
                                      "Contains / character",
                                      "Contains # character",
                                      "Contains \\ character",
                                      "Contains ? character",
                                      "endWithSpace  ",
                            };

            string suffix = Guid.NewGuid().ToString();
            // First to create a ton of named based resource object.
            string databaseId = "VerifyInvalidNameTest" + suffix;
            string collectionId = "VerifyInvalidNameTest" + suffix;

            // Create database and create collection
            Database database1 = await client.CreateDatabaseAsync(new Database() { Id = databaseId });
            DocumentCollection coll1 = await TestCommon.CreateCollectionAsync(client, UriFactory.CreateDatabaseUri(databaseId), new DocumentCollection() { Id = collectionId });

            // create should fail.
            foreach (string resourceName in forbiddenCharInNameList)
            {
                try
                {
                    Document document = await client.CreateDocumentAsync(UriFactory.CreateDocumentCollectionUri(databaseId, collectionId), new Document() { Id = resourceName });
                    Assert.Fail("Should have thrown exception in here");
                }
                catch (ArgumentException e)
                {
                    Assert.IsTrue(e.Message.Contains("invalid character") || e.Message.Contains("end with space"));
                }
            }

            // replace should fail
            Document documentCreated = await client.CreateDocumentAsync(UriFactory.CreateDocumentCollectionUri(databaseId, collectionId), new Document() { Id = Guid.NewGuid().ToString() });
            foreach (string resourceName in forbiddenCharInNameList)
            {
                try
                {
                    documentCreated.Id = resourceName;
                    Document document = await client.ReplaceDocumentAsync(documentCreated);
                    Assert.Fail("Should have thrown exception in here");
                }
                catch (ArgumentException e)
                {
                    Assert.IsTrue(e.Message.Contains("invalid character") || e.Message.Contains("end with space"));
                }
            }
        }

        [TestMethod]
        public void NameParsingTest()
        {
            bool isFeed = false;
            string resourceType;
            string resourceIdorFullName;
            bool isNameBased = false;

            string suffix = Guid.NewGuid().ToString();
            // First to create a ton of named based resource object.
            string databaseId = "database" + suffix;
            string collectionId = "collection" + suffix;
            string doc1Id = "document1" + suffix;
            string doc2Id = "document2" + suffix;
            string doc3Id = "document3" + suffix;
            string attachment1Id = "attachment1" + suffix;
            string attachment2Id = "attachment2" + suffix;
            string user1Id = "user1" + suffix;
            string permission1Id = "user1" + suffix;

            Uri uri = UriFactory.CreateDatabaseUri(databaseId);
            Uri baseuri = new Uri("http://localhost");
            bool tryParse;

            tryParse = PathsHelper.TryParsePathSegments(uri.OriginalString, out isFeed, out resourceType, out resourceIdorFullName, out isNameBased);
            Assert.IsTrue(tryParse);
            Assert.IsTrue(isNameBased);
            Assert.IsFalse(isFeed);
            Assert.IsTrue(resourceType == "dbs");
            Assert.IsTrue(resourceIdorFullName == "dbs/" + databaseId);

            tryParse = PathsHelper.TryParsePathSegments(new Uri(baseuri, uri).PathAndQuery, out isFeed, out resourceType, out resourceIdorFullName, out isNameBased);
            Assert.IsTrue(tryParse);
            Assert.IsTrue(isNameBased);
            Assert.IsFalse(isFeed);
            Assert.IsTrue(resourceType == "dbs");
            Assert.IsTrue(resourceIdorFullName == "dbs/" + databaseId);

            tryParse = PathsHelper.TryParsePathSegments(new Uri(baseuri, uri).AbsolutePath, out isFeed, out resourceType, out resourceIdorFullName, out isNameBased);
            Assert.IsTrue(tryParse);
            Assert.IsTrue(isNameBased);
            Assert.IsFalse(isFeed);
            Assert.IsTrue(resourceType == "dbs");

            // media/xxx is always Id based
            // alEBAMZlTQABAAAAAAAAACnfXFUB (storageIndex = 1) so it is not valid resourceId but a valid mediaId
            tryParse = PathsHelper.TryParsePathSegments(new Uri(baseuri, new Uri("media/alEBAMZlTQABAAAAAAAAACnfXFUB", UriKind.Relative)).AbsolutePath, out isFeed, out resourceType, out resourceIdorFullName, out isNameBased);
            Assert.IsTrue(tryParse);
            Assert.IsFalse(isNameBased);
            Assert.IsFalse(isFeed);
            Assert.IsTrue(resourceType == "media");
            Assert.IsTrue(resourceIdorFullName == "alEBAMZlTQABAAAAAAAAACnfXFUB");

            DocumentServiceRequest request = DocumentServiceRequest.Create(OperationType.Read, ResourceType.Unknown, new Uri("http://localhost/dbs/asdf asfasdf/colls/abcdddwer"), AuthorizationTokenType.PrimaryMasterKey, null);
            Assert.IsFalse(request.IsFeed);
            Assert.IsTrue(request.ResourceType == ResourceType.Collection);
            Assert.IsTrue(request.ResourceAddress == "dbs/asdf asfasdf/colls/abcdddwer");

            request = DocumentServiceRequest.Create(OperationType.ReadFeed, ResourceType.Unknown, new Uri("http://localhost/dbs/asdf asfasdf/colls/abcdddwer/docs"), AuthorizationTokenType.PrimaryMasterKey, null);
            Assert.IsTrue(request.IsFeed);
            Assert.IsTrue(request.ResourceType == ResourceType.Document);
            Assert.IsTrue(request.ResourceAddress == "dbs/asdf asfasdf/colls/abcdddwer");
        }

#if DIRECT_MODE
            // DIRECT MODE has ReadFeed issues in the Public emulator
        [TestMethod]
        [TestCategory("Ignore")]
        public void VerifyMasterNodeThrottlingDirectHttp()
        {
            DocumentClient client = TestCommon.CreateClient(false, Protocol.Https);
            this.VerifyMasterNodeThrottlingPrivateAsync(client).Wait();
        }        

        [TestMethod]
        public void VerifyMasterNodeThrottlingDirectTcp()
        {
            DocumentClient client = TestCommon.CreateClient(false, Protocol.Tcp);
            this.VerifyMasterNodeThrottlingPrivateAsync(client).Wait();
        }
#endif
        [TestMethod]
        public async Task VerifyNameBasedCollectionCRUDOperations()
        {
            DocumentClient client = TestCommon.CreateClient(true);
            await this.VerifyNameBasedCollectionCRUDOperationsAsync(client);
#if DIRECT_MODE
            // DIRECT MODE has ReadFeed issues in the Public emulator
            client = TestCommon.CreateClient(false, Protocol.Https);
            await this.VerifyNameBasedCollectionCRUDOperationsAsync(client);

            client = TestCommon.CreateClient(false, Protocol.Tcp);
            await this.VerifyNameBasedCollectionCRUDOperationsAsync(client);
#endif
        }

        /// <summary>
        /// Tests that partition key definition cache is refreshed when collection is recreated.
        /// The test just ensures that client retries and completes successfully.
        /// </summary>
        /// <returns></returns>
        [TestMethod]
        public async Task TestPartitionKeyDefinitionOnCollectionRecreate()
        {
            await this.TestPartitionKeyDefinitionOnCollectionRecreate(TestCommon.CreateClient(true));
#if DIRECT_MODE
            // DIRECT MODE has ReadFeed issues in the Public emulator
            await this.TestPartitionKeyDefinitionOnCollectionRecreate(TestCommon.CreateClient(false, protocol: Protocol.Tcp));
            await this.TestPartitionKeyDefinitionOnCollectionRecreate(TestCommon.CreateClient(false, protocol: Protocol.Https));
#endif
        }

        internal async Task TestPartitionKeyDefinitionOnCollectionRecreate(DocumentClient client)
        {
            await TestCommon.DeleteAllDatabasesAsync();
            await client.CreateDatabaseAsync(new Database { Id = "db1" });
            PartitionKeyDefinition partitionKeyDefinition1 = new PartitionKeyDefinition { Paths = new System.Collections.ObjectModel.Collection<string>(new[] { "/field1" }), Kind = PartitionKind.Hash };
            await TestCommon.CreateCollectionAsync(client, "/dbs/db1", new DocumentCollection { Id = "coll1", PartitionKey = partitionKeyDefinition1 });
            Document document1 = new Document { Id = "doc1" };
            document1.SetPropertyValue("field1", 1);
            await client.CreateDocumentAsync("/dbs/db1/colls/coll1", document1);

            DocumentClient otherClient = TestCommon.CreateClient(false);
            await otherClient.DeleteDocumentCollectionAsync("/dbs/db1/colls/coll1");
            PartitionKeyDefinition partitionKeyDefinition2 = new PartitionKeyDefinition { Paths = new System.Collections.ObjectModel.Collection<string>(new[] { "/field2" }), Kind = PartitionKind.Hash };
            await TestCommon.CreateCollectionAsync(otherClient, "/dbs/db1", new DocumentCollection { Id = "coll1", PartitionKey = partitionKeyDefinition2 });

            Document document2 = new Document { Id = "doc1" };
            document2.SetPropertyValue("field2", 1);
            await client.CreateDocumentAsync("/dbs/db1/colls/coll1", document2);
        }

        /// <summary>
        /// Tests that collection cache is refreshed when collection is recreated.
        /// The test just ensures that client retries and completes successfully.
        /// It verifies case when original collection is not partitioned and new collection is partitioned.
        /// </summary>
        /// <returns></returns>
        [TestMethod]
        public async Task TestPartitionKeyDefinitionOnCollectionRecreateFromNonPartitionedToPartitioned()
        {
            await this.TestPartitionKeyDefinitionOnCollectionRecreateFromNonPartitionedToPartitioned(TestCommon.CreateClient(true));
#if DIRECT_MODE
            // DIRECT MODE has ReadFeed issues in the Public emulator
            await this.TestPartitionKeyDefinitionOnCollectionRecreateFromNonPartitionedToPartitioned(TestCommon.CreateClient(false, protocol: Protocol.Tcp));
            await this.TestPartitionKeyDefinitionOnCollectionRecreateFromNonPartitionedToPartitioned(TestCommon.CreateClient(false, protocol: Protocol.Https));
#endif
        }

        internal async Task TestPartitionKeyDefinitionOnCollectionRecreateFromNonPartitionedToPartitioned(DocumentClient client)
        {
            await TestCommon.DeleteAllDatabasesAsync();
            await client.CreateDatabaseAsync(new Database { Id = "db1" });
            await TestCommon.CreateCollectionAsync(client, "/dbs/db1", new DocumentCollection { Id = "coll1" });
            Document document1 = new Document { Id = "doc1" };
            document1.SetPropertyValue("field1", 1);
            await client.CreateDocumentAsync("/dbs/db1/colls/coll1", document1);

            DocumentClient otherClient = TestCommon.CreateClient(false);
            await otherClient.DeleteDocumentCollectionAsync("/dbs/db1/colls/coll1");
            PartitionKeyDefinition partitionKeyDefinition2 = new PartitionKeyDefinition { Paths = new System.Collections.ObjectModel.Collection<string>(new[] { "/field2" }), Kind = PartitionKind.Hash };
            await TestCommon.CreateCollectionAsync(otherClient, "/dbs/db1", new DocumentCollection { Id = "coll1", PartitionKey = partitionKeyDefinition2 });

            Document document2 = new Document { Id = "doc1" };
            document2.SetPropertyValue("field2", 1);
            await client.CreateDocumentAsync("/dbs/db1/colls/coll1", document2);
        }

        /// <summary>
        /// Tests that collection cache is refreshed when collection is recreated.
        /// The test just ensures that client retries and completes successfully for query - request which doesn't target single partition key.
        /// It verifies case when original collection is not partitioned and new collection is partitioned.
        /// </summary>
        /// <returns></returns>
        [TestMethod]
        [Ignore /* TODO: This tests throws a "The read session is not available for the input session token" */]
        public async Task TestPartitionKeyDefinitionOnCollectionRecreateFromNonPartitionedToPartitionedForQuery()
        {
            await this.TestPartitionKeyDefinitionOnCollectionRecreateFromNonPartitionedToPartitionedForQuery(TestCommon.CreateClient(true));
#if DIRECT_MODE
            // DIRECT MODE has ReadFeed issues in the Public emulator
            await this.TestPartitionKeyDefinitionOnCollectionRecreateFromNonPartitionedToPartitionedForQuery(TestCommon.CreateClient(false, protocol: Protocol.Tcp));
            await this.TestPartitionKeyDefinitionOnCollectionRecreateFromNonPartitionedToPartitionedForQuery(TestCommon.CreateClient(false, protocol: Protocol.Https));
#endif
        }

        internal async Task TestPartitionKeyDefinitionOnCollectionRecreateFromNonPartitionedToPartitionedForQuery(DocumentClient client)
        {
            await TestCommon.DeleteAllDatabasesAsync();
            await client.CreateDatabaseAsync(new Database { Id = "db1" });
            await TestCommon.CreateCollectionAsync(client, "/dbs/db1", new DocumentCollection { Id = "coll1" });
            Document document1 = new Document { Id = "doc1" };
            document1.SetPropertyValue("field1", 1);
            await client.CreateDocumentAsync("/dbs/db1/colls/coll1", document1);
            Assert.AreEqual(1, client.CreateDocumentQuery("/dbs/db1/colls/coll1", "SELECT * FROM c WHERE c.field1 IN (1, 2)", new FeedOptions { EnableCrossPartitionQuery = true }).AsEnumerable().Count());

            DocumentClient otherClient = TestCommon.CreateClient(false);
            await otherClient.DeleteDocumentCollectionAsync("/dbs/db1/colls/coll1");
            PartitionKeyDefinition partitionKeyDefinition2 = new PartitionKeyDefinition { Paths = new System.Collections.ObjectModel.Collection<string>(new[] { "/field2" }), Kind = PartitionKind.Hash };
            DocumentCollection coll = await TestCommon.CreateCollectionAsync(otherClient, "/dbs/db1", new DocumentCollection { Id = "coll1", PartitionKey = partitionKeyDefinition2 }, new RequestOptions { OfferThroughput = 12000 });

            DocumentClient directClient = TestCommon.CreateClient(false);
            string sessionToken1 = (await directClient.CreateDocumentAsync("/dbs/db1/colls/coll1", document1)).SessionToken;
            document1 = new Document { Id = "doc2" };
            document1.SetPropertyValue("field1", 2);
            string sessionToken2 = (await directClient.CreateDocumentAsync("/dbs/db1/colls/coll1", document1)).SessionToken;

            // Both documents are expected to land at the same partition, which is not first one.
            Assert.AreEqual(sessionToken1.Split(':')[0], sessionToken2.Split(':')[0]);
            Range<string> fullRange = new Range<string>(
               PartitionKeyInternal.MinimumInclusiveEffectivePartitionKey,
               PartitionKeyInternal.MaximumExclusiveEffectivePartitionKey,
               true,
               false);

            PartitionKeyRangeCache routingMapProvider = await client.GetPartitionKeyRangeCacheAsync();
            Assert.AreNotEqual(sessionToken1.Split(':')[0], (await routingMapProvider.TryGetOverlappingRangesAsync(coll.ResourceId, fullRange)).First().Id);

            Assert.AreEqual(2, client.CreateDocumentQuery("/dbs/db1/colls/coll1", "SELECT * FROM c WHERE c.field1 IN (1, 2)", new FeedOptions { EnableCrossPartitionQuery = true }).AsEnumerable().Count());

            DocumentClient newClient = TestCommon.CreateClient(false);
            Assert.AreEqual(2, newClient.CreateDocumentQuery("/dbs/db1/colls/coll1", "SELECT * FROM c WHERE c.field1 IN (1, 2)", new FeedOptions { EnableCrossPartitionQuery = true }).AsEnumerable().Count());
        }

        /// <summary>
        /// Tests that collection cache is refreshed when collection is recreated.
        /// For parallel query first request after collection recreated will fail with NotFound, because it doesn't know how to retry.
        /// But consequent queries will succeed.
        /// The test just ensures that client retries and completes successfully for query - request which doesn't target single partition key.
        /// It verifies case when original collection is not partitioned and new collection is partitioned.
        /// </summary>
        /// <returns></returns>
        [TestMethod]
        [Ignore /* TODO: This tests throws a "The read session is not available for the input session token" */]
        public async Task TestPartitionKeyDefinitionOnCollectionRecreateFromNonPartitionedToPartitionedForParallelQuery()
        {
            await this.TestPartitionKeyDefinitionOnCollectionRecreateFromNonPartitionedToPartitionedForParallelQuery(TestCommon.CreateClient(true));
#if DIRECT_MODE
            // DIRECT MODE has ReadFeed issues in the Public emulator
            await this.TestPartitionKeyDefinitionOnCollectionRecreateFromNonPartitionedToPartitionedForParallelQuery(TestCommon.CreateClient(false, protocol: Protocol.Tcp));
            await this.TestPartitionKeyDefinitionOnCollectionRecreateFromNonPartitionedToPartitionedForParallelQuery(TestCommon.CreateClient(false, protocol: Protocol.Https));
#endif
        }

        internal async Task TestPartitionKeyDefinitionOnCollectionRecreateFromNonPartitionedToPartitionedForParallelQuery(DocumentClient client)
        {
            await TestCommon.DeleteAllDatabasesAsync();
            await client.CreateDatabaseAsync(new Database { Id = "db1" });
            await TestCommon.CreateCollectionAsync(client, "/dbs/db1", new DocumentCollection { Id = "coll1" });
            Document document1 = new Document { Id = "doc1" };
            document1.SetPropertyValue("field1", 1);
            await client.CreateDocumentAsync("/dbs/db1/colls/coll1", document1);
            Assert.AreEqual(1, client.CreateDocumentQuery("/dbs/db1/colls/coll1", "SELECT * FROM c WHERE c.field1 IN (1, 2)", new FeedOptions { EnableCrossPartitionQuery = true }).AsEnumerable().Count());

            DocumentClient otherClient = TestCommon.CreateClient(false);
            await otherClient.DeleteDocumentCollectionAsync("/dbs/db1/colls/coll1");
            PartitionKeyDefinition partitionKeyDefinition2 = new PartitionKeyDefinition { Paths = new System.Collections.ObjectModel.Collection<string>(new[] { "/field2" }), Kind = PartitionKind.Hash };
            DocumentCollection coll = await TestCommon.CreateCollectionAsync(otherClient, "/dbs/db1", new DocumentCollection { Id = "coll1", PartitionKey = partitionKeyDefinition2 }, new RequestOptions { OfferThroughput = 12000 });

            DocumentClient directClient = TestCommon.CreateClient(false);
            string sessionToken1 = (await directClient.CreateDocumentAsync("/dbs/db1/colls/coll1", document1)).SessionToken;
            document1 = new Document { Id = "doc2" };
            document1.SetPropertyValue("field1", 2);
            string sessionToken2 = (await directClient.CreateDocumentAsync("/dbs/db1/colls/coll1", document1)).SessionToken;

            // Both documents are expected to land at the same partition, which is not first one.
            Assert.AreEqual(sessionToken1.Split(':')[0], sessionToken2.Split(':')[0]);
            Range<string> fullRange = new Range<string>(
               PartitionKeyInternal.MinimumInclusiveEffectivePartitionKey,
               PartitionKeyInternal.MaximumExclusiveEffectivePartitionKey,
               true,
               false);

            PartitionKeyRangeCache routingMapProvider = await client.GetPartitionKeyRangeCacheAsync();
            Assert.AreNotEqual(sessionToken1.Split(':')[0], (await routingMapProvider.TryGetOverlappingRangesAsync(coll.ResourceId, fullRange)).First().Id);

            Assert.AreEqual(2, client.CreateDocumentQuery("/dbs/db1/colls/coll1", "SELECT * FROM c WHERE c.field1 IN (1, 2)", new FeedOptions { EnableCrossPartitionQuery = true }).AsEnumerable().Count());

            DocumentClient newClient = TestCommon.CreateClient(false);
            Assert.AreEqual(2, newClient.CreateDocumentQuery("/dbs/db1/colls/coll1", "SELECT * FROM c WHERE c.field1 IN (1, 2)", new FeedOptions { EnableCrossPartitionQuery = true }).AsEnumerable().Count());
        }

        /// <summary>
        /// If collection is created with multiple partitions, cross partition query is processing nth partition,
        /// then we create collection with one partition but same name, queyr must fail with NotFound.
        /// </summary>
        /// <returns></returns>
        [Ignore]
        [TestMethod]
        public async Task TestCollectionRecreateFromMultipartitionToSinglePartitionedForQuery()
        {
            await this.TestCollectionRecreateFromMultipartitionToSinglePartitionedForQuery(TestCommon.CreateClient(true));
            await this.TestCollectionRecreateFromMultipartitionToSinglePartitionedForQuery(TestCommon.CreateClient(false, protocol: Protocol.Tcp));
            await this.TestCollectionRecreateFromMultipartitionToSinglePartitionedForQuery(TestCommon.CreateClient(false, protocol: Protocol.Https));
        }

        internal async Task TestCollectionRecreateFromMultipartitionToSinglePartitionedForQuery(DocumentClient client)
        {
            await TestCommon.DeleteAllDatabasesAsync();
            await client.CreateDatabaseAsync(new Database { Id = "db1" });
            PartitionKeyDefinition partitionKeyDefinition1 = new PartitionKeyDefinition { Paths = new System.Collections.ObjectModel.Collection<string>(new[] { "/field2" }) };
            await TestCommon.CreateCollectionAsync(client, "/dbs/db1", new DocumentCollection { Id = "coll1", PartitionKey = partitionKeyDefinition1 }, new RequestOptions { OfferThroughput = 12000 });

            Document document1 = new Document { Id = "doc1" };
            document1.SetPropertyValue("field1", 1);
            await client.CreateDocumentAsync("/dbs/db1/colls/coll1", document1);

            var query = client.CreateDocumentQuery("/dbs/db1/colls/coll1", "SELECT * FROM c", new FeedOptions { EnableCrossPartitionQuery = true }).AsDocumentQuery();
            await query.ExecuteNextAsync();
            await query.ExecuteNextAsync();
            var result = await query.ExecuteNextAsync();
            Assert.AreEqual("2", result.SessionToken.Split(':')[0], result.SessionToken);

            DocumentClient otherClient = TestCommon.CreateClient(false);
            await otherClient.DeleteDocumentCollectionAsync("/dbs/db1/colls/coll1");
            PartitionKeyDefinition partitionKeyDefinition2 = new PartitionKeyDefinition { Paths = new System.Collections.ObjectModel.Collection<string>(new[] { "/field2" }) };
            await TestCommon.CreateCollectionAsync(otherClient, "/dbs/db1", new DocumentCollection { Id = "coll1", PartitionKey = partitionKeyDefinition2 });

            try
            {
                await query.ExecuteNextAsync();
                Assert.Fail("Expected exception");
            }
            catch (DocumentClientException ex)
            {
                Assert.AreEqual(HttpStatusCode.NotFound, ex.StatusCode);
            }
        }

        /// <summary>
        /// Tests that routing to non-existent range throws PartitionKeyRangeGoneException even after collection recreate.
        /// </summary>
        /// <returns></returns>
        [Ignore]
        [TestMethod]
        public async Task TestRouteToNonExistentRangeAfterCollectionRecreate()
        {
            await this.TestRouteToNonExistentRangeAfterCollectionRecreate(TestCommon.CreateClient(true));
#if DIRECT_MODE
            // DIRECT MODE has ReadFeed issues in the Public emulator
            await this.TestRouteToNonExistentRangeAfterCollectionRecreate(TestCommon.CreateClient(false, protocol: Protocol.Tcp));
            await this.TestRouteToNonExistentRangeAfterCollectionRecreate(TestCommon.CreateClient(false, protocol: Protocol.Https));
#endif
        }

        internal async Task TestRouteToNonExistentRangeAfterCollectionRecreate(DocumentClient client)
        {
            await TestCommon.DeleteAllDatabasesAsync();
            await client.CreateDatabaseAsync(new Database { Id = "db1" });
            PartitionKeyDefinition partitionKeyDefinition1 = new PartitionKeyDefinition { Paths = new System.Collections.ObjectModel.Collection<string>(new[] { "/field1" }), Kind = PartitionKind.Hash };
            DocumentCollection collection = await TestCommon.CreateCollectionAsync(client, "/dbs/db1", new DocumentCollection { Id = "coll1", PartitionKey = partitionKeyDefinition1 }, new RequestOptions { OfferThroughput = 12000 });
            var partitionKeyRangeCache = await client.GetPartitionKeyRangeCacheAsync();
            var ranges = await partitionKeyRangeCache.TryGetOverlappingRangesAsync(
                collection.ResourceId,
                new Range<string>(
                    PartitionKeyInternal.MinimumInclusiveEffectivePartitionKey,
                    PartitionKeyInternal.MaximumExclusiveEffectivePartitionKey,
                    true,
                    false));

            Assert.AreEqual(5, ranges.Count());

            Document document1 = new Document { Id = "doc1" };
            document1.SetPropertyValue("field1", 1);
            await client.CreateDocumentAsync("/dbs/db1/colls/coll1", document1);

            try
            {
                await client.ReadDocumentFeedAsync("/dbs/db1/colls/coll1", new FeedOptions { PartitionKeyRangeId = "foo" });
                Assert.Fail();
            }
            catch (DocumentClientException ex)
            {
                Assert.AreEqual(HttpStatusCode.Gone, ex.StatusCode);
                Assert.AreEqual(SubStatusCodes.PartitionKeyRangeGone, ex.GetSubStatus());
            }

            DocumentClient otherClient = TestCommon.CreateClient(false);
            await otherClient.DeleteDocumentCollectionAsync("/dbs/db1/colls/coll1");
            await TestCommon.CreateCollectionAsync(otherClient, "/dbs/db1", new DocumentCollection { Id = "coll1" });

            try
            {
                await client.ReadDocumentFeedAsync("/dbs/db1/colls/coll1", new FeedOptions { PartitionKeyRangeId = ranges[ranges.Count - 1].Id });
                Assert.Fail();
            }
            catch (DocumentClientException ex)
            {
                Assert.AreEqual(HttpStatusCode.Gone, ex.StatusCode);
                Assert.AreEqual(SubStatusCodes.PartitionKeyRangeGone, ex.GetSubStatus());
            }

            await client.ReadDocumentFeedAsync("/dbs/db1/colls/coll1", new FeedOptions { PartitionKeyRangeId = ranges[0].Id });
        }

        /// <summary>
        /// Tests that routing to non-existent range throws PartitionKeyRangeGoneException even after collection recreate.
        /// </summary>
        /// <returns></returns>
        [Ignore]
        [TestMethod]
        public async Task TestRouteToExistentRangeAfterCollectionRecreate()
        {
            await this.TestRouteToExistentRangeAfterCollectionRecreate(TestCommon.CreateClient(true));
#if DIRECT_MODE
            // DIRECT MODE has ReadFeed issues in the Public emulator
            await this.TestRouteToExistentRangeAfterCollectionRecreate(TestCommon.CreateClient(false, protocol: Protocol.Tcp));
            await this.TestRouteToExistentRangeAfterCollectionRecreate(TestCommon.CreateClient(false, protocol: Protocol.Https));
#endif
        }

        internal async Task TestRouteToExistentRangeAfterCollectionRecreate(DocumentClient client)
        {
            await TestCommon.DeleteAllDatabasesAsync();
            await client.CreateDatabaseAsync(new Database { Id = "db1" });
            await TestCommon.CreateCollectionAsync(client, "/dbs/db1", new DocumentCollection { Id = "coll1" });

            Document document1 = new Document { Id = "doc1" };
            document1.SetPropertyValue("field1", 1);
            await client.CreateDocumentAsync("/dbs/db1/colls/coll1", document1);

            try
            {
                await client.ReadDocumentFeedAsync("/dbs/db1/colls/coll1", new FeedOptions { PartitionKeyRangeId = "4" });
                Assert.Fail();
            }
            catch (DocumentClientException ex)
            {
                Assert.AreEqual(HttpStatusCode.Gone, ex.StatusCode);
                Assert.AreEqual(SubStatusCodes.PartitionKeyRangeGone, ex.GetSubStatus());
            }

            DocumentClient otherClient = TestCommon.CreateClient(false);
            await otherClient.DeleteDocumentCollectionAsync("/dbs/db1/colls/coll1");
            PartitionKeyDefinition partitionKeyDefinition1 = new PartitionKeyDefinition { Paths = new System.Collections.ObjectModel.Collection<string>(new[] { "/field1" }), Kind = PartitionKind.Hash };
            DocumentCollection collection = await TestCommon.CreateCollectionAsync(otherClient, "/dbs/db1", new DocumentCollection { Id = "coll1", PartitionKey = partitionKeyDefinition1 }, new RequestOptions { OfferThroughput = 12000 });
            var partitionKeyRangeCache = await client.GetPartitionKeyRangeCacheAsync();
            var ranges = await partitionKeyRangeCache.TryGetOverlappingRangesAsync(
                collection.ResourceId,
                new Range<string>(
                    PartitionKeyInternal.MinimumInclusiveEffectivePartitionKey,
                    PartitionKeyInternal.MaximumExclusiveEffectivePartitionKey,
                    true,
                    false));

            Assert.AreEqual(5, ranges.Count());

            await client.ReadDocumentFeedAsync("/dbs/db1/colls/coll1", new FeedOptions { PartitionKeyRangeId = "4" });
        }

        /// <summary>
        /// Tests that collection cache is refreshed when collection is recreated.
        /// The test just ensures that client retries and completes successfully for query - request which doesn't target single partition key.
        /// It verifies case when original collection is partitioned and new collection is not partitioned.
        /// </summary>
        /// <returns></returns>
        [Ignore]
        [TestMethod]
        public async Task TestPartitionKeyDefinitionOnCollectionRecreateFromPartitionedToNonPartitionedForQuery()
        {
            await this.TestPartitionKeyDefinitionOnCollectionRecreateFromPartitionedToNonPartitionedForQuery(TestCommon.CreateClient(true));
#if DIRECT_MODE
            // DIRECT MODE has ReadFeed issues in the Public emulator
            await this.TestPartitionKeyDefinitionOnCollectionRecreateFromPartitionedToNonPartitionedForQuery(TestCommon.CreateClient(false, protocol: Protocol.Tcp));
            await this.TestPartitionKeyDefinitionOnCollectionRecreateFromPartitionedToNonPartitionedForQuery(TestCommon.CreateClient(false, protocol: Protocol.Https));
#endif
        }

        internal async Task TestPartitionKeyDefinitionOnCollectionRecreateFromPartitionedToNonPartitionedForQuery(DocumentClient client)
        {
            await TestCommon.DeleteAllDatabasesAsync();
            await client.CreateDatabaseAsync(new Database { Id = "db1" });
            PartitionKeyDefinition partitionKeyDefinition1 = new PartitionKeyDefinition { Paths = new System.Collections.ObjectModel.Collection<string>(new[] { "/field1" }), Kind = PartitionKind.Hash };
            await TestCommon.CreateCollectionAsync(client, "/dbs/db1", new DocumentCollection { Id = "coll1", PartitionKey = partitionKeyDefinition1 }, new RequestOptions { OfferThroughput = 12000 });
            Document document1 = new Document { Id = "doc1" };
            document1.SetPropertyValue("field1", 1);
            await client.CreateDocumentAsync("/dbs/db1/colls/coll1", document1);
            Assert.AreEqual(1, client.CreateDocumentQuery("/dbs/db1/colls/coll1", "SELECT * FROM c WHERE c.field1 IN (1, 2)", new FeedOptions { EnableCrossPartitionQuery = true })
            .AsEnumerable()
            .Count());

            DocumentClient otherClient = TestCommon.CreateClient(false);
            await otherClient.DeleteDocumentCollectionAsync("/dbs/db1/colls/coll1");
            await TestCommon.CreateCollectionAsync(otherClient, "/dbs/db1", new DocumentCollection { Id = "coll1" });

            DocumentClient directClient = TestCommon.CreateClient(false);
            await directClient.CreateDocumentAsync("/dbs/db1/colls/coll1", document1);
            document1 = new Document { Id = "doc2" };
            document1.SetPropertyValue("field1", 2);
            await directClient.CreateDocumentAsync("/dbs/db1/colls/coll1", document1);

            //todo:elasticcollections We don't need to set EnableCrosspartitionQuery here, but because it is checked in frontend
            //if cache is stale, it will wrongly classify query as crosspartition.
            client.CreateDocumentQuery("/dbs/db1/colls/coll1", "SELECT * FROM c WHERE c.field1 IN (1, 2)", new FeedOptions { EnableCrossPartitionQuery = true })
                .AsEnumerable()
                .ToList();

            Assert.AreEqual(
                    2, client.CreateDocumentQuery("/dbs/db1/colls/coll1", "SELECT * FROM c WHERE c.field1 IN (1, 2)")
                        .AsEnumerable()
                        .Count());
        }

        /// <summary>
        /// Tests that partition key definition cache is refreshed when collection is recreated.
        /// The test just ensures that client retries and completes successfully.
        /// It verifies case when original collection is partitioned and new collection is not partitioned.
        /// </summary>
        /// <returns></returns>
        [TestMethod]
        public async Task TestPartitionKeyDefinitionOnCollectionRecreateFromPartitionedToNonPartitioned()
        {
            await this.TestPartitionKeyDefinitionOnCollectionRecreateFromPartitionedToNonPartitioned(TestCommon.CreateClient(true));
#if DIRECT_MODE
            // DIRECT MODE has ReadFeed issues in the Public emulator
            await this.TestPartitionKeyDefinitionOnCollectionRecreateFromPartitionedToNonPartitioned(TestCommon.CreateClient(false, protocol: Protocol.Tcp));
            await this.TestPartitionKeyDefinitionOnCollectionRecreateFromPartitionedToNonPartitioned(TestCommon.CreateClient(false, protocol: Protocol.Https));
#endif
        }

        internal async Task TestPartitionKeyDefinitionOnCollectionRecreateFromPartitionedToNonPartitioned(DocumentClient client)
        {
            await TestCommon.DeleteAllDatabasesAsync();
            await client.CreateDatabaseAsync(new Database { Id = "db1" });
            PartitionKeyDefinition partitionKeyDefinition1 = new PartitionKeyDefinition { Paths = new System.Collections.ObjectModel.Collection<string>(new[] { "/field1" }), Kind = PartitionKind.Hash };
            await TestCommon.CreateCollectionAsync(client, "/dbs/db1", new DocumentCollection { Id = "coll1", PartitionKey = partitionKeyDefinition1 });
            Document document1 = new Document { Id = "doc1" };
            document1.SetPropertyValue("field1", 1);
            await client.CreateDocumentAsync("/dbs/db1/colls/coll1", document1);

            DocumentClient otherClient = TestCommon.CreateClient(false);
            await otherClient.DeleteDocumentCollectionAsync("/dbs/db1/colls/coll1");
            await TestCommon.CreateCollectionAsync(otherClient, "/dbs/db1", new DocumentCollection { Id = "coll1" });

            Document document2 = new Document { Id = "doc1" };
            document2.SetPropertyValue("field2", 1);
            await client.CreateDocumentAsync("/dbs/db1/colls/coll1", document2);
        }

        /// <summary>
        /// Tests that partition key definition cache is refreshed when collection is recreated.
        /// The test just ensures that Gateway successfully creates script when its partitionkeydefinition cache is outdated..
        /// It verifies case when original collection is partitioned and new collection is not partitioned.
        /// </summary>
        /// <returns></returns>
        [TestMethod]
        public async Task TestScriptCreateOnCollectionRecreateFromPartitionedToNonPartitioned()
        {
            await this.TestScriptCreateOnCollectionRecreateFromPartitionedToNonPartitioned(TestCommon.CreateClient(true));
        }

        internal async Task TestScriptCreateOnCollectionRecreateFromPartitionedToNonPartitioned(DocumentClient client)
        {
            await TestCommon.DeleteAllDatabasesAsync();
            await client.CreateDatabaseAsync(new Database { Id = "db1" });
            PartitionKeyDefinition partitionKeyDefinition1 = new PartitionKeyDefinition { Paths = new System.Collections.ObjectModel.Collection<string>(new[] { "/field1" }), Kind = PartitionKind.Hash };
            await TestCommon.CreateCollectionAsync(client, "/dbs/db1", new DocumentCollection { Id = "coll1", PartitionKey = partitionKeyDefinition1 }, new RequestOptions { OfferThroughput = 12000 });
            Document document1 = new Document { Id = "doc1" };
            document1.SetPropertyValue("field1", 1);
            await client.CreateDocumentAsync("/dbs/db1/colls/coll1", document1);

            DocumentClient otherClient = TestCommon.CreateClient(false);
            await otherClient.DeleteDocumentCollectionAsync("/dbs/db1/colls/coll1");
            await TestCommon.CreateCollectionAsync(otherClient, "/dbs/db1", new DocumentCollection { Id = "coll1" });

            await client.CreateStoredProcedureAsync("/dbs/db1/colls/coll1", new StoredProcedure { Id = "sproc1", Body = "function() {return 1}" });
        }

        /// <summary>
        /// Tests that partition key definition cache is refreshed when collection is recreated.
        /// The test just ensures that Gateway successfully creates script when its partitionkeydefinition cache is outdated..
        /// It verifies case when original collection is not partitioned and new collection is partitioned.
        /// </summary>
        /// <returns></returns>
        [TestMethod]
        public async Task TestScriptCreateOnCollectionRecreateFromNotPartitionedToPartitioned()
        {
            await this.TestScriptCreateOnCollectionRecreateFromNotPartitionedToPartitioned(TestCommon.CreateClient(true));
        }

        internal async Task TestScriptCreateOnCollectionRecreateFromNotPartitionedToPartitioned(DocumentClient client)
        {
            await TestCommon.DeleteAllDatabasesAsync();
            await client.CreateDatabaseAsync(new Database { Id = "db1" });
            await TestCommon.CreateCollectionAsync(client, "/dbs/db1", new DocumentCollection { Id = "coll1" });
            Document document1 = new Document { Id = "doc1" };
            document1.SetPropertyValue("field1", 1);
            await client.CreateDocumentAsync("/dbs/db1/colls/coll1", document1);

            DocumentClient otherClient = TestCommon.CreateClient(false);
            await otherClient.DeleteDocumentCollectionAsync("/dbs/db1/colls/coll1");
            PartitionKeyDefinition partitionKeyDefinition2 = new PartitionKeyDefinition { Paths = new System.Collections.ObjectModel.Collection<string>(new[] { "/field1" }), Kind = PartitionKind.Hash };
            await TestCommon.CreateCollectionAsync(otherClient, "/dbs/db1", new DocumentCollection { Id = "coll1", PartitionKey = partitionKeyDefinition2 }, new RequestOptions { OfferThroughput = 12000 });

            await client.CreateStoredProcedureAsync("/dbs/db1/colls/coll1", new StoredProcedure { Id = "sproc1", Body = "function() {return 1}" });
            for (int i = 0; i < 10; i++)
            {
                await client.ExecuteStoredProcedureAsync<object>("/dbs/db1/colls/coll1/sprocs/sproc1", new RequestOptions { PartitionKey = new PartitionKey(i) });
            }
        }

        private async Task VerifyNameBasedCollectionCRUDOperationsAsync(DocumentClient client)
        {
            try
            {
                await TestCommon.DeleteAllDatabasesAsync();

                // Scenario 1: name based collection read.

                Database database = (await client.CreateDatabaseAsync(new Database { Id = "ValidateNameBasedCollectionCRUDOperations_DB" })).Resource;
                DocumentCollection collection = (await TestCommon.CreateCollectionAsync(client, UriFactory.CreateDatabaseUri(database.Id), new DocumentCollection { Id = "ValidateNameBasedCollectionCRUDOperations_COLL" }));
                Uri collectionUri = UriFactory.CreateDocumentCollectionUri(database.Id, collection.Id);
                await client.CreateDocumentAsync(collectionUri, new
                {
                    Id = "Id_" + Guid.NewGuid().ToString(),
                    Author = "Author_" + Guid.NewGuid().ToString(),
                });

                // Update collection.
                collection = new DocumentCollection { Id = collection.Id };
                collection.IndexingPolicy.IncludedPaths.Add(new IncludedPath { Path = "/" });
                collection.IndexingPolicy.ExcludedPaths.Add(new ExcludedPath { Path = "/\"Author\"/?" });
                collection = (await client.ReplaceDocumentCollectionAsync(collectionUri, collection)).Resource;

                // Read collection.
                ResourceResponse<DocumentCollection> response = await client.ReadDocumentCollectionAsync(collectionUri);
                Assert.IsTrue(response.IndexTransformationProgress >= 0);

                // Delete and re-create the collection with the same name.
                await client.DeleteDocumentCollectionAsync(collectionUri);
                collection = (await TestCommon.CreateCollectionAsync(client, UriFactory.CreateDatabaseUri(database.Id), new DocumentCollection { Id = "ValidateNameBasedCollectionCRUDOperations_COLL" }));

                // Read the new collection.
                // The gateway's cache is stale at this point. This test verifies that the gateway should be able to refresh the cache and returns the response.
                response = await client.ReadDocumentCollectionAsync(collectionUri);
                Assert.AreEqual(100, response.IndexTransformationProgress);

                // Scenario 2: name based collection put.

                await client.CreateDocumentAsync(collectionUri, new
                {
                    Id = "Id_" + Guid.NewGuid().ToString(),
                    Author = "Author_" + Guid.NewGuid().ToString(),
                });

                // Delete and re-create the collection with the same name.
                await client.DeleteDocumentCollectionAsync(collectionUri);
                collection = (await TestCommon.CreateCollectionAsync(client, UriFactory.CreateDatabaseUri(database.Id), new DocumentCollection { Id = "ValidateNameBasedCollectionCRUDOperations_COLL" }));

                // Update collection.
                collection = new DocumentCollection { Id = collection.Id };
                collection.IndexingPolicy.IncludedPaths.Add(new IncludedPath { Path = "/" });
                collection.IndexingPolicy.ExcludedPaths.Add(new ExcludedPath { Path = "/\"Author\"/?" });
                await client.ReplaceDocumentCollectionAsync(collectionUri, collection);
            }
            finally
            {
                TestCommon.DeleteAllDatabasesAsync().Wait();
            }
        }

        /// <summary>
        /// Document client retrieves collection before sending document creation request,
        /// while pre-populates collection cache in gateway.
        /// This method sends document creation request directly, so we can test that collection
        /// cache doesn't issue too many requests.
        /// </summary>
        private async Task<ResourceResponse<Document>> CreateDocumentAsync(
            DocumentClient client,
            string collectionLink,
            Document document)
        {
            using (DocumentServiceRequest request = DocumentServiceRequest.Create(
                OperationType.Create,
                collectionLink,
                document,
                ResourceType.Document,
                AuthorizationTokenType.PrimaryMasterKey,
                new StringKeyValueCollection(),
                SerializationFormattingPolicy.None))
            {
                request.Headers[HttpConstants.HttpHeaders.PartitionKey] = PartitionKeyInternal.Empty.ToJsonString();

                return new ResourceResponse<Document>(await client.CreateAsync(request));
            }
        }

        private async Task DeleteAllDatabaseAsync(DocumentClient client)
        {
            IList<Database> databases = TestCommon.RetryRateLimiting(() => TestCommon.ListAll<Database>(client, null));
            Logger.LogLine("Number of database to delete {0}", databases.Count);

            foreach (Database db in databases)
            {
                await client.DeleteDatabaseAsync(db);
            }
        }

        private async Task<T> AsyncRetryRateLimiting<T>(Func<Task<T>> work)
        {
            return await TestCommon.AsyncRetryRateLimiting<T>(work);
        }

        private async Task<IList<DocumentCollection>> CreateCollectionsAsync(DocumentClient client, Database database, int numberOfCollectionsPerDatabase)
        {
            IList<DocumentCollection> documentCollections = new List<DocumentCollection>();
            if (numberOfCollectionsPerDatabase > 0)
            {
                for (int i = 0; i < numberOfCollectionsPerDatabase; ++i)
                {
                    documentCollections.Add(await AsyncRetryRateLimiting(() => TestCommon.CreateCollectionAsync(client, database.CollectionsLink, new DocumentCollection { Id = Guid.NewGuid().ToString() })));
                }
            }
            return documentCollections;
        }
    }
}<|MERGE_RESOLUTION|>--- conflicted
+++ resolved
@@ -96,10 +96,6 @@
 
                 // Delete database if exist:
                 CosmosDatabase databaseToDelete = await client.Databases[databaseId].DeleteAsync();
-<<<<<<< HEAD
- 
-=======
->>>>>>> 43936621
 
                 //1. Database CRUD
                 CosmosDatabase database = await client.Databases.CreateDatabaseAsync(resourceRandomId);
