﻿//------------------------------------------------------------
// Copyright (c) Microsoft Corporation.  All rights reserved.
//------------------------------------------------------------

namespace Microsoft.Azure.Cosmos.SDK.EmulatorTests
{
    using System;
    using System.Collections.Generic;
    using System.Collections.ObjectModel;
    using System.Globalization;
    using System.Linq;
    using System.Net;
    using System.Text;
    using System.Threading;
    using System.Threading.Tasks;
    using Microsoft.Azure.Cosmos.Linq;
    using Microsoft.Azure.Cosmos.Routing;
    using Microsoft.Azure.Cosmos.Scripts;
    using Microsoft.Azure.Cosmos.Services.Management.Tests;
    using Microsoft.Azure.Cosmos.Services.Management.Tests.LinqProviderTests;
    using Microsoft.Azure.Documents;
    using Microsoft.Azure.Documents.Client;
    using Microsoft.Azure.Documents.Collections;
    using Microsoft.Azure.Documents.Routing;
    using Microsoft.VisualStudio.TestTools.UnitTesting;

    [TestClass]
    public class NameRoutingTests
    {

        [TestMethod]
        public async Task NameRoutingSmokeGatewayTest()
        {
            CosmosClient client = TestCommon.CreateCosmosClient(true);

            await SmokeTestForNameAPI(client);
        }

#if DIRECT_MODE
    // DIRECT MODE has ReadFeed issues in the Public emulator

        [TestMethod]
        public void NameRoutingSmokeDirectHttpsTest()
        {
            DocumentClient client;
            client = TestCommon.CreateClient(false, Protocol.Https, 10, ConsistencyLevel.Session);

            this.NameRoutingSmokeTestPrivateAsync(client).Wait();
        }

        [TestMethod]
        public void NameRoutingSmokeDirectTcpTest()
        {
            DocumentClient client;
            client = TestCommon.CreateClient(false, Protocol.Tcp);

            this.NameRoutingSmokeTestPrivateAsync(client).Wait();
        }
#endif
        private async Task NameRoutingSmokeTestPrivateAsync(CosmosClient client)
        {
            try
            {
                await SmokeTestForNameAPI(client);
            }
            catch (AggregateException e)
            {
                Assert.Fail("Caught Exception message: {0}, Exception {1},", e.InnerException.Message, e.InnerException.ToString());
            }
            catch (Exception e)
            {
                Assert.Fail("Caught Exception: {0}, Exception message: {1}", e.GetType().ToString(), e.Message);
            }
        }

        private async Task SmokeTestForNameAPI(CosmosClient client)
        {
            try
            {
                string suffix = Guid.NewGuid().ToString();
                // First to create a ton of named based resource object.
                string databaseId = "SmokeTestForNameAPI" + suffix;
                string collectionId = "collection" + suffix;
                string doc1Id = "document1" + suffix;
                string doc2Id = "document2" + suffix;
                string doc3Id = "document3" + suffix;
                string attachment1Id = "attachment1" + suffix;
                string attachment2Id = "attachment2" + suffix;
                string user1Id = "user1" + suffix;
                string permission1Id = "user1" + suffix;
                string udf1Id = "udf1" + suffix;
                string storedProcedure1Id = "storedProc1" + suffix;
                string trigger1Id = "trigger1" + suffix;
                string conflict1Id = "conflict1" + suffix;

                string resourceRandomId = "randomToDelete" + suffix;
                string resourceRandom2Id = "randomToDelete2" + suffix;

                // Delete database if exist:
                CosmosDatabase databaseToDelete = await client.Databases[databaseId].DeleteAsync();

                //1. Database CRUD
                CosmosDatabase database = await client.Databases.CreateDatabaseAsync(resourceRandomId);
                database = await database.DeleteAsync();

                database = await client.Databases.CreateDatabaseAsync(databaseId);
                database = await database.ReadAsync();

                // database = await client.ReadDatabaseByIdPrivateAsync(databaseId, null);

                //2. DocumentCollection CRUD
                CosmosContainer container = await database.Containers.CreateContainerAsync(resourceRandomId, partitionKeyPath: "/id");
                await container.DeleteAsync();

                container = await database.Containers.CreateContainerAsync(collectionId, partitionKeyPath: "/id");
                container = await container.ReadAsync();

                // read documentCollection feed.
                FeedIterator<CosmosContainerSettings> rr = database.Containers.GetContainersIterator();
                List<CosmosContainerSettings> settings = new List<CosmosContainerSettings>();
                while (rr.HasMoreResults)
                {
                    settings.AddRange(await rr.FetchNextSetAsync());
                }

                Assert.AreEqual(settings.Count, 1);
                Assert.AreEqual(settings.First().Id, collectionId);

                //3. Document CRUD
                Document doc1;
                {
                    doc1 = await container.Items.CreateItemAsync<Document>(partitionKey: doc1Id, item: new Document() { Id = doc1Id });
                    doc1 = await container.Items.ReadItemAsync<Document>(partitionKey: doc1Id, id: doc1Id);
                    Document doc2 = await container.Items.CreateItemAsync<Document>(partitionKey: doc2Id, item: new Document() { Id = doc2Id });
                    Document doc3 = await container.Items.CreateItemAsync<Document>(partitionKey: doc3Id, item: new Document() { Id = doc3Id });

                    // create conflict document
                    try
                    {
                        Document doc1Conflict = await container.Items.CreateItemAsync<Document>(partitionKey: doc1Id, item: new Document() { Id = doc1Id });
                    }
                    catch (CosmosException e)
                    {
                        Assert.AreEqual(e.StatusCode, HttpStatusCode.Conflict, "Must return conflict code");
                    }

                    // 
                    await container.Items.ReplaceItemAsync<dynamic>(partitionKey: doc3Id, id: doc3Id, item: new { id = doc3Id, Description = "test" });
                    doc3 = await container.Items.DeleteItemAsync<Document>(partitionKey: resourceRandomId, id: resourceRandomId);

                    // read databaseCollection feed.
                    FeedIterator<dynamic> itemIterator = container.Items.GetItemsIterator<dynamic>();
                    int count = 0;
                    while (itemIterator.HasMoreResults)
                    {
                        FeedResponse<dynamic> items = await itemIterator.FetchNextSetAsync();
                        count += items.Count();
                    }
                    Assert.AreEqual(3, count);

                    // query documents 
                    {
                        bool bFound = false;
                        CosmosSqlQueryDefinition sqlQueryDefinition = new CosmosSqlQueryDefinition("select * from c where c.id = @id").UseParameter("@id", doc1Id);
                        FeedIterator<Document> docServiceQuery = container.Items.CreateItemQuery<Document>(
                            sqlQueryDefinition: sqlQueryDefinition,
                            partitionKey: doc1.Id);
                        while (docServiceQuery.HasMoreResults)
                        {
                            FeedResponse<Document> r = await docServiceQuery.FetchNextSetAsync();
                            if (r.Count() == 1)
                            {
                                bFound = true;
                                Assert.AreEqual(r.First().Id, doc1Id);
                            }
                        }
                        Assert.AreEqual(bFound, true);
                    }
                    //{
                    //    var docQuery = from book in client.CreateDocumentQuery<Document>(UriFactory.CreateDocumentCollectionUri(databaseId, collectionId))
                    //                   where book.Id == doc1Id
                    //                   select book;

                    //    IEnumerable<Document> enums = docQuery.AsEnumerable();
                    //    if (enums.Count() == 0)
                    //    {
                    //        Assert.Fail("Not found the document " + doc1Id);
                    //    }
                    //    else
                    //    {
                    //        Assert.AreEqual(enums.Single().Id, doc1Id);
                    //    }
                    //}
                    //{
                    //    var docQuery = from book in client.CreateDocumentQuery(UriFactory.CreateDocumentCollectionUri(databaseId, collectionId))
                    //                   where book.Id == doc1Id
                    //                   select book;
                    //    IEnumerable<dynamic> enums = docQuery.AsEnumerable();
                    //    if (enums.Count() == 0)
                    //    {
                    //        Assert.Fail("Not found the document " + doc1Id);
                    //    }
                    //    else
                    //    {
                    //        Assert.AreEqual(enums.Single().Id, doc1Id);
                    //    }
                    //}
                }

                //7. Trigger CRUD
                //{
                //    Trigger mytrigger = new Trigger
                //    {
                //        Id = resourceRandomId,
                //        Body = "function() {var x = 10;}",
                //        TriggerType = TriggerType.Pre,
                //        TriggerOperation = TriggerOperation.All
                //    };

                //    Trigger trigger1 = await client.CreateTriggerAsync(UriFactory.CreateDocumentCollectionUri(databaseId, collectionId), mytrigger);
                //    mytrigger.Id = resourceRandom2Id;
                //    trigger1 = await client.ReplaceTriggerAsync(UriFactory.CreateTriggerUri(databaseId, collectionId, resourceRandomId), mytrigger);
                //    trigger1 = await client.DeleteTriggerAsync(UriFactory.CreateTriggerUri(databaseId, collectionId, resourceRandom2Id));

                //    mytrigger.Id = trigger1Id;
                //    trigger1 = await client.CreateTriggerAsync(UriFactory.CreateDocumentCollectionUri(databaseId, collectionId), mytrigger);
                //    trigger1 = await client.ReadTriggerAsync(UriFactory.CreateTriggerUri(databaseId, collectionId, trigger1Id));

                //    // 
                //    // read trigger feed.
                //    DoucmentFeedResponse<Trigger> rr = await client.ReadTriggerFeedAsync(UriFactory.CreateDocumentCollectionUri(databaseId, collectionId));
                //    Assert.AreEqual(rr.Count, 1);

                //    // query documents 
                //    var docQuery = from book in client.CreateTriggerQuery(UriFactory.CreateDocumentCollectionUri(databaseId, collectionId))
                //                   where book.Id == trigger1Id
                //                   select book;
                //    Assert.AreEqual(docQuery.AsEnumerable().Single().Id, trigger1Id);

                //    bool bFound = false;
                //    IDocumentQuery<dynamic> docServiceQuery = client.CreateTriggerQuery(UriFactory.CreateDocumentCollectionUri(databaseId, collectionId),
                //                string.Format("select * from c where c.id = \"{0}\"", trigger1Id.EscapeForSQL())).AsDocumentQuery();
                //    while (docServiceQuery.HasMoreResults)
                //    {
                //        DoucmentFeedResponse<dynamic> r = await docServiceQuery.ExecuteNextAsync();
                //        if (r.Count == 1)
                //        {
                //            bFound = true;
                //            Assert.AreEqual(r.First()["id"].ToString(), trigger1Id);
                //        }
                //    }
                //    Assert.AreEqual(bFound, true);
                //}

                //8. StoredProcedure CRUD
                {
                    StoredProcedure myStoredProcedure = new StoredProcedure
                    {
                        Id = resourceRandomId,
                        Body = "function() {var x = 10;}",
                    };

                    CosmosScripts cosmosScripts = container.GetScripts();

                    CosmosStoredProcedureSettings storedProcedure1 = await cosmosScripts.CreateStoredProcedureAsync(id: myStoredProcedure.Id, body: myStoredProcedure.Body);
                    myStoredProcedure.Body = "function() {var x = 5;}";
                    storedProcedure1 = await cosmosScripts.ReplaceStoredProcedureAsync(id: myStoredProcedure.Id, body: myStoredProcedure.Body);
                    await cosmosScripts.DeleteStoredProcedureAsync(myStoredProcedure.Id);

                    storedProcedure1 = await cosmosScripts.CreateStoredProcedureAsync(id: myStoredProcedure.Id, body: myStoredProcedure.Body);
                    storedProcedure1 = await cosmosScripts.ReadStoredProcedureAsync(myStoredProcedure.Id);

                    // 
                    // read databaseCollection feed.
<<<<<<< HEAD
                    FeedIterator<CosmosStoredProcedureSettings> storedProcedureIter = cosmosScripts.GetStoredProceduresIterator();
=======
                    FeedIterator<CosmosStoredProcedureSettings> storedProcedureIter = container.StoredProcedures.GetStoredProceduresIterator();
>>>>>>> 8e431e35
                    List<CosmosStoredProcedureSettings> storedProcedures = new List<CosmosStoredProcedureSettings>();
                    while (storedProcedureIter.HasMoreResults)
                    {
                        storedProcedures.AddRange(await storedProcedureIter.FetchNextSetAsync());
                    }

                    Assert.AreEqual(storedProcedures.Count, 1);

                    // query documents 
                    //var docQuery = from book in client.CreateStoredProcedureQuery(UriFactory.CreateDocumentCollectionUri(databaseId, collectionId))
                    //               where book.Id == storedProcedure1Id
                    //               select book;
                    //Assert.AreEqual(docQuery.AsEnumerable().Single().Id, storedProcedure1Id);

                    //bool bFound = false;
                    //IDocumentQuery<dynamic> docServiceQuery = client.CreateStoredProcedureQuery(UriFactory.CreateDocumentCollectionUri(databaseId, collectionId),
                    //            string.Format("select * from c where c.id = \"{0}\"", storedProcedure1Id.EscapeForSQL())).AsDocumentQuery();
                    //while (docServiceQuery.HasMoreResults)
                    //{
                    //    DoucmentFeedResponse<dynamic> r = await docServiceQuery.ExecuteNextAsync();
                    //    if (r.Count == 1)
                    //    {
                    //        bFound = true;
                    //        Assert.AreEqual(r.First()["id"].ToString(), storedProcedure1Id);
                    //    }
                    //}
                    //Assert.AreEqual(bFound, true);
                }

                //9. Udf CRUD
                //{
                //    UserDefinedFunction myudf = new UserDefinedFunction
                //    {
                //        Id = resourceRandomId,
                //        Body = "function() {var x = 10;}",
                //    };

                //    UserDefinedFunction udf1 = await client.CreateUserDefinedFunctionAsync(UriFactory.CreateDocumentCollectionUri(databaseId, collectionId), myudf);
                //    myudf.Id = resourceRandom2Id;
                //    udf1 = await client.ReplaceUserDefinedFunctionAsync(UriFactory.CreateUserDefinedFunctionUri(databaseId, collectionId, resourceRandomId), myudf);
                //    udf1 = await client.DeleteUserDefinedFunctionAsync(UriFactory.CreateUserDefinedFunctionUri(databaseId, collectionId, resourceRandom2Id));

                //    myudf.Id = udf1Id;
                //    udf1 = await client.CreateUserDefinedFunctionAsync(UriFactory.CreateDocumentCollectionUri(databaseId, collectionId), myudf);
                //    udf1 = await client.ReadUserDefinedFunctionAsync(UriFactory.CreateUserDefinedFunctionUri(databaseId, collectionId, udf1Id));

                //    // 
                //    // read UserDefinedFunction feed.
                //    DoucmentFeedResponse<UserDefinedFunction> rr = await client.ReadUserDefinedFunctionFeedAsync(UriFactory.CreateDocumentCollectionUri(databaseId, collectionId));
                //    Assert.AreEqual(rr.Count, 1);

                //    // query UserDefinedFunction 
                //    var docQuery = from book in client.CreateUserDefinedFunctionQuery(UriFactory.CreateDocumentCollectionUri(databaseId, collectionId))
                //                   where book.Id == udf1Id
                //                   select book;
                //    Assert.AreEqual(docQuery.AsEnumerable().Single().Id, udf1Id);

                //    bool bFound = false;
                //    IDocumentQuery<dynamic> docServiceQuery = client.CreateUserDefinedFunctionQuery(UriFactory.CreateDocumentCollectionUri(databaseId, collectionId),
                //                string.Format("select * from c where c.id = \"{0}\"", udf1Id.EscapeForSQL())).AsDocumentQuery();
                //    while (docServiceQuery.HasMoreResults)
                //    {
                //        DoucmentFeedResponse<dynamic> r = await docServiceQuery.ExecuteNextAsync();
                //        if (r.Count == 1)
                //        {
                //            bFound = true;
                //            Assert.AreEqual(r.First()["id"].ToString(), udf1Id);
                //        }
                //    }
                //    Assert.AreEqual(bFound, true);
                //}

                //10. Conflicts CRUD
                //{
                //    Conflict conflict1;
                //    try
                //    {
                //        conflict1 = await client.ReadConflictAsync(UriFactory.CreateConflictUri(databaseId, collectionId, resourceRandom2Id));
                //        Assert.Fail("Should have thrown exception in here");
                //    }
                //    catch (NotFoundException e)
                //    {
                //        Assert.IsNotNull(e.Message);
                //    }
                //    catch (DocumentClientException e)
                //    {
                //        // TODO: Backend return 0 length response back, gateway translate it ServiceUnavailable.
                //        Assert.IsNotNull(e.Message);
                //        Assert.IsNotNull(e.StatusCode == HttpStatusCode.ServiceUnavailable);
                //    }

                //    try
                //    {
                //        conflict1 = await client.DeleteConflictAsync(UriFactory.CreateConflictUri(databaseId, collectionId, resourceRandom2Id));
                //        Assert.Fail("Should have thrown exception in here");
                //    }
                //    catch (NotFoundException e)
                //    {
                //        Assert.IsNotNull(e.Message);
                //    }
                //    catch (DocumentClientException e)
                //    {
                //        // TODO: Backend return 0 length response back, gateway translate it ServiceUnavailable.
                //        Assert.IsNotNull(e.Message);
                //        Assert.IsNotNull(e.StatusCode == HttpStatusCode.ServiceUnavailable);
                //    }

                //    // 
                //    // read conflict feed.
                //    DoucmentFeedResponse<Conflict> rr = await client.ReadConflictFeedAsync(UriFactory.CreateDocumentCollectionUri(databaseId, collectionId));
                //    Assert.AreEqual(rr.Count, 0);

                //    // query conflict 
                //    var docQuery = from book in client.CreateConflictQuery(UriFactory.CreateDocumentCollectionUri(databaseId, collectionId))
                //                   select book;

                //    IDocumentQuery<dynamic> docServiceQuery = client.CreateConflictQuery(UriFactory.CreateDocumentCollectionUri(databaseId, collectionId),
                //                string.Format("select * from c")).AsDocumentQuery();
                //    while (docServiceQuery.HasMoreResults)
                //    {
                //        DoucmentFeedResponse<dynamic> r = await docServiceQuery.ExecuteNextAsync();
                //    }
                //}

                // after all finish, delete the databaseAccount.
                await database.DeleteAsync();

            }
            catch (NotFoundException ex)
            {
                Assert.IsNotNull(ex.Message);
                throw;
            }
        }

        [TestMethod]
        public void ReplaceDocumentWithUri()
        {
            CosmosClient client;

            client = TestCommon.CreateCosmosClient(true);
            this.ReplaceDocumentWithUriPrivateAsync(client).Wait();
#if DIRECT_MODE
            // DIRECT MODE has ReadFeed issues in the Public emulator
            client = TestCommon.CreateClient(false, Protocol.Https);
            this.ReplaceDocumentWithUriPrivateAsync(client).Wait();            

            client = TestCommon.CreateClient(false, Protocol.Tcp);
            this.ReplaceDocumentWithUriPrivateAsync(client).Wait();
#endif
        }

        private async Task ReplaceDocumentWithUriPrivateAsync(CosmosClient client)
        {
            string databaseId = "db_" + Guid.NewGuid().ToString();
            string collectionId = "coll_" + Guid.NewGuid().ToString();

            PartitionKeyDefinition partitionKeyDefinition = new PartitionKeyDefinition { Paths = new System.Collections.ObjectModel.Collection<string>(new[] { "/id" }), Kind = PartitionKind.Hash };
            CosmosContainerSettings containerSetting = new CosmosContainerSettings()
            {
                Id = collectionId,
                PartitionKey = partitionKeyDefinition
            };
            // Create database and create collection
            CosmosDatabase database = await client.Databases.CreateDatabaseAsync(databaseId);
            CosmosContainer collection = await database.Containers.CreateContainerAsync(containerSetting);

            LinqGeneralBaselineTests.Book myDocument = new LinqGeneralBaselineTests.Book();
            myDocument.Id = Guid.NewGuid().ToString();
            myDocument.Title = "My Book"; //Simple Property.
            myDocument.Languages = new LinqGeneralBaselineTests.Language[] { new LinqGeneralBaselineTests.Language { Name = "English", Copyright = "London Publication" }, new LinqGeneralBaselineTests.Language { Name = "French", Copyright = "Paris Publication" } }; //Array Property
            myDocument.Author = new LinqGeneralBaselineTests.Author { Name = "Don", Location = "France" }; //Complex Property
            myDocument.Price = 9.99;

            await collection.Items.CreateItemAsync<LinqGeneralBaselineTests.Book>(myDocument.Id, myDocument);

            myDocument.Title = "My new Book";
            // Testing the ReplaceDocumentAsync API with DocumentUri as the parameter
            ItemResponse<LinqGeneralBaselineTests.Book> replacedDocument = await collection.Items.ReplaceItemAsync<LinqGeneralBaselineTests.Book>(myDocument.Id, myDocument.Id, myDocument);

            string sqlQueryText = @"select * from root r where r.title = ""My Book""";
            FeedIterator<LinqGeneralBaselineTests.Book> cosmosResultSet = collection.Items.CreateItemQuery<LinqGeneralBaselineTests.Book>(sqlQueryText: sqlQueryText, maxConcurrency : 1, maxItemCount: 1, requestOptions: new QueryRequestOptions { EnableCrossPartitionQuery = true });
            Assert.AreEqual(0, await GetCountFromIterator(cosmosResultSet), "Query Count doesnt match");

            sqlQueryText = @"select * from root r where r.title = ""My new Book""";
            cosmosResultSet = collection.Items.CreateItemQuery<LinqGeneralBaselineTests.Book>(sqlQueryText: sqlQueryText, maxConcurrency: 1, maxItemCount: 1, requestOptions: new QueryRequestOptions { EnableCrossPartitionQuery = true });
            Assert.AreEqual(1, await GetCountFromIterator(cosmosResultSet), "Query Count doesnt match");

            myDocument.Title = "My old Book";
            // Testing the ReplaceDocumentAsync API with Document SelfLink as the parameter
            await collection.Items.ReplaceItemAsync(myDocument.Id, myDocument.Id, myDocument);

            sqlQueryText = @"select * from root r where r.title = ""My old Book""";
            cosmosResultSet = collection.Items.CreateItemQuery<LinqGeneralBaselineTests.Book>(sqlQueryText: sqlQueryText, maxConcurrency: 1, maxItemCount: 1, requestOptions: new QueryRequestOptions { EnableCrossPartitionQuery = true });
            Assert.AreEqual(1, await GetCountFromIterator(cosmosResultSet), "Query Count doesnt match");
        }

        [TestMethod]
        public async Task CollectionDeleteAndCreateWithSameNameTest()
        {
            // when collection name changes, the collectionName ->Id cache at the gateway need to get invalidated and refreshed.
            // This test is to verify this case is working well.
            DocumentClient client;
            client = TestCommon.CreateClient(true);
            await this.CollectionDeleteAndCreateWithSameNameTestPrivateAsync(client);

#if DIRECT_MODE
            // DIRECT MODE has ReadFeed issues in the Public emulator
            client = TestCommon.CreateClient(false, Protocol.Https);
            await this.CollectionDeleteAndCreateWithSameNameTestPrivateAsync(client);
            

            client = TestCommon.CreateClient(false, Protocol.Tcp);
            await this.CollectionDeleteAndCreateWithSameNameTestPrivateAsync(client);
#endif
        }

        private async Task CollectionDeleteAndCreateWithSameNameTestPrivateAsync(DocumentClient client)
        {
            string suffix = Guid.NewGuid().ToString();
            // First to create a ton of named based resource object.
            string databaseId = "CacheRefreshTest" + suffix;
            string collectionId = "collection" + suffix;
            string userId = "user" + suffix;
            string doc1Id = "document1" + suffix;
            string doc2Id = "document2" + suffix;

            // Create database and create collection
            Database database = await client.CreateDatabaseAsync(new Database() { Id = databaseId });
            DocumentCollection collectionDef = new DocumentCollection()
            {
                Id = collectionId,
                PartitionKey = new PartitionKeyDefinition()
                {
                    Paths = new Collection<string>() { "/id" }
                }
            };
            DocumentCollection coll1 = await TestCommon.CreateCollectionAsync(client, UriFactory.CreateDatabaseUri(databaseId), collectionDef);
            Document doc1 = await client.CreateDocumentAsync(UriFactory.CreateDocumentCollectionUri(databaseId, collectionId), new Document() { Id = doc1Id });
            Document anotherdoc = await client.CreateDocumentAsync(UriFactory.CreateDocumentCollectionUri(databaseId, collectionId), new Document() { Id = doc2Id });

            // doing a read, which cause the gateway has name->Id cache.
            Document docIgnore = await client.ReadDocumentAsync(UriFactory.CreateDocumentUri(databaseId, collectionId, doc1Id), 
                new RequestOptions() { PartitionKey = new PartitionKey(doc1Id) });

            // Now delete the collection:
            DocumentCollection collIgnore = await client.DeleteDocumentCollectionAsync(UriFactory.CreateDocumentCollectionUri(databaseId, collectionId));

            // now re-create the collection (same name, with different Rid)
            DocumentCollection coll2 = await TestCommon.CreateCollectionAsync(client, UriFactory.CreateDatabaseUri(databaseId), collectionDef);
            Assert.AreNotEqual(coll2.ResourceId, coll1.ResourceId);
            Assert.AreEqual(coll2.Id, coll1.Id);

            Document doc2 = await client.CreateDocumentAsync(UriFactory.CreateDocumentCollectionUri(databaseId, collectionId), new Document() { Id = doc1Id });
            Assert.AreNotEqual(doc2.ResourceId, doc1.ResourceId);

            // Read collection, it should succeed:
            DocumentCollection coll2Temp1 = await client.ReadDocumentCollectionAsync(UriFactory.CreateDocumentCollectionUri(databaseId, collectionId));
            Assert.AreEqual(coll2Temp1.ResourceId, coll2.ResourceId);

            Document doc2Temp1 = await client.ReadDocumentAsync(UriFactory.CreateDocumentUri(databaseId, collectionId, doc1Id),
                    new RequestOptions() { PartitionKey = new PartitionKey(doc1Id) });
            Assert.AreEqual(doc2Temp1.ResourceId, doc2.ResourceId);

            //Read Document, it should fail with notFound
            try
            {
                Document doc3 = await client.ReadDocumentAsync(UriFactory.CreateDocumentUri(databaseId, collectionId, doc2Id), 
                    new RequestOptions() { PartitionKey = new PartitionKey(doc1Id) });
                Assert.Fail("Should have thrown exception in here");
            }
            catch (DocumentClientException e)
            {
                Assert.IsNotNull(e.Message);
                Assert.AreEqual(e.StatusCode, HttpStatusCode.NotFound);
            }

            finally
            {
                TestCommon.DeleteAllDatabasesAsync().Wait();
            }
        }

        /// GatewayNameIdCacheRefresh Test sequence:
        /// 1. Create 15 service and only leave 1 available
        //  2. Create follection dbs/foo/collections/foo
        //  3. Do a read which cause the Name-Id cache in collection.
        //  4. Delete dbs/foo/collections/foo
        /// *************With the service address is same:
        //  5. Recreate dbs/foo/collections/foo 
        ///   Cache still works, because all service address are same.
        /// 6. Read dbs/foo/collections/foo is uneventful.
        /// 7. Delete foo
        /// *************With the service address is different, old is served by bar (return InvalidPartition)
        /// 5. Recreate dbs/foo/collections/bar
        /// 6. Delete one server and recreate dbs/foo/collections/foo
        // 7. Do a foo read, which lookup old Rid, and then old Fabricaddress.
        // 8. Call Fabricaddress, backend transport return 410
        // 9. Comeback at GW, do OldRid fabric lookup, NotFoundException.
        // 10. GoneAndRetry: Set name->id cache refresh. 
        // 11. Now it succeed.
        // 12. Delete both foo and bar
        /// *************With the service address is different, old is not served by anybody (return 410)
        /// 5. Recreate dbs/foo/collections/bar
        /// 6. Delete one server and recreate dbs/foo/collections/foo
        /// 7. DeleteBar
        // 7. Do a read, which lookup old Rid, and then old Fabricaddress.
        // 8. Call Fabricaddress, backend transport return 410
        // 9. Comeback at GW, do OldRid fabric lookup, NotFoundException.
        // 10. GoneAndRetry: Set name->id cache refresh. 
        // 11. Now it succeed.
#if DIRECT_MODE
            // DIRECT MODE has ReadFeed issues in the Public emulator

        [TestMethod]
        public void VerifyGatewayNameIdCacheRefreshDirectHttp()
        {
            DocumentClient client = TestCommon.CreateClient(false, Protocol.Https);
            this.VerifyGatewayNameIdCacheRefreshPrivateAsync(client).Wait();
        }

        [TestMethod]
        public void VerifyGatewayNameIdCacheRefreshDirectTcp()
        {
            DocumentClient client = TestCommon.CreateClient(false, Protocol.Tcp);
            this.VerifyGatewayNameIdCacheRefreshPrivateAsync(client).Wait();
        }
#endif
        [TestMethod]
        public void VerifyGatewayNameIdCacheRefreshDirectGateway()
        {
            // This test hits this issue: https://github.com/Azure/azure-documentdb-dotnet/issues/457
            // Ignoring it until this is fixed
            CosmosClient client = TestCommon.CreateCosmosClient(true);
            this.VerifyGatewayNameIdCacheRefreshPrivateAsync(client).Wait();
        }

        enum FabircServiceReuseType
        {
            // recreate the fabric service using same collection name, everything just works.
            BoundToSameName,
            // recreate the fabric service using different collection name, InvalidParitionException
            BoundToDifferentName,
            // Make the original fabric service bindable, --> Real GoneExceptioni.
            Bindable
        }

        enum CallAPIForStaleCacheTest
        {
            Document,
            DocumentCollection,
        }

        private async Task VerifyGatewayNameIdCacheRefreshPrivateAsync(CosmosClient client)
        {
            CosmosDatabase database = null;
            try
            {
                // Create database and create collection
                database = await client.Databases.CreateDatabaseAsync(id : "GatewayNameIdCacheRefresh" + Guid.NewGuid().ToString());

                int collectionsCount = 10;
                Logger.LogLine("Create {0} collections simultaneously.", collectionsCount);
                IList<CosmosContainer> containers = await this.CreateContainerssAsync(database,
                    collectionsCount - 1);

                await UsingSameFabircServiceTestAsync(database, FabircServiceReuseType.BoundToSameName, null, CallAPIForStaleCacheTest.Document);
                await UsingSameFabircServiceTestAsync(database, FabircServiceReuseType.BoundToSameName, null, CallAPIForStaleCacheTest.DocumentCollection);
                await UsingSameFabircServiceTestAsync(database, FabircServiceReuseType.BoundToDifferentName, containers[0], CallAPIForStaleCacheTest.Document);
                await UsingSameFabircServiceTestAsync(database, FabircServiceReuseType.BoundToDifferentName, containers[1], CallAPIForStaleCacheTest.DocumentCollection);
                await UsingSameFabircServiceTestAsync(database, FabircServiceReuseType.Bindable, containers[2], CallAPIForStaleCacheTest.Document);
                await UsingSameFabircServiceTestAsync(database, FabircServiceReuseType.Bindable, containers[3], CallAPIForStaleCacheTest.DocumentCollection);
            }
            finally
            {
                if (database != null)
                {
                    await database.DeleteAsync();
                }
            }
        }

        private async Task UsingSameFabircServiceTestAsync(CosmosDatabase database, FabircServiceReuseType type,
            CosmosContainer collectionToDelete,
            CallAPIForStaleCacheTest eApiTest)
        {
            string suffix = Guid.NewGuid().ToString();
            // First to create a ton of named based resource object.
            string collectionFooId = "collectionFoo" + suffix;
            string collectionBarId = "collectionBar" + suffix;
            string doc1Id = "document1" + suffix;
            PartitionKeyDefinition partitionKeyDefinition = new PartitionKeyDefinition { Paths = new System.Collections.ObjectModel.Collection<string>(new[] { "/pk" }), Kind = PartitionKind.Hash };
            CosmosContainer collFoo = await database.Containers.CreateContainerAsync( new CosmosContainerSettings() { Id = collectionFooId, PartitionKey = partitionKeyDefinition });
            Document documentDefinition = new Document() { Id = doc1Id };
            documentDefinition.SetPropertyValue("pk", "test");
            Document doc1 = await collFoo.Items.CreateItemAsync<Document>(partitionKey: "test", item: documentDefinition);

            RequestOptions requestOptions = new RequestOptions() { PartitionKey = new PartitionKey("test") };
            // doing a read, which cause the gateway has name->Id cache (collectionFooId -> Rid)
            Document docIgnore = await collFoo.Items.ReadItemAsync<Document>(partitionKey: "test", id: doc1Id);

            // Now delete the collection so we have 1 bindable collection left
            //DocumentCollection collIgnore = await client.DeleteDocumentCollectionAsync(UriFactory.CreateDocumentCollectionUri(databaseId, collectionFooId));
            await collFoo.DeleteAsync();

            CosmosContainer collBar = null;
            if (type == FabircServiceReuseType.BoundToSameName)
            {
                // do nothing
            }
            else if (type == FabircServiceReuseType.BoundToDifferentName || type == FabircServiceReuseType.Bindable)
            {
                // Now create collectionBar fist.
                collBar = await database.Containers.CreateContainerAsync( new CosmosContainerSettings() { Id = collectionBarId, PartitionKey = partitionKeyDefinition });
                // delete another random collection so we have 1 bindable collection left
                await collBar.DeleteAsync();
            }

            // Now create collectionFoo second time
            CosmosContainer collFoo2 = await database.Containers.CreateContainerAsync( new CosmosContainerSettings() { Id = collectionFooId, PartitionKey = partitionKeyDefinition });

            if (type == FabircServiceReuseType.Bindable)
            {
                await collBar.DeleteAsync();
            }

            // Now verify the collectionFooId, the cache has collectionFooId -> OldRid cache
            if (eApiTest == CallAPIForStaleCacheTest.DocumentCollection)
            {
                CosmosContainer collFooRead = await collFoo2.ReadAsync();
            }
            else if (eApiTest == CallAPIForStaleCacheTest.Document)
            {
                documentDefinition = new Document() { Id = "docFoo1Id" + suffix };
                documentDefinition.SetPropertyValue("pk", "test");
                Document docFoo1 = await collFoo.Items.CreateItemAsync<Document>(partitionKey: "test", item: documentDefinition);
                Document docFoo1Back = await collFoo.Items.ReadItemAsync<Document>(partitionKey: "test", id: documentDefinition.Id);
            }

            // Now delete the collection foo again
            await collFoo2.DeleteAsync();

            if (type == FabircServiceReuseType.BoundToDifferentName)
            {
                await collBar.DeleteAsync(); ;
            }
        }

        [TestMethod]
        public void VerifyInvalidPartitionException()
        {
            DocumentClient client = TestCommon.CreateClient(true);
            this.VerifyInvalidPartitionExceptionPrivateAsync(client).Wait();
#if DIRECT_MODE
            // DIRECT MODE has ReadFeed issues in the Public emulator
            client = TestCommon.CreateClient(false, Protocol.Https);
            this.VerifyInvalidPartitionExceptionPrivateAsync(client).Wait();

            client = TestCommon.CreateClient(false, Protocol.Tcp);
            this.VerifyInvalidPartitionExceptionPrivateAsync(client).Wait();
#endif
        }

        private async Task VerifyInvalidPartitionExceptionPrivateAsync(DocumentClient client)
        {
            DocumentCollection collection = TestCommon.CreateOrGetDocumentCollection(client);
            await client.CreateDocumentAsync(collection, new Document());
            await client.DeleteDocumentCollectionAsync(collection.SelfLink);

            try
            {
                //Sequence
                // 1. DC -> GW: address resolver to resolve collectionFullName. 
                // 2. GW -> MC: call mc to resolve collectionFullName.
                // 3. MC : return NotFoundException
                await client.ReadDocumentCollectionAsync(collection.AltLink);
            }
            catch (DocumentClientException ex)
            {
                // make sure we throw notFound Exception
                Util.ValidateClientException(ex, HttpStatusCode.NotFound);
                Assert.IsNull(ex.Headers.GetValues(HttpConstants.HttpHeaders.RequestValidationFailure));
            }
        }

        [TestMethod]
        public async Task VerifyInvalidPartitionExceptionWithPopulateQuotaInfo()
        {
            CosmosClient client = TestCommon.CreateCosmosClient(true);
            await this.VerifyInvalidPartitionExceptionWithPopulateQuotaInfo(client);
#if DIRECT_MODE
            // DIRECT MODE has ReadFeed issues in the Public emulator
            client = TestCommon.CreateClient(false, Protocol.Https);
            await this.VerifyInvalidPartitionExceptionWithPopulateQuotaInfo(client);

            client = TestCommon.CreateClient(false, Protocol.Tcp);
            await this.VerifyInvalidPartitionExceptionWithPopulateQuotaInfo(client);
#endif
        }

        private async Task VerifyInvalidPartitionExceptionWithPopulateQuotaInfo(CosmosClient client)
        {
            PartitionKeyDefinition partitionKeyDefinition = new PartitionKeyDefinition { Paths = new System.Collections.ObjectModel.Collection<string>(new[] { "/id" }), Kind = PartitionKind.Hash };
            CosmosContainerSettings containerSetting = new CosmosContainerSettings()
            {
                Id = Guid.NewGuid().ToString(),
                PartitionKey = partitionKeyDefinition
            };

            CosmosDatabase cosmosDatabase = await client.Databases.CreateDatabaseIfNotExistsAsync(Guid.NewGuid().ToString());
            ContainerResponse cosmosContainerResponse = await cosmosDatabase.Containers.CreateContainerAsync(containerSetting);
            Document documentDefinition = new Document { Id = Guid.NewGuid().ToString() };
            await cosmosContainerResponse.Container.Items.CreateItemAsync(documentDefinition.Id, documentDefinition);
            await cosmosContainerResponse.Container.DeleteAsync();

            try
            {
                //Sequence
                // 1. DC -> GW: address resolver to resolve collectionFullName. 
                // 2. GW -> MC: call mc to resolve collectionFullName.
                // 3. MC : return NotFoundException
                ContainerResponse containerResponse = await cosmosContainerResponse.Container.ReadAsync(requestOptions: new ContainerRequestOptions { PopulateQuotaInfo = true });
                Assert.IsNull(containerResponse.Resource);
                Assert.AreEqual(containerResponse.StatusCode, HttpStatusCode.NotFound);
                Assert.IsNull(containerResponse.Headers[HttpConstants.HttpHeaders.RequestValidationFailure]);

            }
            catch (CosmosException ex)
            {
                Assert.AreEqual(ex.StatusCode, HttpStatusCode.NotFound);
                string validationFailure;
                ex.TryGetHeader(HttpConstants.HttpHeaders.RequestValidationFailure, out validationFailure);
                Assert.IsNull(validationFailure);
            }
        }

        [TestMethod]
        public void VerifyNameIdCacheTaskReuse()
        {
            CosmosClient client;

            client = TestCommon.CreateCosmosClient(true);
            this.VerifyNameIdCacheTaskReusePrivateAsync(client).Wait();
#if DIRECT_MODE
            // DIRECT MODE has ReadFeed issues in the Public emulator
            client = TestCommon.CreateClient(false, Protocol.Https);
            this.VerifyNameIdCacheTaskReusePrivateAsync(client).Wait();

            client = TestCommon.CreateClient(false, Protocol.Tcp);
            this.VerifyNameIdCacheTaskReusePrivateAsync(client).Wait();
#endif
        }

        private async Task VerifyNameIdCacheTaskReusePrivateAsync(CosmosClient client)
        {
            string suffix = Guid.NewGuid().ToString();
            // First to create a ton of named based resource object.
            string databaseId = "VerifyNameIdCacheTask" + suffix;
            string collectionId = "collection" + suffix;
            string docId = "doc" + suffix;
            // Create database and create collection
            CosmosDatabase database = await client.Databases.CreateDatabaseAsync(databaseId);
            PartitionKeyDefinition partitionKeyDefinition = new PartitionKeyDefinition { Paths = new System.Collections.ObjectModel.Collection<string>(new[] { "/id" }), Kind = PartitionKind.Hash };
            CosmosContainerSettings containerSetting = new CosmosContainerSettings()
            {
                Id = collectionId,
                PartitionKey = partitionKeyDefinition
            };
            CosmosContainer cosmosContainer = await database.Containers.CreateContainerAsync(containerSetting);
            try
            {
                ItemResponse<Document> docIgnore = await cosmosContainer.Items.ReadItemAsync<Document>(docId, docId);
                Assert.IsNull(docIgnore.Resource);
                Assert.AreEqual(docIgnore.StatusCode, HttpStatusCode.NotFound);
            }
            catch (CosmosException e)
            {
                // without client validation.
                Assert.IsNotNull(e.Message);
                Assert.AreEqual(e.StatusCode, HttpStatusCode.NotFound);
            }


            Document doc1 = await cosmosContainer.Items.CreateItemAsync<Document>(docId, new Document() { Id = docId });

            Document docIgnore1 = await cosmosContainer.Items.ReadItemAsync<Document>(docId, docId);
        }

        [TestMethod]
        public void CrazyNameTest()
        {
            CosmosClient client;

            client = TestCommon.CreateCosmosClient(true);
            this.CrazyNameTestPrivateAsync(client, true).Wait();

#if DIRECT_MODE
            // DIRECT MODE has ReadFeed issues in the Public emulator

            client = TestCommon.CreateClient(false, Protocol.Https);
            this.CrazyNameTestPrivateAsync(client, false).Wait();

            client = TestCommon.CreateClient(false, Protocol.Tcp);
            this.CrazyNameTestPrivateAsync(client, false, true).Wait(); 
#endif
        }

        private async Task CrazyNameTestPrivateAsync(CosmosClient client, bool useGateway, bool useTcp = false)
        {
            await TestCommon.DeleteAllDatabasesAsync();

            // Try longest name, note if the name is unicode, the number of character available might become less.
            string longestName = "Try longest name 253. At general availability, DocumentDB will be available in three standard performance levels: S1, S2, and S3, Vibhor Kapoor, director of product marketing for Azure, wrote in a blog post today. Collections of data within a DocumentDB database can be assigned to different performance levels, allowing customers to purchase only the performance they need";
            longestName = longestName.Substring(0, 253);
            if (longestName.EndsWith(" "))
            {
                longestName = longestName.Remove(longestName.Length - 1, 1) + "=";
            }

            string allCrazyChars = "“”!@$%^&*()-~`_[]{}|;':,.<>第67届奥斯卡トサカ";

            // Test #1: Try name for only the document resource
            // all following character supported in all transport
            List<string> crazyNameSupportList = new List<string>(new string[]{
                                      "   startwithSpace",
                                      "!@$%^&*()-=",
                                      "~`_[]{}|;':,.<>",
                                      "Contains \" character",
                                      "<>==<<<<<<==",
                                      //Chinese
                                      "第67届奥斯卡颁奖典礼是美国电影艺术与科学学院旨在奖励1994年最优秀电影的一场晚会", 
                                      // Japanese
                                      "トサカハゲミツスイは、スズメ目ミツスイ科に属する鳥類の1種である。", 
                                      // Hindi
                                      "नालापत बालमणि अम्मा भारत से मलयालम भाषा की प्रतिभावान कवयित्रियों में",
                                      // Arabic
                                      "وغالباً ما يعرف اختصاراً باسم إيه سي ميلان أو الميلان فقط، هو نادي كرة قدم إيطالي محترف، تأسس بتاريخ 1", 
                                      // Russian
                                      "Свято-Никольский монастырь (ранее широко известен как Средне-Никольский монастырь)", 
                                      // Korean
                                      "라부아지에의 새로운 연소 이론은 산소와 연관된 여러 가지 반응에 적용되었으며 호흡,",
                                      // Spanish
                                      "La República Soviética Húngara fue un efímero régimen de dictadura del proletariado en Hungría, instaurad",
                                      // Vietnamese
                                      "Mọi người đều có thể biên tập bài ngay lập tức, chỉ cần nhớ vài quy tắc. Có sẵn rất nhiều trang trợ giúp",
                                      // Papua New Guinea Official languages
                                      "ر اچیچا فوجی سمان چکن آلا جہاز اے۔ ایہ 50 سالاں توں ہن تک 50 توں زیادہ دیساں دے ورتن وچ اے۔ اینوں امریکی",
                                      longestName,
                                      allCrazyChars,
                                      "Contains + character",
                        });

            string suffix = Guid.NewGuid().ToString();
            // First to create a ton of named based resource object.
            string databaseId = "CrazyNameTest" + suffix;
            string collectionId = "collection" + suffix;

            CosmosDatabase database = await client.Databases.CreateDatabaseAsync(databaseId);
            PartitionKeyDefinition partitionKeyDefinition = new PartitionKeyDefinition { Paths = new System.Collections.ObjectModel.Collection<string>(new[] { "/pk" }), Kind = PartitionKind.Hash };
            CosmosContainerSettings containerSetting = new CosmosContainerSettings()
            {
                Id = collectionId,
                PartitionKey = partitionKeyDefinition
            };
            CosmosContainer coll1 = await database.Containers.CreateContainerAsync(containerSetting);

            foreach (string documentId in crazyNameSupportList)
            {
                Document documentDefinition = new Document() { Id = documentId };
                documentDefinition.SetPropertyValue("pk", "test");
                Document doc1 = await coll1.Items.CreateItemAsync<Document>("test", documentDefinition);

                // and then read it!
                Document docIgnore = await coll1.Items.ReadItemAsync<Document>("test", documentId, null);
                Assert.AreEqual(docIgnore.Id, documentId);
            }

            await database.DeleteAsync();
            // Test #2: Try name for all resources
            List<string> nameList = new List<string>(new string[]{
                                    longestName,
                                    allCrazyChars,
                                    "Here", // it is special because it is value 3 char offer resouceId,
                                    "bvYI", // another offer resourceId
                        });
            foreach (string crazyName in nameList)
            {
                CosmosDatabase db = await client.Databases.CreateDatabaseAsync(crazyName);
                containerSetting = new CosmosContainerSettings()
                {
                    Id = crazyName,
                    PartitionKey = partitionKeyDefinition
                };
                CosmosContainer coll = await db.Containers.CreateContainerAsync(containerSetting);
                Document documentDefinition = new Document() { Id = crazyName };
                documentDefinition.SetPropertyValue("pk", "test");
                Document doc = await coll.Items.CreateItemAsync<Document>("test", documentDefinition);

                await db.DeleteAsync();
            }

            await TestCommon.DeleteAllDatabasesAsync();
        }


        [TestMethod]
        public void NameRoutingBadUrlTest()
        {
            CosmosClient client;

            client = TestCommon.CreateCosmosClient(true);
            this.NameRoutingBadUrlTestPrivateAsync(client, false).Wait();
#if DIRECT_MODE
            // DIRECT MODE has ReadFeed issues in the Public emulator
            client = TestCommon.CreateClient(false, Protocol.Https);
            this.NameRoutingBadUrlTestPrivateAsync(client, false).Wait();

            client = TestCommon.CreateClient(false, Protocol.Tcp);
            this.NameRoutingBadUrlTestPrivateAsync(client, false, true).Wait();
#endif
        }

        private async Task NameRoutingBadUrlTestPrivateAsync(CosmosClient client, bool bypassClientValidation, bool useTcp = false)
        {
            string suffix = Guid.NewGuid().ToString();
            // First to create a ton of named based resource object.
            string databaseId = $"BadUrlTest" + suffix;
            string collectionId = "collection" + suffix;
            string doc1Id = "document1" + suffix;

            PartitionKeyDefinition partitionKeyDefinition = new PartitionKeyDefinition { Paths = new System.Collections.ObjectModel.Collection<string>(new[] { "/id" }), Kind = PartitionKind.Hash };
            CosmosContainerSettings containerSetting = new CosmosContainerSettings()
            {
                Id = collectionId,
                PartitionKey = partitionKeyDefinition
            };
            // Create database and create collection
            CosmosDatabase database = await client.Databases.CreateDatabaseAsync(databaseId);
            CosmosContainer coll = await database.Containers.CreateContainerAsync(containerSetting);
            Document doc1 = await coll.Items.CreateItemAsync<Document>(doc1Id, new Document { Id = doc1Id });

            try
            {
                // the url doesn't conform to the schema at at all.
                ItemResponse<Document> response = await coll.Items.ReadItemAsync<Document>(doc1Id, "dba/what/colltions/abc");
                Assert.IsNull(response.Resource);
                Assert.AreEqual(response.StatusCode, HttpStatusCode.NotFound);
            }
            catch (CosmosException e)
            {
                // without client validation.
                Assert.IsNotNull(e.Message);
                Assert.AreEqual(e.StatusCode, HttpStatusCode.NotFound);
            }

            try
            {
                // the url doesn't conform to the schema at at all.
                ItemResponse<Document> response = await coll.Items.ReadItemAsync<Document>(doc1Id, "dbs/what/colltions/abc");
                Assert.IsNull(response.Resource);
                Assert.AreEqual(response.StatusCode, HttpStatusCode.NotFound);
            }
            catch (CosmosException e)
            {
                Assert.IsNotNull(e.Message);
                Assert.AreEqual(e.StatusCode, HttpStatusCode.NotFound);
            }

            try
            {
                // doing a document read with collection link
                ItemResponse<Document> response = await coll.Items.ReadItemAsync<Document>(doc1Id, UriFactory.CreateDocumentCollectionUri(databaseId, collectionId).ToString());
                Assert.IsNull(response.Resource);
                Assert.AreEqual(response.StatusCode, HttpStatusCode.NotFound);
            }
            catch (CosmosException e)
            {
                Assert.IsNotNull(e.Message);
                Assert.IsTrue(e.StatusCode == HttpStatusCode.BadRequest || e.StatusCode == HttpStatusCode.Unauthorized);
            }

            try
            {
                // doing a collection read with Document link
                ContainerResponse collection1 = await database.Containers[UriFactory.CreateDocumentUri(databaseId, collectionId, doc1Id).ToString()].ReadAsync();
                Assert.IsNull(collection1.Resource);
                Assert.AreEqual(collection1.StatusCode, HttpStatusCode.NotFound);
            }
            catch (CosmosException e)
            {
                Assert.IsNotNull(e.Message);
                Assert.IsTrue(e.StatusCode == HttpStatusCode.BadRequest || e.StatusCode == HttpStatusCode.Unauthorized);
            }
            finally
            {
                await database.DeleteAsync();
            }
        }

        [TestMethod]
        [Ignore] //TODO once V3 SDK have validation on item id, make this test active
        public void VerifyInvalidNameTest()
        {
            CosmosClient client = TestCommon.CreateCosmosClient(true);
            this.VerifyInvalidNameTestPrivateAsync(client).Wait();
#if DIRECT_MODE
            // DIRECT MODE has ReadFeed issues in the Public emulator
            client = TestCommon.CreateClient(false, Protocol.Https);
            this.VerifyInvalidNameTestPrivateAsync(client).Wait();

            client = TestCommon.CreateClient(false, Protocol.Tcp);
            this.VerifyInvalidNameTestPrivateAsync(client).Wait();
#endif

        }

        private async Task VerifyInvalidNameTestPrivateAsync(CosmosClient client)
        {
            try
            {
                CosmosDatabase database = await client.Databases.CreateDatabaseAsync("abcdef=se123");
                Assert.Fail("Should have thrown exception in here");
            }
            catch (CosmosException e)
            {
                Assert.AreEqual(e.StatusCode, HttpStatusCode.BadRequest);
                Assert.IsTrue(e.Message.Contains("contains invalid character"));
            }

            string[] forbiddenCharInNameList = {
                                      "Contains / character",
                                      "Contains # character",
                                      "Contains \\ character",
                                      "Contains ? character",
                                      "endWithSpace  ",
                            };

            string suffix = Guid.NewGuid().ToString();
            // First to create a ton of named based resource object.
            string databaseId = "VerifyInvalidNameTest" + suffix;
            string collectionId = "VerifyInvalidNameTest" + suffix;

            // Create database and create collection
            CosmosDatabase database1 = await client.Databases.CreateDatabaseAsync(databaseId);
            PartitionKeyDefinition partitionKeyDefinition = new PartitionKeyDefinition { Paths = new System.Collections.ObjectModel.Collection<string>(new[] { "/id" }), Kind = PartitionKind.Hash };
            CosmosContainerSettings containerSetting = new CosmosContainerSettings()
            {
                Id = collectionId,
                PartitionKey = partitionKeyDefinition
            };
            CosmosContainer coll1 = await database1.Containers.CreateContainerAsync(containerSetting);

            // create should fail.
            foreach (string resourceName in forbiddenCharInNameList)
            {
                try
                {
                    Document document = await coll1.Items.CreateItemAsync<Document>(resourceName, new Document() { Id = resourceName });
                    Assert.Fail("Should have thrown exception in here");
                }
                catch (ArgumentException e)
                {
                    Assert.IsTrue(e.Message.Contains("invalid character") || e.Message.Contains("end with space"));
                }
            }

            // replace should fail
            Document documentDefinition = new Document() { Id = Guid.NewGuid().ToString() };
            Document documentCreated = await coll1.Items.CreateItemAsync(documentDefinition.Id, documentDefinition);
            foreach (string resourceName in forbiddenCharInNameList)
            {
                try
                {
                    documentCreated.Id = resourceName;
                    Document document = await coll1.Items.ReplaceItemAsync<Document>(documentCreated.Id, documentCreated.Id, documentCreated);
                    Assert.Fail("Should have thrown exception in here");
                }
                catch (ArgumentException e)
                {
                    Assert.IsTrue(e.Message.Contains("invalid character") || e.Message.Contains("end with space"));
                }
            }
        }

        [TestMethod]
        public void NameParsingTest()
        {
            bool isFeed = false;
            string resourceType;
            string resourceIdorFullName;
            bool isNameBased = false;

            string suffix = Guid.NewGuid().ToString();
            // First to create a ton of named based resource object.
            string databaseId = "database" + suffix;
            string collectionId = "collection" + suffix;
            string doc1Id = "document1" + suffix;
            string doc2Id = "document2" + suffix;
            string doc3Id = "document3" + suffix;
            string attachment1Id = "attachment1" + suffix;
            string attachment2Id = "attachment2" + suffix;
            string user1Id = "user1" + suffix;
            string permission1Id = "user1" + suffix;

            Uri uri = UriFactory.CreateDatabaseUri(databaseId);
            Uri baseuri = new Uri("http://localhost");
            bool tryParse;

            tryParse = PathsHelper.TryParsePathSegments(uri.OriginalString, out isFeed, out resourceType, out resourceIdorFullName, out isNameBased);
            Assert.IsTrue(tryParse);
            Assert.IsTrue(isNameBased);
            Assert.IsFalse(isFeed);
            Assert.IsTrue(resourceType == "dbs");
            Assert.IsTrue(resourceIdorFullName == "dbs/" + databaseId);

            tryParse = PathsHelper.TryParsePathSegments(new Uri(baseuri, uri).PathAndQuery, out isFeed, out resourceType, out resourceIdorFullName, out isNameBased);
            Assert.IsTrue(tryParse);
            Assert.IsTrue(isNameBased);
            Assert.IsFalse(isFeed);
            Assert.IsTrue(resourceType == "dbs");
            Assert.IsTrue(resourceIdorFullName == "dbs/" + databaseId);

            tryParse = PathsHelper.TryParsePathSegments(new Uri(baseuri, uri).AbsolutePath, out isFeed, out resourceType, out resourceIdorFullName, out isNameBased);
            Assert.IsTrue(tryParse);
            Assert.IsTrue(isNameBased);
            Assert.IsFalse(isFeed);
            Assert.IsTrue(resourceType == "dbs");

            // media/xxx is always Id based
            // alEBAMZlTQABAAAAAAAAACnfXFUB (storageIndex = 1) so it is not valid resourceId but a valid mediaId
            tryParse = PathsHelper.TryParsePathSegments(new Uri(baseuri, new Uri("media/alEBAMZlTQABAAAAAAAAACnfXFUB", UriKind.Relative)).AbsolutePath, out isFeed, out resourceType, out resourceIdorFullName, out isNameBased);
            Assert.IsTrue(tryParse);
            Assert.IsFalse(isNameBased);
            Assert.IsFalse(isFeed);
            Assert.IsTrue(resourceType == "media");
            Assert.IsTrue(resourceIdorFullName == "alEBAMZlTQABAAAAAAAAACnfXFUB");

            DocumentServiceRequest request = DocumentServiceRequest.Create(OperationType.Read, ResourceType.Unknown, new Uri("http://localhost/dbs/asdf asfasdf/colls/abcdddwer"), AuthorizationTokenType.PrimaryMasterKey, null);
            Assert.IsFalse(request.IsFeed);
            Assert.IsTrue(request.ResourceType == ResourceType.Collection);
            Assert.IsTrue(request.ResourceAddress == "dbs/asdf asfasdf/colls/abcdddwer");

            request = DocumentServiceRequest.Create(OperationType.ReadFeed, ResourceType.Unknown, new Uri("http://localhost/dbs/asdf asfasdf/colls/abcdddwer/docs"), AuthorizationTokenType.PrimaryMasterKey, null);
            Assert.IsTrue(request.IsFeed);
            Assert.IsTrue(request.ResourceType == ResourceType.Document);
            Assert.IsTrue(request.ResourceAddress == "dbs/asdf asfasdf/colls/abcdddwer");
        }

#if DIRECT_MODE
            // DIRECT MODE has ReadFeed issues in the Public emulator
        [TestMethod]
        [TestCategory("Ignore")]
        public void VerifyMasterNodeThrottlingDirectHttp()
        {
            DocumentClient client = TestCommon.CreateClient(false, Protocol.Https);
            this.VerifyMasterNodeThrottlingPrivateAsync(client).Wait();
        }        

        [TestMethod]
        public void VerifyMasterNodeThrottlingDirectTcp()
        {
            DocumentClient client = TestCommon.CreateClient(false, Protocol.Tcp);
            this.VerifyMasterNodeThrottlingPrivateAsync(client).Wait();
        }
#endif
        [TestMethod]
        public async Task VerifyNameBasedCollectionCRUDOperations()
        {
            CosmosClient client = TestCommon.CreateCosmosClient(true);
            await this.VerifyNameBasedCollectionCRUDOperationsAsync(client);
#if DIRECT_MODE
            // DIRECT MODE has ReadFeed issues in the Public emulator
            client = TestCommon.CreateClient(false, Protocol.Https);
            await this.VerifyNameBasedCollectionCRUDOperationsAsync(client);

            client = TestCommon.CreateClient(false, Protocol.Tcp);
            await this.VerifyNameBasedCollectionCRUDOperationsAsync(client);
#endif
        }

        /// <summary>
        /// Tests that partition key definition cache is refreshed when collection is recreated.
        /// The test just ensures that client retries and completes successfully.
        /// </summary>
        /// <returns></returns>
        [TestMethod]
        public async Task TestPartitionKeyDefinitionOnCollectionRecreate()
        {
            await this.TestPartitionKeyDefinitionOnCollectionRecreate(TestCommon.CreateClient(true));
#if DIRECT_MODE
            // DIRECT MODE has ReadFeed issues in the Public emulator
            await this.TestPartitionKeyDefinitionOnCollectionRecreate(TestCommon.CreateClient(false, protocol: Protocol.Tcp));
            await this.TestPartitionKeyDefinitionOnCollectionRecreate(TestCommon.CreateClient(false, protocol: Protocol.Https));
#endif
        }

        internal async Task TestPartitionKeyDefinitionOnCollectionRecreate(DocumentClient client)
        {
            await TestCommon.DeleteAllDatabasesAsync();
            await client.CreateDatabaseAsync(new Database { Id = "db1" });
            PartitionKeyDefinition partitionKeyDefinition1 = new PartitionKeyDefinition { Paths = new System.Collections.ObjectModel.Collection<string>(new[] { "/field1" }), Kind = PartitionKind.Hash };
            await TestCommon.CreateCollectionAsync(client, "/dbs/db1", new DocumentCollection { Id = "coll1", PartitionKey = partitionKeyDefinition1 });
            Document document1 = new Document { Id = "doc1" };
            document1.SetPropertyValue("field1", 1);
            await client.CreateDocumentAsync("/dbs/db1/colls/coll1", document1);

            DocumentClient otherClient = TestCommon.CreateClient(false);
            await otherClient.DeleteDocumentCollectionAsync("/dbs/db1/colls/coll1");
            PartitionKeyDefinition partitionKeyDefinition2 = new PartitionKeyDefinition { Paths = new System.Collections.ObjectModel.Collection<string>(new[] { "/field2" }), Kind = PartitionKind.Hash };
            await TestCommon.CreateCollectionAsync(otherClient, "/dbs/db1", new DocumentCollection { Id = "coll1", PartitionKey = partitionKeyDefinition2 });

            Document document2 = new Document { Id = "doc1" };
            document2.SetPropertyValue("field2", 1);
            await client.CreateDocumentAsync("/dbs/db1/colls/coll1", document2);
        }

        /// <summary>
        /// Tests that container cache is refreshed when container is recreated.
        /// The test just ensures that client retries and completes successfully.
        /// It verifies case when original and new container have different partition key path.
        /// </summary>
        /// <returns></returns>
        [TestMethod]
        public async Task TestPartitionKeyDefinitionOnContainerRecreateFromDifferentPartitionKeyPath()
        {
            await this.TestPartitionKeyDefinitionOnContainerRecreateFromDifferentPartitionKeyPath(TestCommon.CreateCosmosClient(true));
#if DIRECT_MODE
            // DIRECT MODE has ReadFeed issues in the Public emulator
            await this.TestPartitionKeyDefinitionOnContainerRecreateFromDifferentPartitionKeyPath(TestCommon.CreateClient(false, protocol: Protocol.Tcp));
            await this.TestPartitionKeyDefinitionOnContainerRecreateFromDifferentPartitionKeyPath(TestCommon.CreateClient(false, protocol: Protocol.Https));
#endif
        }

        internal async Task TestPartitionKeyDefinitionOnContainerRecreateFromDifferentPartitionKeyPath(CosmosClient client)
        {
            await TestCommon.DeleteAllDatabasesAsync();
            CosmosDatabase database = null;
            try
            {
                database = await client.Databases.CreateDatabaseAsync("db1");
                PartitionKeyDefinition partitionKeyDefinition1 = new PartitionKeyDefinition { Paths = new System.Collections.ObjectModel.Collection<string>(new[] { "/field1" }), Kind = PartitionKind.Hash };
                CosmosContainer container = await database.Containers.CreateContainerAsync(new CosmosContainerSettings { Id = "coll1", PartitionKey = partitionKeyDefinition1 });
                Document document1 = new Document { Id = "doc1" };
                document1.SetPropertyValue("field1", 1);
                await container.Items.CreateItemAsync(1, document1);

                CosmosClient otherClient = TestCommon.CreateCosmosClient(false);
                database = otherClient.Databases["db1"];
                container = database.Containers["coll1"];
                await container.DeleteAsync();
                PartitionKeyDefinition partitionKeyDefinition2 = new PartitionKeyDefinition { Paths = new System.Collections.ObjectModel.Collection<string>(new[] { "/field2" }), Kind = PartitionKind.Hash };
                container = await database.Containers.CreateContainerAsync(new CosmosContainerSettings { Id = "coll1", PartitionKey = partitionKeyDefinition2 });

                Document document2 = new Document { Id = "doc1" };
                document2.SetPropertyValue("field2", 1);
                container = client.Databases["db1"].Containers["coll1"];
                await container.Items.CreateItemAsync(1, document2);
            }
            finally
            {
                if(database != null)
                {
                    await database.DeleteAsync();
                }
            }
        }

        /// <summary>
        /// Tests that collection cache is refreshed when collection is recreated.
        /// The test just ensures that client retries and completes successfully for query - request which doesn't target single partition key.
        /// It verifies case when original collection is not partitioned and new collection is partitioned.
        /// </summary>
        /// <returns></returns>
        [TestMethod]
        [Ignore /* TODO: This tests throws a "The read session is not available for the input session token" */]
        public async Task TestPartitionKeyDefinitionOnCollectionRecreateFromNonPartitionedToPartitionedForQuery()
        {
            await this.TestPartitionKeyDefinitionOnCollectionRecreateFromNonPartitionedToPartitionedForQuery(TestCommon.CreateClient(true));
#if DIRECT_MODE
            // DIRECT MODE has ReadFeed issues in the Public emulator
            await this.TestPartitionKeyDefinitionOnCollectionRecreateFromNonPartitionedToPartitionedForQuery(TestCommon.CreateClient(false, protocol: Protocol.Tcp));
            await this.TestPartitionKeyDefinitionOnCollectionRecreateFromNonPartitionedToPartitionedForQuery(TestCommon.CreateClient(false, protocol: Protocol.Https));
#endif
        }

        internal async Task TestPartitionKeyDefinitionOnCollectionRecreateFromNonPartitionedToPartitionedForQuery(DocumentClient client)
        {
            await TestCommon.DeleteAllDatabasesAsync();
            await client.CreateDatabaseAsync(new Database { Id = "db1" });
            await TestCommon.CreateCollectionAsync(client, "/dbs/db1", new DocumentCollection { Id = "coll1" });
            Document document1 = new Document { Id = "doc1" };
            document1.SetPropertyValue("field1", 1);
            await client.CreateDocumentAsync("/dbs/db1/colls/coll1", document1);
            Assert.AreEqual(1, client.CreateDocumentQuery("/dbs/db1/colls/coll1", "SELECT * FROM c WHERE c.field1 IN (1, 2)", new FeedOptions { EnableCrossPartitionQuery = true }).AsEnumerable().Count());

            DocumentClient otherClient = TestCommon.CreateClient(false);
            await otherClient.DeleteDocumentCollectionAsync("/dbs/db1/colls/coll1");
            PartitionKeyDefinition partitionKeyDefinition2 = new PartitionKeyDefinition { Paths = new System.Collections.ObjectModel.Collection<string>(new[] { "/field2" }), Kind = PartitionKind.Hash };
            DocumentCollection coll = await TestCommon.CreateCollectionAsync(otherClient, "/dbs/db1", new DocumentCollection { Id = "coll1", PartitionKey = partitionKeyDefinition2 }, new RequestOptions { OfferThroughput = 12000 });

            DocumentClient directClient = TestCommon.CreateClient(false);
            string sessionToken1 = (await directClient.CreateDocumentAsync("/dbs/db1/colls/coll1", document1)).SessionToken;
            document1 = new Document { Id = "doc2" };
            document1.SetPropertyValue("field1", 2);
            string sessionToken2 = (await directClient.CreateDocumentAsync("/dbs/db1/colls/coll1", document1)).SessionToken;

            // Both documents are expected to land at the same partition, which is not first one.
            Assert.AreEqual(sessionToken1.Split(':')[0], sessionToken2.Split(':')[0]);
            Range<string> fullRange = new Range<string>(
               PartitionKeyInternal.MinimumInclusiveEffectivePartitionKey,
               PartitionKeyInternal.MaximumExclusiveEffectivePartitionKey,
               true,
               false);

            PartitionKeyRangeCache routingMapProvider = await client.GetPartitionKeyRangeCacheAsync();
            Assert.AreNotEqual(sessionToken1.Split(':')[0], (await routingMapProvider.TryGetOverlappingRangesAsync(coll.ResourceId, fullRange)).First().Id);

            Assert.AreEqual(2, client.CreateDocumentQuery("/dbs/db1/colls/coll1", "SELECT * FROM c WHERE c.field1 IN (1, 2)", new FeedOptions { EnableCrossPartitionQuery = true }).AsEnumerable().Count());

            DocumentClient newClient = TestCommon.CreateClient(false);
            Assert.AreEqual(2, newClient.CreateDocumentQuery("/dbs/db1/colls/coll1", "SELECT * FROM c WHERE c.field1 IN (1, 2)", new FeedOptions { EnableCrossPartitionQuery = true }).AsEnumerable().Count());
        }

        /// <summary>
        /// Tests that collection cache is refreshed when collection is recreated.
        /// For parallel query first request after collection recreated will fail with NotFound, because it doesn't know how to retry.
        /// But consequent queries will succeed.
        /// The test just ensures that client retries and completes successfully for query - request which doesn't target single partition key.
        /// It verifies case when original collection is not partitioned and new collection is partitioned.
        /// </summary>
        /// <returns></returns>
        [TestMethod]
        [Ignore /* TODO: This tests throws a "The read session is not available for the input session token" */]
        public async Task TestPartitionKeyDefinitionOnCollectionRecreateFromNonPartitionedToPartitionedForParallelQuery()
        {
            await this.TestPartitionKeyDefinitionOnCollectionRecreateFromNonPartitionedToPartitionedForParallelQuery(TestCommon.CreateClient(true));
#if DIRECT_MODE
            // DIRECT MODE has ReadFeed issues in the Public emulator
            await this.TestPartitionKeyDefinitionOnCollectionRecreateFromNonPartitionedToPartitionedForParallelQuery(TestCommon.CreateClient(false, protocol: Protocol.Tcp));
            await this.TestPartitionKeyDefinitionOnCollectionRecreateFromNonPartitionedToPartitionedForParallelQuery(TestCommon.CreateClient(false, protocol: Protocol.Https));
#endif
        }

        internal async Task TestPartitionKeyDefinitionOnCollectionRecreateFromNonPartitionedToPartitionedForParallelQuery(DocumentClient client)
        {
            await TestCommon.DeleteAllDatabasesAsync();
            await client.CreateDatabaseAsync(new Database { Id = "db1" });
            await TestCommon.CreateCollectionAsync(client, "/dbs/db1", new DocumentCollection { Id = "coll1" });
            Document document1 = new Document { Id = "doc1" };
            document1.SetPropertyValue("field1", 1);
            await client.CreateDocumentAsync("/dbs/db1/colls/coll1", document1);
            Assert.AreEqual(1, client.CreateDocumentQuery("/dbs/db1/colls/coll1", "SELECT * FROM c WHERE c.field1 IN (1, 2)", new FeedOptions { EnableCrossPartitionQuery = true }).AsEnumerable().Count());

            DocumentClient otherClient = TestCommon.CreateClient(false);
            await otherClient.DeleteDocumentCollectionAsync("/dbs/db1/colls/coll1");
            PartitionKeyDefinition partitionKeyDefinition2 = new PartitionKeyDefinition { Paths = new System.Collections.ObjectModel.Collection<string>(new[] { "/field2" }), Kind = PartitionKind.Hash };
            DocumentCollection coll = await TestCommon.CreateCollectionAsync(otherClient, "/dbs/db1", new DocumentCollection { Id = "coll1", PartitionKey = partitionKeyDefinition2 }, new RequestOptions { OfferThroughput = 12000 });

            DocumentClient directClient = TestCommon.CreateClient(false);
            string sessionToken1 = (await directClient.CreateDocumentAsync("/dbs/db1/colls/coll1", document1)).SessionToken;
            document1 = new Document { Id = "doc2" };
            document1.SetPropertyValue("field1", 2);
            string sessionToken2 = (await directClient.CreateDocumentAsync("/dbs/db1/colls/coll1", document1)).SessionToken;

            // Both documents are expected to land at the same partition, which is not first one.
            Assert.AreEqual(sessionToken1.Split(':')[0], sessionToken2.Split(':')[0]);
            Range<string> fullRange = new Range<string>(
               PartitionKeyInternal.MinimumInclusiveEffectivePartitionKey,
               PartitionKeyInternal.MaximumExclusiveEffectivePartitionKey,
               true,
               false);

            PartitionKeyRangeCache routingMapProvider = await client.GetPartitionKeyRangeCacheAsync();
            Assert.AreNotEqual(sessionToken1.Split(':')[0], (await routingMapProvider.TryGetOverlappingRangesAsync(coll.ResourceId, fullRange)).First().Id);

            Assert.AreEqual(2, client.CreateDocumentQuery("/dbs/db1/colls/coll1", "SELECT * FROM c WHERE c.field1 IN (1, 2)", new FeedOptions { EnableCrossPartitionQuery = true }).AsEnumerable().Count());

            DocumentClient newClient = TestCommon.CreateClient(false);
            Assert.AreEqual(2, newClient.CreateDocumentQuery("/dbs/db1/colls/coll1", "SELECT * FROM c WHERE c.field1 IN (1, 2)", new FeedOptions { EnableCrossPartitionQuery = true }).AsEnumerable().Count());
        }

        /// <summary>
        /// If collection is created with multiple partitions, cross partition query is processing nth partition,
        /// then we create collection with one partition but same name, queyr must fail with NotFound.
        /// </summary>
        /// <returns></returns>
        [Ignore]
        [TestMethod]
        public async Task TestCollectionRecreateFromMultipartitionToSinglePartitionedForQuery()
        {
            await this.TestCollectionRecreateFromMultipartitionToSinglePartitionedForQuery(TestCommon.CreateClient(true));
            await this.TestCollectionRecreateFromMultipartitionToSinglePartitionedForQuery(TestCommon.CreateClient(false, protocol: Protocol.Tcp));
            await this.TestCollectionRecreateFromMultipartitionToSinglePartitionedForQuery(TestCommon.CreateClient(false, protocol: Protocol.Https));
        }

        internal async Task TestCollectionRecreateFromMultipartitionToSinglePartitionedForQuery(DocumentClient client)
        {
            await TestCommon.DeleteAllDatabasesAsync();
            await client.CreateDatabaseAsync(new Database { Id = "db1" });
            PartitionKeyDefinition partitionKeyDefinition1 = new PartitionKeyDefinition { Paths = new System.Collections.ObjectModel.Collection<string>(new[] { "/field2" }) };
            await TestCommon.CreateCollectionAsync(client, "/dbs/db1", new DocumentCollection { Id = "coll1", PartitionKey = partitionKeyDefinition1 }, new RequestOptions { OfferThroughput = 12000 });

            Document document1 = new Document { Id = "doc1" };
            document1.SetPropertyValue("field1", 1);
            await client.CreateDocumentAsync("/dbs/db1/colls/coll1", document1);

            var query = client.CreateDocumentQuery("/dbs/db1/colls/coll1", "SELECT * FROM c", new FeedOptions { EnableCrossPartitionQuery = true }).AsDocumentQuery();
            await query.ExecuteNextAsync();
            await query.ExecuteNextAsync();
            var result = await query.ExecuteNextAsync();
            Assert.AreEqual("2", result.SessionToken.Split(':')[0], result.SessionToken);

            DocumentClient otherClient = TestCommon.CreateClient(false);
            await otherClient.DeleteDocumentCollectionAsync("/dbs/db1/colls/coll1");
            PartitionKeyDefinition partitionKeyDefinition2 = new PartitionKeyDefinition { Paths = new System.Collections.ObjectModel.Collection<string>(new[] { "/field2" }) };
            await TestCommon.CreateCollectionAsync(otherClient, "/dbs/db1", new DocumentCollection { Id = "coll1", PartitionKey = partitionKeyDefinition2 });

            try
            {
                await query.ExecuteNextAsync();
                Assert.Fail("Expected exception");
            }
            catch (DocumentClientException ex)
            {
                Assert.AreEqual(HttpStatusCode.NotFound, ex.StatusCode);
            }
        }

        /// <summary>
        /// Tests that routing to non-existent range throws PartitionKeyRangeGoneException even after collection recreate.
        /// </summary>
        /// <returns></returns>
        [TestMethod]
        public async Task TestRouteToNonExistentRangeAfterCollectionRecreate()
        {
            await this.TestRouteToNonExistentRangeAfterCollectionRecreate(TestCommon.CreateCosmosClient(true));
#if DIRECT_MODE
            // DIRECT MODE has ReadFeed issues in the Public emulator
            await this.TestRouteToNonExistentRangeAfterCollectionRecreate(TestCommon.CreateClient(false, protocol: Protocol.Tcp));
            await this.TestRouteToNonExistentRangeAfterCollectionRecreate(TestCommon.CreateClient(false, protocol: Protocol.Https));
#endif
        }

        internal async Task TestRouteToNonExistentRangeAfterCollectionRecreate(CosmosClient client)
        {
            const int partitionCount = 5;
            const int federationDefaultRUsPerPartition = 6000;
            await TestCommon.DeleteAllDatabasesAsync();
            CosmosDatabase database = null;
            try
            {
                database = await client.Databases.CreateDatabaseAsync("db1");
                PartitionKeyDefinition pKDefinition = new PartitionKeyDefinition { Paths = new System.Collections.ObjectModel.Collection<string>(new[] { "/field1" }), Kind = PartitionKind.Hash };
                CosmosContainer cosmosContainer = await database.Containers.CreateContainerAsync(containerSettings: new CosmosContainerSettings { Id = "coll1", PartitionKey = pKDefinition }, throughput: partitionCount * federationDefaultRUsPerPartition);

                CosmosContainerCore containerCore = (CosmosContainerCore)cosmosContainer;
                CollectionRoutingMap collectionRoutingMap = await containerCore.GetRoutingMapAsync(default(CancellationToken));

                Assert.AreEqual(partitionCount, collectionRoutingMap.OrderedPartitionKeyRanges.Count());
            } finally
            {
                if (database != null)
                {
                    await database.DeleteAsync();
                }
            }

            //PartitionKeyRangeId is not supported reed feed from V3 SDK onwards
            //Document document1 = new Document { Id = "doc1" };
            //document1.SetPropertyValue("field1", 1);
            //await client.CreateDocumentAsync("/dbs/db1/colls/coll1", document1);

            //try
            //{
            //    await client.ReadDocumentFeedAsync("/dbs/db1/colls/coll1", new FeedOptions { PartitionKeyRangeId = "foo" });
            //    Assert.Fail();
            //}
            //catch (DocumentClientException ex)
            //{
            //    Assert.AreEqual(HttpStatusCode.Gone, ex.StatusCode);
            //    Assert.AreEqual(SubStatusCodes.PartitionKeyRangeGone, ex.GetSubStatus());
            //}

            //DocumentClient otherClient = TestCommon.CreateClient(false);
            //await otherClient.DeleteDocumentCollectionAsync("/dbs/db1/colls/coll1");
            //await TestCommon.CreateCollectionAsync(otherClient, "/dbs/db1", new DocumentCollection { Id = "coll1", PartitionKey = partitionKeyDefinition1 });

            //try
            //{
            //    await client.ReadDocumentFeedAsync("/dbs/db1/colls/coll1", new FeedOptions { PartitionKeyRangeId = ranges[ranges.Count - 1].Id });
            //    Assert.Fail();
            //}
            //catch (DocumentClientException ex)
            //{
            //    Assert.AreEqual(HttpStatusCode.Gone, ex.StatusCode);
            //    Assert.AreEqual(SubStatusCodes.PartitionKeyRangeGone, ex.GetSubStatus());
            //}

            //await client.ReadDocumentFeedAsync("/dbs/db1/colls/coll1", new FeedOptions { PartitionKeyRangeId = ranges[0].Id });
        }

        /// <summary>
        /// Tests that routing to non-existent range throws PartitionKeyRangeGoneException even after collection recreate.
        /// </summary>
        /// <returns></returns>
        [TestMethod]
        public async Task TestRouteToExistentRangeAfterCollectionRecreate()
        {
            await this.TestRouteToExistentRangeAfterCollectionRecreate(TestCommon.CreateCosmosClient(true));
#if DIRECT_MODE
            // DIRECT MODE has ReadFeed issues in the Public emulator
            await this.TestRouteToExistentRangeAfterCollectionRecreate(TestCommon.CreateClient(false, protocol: Protocol.Tcp));
            await this.TestRouteToExistentRangeAfterCollectionRecreate(TestCommon.CreateClient(false, protocol: Protocol.Https));
#endif
        }

        internal async Task TestRouteToExistentRangeAfterCollectionRecreate(CosmosClient client)
        {
            const int partitionCount = 5;
            const int federationDefaultRUsPerPartition = 6000;
            await TestCommon.DeleteAllDatabasesAsync();
            CosmosDatabase database = null;
            try
            {
                database = await client.Databases.CreateDatabaseAsync("db1");
                PartitionKeyDefinition pKDefinition = new PartitionKeyDefinition { Paths = new System.Collections.ObjectModel.Collection<string>(new[] { "/field1" }), Kind = PartitionKind.Hash };
                CosmosContainer cosmosContainer = await database.Containers.CreateContainerAsync(containerSettings: new CosmosContainerSettings { Id = "coll1", PartitionKey = pKDefinition }, throughput: partitionCount * federationDefaultRUsPerPartition);

                CosmosContainerCore containerCore = (CosmosContainerCore)cosmosContainer;
                CollectionRoutingMap collectionRoutingMap = await containerCore.GetRoutingMapAsync(default(CancellationToken));

                Assert.AreEqual(partitionCount, collectionRoutingMap.OrderedPartitionKeyRanges.Count());
            }
            finally
            {
                if (database != null)
                {
                    await database.DeleteAsync();
                }
            }
            //PartitionKeyRangeId is not supported reed feed from V3 SDK onwards
            //await client.CreateDatabaseAsync(new Database { Id = "db1" });
            //await TestCommon.CreateCollectionAsync(client, "/dbs/db1", new DocumentCollection { Id = "coll1" });

            //Document document1 = new Document { Id = "doc1" };
            //document1.SetPropertyValue("field1", 1);
            //await client.CreateDocumentAsync("/dbs/db1/colls/coll1", document1);

            //try
            //{
            //    await client.ReadDocumentFeedAsync("/dbs/db1/colls/coll1", new FeedOptions { PartitionKeyRangeId = "4" });
            //    Assert.Fail();
            //}
            //catch (DocumentClientException ex)
            //{
            //    Assert.AreEqual(HttpStatusCode.Gone, ex.StatusCode);
            //    Assert.AreEqual(SubStatusCodes.PartitionKeyRangeGone, ex.GetSubStatus());
            //}

            //DocumentClient otherClient = TestCommon.CreateClient(false);
            //await otherClient.DeleteDocumentCollectionAsync("/dbs/db1/colls/coll1");
            //PartitionKeyDefinition partitionKeyDefinition1 = new PartitionKeyDefinition { Paths = new System.Collections.ObjectModel.Collection<string>(new[] { "/field1" }), Kind = PartitionKind.Hash };
            //DocumentCollection collection = await TestCommon.CreateCollectionAsync(otherClient, "/dbs/db1", new DocumentCollection { Id = "coll1", PartitionKey = partitionKeyDefinition1 }, new RequestOptions { OfferThroughput = 12000 });
            //var partitionKeyRangeCache = await client.GetPartitionKeyRangeCacheAsync();
            //var ranges = await partitionKeyRangeCache.TryGetOverlappingRangesAsync(
            //    collection.ResourceId,
            //    new Range<string>(
            //        PartitionKeyInternal.MinimumInclusiveEffectivePartitionKey,
            //        PartitionKeyInternal.MaximumExclusiveEffectivePartitionKey,
            //        true,
            //        false));

            //Assert.AreEqual(5, ranges.Count());

            //await client.ReadDocumentFeedAsync("/dbs/db1/colls/coll1", new FeedOptions { PartitionKeyRangeId = "4" });
        }

        /// <summary>
        /// Tests that collection cache is refreshed when collection is recreated.
        /// The test just ensures that client retries and completes successfully for query - request which doesn't target single partition key.
        /// It verifies case when original collection is partitioned and new collection is not partitioned.
        /// </summary>
        /// <returns></returns>
        [Ignore]
        [TestMethod]
        public async Task TestPartitionKeyDefinitionOnCollectionRecreateFromPartitionedToNonPartitionedForQuery()
        {
            await this.TestPartitionKeyDefinitionOnCollectionRecreateFromPartitionedToNonPartitionedForQuery(TestCommon.CreateClient(true));
#if DIRECT_MODE
            // DIRECT MODE has ReadFeed issues in the Public emulator
            await this.TestPartitionKeyDefinitionOnCollectionRecreateFromPartitionedToNonPartitionedForQuery(TestCommon.CreateClient(false, protocol: Protocol.Tcp));
            await this.TestPartitionKeyDefinitionOnCollectionRecreateFromPartitionedToNonPartitionedForQuery(TestCommon.CreateClient(false, protocol: Protocol.Https));
#endif
        }

        internal async Task TestPartitionKeyDefinitionOnCollectionRecreateFromPartitionedToNonPartitionedForQuery(DocumentClient client)
        {
            await TestCommon.DeleteAllDatabasesAsync();
            await client.CreateDatabaseAsync(new Database { Id = "db1" });
            PartitionKeyDefinition partitionKeyDefinition1 = new PartitionKeyDefinition { Paths = new System.Collections.ObjectModel.Collection<string>(new[] { "/field1" }), Kind = PartitionKind.Hash };
            await TestCommon.CreateCollectionAsync(client, "/dbs/db1", new DocumentCollection { Id = "coll1", PartitionKey = partitionKeyDefinition1 }, new RequestOptions { OfferThroughput = 12000 });
            Document document1 = new Document { Id = "doc1" };
            document1.SetPropertyValue("field1", 1);
            await client.CreateDocumentAsync("/dbs/db1/colls/coll1", document1);
            Assert.AreEqual(1, client.CreateDocumentQuery("/dbs/db1/colls/coll1", "SELECT * FROM c WHERE c.field1 IN (1, 2)", new FeedOptions { EnableCrossPartitionQuery = true })
            .AsEnumerable()
            .Count());

            DocumentClient otherClient = TestCommon.CreateClient(false);
            await otherClient.DeleteDocumentCollectionAsync("/dbs/db1/colls/coll1");
            await TestCommon.CreateCollectionAsync(otherClient, "/dbs/db1", new DocumentCollection { Id = "coll1" });

            DocumentClient directClient = TestCommon.CreateClient(false);
            await directClient.CreateDocumentAsync("/dbs/db1/colls/coll1", document1);
            document1 = new Document { Id = "doc2" };
            document1.SetPropertyValue("field1", 2);
            await directClient.CreateDocumentAsync("/dbs/db1/colls/coll1", document1);

            //todo:elasticcollections We don't need to set EnableCrosspartitionQuery here, but because it is checked in frontend
            //if cache is stale, it will wrongly classify query as crosspartition.
            client.CreateDocumentQuery("/dbs/db1/colls/coll1", "SELECT * FROM c WHERE c.field1 IN (1, 2)", new FeedOptions { EnableCrossPartitionQuery = true })
                .AsEnumerable()
                .ToList();

            Assert.AreEqual(
                    2, client.CreateDocumentQuery("/dbs/db1/colls/coll1", "SELECT * FROM c WHERE c.field1 IN (1, 2)")
                        .AsEnumerable()
                        .Count());
        }

        /// <summary>
        /// Tests that partition key definition cache is refreshed when container is recreated.
        /// The test just ensures that Gateway successfully creates script when its partitionkeydefinition cache is outdated..
        /// It verifies case when original container and new container have different partition key path.
        /// </summary>
        /// <returns></returns>
        [TestMethod]
        public async Task TestScriptCreateOnContainerRecreateFromDifferentPartitionKeyPath()
        {
            await this.TestScriptCreateOnContainerRecreateFromDifferentPartitionKeyPath(TestCommon.CreateCosmosClient(true));
        }

        internal async Task TestScriptCreateOnContainerRecreateFromDifferentPartitionKeyPath(CosmosClient client)
        {
            await TestCommon.DeleteAllDatabasesAsync();
            CosmosDatabase database = null;
            try
            {
                database = await client.Databases.CreateDatabaseAsync("db1");
                PartitionKeyDefinition partitionKeyDefinition1 = new PartitionKeyDefinition { Paths = new System.Collections.ObjectModel.Collection<string>(new[] { "/field1" }), Kind = PartitionKind.Hash };
                CosmosContainer container = await database.Containers.CreateContainerAsync(new CosmosContainerSettings { Id = "coll1", PartitionKey = partitionKeyDefinition1 });
                Document document1 = new Document { Id = "doc1" };
                document1.SetPropertyValue("field1", 1);
                await container.Items.CreateItemAsync(1, document1);

                CosmosClient otherClient = TestCommon.CreateCosmosClient(false);
                database = otherClient.Databases["db1"];
                container = database.Containers["coll1"];
                await container.DeleteAsync();
                PartitionKeyDefinition partitionKeyDefinition2 = new PartitionKeyDefinition { Paths = new System.Collections.ObjectModel.Collection<string>(new[] { "/field2" }), Kind = PartitionKind.Hash };
                container = await database.Containers.CreateContainerAsync(new CosmosContainerSettings { Id = "coll1", PartitionKey = partitionKeyDefinition2 });

                container = client.Databases["db1"].Containers["coll1"];
                CosmosScripts scripts = container.GetScripts();
                CosmosStoredProcedureSettings storedProcedure = await scripts.CreateStoredProcedureAsync(id: "sproc1", body: "function() {return 1}");
                for (int i = 0; i < 10; i++)
                {
                    await scripts.ExecuteStoredProcedureAsync<object, object>(partitionKey: i, id: "sproc1", input: null);
                }
            }
            finally
            {
                if (database != null)
                {
                    await database.DeleteAsync();
                }
            }
        }

        private async Task VerifyNameBasedCollectionCRUDOperationsAsync(CosmosClient client)
        {
            try
            {
                await TestCommon.DeleteAllDatabasesAsync();

                // Scenario 1: name based collection read.

                CosmosDatabase database = await client.Databases.CreateDatabaseAsync("ValidateNameBasedCollectionCRUDOperations_DB");
                PartitionKeyDefinition partitionKeyDefinition = new PartitionKeyDefinition { Paths = new System.Collections.ObjectModel.Collection<string>(new[] { "/id" }), Kind = PartitionKind.Hash };
                CosmosContainerSettings containerSetting = new CosmosContainerSettings()
                {
                    Id = "ValidateNameBasedCollectionCRUDOperations_COLL",
                    PartitionKey = partitionKeyDefinition
                };

                CosmosContainer collection = await database.Containers.CreateContainerAsync(containerSetting);
                Uri collectionUri = UriFactory.CreateDocumentCollectionUri(database.Id, collection.Id);

                var payload = new
                {
                    id = "id_" + Guid.NewGuid().ToString(),
                    Author = "Author_" + Guid.NewGuid().ToString(),
                };
                await collection.Items.CreateItemAsync(payload.id, payload);

                // Update collection.
                containerSetting.Id = collection.Id;
                containerSetting.IndexingPolicy.IncludedPaths.Add(new Cosmos.IncludedPath { Path = "/" });
                containerSetting.IndexingPolicy.ExcludedPaths.Add(new Cosmos.ExcludedPath { Path = "/\"Author\"/?" });
                await collection.ReplaceAsync(containerSetting);

                // Read collection.
                ContainerResponse containerResponse = await collection.ReadAsync(requestOptions: new ContainerRequestOptions { PopulateQuotaInfo = true });
                Assert.IsTrue(int.Parse(containerResponse.Headers[HttpConstants.HttpHeaders.CollectionIndexTransformationProgress], CultureInfo.InvariantCulture) >= 0);

                // Delete and re-create the collection with the same name.
                await collection.DeleteAsync();
                collection = await database.Containers.CreateContainerAsync(containerSetting);

                // Read the new collection.
                // The gateway's cache is stale at this point. This test verifies that the gateway should be able to refresh the cache and returns the response.
                containerResponse = await collection.ReadAsync(requestOptions: new ContainerRequestOptions { PopulateQuotaInfo = true });
                Assert.AreEqual(100, int.Parse(containerResponse.Headers[HttpConstants.HttpHeaders.CollectionIndexTransformationProgress], CultureInfo.InvariantCulture));

                // Scenario 2: name based collection put.

                payload = new
                {
                    id = "Id_" + Guid.NewGuid().ToString(),
                    Author = "Author_" + Guid.NewGuid().ToString(),
                };
                await collection.Items.CreateItemAsync(payload.id, payload);

                // Delete and re-create the collection with the same name.
                await collection.DeleteAsync();
                collection = await database.Containers.CreateContainerAsync(containerSetting);

                // Update collection.
                containerSetting = new CosmosContainerSettings()
                {
                    Id = collection.Id,
                    PartitionKey = partitionKeyDefinition
                };
                containerSetting.IndexingPolicy.IncludedPaths.Add(new Cosmos.IncludedPath { Path = "/" });
                containerSetting.IndexingPolicy.ExcludedPaths.Add(new Cosmos.ExcludedPath { Path = "/\"Author\"/?" });
                await collection.ReplaceAsync(containerSetting);
            }
            finally
            {
                TestCommon.DeleteAllDatabasesAsync().Wait();
            }
        }

        /// <summary>
        /// Document client retrieves collection before sending document creation request,
        /// while pre-populates collection cache in gateway.
        /// This method sends document creation request directly, so we can test that collection
        /// cache doesn't issue too many requests.
        /// </summary>
        private async Task<ResourceResponse<Document>> CreateDocumentAsync(
            DocumentClient client,
            string collectionLink,
            Document document)
        {
            using (DocumentServiceRequest request = DocumentServiceRequest.Create(
                OperationType.Create,
                collectionLink,
                document,
                ResourceType.Document,
                AuthorizationTokenType.PrimaryMasterKey,
                new StringKeyValueCollection(),
                SerializationFormattingPolicy.None))
            {
                request.Headers[HttpConstants.HttpHeaders.PartitionKey] = PartitionKeyInternal.Empty.ToJsonString();

                return new ResourceResponse<Document>(await client.CreateAsync(request, null));
            }
        }

        private async Task DeleteAllDatabaseAsync(DocumentClient client)
        {
            IList<Database> databases = TestCommon.RetryRateLimiting(() => TestCommon.ListAll<Database>(client, null));
            Logger.LogLine("Number of database to delete {0}", databases.Count);

            foreach (Database db in databases)
            {
                await client.DeleteDatabaseAsync(db);
            }
        }

        private async Task<T> AsyncRetryRateLimiting<T>(Func<Task<T>> work)
        {
            return await TestCommon.AsyncRetryRateLimiting<T>(work);
        }

        private async Task<IList<CosmosContainer>> CreateContainerssAsync(CosmosDatabase database, int numberOfCollectionsPerDatabase)
        {
            PartitionKeyDefinition partitionKeyDefinition = new PartitionKeyDefinition { Paths = new System.Collections.ObjectModel.Collection<string>(new[] { "/id" }), Kind = PartitionKind.Hash };
            IList<CosmosContainer> cosmosContainers = new List<CosmosContainer>();
            if (numberOfCollectionsPerDatabase > 0)
            {
                for (int i = 0; i < numberOfCollectionsPerDatabase; ++i)
                {
                    cosmosContainers.Add(await AsyncRetryRateLimiting(() => database.Containers.CreateContainerAsync(new CosmosContainerSettings { Id = Guid.NewGuid().ToString(), PartitionKey = partitionKeyDefinition })));
                }
            }
            return cosmosContainers;
        }

        private async Task<int> GetCountFromIterator<T>(FeedIterator<T> iterator)
        {
            int count = 0;
            while (iterator.HasMoreResults)
            {
                FeedResponse<T> countiter = await iterator.FetchNextSetAsync();
                count += countiter.Count();

            }
            return count;
        }
    }
}<|MERGE_RESOLUTION|>--- conflicted
+++ resolved
@@ -272,11 +272,7 @@
 
                     // 
                     // read databaseCollection feed.
-<<<<<<< HEAD
                     FeedIterator<CosmosStoredProcedureSettings> storedProcedureIter = cosmosScripts.GetStoredProceduresIterator();
-=======
-                    FeedIterator<CosmosStoredProcedureSettings> storedProcedureIter = container.StoredProcedures.GetStoredProceduresIterator();
->>>>>>> 8e431e35
                     List<CosmosStoredProcedureSettings> storedProcedures = new List<CosmosStoredProcedureSettings>();
                     while (storedProcedureIter.HasMoreResults)
                     {
