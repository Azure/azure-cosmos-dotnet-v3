--- conflicted
+++ resolved
@@ -1526,11 +1526,7 @@
             {
                 database = await client.CreateDatabaseAsync("db1");
                 PartitionKeyDefinition pKDefinition = new PartitionKeyDefinition { Paths = new System.Collections.ObjectModel.Collection<string>(new[] { "/field1" }), Kind = PartitionKind.Hash };
-<<<<<<< HEAD
-                CosmosContainer cosmosContainer = await database.CreateContainerAsync(containerProperties: new CosmosContainerProperties { Id = "coll1", PartitionKey = pKDefinition }, throughput: partitionCount * federationDefaultRUsPerPartition);
-=======
-                Container container = await database.CreateContainerAsync(containerProperties: new ContainerProperties { Id = "coll1", PartitionKey = pKDefinition }, requestUnitsPerSecond: partitionCount * federationDefaultRUsPerPartition);
->>>>>>> 5255185b
+                Container container = await database.CreateContainerAsync(containerProperties: new ContainerProperties { Id = "coll1", PartitionKey = pKDefinition }, throughput: partitionCount * federationDefaultRUsPerPartition);
 
                 ContainerCore containerCore = (ContainerCore)container;
                 CollectionRoutingMap collectionRoutingMap = await containerCore.GetRoutingMapAsync(default(CancellationToken));
@@ -1603,11 +1599,7 @@
             {
                 database = await client.CreateDatabaseAsync("db1");
                 PartitionKeyDefinition pKDefinition = new PartitionKeyDefinition { Paths = new System.Collections.ObjectModel.Collection<string>(new[] { "/field1" }), Kind = PartitionKind.Hash };
-<<<<<<< HEAD
-                CosmosContainer cosmosContainer = await database.CreateContainerAsync(containerProperties: new CosmosContainerProperties { Id = "coll1", PartitionKey = pKDefinition }, throughput: partitionCount * federationDefaultRUsPerPartition);
-=======
-                Container container = await database.CreateContainerAsync(containerProperties: new ContainerProperties { Id = "coll1", PartitionKey = pKDefinition }, requestUnitsPerSecond: partitionCount * federationDefaultRUsPerPartition);
->>>>>>> 5255185b
+                Container container = await database.CreateContainerAsync(containerProperties: new ContainerProperties { Id = "coll1", PartitionKey = pKDefinition }, throughput: partitionCount * federationDefaultRUsPerPartition);
 
                 ContainerCore containerCore = (ContainerCore)container;
                 CollectionRoutingMap collectionRoutingMap = await containerCore.GetRoutingMapAsync(default(CancellationToken));
