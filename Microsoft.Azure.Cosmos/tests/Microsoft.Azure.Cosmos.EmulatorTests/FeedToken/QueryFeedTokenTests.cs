﻿//------------------------------------------------------------
// Copyright (c) Microsoft Corporation.  All rights reserved.
//------------------------------------------------------------

namespace Microsoft.Azure.Cosmos.EmulatorTests.Query
{
    using System;
    using System.Collections.Generic;
    using System.IO;
    using System.Linq;
    using System.Net;
    using System.Threading.Tasks;
    using Microsoft.Azure.Cosmos.Query.Core.ExecutionContext;
    using Microsoft.Azure.Cosmos.Query.Core.QueryClient;
    using Microsoft.Azure.Cosmos.Routing;
    using Microsoft.Azure.Cosmos.SDK.EmulatorTests;
    using Microsoft.Azure.Cosmos.Tracing;
    using Microsoft.Azure.Documents;
    using Microsoft.VisualStudio.TestTools.UnitTesting;
    using Newtonsoft.Json;
    using Newtonsoft.Json.Linq;

    [SDK.EmulatorTests.TestClass]
    [TestCategory("Query")]
    public class QueryFeedRangeTests : BaseCosmosClientHelper
    {
        [TestInitialize]
        public async Task TestInitialize()
        {
            await base.TestInit();
        }

        [TestCleanup]
        public async Task Cleanup()
        {
            await base.TestCleanup();
        }

        [TestMethod]
        public async Task GetTargetPartitionKeyRangesAsyncWithFeedRange()
        {
            ContainerInternal container = null;
            try
            {
                // Create a container large enough to have at least 2 partitions
                ContainerResponse containerResponse = await this.database.CreateContainerAsync(
                    id: Guid.NewGuid().ToString(),
                    partitionKeyPath: "/pk",
                    throughput: 15000);
                container = (ContainerInlineCore)containerResponse;

                // Get all the partition key ranges to verify there is more than one partition
                IRoutingMapProvider routingMapProvider = await this.GetClient().DocumentClient.GetPartitionKeyRangeCacheAsync(NoOpTrace.Singleton);

                ContainerQueryProperties containerQueryProperties = new ContainerQueryProperties(
                    containerResponse.Resource.ResourceId,
<<<<<<< HEAD
                    null,
                    containerResponse.Resource.PartitionKey,
=======
                    effectivePartitionKeyRanges: null,
                    containerResponse.Resource.PartitionKey,
                    vectorEmbeddingPolicy: null,
>>>>>>> 1e150b6f
                    containerResponse.Resource.GeospatialConfig.GeospatialType);

                IReadOnlyList<FeedRange> feedTokens = await container.GetFeedRangesAsync();

                Assert.IsTrue(feedTokens.Count > 1, " RUs of the container needs to be increased to ensure at least 2 partitions.");

                // There should only be one range since we get 1 FeedRange per range
                foreach (FeedRange feedToken in feedTokens)
                {
                    List<PartitionKeyRange> partitionKeyRanges = await CosmosQueryExecutionContextFactory.GetTargetPartitionKeyRangesAsync(
                        queryClient: new CosmosQueryClientCore(container.ClientContext, container),
                        resourceLink: container.LinkUri,
                        partitionedQueryExecutionInfo: null,
                        containerQueryProperties: containerQueryProperties,
                        properties: null,
                        feedRangeInternal: feedToken as FeedRangeInternal,
                        NoOpTrace.Singleton);

                    Assert.IsTrue(partitionKeyRanges.Count == 1, "Only 1 partition key range should be selected since the FeedRange represents a single range.");
                }
            }
            finally
            {
                await container?.DeleteContainerAsync();
            }
        }

        [TestMethod]
        public async Task InexistentPKRangeId()
        {
            ContainerInternal container = null;
            try
            {
                // Create a container large enough to have at least 2 partitions
                ContainerResponse containerResponse = await this.database.CreateContainerAsync(
                    id: Guid.NewGuid().ToString(),
                    partitionKeyPath: "/pk");
                container = (ContainerInlineCore)containerResponse;

                string feedRangeSerialization = JsonConvert.SerializeObject(new { PKRangeId = "10" });
                FeedRange feedRange = FeedRange.FromJsonString(feedRangeSerialization);

                foreach (bool enableODE in new bool[] { false, true })
                {
                    FeedIterator<ToDoActivity> feedIterator = container.GetItemQueryIterator<ToDoActivity>(
                            queryDefinition: new QueryDefinition("select * from T where STARTSWITH(T.id, \"BasicItem\")"),
                            feedRange: feedRange,
                            continuationToken: null,
                            requestOptions: new QueryRequestOptions() { EnableOptimisticDirectExecution = enableODE }
                            );

                    CosmosException exception = await Assert.ThrowsExceptionAsync<CosmosException>(() => feedIterator.ReadNextAsync());
                    Assert.AreEqual(HttpStatusCode.Gone, exception.StatusCode);
                    Assert.AreEqual((int)Documents.SubStatusCodes.PartitionKeyRangeGone, exception.SubStatusCode);
                }
            }
            finally
            {
                await container?.DeleteContainerAsync();
            }
        }

        [TestMethod]
        public async Task ParallelizeQueryThroughTokens()
        {
            ContainerInternal container = null;
            try
            {
                // Create a container large enough to have at least 2 partitions
                ContainerResponse containerResponse = await this.database.CreateContainerAsync(
                    id: Guid.NewGuid().ToString(),
                    partitionKeyPath: "/id",
                    throughput: 15000);
                container = (ContainerInlineCore)containerResponse;

                List<string> generatedIds = Enumerable.Range(0, 1000).Select(n => $"BasicItem{n}").ToList();
                foreach (string id in generatedIds)
                {
                    string item = $@"
                    {{    
                        ""id"": ""{id}""
                    }}";

                    using (ResponseMessage createResponse = await container.CreateItemStreamAsync(
                            QueryFeedRangeTests.GenerateStreamFromString(item),
                            new Cosmos.PartitionKey(id)))
                    {
                        Assert.IsTrue(createResponse.IsSuccessStatusCode);
                    }
                }

                IReadOnlyList<FeedRange> feedTokens = await container.GetFeedRangesAsync();

                Assert.IsTrue(feedTokens.Count > 1, " RUs of the container needs to be increased to ensure at least 2 partitions.");

                foreach (bool enableODE in new bool[] { false, true })
                {
                    List<Task<List<string>>> tasks = feedTokens.Select(async feedToken =>
                    {
                        List<string> results = new List<string>();
                        FeedIteratorInternal feedIterator = container.GetItemQueryStreamIterator(
                            queryDefinition: new QueryDefinition("select * from T where STARTSWITH(T.id, \"BasicItem\")"),
                            feedRange: feedToken,
                            continuationToken: null,
                            requestOptions: new QueryRequestOptions() { MaxItemCount = 10, EnableOptimisticDirectExecution = enableODE }) as FeedIteratorInternal;
                        string continuation = null;
                        while (feedIterator.HasMoreResults)
                        {
                            using (ResponseMessage responseMessage =
                                await feedIterator.ReadNextAsync(this.cancellationToken))
                            {
                                if (responseMessage.IsSuccessStatusCode)
                                {
                                    using (StreamReader reader = new StreamReader(responseMessage.Content))
                                    {
                                        string json = await reader.ReadToEndAsync();
                                        JArray documents = (JArray)JObject.Parse(json).SelectToken("Documents");
                                        foreach (JObject document in documents)
                                        {
                                            results.Add(document.SelectToken("id").ToString());
                                        }
                                    }
                                }

                                continuation = responseMessage.ContinuationToken;
                                break;
                            }
                        }

                        feedIterator = container.GetItemQueryStreamIterator(queryDefinition: new QueryDefinition("select * from T where STARTSWITH(T.id, \"BasicItem\")"), feedRange: feedToken, continuationToken: continuation, requestOptions: new QueryRequestOptions() { MaxItemCount = 10, EnableOptimisticDirectExecution = enableODE }) as FeedIteratorInternal;
                        while (feedIterator.HasMoreResults)
                        {
                            using (ResponseMessage responseMessage =
                                await feedIterator.ReadNextAsync(this.cancellationToken))
                            {
                                if (responseMessage.IsSuccessStatusCode)
                                {
                                    using (StreamReader reader = new StreamReader(responseMessage.Content))
                                    {
                                        string json = await reader.ReadToEndAsync();
                                        JArray documents = (JArray)JObject.Parse(json).SelectToken("Documents");
                                        foreach (JObject document in documents)
                                        {
                                            results.Add(document.SelectToken("id").ToString());
                                        }
                                    }
                                }
                            }
                        }

                        return results;
                    }).ToList();

                    await Task.WhenAll(tasks);

                    CollectionAssert.AreEquivalent(generatedIds, tasks.SelectMany(t => t.Result).ToList());
                }
            }
            finally
            {
                await container?.DeleteContainerAsync();
            }
        }

        [TestMethod]
        public async Task ParallelizeQueryThroughTokens_OfT()
        {
            ContainerInternal container = null;
            try
            {
                // Create a container large enough to have at least 2 partitions
                ContainerResponse containerResponse = await this.database.CreateContainerAsync(
                    id: Guid.NewGuid().ToString(),
                    partitionKeyPath: "/id",
                    throughput: 15000);
                container = (ContainerInlineCore)containerResponse;

                List<string> generatedIds = Enumerable.Range(0, 1000).Select(n => $"BasicItem{n}").ToList();
                foreach (string id in generatedIds)
                {
                    string item = $@"
                    {{    
                        ""id"": ""{id}""
                    }}";

                    using (ResponseMessage createResponse = await container.CreateItemStreamAsync(
                            QueryFeedRangeTests.GenerateStreamFromString(item),
                            new Cosmos.PartitionKey(id)))
                    {
                        Assert.IsTrue(createResponse.IsSuccessStatusCode);
                    }
                }

                IReadOnlyList<FeedRange> feedTokens = await container.GetFeedRangesAsync();

                Assert.IsTrue(feedTokens.Count > 1, " RUs of the container needs to be increased to ensure at least 2 partitions.");

                foreach (bool enableODE in new bool[] { false, true })
                {
                    List<Task<List<string>>> tasks = feedTokens.Select(async feedToken =>
                    {
                        List<string> results = new List<string>();
                        FeedIterator<ToDoActivity> feedIterator = container.GetItemQueryIterator<ToDoActivity>(queryDefinition: new QueryDefinition("select * from T where STARTSWITH(T.id, \"BasicItem\")"), feedRange: feedToken, requestOptions: new QueryRequestOptions() { MaxItemCount = 10, EnableOptimisticDirectExecution = enableODE });
                        string continuation = null;
                        while (feedIterator.HasMoreResults)
                        {
                            FeedResponse<ToDoActivity> response = await feedIterator.ReadNextAsync();
                            foreach (ToDoActivity toDoActivity in response)
                            {
                                results.Add(toDoActivity.id);
                            }

                            continuation = response.ContinuationToken;
                            break;
                        }

                        feedIterator = container.GetItemQueryIterator<ToDoActivity>(queryDefinition: new QueryDefinition("select * from T where STARTSWITH(T.id, \"BasicItem\")"), feedRange: feedToken, continuationToken: continuation, requestOptions: new QueryRequestOptions() { MaxItemCount = 10, EnableOptimisticDirectExecution = enableODE });
                        while (feedIterator.HasMoreResults)
                        {
                            FeedResponse<ToDoActivity> response = await feedIterator.ReadNextAsync();
                            foreach (ToDoActivity toDoActivity in response)
                            {
                                results.Add(toDoActivity.id);
                            }
                        }

                        return results;
                    }).ToList();

                    await Task.WhenAll(tasks);

                    CollectionAssert.AreEquivalent(generatedIds, tasks.SelectMany(t => t.Result).ToList());
                }
            }
            finally
            {
                await container?.DeleteContainerAsync();
            }
        }

        private static Stream GenerateStreamFromString(string s)
        {
            MemoryStream stream = new MemoryStream();
            StreamWriter writer = new StreamWriter(stream);
            writer.Write(s);
            writer.Flush();
            stream.Position = 0;
            return stream;
        }
    }
}<|MERGE_RESOLUTION|>--- conflicted
+++ resolved
@@ -54,14 +54,9 @@
 
                 ContainerQueryProperties containerQueryProperties = new ContainerQueryProperties(
                     containerResponse.Resource.ResourceId,
-<<<<<<< HEAD
-                    null,
-                    containerResponse.Resource.PartitionKey,
-=======
                     effectivePartitionKeyRanges: null,
                     containerResponse.Resource.PartitionKey,
                     vectorEmbeddingPolicy: null,
->>>>>>> 1e150b6f
                     containerResponse.Resource.GeospatialConfig.GeospatialType);
 
                 IReadOnlyList<FeedRange> feedTokens = await container.GetFeedRangesAsync();
