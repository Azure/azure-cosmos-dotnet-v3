--- conflicted
+++ resolved
@@ -98,21 +98,6 @@
                 string feedRangeSerialization = JsonConvert.SerializeObject(new { PKRangeId = "10" });
                 FeedRange feedRange = FeedRange.FromJsonString(feedRangeSerialization);
 
-<<<<<<< HEAD
-                FeedIterator<ToDoActivity> feedIterator = container.GetItemQueryIterator<ToDoActivity>(
-                        queryDefinition: new QueryDefinition("select * from T where STARTSWITH(T.id, \"BasicItem\")"),
-                        feedRange: feedRange,
-                        continuationToken: null
-
-#if PREVIEW
-                        , requestOptions: new QueryRequestOptions() { EnableOptimisticDirectExecution = false }
-#endif
-                        );
-
-                CosmosException exception = await Assert.ThrowsExceptionAsync<CosmosException>(() => feedIterator.ReadNextAsync());
-                Assert.AreEqual(HttpStatusCode.Gone, exception.StatusCode);
-                Assert.AreEqual((int)Documents.SubStatusCodes.PartitionKeyRangeGone, exception.SubStatusCode);
-=======
                 foreach (bool enableODE in new bool[] { false, true })
                 {
                     FeedIterator<ToDoActivity> feedIterator = container.GetItemQueryIterator<ToDoActivity>(
@@ -126,7 +111,6 @@
                     Assert.AreEqual(HttpStatusCode.Gone, exception.StatusCode);
                     Assert.AreEqual((int)Documents.SubStatusCodes.PartitionKeyRangeGone, exception.SubStatusCode);
                 }
->>>>>>> dee9abae
             }
             finally
             {
