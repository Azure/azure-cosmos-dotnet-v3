--- conflicted
+++ resolved
@@ -15,27 +15,18 @@
     using Microsoft.Azure.Cosmos.SDK.EmulatorTests;
     using Microsoft.VisualStudio.TestTools.UnitTesting;
     using Microsoft.Azure.Cosmos.CosmosElements;
-<<<<<<< HEAD
-    using Newtonsoft.Json.Linq;
-=======
->>>>>>> 3dca3d9f
     using Newtonsoft.Json;
 
     [SDK.EmulatorTests.TestClass]
     public class ChangeFeedIteratorCoreTests : BaseCosmosClientHelper
     {
-<<<<<<< HEAD
-        private static readonly string PartitionKey = "/status";
-=======
         private static readonly string PartitionKey = "/pk";
->>>>>>> 3dca3d9f
 
         [TestInitialize]
         public async Task TestInitialize()
         {
             await base.TestInit();
         }
-<<<<<<< HEAD
 
         [TestCleanup]
         public async Task Cleanup()
@@ -43,15 +34,6 @@
             await base.TestCleanup();
         }
 
-=======
-
-        [TestCleanup]
-        public async Task Cleanup()
-        {
-            await base.TestCleanup();
-        }
-
->>>>>>> 3dca3d9f
         private async Task<ContainerInternal> InitializeLargeContainerAsync()
         {
             ContainerResponse response = await this.database.CreateContainerAsync(
@@ -186,20 +168,12 @@
             ContainerInternal itemsCore = await this.InitializeContainerAsync();
             for (int i = 0; i < batchSize; i++)
             {
-<<<<<<< HEAD
-                await itemsCore.CreateItemAsync(this.CreateRandomToDoActivity(pkToRead));
-=======
                 await itemsCore.CreateItemAsync(ToDoActivity.CreateRandomToDoActivity(pk: pkToRead));
->>>>>>> 3dca3d9f
             }
 
             for (int i = 0; i < batchSize; i++)
             {
-<<<<<<< HEAD
-                await itemsCore.CreateItemAsync(this.CreateRandomToDoActivity(otherPK));
-=======
                 await itemsCore.CreateItemAsync(ToDoActivity.CreateRandomToDoActivity(pk: otherPK));
->>>>>>> 3dca3d9f
             }
 
             ChangeFeedIteratorCore feedIterator = itemsCore.GetChangeFeedStreamIterator(
@@ -239,11 +213,7 @@
             // Insert another batch of 25 and use the last FeedToken from the first cycle
             for (int i = 0; i < batchSize; i++)
             {
-<<<<<<< HEAD
-                await itemsCore.CreateItemAsync(this.CreateRandomToDoActivity(pkToRead));
-=======
                 await itemsCore.CreateItemAsync(ToDoActivity.CreateRandomToDoActivity(pk: pkToRead));
->>>>>>> 3dca3d9f
             }
 
             ChangeFeedIteratorCore setIteratorNew = itemsCore.GetChangeFeedStreamIterator(
@@ -290,20 +260,12 @@
             ContainerInternal itemsCore = await this.InitializeContainerAsync();
             for (int i = 0; i < batchSize; i++)
             {
-<<<<<<< HEAD
-                await itemsCore.CreateItemAsync(this.CreateRandomToDoActivity(pkToRead));
-=======
                 await itemsCore.CreateItemAsync(ToDoActivity.CreateRandomToDoActivity(pk: pkToRead));
->>>>>>> 3dca3d9f
             }
 
             for (int i = 0; i < batchSize; i++)
             {
-<<<<<<< HEAD
-                await itemsCore.CreateItemAsync(this.CreateRandomToDoActivity(otherPK));
-=======
                 await itemsCore.CreateItemAsync(ToDoActivity.CreateRandomToDoActivity(pk: otherPK));
->>>>>>> 3dca3d9f
             }
 
             FeedIterator<ToDoActivity> feedIterator = itemsCore.GetChangeFeedIterator<ToDoActivity>(
@@ -343,11 +305,7 @@
             // Insert another batch of 25 and use the last FeedToken from the first cycle
             for (int i = 0; i < batchSize; i++)
             {
-<<<<<<< HEAD
-                await itemsCore.CreateItemAsync(this.CreateRandomToDoActivity(pkToRead));
-=======
                 await itemsCore.CreateItemAsync(ToDoActivity.CreateRandomToDoActivity(pk: pkToRead));
->>>>>>> 3dca3d9f
             }
 
             FeedIterator<ToDoActivity> setIteratorNew = itemsCore.GetChangeFeedIterator<ToDoActivity>(
@@ -740,11 +698,7 @@
             IList<ToDoActivity> createdItems = await this.CreateRandomItems(container, totalDocuments, randomPartitionKey: true);
             foreach (ToDoActivity item in createdItems)
             {
-<<<<<<< HEAD
-                await container.DeleteItemAsync<ToDoActivity>(item.id, new PartitionKey(item.status));
-=======
                 await container.DeleteItemAsync<ToDoActivity>(item.id, new PartitionKey(item.pk));
->>>>>>> 3dca3d9f
             }
 
             // Resume Change Feed and verify we pickup all the events
@@ -817,17 +771,5 @@
             [JsonProperty("operationType")]
             public string operationType { get; set; }
         }
-
-        public class ToDoActivityWithMetadata : ToDoActivity
-        {
-            [JsonProperty("_metadata")]
-            public ToDoActivityMetadata metadata { get; set; }
-        }
-
-        public class ToDoActivityMetadata
-        {
-            [JsonProperty("operationType")]
-            public string operationType { get; set; }
-        }
     }
 }