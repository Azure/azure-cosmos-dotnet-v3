﻿//------------------------------------------------------------
// Copyright (c) Microsoft Corporation.  All rights reserved.
//------------------------------------------------------------

namespace Microsoft.Azure.Cosmos.EmulatorTests.FeedRanges
{
    using System;
    using System.Collections.Generic;
    using System.Collections.ObjectModel;
    using System.Globalization;
    using System.Linq;
    using System.Net;
    using System.Threading;
    using System.Threading.Tasks;
    using Microsoft.Azure.Cosmos.Query;
    using Microsoft.Azure.Cosmos.Query.Core.ContinuationTokens;
    using Microsoft.Azure.Cosmos.SDK.EmulatorTests;
    using Microsoft.VisualStudio.TestTools.UnitTesting;
    using Newtonsoft.Json;

    [SDK.EmulatorTests.TestClass]
    public class ChangeFeedIteratorCoreTests : BaseCosmosClientHelper
    {
        private ContainerInternal Container = null;
        private ContainerInternal LargerContainer = null;

        [TestInitialize]
        public async Task TestInitialize()
        {
            await base.TestInit();
            string PartitionKey = "/status";
            ContainerResponse response = await this.database.CreateContainerAsync(
                new ContainerProperties(id: Guid.NewGuid().ToString(), partitionKeyPath: PartitionKey),
                cancellationToken: this.cancellationToken);
            Assert.IsNotNull(response);
            Assert.IsNotNull(response.Container);
            Assert.IsNotNull(response.Resource);

            ContainerResponse largerContainer = await this.database.CreateContainerAsync(
                new ContainerProperties(id: Guid.NewGuid().ToString(), partitionKeyPath: PartitionKey),
                throughput: 20000,
                cancellationToken: this.cancellationToken);

            this.Container = (ContainerInlineCore)response;
            this.LargerContainer = (ContainerInlineCore)largerContainer;
        }

        [TestCleanup]
        public async Task Cleanup()
        {
            await base.TestCleanup();
        }

        /// <summary>
        /// Test to verify that StartFromBeginning works as expected by inserting 25 items, reading them all, then taking the last continuationtoken, 
        /// inserting another 25, and verifying that the iterator continues from the saved token and reads the second 25 for a total of 50 documents.
        /// </summary>
        [TestMethod]
        public async Task ChangeFeedIteratorCore_ReadAll()
        {
            int totalCount = 0;
            int firstRunTotal = 25;
            int batchSize = 25;

<<<<<<< HEAD
            await this.CreateRandomItems(this.Container, batchSize, randomPartitionKey: true);
            ContainerCore itemsCore = this.Container;
            ChangeFeedIteratorCore feedIterator = itemsCore.GetChangeFeedStreamIterator(
                changeFeedRequestOptions: new ChangeFeedRequestOptions()
                {
                    From = ChangeFeedRequestOptions.StartFrom.CreateFromBeginning(),
                }) as ChangeFeedIteratorCore;

=======
            await this.CreateRandomItems(this.LargerContainer, batchSize, randomPartitionKey: true);
            ContainerInternal itemsCore = this.LargerContainer;
            ChangeFeedIteratorCore feedIterator = itemsCore.GetChangeFeedStreamIterator(changeFeedRequestOptions: new ChangeFeedRequestOptions() { StartTime = DateTime.MinValue.ToUniversalTime() }) as ChangeFeedIteratorCore;
>>>>>>> 78e205f5
            string continuation = null;
            while (feedIterator.HasMoreResults)
            {
                using (ResponseMessage responseMessage =
                    await feedIterator.ReadNextAsync(this.cancellationToken))
                {
                    if (responseMessage.IsSuccessStatusCode)
                    {
                        Collection<ToDoActivity> response = TestCommon.SerializerCore.FromStream<CosmosFeedResponseUtil<ToDoActivity>>(responseMessage.Content).Data;
                        totalCount += response.Count;
                    }

                    continuation = responseMessage.ContinuationToken;
                }
            }

            Assert.AreEqual(firstRunTotal, totalCount);

            int expectedFinalCount = 50;

            // Insert another batch of 25 and use the last FeedToken from the first cycle
            await this.CreateRandomItems(this.Container, batchSize, randomPartitionKey: true);
            ChangeFeedIteratorCore setIteratorNew = itemsCore.GetChangeFeedStreamIterator(
                changeFeedRequestOptions: new ChangeFeedRequestOptions()
                {
                    FeedRange = feedIterator.FeedRangeInternal,
                    From = ChangeFeedRequestOptions.StartFrom.CreateFromContinuation(continuation),
                }) as ChangeFeedIteratorCore;

            while (setIteratorNew.HasMoreResults)
            {
                using (ResponseMessage responseMessage =
                    await setIteratorNew.ReadNextAsync(this.cancellationToken))
                {
                    if (responseMessage.IsSuccessStatusCode)
                    {
                        Collection<ToDoActivity> response = TestCommon.SerializerCore.FromStream<CosmosFeedResponseUtil<ToDoActivity>>(responseMessage.Content).Data;
                        totalCount += response.Count;
                    }
                }
            }

            Assert.AreEqual(expectedFinalCount, totalCount);
        }

        /// <summary>
        /// Test to verify that StarTime works as expected by inserting 50 items in two batches of 25 but capturing the time of just the second batch.
        /// </summary>
        [TestMethod]
        public async Task ChangeFeedIteratorCore_StartTime()
        {
            int totalCount = 0;
            int batchSize = 25;
            await this.CreateRandomItems(this.Container, batchSize, randomPartitionKey: true);
            await Task.Delay(1000);
            DateTime now = DateTime.UtcNow;
            await Task.Delay(1000);
            await this.CreateRandomItems(this.Container, batchSize, randomPartitionKey: true);
<<<<<<< HEAD
            ContainerCore itemsCore = this.Container;
            FeedIterator feedIterator = itemsCore.GetChangeFeedStreamIterator(
                changeFeedRequestOptions: new ChangeFeedRequestOptions()
                {
                    From = ChangeFeedRequestOptions.StartFrom.CreateFromTime(now),
                });
=======
            ContainerInternal itemsCore = this.Container;
            FeedIterator feedIterator = itemsCore.GetChangeFeedStreamIterator(changeFeedRequestOptions: new ChangeFeedRequestOptions() { StartTime = now });
>>>>>>> 78e205f5
            while (feedIterator.HasMoreResults)
            {
                using (ResponseMessage responseMessage =
                    await feedIterator.ReadNextAsync(this.cancellationToken))
                {
                    if (responseMessage.IsSuccessStatusCode)
                    {
                        Collection<ToDoActivity> response = TestCommon.SerializerCore.FromStream<CosmosFeedResponseUtil<ToDoActivity>>(responseMessage.Content).Data;
                        totalCount += response.Count;
                    }
                }
            }

            Assert.AreEqual(totalCount, batchSize);
        }

        /// <summary>
        /// Verify that we can read the Change Feed for a Partition Key and that does not read other items.
        /// </summary>
        /// <returns></returns>
        [TestMethod]
        public async Task ChangeFeedIteratorCore_PartitionKey_ReadAll()
        {
            int totalCount = 0;
            int firstRunTotal = 25;
            int batchSize = 25;

            string pkToRead = "pkToRead";
            string otherPK = "otherPK";

            for (int i = 0; i < batchSize; i++)
            {
                await this.Container.CreateItemAsync(this.CreateRandomToDoActivity(pkToRead));
            }

            for (int i = 0; i < batchSize; i++)
            {
                await this.Container.CreateItemAsync(this.CreateRandomToDoActivity(otherPK));
            }

<<<<<<< HEAD
            ContainerCore itemsCore = this.Container;
            ChangeFeedIteratorCore feedIterator = itemsCore.GetChangeFeedStreamIterator(new PartitionKey(pkToRead), changeFeedRequestOptions: new ChangeFeedRequestOptions()
            {
                From = ChangeFeedRequestOptions.StartFrom.CreateFromBeginning(),
            }) as ChangeFeedIteratorCore;
=======
            ContainerInternal itemsCore = this.Container;
            ChangeFeedIteratorCore feedIterator = itemsCore.GetChangeFeedStreamIterator(new PartitionKey(pkToRead), changeFeedRequestOptions: new ChangeFeedRequestOptions() { StartTime = DateTime.MinValue.ToUniversalTime() }) as ChangeFeedIteratorCore;
            string continuation = null;
>>>>>>> 78e205f5
            while (feedIterator.HasMoreResults)
            {
                using (ResponseMessage responseMessage =
                    await feedIterator.ReadNextAsync(this.cancellationToken))
                {
                    if (responseMessage.IsSuccessStatusCode)
                    {
                        Collection<ToDoActivity> response = TestCommon.SerializerCore.FromStream<CosmosFeedResponseUtil<ToDoActivity>>(responseMessage.Content).Data;
                        totalCount += response.Count;
                        foreach(ToDoActivity toDoActivity in response)
                        {
                            Assert.AreEqual(pkToRead, toDoActivity.status);
                        }
                    }
                }
            }

            Assert.AreEqual(firstRunTotal, totalCount);

            int expectedFinalCount = 50;

            // Insert another batch of 25 and use the last FeedToken from the first cycle
            for (int i = 0; i < batchSize; i++)
            {
                await this.Container.CreateItemAsync(this.CreateRandomToDoActivity(pkToRead));
            }

            ChangeFeedIteratorCore setIteratorNew = itemsCore.GetChangeFeedStreamIterator(
                changeFeedRequestOptions: new ChangeFeedRequestOptions()
                {
                    FeedRange = feedIterator.FeedRangeInternal,
                    From = ChangeFeedRequestOptions.StartFrom.CreateFromBeginning(),
                }) as ChangeFeedIteratorCore;

            while (setIteratorNew.HasMoreResults)
            {
                using (ResponseMessage responseMessage =
                    await setIteratorNew.ReadNextAsync(this.cancellationToken))
                {
                    if (responseMessage.IsSuccessStatusCode)
                    {
                        Collection<ToDoActivity> response = TestCommon.SerializerCore.FromStream<CosmosFeedResponseUtil<ToDoActivity>>(responseMessage.Content).Data;
                        totalCount += response.Count;
                        foreach (ToDoActivity toDoActivity in response)
                        {
                            Assert.AreEqual(pkToRead, toDoActivity.status);
                        }
                    }
                }
            }

            Assert.AreEqual(expectedFinalCount, totalCount);
        }

        /// <summary>
        /// Verify that we can read the Change Feed for a Partition Key and that does not read other items.
        /// </summary>
        /// <returns></returns>
        [TestMethod]
        public async Task ChangeFeedIteratorCore_PartitionKey_OfT_ReadAll()
        {
            int totalCount = 0;
            int firstRunTotal = 25;
            int batchSize = 25;

            string pkToRead = "pkToRead";
            string otherPK = "otherPK";

            for (int i = 0; i < batchSize; i++)
            {
                await this.Container.CreateItemAsync(this.CreateRandomToDoActivity(pkToRead));
            }

            for (int i = 0; i < batchSize; i++)
            {
                await this.Container.CreateItemAsync(this.CreateRandomToDoActivity(otherPK));
            }

<<<<<<< HEAD
            ContainerCore itemsCore = this.Container;
            FeedIterator<ToDoActivity> feedIterator = itemsCore.GetChangeFeedIterator<ToDoActivity>(
                new PartitionKey(pkToRead),
                changeFeedRequestOptions: new ChangeFeedRequestOptions()
                {
                    From = ChangeFeedRequestOptions.StartFrom.CreateFromBeginning(),
                });
=======
            ContainerInternal itemsCore = this.Container;
            FeedIterator<ToDoActivity> feedIterator = itemsCore.GetChangeFeedIterator<ToDoActivity>(new PartitionKey(pkToRead), changeFeedRequestOptions: new ChangeFeedRequestOptions() { StartTime = DateTime.MinValue.ToUniversalTime() });
>>>>>>> 78e205f5
            string continuation = null;
            while (feedIterator.HasMoreResults)
            {
                FeedResponse<ToDoActivity> feedResponse = await feedIterator.ReadNextAsync(this.cancellationToken);
                totalCount += feedResponse.Count;
                foreach (ToDoActivity toDoActivity in feedResponse)
                {
                    Assert.AreEqual(pkToRead, toDoActivity.status);
                }

                continuation = feedResponse.ContinuationToken;
            }

            Assert.AreEqual(firstRunTotal, totalCount);

            int expectedFinalCount = 50;

            // Insert another batch of 25 and use the last FeedToken from the first cycle
            for (int i = 0; i < batchSize; i++)
            {
                await this.Container.CreateItemAsync(this.CreateRandomToDoActivity(pkToRead));
            }

            FeedIterator<ToDoActivity> setIteratorNew = itemsCore.GetChangeFeedIterator<ToDoActivity>(
                changeFeedRequestOptions: new ChangeFeedRequestOptions()
                {
                    From = ChangeFeedRequestOptions.StartFrom.CreateFromContinuation(continuation)
                });

            while (setIteratorNew.HasMoreResults)
            {
                FeedResponse<ToDoActivity> feedResponse = await setIteratorNew.ReadNextAsync(this.cancellationToken);
                totalCount += feedResponse.Count;
                foreach (ToDoActivity toDoActivity in feedResponse)
                {
                    Assert.AreEqual(pkToRead, toDoActivity.status);
                }
            }

            Assert.AreEqual(expectedFinalCount, totalCount);
        }

        /// <summary>
        /// Test to verify that StartFromBeginning works as expected by inserting 25 items, reading them all, then taking the last continuationtoken, 
        /// inserting another 25, and verifying that the iterator continues from the saved token and reads the second 25 for a total of 50 documents.
        /// </summary>
        [TestMethod]
        public async Task ChangeFeedIteratorCore_OfT_ReadAll()
        {
            int totalCount = 0;
            int firstRunTotal = 25;
            int batchSize = 25;

            await this.CreateRandomItems(this.Container, batchSize, randomPartitionKey: true);
<<<<<<< HEAD
            ContainerCore itemsCore = this.Container;
            FeedIterator<ToDoActivity> feedIterator = itemsCore.GetChangeFeedIterator<ToDoActivity>(
                changeFeedRequestOptions: new ChangeFeedRequestOptions()
                {
                    From = ChangeFeedRequestOptions.StartFrom.CreateFromBeginning(),
                });
=======
            ContainerInternal itemsCore = this.Container;
            FeedIterator<ToDoActivity> feedIterator = itemsCore.GetChangeFeedIterator<ToDoActivity>(changeFeedRequestOptions: new ChangeFeedRequestOptions() { StartTime = DateTime.MinValue.ToUniversalTime() });
>>>>>>> 78e205f5
            string continuation = null;
            while (feedIterator.HasMoreResults)
            {
                FeedResponse<ToDoActivity> feedResponse = await feedIterator.ReadNextAsync(this.cancellationToken);
                totalCount += feedResponse.Count;
                continuation = feedResponse.ContinuationToken;
            }

            Assert.AreEqual(firstRunTotal, totalCount);

            int expectedFinalCount = 50;

            // Insert another batch of 25 and use the last FeedToken from the first cycle
            await this.CreateRandomItems(this.Container, batchSize, randomPartitionKey: true);
            FeedIterator<ToDoActivity> setIteratorNew = itemsCore.GetChangeFeedIterator<ToDoActivity>(
                changeFeedRequestOptions: new ChangeFeedRequestOptions()
                {
                    From = ChangeFeedRequestOptions.StartFrom.CreateFromContinuation(continuation),
                });

            while (setIteratorNew.HasMoreResults)
            {
                FeedResponse<ToDoActivity> feedResponse = await setIteratorNew.ReadNextAsync(this.cancellationToken);
                totalCount += feedResponse.Count;
            }

            Assert.AreEqual(expectedFinalCount, totalCount);
        }

        /// <summary>
        /// Test to verify that if we start with an empty collection and we insert items after the first empty iterations, they get picked up in other iterations.
        /// </summary>
        [TestMethod]
        [Timeout(30000)]
        public async Task ChangeFeedIteratorCore_EmptyBeginning()
        {
            int totalCount = 0;
            int expectedDocuments = 5;
            bool createdDocuments = false;

            ContainerInternal itemsCore = this.Container;
            ChangeFeedIteratorCore feedIterator = itemsCore.GetChangeFeedStreamIterator() as ChangeFeedIteratorCore;

            while (feedIterator.HasMoreResults
                || (createdDocuments && totalCount == 0))
            {
                using (ResponseMessage responseMessage =
                    await feedIterator.ReadNextAsync(this.cancellationToken))
                {
                    if (responseMessage.IsSuccessStatusCode)
                    {
                        Collection<ToDoActivity> response = TestCommon.SerializerCore.FromStream<CosmosFeedResponseUtil<ToDoActivity>>(responseMessage.Content).Data;
                        totalCount += response.Count;
                    }
                    else
                    {
                        if (!createdDocuments)
                        {
                            await this.CreateRandomItems(this.Container, expectedDocuments, randomPartitionKey: true);
                            createdDocuments = true;
                        }
                    }
                }

            }

            Assert.AreEqual(expectedDocuments, totalCount);
        }

        /// <summary>
        /// Test that verifies that MaxItemCount is honored by checking the count of documents in the responses.
        /// </summary>
        [TestMethod]
        public async Task ChangeFeedIteratorCore_WithMaxItemCount()
        {
            await this.CreateRandomItems(this.Container, 2, randomPartitionKey: true);
<<<<<<< HEAD
            ContainerCore itemsCore = this.Container;
            ChangeFeedIteratorCore feedIterator = itemsCore.GetChangeFeedStreamIterator(
                changeFeedRequestOptions: new ChangeFeedRequestOptions()
                {
                    From = ChangeFeedRequestOptions.StartFrom.CreateFromBeginning(),
                    MaxItemCount = 1
                }) as ChangeFeedIteratorCore;
=======
            ContainerInternal itemsCore = this.Container;
            ChangeFeedIteratorCore feedIterator = itemsCore.GetChangeFeedStreamIterator(changeFeedRequestOptions: new ChangeFeedRequestOptions() { MaxItemCount = 1, StartTime = DateTime.MinValue.ToUniversalTime() }) as ChangeFeedIteratorCore;
>>>>>>> 78e205f5

            while (feedIterator.HasMoreResults)
            {
                using (ResponseMessage responseMessage =
                    await feedIterator.ReadNextAsync(this.cancellationToken))
                {
                    if (responseMessage.IsSuccessStatusCode)
                    {
                        Collection<ToDoActivity> response = TestCommon.SerializerCore.FromStream<CosmosFeedResponseUtil<ToDoActivity>>(responseMessage.Content).Data;
                        if (response.Count > 0)
                        {
                            Assert.AreEqual(1, response.Count);
                            return;
                        }
                    }
                }

            }

            Assert.Fail("Found no batch with size 1");
        }

        /// <summary>
        /// Test that does not use FetchNextSetAsync but creates new iterators passing along the previous one's FeedToken.
        /// </summary>
        [TestMethod]
        [Timeout(30000)]
        public async Task ChangeFeedIteratorCore_NoFetchNext()
        {
            int pkRangesCount = (await this.LargerContainer.ClientContext.DocumentClient.ReadPartitionKeyRangeFeedAsync(this.LargerContainer.LinkUri)).Count;

            int expected = 25;
            int iterations = 0;
            await this.CreateRandomItems(this.LargerContainer, expected, randomPartitionKey: true);
            ContainerInternal itemsCore = this.LargerContainer;
            string continuation = null;
            int count = 0;
            while (true)
            {
                ChangeFeedRequestOptions requestOptions = new ChangeFeedRequestOptions()
                {
                    From = ChangeFeedRequestOptions.StartFrom.CreateFromContinuation(continuation),
                };

                ChangeFeedIteratorCore feedIterator = itemsCore.GetChangeFeedStreamIterator(changeFeedRequestOptions: requestOptions) as ChangeFeedIteratorCore;
                using (ResponseMessage responseMessage =
                    await feedIterator.ReadNextAsync(this.cancellationToken))
                {
                    if (responseMessage.IsSuccessStatusCode)
                    {
                        Collection<ToDoActivity> response = TestCommon.SerializerCore.FromStream<CosmosFeedResponseUtil<ToDoActivity>>(responseMessage.Content).Data;
                        count += response.Count;
                    }

                    continuation = responseMessage.ContinuationToken;
                }

                if (count.Equals(expected))
                {
                    break;
                }

                if (iterations++ > pkRangesCount)
                {
                    Assert.Fail("Feed does not contain all elements even after looping through PK ranges. Either the continuation is not moving forward or there is some state problem.");
                }
            }
        }

        /// <summary>
        /// Test that verifies that we do breath first while moving across partitions
        /// </summary>
        [TestMethod]
        [Timeout(30000)]
        public async Task ChangeFeedIteratorCore_BreathFirst()
        {
            int expected = 500;
            List<CompositeContinuationToken> previousToken = null;
            await this.CreateRandomItems(this.LargerContainer, expected, randomPartitionKey: true);
<<<<<<< HEAD
            ContainerCore itemsCore = this.LargerContainer;
            ChangeFeedIteratorCore feedIterator = itemsCore.GetChangeFeedStreamIterator(
                changeFeedRequestOptions: new ChangeFeedRequestOptions()
                {
                    From = ChangeFeedRequestOptions.StartFrom.CreateFromBeginning(),
                    MaxItemCount = 1
                }) as ChangeFeedIteratorCore;
=======
            ContainerInternal itemsCore = this.LargerContainer;
            ChangeFeedIteratorCore feedIterator = itemsCore.GetChangeFeedStreamIterator(changeFeedRequestOptions: new ChangeFeedRequestOptions() { StartTime = DateTime.MinValue.ToUniversalTime(), MaxItemCount = 1 }) as ChangeFeedIteratorCore;
>>>>>>> 78e205f5
            while (true)
            {
                using (ResponseMessage responseMessage =
                await feedIterator.ReadNextAsync(this.cancellationToken))
                {
                    Assert.IsTrue(FeedRangeCompositeContinuation.TryParse(responseMessage.ContinuationToken, out FeedRangeContinuation continuation));
                    FeedRangeCompositeContinuation compositeContinuation = continuation as FeedRangeCompositeContinuation;
                    List<CompositeContinuationToken> deserializedToken = compositeContinuation.CompositeContinuationTokens.ToList();
                    if (previousToken != null)
                    {
                        // Verify that the token, even though it yielded results, it moved to a new range
                        Assert.AreNotEqual(previousToken[0].Range.Min, deserializedToken[0].Range.Min);
                        Assert.AreNotEqual(previousToken[0].Range.Max, deserializedToken[0].Range.Max);
                        break;
                    }

                    previousToken = deserializedToken;
                }
            }
        }

        [TestMethod]
        public async Task GetFeedRangesAsync_MatchesPkRanges()
        {
            int pkRangesCount = (await this.LargerContainer.ClientContext.DocumentClient.ReadPartitionKeyRangeFeedAsync(this.LargerContainer.LinkUri)).Count;
            ContainerInternal itemsCore = this.LargerContainer;
            IEnumerable<FeedRange> tokens = await itemsCore.GetFeedRangesAsync();
            Assert.AreEqual(pkRangesCount, tokens.Count());
        }

        [TestMethod]
        public async Task GetFeedRangesAsync_AllowsParallelProcessing()
        {
            int pkRangesCount = (await this.LargerContainer.ClientContext.DocumentClient.ReadPartitionKeyRangeFeedAsync(this.LargerContainer.LinkUri)).Count;
            ContainerInternal itemsCore = this.LargerContainer;
            IEnumerable<FeedRange> tokens = await itemsCore.GetFeedRangesAsync();
            Assert.IsTrue(pkRangesCount > 1, "Should have created a multi partition container.");
            Assert.AreEqual(pkRangesCount, tokens.Count());
            int totalDocuments = 200;
            await this.CreateRandomItems(this.LargerContainer, totalDocuments, randomPartitionKey: true);
            List<Task<int>> tasks = tokens.Select(token => Task.Run(async () =>
            {
                int count = 0;
                ChangeFeedIteratorCore iteratorForToken =
                    itemsCore.GetChangeFeedStreamIterator(changeFeedRequestOptions: new ChangeFeedRequestOptions()
                    {
                        FeedRange = token,
                        From = ChangeFeedRequestOptions.StartFrom.CreateFromBeginning(),
                    }) as ChangeFeedIteratorCore;
                while (true)
                {
                    using (ResponseMessage responseMessage =
                    await iteratorForToken.ReadNextAsync(this.cancellationToken))
                    {
                        if (!responseMessage.IsSuccessStatusCode)
                        {
                            break;
                        }

                        Collection<ToDoActivity> response = TestCommon.SerializerCore.FromStream<CosmosFeedResponseUtil<ToDoActivity>>(responseMessage.Content).Data;
                        count += response.Count;
                    }
                }

                return count;

            })).ToList();

            await Task.WhenAll(tasks);

            int documentsRead = 0;
            foreach (Task<int> task in tasks)
            {
                documentsRead += task.Result;
            }

            Assert.AreEqual(totalDocuments, documentsRead);
        }

        [TestMethod]
        public async Task CannotMixTokensFromOtherContainers()
        {
            IReadOnlyList<FeedRange> tokens = await this.LargerContainer.GetFeedRangesAsync();
            FeedIterator iterator = this.LargerContainer.GetChangeFeedStreamIterator(new ChangeFeedRequestOptions() { FeedRange = tokens[0] });
            ResponseMessage responseMessage = await iterator.ReadNextAsync();
            iterator = this.Container.GetChangeFeedStreamIterator(
                new ChangeFeedRequestOptions()
                {
                    From = ChangeFeedRequestOptions.StartFrom.CreateFromContinuation(responseMessage.ContinuationToken)
                });
            responseMessage = await iterator.ReadNextAsync();
            Assert.IsNotNull(responseMessage.CosmosException);
            Assert.AreEqual(HttpStatusCode.BadRequest, responseMessage.StatusCode);
        }

        private async Task<IList<ToDoActivity>> CreateRandomItems(ContainerInternal container, int pkCount, int perPKItemCount = 1, bool randomPartitionKey = true)
        {
            Assert.IsFalse(!randomPartitionKey && perPKItemCount > 1);

            List<ToDoActivity> createdList = new List<ToDoActivity>();
            for (int i = 0; i < pkCount; i++)
            {
                string pk = "TBD";
                if (randomPartitionKey)
                {
                    pk += Guid.NewGuid().ToString();
                }

                for (int j = 0; j < perPKItemCount; j++)
                {
                    ToDoActivity temp = this.CreateRandomToDoActivity(pk);

                    createdList.Add(temp);

                    await container.CreateItemAsync<ToDoActivity>(item: temp);
                }
            }

            return createdList;
        }

        private ToDoActivity CreateRandomToDoActivity(string pk = null)
        {
            if (string.IsNullOrEmpty(pk))
            {
                pk = "TBD" + Guid.NewGuid().ToString();
            }

            return new ToDoActivity()
            {
                id = Guid.NewGuid().ToString(),
                description = "CreateRandomToDoActivity",
                status = pk,
                taskNum = 42,
                cost = double.MaxValue
            };
        }

        public class ToDoActivity
        {
            public string id { get; set; }
            public int taskNum { get; set; }
            public double cost { get; set; }
            public string description { get; set; }
            public string status { get; set; }
        }
    }
}<|MERGE_RESOLUTION|>--- conflicted
+++ resolved
@@ -13,6 +13,7 @@
     using System.Threading;
     using System.Threading.Tasks;
     using Microsoft.Azure.Cosmos.Query;
+    using Microsoft.Azure.Cosmos.Query.Core;
     using Microsoft.Azure.Cosmos.Query.Core.ContinuationTokens;
     using Microsoft.Azure.Cosmos.SDK.EmulatorTests;
     using Microsoft.VisualStudio.TestTools.UnitTesting;
@@ -62,20 +63,14 @@
             int firstRunTotal = 25;
             int batchSize = 25;
 
-<<<<<<< HEAD
-            await this.CreateRandomItems(this.Container, batchSize, randomPartitionKey: true);
-            ContainerCore itemsCore = this.Container;
+            await this.CreateRandomItems(this.LargerContainer, batchSize, randomPartitionKey: true);
+            ContainerInternal itemsCore = this.LargerContainer;
             ChangeFeedIteratorCore feedIterator = itemsCore.GetChangeFeedStreamIterator(
-                changeFeedRequestOptions: new ChangeFeedRequestOptions()
+                changeFeedRequestOptions:
+                new ChangeFeedRequestOptions()
                 {
                     From = ChangeFeedRequestOptions.StartFrom.CreateFromBeginning(),
                 }) as ChangeFeedIteratorCore;
-
-=======
-            await this.CreateRandomItems(this.LargerContainer, batchSize, randomPartitionKey: true);
-            ContainerInternal itemsCore = this.LargerContainer;
-            ChangeFeedIteratorCore feedIterator = itemsCore.GetChangeFeedStreamIterator(changeFeedRequestOptions: new ChangeFeedRequestOptions() { StartTime = DateTime.MinValue.ToUniversalTime() }) as ChangeFeedIteratorCore;
->>>>>>> 78e205f5
             string continuation = null;
             while (feedIterator.HasMoreResults)
             {
@@ -97,11 +92,10 @@
             int expectedFinalCount = 50;
 
             // Insert another batch of 25 and use the last FeedToken from the first cycle
-            await this.CreateRandomItems(this.Container, batchSize, randomPartitionKey: true);
+            await this.CreateRandomItems(this.LargerContainer, batchSize, randomPartitionKey: true);
             ChangeFeedIteratorCore setIteratorNew = itemsCore.GetChangeFeedStreamIterator(
                 changeFeedRequestOptions: new ChangeFeedRequestOptions()
                 {
-                    FeedRange = feedIterator.FeedRangeInternal,
                     From = ChangeFeedRequestOptions.StartFrom.CreateFromContinuation(continuation),
                 }) as ChangeFeedIteratorCore;
 
@@ -134,17 +128,12 @@
             DateTime now = DateTime.UtcNow;
             await Task.Delay(1000);
             await this.CreateRandomItems(this.Container, batchSize, randomPartitionKey: true);
-<<<<<<< HEAD
-            ContainerCore itemsCore = this.Container;
+            ContainerInternal itemsCore = this.Container;
             FeedIterator feedIterator = itemsCore.GetChangeFeedStreamIterator(
                 changeFeedRequestOptions: new ChangeFeedRequestOptions()
                 {
                     From = ChangeFeedRequestOptions.StartFrom.CreateFromTime(now),
                 });
-=======
-            ContainerInternal itemsCore = this.Container;
-            FeedIterator feedIterator = itemsCore.GetChangeFeedStreamIterator(changeFeedRequestOptions: new ChangeFeedRequestOptions() { StartTime = now });
->>>>>>> 78e205f5
             while (feedIterator.HasMoreResults)
             {
                 using (ResponseMessage responseMessage =
@@ -185,55 +174,18 @@
                 await this.Container.CreateItemAsync(this.CreateRandomToDoActivity(otherPK));
             }
 
-<<<<<<< HEAD
-            ContainerCore itemsCore = this.Container;
-            ChangeFeedIteratorCore feedIterator = itemsCore.GetChangeFeedStreamIterator(new PartitionKey(pkToRead), changeFeedRequestOptions: new ChangeFeedRequestOptions()
-            {
-                From = ChangeFeedRequestOptions.StartFrom.CreateFromBeginning(),
-            }) as ChangeFeedIteratorCore;
-=======
             ContainerInternal itemsCore = this.Container;
-            ChangeFeedIteratorCore feedIterator = itemsCore.GetChangeFeedStreamIterator(new PartitionKey(pkToRead), changeFeedRequestOptions: new ChangeFeedRequestOptions() { StartTime = DateTime.MinValue.ToUniversalTime() }) as ChangeFeedIteratorCore;
-            string continuation = null;
->>>>>>> 78e205f5
-            while (feedIterator.HasMoreResults)
-            {
-                using (ResponseMessage responseMessage =
-                    await feedIterator.ReadNextAsync(this.cancellationToken))
-                {
-                    if (responseMessage.IsSuccessStatusCode)
-                    {
-                        Collection<ToDoActivity> response = TestCommon.SerializerCore.FromStream<CosmosFeedResponseUtil<ToDoActivity>>(responseMessage.Content).Data;
-                        totalCount += response.Count;
-                        foreach(ToDoActivity toDoActivity in response)
-                        {
-                            Assert.AreEqual(pkToRead, toDoActivity.status);
-                        }
-                    }
-                }
-            }
-
-            Assert.AreEqual(firstRunTotal, totalCount);
-
-            int expectedFinalCount = 50;
-
-            // Insert another batch of 25 and use the last FeedToken from the first cycle
-            for (int i = 0; i < batchSize; i++)
-            {
-                await this.Container.CreateItemAsync(this.CreateRandomToDoActivity(pkToRead));
-            }
-
-            ChangeFeedIteratorCore setIteratorNew = itemsCore.GetChangeFeedStreamIterator(
+            ChangeFeedIteratorCore feedIterator = itemsCore.GetChangeFeedStreamIterator(
                 changeFeedRequestOptions: new ChangeFeedRequestOptions()
                 {
-                    FeedRange = feedIterator.FeedRangeInternal,
+                    FeedRange = new FeedRangePartitionKey(new PartitionKey(pkToRead)),
                     From = ChangeFeedRequestOptions.StartFrom.CreateFromBeginning(),
                 }) as ChangeFeedIteratorCore;
-
-            while (setIteratorNew.HasMoreResults)
-            {
-                using (ResponseMessage responseMessage =
-                    await setIteratorNew.ReadNextAsync(this.cancellationToken))
+            string continuation = null;
+            while (feedIterator.HasMoreResults)
+            {
+                using (ResponseMessage responseMessage =
+                    await feedIterator.ReadNextAsync(this.cancellationToken))
                 {
                     if (responseMessage.IsSuccessStatusCode)
                     {
@@ -244,6 +196,41 @@
                             Assert.AreEqual(pkToRead, toDoActivity.status);
                         }
                     }
+
+                    continuation = responseMessage.ContinuationToken;
+                }
+            }
+
+            Assert.AreEqual(firstRunTotal, totalCount);
+
+            int expectedFinalCount = 50;
+
+            // Insert another batch of 25 and use the last FeedToken from the first cycle
+            for (int i = 0; i < batchSize; i++)
+            {
+                await this.Container.CreateItemAsync(this.CreateRandomToDoActivity(pkToRead));
+            }
+
+            ChangeFeedIteratorCore setIteratorNew = itemsCore.GetChangeFeedStreamIterator(
+                changeFeedRequestOptions: new ChangeFeedRequestOptions()
+                {
+                    From = ChangeFeedRequestOptions.StartFrom.CreateFromContinuation(continuation),
+                }) as ChangeFeedIteratorCore;
+
+            while (setIteratorNew.HasMoreResults)
+            {
+                using (ResponseMessage responseMessage =
+                    await setIteratorNew.ReadNextAsync(this.cancellationToken))
+                {
+                    if (responseMessage.IsSuccessStatusCode)
+                    {
+                        Collection<ToDoActivity> response = TestCommon.SerializerCore.FromStream<CosmosFeedResponseUtil<ToDoActivity>>(responseMessage.Content).Data;
+                        totalCount += response.Count;
+                        foreach (ToDoActivity toDoActivity in response)
+                        {
+                            Assert.AreEqual(pkToRead, toDoActivity.status);
+                        }
+                    }
                 }
             }
 
@@ -274,18 +261,13 @@
                 await this.Container.CreateItemAsync(this.CreateRandomToDoActivity(otherPK));
             }
 
-<<<<<<< HEAD
-            ContainerCore itemsCore = this.Container;
+            ContainerInternal itemsCore = this.Container;
             FeedIterator<ToDoActivity> feedIterator = itemsCore.GetChangeFeedIterator<ToDoActivity>(
-                new PartitionKey(pkToRead),
                 changeFeedRequestOptions: new ChangeFeedRequestOptions()
                 {
+                    FeedRange = new FeedRangePartitionKey(new PartitionKey(pkToRead)),
                     From = ChangeFeedRequestOptions.StartFrom.CreateFromBeginning(),
                 });
-=======
-            ContainerInternal itemsCore = this.Container;
-            FeedIterator<ToDoActivity> feedIterator = itemsCore.GetChangeFeedIterator<ToDoActivity>(new PartitionKey(pkToRead), changeFeedRequestOptions: new ChangeFeedRequestOptions() { StartTime = DateTime.MinValue.ToUniversalTime() });
->>>>>>> 78e205f5
             string continuation = null;
             while (feedIterator.HasMoreResults)
             {
@@ -312,7 +294,7 @@
             FeedIterator<ToDoActivity> setIteratorNew = itemsCore.GetChangeFeedIterator<ToDoActivity>(
                 changeFeedRequestOptions: new ChangeFeedRequestOptions()
                 {
-                    From = ChangeFeedRequestOptions.StartFrom.CreateFromContinuation(continuation)
+                    From = ChangeFeedRequestOptions.StartFrom.CreateFromContinuation(continuation),
                 });
 
             while (setIteratorNew.HasMoreResults)
@@ -340,17 +322,11 @@
             int batchSize = 25;
 
             await this.CreateRandomItems(this.Container, batchSize, randomPartitionKey: true);
-<<<<<<< HEAD
-            ContainerCore itemsCore = this.Container;
-            FeedIterator<ToDoActivity> feedIterator = itemsCore.GetChangeFeedIterator<ToDoActivity>(
-                changeFeedRequestOptions: new ChangeFeedRequestOptions()
-                {
-                    From = ChangeFeedRequestOptions.StartFrom.CreateFromBeginning(),
-                });
-=======
             ContainerInternal itemsCore = this.Container;
-            FeedIterator<ToDoActivity> feedIterator = itemsCore.GetChangeFeedIterator<ToDoActivity>(changeFeedRequestOptions: new ChangeFeedRequestOptions() { StartTime = DateTime.MinValue.ToUniversalTime() });
->>>>>>> 78e205f5
+            FeedIterator<ToDoActivity> feedIterator = itemsCore.GetChangeFeedIterator<ToDoActivity>(changeFeedRequestOptions: new ChangeFeedRequestOptions()
+            {
+                From = ChangeFeedRequestOptions.StartFrom.CreateFromBeginning(),
+            });
             string continuation = null;
             while (feedIterator.HasMoreResults)
             {
@@ -365,11 +341,10 @@
 
             // Insert another batch of 25 and use the last FeedToken from the first cycle
             await this.CreateRandomItems(this.Container, batchSize, randomPartitionKey: true);
-            FeedIterator<ToDoActivity> setIteratorNew = itemsCore.GetChangeFeedIterator<ToDoActivity>(
-                changeFeedRequestOptions: new ChangeFeedRequestOptions()
-                {
-                    From = ChangeFeedRequestOptions.StartFrom.CreateFromContinuation(continuation),
-                });
+            FeedIterator<ToDoActivity> setIteratorNew = itemsCore.GetChangeFeedIterator<ToDoActivity>(changeFeedRequestOptions: new ChangeFeedRequestOptions()
+            {
+                From = ChangeFeedRequestOptions.StartFrom.CreateFromContinuation(continuation),
+            });
 
             while (setIteratorNew.HasMoreResults)
             {
@@ -427,18 +402,12 @@
         public async Task ChangeFeedIteratorCore_WithMaxItemCount()
         {
             await this.CreateRandomItems(this.Container, 2, randomPartitionKey: true);
-<<<<<<< HEAD
-            ContainerCore itemsCore = this.Container;
-            ChangeFeedIteratorCore feedIterator = itemsCore.GetChangeFeedStreamIterator(
-                changeFeedRequestOptions: new ChangeFeedRequestOptions()
-                {
-                    From = ChangeFeedRequestOptions.StartFrom.CreateFromBeginning(),
-                    MaxItemCount = 1
-                }) as ChangeFeedIteratorCore;
-=======
             ContainerInternal itemsCore = this.Container;
-            ChangeFeedIteratorCore feedIterator = itemsCore.GetChangeFeedStreamIterator(changeFeedRequestOptions: new ChangeFeedRequestOptions() { MaxItemCount = 1, StartTime = DateTime.MinValue.ToUniversalTime() }) as ChangeFeedIteratorCore;
->>>>>>> 78e205f5
+            ChangeFeedIteratorCore feedIterator = itemsCore.GetChangeFeedStreamIterator(changeFeedRequestOptions: new ChangeFeedRequestOptions()
+            {
+                MaxItemCount = 1,
+                From = ChangeFeedRequestOptions.StartFrom.CreateFromBeginning(),
+            }) as ChangeFeedIteratorCore;
 
             while (feedIterator.HasMoreResults)
             {
@@ -518,18 +487,12 @@
             int expected = 500;
             List<CompositeContinuationToken> previousToken = null;
             await this.CreateRandomItems(this.LargerContainer, expected, randomPartitionKey: true);
-<<<<<<< HEAD
-            ContainerCore itemsCore = this.LargerContainer;
-            ChangeFeedIteratorCore feedIterator = itemsCore.GetChangeFeedStreamIterator(
-                changeFeedRequestOptions: new ChangeFeedRequestOptions()
-                {
-                    From = ChangeFeedRequestOptions.StartFrom.CreateFromBeginning(),
-                    MaxItemCount = 1
-                }) as ChangeFeedIteratorCore;
-=======
             ContainerInternal itemsCore = this.LargerContainer;
-            ChangeFeedIteratorCore feedIterator = itemsCore.GetChangeFeedStreamIterator(changeFeedRequestOptions: new ChangeFeedRequestOptions() { StartTime = DateTime.MinValue.ToUniversalTime(), MaxItemCount = 1 }) as ChangeFeedIteratorCore;
->>>>>>> 78e205f5
+            ChangeFeedIteratorCore feedIterator = itemsCore.GetChangeFeedStreamIterator(changeFeedRequestOptions: new ChangeFeedRequestOptions()
+            {
+                MaxItemCount = 1,
+                From = ChangeFeedRequestOptions.StartFrom.CreateFromBeginning(),
+            }) as ChangeFeedIteratorCore;
             while (true)
             {
                 using (ResponseMessage responseMessage =
@@ -574,7 +537,7 @@
             {
                 int count = 0;
                 ChangeFeedIteratorCore iteratorForToken =
-                    itemsCore.GetChangeFeedStreamIterator(changeFeedRequestOptions: new ChangeFeedRequestOptions()
+                    itemsCore.GetChangeFeedStreamIterator(new ChangeFeedRequestOptions()
                     {
                         FeedRange = token,
                         From = ChangeFeedRequestOptions.StartFrom.CreateFromBeginning(),
@@ -613,13 +576,17 @@
         public async Task CannotMixTokensFromOtherContainers()
         {
             IReadOnlyList<FeedRange> tokens = await this.LargerContainer.GetFeedRangesAsync();
-            FeedIterator iterator = this.LargerContainer.GetChangeFeedStreamIterator(new ChangeFeedRequestOptions() { FeedRange = tokens[0] });
+            FeedIterator iterator = this.LargerContainer.GetChangeFeedStreamIterator(
+                new ChangeFeedRequestOptions()
+                {
+                    FeedRange = tokens[0],
+                    From = ChangeFeedRequestOptions.StartFrom.CreateFromBeginning(),
+                });
             ResponseMessage responseMessage = await iterator.ReadNextAsync();
-            iterator = this.Container.GetChangeFeedStreamIterator(
-                new ChangeFeedRequestOptions()
-                {
-                    From = ChangeFeedRequestOptions.StartFrom.CreateFromContinuation(responseMessage.ContinuationToken)
-                });
+            iterator = this.Container.GetChangeFeedStreamIterator(new ChangeFeedRequestOptions()
+            {
+                From = ChangeFeedRequestOptions.StartFrom.CreateFromContinuation(responseMessage.ContinuationToken),
+            });
             responseMessage = await iterator.ReadNextAsync();
             Assert.IsNotNull(responseMessage.CosmosException);
             Assert.AreEqual(HttpStatusCode.BadRequest, responseMessage.StatusCode);
