﻿//------------------------------------------------------------
// Copyright (c) Microsoft Corporation.  All rights reserved.
//------------------------------------------------------------

namespace Microsoft.Azure.Cosmos.SDK.EmulatorTests
{
    using System;
    using System.Collections.Generic;
    using System.Collections.ObjectModel;
    using System.Globalization;
    using System.IO;
    using System.Linq;
    using System.Net;
    using System.Text;
    using System.Threading.Tasks;
    using Microsoft.Azure.Cosmos.Json;
    using Microsoft.Azure.Cosmos.Query.Core;
    using Microsoft.Azure.Cosmos.Routing;
    using Microsoft.Azure.Cosmos.Tracing;
    using Microsoft.Azure.Documents;
    using Microsoft.Azure.Documents.Client;
    using Microsoft.Azure.Documents.Collections;
    using Microsoft.Azure.Documents.Routing;
    using Microsoft.VisualStudio.TestTools.UnitTesting;
    using Newtonsoft.Json;

    [TestClass]
    public class HeadersValidationTests
    {
        private static byte BinarySerializationByteMarkValue = 128;

        private string currentVersion;
        private byte[] currentVersionUTF8;

        [ClassInitialize]
        public static void Initialize(TestContext textContext)
        {
            // Create a CosmosClient to ensure the correct HttpConstants.Versions is being used
            TestCommon.CreateCosmosClient();
            DocumentClientSwitchLinkExtension.Reset("HeadersValidationTests");
        }

        [TestInitialize]
        public async Task Startup()
        {
            this.currentVersion = HttpConstants.Versions.CurrentVersion;
            this.currentVersionUTF8 = HttpConstants.Versions.CurrentVersionUTF8;

            //var client = TestCommon.CreateClient(false, Protocol.Tcp);
            using var client = TestCommon.CreateClient(true);
            await TestCommon.DeleteAllDatabasesAsync();
        }

        [TestCleanup]
        public void TestCleanup()
        {
            HttpConstants.Versions.CurrentVersion = this.currentVersion;
            HttpConstants.Versions.CurrentVersionUTF8 = this.currentVersionUTF8;
        }

        [TestMethod]
        public void ValidatePageSizeRntbd()
        {
            using var client = TestCommon.CreateClient(false, Protocol.Tcp);
            ValidatePageSize(client);
        }

        [TestMethod]
        public void ValidatePageSizeGatway()
        {
            using var client = TestCommon.CreateClient(true);
            ValidatePageSize(client);
        }

        private void ValidatePageSize(DocumentClient client)
        {
            // Invalid parsing
            INameValueCollection headers = new Documents.Collections.RequestNameValueCollection
            {
                { HttpConstants.HttpHeaders.PageSize, "\"Invalid header type\"" }
            };

            try
            {
                ReadDatabaseFeedRequest(client, headers);
                Assert.Fail("Should throw an exception");
            }
            catch (Exception ex)
            {
                var innerException = ex.InnerException as DocumentClientException;
                Assert.IsTrue(innerException.StatusCode == HttpStatusCode.BadRequest, "Invalid status code");
            }

            headers = new Documents.Collections.RequestNameValueCollection
            {
                { "pageSize", "\"Invalid header type\"" }
            };

            try
            {
                ReadFeedScript(client, headers);
                Assert.Fail("Should throw an exception");
            }
            catch (Exception ex)
            {
                var innerException = ex.InnerException as DocumentClientException;
                Assert.IsTrue(innerException.StatusCode == HttpStatusCode.BadRequest, "Invalid status code");
            }

            // Invalid value
            headers = new Documents.Collections.RequestNameValueCollection
            {
                { HttpConstants.HttpHeaders.PageSize, "-2" }
            };

            try
            {
                ReadDatabaseFeedRequest(client, headers);
                Assert.Fail("Should throw an exception");
            }
            catch (Exception ex)
            {
                var innerException = ex.InnerException as DocumentClientException;
                Assert.IsTrue(innerException.StatusCode == HttpStatusCode.BadRequest, "Invalid status code");
            }

            headers = new Documents.Collections.RequestNameValueCollection();
            headers.Add(HttpConstants.HttpHeaders.PageSize, Int64.MaxValue.ToString(CultureInfo.InvariantCulture));

            try
            {
                ReadFeedScript(client, headers);
                Assert.Fail("Should throw an exception");
            }
            catch (Exception ex)
            {
                var innerException = ex.InnerException as DocumentClientException;
                Assert.IsTrue(innerException.StatusCode == HttpStatusCode.BadRequest, "Invalid status code");
            }

            // Valid page size
            headers = new Documents.Collections.RequestNameValueCollection();
            headers.Add(HttpConstants.HttpHeaders.PageSize, "20");
            var response = ReadDatabaseFeedRequest(client, headers);
            Assert.IsTrue(response.StatusCode == HttpStatusCode.OK);

            headers = new Documents.Collections.RequestNameValueCollection();
            headers.Add("pageSize", "20");
            var result = ReadFeedScript(client, headers);
            Assert.IsTrue(result.StatusCode == HttpStatusCode.OK);

            // dynamic page size
            headers = new Documents.Collections.RequestNameValueCollection();
            headers.Add(HttpConstants.HttpHeaders.PageSize, "-1");
            response = ReadDatabaseFeedRequest(client, headers);
            Assert.IsTrue(response.StatusCode == HttpStatusCode.OK);

            headers = new Documents.Collections.RequestNameValueCollection();
            headers.Add("pageSize", "-1");
            result = ReadFeedScript(client, headers);
            Assert.IsTrue(result.StatusCode == HttpStatusCode.OK);
        }

        [TestMethod]
        public async Task ValidateConsistencyLevelGateway()
        {
            DocumentClient client = TestCommon.CreateClient(true);
            await ValidateConsistencyLevel(client);
        }

        [TestMethod]
        public async Task ValidateConsistencyLevelRntbd()
        {
            DocumentClient client = TestCommon.CreateClient(false, Protocol.Tcp);
            await ValidateConsistencyLevel(client);
        }

        private async Task ValidateConsistencyLevel(DocumentClient client)
        {
            DocumentCollection collection = TestCommon.CreateOrGetDocumentCollection(client);

            // Value not supported
            RequestNameValueCollection headers = new();
            headers.Add(HttpConstants.HttpHeaders.ConsistencyLevel, "Not a valid value");

            try
            {
                await ReadDocumentFeedRequestAsync(client, collection.ResourceId, headers);
                Assert.Fail("Should throw an exception");
            }
            catch (Exception ex) when (ex.GetBaseException() is DocumentClientException)
            {
                DocumentClientException documentClientException = ex.GetBaseException() as DocumentClientException;
                Assert.IsTrue(
                    documentClientException.StatusCode == HttpStatusCode.BadRequest,
                    "invalid status code");
            }

            // Supported value
            headers = new RequestNameValueCollection();
            headers.Add(HttpConstants.HttpHeaders.ConsistencyLevel, ConsistencyLevel.Eventual.ToString());
            var response = ReadDocumentFeedRequestAsync(client, collection.ResourceId, headers).Result;
            Assert.IsTrue(response.StatusCode == HttpStatusCode.OK, "Invalid status code");
        }

        [TestMethod]
        public void ValidateJsonSerializationFormatGateway()
        {
            using var client = TestCommon.CreateClient(true);
            ValidateJsonSerializationFormat(client);
        }

        [TestMethod]
        public void ValidateJsonSerializationFormatRntbd()
        {
            using var client = TestCommon.CreateClient(false, Protocol.Tcp);
            ValidateJsonSerializationFormat(client);
        }

        private void ValidateJsonSerializationFormat(DocumentClient client)
        {
            DocumentCollection collection = TestCommon.CreateOrGetDocumentCollection(client);
            this.ValidateJsonSerializationFormatReadFeed(client, collection);
            this.ValidateJsonSerializationFormatQuery(client, collection);
        }

        private void ValidateJsonSerializationFormatReadFeed(DocumentClient client, DocumentCollection collection)
        {
            // Value not supported
            INameValueCollection headers = new Documents.Collections.RequestNameValueCollection();
            headers.Add(HttpConstants.HttpHeaders.ContentSerializationFormat, "Not a valid value");

            try
            {
                ReadDocumentFeedRequestSinglePartition(client, collection.ResourceId, headers);
                Assert.Fail("Should throw an exception");
            }
            catch (Exception ex)
            {
                var innerException = ex.InnerException as DocumentClientException;
                Assert.IsTrue(innerException.StatusCode == HttpStatusCode.BadRequest, "invalid status code");
            }

            // Supported values

            // Text
            headers = new Documents.Collections.RequestNameValueCollection();
            headers.Add(HttpConstants.HttpHeaders.ContentSerializationFormat, ContentSerializationFormat.JsonText.ToString());
            var response = ReadDocumentFeedRequestAsync(client, collection.ResourceId, headers).Result;
            Assert.IsTrue(response.StatusCode == HttpStatusCode.OK, "Invalid status code");
            Assert.IsTrue(response.ResponseBody.ReadByte() < HeadersValidationTests.BinarySerializationByteMarkValue);

            // None
            headers = new Documents.Collections.RequestNameValueCollection();
            response = ReadDocumentFeedRequestAsync(client, collection.ResourceId, headers).Result;
            Assert.IsTrue(response.StatusCode == HttpStatusCode.OK, "Invalid status code");
            Assert.IsTrue(response.ResponseBody.ReadByte() < HeadersValidationTests.BinarySerializationByteMarkValue);

            // Binary (Read feed should ignore all options)
            headers = new Documents.Collections.RequestNameValueCollection();
            headers.Add(HttpConstants.HttpHeaders.ContentSerializationFormat, ContentSerializationFormat.CosmosBinary.ToString());
            response = ReadDocumentFeedRequestAsync(client, collection.ResourceId, headers).Result;
            Assert.IsTrue(response.StatusCode == HttpStatusCode.OK, "Invalid status code");
            Assert.IsTrue(response.ResponseBody.ReadByte() < HeadersValidationTests.BinarySerializationByteMarkValue);
            //Assert.AreEqual(JsonSerializationFormat.Binary, response.ResponseBody.ReadByte());
        }

        private void ValidateJsonSerializationFormatQuery(DocumentClient client, DocumentCollection collection)
        {
            SqlQuerySpec sqlQuerySpec = new SqlQuerySpec("SELECT * FROM c");
            // Value not supported
            INameValueCollection headers = new Documents.Collections.RequestNameValueCollection();
            headers.Add(HttpConstants.HttpHeaders.ContentSerializationFormat, "Not a valid value");

            try
            {
                QueryRequest(client, collection.ResourceId, sqlQuerySpec, headers);
                Assert.Fail("Should throw an exception");
            }
            catch (Exception ex)
            {
                var innerException = ex.InnerException as DocumentClientException;
                Assert.IsTrue(innerException.StatusCode == HttpStatusCode.BadRequest, "invalid status code");
            }

            // Supported values

            // Text
            headers = new Documents.Collections.RequestNameValueCollection();
            headers.Add(HttpConstants.HttpHeaders.ContentSerializationFormat, ContentSerializationFormat.JsonText.ToString());
            var response = QueryRequest(client, collection.ResourceId, sqlQuerySpec, headers);
            Assert.IsTrue(response.StatusCode == HttpStatusCode.OK, "Invalid status code");
            Assert.IsTrue(response.ResponseBody.ReadByte() < HeadersValidationTests.BinarySerializationByteMarkValue);

            // None
            headers = new Documents.Collections.RequestNameValueCollection();
            response = QueryRequest(client, collection.ResourceId, sqlQuerySpec, headers);
            Assert.IsTrue(response.StatusCode == HttpStatusCode.OK, "Invalid status code");
            Assert.IsTrue(response.ResponseBody.ReadByte() < HeadersValidationTests.BinarySerializationByteMarkValue);

            // Binary
            headers = new Documents.Collections.RequestNameValueCollection();
            headers.Add(HttpConstants.HttpHeaders.ContentSerializationFormat, ContentSerializationFormat.CosmosBinary.ToString());
            response = QueryRequest(client, collection.ResourceId, sqlQuerySpec, headers);
            Assert.IsTrue(response.StatusCode == HttpStatusCode.OK, "Invalid status code");
            Assert.IsTrue(response.ResponseBody.ReadByte() == HeadersValidationTests.BinarySerializationByteMarkValue);
        }

        [TestMethod]
        public void ValidateSupportedSerializationFormatsGateway()
        {
            using var client = TestCommon.CreateClient(true);
            this.ValidateSupportedSerializationFormats(client, true);
        }

        [TestMethod]
        public void ValidateSupportedSerializationFormatsRntbd()
        {
            using var client = TestCommon.CreateClient(false, Protocol.Tcp);
            this.ValidateSupportedSerializationFormats(client, false);
        }

        private void ValidateSupportedSerializationFormats(DocumentClient client, bool isHttps)
        {
            DocumentCollection collection = TestCommon.CreateOrGetDocumentCollection(client);
            this.ValidateSupportedSerializationFormatsReadFeed(client, collection, isHttps);

            List<SqlQuerySpec> sqlQueryList = new List<SqlQuerySpec>()
            {
                new SqlQuerySpec("SELECT * FROM c"),
                new SqlQuerySpec("SELECT c.id FROM c ORDER BY c.partitionKey"),
                new SqlQuerySpec("SELECT c.name FROM c GROUP BY c.name")
            };

            foreach(SqlQuerySpec sqlQuery in sqlQueryList)
            {
                this.ValidateSupportedSerializationFormatsQuery(client, collection, sqlQuery, isHttps);
            }
        }

        private void SupportedSerializationFormatsNegativeCases(
            DocumentClient client, 
            DocumentCollection collection, 
            string invalidValue,
            bool isHttps,
            SqlQuerySpec sqlQuerySpec = null)
        {
            INameValueCollection headers = new RequestNameValueCollection();
            headers.Add(HttpConstants.HttpHeaders.SupportedSerializationFormats, invalidValue);

            try
            {
                DocumentServiceResponse response;
                if (sqlQuerySpec != null)
                {
                    response = this.QueryRequest(client, collection.ResourceId, sqlQuerySpec, headers);
                }
                else
                {
                    headers.Set(HttpConstants.HttpHeaders.PartitionKey, "[\"test\"]");
                    response = this.ReadDocumentFeedRequestSinglePartition(client, collection.ResourceId, headers);
                }

                if (isHttps)
                {
                    // Invalid value is treated as default JsonText if HTTPS
                    Assert.IsTrue(response.StatusCode == HttpStatusCode.OK, "Invalid status code");
                    Assert.IsTrue(this.CheckSerializationFormat(response) == JsonSerializationFormat.Text);
                }
                else
                {
                    Assert.Fail("Should throw an exception");
                }
            }
            catch (Exception ex)
            {
                DocumentClientException innerException = ex.InnerException as DocumentClientException;
                Assert.IsTrue(innerException.StatusCode == HttpStatusCode.BadRequest, "invalid status code");
            }
        }

        private void SupportedSerializationFormatsPositiveCases(
            DocumentClient client,
            DocumentCollection collection,
            SupportedSerializationFormats expectedFormat,
            string supportedSerializationFormats,
            SqlQuerySpec sqlQuerySpec = null)
        {
            INameValueCollection headers = new RequestNameValueCollection();

            headers.Add(HttpConstants.HttpHeaders.SupportedSerializationFormats, supportedSerializationFormats);
<<<<<<< HEAD
            DocumentServiceResponse response;                   
=======
            DocumentServiceResponse response;
>>>>>>> 1e150b6f
            if(sqlQuerySpec!=null)
            {
                response = this.QueryRequest(client, collection.ResourceId, sqlQuerySpec, headers);
            }
            else
            {
                Assert.IsTrue(expectedFormat == SupportedSerializationFormats.JsonText, "ReadFeed response should be in Text");
                response = this.ReadDocumentFeedRequestAsync(client, collection.ResourceId, headers).Result;
            }

            Assert.IsTrue(response.StatusCode == HttpStatusCode.OK, "Invalid status code");
            
            if(expectedFormat == SupportedSerializationFormats.JsonText)
            {
                Assert.IsTrue(this.CheckSerializationFormat(response) == JsonSerializationFormat.Text);
            }
            else
            {
                Assert.IsTrue(this.CheckSerializationFormat(response) == JsonSerializationFormat.Binary);
            }
        }

        private void ValidateSupportedSerializationFormatsReadFeed(DocumentClient client, DocumentCollection collection, bool isHttps)
        {
            // Value not supported
            this.SupportedSerializationFormatsNegativeCases(client, collection, "Invalid value", isHttps);

            // Supported values
            this.SupportedSerializationFormatsPositiveCases(client, collection, expectedFormat: SupportedSerializationFormats.JsonText, supportedSerializationFormats: "JSONText");
            this.SupportedSerializationFormatsPositiveCases(client, collection, expectedFormat: SupportedSerializationFormats.JsonText, supportedSerializationFormats: "COSMOSbinary");
            this.SupportedSerializationFormatsPositiveCases(client, collection, expectedFormat: SupportedSerializationFormats.JsonText, supportedSerializationFormats: "JsonText, CosmosBinary");
        }

        private void ValidateSupportedSerializationFormatsQuery(DocumentClient client, DocumentCollection collection, SqlQuerySpec sqlQuerySpec, bool isHttps)
        {
            // Values not supported
            this.SupportedSerializationFormatsNegativeCases(client, collection, "Invalid value", isHttps, sqlQuerySpec: sqlQuerySpec);
            this.SupportedSerializationFormatsNegativeCases(client, collection, ", ,", isHttps, sqlQuerySpec: sqlQuerySpec);
            this.SupportedSerializationFormatsNegativeCases(client, collection, ",,", isHttps, sqlQuerySpec: sqlQuerySpec);
            this.SupportedSerializationFormatsNegativeCases(client, collection, "JsonText CosmosBinary", isHttps, sqlQuerySpec: sqlQuerySpec);
            this.SupportedSerializationFormatsNegativeCases(client, collection, ",JsonText|CosmosBinary", isHttps, sqlQuerySpec: sqlQuerySpec);
            this.SupportedSerializationFormatsNegativeCases(client, collection, "Json Text", isHttps, sqlQuerySpec: sqlQuerySpec);
            this.SupportedSerializationFormatsNegativeCases(client, collection, "Json,Text", isHttps, sqlQuerySpec: sqlQuerySpec);
            this.SupportedSerializationFormatsNegativeCases(client, collection, "JsonText, ", isHttps, sqlQuerySpec: sqlQuerySpec);

            // Supported values
            this.SupportedSerializationFormatsPositiveCases(client, collection,
                expectedFormat: SupportedSerializationFormats.JsonText,
                supportedSerializationFormats: "jsontext",
                sqlQuerySpec: sqlQuerySpec);
<<<<<<< HEAD
            /*
=======
>>>>>>> 1e150b6f
            this.SupportedSerializationFormatsPositiveCases(client, collection,
                expectedFormat: SupportedSerializationFormats.CosmosBinary,
                supportedSerializationFormats: "COSMOSBINARY",
                sqlQuerySpec: sqlQuerySpec);
<<<<<<< HEAD
            */
            this.SupportedSerializationFormatsPositiveCases(client, collection,
                expectedFormat: SupportedSerializationFormats.JsonText,
                supportedSerializationFormats: "JsonText, CosmosBinary",
                sqlQuerySpec: sqlQuerySpec);
            /*
=======
            this.SupportedSerializationFormatsPositiveCases(client, collection,
                expectedFormat: SupportedSerializationFormats.CosmosBinary,
                supportedSerializationFormats: "JsonText, CosmosBinary",
                sqlQuerySpec: sqlQuerySpec);
>>>>>>> 1e150b6f
            this.SupportedSerializationFormatsPositiveCases(client, collection,
                expectedFormat: SupportedSerializationFormats.CosmosBinary,
                supportedSerializationFormats: "CosmosBinary, HybridRow",
                sqlQuerySpec: sqlQuerySpec);
<<<<<<< HEAD
            */
            this.SupportedSerializationFormatsPositiveCases(client, collection,
                expectedFormat: SupportedSerializationFormats.JsonText,
                supportedSerializationFormats: "JsonText, CosmosBinary, HybridRow",
                sqlQuerySpec: sqlQuerySpec);
            /*
=======
            this.SupportedSerializationFormatsPositiveCases(client, collection,
                expectedFormat: SupportedSerializationFormats.CosmosBinary,
                supportedSerializationFormats: "JsonText, CosmosBinary, HybridRow",
                sqlQuerySpec: sqlQuerySpec);
>>>>>>> 1e150b6f
            this.SupportedSerializationFormatsPositiveCases(client, collection,
                expectedFormat: SupportedSerializationFormats.CosmosBinary,
                supportedSerializationFormats: "JsonText, CosmosBinary, HybridRow",
                sqlQuerySpec: sqlQuerySpec);
<<<<<<< HEAD
            */
            this.SupportedSerializationFormatsPositiveCases(client, collection,
                expectedFormat: SupportedSerializationFormats.JsonText,
=======
            this.SupportedSerializationFormatsPositiveCases(client, collection,
                expectedFormat: SupportedSerializationFormats.CosmosBinary,
>>>>>>> 1e150b6f
                supportedSerializationFormats: "JsonText, CosmosBinary, HybridRow",
                sqlQuerySpec: sqlQuerySpec);
        }

        private JsonSerializationFormat CheckSerializationFormat(DocumentServiceResponse response)
        {
            if(response.ResponseBody.ReadByte() < BinarySerializationByteMarkValue)
            {
                return JsonSerializationFormat.Text;
            }
            else
            {
                return JsonSerializationFormat.Binary;
            }
        }

        [TestMethod]
        public void ValidateIndexingDirectiveGateway()
        {
            var client = TestCommon.CreateClient(true);
            ValidateIndexingDirective(client);
        }
        [TestMethod]
        public void ValidateIndexingDirectiveRntbd()
        {
            //var client = TestCommon.CreateClient(false, Protocol.Tcp);
            var client = TestCommon.CreateClient(true, Protocol.Tcp);
            ValidateIndexingDirective(client);
        }

        private void ValidateIndexingDirective(DocumentClient client)
        {
            // Number out of range.
            INameValueCollection headers = new Documents.Collections.RequestNameValueCollection();
            headers.Add(HttpConstants.HttpHeaders.IndexingDirective, "\"Invalid Value\"");

            try
            {
                CreateDocumentRequest(client, headers);
                Assert.Fail("Should throw an exception");
            }
            catch (Exception ex)
            {
                var innerException = ex.InnerException as DocumentClientException;
                Assert.IsTrue(innerException.StatusCode == HttpStatusCode.BadRequest, "Invalid status code");
            }

            headers = new Documents.Collections.RequestNameValueCollection();
            headers.Add("indexAction", "\"Invalid Value\"");

            try
            {
                CreateDocumentScript(client, headers);
                Assert.Fail("Should throw an exception");
            }
            catch (Exception ex)
            {
                var innerException = ex.InnerException as DocumentClientException;
                Assert.IsTrue(innerException.StatusCode == HttpStatusCode.BadRequest, "Invalid status code");
            }

            // Valid Indexing Directive
            headers = new Documents.Collections.RequestNameValueCollection();
            headers.Add(HttpConstants.HttpHeaders.IndexingDirective, IndexingDirective.Exclude.ToString());
            var response = CreateDocumentRequest(client, headers);
            Assert.IsTrue(response.StatusCode == HttpStatusCode.Created);

            headers = new Documents.Collections.RequestNameValueCollection();
            headers.Add("indexAction", "\"exclude\"");
            var result = CreateDocumentScript(client, headers);
            Assert.IsTrue(result.StatusCode == HttpStatusCode.OK, "Invalid status code");
        }

        [TestMethod]
        public void ValidateEnableScanInQueryGateway()
        {
            var client = TestCommon.CreateClient(true);
            ValidateEnableScanInQuery(client);
        }

        [TestMethod]
        public void ValidateEnableScanInQueryRntbd()
        {
            var client = TestCommon.CreateClient(false, Protocol.Tcp);
            ValidateEnableScanInQuery(client);
        }

        private void ValidateEnableScanInQuery(DocumentClient client, bool isHttps = false)
        {
            // Value not boolean
            INameValueCollection headers = new Documents.Collections.RequestNameValueCollection();
            headers.Add(HttpConstants.HttpHeaders.EnableScanInQuery, "Not a boolean");

            try
            {
                var response = ReadDatabaseFeedRequest(client, headers);
                if (isHttps)
                {
                    Assert.Fail("Should throw an exception");
                }
                else
                {
                    // Invalid boolean is treated as false by TCP
                    Assert.IsTrue(response.StatusCode == HttpStatusCode.OK, "Invalid status code");
                }
            }
            catch (Exception ex)
            {
                var innerException = ex.InnerException as DocumentClientException;
                Assert.IsTrue(innerException.StatusCode == HttpStatusCode.BadRequest, "Invalid status code");
            }

            // Valid boolean
            headers = new Documents.Collections.RequestNameValueCollection();
            headers.Add(HttpConstants.HttpHeaders.EnableScanInQuery, "true");
            var response2 = ReadDatabaseFeedRequest(client, headers);
            Assert.IsTrue(response2.StatusCode == HttpStatusCode.OK, "Invalid status code");
        }

        [TestMethod]
        public void ValidateEnableLowPrecisionOrderByGateway()
        {
            var client = TestCommon.CreateClient(true);
            ValidateEnableLowPrecisionOrderBy(client);
        }

        [TestMethod]
        public void ValidateEnableLowPrecisionOrderByRntbd()
        {
            var client = TestCommon.CreateClient(false, Protocol.Tcp);
            ValidateEnableLowPrecisionOrderBy(client);
        }

        private void ValidateEnableLowPrecisionOrderBy(DocumentClient client, bool isHttps = false)
        {
            // Value not boolean
            INameValueCollection headers = new Documents.Collections.RequestNameValueCollection();
            headers.Add(HttpConstants.HttpHeaders.EnableLowPrecisionOrderBy, "Not a boolean");

            var document = CreateDocumentRequest(client, new Documents.Collections.RequestNameValueCollection()).GetResource<Document>();
            try
            {
                var response = ReadDocumentRequest(client, document, headers);
                if (isHttps)
                {
                    Assert.Fail("Should throw an exception");
                }
                else
                {
                    // Invalid boolean is treated as false by TCP"
                    Assert.IsTrue(response.StatusCode == HttpStatusCode.OK, "Invalid status code");
                }
            }
            catch (Exception ex)
            {
                var innerException = ex.InnerException as DocumentClientException;
                Assert.IsTrue(innerException.StatusCode == HttpStatusCode.BadRequest, "Invalid status code");
            }

            // Valid boolean
            document = CreateDocumentRequest(client, new Documents.Collections.RequestNameValueCollection()).GetResource<Document>();
            headers = new Documents.Collections.RequestNameValueCollection();
            headers.Add(HttpConstants.HttpHeaders.EnableLowPrecisionOrderBy, "true");
            var response2 = ReadDocumentRequest(client, document, headers);
            Assert.IsTrue(response2.StatusCode == HttpStatusCode.OK, "Invalid status code");
        }

        [TestMethod]
        public void ValidateEmitVerboseTracesInQueryGateway()
        {
            var client = TestCommon.CreateClient(true);
            ValidateEmitVerboseTracesInQuery(client);
        }

        [TestMethod]
        public void ValidateEmitVerboseTracesInQueryRntbd()
        {
            var client = TestCommon.CreateClient(false, Protocol.Tcp);
            ValidateEmitVerboseTracesInQuery(client);
        }

        private void ValidateEmitVerboseTracesInQuery(DocumentClient client, bool isHttps = false)
        {
            // Value not boolean
            INameValueCollection headers = new Documents.Collections.RequestNameValueCollection();
            headers.Add(HttpConstants.HttpHeaders.EmitVerboseTracesInQuery, "Not a boolean");

            try
            {
                var response = ReadDatabaseFeedRequest(client, headers);
                if (isHttps)
                {
                    Assert.Fail("Should throw an exception");
                }
                else
                {
                    // Invalid boolean is treated as false by TCP
                    Assert.IsTrue(response.StatusCode == HttpStatusCode.OK, "Invalid status code");
                }
            }
            catch (Exception ex)
            {
                var innerException = ex.InnerException as DocumentClientException;
                Assert.IsTrue(innerException.StatusCode == HttpStatusCode.BadRequest, "Invalid status code");
            }

            // Valid boolean
            headers = new Documents.Collections.RequestNameValueCollection();
            headers.Add(HttpConstants.HttpHeaders.EmitVerboseTracesInQuery, "true");
            var response2 = ReadDatabaseFeedRequest(client, headers);
            Assert.IsTrue(response2.StatusCode == HttpStatusCode.OK, "Invalid status code");
        }

        [TestMethod]
        public void ValidateIfNonMatchGateway()
        {
            using var client = TestCommon.CreateClient(true);
            ValidateIfNonMatch(client);

        }

        [TestMethod]
        public void ValidateIfNonMatchRntbd()
        {
            using var client = TestCommon.CreateClient(false, Protocol.Tcp);
            ValidateIfNonMatch(client);
        }

        [TestMethod]
        public void ValidateCustomUserAgentHeader()
        {
            const string suffix = " MyCustomUserAgent/1.0";
            ConnectionPolicy policy = new ConnectionPolicy();
            policy.UserAgentSuffix = suffix;

            string expectedUserAgent = new Cosmos.UserAgentContainer(clientId: 0).BaseUserAgent + suffix;
            string actualUserAgent = policy.UserAgentContainer.UserAgent;
            int startIndexOfClientCounter = expectedUserAgent.IndexOfNth('|', 2) + 1;

            // V3 SDK has a client counter in the user agent. This removes the count so the user agent string match.
            string expectedUserAgentNoClientCounter = expectedUserAgent.Remove(startIndexOfClientCounter, 2);
            string actualUserAgentNoClientCounter = actualUserAgent.Remove(startIndexOfClientCounter, 2);
            Assert.AreEqual(expectedUserAgentNoClientCounter, actualUserAgentNoClientCounter);

            byte[] expectedUserAgentUTF8 = Encoding.UTF8.GetBytes(expectedUserAgent);
            CollectionAssert.AreEqual(expectedUserAgentUTF8, policy.UserAgentContainer.UserAgentUTF8);
        }

        [TestMethod]
        public void ValidateCustomUserAgentContainerHeader()
        {
            const string suffix = " MyCustomUserAgent/1.0";
            UserAgentContainer userAgentContainer = new TestUserAgentContainer();
            Assert.AreEqual("TestUserAgentContainer.BaseUserAgent", userAgentContainer.BaseUserAgent);
            Assert.AreEqual("TestUserAgentContainer.BaseUserAgent", userAgentContainer.UserAgent);
            byte[] expectedUserAgentUTF8 = Encoding.UTF8.GetBytes("TestUserAgentContainer.BaseUserAgent");
            CollectionAssert.AreEqual(expectedUserAgentUTF8, userAgentContainer.UserAgentUTF8);

            userAgentContainer.Suffix = suffix;
            var expectedUserAgent = new TestUserAgentContainer().BaseUserAgent + suffix;
            Assert.AreEqual(expectedUserAgent, userAgentContainer.UserAgent);

            expectedUserAgentUTF8 = Encoding.UTF8.GetBytes(expectedUserAgent);
            CollectionAssert.AreEqual(expectedUserAgentUTF8, userAgentContainer.UserAgentUTF8);
        }

        [TestMethod]
        public async Task ValidateVersionHeader()
        {
            string correctVersion = HttpConstants.Versions.CurrentVersion;
            Database db = null;
            try
            {
                DocumentClient client = TestCommon.CreateClient(true);
                db = (await client.CreateDatabaseAsync(new Database() { Id = Guid.NewGuid().ToString() })).Resource;
                PartitionKeyDefinition partitionKeyDefinition = new PartitionKeyDefinition { Paths = new System.Collections.ObjectModel.Collection<string>(new[] { "/pk" }), Kind = PartitionKind.Hash };
                var coll = (await client.CreateDocumentCollectionAsync(db.SelfLink, new DocumentCollection() { Id = Guid.NewGuid().ToString(), PartitionKey = partitionKeyDefinition })).Resource;
                var doc = (await client.CreateDocumentAsync(coll.SelfLink, new Document())).Resource;
                client.Dispose();
                client = TestCommon.CreateClient(true);
                doc = (await client.CreateDocumentAsync(coll.SelfLink, new Document())).Resource;
                HttpConstants.Versions.CurrentVersion = "2015-01-01";
                client.Dispose();
                client = TestCommon.CreateClient(true);
                try
                {
                    doc = (await client.CreateDocumentAsync(coll.SelfLink, new Document())).Resource;
                    Assert.Fail("Should have faild because of version error");
                }
                catch (CosmosException dce)
                {
                    Assert.AreEqual(dce.StatusCode, HttpStatusCode.BadRequest);
                }
            }
            finally
            {
                HttpConstants.Versions.CurrentVersion = correctVersion;
                using DocumentClient client = TestCommon.CreateClient(true);
                await client.DeleteDatabaseAsync(db);
            }
        }

        [TestMethod]
        public async Task ValidateCurrentWriteQuorumAndReplicaSetHeader()
        {
            using CosmosClient client = TestCommon.CreateCosmosClient(false);
            Cosmos.Database db = null;
            try
            {
                db = await client.CreateDatabaseAsync(Guid.NewGuid().ToString());
                PartitionKeyDefinition partitionKeyDefinition = new PartitionKeyDefinition { Paths = new System.Collections.ObjectModel.Collection<string>(new[] { "/id" }), Kind = PartitionKind.Hash };
                ContainerProperties containerSetting = new ContainerProperties()
                {
                    Id = Guid.NewGuid().ToString(),
                    PartitionKey = partitionKeyDefinition
                };
                Container coll = await db.CreateContainerAsync(containerSetting);
                Document documentDefinition = new Document { Id = Guid.NewGuid().ToString() };
                ItemResponse<Document> docResult = await coll.CreateItemAsync<Document>(documentDefinition);
                Assert.IsTrue(int.Parse(docResult.Headers[WFConstants.BackendHeaders.CurrentWriteQuorum], CultureInfo.InvariantCulture) > 0);
                Assert.IsTrue(int.Parse(docResult.Headers[WFConstants.BackendHeaders.CurrentReplicaSetSize], CultureInfo.InvariantCulture) > 0);
            }
            finally
            {
                await db.DeleteAsync();
            }
        }

        [TestMethod]
        [Ignore]
        [TestCategory("Ignore") /* Used to filter out ignored tests in lab runs */]
        public void ValidateGlobalCompltedLSNAndNumberOfReadRegionsHeader()
        {
            using DocumentClient client = TestCommon.CreateClient(false);
            Database db = null;
            try
            {
                var dbResource = client.CreateDatabaseAsync(new Database() { Id = Guid.NewGuid().ToString() }).Result;
                db = dbResource.Resource;
                var coll = client.CreateDocumentCollectionAsync(db, new DocumentCollection() { Id = Guid.NewGuid().ToString() }).Result.Resource;
                var docResult = client.CreateDocumentAsync(coll, new Document() { Id = Guid.NewGuid().ToString() }).Result;
                long nCurrentGlobalCommittedLSN = -1;
                long nNumberOfReadRegions = 0;
                for (uint i = 0; i < 3; i++)
                {
                    client.LockClient(i);
                    var readResult = client.ReadDocumentAsync(docResult.Resource).Result;
                    nCurrentGlobalCommittedLSN = long.Parse(readResult.ResponseHeaders[WFConstants.BackendHeaders.GlobalCommittedLSN], CultureInfo.InvariantCulture);
                    nNumberOfReadRegions = long.Parse(readResult.ResponseHeaders[WFConstants.BackendHeaders.NumberOfReadRegions], CultureInfo.InvariantCulture);

                    Assert.IsTrue(nCurrentGlobalCommittedLSN >= 0);
                    Assert.IsTrue(nNumberOfReadRegions >= 0);
                }
            }
            finally
            {
                client.DeleteDatabaseAsync(db).Wait();
            }
        }

        [TestMethod]
        public async Task ValidateCollectionIndexProgressHeaders()
        {
            using (var client = TestCommon.CreateClient(true))
            {
                await ValidateCollectionIndexProgressHeadersAsync(client, isElasticCollection: true);
            }

            using (var client = TestCommon.CreateClient(false, Protocol.Tcp))
            {
                await ValidateCollectionIndexProgressHeadersAsync(client, isElasticCollection: true);
            }
        }

        [TestMethod]
        public async Task ValidateExcludeSystemProperties()
        {
            using var client = TestCommon.CreateClient(true);
            await ValidateExcludeSystemProperties(client);
        }

        private async Task ValidateExcludeSystemProperties(DocumentClient client)
        {
            var db = client.CreateDatabaseAsync(new Database() { Id = Guid.NewGuid().ToString() }).Result.Resource;
            PartitionKeyDefinition partitionKeyDefinition = new PartitionKeyDefinition { Paths = new System.Collections.ObjectModel.Collection<string>(new[] { "/id" }), Kind = PartitionKind.Hash };
            var coll = (await client.CreateDocumentCollectionAsync(db.SelfLink, new DocumentCollection() { Id = Guid.NewGuid().ToString(), PartitionKey = partitionKeyDefinition })).Resource;

            //CASE 1. insert document with system properties excluded
            Document doc1 = await client.CreateDocumentAsync(
                coll.SelfLink,
                new Document { Id = "doc1" },
                new RequestOptions { ExcludeSystemProperties = true });

            bool bHasAttachments = doc1.ToString().Contains("attachments");
            Assert.IsFalse(bHasAttachments);
            bool bHasSelfLink = doc1.ToString().Contains("_self");
            Assert.IsFalse(bHasSelfLink);

            //read document and ask system properties to be included
            Document readDoc1WithProps = await client.ReadDocumentAsync(
                coll.AltLink + "/docs/doc1",
                new RequestOptions { ExcludeSystemProperties = false, PartitionKey = new PartitionKey("doc1") });

            bHasAttachments = readDoc1WithProps.ToString().Contains("attachments");
            Assert.IsTrue(bHasAttachments);
            bHasSelfLink = readDoc1WithProps.ToString().Contains("_self");
            Assert.IsTrue(bHasSelfLink);

            //read document and explicitly exclude system properties
            Document readDoc1WoutProps = await client.ReadDocumentAsync(
                coll.AltLink + "/docs/doc1",
                new RequestOptions { ExcludeSystemProperties = true, PartitionKey = new PartitionKey("doc1") });

            bHasAttachments = readDoc1WoutProps.ToString().Contains("attachments");
            Assert.IsFalse(bHasAttachments);
            bHasSelfLink = readDoc1WoutProps.ToString().Contains("_self");
            Assert.IsFalse(bHasSelfLink);

            //read document with default settings (system properties should be included)
            Document readDoc1Default = await client.ReadDocumentAsync(coll.AltLink + "/docs/doc1", new RequestOptions() { PartitionKey = new PartitionKey("doc1") });
            Assert.AreEqual(readDoc1WithProps.ToString(), readDoc1Default.ToString());


            //CASE 2. insert document and explicitly include system properties
            Document doc2 = await client.CreateDocumentAsync(
                coll.SelfLink,
                new Document { Id = "doc2" },
                new RequestOptions { ExcludeSystemProperties = false });

            bHasAttachments = doc2.ToString().Contains("attachments");
            Assert.IsTrue(bHasAttachments);
            bHasSelfLink = doc2.ToString().Contains("_self");
            Assert.IsTrue(bHasSelfLink);

            //read document and ask system properties to be included
            Document readDoc2WithProps = await client.ReadDocumentAsync(
               coll.AltLink + "/docs/doc2",
               new RequestOptions { ExcludeSystemProperties = false, PartitionKey = new PartitionKey("doc2") });

            bHasAttachments = readDoc2WithProps.ToString().Contains("attachments");
            Assert.IsTrue(bHasAttachments);
            bHasSelfLink = readDoc2WithProps.ToString().Contains("_self");
            Assert.IsTrue(bHasSelfLink);

            //read document and explicitly exclude system properties, they should be still present in this case.
            Document readDoc2WoutProps = await client.ReadDocumentAsync(
                coll.AltLink + "/docs/doc2",
                new RequestOptions { ExcludeSystemProperties = true, PartitionKey = new PartitionKey("doc2") });

            bHasAttachments = readDoc2WoutProps.ToString().Contains("attachments");
            Assert.IsTrue(bHasAttachments);
            bHasSelfLink = readDoc2WoutProps.ToString().Contains("_self");
            Assert.IsTrue(bHasSelfLink);

            //read document with default settings (system properties should be included)
            Document readDoc2Default = await client.ReadDocumentAsync(coll.AltLink + "/docs/doc2", new RequestOptions() { PartitionKey = new PartitionKey("doc2") });
            Assert.AreEqual(readDoc2WithProps.ToString(), readDoc2Default.ToString());


            //CASE 3. insert document with default settings (system properties should be included)
            Document doc3 = await client.CreateDocumentAsync(
                coll.SelfLink,
                new Document { Id = "doc3" });

            bHasAttachments = doc3.ToString().Contains("attachments");
            Assert.IsTrue(bHasAttachments);
            bHasSelfLink = doc3.ToString().Contains("_self");
            Assert.IsTrue(bHasSelfLink);

            //read document and ask system properties to be included
            Document readDoc3WithProps = await client.ReadDocumentAsync(
               coll.AltLink + "/docs/doc3",
               new RequestOptions { ExcludeSystemProperties = false, PartitionKey = new PartitionKey("doc3") });

            bHasAttachments = readDoc3WithProps.ToString().Contains("attachments");
            Assert.IsTrue(bHasAttachments);
            bHasSelfLink = readDoc3WithProps.ToString().Contains("_self");
            Assert.IsTrue(bHasSelfLink);

            //read document and explicitly exclude system properties, they should be still present in this case.
            Document readDoc3WoutProps = await client.ReadDocumentAsync(
                coll.AltLink + "/docs/doc3",
                new RequestOptions { ExcludeSystemProperties = true, PartitionKey = new PartitionKey("doc3") });

            bHasAttachments = readDoc3WoutProps.ToString().Contains("attachments");
            Assert.IsTrue(bHasAttachments);
            bHasSelfLink = readDoc3WoutProps.ToString().Contains("_self");
            Assert.IsTrue(bHasSelfLink);

            //read document with default settings (system properties should be included)
            Document readDoc3Default = await client.ReadDocumentAsync(coll.AltLink + "/docs/doc3", new RequestOptions() { PartitionKey = new PartitionKey("doc3") });
            Assert.AreEqual(readDoc3WithProps.ToString(), readDoc3Default.ToString());

            await client.DeleteDatabaseAsync(db);
        }

        private async Task ValidateCollectionIndexProgressHeadersAsync(DocumentClient client, bool isElasticCollection)
        {
            Database db = (await client.CreateDatabaseAsync(new Database() { Id = Guid.NewGuid().ToString() })).Resource;

            try
            {
                PartitionKeyDefinition pkd = null;
                RequestOptions options = null;

                if (isElasticCollection)
                {
                    pkd = new PartitionKeyDefinition { Paths = new Collection<string> { "/id" } };
                    options = new RequestOptions { PopulateQuotaInfo = true };
                }

                var consistentCollection = new DocumentCollection() { Id = Guid.NewGuid().ToString() };
                if (isElasticCollection)
                {
                    consistentCollection.PartitionKey = pkd;
                }

                consistentCollection.IndexingPolicy.IndexingMode = IndexingMode.Consistent;
                consistentCollection = (await client.CreateDocumentCollectionAsync(db, consistentCollection)).Resource;

                var noneIndexCollection = new DocumentCollection() { Id = Guid.NewGuid().ToString() };
                if (isElasticCollection)
                {
                    noneIndexCollection.PartitionKey = pkd;
                }

                noneIndexCollection.IndexingPolicy.Automatic = false;
                noneIndexCollection.IndexingPolicy.IndexingMode = IndexingMode.None;
                noneIndexCollection = (await client.CreateDocumentCollectionAsync(db, noneIndexCollection)).Resource;

                var doc = new Document() { Id = Guid.NewGuid().ToString() };
                await client.CreateDocumentAsync(consistentCollection, doc);
                await client.CreateDocumentAsync(noneIndexCollection, doc);

                // Consistent-indexing collection.
                {
                    var collectionResponse = await client.ReadDocumentCollectionAsync(consistentCollection, options);
                    Assert.IsFalse(collectionResponse.Headers.AllKeys().Contains(HttpConstants.HttpHeaders.CollectionLazyIndexingProgress),
                        "No lazy indexer progress when reading consistent collection.");
                    Assert.AreEqual(100, int.Parse(collectionResponse.ResponseHeaders[HttpConstants.HttpHeaders.CollectionIndexTransformationProgress], CultureInfo.InvariantCulture),
                        "Expect reindexer progress when reading consistent collection.");
                    Assert.AreEqual(-1, collectionResponse.LazyIndexingProgress);
                    Assert.AreEqual(100, collectionResponse.IndexTransformationProgress);
                }

                // None-indexing collection.
                {
                    var collectionResponse = await client.ReadDocumentCollectionAsync(noneIndexCollection, options);
                    Assert.IsFalse(collectionResponse.Headers.AllKeys().Contains(HttpConstants.HttpHeaders.CollectionLazyIndexingProgress),
                        "No lazy indexer progress when reading none-index collection.");
                    Assert.AreEqual(100, int.Parse(collectionResponse.ResponseHeaders[HttpConstants.HttpHeaders.CollectionIndexTransformationProgress], CultureInfo.InvariantCulture),
                        "Expect reindexer progress when reading none-index collection.");
                    Assert.AreEqual(-1, collectionResponse.LazyIndexingProgress);
                    Assert.AreEqual(100, collectionResponse.IndexTransformationProgress);
                }

                // Consistent -> Consistent.
                for (int i = 0; i < 100; ++i)
                {
                    var document = new Document();
                    for (int k = 0; k < 100; ++k)
                    {
                        document.SetPropertyValue(Guid.NewGuid().ToString(), Guid.NewGuid().ToString());
                    }

                    await client.CreateDocumentAsync(consistentCollection, document);
                }

                consistentCollection.IndexingPolicy.IncludedPaths.Clear();
                consistentCollection.IndexingPolicy.ExcludedPaths.Add(new ExcludedPath { Path = "/*" });
                consistentCollection = await client.ReplaceDocumentCollectionAsync(consistentCollection);
                await Util.WaitForReIndexingToFinish(300, consistentCollection);

                if (isElasticCollection)
                {
                    foreach (var collection in new DocumentCollection[] { consistentCollection, noneIndexCollection })
                    {
                        // Do not expect index progress headers for elastic collection when the PopulateQuotaInfo header is not specified.
                        var collectionResponse = await client.ReadDocumentCollectionAsync(collection);
                        Assert.IsNull(collectionResponse.ResponseHeaders[HttpConstants.HttpHeaders.CollectionIndexTransformationProgress]);
                        Assert.IsNull(collectionResponse.ResponseHeaders[HttpConstants.HttpHeaders.CollectionLazyIndexingProgress]);
                        Assert.AreEqual(-1, collectionResponse.LazyIndexingProgress);
                        Assert.AreEqual(-1, collectionResponse.IndexTransformationProgress);
                    }
                }
            }
            finally
            {
                await client.DeleteDatabaseAsync(db);
            }
        }

        private void ValidateIfNonMatch(DocumentClient client)
        {
            // Valid if-match
            var document = CreateDocumentRequest(client, new Documents.Collections.RequestNameValueCollection()).GetResource<Document>();
            var headers = new Documents.Collections.RequestNameValueCollection();
            headers.Add(HttpConstants.HttpHeaders.IfNoneMatch, document.ETag);
            var response = ReadDocumentRequest(client, document, headers);
            Assert.IsTrue(response.StatusCode == HttpStatusCode.NotModified, "Invalid status code");

            // validateInvalidIfMatch
            AccessCondition condition = new AccessCondition() { Type = AccessConditionType.IfMatch, Condition = "invalid etag" };
            try
            {
                var replacedDoc = client.ReplaceDocumentAsync(document.SelfLink, document, new RequestOptions() { AccessCondition = condition }).Result.Resource;
                Assert.Fail("should not reach here");
            }
            catch (Exception ex)
            {
                var innerException = ex.InnerException as DocumentClientException;
                Assert.IsTrue(innerException.StatusCode == HttpStatusCode.PreconditionFailed, "Invalid status code");
            }
        }

        private DocumentServiceResponse QueryRequest(DocumentClient client, string collectionId, SqlQuerySpec sqlQuerySpec, INameValueCollection headers)
        {
            headers.Add(HttpConstants.HttpHeaders.IsQuery, bool.TrueString);
            headers.Add(HttpConstants.HttpHeaders.ContentType, RuntimeConstants.MediaTypes.QueryJson);
            DocumentServiceRequest request = DocumentServiceRequest.Create(OperationType.Query, collectionId, ResourceType.Document, AuthorizationTokenType.PrimaryMasterKey, headers);

            Range<string> fullRange = new Range<string>(
                PartitionKeyInternal.MinimumInclusiveEffectivePartitionKey,
                PartitionKeyInternal.MaximumExclusiveEffectivePartitionKey,
                true,
                false);
            IRoutingMapProvider routingMapProvider = client.GetPartitionKeyRangeCacheAsync(NoOpTrace.Singleton).Result;
            IReadOnlyList<PartitionKeyRange> ranges = routingMapProvider.TryGetOverlappingRangesAsync(collectionId, fullRange, NoOpTrace.Singleton).Result;
            request.RouteTo(new PartitionKeyRangeIdentity(collectionId, ranges.First().Id));

            string queryText = JsonConvert.SerializeObject(sqlQuerySpec);
            request.Body = new MemoryStream(Encoding.UTF8.GetBytes(queryText));

            var response = client.ExecuteQueryAsync(request, null).Result;
            return response;
        }

        private Task<DocumentServiceResponse> ReadDocumentFeedRequestAsync(DocumentClient client, string collectionId, INameValueCollection headers)
        {
            DocumentServiceRequest request = DocumentServiceRequest.Create(OperationType.ReadFeed, collectionId, ResourceType.Document, AuthorizationTokenType.PrimaryMasterKey, headers);

            Range<string> fullRange = new Range<string>(
                PartitionKeyInternal.MinimumInclusiveEffectivePartitionKey,
                PartitionKeyInternal.MaximumExclusiveEffectivePartitionKey,
                true,
                false);
            IRoutingMapProvider routingMapProvider = client.GetPartitionKeyRangeCacheAsync(NoOpTrace.Singleton).Result;
            IReadOnlyList<PartitionKeyRange> ranges = routingMapProvider.TryGetOverlappingRangesAsync(collectionId, fullRange, NoOpTrace.Singleton).Result;
            request.RouteTo(new PartitionKeyRangeIdentity(collectionId, ranges.First().Id));

            Task<DocumentServiceResponse> response = client.ReadFeedAsync(request, retryPolicy: null);
            return response;
        }

        private Task<DocumentServiceResponse> ReadDocumentChangeFeedRequestAsync(
            DocumentClient client,
            string collectionId,
            TimeSpan? maxPollingInterval)
        {
            if (client == null || collectionId == null || collectionId == "")
            {
                Assert.Fail("null client or collectionId");
            }

            RequestNameValueCollection headers = new RequestNameValueCollection();
            headers.Set(
                HttpConstants.HttpHeaders.A_IM,
                HttpConstants.A_IMHeaderValues.IncrementalFeed);
            if (maxPollingInterval.HasValue)
            {
                headers.Set(
                    HttpConstants.HttpHeaders.MaxPollingIntervalMilliseconds,
                    maxPollingInterval.Value.TotalMilliseconds.ToString());
            }

            return ReadDocumentFeedRequestAsync(client, collectionId, headers);
        }

        private DocumentServiceResponse ReadDocumentFeedRequestSinglePartition(DocumentClient client, string collectionId, INameValueCollection headers)
        {
            DocumentServiceRequest request = DocumentServiceRequest.Create(OperationType.ReadFeed, collectionId, ResourceType.Document, AuthorizationTokenType.PrimaryMasterKey, headers);
            var response = client.ReadFeedAsync(request, null).Result;
            return response;
        }

        private DocumentServiceResponse ReadDatabaseFeedRequest(DocumentClient client, INameValueCollection headers)
        {
            DocumentServiceRequest request = DocumentServiceRequest.Create(OperationType.ReadFeed, null, ResourceType.Database, AuthorizationTokenType.PrimaryMasterKey, headers);
            var response = client.ReadFeedAsync(request, null).Result;
            return response;
        }

        private StoredProcedureResponse<string> ReadFeedScript(DocumentClient client, INameValueCollection headers)
        {
            var headersIterator = headers.AllKeys().SelectMany(headers.GetValues, (k, v) => new { key = k, value = v });
            var scriptOptions = "{";
            var headerIndex = 0;
            foreach (var header in headersIterator)
            {
                if (headerIndex != 0)
                {
                    scriptOptions += ", ";
                }

                headerIndex++;
                scriptOptions += header.key + ":" + header.value;
            }

            scriptOptions += "}";

            var script = @"function() {
                var client = getContext().getCollection();
                function callback(err, docFeed, responseOptions) {
                    if(err) throw 'Error while reading documents';
                    docFeed.forEach(function(doc, i, arr) { getContext().getResponse().appendBody(JSON.stringify(doc));  });
                };
                client.readDocuments(client.getSelfLink()," + scriptOptions + @", callback);}";

            Database database = client.CreateDatabaseAsync(new Database { Id = Guid.NewGuid().ToString() }).Result;
            PartitionKeyDefinition partitionKeyDefinition = new PartitionKeyDefinition { Paths = new System.Collections.ObjectModel.Collection<string>(new[] { "/id" }), Kind = PartitionKind.Hash };
            DocumentCollection collection = client.CreateDocumentCollectionAsync(database.SelfLink,
                new DocumentCollection
                {
                    Id = Guid.NewGuid().ToString(),
                    PartitionKey = partitionKeyDefinition
                }).Result;
            var sproc = new StoredProcedure() { Id = Guid.NewGuid().ToString(), Body = script };
            var createdSproc = client.CreateStoredProcedureAsync(collection, sproc).Result.Resource;
            RequestOptions requestOptions = new RequestOptions();
            requestOptions.PartitionKey = new PartitionKey("test");
            var result = client.ExecuteStoredProcedureAsync<string>(createdSproc, requestOptions).Result;
            return result;
        }

        private DocumentServiceResponse CreateDocumentRequest(DocumentClient client, INameValueCollection headers)
        {
            Database database = client.CreateDatabaseAsync(new Database { Id = Guid.NewGuid().ToString() }).Result;
            PartitionKeyDefinition partitionKeyDefinition = new PartitionKeyDefinition { Paths = new System.Collections.ObjectModel.Collection<string>(new[] { "/id" }), Kind = PartitionKind.Hash };
            DocumentCollection collection = client.CreateDocumentCollectionAsync(database.SelfLink,
                new DocumentCollection
                {
                    Id = Guid.NewGuid().ToString(),
                    PartitionKey = partitionKeyDefinition
                }).Result;
            var document = new Document() { Id = Guid.NewGuid().ToString() };
            DocumentServiceRequest request = DocumentServiceRequest.Create(OperationType.Create, collection.SelfLink, document, ResourceType.Document, AuthorizationTokenType.Invalid, headers, SerializationFormattingPolicy.None);
            PartitionKey partitionKey = new PartitionKey(document.Id);
            request.Headers.Set(HttpConstants.HttpHeaders.PartitionKey, partitionKey.InternalKey.ToJsonString());
            var response = client.CreateAsync(request, null).Result;
            return response;
        }

        private StoredProcedureResponse<string> CreateDocumentScript(DocumentClient client, INameValueCollection headers)
        {
            var headersIterator = headers.AllKeys().SelectMany(headers.GetValues, (k, v) => new { key = k, value = v });
            var scriptOptions = "{";
            var headerIndex = 0;
            foreach (var header in headersIterator)
            {
                if (headerIndex != 0)
                {
                    scriptOptions += ", ";
                }

                headerIndex++;
                scriptOptions += header.key + ":" + header.value;
            }

            scriptOptions += "}";
            var guid = Guid.NewGuid().ToString();

            var script = @" function() {
                var client = getContext().getCollection();                
                client.createDocument(client.getSelfLink(), { id: ""TestDoc"" }," + scriptOptions + @", function(err, docCreated, options) { 
                   if(err) throw new Error('Error while creating document: ' + err.message); 
                   else {
                     getContext().getResponse().setBody(JSON.stringify(docCreated));  
                   }
                });}";

            Database database = client.CreateDatabaseAsync(new Database { Id = Guid.NewGuid().ToString() }).Result;
            PartitionKeyDefinition partitionKeyDefinition = new PartitionKeyDefinition { Paths = new System.Collections.ObjectModel.Collection<string>(new[] { "/id" }), Kind = PartitionKind.Hash };
            DocumentCollection collection = client.CreateDocumentCollectionAsync(database.SelfLink,
                new DocumentCollection
                {
                    Id = Guid.NewGuid().ToString(),
                    PartitionKey = partitionKeyDefinition
                }).Result;
            var sproc = new StoredProcedure() { Id = Guid.NewGuid().ToString(), Body = script };
            var createdSproc = client.CreateStoredProcedureAsync(collection, sproc).Result.Resource;
            RequestOptions requestOptions = new RequestOptions();
            requestOptions.PartitionKey = new PartitionKey("TestDoc");
            var result = client.ExecuteStoredProcedureAsync<string>(createdSproc, requestOptions).Result;
            return result;
        }

        private DocumentServiceResponse ReadDocumentRequest(DocumentClient client, Document doc, INameValueCollection headers)
        {
            DocumentServiceRequest request = DocumentServiceRequest.Create(OperationType.Read, ResourceType.Document, doc.SelfLink, AuthorizationTokenType.PrimaryMasterKey, headers);
            request.Headers.Set(HttpConstants.HttpHeaders.PartitionKey, new PartitionKey(doc.Id).InternalKey.ToJsonString());
            var retrievedDocResponse = client.ReadAsync(request, null).Result;
            return retrievedDocResponse;
        }

        private class TestUserAgentContainer : UserAgentContainer
        {
            internal override string BaseUserAgent
            {
                get
                {
                    return "TestUserAgentContainer.BaseUserAgent";
                }
            }
        }
    }
}<|MERGE_RESOLUTION|>--- conflicted
+++ resolved
@@ -389,11 +389,7 @@
             INameValueCollection headers = new RequestNameValueCollection();
 
             headers.Add(HttpConstants.HttpHeaders.SupportedSerializationFormats, supportedSerializationFormats);
-<<<<<<< HEAD
-            DocumentServiceResponse response;                   
-=======
             DocumentServiceResponse response;
->>>>>>> 1e150b6f
             if(sqlQuerySpec!=null)
             {
                 response = this.QueryRequest(client, collection.ResourceId, sqlQuerySpec, headers);
@@ -444,56 +440,28 @@
                 expectedFormat: SupportedSerializationFormats.JsonText,
                 supportedSerializationFormats: "jsontext",
                 sqlQuerySpec: sqlQuerySpec);
-<<<<<<< HEAD
-            /*
-=======
->>>>>>> 1e150b6f
             this.SupportedSerializationFormatsPositiveCases(client, collection,
                 expectedFormat: SupportedSerializationFormats.CosmosBinary,
                 supportedSerializationFormats: "COSMOSBINARY",
                 sqlQuerySpec: sqlQuerySpec);
-<<<<<<< HEAD
-            */
-            this.SupportedSerializationFormatsPositiveCases(client, collection,
-                expectedFormat: SupportedSerializationFormats.JsonText,
-                supportedSerializationFormats: "JsonText, CosmosBinary",
-                sqlQuerySpec: sqlQuerySpec);
-            /*
-=======
             this.SupportedSerializationFormatsPositiveCases(client, collection,
                 expectedFormat: SupportedSerializationFormats.CosmosBinary,
                 supportedSerializationFormats: "JsonText, CosmosBinary",
                 sqlQuerySpec: sqlQuerySpec);
->>>>>>> 1e150b6f
             this.SupportedSerializationFormatsPositiveCases(client, collection,
                 expectedFormat: SupportedSerializationFormats.CosmosBinary,
                 supportedSerializationFormats: "CosmosBinary, HybridRow",
                 sqlQuerySpec: sqlQuerySpec);
-<<<<<<< HEAD
-            */
-            this.SupportedSerializationFormatsPositiveCases(client, collection,
-                expectedFormat: SupportedSerializationFormats.JsonText,
-                supportedSerializationFormats: "JsonText, CosmosBinary, HybridRow",
-                sqlQuerySpec: sqlQuerySpec);
-            /*
-=======
             this.SupportedSerializationFormatsPositiveCases(client, collection,
                 expectedFormat: SupportedSerializationFormats.CosmosBinary,
                 supportedSerializationFormats: "JsonText, CosmosBinary, HybridRow",
                 sqlQuerySpec: sqlQuerySpec);
->>>>>>> 1e150b6f
             this.SupportedSerializationFormatsPositiveCases(client, collection,
                 expectedFormat: SupportedSerializationFormats.CosmosBinary,
                 supportedSerializationFormats: "JsonText, CosmosBinary, HybridRow",
                 sqlQuerySpec: sqlQuerySpec);
-<<<<<<< HEAD
-            */
-            this.SupportedSerializationFormatsPositiveCases(client, collection,
-                expectedFormat: SupportedSerializationFormats.JsonText,
-=======
             this.SupportedSerializationFormatsPositiveCases(client, collection,
                 expectedFormat: SupportedSerializationFormats.CosmosBinary,
->>>>>>> 1e150b6f
                 supportedSerializationFormats: "JsonText, CosmosBinary, HybridRow",
                 sqlQuerySpec: sqlQuerySpec);
         }
