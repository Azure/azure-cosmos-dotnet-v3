--- conflicted
+++ resolved
@@ -175,11 +175,7 @@
             await ValidateConsistencyLevel(client);
         }
 
-<<<<<<< HEAD
-        private async Task ValidateCosistencyLevel(DocumentClient client)
-=======
         private async Task ValidateConsistencyLevel(DocumentClient client)
->>>>>>> 5ec7b4bc
         {
             DocumentCollection collection = TestCommon.CreateOrGetDocumentCollection(client);
 
@@ -217,11 +213,7 @@
         [TestMethod]
         public void ValidateJsonSerializationFormatRntbd()
         {
-<<<<<<< HEAD
-            var client = TestCommon.CreateClient(false, Protocol.Tcp);
-=======
             using var client = TestCommon.CreateClient(false, Protocol.Tcp);
->>>>>>> 5ec7b4bc
             ValidateJsonSerializationFormat(client);
         }
 
