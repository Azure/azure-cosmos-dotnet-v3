<<<<<<< HEAD
﻿////------------------------------------------------------------
//// Copyright (c) Microsoft Corporation.  All rights reserved.
////------------------------------------------------------------

//namespace Microsoft.Azure.Cosmos.SDK.EmulatorTests
//{
//    using System;
//    using System.Collections.Generic;
//    using System.Collections.ObjectModel;
//    using System.Collections.Specialized;
//    using System.Configuration;
//    using System.Diagnostics;
//    using System.Globalization;
//    using System.IO;
//    using System.Linq;
//    using System.Net;
//    using System.Net.Http;
//    using System.Net.Http.Headers;
//    using System.Text;
//    using System.Threading;
//    using System.Threading.Tasks;

//    using Microsoft.Azure.Documents;
//    using Microsoft.Azure.Documents.Collections;
//    using Microsoft.Azure.Documents.Client;
//    using Microsoft.Azure.Documents.Routing;
//    using Microsoft.VisualStudio.TestTools.UnitTesting;
//    using Newtonsoft.Json;
//    using Microsoft.Azure.Cosmos.Query.Core;
//    using Microsoft.Azure.Cosmos.Routing;
//    using Microsoft.Azure.Cosmos.Tracing;

//    [TestClass]
//    public class HeadersValidationTests
//    {
//        private static byte BinarySerializationByteMarkValue = 128;

//        private string currentVersion;
//        private byte[] currentVersionUTF8;

//        [ClassInitialize]
//        public static void Initialize(TestContext textContext)
//        {
//            // Create a CosmosClient to ensure the correct HttpConstants.Versions is being used
//            TestCommon.CreateCosmosClient();
//            DocumentClientSwitchLinkExtension.Reset("HeadersValidationTests");
//        }

//        [TestInitialize]
//        public async Task Startup()
//        {
//            this.currentVersion = HttpConstants.Versions.CurrentVersion;
//            this.currentVersionUTF8 = HttpConstants.Versions.CurrentVersionUTF8;

//            //var client = TestCommon.CreateClient(false, Protocol.Tcp);
//            var client = TestCommon.CreateClient(true);
//            await TestCommon.DeleteAllDatabasesAsync();
//        }

//        [TestCleanup]
//        public void TestCleanup()
//        {
//            HttpConstants.Versions.CurrentVersion = this.currentVersion;
//            HttpConstants.Versions.CurrentVersionUTF8 = this.currentVersionUTF8;
//        }

//        [TestMethod]
//        public void ValidatePageSizeHttps()
//        {
//            var client = TestCommon.CreateClient(false, Protocol.Https);
//            ValidatePageSize(client);
//            ValidatePageSize(client);
//        }

//        [TestMethod]
//        public void ValidatePageSizeRntbd()
//        {
//            var client = TestCommon.CreateClient(false, Protocol.Tcp);
//            ValidatePageSize(client);
//        }

//        [TestMethod]
//        public void ValidatePageSizeGatway()
//        {
//            var client = TestCommon.CreateClient(true);
//            ValidatePageSize(client);
//        }

//        private void ValidatePageSize(DocumentClient client)
//        {
//            // Invalid parsing
//            INameValueCollection headers = new StoreRequestNameValueCollection();
//            headers.Add(HttpConstants.HttpHeaders.PageSize, "\"Invalid header type\"");

//            try
//            {
//                ReadDatabaseFeedRequest(client, headers);
//                Assert.Fail("Should throw an exception");
//            }
//            catch (Exception ex)
//            {
//                var innerException = ex.InnerException as DocumentClientException;
//                Assert.IsTrue(innerException.StatusCode == HttpStatusCode.BadRequest, "Invalid status code");
//            }

//            headers = new StoreRequestNameValueCollection();
//            headers.Add("pageSize", "\"Invalid header type\"");

//            try
//            {
//                ReadFeedScript(client, headers);
//                Assert.Fail("Should throw an exception");
//            }
//            catch (Exception ex)
//            {
//                var innerException = ex.InnerException as DocumentClientException;
//                Assert.IsTrue(innerException.StatusCode == HttpStatusCode.BadRequest, "Invalid status code");
//            }

//            // Invalid value
//            headers = new StoreRequestNameValueCollection();
//            headers.Add(HttpConstants.HttpHeaders.PageSize, "-2");

//            try
//            {
//                ReadDatabaseFeedRequest(client, headers);
//                Assert.Fail("Should throw an exception");
//            }
//            catch (Exception ex)
//            {
//                var innerException = ex.InnerException as DocumentClientException;
//                Assert.IsTrue(innerException.StatusCode == HttpStatusCode.BadRequest, "Invalid status code");
//            }

//            headers = new StoreRequestNameValueCollection();
//            headers.Add(HttpConstants.HttpHeaders.PageSize, Int64.MaxValue.ToString(CultureInfo.InvariantCulture));

//            try
//            {
//                ReadFeedScript(client, headers);
//                Assert.Fail("Should throw an exception");
//            }
//            catch (Exception ex)
//            {
//                var innerException = ex.InnerException as DocumentClientException;
//                Assert.IsTrue(innerException.StatusCode == HttpStatusCode.BadRequest, "Invalid status code");
//            }

//            // Valid page size
//            headers = new StoreRequestNameValueCollection();
//            headers.Add(HttpConstants.HttpHeaders.PageSize, "20");
//            var response = ReadDatabaseFeedRequest(client, headers);
//            Assert.IsTrue(response.StatusCode == HttpStatusCode.OK);

//            headers = new StoreRequestNameValueCollection();
//            headers.Add("pageSize", "20");
//            var result = ReadFeedScript(client, headers);
//            Assert.IsTrue(result.StatusCode == HttpStatusCode.OK);

//            // dynamic page size
//            headers = new StoreRequestNameValueCollection();
//            headers.Add(HttpConstants.HttpHeaders.PageSize, "-1");
//            response = ReadDatabaseFeedRequest(client, headers);
//            Assert.IsTrue(response.StatusCode == HttpStatusCode.OK);

//            headers = new StoreRequestNameValueCollection();
//            headers.Add("pageSize", "-1");
//            result = ReadFeedScript(client, headers);
//            Assert.IsTrue(result.StatusCode == HttpStatusCode.OK);
//        }

//        [TestMethod]
//        public async Task ValidateConsistencyLevelGateway()
//        {
//            DocumentClient client = TestCommon.CreateClient(true);
//            await ValidateCosistencyLevel(client);
//        }

//        [TestMethod]
//        public async Task ValidateConsistencyLevelRntbd()
//        {
//            DocumentClient client = TestCommon.CreateClient(false, Protocol.Tcp);
//            await ValidateCosistencyLevel(client);
//        }

//        [TestMethod]
//        public async Task ValidateConsistencyLevelHttps()
//        {
//            DocumentClient client = TestCommon.CreateClient(false, Protocol.Https);
//            await ValidateCosistencyLevel(client);
//        }

//        private async Task ValidateCosistencyLevel(DocumentClient client)
//        {
//            DocumentCollection collection = TestCommon.CreateOrGetDocumentCollection(client);

//            // Value not supported
//            StoreRequestNameValueCollection headers = new StoreRequestNameValueCollection();
//            headers.Add(HttpConstants.HttpHeaders.ConsistencyLevel, "Not a valid value");

//            try
//            {
//                await ReadDocumentFeedRequestAsync(client, collection.ResourceId, headers);
//                Assert.Fail("Should throw an exception");
//            }
//            catch (Exception ex) when (ex.GetBaseException() is DocumentClientException)
//            {
//                DocumentClientException documentClientException = ex.GetBaseException() as DocumentClientException;
//                Assert.IsTrue(
//                    documentClientException.StatusCode == HttpStatusCode.BadRequest,
//                    "invalid status code");
//            }

//            // Supported value
//            headers = new StoreRequestNameValueCollection();
//            headers.Add(HttpConstants.HttpHeaders.ConsistencyLevel, ConsistencyLevel.Eventual.ToString());
//            var response = ReadDocumentFeedRequestAsync(client, collection.ResourceId, headers).Result;
//            Assert.IsTrue(response.StatusCode == HttpStatusCode.OK, "Invalid status code");
//        }

//        [TestMethod]
//        [Owner("brchon")]
//        public void ValidateJsonSerializationFormatGateway()
//        {
//            var client = TestCommon.CreateClient(true);
//            ValidateJsonSerializationFormat(client);
//        }

//        [TestMethod]
//        public void ValidateJsonSerializationFormatRntbd()
//        {
//            var client = TestCommon.CreateClient(false, Protocol.Tcp);
//            ValidateJsonSerializationFormat(client);
//        }

//        [TestMethod]
//        public void ValidateJsonSerializationFormatHttps()
//        {
//            var client = TestCommon.CreateClient(false, Protocol.Https);
//            ValidateJsonSerializationFormat(client);
//        }

//        private void ValidateJsonSerializationFormat(DocumentClient client)
//        {
//            DocumentCollection collection = TestCommon.CreateOrGetDocumentCollection(client);
//            this.ValidateJsonSerializationFormatReadFeed(client, collection);
//            this.ValidateJsonSerializationFormatQuery(client, collection);
//        }

//        private void ValidateJsonSerializationFormatReadFeed(DocumentClient client, DocumentCollection collection)
//        {
//            // Value not supported
//            INameValueCollection headers = new StoreRequestNameValueCollection();
//            headers.Add(HttpConstants.HttpHeaders.ContentSerializationFormat, "Not a valid value");

//            try
//            {
//                ReadDocumentFeedRequestSinglePartition(client, collection.ResourceId, headers);
//                Assert.Fail("Should throw an exception");
//            }
//            catch (Exception ex)
//            {
//                var innerException = ex.InnerException as DocumentClientException;
//                Assert.IsTrue(innerException.StatusCode == HttpStatusCode.BadRequest, "invalid status code");
//            }

//            // Supported values

//            // Text
//            headers = new StoreRequestNameValueCollection();
//            headers.Add(HttpConstants.HttpHeaders.ContentSerializationFormat, ContentSerializationFormat.JsonText.ToString());
//            var response = ReadDocumentFeedRequestAsync(client, collection.ResourceId, headers).Result;
//            Assert.IsTrue(response.StatusCode == HttpStatusCode.OK, "Invalid status code");
//            Assert.IsTrue(response.ResponseBody.ReadByte() < HeadersValidationTests.BinarySerializationByteMarkValue);

//            // None
//            headers = new StoreRequestNameValueCollection();
//            response = ReadDocumentFeedRequestAsync(client, collection.ResourceId, headers).Result;
//            Assert.IsTrue(response.StatusCode == HttpStatusCode.OK, "Invalid status code");
//            Assert.IsTrue(response.ResponseBody.ReadByte() < HeadersValidationTests.BinarySerializationByteMarkValue);

//            // Binary (Read feed should ignore all options)
//            headers = new StoreRequestNameValueCollection();
//            headers.Add(HttpConstants.HttpHeaders.ContentSerializationFormat, ContentSerializationFormat.CosmosBinary.ToString());
//            response = ReadDocumentFeedRequestAsync(client, collection.ResourceId, headers).Result;
//            Assert.IsTrue(response.StatusCode == HttpStatusCode.OK, "Invalid status code");
//            Assert.IsTrue(response.ResponseBody.ReadByte() < HeadersValidationTests.BinarySerializationByteMarkValue);
//            //Assert.AreEqual(JsonSerializationFormat.Binary, response.ResponseBody.ReadByte());
//        }

//        private void ValidateJsonSerializationFormatQuery(DocumentClient client, DocumentCollection collection)
//        {
//            SqlQuerySpec sqlQuerySpec = new SqlQuerySpec("SELECT * FROM c");
//            // Value not supported
//            INameValueCollection headers = new StoreRequestNameValueCollection();
//            headers.Add(HttpConstants.HttpHeaders.ContentSerializationFormat, "Not a valid value");

//            try
//            {
//                QueryRequest(client, collection.ResourceId, sqlQuerySpec, headers);
//                Assert.Fail("Should throw an exception");
//            }
//            catch (Exception ex)
//            {
//                var innerException = ex.InnerException as DocumentClientException;
//                Assert.IsTrue(innerException.StatusCode == HttpStatusCode.BadRequest, "invalid status code");
//            }

//            // Supported values

//            // Text
//            headers = new StoreRequestNameValueCollection();
//            headers.Add(HttpConstants.HttpHeaders.ContentSerializationFormat, ContentSerializationFormat.JsonText.ToString());
//            var response = QueryRequest(client, collection.ResourceId, sqlQuerySpec, headers);
//            Assert.IsTrue(response.StatusCode == HttpStatusCode.OK, "Invalid status code");
//            Assert.IsTrue(response.ResponseBody.ReadByte() < HeadersValidationTests.BinarySerializationByteMarkValue);

//            // None
//            headers = new StoreRequestNameValueCollection();
//            response = QueryRequest(client, collection.ResourceId, sqlQuerySpec, headers);
//            Assert.IsTrue(response.StatusCode == HttpStatusCode.OK, "Invalid status code");
//            Assert.IsTrue(response.ResponseBody.ReadByte() < HeadersValidationTests.BinarySerializationByteMarkValue);

//            // Binary
//            headers = new StoreRequestNameValueCollection();
//            headers.Add(HttpConstants.HttpHeaders.ContentSerializationFormat, ContentSerializationFormat.CosmosBinary.ToString());
//            response = QueryRequest(client, collection.ResourceId, sqlQuerySpec, headers);
//            Assert.IsTrue(response.StatusCode == HttpStatusCode.OK, "Invalid status code");
//            Assert.IsTrue(response.ResponseBody.ReadByte() == HeadersValidationTests.BinarySerializationByteMarkValue);
//        }

//        [TestMethod]
//        public void ValidateIndexingDirectiveGateway()
//        {
//            var client = TestCommon.CreateClient(true);
//            ValidateIndexingDirective(client);
//        }
//        [TestMethod]
//        public void ValidateIndexingDirectiveRntbd()
//        {
//            //var client = TestCommon.CreateClient(false, Protocol.Tcp);
//            var client = TestCommon.CreateClient(true, Protocol.Tcp);
//            ValidateIndexingDirective(client);
//        }

//        [TestMethod]
//        public void ValidateIndexingDirectiveHttps()
//        {
//            //var client = TestCommon.CreateClient(false, Protocol.Https);
//            var client = TestCommon.CreateClient(true, Protocol.Https);
//            ValidateIndexingDirective(client);
//        }

//        private void ValidateIndexingDirective(DocumentClient client)
//        {
//            // Number out of range.
//            INameValueCollection headers = new StoreRequestNameValueCollection();
//            headers.Add(HttpConstants.HttpHeaders.IndexingDirective, "\"Invalid Value\"");

//            try
//            {
//                CreateDocumentRequest(client, headers);
//                Assert.Fail("Should throw an exception");
//            }
//            catch (Exception ex)
//            {
//                var innerException = ex.InnerException as DocumentClientException;
//                Assert.IsTrue(innerException.StatusCode == HttpStatusCode.BadRequest, "Invalid status code");
//            }

//            headers = new StoreRequestNameValueCollection();
//            headers.Add("indexAction", "\"Invalid Value\"");

//            try
//            {
//                CreateDocumentScript(client, headers);
//                Assert.Fail("Should throw an exception");
//            }
//            catch (Exception ex)
//            {
//                var innerException = ex.InnerException as DocumentClientException;
//                Assert.IsTrue(innerException.StatusCode == HttpStatusCode.BadRequest, "Invalid status code");
//            }

//            // Valid Indexing Directive
//            headers = new StoreRequestNameValueCollection();
//            headers.Add(HttpConstants.HttpHeaders.IndexingDirective, IndexingDirective.Exclude.ToString());
//            var response = CreateDocumentRequest(client, headers);
//            Assert.IsTrue(response.StatusCode == HttpStatusCode.Created);

//            headers = new StoreRequestNameValueCollection();
//            headers.Add("indexAction", "\"exclude\"");
//            var result = CreateDocumentScript(client, headers);
//            Assert.IsTrue(result.StatusCode == HttpStatusCode.OK, "Invalid status code");
//        }

//        [TestMethod]
//        public void ValidateEnableScanInQueryGateway()
//        {
//            var client = TestCommon.CreateClient(true);
//            ValidateEnableScanInQuery(client);
//        }

//        [TestMethod]
//        public void ValidateEnableScanInQueryRntbd()
//        {
//            var client = TestCommon.CreateClient(false, Protocol.Tcp);
//            ValidateEnableScanInQuery(client);
//        }

//        [TestMethod]
//        public void ValidateEnableScanInQueryHttps()
//        {
//            var client = TestCommon.CreateClient(false, Protocol.Https);
//            ValidateEnableScanInQuery(client);
//        }

//        private void ValidateEnableScanInQuery(DocumentClient client, bool isHttps = false)
//        {
//            // Value not boolean
//            INameValueCollection headers = new StoreRequestNameValueCollection();
//            headers.Add(HttpConstants.HttpHeaders.EnableScanInQuery, "Not a boolean");

//            try
//            {
//                var response = ReadDatabaseFeedRequest(client, headers);
//                if (isHttps)
//                {
//                    Assert.Fail("Should throw an exception");
//                }
//                else
//                {
//                    // Invalid boolean is treated as false by TCP
//                    Assert.IsTrue(response.StatusCode == HttpStatusCode.OK, "Invalid status code");
//                }
//            }
//            catch (Exception ex)
//            {
//                var innerException = ex.InnerException as DocumentClientException;
//                Assert.IsTrue(innerException.StatusCode == HttpStatusCode.BadRequest, "Invalid status code");
//            }

//            // Valid boolean
//            headers = new StoreRequestNameValueCollection();
//            headers.Add(HttpConstants.HttpHeaders.EnableScanInQuery, "true");
//            var response2 = ReadDatabaseFeedRequest(client, headers);
//            Assert.IsTrue(response2.StatusCode == HttpStatusCode.OK, "Invalid status code");
//        }

//        [TestMethod]
//        public void ValidateEnableLowPrecisionOrderByGateway()
//        {
//            var client = TestCommon.CreateClient(true);
//            ValidateEnableLowPrecisionOrderBy(client);
//        }

//        [TestMethod]
//        public void ValidateEnableLowPrecisionOrderByRntbd()
//        {
//            var client = TestCommon.CreateClient(false, Protocol.Tcp);
//            ValidateEnableLowPrecisionOrderBy(client);
//        }

//        [TestMethod]

//        public void ValidateEnableLowPrecisionOrderByHttps()
//        {
//            var client = TestCommon.CreateClient(false, Protocol.Https);
//            ValidateEnableLowPrecisionOrderBy(client, true);
//        }

//        private void ValidateEnableLowPrecisionOrderBy(DocumentClient client, bool isHttps = false)
//        {
//            // Value not boolean
//            INameValueCollection headers = new StoreRequestNameValueCollection();
//            headers.Add(HttpConstants.HttpHeaders.EnableLowPrecisionOrderBy, "Not a boolean");

//            var document = CreateDocumentRequest(client, new StoreRequestNameValueCollection()).GetResource<Document>();
//            try
//            {
//                var response = ReadDocumentRequest(client, document, headers);
//                if (isHttps)
//                {
//                    Assert.Fail("Should throw an exception");
//                }
//                else
//                {
//                    // Invalid boolean is treated as false by TCP"
//                    Assert.IsTrue(response.StatusCode == HttpStatusCode.OK, "Invalid status code");
//                }
//            }
//            catch (Exception ex)
//            {
//                var innerException = ex.InnerException as DocumentClientException;
//                Assert.IsTrue(innerException.StatusCode == HttpStatusCode.BadRequest, "Invalid status code");
//            }

//            // Valid boolean
//            document = CreateDocumentRequest(client, new StoreRequestNameValueCollection()).GetResource<Document>();
//            headers = new StoreRequestNameValueCollection();
//            headers.Add(HttpConstants.HttpHeaders.EnableLowPrecisionOrderBy, "true");
//            var response2 = ReadDocumentRequest(client, document, headers);
//            Assert.IsTrue(response2.StatusCode == HttpStatusCode.OK, "Invalid status code");
//        }

//        [TestMethod]
//        public void ValidateEmitVerboseTracesInQueryGateway()
//        {
//            var client = TestCommon.CreateClient(true);
//            ValidateEmitVerboseTracesInQuery(client);
//        }

//        [TestMethod]
//        public void ValidateEmitVerboseTracesInQueryRntbd()
//        {
//            var client = TestCommon.CreateClient(false, Protocol.Tcp);
//            ValidateEmitVerboseTracesInQuery(client);
//        }

//        [TestMethod]
//        public void ValidateEmitVerboseTracesInQueryHttps()
//        {
//            var client = TestCommon.CreateClient(false, Protocol.Https);
//            ValidateEmitVerboseTracesInQuery(client, true);
//        }

//        private void ValidateEmitVerboseTracesInQuery(DocumentClient client, bool isHttps = false)
//        {
//            // Value not boolean
//            INameValueCollection headers = new StoreRequestNameValueCollection();
//            headers.Add(HttpConstants.HttpHeaders.EmitVerboseTracesInQuery, "Not a boolean");

//            try
//            {
//                var response = ReadDatabaseFeedRequest(client, headers);
//                if (isHttps)
//                {
//                    Assert.Fail("Should throw an exception");
//                }
//                else
//                {
//                    // Invalid boolean is treated as false by TCP
//                    Assert.IsTrue(response.StatusCode == HttpStatusCode.OK, "Invalid status code");
//                }
//            }
//            catch (Exception ex)
//            {
//                var innerException = ex.InnerException as DocumentClientException;
//                Assert.IsTrue(innerException.StatusCode == HttpStatusCode.BadRequest, "Invalid status code");
//            }

//            // Valid boolean
//            headers = new StoreRequestNameValueCollection();
//            headers.Add(HttpConstants.HttpHeaders.EmitVerboseTracesInQuery, "true");
//            var response2 = ReadDatabaseFeedRequest(client, headers);
//            Assert.IsTrue(response2.StatusCode == HttpStatusCode.OK, "Invalid status code");
//        }

//        [TestMethod]
//        public void ValidateIfNonMatchGateway()
//        {
//            var client = TestCommon.CreateClient(true);
//            ValidateIfNonMatch(client);

//        }
//        [TestMethod]
//        public void ValidateIfNonMatchHttps()
//        {
//            var client = TestCommon.CreateClient(false, Protocol.Https);
//            ValidateIfNonMatch(client);
//        }

//        [TestMethod]
//        public void ValidateIfNonMatchRntbd()
//        {
//            var client = TestCommon.CreateClient(false, Protocol.Tcp);
//            ValidateIfNonMatch(client);
//        }

//        [TestMethod]
//        public void ValidateCustomUserAgentHeader()
//        {
//            const string suffix = " MyCustomUserAgent/1.0";
//            ConnectionPolicy policy = new ConnectionPolicy();
//            policy.UserAgentSuffix = suffix;

//            string expectedUserAgent = new Cosmos.UserAgentContainer().BaseUserAgent + suffix;
//            string actualUserAgent = policy.UserAgentContainer.UserAgent;
//            int startIndexOfClientCounter = expectedUserAgent.IndexOfNth('|', 2) + 1;

//            // V3 SDK has a client counter in the user agent. This removes the count so the user agent string match.
//            string expectedUserAgentNoClientCounter = expectedUserAgent.Remove(startIndexOfClientCounter, 2);
//            string actualUserAgentNoClientCounter = actualUserAgent.Remove(startIndexOfClientCounter, 2);
//            Assert.AreEqual(expectedUserAgentNoClientCounter, actualUserAgentNoClientCounter);

//            byte[] expectedUserAgentUTF8 = Encoding.UTF8.GetBytes(expectedUserAgent);
//            CollectionAssert.AreEqual(expectedUserAgentUTF8, policy.UserAgentContainer.UserAgentUTF8);
//        }

//        [TestMethod]
//        public void ValidateCustomUserAgentContainerHeader()
//        {
//            const string suffix = " MyCustomUserAgent/1.0";
//            UserAgentContainer userAgentContainer = new TestUserAgentContainer();
//            Assert.AreEqual("TestUserAgentContainer.BaseUserAgent", userAgentContainer.BaseUserAgent);
//            Assert.AreEqual("TestUserAgentContainer.BaseUserAgent", userAgentContainer.UserAgent);
//            byte[] expectedUserAgentUTF8 = Encoding.UTF8.GetBytes("TestUserAgentContainer.BaseUserAgent");
//            CollectionAssert.AreEqual(expectedUserAgentUTF8, userAgentContainer.UserAgentUTF8);

//            userAgentContainer.Suffix = suffix;
//            var expectedUserAgent = new TestUserAgentContainer().BaseUserAgent + suffix;
//            Assert.AreEqual(expectedUserAgent, userAgentContainer.UserAgent);

//            expectedUserAgentUTF8 = Encoding.UTF8.GetBytes(expectedUserAgent);
//            CollectionAssert.AreEqual(expectedUserAgentUTF8, userAgentContainer.UserAgentUTF8);
//        }

//        [TestMethod]
//        public void ValidateVersionHeader()
//        {
//            string correctVersion = HttpConstants.Versions.CurrentVersion;
//            try
//            {
//                DocumentClient client = TestCommon.CreateClient(true);
//                var db = client.CreateDatabaseAsync(new Database() { Id = Guid.NewGuid().ToString() }).Result.Resource;
//                PartitionKeyDefinition partitionKeyDefinition = new PartitionKeyDefinition { Paths = new System.Collections.ObjectModel.Collection<string>(new[] { "/pk" }), Kind = PartitionKind.Hash };
//                var coll = client.CreateDocumentCollectionAsync(db.SelfLink, new DocumentCollection() { Id = Guid.NewGuid().ToString(), PartitionKey = partitionKeyDefinition }).Result.Resource;
//                var doc = client.CreateDocumentAsync(coll.SelfLink, new Document()).Result.Resource;
//                client = TestCommon.CreateClient(true);
//                doc = client.CreateDocumentAsync(coll.SelfLink, new Document()).Result.Resource;
//                HttpConstants.Versions.CurrentVersion = "2015-01-01";
//                client = TestCommon.CreateClient(true);
//                try
//                {
//                    doc = client.CreateDocumentAsync(coll.SelfLink, new Document()).Result.Resource;
//                    Assert.Fail("Should have faild because of version error");
//                }
//                catch (AggregateException exception)
//                {
//                    var dce = exception.InnerException as DocumentClientException;
//                    if (dce != null)
//                    {
//                        Assert.AreEqual(dce.StatusCode, HttpStatusCode.BadRequest);
//                    }
//                    else
//                    {
//                        Assert.Fail("Should have faild because of version error with DocumentClientException BadRequest");
//                    }
//                }
//            }
//            finally
//            {
//                HttpConstants.Versions.CurrentVersion = correctVersion;
//            }
//        }

//        [TestMethod]
//        public async Task ValidateCurrentWriteQuorumAndReplicaSetHeader()
//        {
//            CosmosClient client = TestCommon.CreateCosmosClient(false);
//            Cosmos.Database db = null;
//            try
//            {
//                db = await client.CreateDatabaseAsync(Guid.NewGuid().ToString());
//                PartitionKeyDefinition partitionKeyDefinition = new PartitionKeyDefinition { Paths = new System.Collections.ObjectModel.Collection<string>(new[] { "/id" }), Kind = PartitionKind.Hash };
//                ContainerProperties containerSetting = new ContainerProperties()
//                {
//                    Id = Guid.NewGuid().ToString(),
//                    PartitionKey = partitionKeyDefinition
//                };
//                Container coll = await db.CreateContainerAsync(containerSetting);
//                Document documentDefinition = new Document { Id = Guid.NewGuid().ToString() };
//                ItemResponse<Document> docResult = await coll.CreateItemAsync<Document>(documentDefinition);
//                Assert.IsTrue(int.Parse(docResult.Headers[WFConstants.BackendHeaders.CurrentWriteQuorum], CultureInfo.InvariantCulture) > 0);
//                Assert.IsTrue(int.Parse(docResult.Headers[WFConstants.BackendHeaders.CurrentReplicaSetSize], CultureInfo.InvariantCulture) > 0);
//            }
//            finally
//            {
//                await db.DeleteAsync();
//            }
//        }

//        [TestMethod]
//        [Ignore]
//        [TestCategory("Ignore") /* Used to filter out ignored tests in lab runs */]
//        public void ValidateGlobalCompltedLSNAndNumberOfReadRegionsHeader()
//        {
//            DocumentClient client = TestCommon.CreateClient(false);
//            Database db = null;
//            try
//            {
//                var dbResource = client.CreateDatabaseAsync(new Database() { Id = Guid.NewGuid().ToString() }).Result;
//                db = dbResource.Resource;
//                var coll = client.CreateDocumentCollectionAsync(db, new DocumentCollection() { Id = Guid.NewGuid().ToString() }).Result.Resource;
//                var docResult = client.CreateDocumentAsync(coll, new Document() { Id = Guid.NewGuid().ToString() }).Result;
//                long nCurrentGlobalCommittedLSN = -1;
//                long nNumberOfReadRegions = 0;
//                for (uint i = 0; i < 3; i++)
//                {
//                    client.LockClient(i);
//                    var readResult = client.ReadDocumentAsync(docResult.Resource).Result;
//                    nCurrentGlobalCommittedLSN = long.Parse(readResult.ResponseHeaders[WFConstants.BackendHeaders.GlobalCommittedLSN], CultureInfo.InvariantCulture);
//                    nNumberOfReadRegions = long.Parse(readResult.ResponseHeaders[WFConstants.BackendHeaders.NumberOfReadRegions], CultureInfo.InvariantCulture);

//                    Assert.IsTrue(nCurrentGlobalCommittedLSN >= 0);
//                    Assert.IsTrue(nNumberOfReadRegions >= 0);
//                }
//            }
//            finally
//            {
//                client.DeleteDatabaseAsync(db).Wait();
//            }
//        }

//        [TestMethod]
//        public async Task ValidateCollectionIndexProgressHeaders()
//        {
//            using (var client = TestCommon.CreateClient(true))
//            {
//                await ValidateCollectionIndexProgressHeadersAsync(client, isElasticCollection: true);
//            }

//            using (var client = TestCommon.CreateClient(false, Protocol.Https))
//            {
//                await ValidateCollectionIndexProgressHeadersAsync(client, isElasticCollection: true);
//            }

//            using (var client = TestCommon.CreateClient(false, Protocol.Tcp))
//            {
//                await ValidateCollectionIndexProgressHeadersAsync(client, isElasticCollection: true);
//            }
//        }

//        [TestMethod]
//        public async Task ValidateExcludeSystemProperties()
//        {
//            var client = TestCommon.CreateClient(true);
//            await ValidateExcludeSystemProperties(client);
//        }

//        private async Task ValidateExcludeSystemProperties(DocumentClient client)
//        {
//            var db = client.CreateDatabaseAsync(new Database() { Id = Guid.NewGuid().ToString() }).Result.Resource;
//            PartitionKeyDefinition partitionKeyDefinition = new PartitionKeyDefinition { Paths = new System.Collections.ObjectModel.Collection<string>(new[] { "/id" }), Kind = PartitionKind.Hash };
//            var coll = (await client.CreateDocumentCollectionAsync(db.SelfLink, new DocumentCollection() { Id = Guid.NewGuid().ToString(), PartitionKey = partitionKeyDefinition })).Resource;

//            //CASE 1. insert document with system properties excluded
//            Document doc1 = await client.CreateDocumentAsync(
//                coll.SelfLink,
//                new Document { Id = "doc1" },
//                new RequestOptions { ExcludeSystemProperties = true });

//            bool bHasAttachments = doc1.ToString().Contains("attachments");
//            Assert.IsFalse(bHasAttachments);
//            bool bHasSelfLink = doc1.ToString().Contains("_self");
//            Assert.IsFalse(bHasSelfLink);

//            //read document and ask system properties to be included
//            Document readDoc1WithProps = await client.ReadDocumentAsync(
//                coll.AltLink + "/docs/doc1",
//                new RequestOptions { ExcludeSystemProperties = false, PartitionKey = new PartitionKey("doc1") });

//            bHasAttachments = readDoc1WithProps.ToString().Contains("attachments");
//            Assert.IsTrue(bHasAttachments);
//            bHasSelfLink = readDoc1WithProps.ToString().Contains("_self");
//            Assert.IsTrue(bHasSelfLink);

//            //read document and explicitly exclude system properties
//            Document readDoc1WoutProps = await client.ReadDocumentAsync(
//                coll.AltLink + "/docs/doc1",
//                new RequestOptions { ExcludeSystemProperties = true, PartitionKey = new PartitionKey("doc1") });

//            bHasAttachments = readDoc1WoutProps.ToString().Contains("attachments");
//            Assert.IsFalse(bHasAttachments);
//            bHasSelfLink = readDoc1WoutProps.ToString().Contains("_self");
//            Assert.IsFalse(bHasSelfLink);

//            //read document with default settings (system properties should be included)
//            Document readDoc1Default = await client.ReadDocumentAsync(coll.AltLink + "/docs/doc1", new RequestOptions() { PartitionKey = new PartitionKey("doc1") });
//            Assert.AreEqual(readDoc1WithProps.ToString(), readDoc1Default.ToString());


//            //CASE 2. insert document and explicitly include system properties
//            Document doc2 = await client.CreateDocumentAsync(
//                coll.SelfLink,
//                new Document { Id = "doc2" },
//                new RequestOptions { ExcludeSystemProperties = false });

//            bHasAttachments = doc2.ToString().Contains("attachments");
//            Assert.IsTrue(bHasAttachments);
//            bHasSelfLink = doc2.ToString().Contains("_self");
//            Assert.IsTrue(bHasSelfLink);

//            //read document and ask system properties to be included
//            Document readDoc2WithProps = await client.ReadDocumentAsync(
//               coll.AltLink + "/docs/doc2",
//               new RequestOptions { ExcludeSystemProperties = false, PartitionKey = new PartitionKey("doc2") });

//            bHasAttachments = readDoc2WithProps.ToString().Contains("attachments");
//            Assert.IsTrue(bHasAttachments);
//            bHasSelfLink = readDoc2WithProps.ToString().Contains("_self");
//            Assert.IsTrue(bHasSelfLink);

//            //read document and explicitly exclude system properties, they should be still present in this case.
//            Document readDoc2WoutProps = await client.ReadDocumentAsync(
//                coll.AltLink + "/docs/doc2",
//                new RequestOptions { ExcludeSystemProperties = true, PartitionKey = new PartitionKey("doc2") });

//            bHasAttachments = readDoc2WoutProps.ToString().Contains("attachments");
//            Assert.IsTrue(bHasAttachments);
//            bHasSelfLink = readDoc2WoutProps.ToString().Contains("_self");
//            Assert.IsTrue(bHasSelfLink);

//            //read document with default settings (system properties should be included)
//            Document readDoc2Default = await client.ReadDocumentAsync(coll.AltLink + "/docs/doc2", new RequestOptions() { PartitionKey = new PartitionKey("doc2") });
//            Assert.AreEqual(readDoc2WithProps.ToString(), readDoc2Default.ToString());


//            //CASE 3. insert document with default settings (system properties should be included)
//            Document doc3 = await client.CreateDocumentAsync(
//                coll.SelfLink,
//                new Document { Id = "doc3" });

//            bHasAttachments = doc3.ToString().Contains("attachments");
//            Assert.IsTrue(bHasAttachments);
//            bHasSelfLink = doc3.ToString().Contains("_self");
//            Assert.IsTrue(bHasSelfLink);

//            //read document and ask system properties to be included
//            Document readDoc3WithProps = await client.ReadDocumentAsync(
//               coll.AltLink + "/docs/doc3",
//               new RequestOptions { ExcludeSystemProperties = false, PartitionKey = new PartitionKey("doc3") });

//            bHasAttachments = readDoc3WithProps.ToString().Contains("attachments");
//            Assert.IsTrue(bHasAttachments);
//            bHasSelfLink = readDoc3WithProps.ToString().Contains("_self");
//            Assert.IsTrue(bHasSelfLink);

//            //read document and explicitly exclude system properties, they should be still present in this case.
//            Document readDoc3WoutProps = await client.ReadDocumentAsync(
//                coll.AltLink + "/docs/doc3",
//                new RequestOptions { ExcludeSystemProperties = true, PartitionKey = new PartitionKey("doc3") });

//            bHasAttachments = readDoc3WoutProps.ToString().Contains("attachments");
//            Assert.IsTrue(bHasAttachments);
//            bHasSelfLink = readDoc3WoutProps.ToString().Contains("_self");
//            Assert.IsTrue(bHasSelfLink);

//            //read document with default settings (system properties should be included)
//            Document readDoc3Default = await client.ReadDocumentAsync(coll.AltLink + "/docs/doc3", new RequestOptions() { PartitionKey = new PartitionKey("doc3") });
//            Assert.AreEqual(readDoc3WithProps.ToString(), readDoc3Default.ToString());
//        }

//        private async Task ValidateCollectionIndexProgressHeadersAsync(DocumentClient client, bool isElasticCollection)
//        {
//            Database db = (await client.CreateDatabaseAsync(new Database() { Id = Guid.NewGuid().ToString() })).Resource;

//            try
//            {
//                PartitionKeyDefinition pkd = null;
//                RequestOptions options = null;

//                if (isElasticCollection)
//                {
//                    pkd = new PartitionKeyDefinition { Paths = new Collection<string> { "/id" } };
//                    options = new RequestOptions { PopulateQuotaInfo = true };
//                }

//                var consistentCollection = new DocumentCollection() { Id = Guid.NewGuid().ToString() };
//                if (isElasticCollection)
//                {
//                    consistentCollection.PartitionKey = pkd;
//                }

//                consistentCollection.IndexingPolicy.IndexingMode = IndexingMode.Consistent;
//                consistentCollection = (await client.CreateDocumentCollectionAsync(db, consistentCollection)).Resource;

//                var noneIndexCollection = new DocumentCollection() { Id = Guid.NewGuid().ToString() };
//                if (isElasticCollection)
//                {
//                    noneIndexCollection.PartitionKey = pkd;
//                }

//                noneIndexCollection.IndexingPolicy.Automatic = false;
//                noneIndexCollection.IndexingPolicy.IndexingMode = IndexingMode.None;
//                noneIndexCollection = (await client.CreateDocumentCollectionAsync(db, noneIndexCollection)).Resource;

//                var doc = new Document() { Id = Guid.NewGuid().ToString() };
//                await client.CreateDocumentAsync(consistentCollection, doc);
//                await client.CreateDocumentAsync(noneIndexCollection, doc);

//                // Consistent-indexing collection.
//                {
//                    var collectionResponse = await client.ReadDocumentCollectionAsync(consistentCollection, options);
//                    Assert.IsFalse(collectionResponse.Headers.AllKeys().Contains(HttpConstants.HttpHeaders.CollectionLazyIndexingProgress),
//                        "No lazy indexer progress when reading consistent collection.");
//                    Assert.AreEqual(100, int.Parse(collectionResponse.ResponseHeaders[HttpConstants.HttpHeaders.CollectionIndexTransformationProgress], CultureInfo.InvariantCulture),
//                        "Expect reindexer progress when reading consistent collection.");
//                    Assert.AreEqual(-1, collectionResponse.LazyIndexingProgress);
//                    Assert.AreEqual(100, collectionResponse.IndexTransformationProgress);
//                }

//                // None-indexing collection.
//                {
//                    var collectionResponse = await client.ReadDocumentCollectionAsync(noneIndexCollection, options);
//                    Assert.IsFalse(collectionResponse.Headers.AllKeys().Contains(HttpConstants.HttpHeaders.CollectionLazyIndexingProgress),
//                        "No lazy indexer progress when reading none-index collection.");
//                    Assert.AreEqual(100, int.Parse(collectionResponse.ResponseHeaders[HttpConstants.HttpHeaders.CollectionIndexTransformationProgress], CultureInfo.InvariantCulture),
//                        "Expect reindexer progress when reading none-index collection.");
//                    Assert.AreEqual(-1, collectionResponse.LazyIndexingProgress);
//                    Assert.AreEqual(100, collectionResponse.IndexTransformationProgress);
//                }

//                // Consistent -> Consistent.
//                for (int i = 0; i < 100; ++i)
//                {
//                    var document = new Document();
//                    for (int k = 0; k < 100; ++k)
//                    {
//                        document.SetPropertyValue(Guid.NewGuid().ToString(), Guid.NewGuid().ToString());
//                    }

//                    await client.CreateDocumentAsync(consistentCollection, document);
//                }

//                consistentCollection.IndexingPolicy.IncludedPaths.Clear();
//                consistentCollection.IndexingPolicy.ExcludedPaths.Add(new ExcludedPath { Path = "/*" });
//                consistentCollection = await client.ReplaceDocumentCollectionAsync(consistentCollection);
//                await Util.WaitForReIndexingToFinish(300, consistentCollection);

//                if (isElasticCollection)
//                {
//                    foreach (var collection in new DocumentCollection[] { consistentCollection, noneIndexCollection })
//                    {
//                        // Do not expect index progress headers for elastic collection when the PopulateQuotaInfo header is not specified.
//                        var collectionResponse = await client.ReadDocumentCollectionAsync(collection);
//                        Assert.IsNull(collectionResponse.ResponseHeaders[HttpConstants.HttpHeaders.CollectionIndexTransformationProgress]);
//                        Assert.IsNull(collectionResponse.ResponseHeaders[HttpConstants.HttpHeaders.CollectionLazyIndexingProgress]);
//                        Assert.AreEqual(-1, collectionResponse.LazyIndexingProgress);
//                        Assert.AreEqual(-1, collectionResponse.IndexTransformationProgress);
//                    }
//                }
//            }
//            finally
//            {
//                client.DeleteDatabaseAsync(db).Wait();
//            }
//        }

//        private void ValidateIfNonMatch(DocumentClient client)
//        {
//            // Valid if-match
//            var document = CreateDocumentRequest(client, new StoreRequestNameValueCollection()).GetResource<Document>();
//            var headers = new StoreRequestNameValueCollection();
//            headers.Add(HttpConstants.HttpHeaders.IfNoneMatch, document.ETag);
//            var response = ReadDocumentRequest(client, document, headers);
//            Assert.IsTrue(response.StatusCode == HttpStatusCode.NotModified, "Invalid status code");

//            // validateInvalidIfMatch
//            AccessCondition condition = new AccessCondition() { Type = AccessConditionType.IfMatch, Condition = "invalid etag" };
//            try
//            {
//                var replacedDoc = client.ReplaceDocumentAsync(document.SelfLink, document, new RequestOptions() { AccessCondition = condition }).Result.Resource;
//                Assert.Fail("should not reach here");
//            }
//            catch (Exception ex)
//            {
//                var innerException = ex.InnerException as DocumentClientException;
//                Assert.IsTrue(innerException.StatusCode == HttpStatusCode.PreconditionFailed, "Invalid status code");
//            }
//        }

//        private DocumentServiceResponse QueryRequest(DocumentClient client, string collectionId, SqlQuerySpec sqlQuerySpec, INameValueCollection headers)
//        {
//            headers.Add(HttpConstants.HttpHeaders.IsQuery, bool.TrueString);
//            headers.Add(HttpConstants.HttpHeaders.ContentType, RuntimeConstants.MediaTypes.QueryJson);
//            DocumentServiceRequest request = DocumentServiceRequest.Create(OperationType.Query, collectionId, ResourceType.Document, AuthorizationTokenType.PrimaryMasterKey, headers);

//            Range<string> fullRange = new Range<string>(
//                PartitionKeyInternal.MinimumInclusiveEffectivePartitionKey,
//                PartitionKeyInternal.MaximumExclusiveEffectivePartitionKey,
//                true,
//                false);
//            IRoutingMapProvider routingMapProvider = client.GetPartitionKeyRangeCacheAsync(NoOpTrace.Singleton).Result;
//            IReadOnlyList<PartitionKeyRange> ranges = routingMapProvider.TryGetOverlappingRangesAsync(collectionId, fullRange, NoOpTrace.Singleton).Result;
//            request.RouteTo(new PartitionKeyRangeIdentity(collectionId, ranges.First().Id));

//            string queryText = JsonConvert.SerializeObject(sqlQuerySpec);
//            request.Body = new MemoryStream(Encoding.UTF8.GetBytes(queryText));

//            var response = client.ExecuteQueryAsync(request, null).Result;
//            return response;
//        }

//        private Task<DocumentServiceResponse> ReadDocumentFeedRequestAsync(DocumentClient client, string collectionId, INameValueCollection headers)
//        {
//            DocumentServiceRequest request = DocumentServiceRequest.Create(OperationType.ReadFeed, collectionId, ResourceType.Document, AuthorizationTokenType.PrimaryMasterKey, headers);

//            Range<string> fullRange = new Range<string>(
//                PartitionKeyInternal.MinimumInclusiveEffectivePartitionKey,
//                PartitionKeyInternal.MaximumExclusiveEffectivePartitionKey,
//                true,
//                false);
//            IRoutingMapProvider routingMapProvider = client.GetPartitionKeyRangeCacheAsync(NoOpTrace.Singleton).Result;
//            IReadOnlyList<PartitionKeyRange> ranges = routingMapProvider.TryGetOverlappingRangesAsync(collectionId, fullRange, NoOpTrace.Singleton).Result;
//            request.RouteTo(new PartitionKeyRangeIdentity(collectionId, ranges.First().Id));

//            Task<DocumentServiceResponse> response = client.ReadFeedAsync(request, retryPolicy: null);
//            return response;
//        }

//        private Task<DocumentServiceResponse> ReadDocumentChangeFeedRequestAsync(
//            DocumentClient client,
//            string collectionId,
//            TimeSpan? maxPollingInterval)
//        {
//            if (client == null || collectionId == null || collectionId == "")
//            {
//                Assert.Fail("null client or collectionId");
//            }

//            StoreRequestNameValueCollection headers = new StoreRequestNameValueCollection();
//            headers.Set(
//                HttpConstants.HttpHeaders.A_IM,
//                HttpConstants.A_IMHeaderValues.IncrementalFeed);
//            if (maxPollingInterval.HasValue)
//            {
//                headers.Set(
//                    HttpConstants.HttpHeaders.MaxPollingIntervalMilliseconds,
//                    maxPollingInterval.Value.TotalMilliseconds.ToString());
//            }

//            return ReadDocumentFeedRequestAsync(client, collectionId, headers);
//        }

//        private DocumentServiceResponse ReadDocumentFeedRequestSinglePartition(DocumentClient client, string collectionId, INameValueCollection headers)
//        {
//            DocumentServiceRequest request = DocumentServiceRequest.Create(OperationType.ReadFeed, collectionId, ResourceType.Document, AuthorizationTokenType.PrimaryMasterKey, headers);
//            var response = client.ReadFeedAsync(request, null).Result;
//            return response;
//        }

//        private DocumentServiceResponse ReadDatabaseFeedRequest(DocumentClient client, INameValueCollection headers)
//        {
//            DocumentServiceRequest request = DocumentServiceRequest.Create(OperationType.ReadFeed, null, ResourceType.Database, AuthorizationTokenType.PrimaryMasterKey, headers);
//            var response = client.ReadFeedAsync(request, null).Result;
//            return response;
//        }

//        private StoredProcedureResponse<string> ReadFeedScript(DocumentClient client, INameValueCollection headers)
//        {
//            var headersIterator = headers.AllKeys().SelectMany(headers.GetValues, (k, v) => new { key = k, value = v });
//            var scriptOptions = "{";
//            var headerIndex = 0;
//            foreach (var header in headersIterator)
//            {
//                if (headerIndex != 0)
//                {
//                    scriptOptions += ", ";
//                }

//                headerIndex++;
//                scriptOptions += header.key + ":" + header.value;
//            }

//            scriptOptions += "}";

//            var script = @"function() {
//                var client = getContext().getCollection();
//                function callback(err, docFeed, responseOptions) {
//                    if(err) throw 'Error while reading documents';
//                    docFeed.forEach(function(doc, i, arr) { getContext().getResponse().appendBody(JSON.stringify(doc));  });
//                };
//                client.readDocuments(client.getSelfLink()," + scriptOptions + @", callback);}";

//            Database database = client.CreateDatabaseAsync(new Database { Id = Guid.NewGuid().ToString() }).Result;
//            PartitionKeyDefinition partitionKeyDefinition = new PartitionKeyDefinition { Paths = new System.Collections.ObjectModel.Collection<string>(new[] { "/id" }), Kind = PartitionKind.Hash };
//            DocumentCollection collection = client.CreateDocumentCollectionAsync(database.SelfLink,
//                new DocumentCollection
//                {
//                    Id = Guid.NewGuid().ToString(),
//                    PartitionKey = partitionKeyDefinition
//                }).Result;
//            var sproc = new StoredProcedure() { Id = Guid.NewGuid().ToString(), Body = script };
//            var createdSproc = client.CreateStoredProcedureAsync(collection, sproc).Result.Resource;
//            RequestOptions requestOptions = new RequestOptions();
//            requestOptions.PartitionKey = new PartitionKey("test");
//            var result = client.ExecuteStoredProcedureAsync<string>(createdSproc, requestOptions).Result;
//            return result;
//        }

//        private DocumentServiceResponse CreateDocumentRequest(DocumentClient client, INameValueCollection headers)
//        {
//            Database database = client.CreateDatabaseAsync(new Database { Id = Guid.NewGuid().ToString() }).Result;
//            PartitionKeyDefinition partitionKeyDefinition = new PartitionKeyDefinition { Paths = new System.Collections.ObjectModel.Collection<string>(new[] { "/id" }), Kind = PartitionKind.Hash };
//            DocumentCollection collection = client.CreateDocumentCollectionAsync(database.SelfLink,
//                new DocumentCollection
//                {
//                    Id = Guid.NewGuid().ToString(),
//                    PartitionKey = partitionKeyDefinition
//                }).Result;
//            var document = new Document() { Id = Guid.NewGuid().ToString() };
//            DocumentServiceRequest request = DocumentServiceRequest.Create(OperationType.Create, collection.SelfLink, document, ResourceType.Document, AuthorizationTokenType.Invalid, headers, SerializationFormattingPolicy.None);
//            PartitionKey partitionKey = new PartitionKey(document.Id);
//            request.Headers.Set(HttpConstants.HttpHeaders.PartitionKey, partitionKey.InternalKey.ToJsonString());
//            var response = client.CreateAsync(request, null).Result;
//            return response;
//        }

//        private StoredProcedureResponse<string> CreateDocumentScript(DocumentClient client, INameValueCollection headers)
//        {
//            var headersIterator = headers.AllKeys().SelectMany(headers.GetValues, (k, v) => new { key = k, value = v });
//            var scriptOptions = "{";
//            var headerIndex = 0;
//            foreach (var header in headersIterator)
//            {
//                if (headerIndex != 0)
//                {
//                    scriptOptions += ", ";
//                }

//                headerIndex++;
//                scriptOptions += header.key + ":" + header.value;
//            }

//            scriptOptions += "}";
//            var guid = Guid.NewGuid().ToString();

//            var script = @" function() {
//                var client = getContext().getCollection();                
//                client.createDocument(client.getSelfLink(), { id: ""TestDoc"" }," + scriptOptions + @", function(err, docCreated, options) { 
//                   if(err) throw new Error('Error while creating document: ' + err.message); 
//                   else {
//                     getContext().getResponse().setBody(JSON.stringify(docCreated));  
//                   }
//                });}";

//            Database database = client.CreateDatabaseAsync(new Database { Id = Guid.NewGuid().ToString() }).Result;
//            PartitionKeyDefinition partitionKeyDefinition = new PartitionKeyDefinition { Paths = new System.Collections.ObjectModel.Collection<string>(new[] { "/id" }), Kind = PartitionKind.Hash };
//            DocumentCollection collection = client.CreateDocumentCollectionAsync(database.SelfLink,
//                new DocumentCollection
//                {
//                    Id = Guid.NewGuid().ToString(),
//                    PartitionKey = partitionKeyDefinition
//                }).Result;
//            var sproc = new StoredProcedure() { Id = Guid.NewGuid().ToString(), Body = script };
//            var createdSproc = client.CreateStoredProcedureAsync(collection, sproc).Result.Resource;
//            RequestOptions requestOptions = new RequestOptions();
//            requestOptions.PartitionKey = new PartitionKey("TestDoc");
//            var result = client.ExecuteStoredProcedureAsync<string>(createdSproc, requestOptions).Result;
//            return result;
//        }

//        private DocumentServiceResponse ReadDocumentRequest(DocumentClient client, Document doc, INameValueCollection headers)
//        {
//            DocumentServiceRequest request = DocumentServiceRequest.Create(OperationType.Read, ResourceType.Document, doc.SelfLink, AuthorizationTokenType.PrimaryMasterKey, headers);
//            request.Headers.Set(HttpConstants.HttpHeaders.PartitionKey, new PartitionKey(doc.Id).InternalKey.ToJsonString());
//            var retrievedDocResponse = client.ReadAsync(request, null).Result;
//            return retrievedDocResponse;
//        }

//        private class TestUserAgentContainer : UserAgentContainer
//        {
//            internal override string BaseUserAgent
//            {
//                get
//                {
//                    return "TestUserAgentContainer.BaseUserAgent";
//                }
//            }
//        }
//    }
//}
=======
﻿//------------------------------------------------------------
// Copyright (c) Microsoft Corporation.  All rights reserved.
//------------------------------------------------------------

namespace Microsoft.Azure.Cosmos.SDK.EmulatorTests
{
    using System;
    using System.Collections.Generic;
    using System.Collections.ObjectModel;
    using System.Collections.Specialized;
    using System.Configuration;
    using System.Diagnostics;
    using System.Globalization;
    using System.IO;
    using System.Linq;
    using System.Net;
    using System.Net.Http;
    using System.Net.Http.Headers;
    using System.Text;
    using System.Threading;
    using System.Threading.Tasks;

    using Microsoft.Azure.Documents;
    using Microsoft.Azure.Documents.Collections;
    using Microsoft.Azure.Documents.Client;
    using Microsoft.Azure.Documents.Routing;
    using Microsoft.VisualStudio.TestTools.UnitTesting;
    using Newtonsoft.Json;
    using Microsoft.Azure.Cosmos.Query.Core;
    using Microsoft.Azure.Cosmos.Routing;
    using Microsoft.Azure.Cosmos.Tracing;

    [TestClass]
    public class HeadersValidationTests
    {
        private static byte BinarySerializationByteMarkValue = 128;

        private string currentVersion;
        private byte[] currentVersionUTF8;

        [ClassInitialize]
        public static void Initialize(TestContext textContext)
        {
            // Create a CosmosClient to ensure the correct HttpConstants.Versions is being used
            TestCommon.CreateCosmosClient();
            DocumentClientSwitchLinkExtension.Reset("HeadersValidationTests");
        }

        [TestInitialize]
        public async Task Startup()
        {
            this.currentVersion = HttpConstants.Versions.CurrentVersion;
            this.currentVersionUTF8 = HttpConstants.Versions.CurrentVersionUTF8;

            //var client = TestCommon.CreateClient(false, Protocol.Tcp);
            var client = TestCommon.CreateClient(true);
            await TestCommon.DeleteAllDatabasesAsync();
        }

        [TestCleanup]
        public void TestCleanup()
        {
            HttpConstants.Versions.CurrentVersion = this.currentVersion;
            HttpConstants.Versions.CurrentVersionUTF8 = this.currentVersionUTF8;
        }

        [TestMethod]
        public void ValidatePageSizeHttps()
        {
            var client = TestCommon.CreateClient(false, Protocol.Https);
            ValidatePageSize(client);
            ValidatePageSize(client);
        }

        [TestMethod]
        public void ValidatePageSizeRntbd()
        {
            var client = TestCommon.CreateClient(false, Protocol.Tcp);
            ValidatePageSize(client);
        }

        [TestMethod]
        public void ValidatePageSizeGatway()
        {
            var client = TestCommon.CreateClient(true);
            ValidatePageSize(client);
        }

        private void ValidatePageSize(DocumentClient client)
        {
            // Invalid parsing
            INameValueCollection headers = new StoreRequestNameValueCollection();
            headers.Add(HttpConstants.HttpHeaders.PageSize, "\"Invalid header type\"");

            try
            {
                ReadDatabaseFeedRequest(client, headers);
                Assert.Fail("Should throw an exception");
            }
            catch (Exception ex)
            {
                var innerException = ex.InnerException as DocumentClientException;
                Assert.IsTrue(innerException.StatusCode == HttpStatusCode.BadRequest, "Invalid status code");
            }

            headers = new StoreRequestNameValueCollection();
            headers.Add("pageSize", "\"Invalid header type\"");

            try
            {
                ReadFeedScript(client, headers);
                Assert.Fail("Should throw an exception");
            }
            catch (Exception ex)
            {
                var innerException = ex.InnerException as DocumentClientException;
                Assert.IsTrue(innerException.StatusCode == HttpStatusCode.BadRequest, "Invalid status code");
            }

            // Invalid value
            headers = new StoreRequestNameValueCollection();
            headers.Add(HttpConstants.HttpHeaders.PageSize, "-2");

            try
            {
                ReadDatabaseFeedRequest(client, headers);
                Assert.Fail("Should throw an exception");
            }
            catch (Exception ex)
            {
                var innerException = ex.InnerException as DocumentClientException;
                Assert.IsTrue(innerException.StatusCode == HttpStatusCode.BadRequest, "Invalid status code");
            }

            headers = new StoreRequestNameValueCollection();
            headers.Add(HttpConstants.HttpHeaders.PageSize, Int64.MaxValue.ToString(CultureInfo.InvariantCulture));

            try
            {
                ReadFeedScript(client, headers);
                Assert.Fail("Should throw an exception");
            }
            catch (Exception ex)
            {
                var innerException = ex.InnerException as DocumentClientException;
                Assert.IsTrue(innerException.StatusCode == HttpStatusCode.BadRequest, "Invalid status code");
            }

            // Valid page size
            headers = new StoreRequestNameValueCollection();
            headers.Add(HttpConstants.HttpHeaders.PageSize, "20");
            var response = ReadDatabaseFeedRequest(client, headers);
            Assert.IsTrue(response.StatusCode == HttpStatusCode.OK);

            headers = new StoreRequestNameValueCollection();
            headers.Add("pageSize", "20");
            var result = ReadFeedScript(client, headers);
            Assert.IsTrue(result.StatusCode == HttpStatusCode.OK);

            // dynamic page size
            headers = new StoreRequestNameValueCollection();
            headers.Add(HttpConstants.HttpHeaders.PageSize, "-1");
            response = ReadDatabaseFeedRequest(client, headers);
            Assert.IsTrue(response.StatusCode == HttpStatusCode.OK);

            headers = new StoreRequestNameValueCollection();
            headers.Add("pageSize", "-1");
            result = ReadFeedScript(client, headers);
            Assert.IsTrue(result.StatusCode == HttpStatusCode.OK);
        }

        [TestMethod]
        public async Task ValidateConsistencyLevelGateway()
        {
            DocumentClient client = TestCommon.CreateClient(true);
            await ValidateCosistencyLevel(client);
        }

        [TestMethod]
        public async Task ValidateConsistencyLevelRntbd()
        {
            DocumentClient client = TestCommon.CreateClient(false, Protocol.Tcp);
            await ValidateCosistencyLevel(client);
        }

        [TestMethod]
        public async Task ValidateConsistencyLevelHttps()
        {
            DocumentClient client = TestCommon.CreateClient(false, Protocol.Https);
            await ValidateCosistencyLevel(client);
        }

        private async Task ValidateCosistencyLevel(DocumentClient client)
        {
            DocumentCollection collection = TestCommon.CreateOrGetDocumentCollection(client);

            // Value not supported
            StoreRequestNameValueCollection headers = new StoreRequestNameValueCollection();
            headers.Add(HttpConstants.HttpHeaders.ConsistencyLevel, "Not a valid value");

            try
            {
                await ReadDocumentFeedRequestAsync(client, collection.ResourceId, headers);
                Assert.Fail("Should throw an exception");
            }
            catch (Exception ex) when (ex.GetBaseException() is DocumentClientException)
            {
                DocumentClientException documentClientException = ex.GetBaseException() as DocumentClientException;
                Assert.IsTrue(
                    documentClientException.StatusCode == HttpStatusCode.BadRequest,
                    "invalid status code");
            }

            // Supported value
            headers = new StoreRequestNameValueCollection();
            headers.Add(HttpConstants.HttpHeaders.ConsistencyLevel, ConsistencyLevel.Eventual.ToString());
            var response = ReadDocumentFeedRequestAsync(client, collection.ResourceId, headers).Result;
            Assert.IsTrue(response.StatusCode == HttpStatusCode.OK, "Invalid status code");
        }

        [TestMethod]
        [Owner("brchon")]
        public void ValidateJsonSerializationFormatGateway()
        {
            var client = TestCommon.CreateClient(true);
            ValidateJsonSerializationFormat(client);
        }

        [TestMethod]
        public void ValidateJsonSerializationFormatRntbd()
        {
            var client = TestCommon.CreateClient(false, Protocol.Tcp);
            ValidateJsonSerializationFormat(client);
        }

        [TestMethod]
        public void ValidateJsonSerializationFormatHttps()
        {
            var client = TestCommon.CreateClient(false, Protocol.Https);
            ValidateJsonSerializationFormat(client);
        }

        private void ValidateJsonSerializationFormat(DocumentClient client)
        {
            DocumentCollection collection = TestCommon.CreateOrGetDocumentCollection(client);
            this.ValidateJsonSerializationFormatReadFeed(client, collection);
            this.ValidateJsonSerializationFormatQuery(client, collection);
        }

        private void ValidateJsonSerializationFormatReadFeed(DocumentClient client, DocumentCollection collection)
        {
            // Value not supported
            INameValueCollection headers = new StoreRequestNameValueCollection();
            headers.Add(HttpConstants.HttpHeaders.ContentSerializationFormat, "Not a valid value");

            try
            {
                ReadDocumentFeedRequestSinglePartition(client, collection.ResourceId, headers);
                Assert.Fail("Should throw an exception");
            }
            catch (Exception ex)
            {
                var innerException = ex.InnerException as DocumentClientException;
                Assert.IsTrue(innerException.StatusCode == HttpStatusCode.BadRequest, "invalid status code");
            }

            // Supported values

            // Text
            headers = new StoreRequestNameValueCollection();
            headers.Add(HttpConstants.HttpHeaders.ContentSerializationFormat, ContentSerializationFormat.JsonText.ToString());
            var response = ReadDocumentFeedRequestAsync(client, collection.ResourceId, headers).Result;
            Assert.IsTrue(response.StatusCode == HttpStatusCode.OK, "Invalid status code");
            Assert.IsTrue(response.ResponseBody.ReadByte() < HeadersValidationTests.BinarySerializationByteMarkValue);

            // None
            headers = new StoreRequestNameValueCollection();
            response = ReadDocumentFeedRequestAsync(client, collection.ResourceId, headers).Result;
            Assert.IsTrue(response.StatusCode == HttpStatusCode.OK, "Invalid status code");
            Assert.IsTrue(response.ResponseBody.ReadByte() < HeadersValidationTests.BinarySerializationByteMarkValue);

            // Binary (Read feed should ignore all options)
            headers = new StoreRequestNameValueCollection();
            headers.Add(HttpConstants.HttpHeaders.ContentSerializationFormat, ContentSerializationFormat.CosmosBinary.ToString());
            response = ReadDocumentFeedRequestAsync(client, collection.ResourceId, headers).Result;
            Assert.IsTrue(response.StatusCode == HttpStatusCode.OK, "Invalid status code");
            Assert.IsTrue(response.ResponseBody.ReadByte() < HeadersValidationTests.BinarySerializationByteMarkValue);
            //Assert.AreEqual(JsonSerializationFormat.Binary, response.ResponseBody.ReadByte());
        }

        private void ValidateJsonSerializationFormatQuery(DocumentClient client, DocumentCollection collection)
        {
            SqlQuerySpec sqlQuerySpec = new SqlQuerySpec("SELECT * FROM c");
            // Value not supported
            INameValueCollection headers = new StoreRequestNameValueCollection();
            headers.Add(HttpConstants.HttpHeaders.ContentSerializationFormat, "Not a valid value");

            try
            {
                QueryRequest(client, collection.ResourceId, sqlQuerySpec, headers);
                Assert.Fail("Should throw an exception");
            }
            catch (Exception ex)
            {
                var innerException = ex.InnerException as DocumentClientException;
                Assert.IsTrue(innerException.StatusCode == HttpStatusCode.BadRequest, "invalid status code");
            }

            // Supported values

            // Text
            headers = new StoreRequestNameValueCollection();
            headers.Add(HttpConstants.HttpHeaders.ContentSerializationFormat, ContentSerializationFormat.JsonText.ToString());
            var response = QueryRequest(client, collection.ResourceId, sqlQuerySpec, headers);
            Assert.IsTrue(response.StatusCode == HttpStatusCode.OK, "Invalid status code");
            Assert.IsTrue(response.ResponseBody.ReadByte() < HeadersValidationTests.BinarySerializationByteMarkValue);

            // None
            headers = new StoreRequestNameValueCollection();
            response = QueryRequest(client, collection.ResourceId, sqlQuerySpec, headers);
            Assert.IsTrue(response.StatusCode == HttpStatusCode.OK, "Invalid status code");
            Assert.IsTrue(response.ResponseBody.ReadByte() < HeadersValidationTests.BinarySerializationByteMarkValue);

            // Binary
            headers = new StoreRequestNameValueCollection();
            headers.Add(HttpConstants.HttpHeaders.ContentSerializationFormat, ContentSerializationFormat.CosmosBinary.ToString());
            response = QueryRequest(client, collection.ResourceId, sqlQuerySpec, headers);
            Assert.IsTrue(response.StatusCode == HttpStatusCode.OK, "Invalid status code");
            Assert.IsTrue(response.ResponseBody.ReadByte() == HeadersValidationTests.BinarySerializationByteMarkValue);
        }

        [TestMethod]
        public void ValidateIndexingDirectiveGateway()
        {
            var client = TestCommon.CreateClient(true);
            ValidateIndexingDirective(client);
        }
        [TestMethod]
        public void ValidateIndexingDirectiveRntbd()
        {
            //var client = TestCommon.CreateClient(false, Protocol.Tcp);
            var client = TestCommon.CreateClient(true, Protocol.Tcp);
            ValidateIndexingDirective(client);
        }

        [TestMethod]
        public void ValidateIndexingDirectiveHttps()
        {
            //var client = TestCommon.CreateClient(false, Protocol.Https);
            var client = TestCommon.CreateClient(true, Protocol.Https);
            ValidateIndexingDirective(client);
        }

        private void ValidateIndexingDirective(DocumentClient client)
        {
            // Number out of range.
            INameValueCollection headers = new StoreRequestNameValueCollection();
            headers.Add(HttpConstants.HttpHeaders.IndexingDirective, "\"Invalid Value\"");

            try
            {
                CreateDocumentRequest(client, headers);
                Assert.Fail("Should throw an exception");
            }
            catch (Exception ex)
            {
                var innerException = ex.InnerException as DocumentClientException;
                Assert.IsTrue(innerException.StatusCode == HttpStatusCode.BadRequest, "Invalid status code");
            }

            headers = new StoreRequestNameValueCollection();
            headers.Add("indexAction", "\"Invalid Value\"");

            try
            {
                CreateDocumentScript(client, headers);
                Assert.Fail("Should throw an exception");
            }
            catch (Exception ex)
            {
                var innerException = ex.InnerException as DocumentClientException;
                Assert.IsTrue(innerException.StatusCode == HttpStatusCode.BadRequest, "Invalid status code");
            }

            // Valid Indexing Directive
            headers = new StoreRequestNameValueCollection();
            headers.Add(HttpConstants.HttpHeaders.IndexingDirective, IndexingDirective.Exclude.ToString());
            var response = CreateDocumentRequest(client, headers);
            Assert.IsTrue(response.StatusCode == HttpStatusCode.Created);

            headers = new StoreRequestNameValueCollection();
            headers.Add("indexAction", "\"exclude\"");
            var result = CreateDocumentScript(client, headers);
            Assert.IsTrue(result.StatusCode == HttpStatusCode.OK, "Invalid status code");
        }

        [TestMethod]
        public void ValidateEnableScanInQueryGateway()
        {
            var client = TestCommon.CreateClient(true);
            ValidateEnableScanInQuery(client);
        }

        [TestMethod]
        public void ValidateEnableScanInQueryRntbd()
        {
            var client = TestCommon.CreateClient(false, Protocol.Tcp);
            ValidateEnableScanInQuery(client);
        }

        [TestMethod]
        public void ValidateEnableScanInQueryHttps()
        {
            var client = TestCommon.CreateClient(false, Protocol.Https);
            ValidateEnableScanInQuery(client);
        }

        private void ValidateEnableScanInQuery(DocumentClient client, bool isHttps = false)
        {
            // Value not boolean
            INameValueCollection headers = new StoreRequestNameValueCollection();
            headers.Add(HttpConstants.HttpHeaders.EnableScanInQuery, "Not a boolean");

            try
            {
                var response = ReadDatabaseFeedRequest(client, headers);
                if (isHttps)
                {
                    Assert.Fail("Should throw an exception");
                }
                else
                {
                    // Invalid boolean is treated as false by TCP
                    Assert.IsTrue(response.StatusCode == HttpStatusCode.OK, "Invalid status code");
                }
            }
            catch (Exception ex)
            {
                var innerException = ex.InnerException as DocumentClientException;
                Assert.IsTrue(innerException.StatusCode == HttpStatusCode.BadRequest, "Invalid status code");
            }

            // Valid boolean
            headers = new StoreRequestNameValueCollection();
            headers.Add(HttpConstants.HttpHeaders.EnableScanInQuery, "true");
            var response2 = ReadDatabaseFeedRequest(client, headers);
            Assert.IsTrue(response2.StatusCode == HttpStatusCode.OK, "Invalid status code");
        }

        [TestMethod]
        public void ValidateEnableLowPrecisionOrderByGateway()
        {
            var client = TestCommon.CreateClient(true);
            ValidateEnableLowPrecisionOrderBy(client);
        }

        [TestMethod]
        public void ValidateEnableLowPrecisionOrderByRntbd()
        {
            var client = TestCommon.CreateClient(false, Protocol.Tcp);
            ValidateEnableLowPrecisionOrderBy(client);
        }

        [TestMethod]

        public void ValidateEnableLowPrecisionOrderByHttps()
        {
            var client = TestCommon.CreateClient(false, Protocol.Https);
            ValidateEnableLowPrecisionOrderBy(client, true);
        }

        private void ValidateEnableLowPrecisionOrderBy(DocumentClient client, bool isHttps = false)
        {
            // Value not boolean
            INameValueCollection headers = new StoreRequestNameValueCollection();
            headers.Add(HttpConstants.HttpHeaders.EnableLowPrecisionOrderBy, "Not a boolean");

            var document = CreateDocumentRequest(client, new StoreRequestNameValueCollection()).GetResource<Document>();
            try
            {
                var response = ReadDocumentRequest(client, document, headers);
                if (isHttps)
                {
                    Assert.Fail("Should throw an exception");
                }
                else
                {
                    // Invalid boolean is treated as false by TCP"
                    Assert.IsTrue(response.StatusCode == HttpStatusCode.OK, "Invalid status code");
                }
            }
            catch (Exception ex)
            {
                var innerException = ex.InnerException as DocumentClientException;
                Assert.IsTrue(innerException.StatusCode == HttpStatusCode.BadRequest, "Invalid status code");
            }

            // Valid boolean
            document = CreateDocumentRequest(client, new StoreRequestNameValueCollection()).GetResource<Document>();
            headers = new StoreRequestNameValueCollection();
            headers.Add(HttpConstants.HttpHeaders.EnableLowPrecisionOrderBy, "true");
            var response2 = ReadDocumentRequest(client, document, headers);
            Assert.IsTrue(response2.StatusCode == HttpStatusCode.OK, "Invalid status code");
        }

        [TestMethod]
        public void ValidateEmitVerboseTracesInQueryGateway()
        {
            var client = TestCommon.CreateClient(true);
            ValidateEmitVerboseTracesInQuery(client);
        }

        [TestMethod]
        public void ValidateEmitVerboseTracesInQueryRntbd()
        {
            var client = TestCommon.CreateClient(false, Protocol.Tcp);
            ValidateEmitVerboseTracesInQuery(client);
        }

        [TestMethod]
        public void ValidateEmitVerboseTracesInQueryHttps()
        {
            var client = TestCommon.CreateClient(false, Protocol.Https);
            ValidateEmitVerboseTracesInQuery(client, true);
        }

        private void ValidateEmitVerboseTracesInQuery(DocumentClient client, bool isHttps = false)
        {
            // Value not boolean
            INameValueCollection headers = new StoreRequestNameValueCollection();
            headers.Add(HttpConstants.HttpHeaders.EmitVerboseTracesInQuery, "Not a boolean");

            try
            {
                var response = ReadDatabaseFeedRequest(client, headers);
                if (isHttps)
                {
                    Assert.Fail("Should throw an exception");
                }
                else
                {
                    // Invalid boolean is treated as false by TCP
                    Assert.IsTrue(response.StatusCode == HttpStatusCode.OK, "Invalid status code");
                }
            }
            catch (Exception ex)
            {
                var innerException = ex.InnerException as DocumentClientException;
                Assert.IsTrue(innerException.StatusCode == HttpStatusCode.BadRequest, "Invalid status code");
            }

            // Valid boolean
            headers = new StoreRequestNameValueCollection();
            headers.Add(HttpConstants.HttpHeaders.EmitVerboseTracesInQuery, "true");
            var response2 = ReadDatabaseFeedRequest(client, headers);
            Assert.IsTrue(response2.StatusCode == HttpStatusCode.OK, "Invalid status code");
        }

        [TestMethod]
        public void ValidateIfNonMatchGateway()
        {
            var client = TestCommon.CreateClient(true);
            ValidateIfNonMatch(client);

        }
        [TestMethod]
        public void ValidateIfNonMatchHttps()
        {
            var client = TestCommon.CreateClient(false, Protocol.Https);
            ValidateIfNonMatch(client);
        }

        [TestMethod]
        public void ValidateIfNonMatchRntbd()
        {
            var client = TestCommon.CreateClient(false, Protocol.Tcp);
            ValidateIfNonMatch(client);
        }

        [TestMethod]
        public void ValidateCustomUserAgentHeader()
        {
            const string suffix = " MyCustomUserAgent/1.0";
            ConnectionPolicy policy = new ConnectionPolicy();
            policy.UserAgentSuffix = suffix;

            string expectedUserAgent = new Cosmos.UserAgentContainer(clientId: 0).BaseUserAgent + suffix;
            string actualUserAgent = policy.UserAgentContainer.UserAgent;
            int startIndexOfClientCounter = expectedUserAgent.IndexOfNth('|', 2) + 1;

            // V3 SDK has a client counter in the user agent. This removes the count so the user agent string match.
            string expectedUserAgentNoClientCounter = expectedUserAgent.Remove(startIndexOfClientCounter, 2);
            string actualUserAgentNoClientCounter = actualUserAgent.Remove(startIndexOfClientCounter, 2);
            Assert.AreEqual(expectedUserAgentNoClientCounter, actualUserAgentNoClientCounter);

            byte[] expectedUserAgentUTF8 = Encoding.UTF8.GetBytes(expectedUserAgent);
            CollectionAssert.AreEqual(expectedUserAgentUTF8, policy.UserAgentContainer.UserAgentUTF8);
        }

        [TestMethod]
        public void ValidateCustomUserAgentContainerHeader()
        {
            const string suffix = " MyCustomUserAgent/1.0";
            UserAgentContainer userAgentContainer = new TestUserAgentContainer();
            Assert.AreEqual("TestUserAgentContainer.BaseUserAgent", userAgentContainer.BaseUserAgent);
            Assert.AreEqual("TestUserAgentContainer.BaseUserAgent", userAgentContainer.UserAgent);
            byte[] expectedUserAgentUTF8 = Encoding.UTF8.GetBytes("TestUserAgentContainer.BaseUserAgent");
            CollectionAssert.AreEqual(expectedUserAgentUTF8, userAgentContainer.UserAgentUTF8);

            userAgentContainer.Suffix = suffix;
            var expectedUserAgent = new TestUserAgentContainer().BaseUserAgent + suffix;
            Assert.AreEqual(expectedUserAgent, userAgentContainer.UserAgent);

            expectedUserAgentUTF8 = Encoding.UTF8.GetBytes(expectedUserAgent);
            CollectionAssert.AreEqual(expectedUserAgentUTF8, userAgentContainer.UserAgentUTF8);
        }

        [TestMethod]
        public void ValidateVersionHeader()
        {
            string correctVersion = HttpConstants.Versions.CurrentVersion;
            try
            {
                DocumentClient client = TestCommon.CreateClient(true);
                var db = client.CreateDatabaseAsync(new Database() { Id = Guid.NewGuid().ToString() }).Result.Resource;
                PartitionKeyDefinition partitionKeyDefinition = new PartitionKeyDefinition { Paths = new System.Collections.ObjectModel.Collection<string>(new[] { "/pk" }), Kind = PartitionKind.Hash };
                var coll = client.CreateDocumentCollectionAsync(db.SelfLink, new DocumentCollection() { Id = Guid.NewGuid().ToString(), PartitionKey = partitionKeyDefinition }).Result.Resource;
                var doc = client.CreateDocumentAsync(coll.SelfLink, new Document()).Result.Resource;
                client = TestCommon.CreateClient(true);
                doc = client.CreateDocumentAsync(coll.SelfLink, new Document()).Result.Resource;
                HttpConstants.Versions.CurrentVersion = "2015-01-01";
                client = TestCommon.CreateClient(true);
                try
                {
                    doc = client.CreateDocumentAsync(coll.SelfLink, new Document()).Result.Resource;
                    Assert.Fail("Should have faild because of version error");
                }
                catch (AggregateException exception)
                {
                    var dce = exception.InnerException as CosmosException;
                    if (dce != null)
                    {
                        Assert.AreEqual(dce.StatusCode, HttpStatusCode.BadRequest);
                    }
                    else
                    {
                        Assert.Fail("Should have faild because of version error with DocumentClientException BadRequest");
                    }
                }
            }
            finally
            {
                HttpConstants.Versions.CurrentVersion = correctVersion;
            }
        }

        [TestMethod]
        public async Task ValidateCurrentWriteQuorumAndReplicaSetHeader()
        {
            CosmosClient client = TestCommon.CreateCosmosClient(false);
            Cosmos.Database db = null;
            try
            {
                db = await client.CreateDatabaseAsync(Guid.NewGuid().ToString());
                PartitionKeyDefinition partitionKeyDefinition = new PartitionKeyDefinition { Paths = new System.Collections.ObjectModel.Collection<string>(new[] { "/id" }), Kind = PartitionKind.Hash };
                ContainerProperties containerSetting = new ContainerProperties()
                {
                    Id = Guid.NewGuid().ToString(),
                    PartitionKey = partitionKeyDefinition
                };
                Container coll = await db.CreateContainerAsync(containerSetting);
                Document documentDefinition = new Document { Id = Guid.NewGuid().ToString() };
                ItemResponse<Document> docResult = await coll.CreateItemAsync<Document>(documentDefinition);
                Assert.IsTrue(int.Parse(docResult.Headers[WFConstants.BackendHeaders.CurrentWriteQuorum], CultureInfo.InvariantCulture) > 0);
                Assert.IsTrue(int.Parse(docResult.Headers[WFConstants.BackendHeaders.CurrentReplicaSetSize], CultureInfo.InvariantCulture) > 0);
            }
            finally
            {
                await db.DeleteAsync();
            }
        }

        [TestMethod]
        [Ignore]
        [TestCategory("Ignore") /* Used to filter out ignored tests in lab runs */]
        public void ValidateGlobalCompltedLSNAndNumberOfReadRegionsHeader()
        {
            DocumentClient client = TestCommon.CreateClient(false);
            Database db = null;
            try
            {
                var dbResource = client.CreateDatabaseAsync(new Database() { Id = Guid.NewGuid().ToString() }).Result;
                db = dbResource.Resource;
                var coll = client.CreateDocumentCollectionAsync(db, new DocumentCollection() { Id = Guid.NewGuid().ToString() }).Result.Resource;
                var docResult = client.CreateDocumentAsync(coll, new Document() { Id = Guid.NewGuid().ToString() }).Result;
                long nCurrentGlobalCommittedLSN = -1;
                long nNumberOfReadRegions = 0;
                for (uint i = 0; i < 3; i++)
                {
                    client.LockClient(i);
                    var readResult = client.ReadDocumentAsync(docResult.Resource).Result;
                    nCurrentGlobalCommittedLSN = long.Parse(readResult.ResponseHeaders[WFConstants.BackendHeaders.GlobalCommittedLSN], CultureInfo.InvariantCulture);
                    nNumberOfReadRegions = long.Parse(readResult.ResponseHeaders[WFConstants.BackendHeaders.NumberOfReadRegions], CultureInfo.InvariantCulture);

                    Assert.IsTrue(nCurrentGlobalCommittedLSN >= 0);
                    Assert.IsTrue(nNumberOfReadRegions >= 0);
                }
            }
            finally
            {
                client.DeleteDatabaseAsync(db).Wait();
            }
        }

        [TestMethod]
        public async Task ValidateCollectionIndexProgressHeaders()
        {
            using (var client = TestCommon.CreateClient(true))
            {
                await ValidateCollectionIndexProgressHeadersAsync(client, isElasticCollection: true);
            }

            using (var client = TestCommon.CreateClient(false, Protocol.Https))
            {
                await ValidateCollectionIndexProgressHeadersAsync(client, isElasticCollection: true);
            }

            using (var client = TestCommon.CreateClient(false, Protocol.Tcp))
            {
                await ValidateCollectionIndexProgressHeadersAsync(client, isElasticCollection: true);
            }
        }

        [TestMethod]
        public async Task ValidateExcludeSystemProperties()
        {
            var client = TestCommon.CreateClient(true);
            await ValidateExcludeSystemProperties(client);
        }

        private async Task ValidateExcludeSystemProperties(DocumentClient client)
        {
            var db = client.CreateDatabaseAsync(new Database() { Id = Guid.NewGuid().ToString() }).Result.Resource;
            PartitionKeyDefinition partitionKeyDefinition = new PartitionKeyDefinition { Paths = new System.Collections.ObjectModel.Collection<string>(new[] { "/id" }), Kind = PartitionKind.Hash };
            var coll = (await client.CreateDocumentCollectionAsync(db.SelfLink, new DocumentCollection() { Id = Guid.NewGuid().ToString(), PartitionKey = partitionKeyDefinition })).Resource;

            //CASE 1. insert document with system properties excluded
            Document doc1 = await client.CreateDocumentAsync(
                coll.SelfLink,
                new Document { Id = "doc1" },
                new RequestOptions { ExcludeSystemProperties = true });

            bool bHasAttachments = doc1.ToString().Contains("attachments");
            Assert.IsFalse(bHasAttachments);
            bool bHasSelfLink = doc1.ToString().Contains("_self");
            Assert.IsFalse(bHasSelfLink);

            //read document and ask system properties to be included
            Document readDoc1WithProps = await client.ReadDocumentAsync(
                coll.AltLink + "/docs/doc1",
                new RequestOptions { ExcludeSystemProperties = false, PartitionKey = new PartitionKey("doc1") });

            bHasAttachments = readDoc1WithProps.ToString().Contains("attachments");
            Assert.IsTrue(bHasAttachments);
            bHasSelfLink = readDoc1WithProps.ToString().Contains("_self");
            Assert.IsTrue(bHasSelfLink);

            //read document and explicitly exclude system properties
            Document readDoc1WoutProps = await client.ReadDocumentAsync(
                coll.AltLink + "/docs/doc1",
                new RequestOptions { ExcludeSystemProperties = true, PartitionKey = new PartitionKey("doc1") });

            bHasAttachments = readDoc1WoutProps.ToString().Contains("attachments");
            Assert.IsFalse(bHasAttachments);
            bHasSelfLink = readDoc1WoutProps.ToString().Contains("_self");
            Assert.IsFalse(bHasSelfLink);

            //read document with default settings (system properties should be included)
            Document readDoc1Default = await client.ReadDocumentAsync(coll.AltLink + "/docs/doc1", new RequestOptions() { PartitionKey = new PartitionKey("doc1") });
            Assert.AreEqual(readDoc1WithProps.ToString(), readDoc1Default.ToString());


            //CASE 2. insert document and explicitly include system properties
            Document doc2 = await client.CreateDocumentAsync(
                coll.SelfLink,
                new Document { Id = "doc2" },
                new RequestOptions { ExcludeSystemProperties = false });

            bHasAttachments = doc2.ToString().Contains("attachments");
            Assert.IsTrue(bHasAttachments);
            bHasSelfLink = doc2.ToString().Contains("_self");
            Assert.IsTrue(bHasSelfLink);

            //read document and ask system properties to be included
            Document readDoc2WithProps = await client.ReadDocumentAsync(
               coll.AltLink + "/docs/doc2",
               new RequestOptions { ExcludeSystemProperties = false, PartitionKey = new PartitionKey("doc2") });

            bHasAttachments = readDoc2WithProps.ToString().Contains("attachments");
            Assert.IsTrue(bHasAttachments);
            bHasSelfLink = readDoc2WithProps.ToString().Contains("_self");
            Assert.IsTrue(bHasSelfLink);

            //read document and explicitly exclude system properties, they should be still present in this case.
            Document readDoc2WoutProps = await client.ReadDocumentAsync(
                coll.AltLink + "/docs/doc2",
                new RequestOptions { ExcludeSystemProperties = true, PartitionKey = new PartitionKey("doc2") });

            bHasAttachments = readDoc2WoutProps.ToString().Contains("attachments");
            Assert.IsTrue(bHasAttachments);
            bHasSelfLink = readDoc2WoutProps.ToString().Contains("_self");
            Assert.IsTrue(bHasSelfLink);

            //read document with default settings (system properties should be included)
            Document readDoc2Default = await client.ReadDocumentAsync(coll.AltLink + "/docs/doc2", new RequestOptions() { PartitionKey = new PartitionKey("doc2") });
            Assert.AreEqual(readDoc2WithProps.ToString(), readDoc2Default.ToString());


            //CASE 3. insert document with default settings (system properties should be included)
            Document doc3 = await client.CreateDocumentAsync(
                coll.SelfLink,
                new Document { Id = "doc3" });

            bHasAttachments = doc3.ToString().Contains("attachments");
            Assert.IsTrue(bHasAttachments);
            bHasSelfLink = doc3.ToString().Contains("_self");
            Assert.IsTrue(bHasSelfLink);

            //read document and ask system properties to be included
            Document readDoc3WithProps = await client.ReadDocumentAsync(
               coll.AltLink + "/docs/doc3",
               new RequestOptions { ExcludeSystemProperties = false, PartitionKey = new PartitionKey("doc3") });

            bHasAttachments = readDoc3WithProps.ToString().Contains("attachments");
            Assert.IsTrue(bHasAttachments);
            bHasSelfLink = readDoc3WithProps.ToString().Contains("_self");
            Assert.IsTrue(bHasSelfLink);

            //read document and explicitly exclude system properties, they should be still present in this case.
            Document readDoc3WoutProps = await client.ReadDocumentAsync(
                coll.AltLink + "/docs/doc3",
                new RequestOptions { ExcludeSystemProperties = true, PartitionKey = new PartitionKey("doc3") });

            bHasAttachments = readDoc3WoutProps.ToString().Contains("attachments");
            Assert.IsTrue(bHasAttachments);
            bHasSelfLink = readDoc3WoutProps.ToString().Contains("_self");
            Assert.IsTrue(bHasSelfLink);

            //read document with default settings (system properties should be included)
            Document readDoc3Default = await client.ReadDocumentAsync(coll.AltLink + "/docs/doc3", new RequestOptions() { PartitionKey = new PartitionKey("doc3") });
            Assert.AreEqual(readDoc3WithProps.ToString(), readDoc3Default.ToString());
        }

        private async Task ValidateCollectionIndexProgressHeadersAsync(DocumentClient client, bool isElasticCollection)
        {
            Database db = (await client.CreateDatabaseAsync(new Database() { Id = Guid.NewGuid().ToString() })).Resource;

            try
            {
                PartitionKeyDefinition pkd = null;
                RequestOptions options = null;

                if (isElasticCollection)
                {
                    pkd = new PartitionKeyDefinition { Paths = new Collection<string> { "/id" } };
                    options = new RequestOptions { PopulateQuotaInfo = true };
                }

                var consistentCollection = new DocumentCollection() { Id = Guid.NewGuid().ToString() };
                if (isElasticCollection)
                {
                    consistentCollection.PartitionKey = pkd;
                }

                consistentCollection.IndexingPolicy.IndexingMode = IndexingMode.Consistent;
                consistentCollection = (await client.CreateDocumentCollectionAsync(db, consistentCollection)).Resource;

                var noneIndexCollection = new DocumentCollection() { Id = Guid.NewGuid().ToString() };
                if (isElasticCollection)
                {
                    noneIndexCollection.PartitionKey = pkd;
                }

                noneIndexCollection.IndexingPolicy.Automatic = false;
                noneIndexCollection.IndexingPolicy.IndexingMode = IndexingMode.None;
                noneIndexCollection = (await client.CreateDocumentCollectionAsync(db, noneIndexCollection)).Resource;

                var doc = new Document() { Id = Guid.NewGuid().ToString() };
                await client.CreateDocumentAsync(consistentCollection, doc);
                await client.CreateDocumentAsync(noneIndexCollection, doc);

                // Consistent-indexing collection.
                {
                    var collectionResponse = await client.ReadDocumentCollectionAsync(consistentCollection, options);
                    Assert.IsFalse(collectionResponse.Headers.AllKeys().Contains(HttpConstants.HttpHeaders.CollectionLazyIndexingProgress),
                        "No lazy indexer progress when reading consistent collection.");
                    Assert.AreEqual(100, int.Parse(collectionResponse.ResponseHeaders[HttpConstants.HttpHeaders.CollectionIndexTransformationProgress], CultureInfo.InvariantCulture),
                        "Expect reindexer progress when reading consistent collection.");
                    Assert.AreEqual(-1, collectionResponse.LazyIndexingProgress);
                    Assert.AreEqual(100, collectionResponse.IndexTransformationProgress);
                }

                // None-indexing collection.
                {
                    var collectionResponse = await client.ReadDocumentCollectionAsync(noneIndexCollection, options);
                    Assert.IsFalse(collectionResponse.Headers.AllKeys().Contains(HttpConstants.HttpHeaders.CollectionLazyIndexingProgress),
                        "No lazy indexer progress when reading none-index collection.");
                    Assert.AreEqual(100, int.Parse(collectionResponse.ResponseHeaders[HttpConstants.HttpHeaders.CollectionIndexTransformationProgress], CultureInfo.InvariantCulture),
                        "Expect reindexer progress when reading none-index collection.");
                    Assert.AreEqual(-1, collectionResponse.LazyIndexingProgress);
                    Assert.AreEqual(100, collectionResponse.IndexTransformationProgress);
                }

                // Consistent -> Consistent.
                for (int i = 0; i < 100; ++i)
                {
                    var document = new Document();
                    for (int k = 0; k < 100; ++k)
                    {
                        document.SetPropertyValue(Guid.NewGuid().ToString(), Guid.NewGuid().ToString());
                    }

                    await client.CreateDocumentAsync(consistentCollection, document);
                }

                consistentCollection.IndexingPolicy.IncludedPaths.Clear();
                consistentCollection.IndexingPolicy.ExcludedPaths.Add(new ExcludedPath { Path = "/*" });
                consistentCollection = await client.ReplaceDocumentCollectionAsync(consistentCollection);
                await Util.WaitForReIndexingToFinish(300, consistentCollection);

                if (isElasticCollection)
                {
                    foreach (var collection in new DocumentCollection[] { consistentCollection, noneIndexCollection })
                    {
                        // Do not expect index progress headers for elastic collection when the PopulateQuotaInfo header is not specified.
                        var collectionResponse = await client.ReadDocumentCollectionAsync(collection);
                        Assert.IsNull(collectionResponse.ResponseHeaders[HttpConstants.HttpHeaders.CollectionIndexTransformationProgress]);
                        Assert.IsNull(collectionResponse.ResponseHeaders[HttpConstants.HttpHeaders.CollectionLazyIndexingProgress]);
                        Assert.AreEqual(-1, collectionResponse.LazyIndexingProgress);
                        Assert.AreEqual(-1, collectionResponse.IndexTransformationProgress);
                    }
                }
            }
            finally
            {
                client.DeleteDatabaseAsync(db).Wait();
            }
        }

        private void ValidateIfNonMatch(DocumentClient client)
        {
            // Valid if-match
            var document = CreateDocumentRequest(client, new StoreRequestNameValueCollection()).GetResource<Document>();
            var headers = new StoreRequestNameValueCollection();
            headers.Add(HttpConstants.HttpHeaders.IfNoneMatch, document.ETag);
            var response = ReadDocumentRequest(client, document, headers);
            Assert.IsTrue(response.StatusCode == HttpStatusCode.NotModified, "Invalid status code");

            // validateInvalidIfMatch
            AccessCondition condition = new AccessCondition() { Type = AccessConditionType.IfMatch, Condition = "invalid etag" };
            try
            {
                var replacedDoc = client.ReplaceDocumentAsync(document.SelfLink, document, new RequestOptions() { AccessCondition = condition }).Result.Resource;
                Assert.Fail("should not reach here");
            }
            catch (Exception ex)
            {
                var innerException = ex.InnerException as DocumentClientException;
                Assert.IsTrue(innerException.StatusCode == HttpStatusCode.PreconditionFailed, "Invalid status code");
            }
        }

        private DocumentServiceResponse QueryRequest(DocumentClient client, string collectionId, SqlQuerySpec sqlQuerySpec, INameValueCollection headers)
        {
            headers.Add(HttpConstants.HttpHeaders.IsQuery, bool.TrueString);
            headers.Add(HttpConstants.HttpHeaders.ContentType, RuntimeConstants.MediaTypes.QueryJson);
            DocumentServiceRequest request = DocumentServiceRequest.Create(OperationType.Query, collectionId, ResourceType.Document, AuthorizationTokenType.PrimaryMasterKey, headers);

            Range<string> fullRange = new Range<string>(
                PartitionKeyInternal.MinimumInclusiveEffectivePartitionKey,
                PartitionKeyInternal.MaximumExclusiveEffectivePartitionKey,
                true,
                false);
            IRoutingMapProvider routingMapProvider = client.GetPartitionKeyRangeCacheAsync(NoOpTrace.Singleton).Result;
            IReadOnlyList<PartitionKeyRange> ranges = routingMapProvider.TryGetOverlappingRangesAsync(collectionId, fullRange, NoOpTrace.Singleton).Result;
            request.RouteTo(new PartitionKeyRangeIdentity(collectionId, ranges.First().Id));

            string queryText = JsonConvert.SerializeObject(sqlQuerySpec);
            request.Body = new MemoryStream(Encoding.UTF8.GetBytes(queryText));

            var response = client.ExecuteQueryAsync(request, null).Result;
            return response;
        }

        private Task<DocumentServiceResponse> ReadDocumentFeedRequestAsync(DocumentClient client, string collectionId, INameValueCollection headers)
        {
            DocumentServiceRequest request = DocumentServiceRequest.Create(OperationType.ReadFeed, collectionId, ResourceType.Document, AuthorizationTokenType.PrimaryMasterKey, headers);

            Range<string> fullRange = new Range<string>(
                PartitionKeyInternal.MinimumInclusiveEffectivePartitionKey,
                PartitionKeyInternal.MaximumExclusiveEffectivePartitionKey,
                true,
                false);
            IRoutingMapProvider routingMapProvider = client.GetPartitionKeyRangeCacheAsync(NoOpTrace.Singleton).Result;
            IReadOnlyList<PartitionKeyRange> ranges = routingMapProvider.TryGetOverlappingRangesAsync(collectionId, fullRange, NoOpTrace.Singleton).Result;
            request.RouteTo(new PartitionKeyRangeIdentity(collectionId, ranges.First().Id));

            Task<DocumentServiceResponse> response = client.ReadFeedAsync(request, retryPolicy: null);
            return response;
        }

        private Task<DocumentServiceResponse> ReadDocumentChangeFeedRequestAsync(
            DocumentClient client,
            string collectionId,
            TimeSpan? maxPollingInterval)
        {
            if (client == null || collectionId == null || collectionId == "")
            {
                Assert.Fail("null client or collectionId");
            }

            StoreRequestNameValueCollection headers = new StoreRequestNameValueCollection();
            headers.Set(
                HttpConstants.HttpHeaders.A_IM,
                HttpConstants.A_IMHeaderValues.IncrementalFeed);
            if (maxPollingInterval.HasValue)
            {
                headers.Set(
                    HttpConstants.HttpHeaders.MaxPollingIntervalMilliseconds,
                    maxPollingInterval.Value.TotalMilliseconds.ToString());
            }

            return ReadDocumentFeedRequestAsync(client, collectionId, headers);
        }

        private DocumentServiceResponse ReadDocumentFeedRequestSinglePartition(DocumentClient client, string collectionId, INameValueCollection headers)
        {
            DocumentServiceRequest request = DocumentServiceRequest.Create(OperationType.ReadFeed, collectionId, ResourceType.Document, AuthorizationTokenType.PrimaryMasterKey, headers);
            var response = client.ReadFeedAsync(request, null).Result;
            return response;
        }

        private DocumentServiceResponse ReadDatabaseFeedRequest(DocumentClient client, INameValueCollection headers)
        {
            DocumentServiceRequest request = DocumentServiceRequest.Create(OperationType.ReadFeed, null, ResourceType.Database, AuthorizationTokenType.PrimaryMasterKey, headers);
            var response = client.ReadFeedAsync(request, null).Result;
            return response;
        }

        private StoredProcedureResponse<string> ReadFeedScript(DocumentClient client, INameValueCollection headers)
        {
            var headersIterator = headers.AllKeys().SelectMany(headers.GetValues, (k, v) => new { key = k, value = v });
            var scriptOptions = "{";
            var headerIndex = 0;
            foreach (var header in headersIterator)
            {
                if (headerIndex != 0)
                {
                    scriptOptions += ", ";
                }

                headerIndex++;
                scriptOptions += header.key + ":" + header.value;
            }

            scriptOptions += "}";

            var script = @"function() {
                var client = getContext().getCollection();
                function callback(err, docFeed, responseOptions) {
                    if(err) throw 'Error while reading documents';
                    docFeed.forEach(function(doc, i, arr) { getContext().getResponse().appendBody(JSON.stringify(doc));  });
                };
                client.readDocuments(client.getSelfLink()," + scriptOptions + @", callback);}";

            Database database = client.CreateDatabaseAsync(new Database { Id = Guid.NewGuid().ToString() }).Result;
            PartitionKeyDefinition partitionKeyDefinition = new PartitionKeyDefinition { Paths = new System.Collections.ObjectModel.Collection<string>(new[] { "/id" }), Kind = PartitionKind.Hash };
            DocumentCollection collection = client.CreateDocumentCollectionAsync(database.SelfLink,
                new DocumentCollection
                {
                    Id = Guid.NewGuid().ToString(),
                    PartitionKey = partitionKeyDefinition
                }).Result;
            var sproc = new StoredProcedure() { Id = Guid.NewGuid().ToString(), Body = script };
            var createdSproc = client.CreateStoredProcedureAsync(collection, sproc).Result.Resource;
            RequestOptions requestOptions = new RequestOptions();
            requestOptions.PartitionKey = new PartitionKey("test");
            var result = client.ExecuteStoredProcedureAsync<string>(createdSproc, requestOptions).Result;
            return result;
        }

        private DocumentServiceResponse CreateDocumentRequest(DocumentClient client, INameValueCollection headers)
        {
            Database database = client.CreateDatabaseAsync(new Database { Id = Guid.NewGuid().ToString() }).Result;
            PartitionKeyDefinition partitionKeyDefinition = new PartitionKeyDefinition { Paths = new System.Collections.ObjectModel.Collection<string>(new[] { "/id" }), Kind = PartitionKind.Hash };
            DocumentCollection collection = client.CreateDocumentCollectionAsync(database.SelfLink,
                new DocumentCollection
                {
                    Id = Guid.NewGuid().ToString(),
                    PartitionKey = partitionKeyDefinition
                }).Result;
            var document = new Document() { Id = Guid.NewGuid().ToString() };
            DocumentServiceRequest request = DocumentServiceRequest.Create(OperationType.Create, collection.SelfLink, document, ResourceType.Document, AuthorizationTokenType.Invalid, headers, SerializationFormattingPolicy.None);
            PartitionKey partitionKey = new PartitionKey(document.Id);
            request.Headers.Set(HttpConstants.HttpHeaders.PartitionKey, partitionKey.InternalKey.ToJsonString());
            var response = client.CreateAsync(request, null).Result;
            return response;
        }

        private StoredProcedureResponse<string> CreateDocumentScript(DocumentClient client, INameValueCollection headers)
        {
            var headersIterator = headers.AllKeys().SelectMany(headers.GetValues, (k, v) => new { key = k, value = v });
            var scriptOptions = "{";
            var headerIndex = 0;
            foreach (var header in headersIterator)
            {
                if (headerIndex != 0)
                {
                    scriptOptions += ", ";
                }

                headerIndex++;
                scriptOptions += header.key + ":" + header.value;
            }

            scriptOptions += "}";
            var guid = Guid.NewGuid().ToString();

            var script = @" function() {
                var client = getContext().getCollection();                
                client.createDocument(client.getSelfLink(), { id: ""TestDoc"" }," + scriptOptions + @", function(err, docCreated, options) { 
                   if(err) throw new Error('Error while creating document: ' + err.message); 
                   else {
                     getContext().getResponse().setBody(JSON.stringify(docCreated));  
                   }
                });}";

            Database database = client.CreateDatabaseAsync(new Database { Id = Guid.NewGuid().ToString() }).Result;
            PartitionKeyDefinition partitionKeyDefinition = new PartitionKeyDefinition { Paths = new System.Collections.ObjectModel.Collection<string>(new[] { "/id" }), Kind = PartitionKind.Hash };
            DocumentCollection collection = client.CreateDocumentCollectionAsync(database.SelfLink,
                new DocumentCollection
                {
                    Id = Guid.NewGuid().ToString(),
                    PartitionKey = partitionKeyDefinition
                }).Result;
            var sproc = new StoredProcedure() { Id = Guid.NewGuid().ToString(), Body = script };
            var createdSproc = client.CreateStoredProcedureAsync(collection, sproc).Result.Resource;
            RequestOptions requestOptions = new RequestOptions();
            requestOptions.PartitionKey = new PartitionKey("TestDoc");
            var result = client.ExecuteStoredProcedureAsync<string>(createdSproc, requestOptions).Result;
            return result;
        }

        private DocumentServiceResponse ReadDocumentRequest(DocumentClient client, Document doc, INameValueCollection headers)
        {
            DocumentServiceRequest request = DocumentServiceRequest.Create(OperationType.Read, ResourceType.Document, doc.SelfLink, AuthorizationTokenType.PrimaryMasterKey, headers);
            request.Headers.Set(HttpConstants.HttpHeaders.PartitionKey, new PartitionKey(doc.Id).InternalKey.ToJsonString());
            var retrievedDocResponse = client.ReadAsync(request, null).Result;
            return retrievedDocResponse;
        }

        private class TestUserAgentContainer : UserAgentContainer
        {
            internal override string BaseUserAgent
            {
                get
                {
                    return "TestUserAgentContainer.BaseUserAgent";
                }
            }
        }
    }
}
>>>>>>> b3c8759f
<|MERGE_RESOLUTION|>--- conflicted
+++ resolved
@@ -1,1178 +1,3 @@
-<<<<<<< HEAD
-﻿////------------------------------------------------------------
-//// Copyright (c) Microsoft Corporation.  All rights reserved.
-////------------------------------------------------------------
-
-//namespace Microsoft.Azure.Cosmos.SDK.EmulatorTests
-//{
-//    using System;
-//    using System.Collections.Generic;
-//    using System.Collections.ObjectModel;
-//    using System.Collections.Specialized;
-//    using System.Configuration;
-//    using System.Diagnostics;
-//    using System.Globalization;
-//    using System.IO;
-//    using System.Linq;
-//    using System.Net;
-//    using System.Net.Http;
-//    using System.Net.Http.Headers;
-//    using System.Text;
-//    using System.Threading;
-//    using System.Threading.Tasks;
-
-//    using Microsoft.Azure.Documents;
-//    using Microsoft.Azure.Documents.Collections;
-//    using Microsoft.Azure.Documents.Client;
-//    using Microsoft.Azure.Documents.Routing;
-//    using Microsoft.VisualStudio.TestTools.UnitTesting;
-//    using Newtonsoft.Json;
-//    using Microsoft.Azure.Cosmos.Query.Core;
-//    using Microsoft.Azure.Cosmos.Routing;
-//    using Microsoft.Azure.Cosmos.Tracing;
-
-//    [TestClass]
-//    public class HeadersValidationTests
-//    {
-//        private static byte BinarySerializationByteMarkValue = 128;
-
-//        private string currentVersion;
-//        private byte[] currentVersionUTF8;
-
-//        [ClassInitialize]
-//        public static void Initialize(TestContext textContext)
-//        {
-//            // Create a CosmosClient to ensure the correct HttpConstants.Versions is being used
-//            TestCommon.CreateCosmosClient();
-//            DocumentClientSwitchLinkExtension.Reset("HeadersValidationTests");
-//        }
-
-//        [TestInitialize]
-//        public async Task Startup()
-//        {
-//            this.currentVersion = HttpConstants.Versions.CurrentVersion;
-//            this.currentVersionUTF8 = HttpConstants.Versions.CurrentVersionUTF8;
-
-//            //var client = TestCommon.CreateClient(false, Protocol.Tcp);
-//            var client = TestCommon.CreateClient(true);
-//            await TestCommon.DeleteAllDatabasesAsync();
-//        }
-
-//        [TestCleanup]
-//        public void TestCleanup()
-//        {
-//            HttpConstants.Versions.CurrentVersion = this.currentVersion;
-//            HttpConstants.Versions.CurrentVersionUTF8 = this.currentVersionUTF8;
-//        }
-
-//        [TestMethod]
-//        public void ValidatePageSizeHttps()
-//        {
-//            var client = TestCommon.CreateClient(false, Protocol.Https);
-//            ValidatePageSize(client);
-//            ValidatePageSize(client);
-//        }
-
-//        [TestMethod]
-//        public void ValidatePageSizeRntbd()
-//        {
-//            var client = TestCommon.CreateClient(false, Protocol.Tcp);
-//            ValidatePageSize(client);
-//        }
-
-//        [TestMethod]
-//        public void ValidatePageSizeGatway()
-//        {
-//            var client = TestCommon.CreateClient(true);
-//            ValidatePageSize(client);
-//        }
-
-//        private void ValidatePageSize(DocumentClient client)
-//        {
-//            // Invalid parsing
-//            INameValueCollection headers = new StoreRequestNameValueCollection();
-//            headers.Add(HttpConstants.HttpHeaders.PageSize, "\"Invalid header type\"");
-
-//            try
-//            {
-//                ReadDatabaseFeedRequest(client, headers);
-//                Assert.Fail("Should throw an exception");
-//            }
-//            catch (Exception ex)
-//            {
-//                var innerException = ex.InnerException as DocumentClientException;
-//                Assert.IsTrue(innerException.StatusCode == HttpStatusCode.BadRequest, "Invalid status code");
-//            }
-
-//            headers = new StoreRequestNameValueCollection();
-//            headers.Add("pageSize", "\"Invalid header type\"");
-
-//            try
-//            {
-//                ReadFeedScript(client, headers);
-//                Assert.Fail("Should throw an exception");
-//            }
-//            catch (Exception ex)
-//            {
-//                var innerException = ex.InnerException as DocumentClientException;
-//                Assert.IsTrue(innerException.StatusCode == HttpStatusCode.BadRequest, "Invalid status code");
-//            }
-
-//            // Invalid value
-//            headers = new StoreRequestNameValueCollection();
-//            headers.Add(HttpConstants.HttpHeaders.PageSize, "-2");
-
-//            try
-//            {
-//                ReadDatabaseFeedRequest(client, headers);
-//                Assert.Fail("Should throw an exception");
-//            }
-//            catch (Exception ex)
-//            {
-//                var innerException = ex.InnerException as DocumentClientException;
-//                Assert.IsTrue(innerException.StatusCode == HttpStatusCode.BadRequest, "Invalid status code");
-//            }
-
-//            headers = new StoreRequestNameValueCollection();
-//            headers.Add(HttpConstants.HttpHeaders.PageSize, Int64.MaxValue.ToString(CultureInfo.InvariantCulture));
-
-//            try
-//            {
-//                ReadFeedScript(client, headers);
-//                Assert.Fail("Should throw an exception");
-//            }
-//            catch (Exception ex)
-//            {
-//                var innerException = ex.InnerException as DocumentClientException;
-//                Assert.IsTrue(innerException.StatusCode == HttpStatusCode.BadRequest, "Invalid status code");
-//            }
-
-//            // Valid page size
-//            headers = new StoreRequestNameValueCollection();
-//            headers.Add(HttpConstants.HttpHeaders.PageSize, "20");
-//            var response = ReadDatabaseFeedRequest(client, headers);
-//            Assert.IsTrue(response.StatusCode == HttpStatusCode.OK);
-
-//            headers = new StoreRequestNameValueCollection();
-//            headers.Add("pageSize", "20");
-//            var result = ReadFeedScript(client, headers);
-//            Assert.IsTrue(result.StatusCode == HttpStatusCode.OK);
-
-//            // dynamic page size
-//            headers = new StoreRequestNameValueCollection();
-//            headers.Add(HttpConstants.HttpHeaders.PageSize, "-1");
-//            response = ReadDatabaseFeedRequest(client, headers);
-//            Assert.IsTrue(response.StatusCode == HttpStatusCode.OK);
-
-//            headers = new StoreRequestNameValueCollection();
-//            headers.Add("pageSize", "-1");
-//            result = ReadFeedScript(client, headers);
-//            Assert.IsTrue(result.StatusCode == HttpStatusCode.OK);
-//        }
-
-//        [TestMethod]
-//        public async Task ValidateConsistencyLevelGateway()
-//        {
-//            DocumentClient client = TestCommon.CreateClient(true);
-//            await ValidateCosistencyLevel(client);
-//        }
-
-//        [TestMethod]
-//        public async Task ValidateConsistencyLevelRntbd()
-//        {
-//            DocumentClient client = TestCommon.CreateClient(false, Protocol.Tcp);
-//            await ValidateCosistencyLevel(client);
-//        }
-
-//        [TestMethod]
-//        public async Task ValidateConsistencyLevelHttps()
-//        {
-//            DocumentClient client = TestCommon.CreateClient(false, Protocol.Https);
-//            await ValidateCosistencyLevel(client);
-//        }
-
-//        private async Task ValidateCosistencyLevel(DocumentClient client)
-//        {
-//            DocumentCollection collection = TestCommon.CreateOrGetDocumentCollection(client);
-
-//            // Value not supported
-//            StoreRequestNameValueCollection headers = new StoreRequestNameValueCollection();
-//            headers.Add(HttpConstants.HttpHeaders.ConsistencyLevel, "Not a valid value");
-
-//            try
-//            {
-//                await ReadDocumentFeedRequestAsync(client, collection.ResourceId, headers);
-//                Assert.Fail("Should throw an exception");
-//            }
-//            catch (Exception ex) when (ex.GetBaseException() is DocumentClientException)
-//            {
-//                DocumentClientException documentClientException = ex.GetBaseException() as DocumentClientException;
-//                Assert.IsTrue(
-//                    documentClientException.StatusCode == HttpStatusCode.BadRequest,
-//                    "invalid status code");
-//            }
-
-//            // Supported value
-//            headers = new StoreRequestNameValueCollection();
-//            headers.Add(HttpConstants.HttpHeaders.ConsistencyLevel, ConsistencyLevel.Eventual.ToString());
-//            var response = ReadDocumentFeedRequestAsync(client, collection.ResourceId, headers).Result;
-//            Assert.IsTrue(response.StatusCode == HttpStatusCode.OK, "Invalid status code");
-//        }
-
-//        [TestMethod]
-//        [Owner("brchon")]
-//        public void ValidateJsonSerializationFormatGateway()
-//        {
-//            var client = TestCommon.CreateClient(true);
-//            ValidateJsonSerializationFormat(client);
-//        }
-
-//        [TestMethod]
-//        public void ValidateJsonSerializationFormatRntbd()
-//        {
-//            var client = TestCommon.CreateClient(false, Protocol.Tcp);
-//            ValidateJsonSerializationFormat(client);
-//        }
-
-//        [TestMethod]
-//        public void ValidateJsonSerializationFormatHttps()
-//        {
-//            var client = TestCommon.CreateClient(false, Protocol.Https);
-//            ValidateJsonSerializationFormat(client);
-//        }
-
-//        private void ValidateJsonSerializationFormat(DocumentClient client)
-//        {
-//            DocumentCollection collection = TestCommon.CreateOrGetDocumentCollection(client);
-//            this.ValidateJsonSerializationFormatReadFeed(client, collection);
-//            this.ValidateJsonSerializationFormatQuery(client, collection);
-//        }
-
-//        private void ValidateJsonSerializationFormatReadFeed(DocumentClient client, DocumentCollection collection)
-//        {
-//            // Value not supported
-//            INameValueCollection headers = new StoreRequestNameValueCollection();
-//            headers.Add(HttpConstants.HttpHeaders.ContentSerializationFormat, "Not a valid value");
-
-//            try
-//            {
-//                ReadDocumentFeedRequestSinglePartition(client, collection.ResourceId, headers);
-//                Assert.Fail("Should throw an exception");
-//            }
-//            catch (Exception ex)
-//            {
-//                var innerException = ex.InnerException as DocumentClientException;
-//                Assert.IsTrue(innerException.StatusCode == HttpStatusCode.BadRequest, "invalid status code");
-//            }
-
-//            // Supported values
-
-//            // Text
-//            headers = new StoreRequestNameValueCollection();
-//            headers.Add(HttpConstants.HttpHeaders.ContentSerializationFormat, ContentSerializationFormat.JsonText.ToString());
-//            var response = ReadDocumentFeedRequestAsync(client, collection.ResourceId, headers).Result;
-//            Assert.IsTrue(response.StatusCode == HttpStatusCode.OK, "Invalid status code");
-//            Assert.IsTrue(response.ResponseBody.ReadByte() < HeadersValidationTests.BinarySerializationByteMarkValue);
-
-//            // None
-//            headers = new StoreRequestNameValueCollection();
-//            response = ReadDocumentFeedRequestAsync(client, collection.ResourceId, headers).Result;
-//            Assert.IsTrue(response.StatusCode == HttpStatusCode.OK, "Invalid status code");
-//            Assert.IsTrue(response.ResponseBody.ReadByte() < HeadersValidationTests.BinarySerializationByteMarkValue);
-
-//            // Binary (Read feed should ignore all options)
-//            headers = new StoreRequestNameValueCollection();
-//            headers.Add(HttpConstants.HttpHeaders.ContentSerializationFormat, ContentSerializationFormat.CosmosBinary.ToString());
-//            response = ReadDocumentFeedRequestAsync(client, collection.ResourceId, headers).Result;
-//            Assert.IsTrue(response.StatusCode == HttpStatusCode.OK, "Invalid status code");
-//            Assert.IsTrue(response.ResponseBody.ReadByte() < HeadersValidationTests.BinarySerializationByteMarkValue);
-//            //Assert.AreEqual(JsonSerializationFormat.Binary, response.ResponseBody.ReadByte());
-//        }
-
-//        private void ValidateJsonSerializationFormatQuery(DocumentClient client, DocumentCollection collection)
-//        {
-//            SqlQuerySpec sqlQuerySpec = new SqlQuerySpec("SELECT * FROM c");
-//            // Value not supported
-//            INameValueCollection headers = new StoreRequestNameValueCollection();
-//            headers.Add(HttpConstants.HttpHeaders.ContentSerializationFormat, "Not a valid value");
-
-//            try
-//            {
-//                QueryRequest(client, collection.ResourceId, sqlQuerySpec, headers);
-//                Assert.Fail("Should throw an exception");
-//            }
-//            catch (Exception ex)
-//            {
-//                var innerException = ex.InnerException as DocumentClientException;
-//                Assert.IsTrue(innerException.StatusCode == HttpStatusCode.BadRequest, "invalid status code");
-//            }
-
-//            // Supported values
-
-//            // Text
-//            headers = new StoreRequestNameValueCollection();
-//            headers.Add(HttpConstants.HttpHeaders.ContentSerializationFormat, ContentSerializationFormat.JsonText.ToString());
-//            var response = QueryRequest(client, collection.ResourceId, sqlQuerySpec, headers);
-//            Assert.IsTrue(response.StatusCode == HttpStatusCode.OK, "Invalid status code");
-//            Assert.IsTrue(response.ResponseBody.ReadByte() < HeadersValidationTests.BinarySerializationByteMarkValue);
-
-//            // None
-//            headers = new StoreRequestNameValueCollection();
-//            response = QueryRequest(client, collection.ResourceId, sqlQuerySpec, headers);
-//            Assert.IsTrue(response.StatusCode == HttpStatusCode.OK, "Invalid status code");
-//            Assert.IsTrue(response.ResponseBody.ReadByte() < HeadersValidationTests.BinarySerializationByteMarkValue);
-
-//            // Binary
-//            headers = new StoreRequestNameValueCollection();
-//            headers.Add(HttpConstants.HttpHeaders.ContentSerializationFormat, ContentSerializationFormat.CosmosBinary.ToString());
-//            response = QueryRequest(client, collection.ResourceId, sqlQuerySpec, headers);
-//            Assert.IsTrue(response.StatusCode == HttpStatusCode.OK, "Invalid status code");
-//            Assert.IsTrue(response.ResponseBody.ReadByte() == HeadersValidationTests.BinarySerializationByteMarkValue);
-//        }
-
-//        [TestMethod]
-//        public void ValidateIndexingDirectiveGateway()
-//        {
-//            var client = TestCommon.CreateClient(true);
-//            ValidateIndexingDirective(client);
-//        }
-//        [TestMethod]
-//        public void ValidateIndexingDirectiveRntbd()
-//        {
-//            //var client = TestCommon.CreateClient(false, Protocol.Tcp);
-//            var client = TestCommon.CreateClient(true, Protocol.Tcp);
-//            ValidateIndexingDirective(client);
-//        }
-
-//        [TestMethod]
-//        public void ValidateIndexingDirectiveHttps()
-//        {
-//            //var client = TestCommon.CreateClient(false, Protocol.Https);
-//            var client = TestCommon.CreateClient(true, Protocol.Https);
-//            ValidateIndexingDirective(client);
-//        }
-
-//        private void ValidateIndexingDirective(DocumentClient client)
-//        {
-//            // Number out of range.
-//            INameValueCollection headers = new StoreRequestNameValueCollection();
-//            headers.Add(HttpConstants.HttpHeaders.IndexingDirective, "\"Invalid Value\"");
-
-//            try
-//            {
-//                CreateDocumentRequest(client, headers);
-//                Assert.Fail("Should throw an exception");
-//            }
-//            catch (Exception ex)
-//            {
-//                var innerException = ex.InnerException as DocumentClientException;
-//                Assert.IsTrue(innerException.StatusCode == HttpStatusCode.BadRequest, "Invalid status code");
-//            }
-
-//            headers = new StoreRequestNameValueCollection();
-//            headers.Add("indexAction", "\"Invalid Value\"");
-
-//            try
-//            {
-//                CreateDocumentScript(client, headers);
-//                Assert.Fail("Should throw an exception");
-//            }
-//            catch (Exception ex)
-//            {
-//                var innerException = ex.InnerException as DocumentClientException;
-//                Assert.IsTrue(innerException.StatusCode == HttpStatusCode.BadRequest, "Invalid status code");
-//            }
-
-//            // Valid Indexing Directive
-//            headers = new StoreRequestNameValueCollection();
-//            headers.Add(HttpConstants.HttpHeaders.IndexingDirective, IndexingDirective.Exclude.ToString());
-//            var response = CreateDocumentRequest(client, headers);
-//            Assert.IsTrue(response.StatusCode == HttpStatusCode.Created);
-
-//            headers = new StoreRequestNameValueCollection();
-//            headers.Add("indexAction", "\"exclude\"");
-//            var result = CreateDocumentScript(client, headers);
-//            Assert.IsTrue(result.StatusCode == HttpStatusCode.OK, "Invalid status code");
-//        }
-
-//        [TestMethod]
-//        public void ValidateEnableScanInQueryGateway()
-//        {
-//            var client = TestCommon.CreateClient(true);
-//            ValidateEnableScanInQuery(client);
-//        }
-
-//        [TestMethod]
-//        public void ValidateEnableScanInQueryRntbd()
-//        {
-//            var client = TestCommon.CreateClient(false, Protocol.Tcp);
-//            ValidateEnableScanInQuery(client);
-//        }
-
-//        [TestMethod]
-//        public void ValidateEnableScanInQueryHttps()
-//        {
-//            var client = TestCommon.CreateClient(false, Protocol.Https);
-//            ValidateEnableScanInQuery(client);
-//        }
-
-//        private void ValidateEnableScanInQuery(DocumentClient client, bool isHttps = false)
-//        {
-//            // Value not boolean
-//            INameValueCollection headers = new StoreRequestNameValueCollection();
-//            headers.Add(HttpConstants.HttpHeaders.EnableScanInQuery, "Not a boolean");
-
-//            try
-//            {
-//                var response = ReadDatabaseFeedRequest(client, headers);
-//                if (isHttps)
-//                {
-//                    Assert.Fail("Should throw an exception");
-//                }
-//                else
-//                {
-//                    // Invalid boolean is treated as false by TCP
-//                    Assert.IsTrue(response.StatusCode == HttpStatusCode.OK, "Invalid status code");
-//                }
-//            }
-//            catch (Exception ex)
-//            {
-//                var innerException = ex.InnerException as DocumentClientException;
-//                Assert.IsTrue(innerException.StatusCode == HttpStatusCode.BadRequest, "Invalid status code");
-//            }
-
-//            // Valid boolean
-//            headers = new StoreRequestNameValueCollection();
-//            headers.Add(HttpConstants.HttpHeaders.EnableScanInQuery, "true");
-//            var response2 = ReadDatabaseFeedRequest(client, headers);
-//            Assert.IsTrue(response2.StatusCode == HttpStatusCode.OK, "Invalid status code");
-//        }
-
-//        [TestMethod]
-//        public void ValidateEnableLowPrecisionOrderByGateway()
-//        {
-//            var client = TestCommon.CreateClient(true);
-//            ValidateEnableLowPrecisionOrderBy(client);
-//        }
-
-//        [TestMethod]
-//        public void ValidateEnableLowPrecisionOrderByRntbd()
-//        {
-//            var client = TestCommon.CreateClient(false, Protocol.Tcp);
-//            ValidateEnableLowPrecisionOrderBy(client);
-//        }
-
-//        [TestMethod]
-
-//        public void ValidateEnableLowPrecisionOrderByHttps()
-//        {
-//            var client = TestCommon.CreateClient(false, Protocol.Https);
-//            ValidateEnableLowPrecisionOrderBy(client, true);
-//        }
-
-//        private void ValidateEnableLowPrecisionOrderBy(DocumentClient client, bool isHttps = false)
-//        {
-//            // Value not boolean
-//            INameValueCollection headers = new StoreRequestNameValueCollection();
-//            headers.Add(HttpConstants.HttpHeaders.EnableLowPrecisionOrderBy, "Not a boolean");
-
-//            var document = CreateDocumentRequest(client, new StoreRequestNameValueCollection()).GetResource<Document>();
-//            try
-//            {
-//                var response = ReadDocumentRequest(client, document, headers);
-//                if (isHttps)
-//                {
-//                    Assert.Fail("Should throw an exception");
-//                }
-//                else
-//                {
-//                    // Invalid boolean is treated as false by TCP"
-//                    Assert.IsTrue(response.StatusCode == HttpStatusCode.OK, "Invalid status code");
-//                }
-//            }
-//            catch (Exception ex)
-//            {
-//                var innerException = ex.InnerException as DocumentClientException;
-//                Assert.IsTrue(innerException.StatusCode == HttpStatusCode.BadRequest, "Invalid status code");
-//            }
-
-//            // Valid boolean
-//            document = CreateDocumentRequest(client, new StoreRequestNameValueCollection()).GetResource<Document>();
-//            headers = new StoreRequestNameValueCollection();
-//            headers.Add(HttpConstants.HttpHeaders.EnableLowPrecisionOrderBy, "true");
-//            var response2 = ReadDocumentRequest(client, document, headers);
-//            Assert.IsTrue(response2.StatusCode == HttpStatusCode.OK, "Invalid status code");
-//        }
-
-//        [TestMethod]
-//        public void ValidateEmitVerboseTracesInQueryGateway()
-//        {
-//            var client = TestCommon.CreateClient(true);
-//            ValidateEmitVerboseTracesInQuery(client);
-//        }
-
-//        [TestMethod]
-//        public void ValidateEmitVerboseTracesInQueryRntbd()
-//        {
-//            var client = TestCommon.CreateClient(false, Protocol.Tcp);
-//            ValidateEmitVerboseTracesInQuery(client);
-//        }
-
-//        [TestMethod]
-//        public void ValidateEmitVerboseTracesInQueryHttps()
-//        {
-//            var client = TestCommon.CreateClient(false, Protocol.Https);
-//            ValidateEmitVerboseTracesInQuery(client, true);
-//        }
-
-//        private void ValidateEmitVerboseTracesInQuery(DocumentClient client, bool isHttps = false)
-//        {
-//            // Value not boolean
-//            INameValueCollection headers = new StoreRequestNameValueCollection();
-//            headers.Add(HttpConstants.HttpHeaders.EmitVerboseTracesInQuery, "Not a boolean");
-
-//            try
-//            {
-//                var response = ReadDatabaseFeedRequest(client, headers);
-//                if (isHttps)
-//                {
-//                    Assert.Fail("Should throw an exception");
-//                }
-//                else
-//                {
-//                    // Invalid boolean is treated as false by TCP
-//                    Assert.IsTrue(response.StatusCode == HttpStatusCode.OK, "Invalid status code");
-//                }
-//            }
-//            catch (Exception ex)
-//            {
-//                var innerException = ex.InnerException as DocumentClientException;
-//                Assert.IsTrue(innerException.StatusCode == HttpStatusCode.BadRequest, "Invalid status code");
-//            }
-
-//            // Valid boolean
-//            headers = new StoreRequestNameValueCollection();
-//            headers.Add(HttpConstants.HttpHeaders.EmitVerboseTracesInQuery, "true");
-//            var response2 = ReadDatabaseFeedRequest(client, headers);
-//            Assert.IsTrue(response2.StatusCode == HttpStatusCode.OK, "Invalid status code");
-//        }
-
-//        [TestMethod]
-//        public void ValidateIfNonMatchGateway()
-//        {
-//            var client = TestCommon.CreateClient(true);
-//            ValidateIfNonMatch(client);
-
-//        }
-//        [TestMethod]
-//        public void ValidateIfNonMatchHttps()
-//        {
-//            var client = TestCommon.CreateClient(false, Protocol.Https);
-//            ValidateIfNonMatch(client);
-//        }
-
-//        [TestMethod]
-//        public void ValidateIfNonMatchRntbd()
-//        {
-//            var client = TestCommon.CreateClient(false, Protocol.Tcp);
-//            ValidateIfNonMatch(client);
-//        }
-
-//        [TestMethod]
-//        public void ValidateCustomUserAgentHeader()
-//        {
-//            const string suffix = " MyCustomUserAgent/1.0";
-//            ConnectionPolicy policy = new ConnectionPolicy();
-//            policy.UserAgentSuffix = suffix;
-
-//            string expectedUserAgent = new Cosmos.UserAgentContainer().BaseUserAgent + suffix;
-//            string actualUserAgent = policy.UserAgentContainer.UserAgent;
-//            int startIndexOfClientCounter = expectedUserAgent.IndexOfNth('|', 2) + 1;
-
-//            // V3 SDK has a client counter in the user agent. This removes the count so the user agent string match.
-//            string expectedUserAgentNoClientCounter = expectedUserAgent.Remove(startIndexOfClientCounter, 2);
-//            string actualUserAgentNoClientCounter = actualUserAgent.Remove(startIndexOfClientCounter, 2);
-//            Assert.AreEqual(expectedUserAgentNoClientCounter, actualUserAgentNoClientCounter);
-
-//            byte[] expectedUserAgentUTF8 = Encoding.UTF8.GetBytes(expectedUserAgent);
-//            CollectionAssert.AreEqual(expectedUserAgentUTF8, policy.UserAgentContainer.UserAgentUTF8);
-//        }
-
-//        [TestMethod]
-//        public void ValidateCustomUserAgentContainerHeader()
-//        {
-//            const string suffix = " MyCustomUserAgent/1.0";
-//            UserAgentContainer userAgentContainer = new TestUserAgentContainer();
-//            Assert.AreEqual("TestUserAgentContainer.BaseUserAgent", userAgentContainer.BaseUserAgent);
-//            Assert.AreEqual("TestUserAgentContainer.BaseUserAgent", userAgentContainer.UserAgent);
-//            byte[] expectedUserAgentUTF8 = Encoding.UTF8.GetBytes("TestUserAgentContainer.BaseUserAgent");
-//            CollectionAssert.AreEqual(expectedUserAgentUTF8, userAgentContainer.UserAgentUTF8);
-
-//            userAgentContainer.Suffix = suffix;
-//            var expectedUserAgent = new TestUserAgentContainer().BaseUserAgent + suffix;
-//            Assert.AreEqual(expectedUserAgent, userAgentContainer.UserAgent);
-
-//            expectedUserAgentUTF8 = Encoding.UTF8.GetBytes(expectedUserAgent);
-//            CollectionAssert.AreEqual(expectedUserAgentUTF8, userAgentContainer.UserAgentUTF8);
-//        }
-
-//        [TestMethod]
-//        public void ValidateVersionHeader()
-//        {
-//            string correctVersion = HttpConstants.Versions.CurrentVersion;
-//            try
-//            {
-//                DocumentClient client = TestCommon.CreateClient(true);
-//                var db = client.CreateDatabaseAsync(new Database() { Id = Guid.NewGuid().ToString() }).Result.Resource;
-//                PartitionKeyDefinition partitionKeyDefinition = new PartitionKeyDefinition { Paths = new System.Collections.ObjectModel.Collection<string>(new[] { "/pk" }), Kind = PartitionKind.Hash };
-//                var coll = client.CreateDocumentCollectionAsync(db.SelfLink, new DocumentCollection() { Id = Guid.NewGuid().ToString(), PartitionKey = partitionKeyDefinition }).Result.Resource;
-//                var doc = client.CreateDocumentAsync(coll.SelfLink, new Document()).Result.Resource;
-//                client = TestCommon.CreateClient(true);
-//                doc = client.CreateDocumentAsync(coll.SelfLink, new Document()).Result.Resource;
-//                HttpConstants.Versions.CurrentVersion = "2015-01-01";
-//                client = TestCommon.CreateClient(true);
-//                try
-//                {
-//                    doc = client.CreateDocumentAsync(coll.SelfLink, new Document()).Result.Resource;
-//                    Assert.Fail("Should have faild because of version error");
-//                }
-//                catch (AggregateException exception)
-//                {
-//                    var dce = exception.InnerException as DocumentClientException;
-//                    if (dce != null)
-//                    {
-//                        Assert.AreEqual(dce.StatusCode, HttpStatusCode.BadRequest);
-//                    }
-//                    else
-//                    {
-//                        Assert.Fail("Should have faild because of version error with DocumentClientException BadRequest");
-//                    }
-//                }
-//            }
-//            finally
-//            {
-//                HttpConstants.Versions.CurrentVersion = correctVersion;
-//            }
-//        }
-
-//        [TestMethod]
-//        public async Task ValidateCurrentWriteQuorumAndReplicaSetHeader()
-//        {
-//            CosmosClient client = TestCommon.CreateCosmosClient(false);
-//            Cosmos.Database db = null;
-//            try
-//            {
-//                db = await client.CreateDatabaseAsync(Guid.NewGuid().ToString());
-//                PartitionKeyDefinition partitionKeyDefinition = new PartitionKeyDefinition { Paths = new System.Collections.ObjectModel.Collection<string>(new[] { "/id" }), Kind = PartitionKind.Hash };
-//                ContainerProperties containerSetting = new ContainerProperties()
-//                {
-//                    Id = Guid.NewGuid().ToString(),
-//                    PartitionKey = partitionKeyDefinition
-//                };
-//                Container coll = await db.CreateContainerAsync(containerSetting);
-//                Document documentDefinition = new Document { Id = Guid.NewGuid().ToString() };
-//                ItemResponse<Document> docResult = await coll.CreateItemAsync<Document>(documentDefinition);
-//                Assert.IsTrue(int.Parse(docResult.Headers[WFConstants.BackendHeaders.CurrentWriteQuorum], CultureInfo.InvariantCulture) > 0);
-//                Assert.IsTrue(int.Parse(docResult.Headers[WFConstants.BackendHeaders.CurrentReplicaSetSize], CultureInfo.InvariantCulture) > 0);
-//            }
-//            finally
-//            {
-//                await db.DeleteAsync();
-//            }
-//        }
-
-//        [TestMethod]
-//        [Ignore]
-//        [TestCategory("Ignore") /* Used to filter out ignored tests in lab runs */]
-//        public void ValidateGlobalCompltedLSNAndNumberOfReadRegionsHeader()
-//        {
-//            DocumentClient client = TestCommon.CreateClient(false);
-//            Database db = null;
-//            try
-//            {
-//                var dbResource = client.CreateDatabaseAsync(new Database() { Id = Guid.NewGuid().ToString() }).Result;
-//                db = dbResource.Resource;
-//                var coll = client.CreateDocumentCollectionAsync(db, new DocumentCollection() { Id = Guid.NewGuid().ToString() }).Result.Resource;
-//                var docResult = client.CreateDocumentAsync(coll, new Document() { Id = Guid.NewGuid().ToString() }).Result;
-//                long nCurrentGlobalCommittedLSN = -1;
-//                long nNumberOfReadRegions = 0;
-//                for (uint i = 0; i < 3; i++)
-//                {
-//                    client.LockClient(i);
-//                    var readResult = client.ReadDocumentAsync(docResult.Resource).Result;
-//                    nCurrentGlobalCommittedLSN = long.Parse(readResult.ResponseHeaders[WFConstants.BackendHeaders.GlobalCommittedLSN], CultureInfo.InvariantCulture);
-//                    nNumberOfReadRegions = long.Parse(readResult.ResponseHeaders[WFConstants.BackendHeaders.NumberOfReadRegions], CultureInfo.InvariantCulture);
-
-//                    Assert.IsTrue(nCurrentGlobalCommittedLSN >= 0);
-//                    Assert.IsTrue(nNumberOfReadRegions >= 0);
-//                }
-//            }
-//            finally
-//            {
-//                client.DeleteDatabaseAsync(db).Wait();
-//            }
-//        }
-
-//        [TestMethod]
-//        public async Task ValidateCollectionIndexProgressHeaders()
-//        {
-//            using (var client = TestCommon.CreateClient(true))
-//            {
-//                await ValidateCollectionIndexProgressHeadersAsync(client, isElasticCollection: true);
-//            }
-
-//            using (var client = TestCommon.CreateClient(false, Protocol.Https))
-//            {
-//                await ValidateCollectionIndexProgressHeadersAsync(client, isElasticCollection: true);
-//            }
-
-//            using (var client = TestCommon.CreateClient(false, Protocol.Tcp))
-//            {
-//                await ValidateCollectionIndexProgressHeadersAsync(client, isElasticCollection: true);
-//            }
-//        }
-
-//        [TestMethod]
-//        public async Task ValidateExcludeSystemProperties()
-//        {
-//            var client = TestCommon.CreateClient(true);
-//            await ValidateExcludeSystemProperties(client);
-//        }
-
-//        private async Task ValidateExcludeSystemProperties(DocumentClient client)
-//        {
-//            var db = client.CreateDatabaseAsync(new Database() { Id = Guid.NewGuid().ToString() }).Result.Resource;
-//            PartitionKeyDefinition partitionKeyDefinition = new PartitionKeyDefinition { Paths = new System.Collections.ObjectModel.Collection<string>(new[] { "/id" }), Kind = PartitionKind.Hash };
-//            var coll = (await client.CreateDocumentCollectionAsync(db.SelfLink, new DocumentCollection() { Id = Guid.NewGuid().ToString(), PartitionKey = partitionKeyDefinition })).Resource;
-
-//            //CASE 1. insert document with system properties excluded
-//            Document doc1 = await client.CreateDocumentAsync(
-//                coll.SelfLink,
-//                new Document { Id = "doc1" },
-//                new RequestOptions { ExcludeSystemProperties = true });
-
-//            bool bHasAttachments = doc1.ToString().Contains("attachments");
-//            Assert.IsFalse(bHasAttachments);
-//            bool bHasSelfLink = doc1.ToString().Contains("_self");
-//            Assert.IsFalse(bHasSelfLink);
-
-//            //read document and ask system properties to be included
-//            Document readDoc1WithProps = await client.ReadDocumentAsync(
-//                coll.AltLink + "/docs/doc1",
-//                new RequestOptions { ExcludeSystemProperties = false, PartitionKey = new PartitionKey("doc1") });
-
-//            bHasAttachments = readDoc1WithProps.ToString().Contains("attachments");
-//            Assert.IsTrue(bHasAttachments);
-//            bHasSelfLink = readDoc1WithProps.ToString().Contains("_self");
-//            Assert.IsTrue(bHasSelfLink);
-
-//            //read document and explicitly exclude system properties
-//            Document readDoc1WoutProps = await client.ReadDocumentAsync(
-//                coll.AltLink + "/docs/doc1",
-//                new RequestOptions { ExcludeSystemProperties = true, PartitionKey = new PartitionKey("doc1") });
-
-//            bHasAttachments = readDoc1WoutProps.ToString().Contains("attachments");
-//            Assert.IsFalse(bHasAttachments);
-//            bHasSelfLink = readDoc1WoutProps.ToString().Contains("_self");
-//            Assert.IsFalse(bHasSelfLink);
-
-//            //read document with default settings (system properties should be included)
-//            Document readDoc1Default = await client.ReadDocumentAsync(coll.AltLink + "/docs/doc1", new RequestOptions() { PartitionKey = new PartitionKey("doc1") });
-//            Assert.AreEqual(readDoc1WithProps.ToString(), readDoc1Default.ToString());
-
-
-//            //CASE 2. insert document and explicitly include system properties
-//            Document doc2 = await client.CreateDocumentAsync(
-//                coll.SelfLink,
-//                new Document { Id = "doc2" },
-//                new RequestOptions { ExcludeSystemProperties = false });
-
-//            bHasAttachments = doc2.ToString().Contains("attachments");
-//            Assert.IsTrue(bHasAttachments);
-//            bHasSelfLink = doc2.ToString().Contains("_self");
-//            Assert.IsTrue(bHasSelfLink);
-
-//            //read document and ask system properties to be included
-//            Document readDoc2WithProps = await client.ReadDocumentAsync(
-//               coll.AltLink + "/docs/doc2",
-//               new RequestOptions { ExcludeSystemProperties = false, PartitionKey = new PartitionKey("doc2") });
-
-//            bHasAttachments = readDoc2WithProps.ToString().Contains("attachments");
-//            Assert.IsTrue(bHasAttachments);
-//            bHasSelfLink = readDoc2WithProps.ToString().Contains("_self");
-//            Assert.IsTrue(bHasSelfLink);
-
-//            //read document and explicitly exclude system properties, they should be still present in this case.
-//            Document readDoc2WoutProps = await client.ReadDocumentAsync(
-//                coll.AltLink + "/docs/doc2",
-//                new RequestOptions { ExcludeSystemProperties = true, PartitionKey = new PartitionKey("doc2") });
-
-//            bHasAttachments = readDoc2WoutProps.ToString().Contains("attachments");
-//            Assert.IsTrue(bHasAttachments);
-//            bHasSelfLink = readDoc2WoutProps.ToString().Contains("_self");
-//            Assert.IsTrue(bHasSelfLink);
-
-//            //read document with default settings (system properties should be included)
-//            Document readDoc2Default = await client.ReadDocumentAsync(coll.AltLink + "/docs/doc2", new RequestOptions() { PartitionKey = new PartitionKey("doc2") });
-//            Assert.AreEqual(readDoc2WithProps.ToString(), readDoc2Default.ToString());
-
-
-//            //CASE 3. insert document with default settings (system properties should be included)
-//            Document doc3 = await client.CreateDocumentAsync(
-//                coll.SelfLink,
-//                new Document { Id = "doc3" });
-
-//            bHasAttachments = doc3.ToString().Contains("attachments");
-//            Assert.IsTrue(bHasAttachments);
-//            bHasSelfLink = doc3.ToString().Contains("_self");
-//            Assert.IsTrue(bHasSelfLink);
-
-//            //read document and ask system properties to be included
-//            Document readDoc3WithProps = await client.ReadDocumentAsync(
-//               coll.AltLink + "/docs/doc3",
-//               new RequestOptions { ExcludeSystemProperties = false, PartitionKey = new PartitionKey("doc3") });
-
-//            bHasAttachments = readDoc3WithProps.ToString().Contains("attachments");
-//            Assert.IsTrue(bHasAttachments);
-//            bHasSelfLink = readDoc3WithProps.ToString().Contains("_self");
-//            Assert.IsTrue(bHasSelfLink);
-
-//            //read document and explicitly exclude system properties, they should be still present in this case.
-//            Document readDoc3WoutProps = await client.ReadDocumentAsync(
-//                coll.AltLink + "/docs/doc3",
-//                new RequestOptions { ExcludeSystemProperties = true, PartitionKey = new PartitionKey("doc3") });
-
-//            bHasAttachments = readDoc3WoutProps.ToString().Contains("attachments");
-//            Assert.IsTrue(bHasAttachments);
-//            bHasSelfLink = readDoc3WoutProps.ToString().Contains("_self");
-//            Assert.IsTrue(bHasSelfLink);
-
-//            //read document with default settings (system properties should be included)
-//            Document readDoc3Default = await client.ReadDocumentAsync(coll.AltLink + "/docs/doc3", new RequestOptions() { PartitionKey = new PartitionKey("doc3") });
-//            Assert.AreEqual(readDoc3WithProps.ToString(), readDoc3Default.ToString());
-//        }
-
-//        private async Task ValidateCollectionIndexProgressHeadersAsync(DocumentClient client, bool isElasticCollection)
-//        {
-//            Database db = (await client.CreateDatabaseAsync(new Database() { Id = Guid.NewGuid().ToString() })).Resource;
-
-//            try
-//            {
-//                PartitionKeyDefinition pkd = null;
-//                RequestOptions options = null;
-
-//                if (isElasticCollection)
-//                {
-//                    pkd = new PartitionKeyDefinition { Paths = new Collection<string> { "/id" } };
-//                    options = new RequestOptions { PopulateQuotaInfo = true };
-//                }
-
-//                var consistentCollection = new DocumentCollection() { Id = Guid.NewGuid().ToString() };
-//                if (isElasticCollection)
-//                {
-//                    consistentCollection.PartitionKey = pkd;
-//                }
-
-//                consistentCollection.IndexingPolicy.IndexingMode = IndexingMode.Consistent;
-//                consistentCollection = (await client.CreateDocumentCollectionAsync(db, consistentCollection)).Resource;
-
-//                var noneIndexCollection = new DocumentCollection() { Id = Guid.NewGuid().ToString() };
-//                if (isElasticCollection)
-//                {
-//                    noneIndexCollection.PartitionKey = pkd;
-//                }
-
-//                noneIndexCollection.IndexingPolicy.Automatic = false;
-//                noneIndexCollection.IndexingPolicy.IndexingMode = IndexingMode.None;
-//                noneIndexCollection = (await client.CreateDocumentCollectionAsync(db, noneIndexCollection)).Resource;
-
-//                var doc = new Document() { Id = Guid.NewGuid().ToString() };
-//                await client.CreateDocumentAsync(consistentCollection, doc);
-//                await client.CreateDocumentAsync(noneIndexCollection, doc);
-
-//                // Consistent-indexing collection.
-//                {
-//                    var collectionResponse = await client.ReadDocumentCollectionAsync(consistentCollection, options);
-//                    Assert.IsFalse(collectionResponse.Headers.AllKeys().Contains(HttpConstants.HttpHeaders.CollectionLazyIndexingProgress),
-//                        "No lazy indexer progress when reading consistent collection.");
-//                    Assert.AreEqual(100, int.Parse(collectionResponse.ResponseHeaders[HttpConstants.HttpHeaders.CollectionIndexTransformationProgress], CultureInfo.InvariantCulture),
-//                        "Expect reindexer progress when reading consistent collection.");
-//                    Assert.AreEqual(-1, collectionResponse.LazyIndexingProgress);
-//                    Assert.AreEqual(100, collectionResponse.IndexTransformationProgress);
-//                }
-
-//                // None-indexing collection.
-//                {
-//                    var collectionResponse = await client.ReadDocumentCollectionAsync(noneIndexCollection, options);
-//                    Assert.IsFalse(collectionResponse.Headers.AllKeys().Contains(HttpConstants.HttpHeaders.CollectionLazyIndexingProgress),
-//                        "No lazy indexer progress when reading none-index collection.");
-//                    Assert.AreEqual(100, int.Parse(collectionResponse.ResponseHeaders[HttpConstants.HttpHeaders.CollectionIndexTransformationProgress], CultureInfo.InvariantCulture),
-//                        "Expect reindexer progress when reading none-index collection.");
-//                    Assert.AreEqual(-1, collectionResponse.LazyIndexingProgress);
-//                    Assert.AreEqual(100, collectionResponse.IndexTransformationProgress);
-//                }
-
-//                // Consistent -> Consistent.
-//                for (int i = 0; i < 100; ++i)
-//                {
-//                    var document = new Document();
-//                    for (int k = 0; k < 100; ++k)
-//                    {
-//                        document.SetPropertyValue(Guid.NewGuid().ToString(), Guid.NewGuid().ToString());
-//                    }
-
-//                    await client.CreateDocumentAsync(consistentCollection, document);
-//                }
-
-//                consistentCollection.IndexingPolicy.IncludedPaths.Clear();
-//                consistentCollection.IndexingPolicy.ExcludedPaths.Add(new ExcludedPath { Path = "/*" });
-//                consistentCollection = await client.ReplaceDocumentCollectionAsync(consistentCollection);
-//                await Util.WaitForReIndexingToFinish(300, consistentCollection);
-
-//                if (isElasticCollection)
-//                {
-//                    foreach (var collection in new DocumentCollection[] { consistentCollection, noneIndexCollection })
-//                    {
-//                        // Do not expect index progress headers for elastic collection when the PopulateQuotaInfo header is not specified.
-//                        var collectionResponse = await client.ReadDocumentCollectionAsync(collection);
-//                        Assert.IsNull(collectionResponse.ResponseHeaders[HttpConstants.HttpHeaders.CollectionIndexTransformationProgress]);
-//                        Assert.IsNull(collectionResponse.ResponseHeaders[HttpConstants.HttpHeaders.CollectionLazyIndexingProgress]);
-//                        Assert.AreEqual(-1, collectionResponse.LazyIndexingProgress);
-//                        Assert.AreEqual(-1, collectionResponse.IndexTransformationProgress);
-//                    }
-//                }
-//            }
-//            finally
-//            {
-//                client.DeleteDatabaseAsync(db).Wait();
-//            }
-//        }
-
-//        private void ValidateIfNonMatch(DocumentClient client)
-//        {
-//            // Valid if-match
-//            var document = CreateDocumentRequest(client, new StoreRequestNameValueCollection()).GetResource<Document>();
-//            var headers = new StoreRequestNameValueCollection();
-//            headers.Add(HttpConstants.HttpHeaders.IfNoneMatch, document.ETag);
-//            var response = ReadDocumentRequest(client, document, headers);
-//            Assert.IsTrue(response.StatusCode == HttpStatusCode.NotModified, "Invalid status code");
-
-//            // validateInvalidIfMatch
-//            AccessCondition condition = new AccessCondition() { Type = AccessConditionType.IfMatch, Condition = "invalid etag" };
-//            try
-//            {
-//                var replacedDoc = client.ReplaceDocumentAsync(document.SelfLink, document, new RequestOptions() { AccessCondition = condition }).Result.Resource;
-//                Assert.Fail("should not reach here");
-//            }
-//            catch (Exception ex)
-//            {
-//                var innerException = ex.InnerException as DocumentClientException;
-//                Assert.IsTrue(innerException.StatusCode == HttpStatusCode.PreconditionFailed, "Invalid status code");
-//            }
-//        }
-
-//        private DocumentServiceResponse QueryRequest(DocumentClient client, string collectionId, SqlQuerySpec sqlQuerySpec, INameValueCollection headers)
-//        {
-//            headers.Add(HttpConstants.HttpHeaders.IsQuery, bool.TrueString);
-//            headers.Add(HttpConstants.HttpHeaders.ContentType, RuntimeConstants.MediaTypes.QueryJson);
-//            DocumentServiceRequest request = DocumentServiceRequest.Create(OperationType.Query, collectionId, ResourceType.Document, AuthorizationTokenType.PrimaryMasterKey, headers);
-
-//            Range<string> fullRange = new Range<string>(
-//                PartitionKeyInternal.MinimumInclusiveEffectivePartitionKey,
-//                PartitionKeyInternal.MaximumExclusiveEffectivePartitionKey,
-//                true,
-//                false);
-//            IRoutingMapProvider routingMapProvider = client.GetPartitionKeyRangeCacheAsync(NoOpTrace.Singleton).Result;
-//            IReadOnlyList<PartitionKeyRange> ranges = routingMapProvider.TryGetOverlappingRangesAsync(collectionId, fullRange, NoOpTrace.Singleton).Result;
-//            request.RouteTo(new PartitionKeyRangeIdentity(collectionId, ranges.First().Id));
-
-//            string queryText = JsonConvert.SerializeObject(sqlQuerySpec);
-//            request.Body = new MemoryStream(Encoding.UTF8.GetBytes(queryText));
-
-//            var response = client.ExecuteQueryAsync(request, null).Result;
-//            return response;
-//        }
-
-//        private Task<DocumentServiceResponse> ReadDocumentFeedRequestAsync(DocumentClient client, string collectionId, INameValueCollection headers)
-//        {
-//            DocumentServiceRequest request = DocumentServiceRequest.Create(OperationType.ReadFeed, collectionId, ResourceType.Document, AuthorizationTokenType.PrimaryMasterKey, headers);
-
-//            Range<string> fullRange = new Range<string>(
-//                PartitionKeyInternal.MinimumInclusiveEffectivePartitionKey,
-//                PartitionKeyInternal.MaximumExclusiveEffectivePartitionKey,
-//                true,
-//                false);
-//            IRoutingMapProvider routingMapProvider = client.GetPartitionKeyRangeCacheAsync(NoOpTrace.Singleton).Result;
-//            IReadOnlyList<PartitionKeyRange> ranges = routingMapProvider.TryGetOverlappingRangesAsync(collectionId, fullRange, NoOpTrace.Singleton).Result;
-//            request.RouteTo(new PartitionKeyRangeIdentity(collectionId, ranges.First().Id));
-
-//            Task<DocumentServiceResponse> response = client.ReadFeedAsync(request, retryPolicy: null);
-//            return response;
-//        }
-
-//        private Task<DocumentServiceResponse> ReadDocumentChangeFeedRequestAsync(
-//            DocumentClient client,
-//            string collectionId,
-//            TimeSpan? maxPollingInterval)
-//        {
-//            if (client == null || collectionId == null || collectionId == "")
-//            {
-//                Assert.Fail("null client or collectionId");
-//            }
-
-//            StoreRequestNameValueCollection headers = new StoreRequestNameValueCollection();
-//            headers.Set(
-//                HttpConstants.HttpHeaders.A_IM,
-//                HttpConstants.A_IMHeaderValues.IncrementalFeed);
-//            if (maxPollingInterval.HasValue)
-//            {
-//                headers.Set(
-//                    HttpConstants.HttpHeaders.MaxPollingIntervalMilliseconds,
-//                    maxPollingInterval.Value.TotalMilliseconds.ToString());
-//            }
-
-//            return ReadDocumentFeedRequestAsync(client, collectionId, headers);
-//        }
-
-//        private DocumentServiceResponse ReadDocumentFeedRequestSinglePartition(DocumentClient client, string collectionId, INameValueCollection headers)
-//        {
-//            DocumentServiceRequest request = DocumentServiceRequest.Create(OperationType.ReadFeed, collectionId, ResourceType.Document, AuthorizationTokenType.PrimaryMasterKey, headers);
-//            var response = client.ReadFeedAsync(request, null).Result;
-//            return response;
-//        }
-
-//        private DocumentServiceResponse ReadDatabaseFeedRequest(DocumentClient client, INameValueCollection headers)
-//        {
-//            DocumentServiceRequest request = DocumentServiceRequest.Create(OperationType.ReadFeed, null, ResourceType.Database, AuthorizationTokenType.PrimaryMasterKey, headers);
-//            var response = client.ReadFeedAsync(request, null).Result;
-//            return response;
-//        }
-
-//        private StoredProcedureResponse<string> ReadFeedScript(DocumentClient client, INameValueCollection headers)
-//        {
-//            var headersIterator = headers.AllKeys().SelectMany(headers.GetValues, (k, v) => new { key = k, value = v });
-//            var scriptOptions = "{";
-//            var headerIndex = 0;
-//            foreach (var header in headersIterator)
-//            {
-//                if (headerIndex != 0)
-//                {
-//                    scriptOptions += ", ";
-//                }
-
-//                headerIndex++;
-//                scriptOptions += header.key + ":" + header.value;
-//            }
-
-//            scriptOptions += "}";
-
-//            var script = @"function() {
-//                var client = getContext().getCollection();
-//                function callback(err, docFeed, responseOptions) {
-//                    if(err) throw 'Error while reading documents';
-//                    docFeed.forEach(function(doc, i, arr) { getContext().getResponse().appendBody(JSON.stringify(doc));  });
-//                };
-//                client.readDocuments(client.getSelfLink()," + scriptOptions + @", callback);}";
-
-//            Database database = client.CreateDatabaseAsync(new Database { Id = Guid.NewGuid().ToString() }).Result;
-//            PartitionKeyDefinition partitionKeyDefinition = new PartitionKeyDefinition { Paths = new System.Collections.ObjectModel.Collection<string>(new[] { "/id" }), Kind = PartitionKind.Hash };
-//            DocumentCollection collection = client.CreateDocumentCollectionAsync(database.SelfLink,
-//                new DocumentCollection
-//                {
-//                    Id = Guid.NewGuid().ToString(),
-//                    PartitionKey = partitionKeyDefinition
-//                }).Result;
-//            var sproc = new StoredProcedure() { Id = Guid.NewGuid().ToString(), Body = script };
-//            var createdSproc = client.CreateStoredProcedureAsync(collection, sproc).Result.Resource;
-//            RequestOptions requestOptions = new RequestOptions();
-//            requestOptions.PartitionKey = new PartitionKey("test");
-//            var result = client.ExecuteStoredProcedureAsync<string>(createdSproc, requestOptions).Result;
-//            return result;
-//        }
-
-//        private DocumentServiceResponse CreateDocumentRequest(DocumentClient client, INameValueCollection headers)
-//        {
-//            Database database = client.CreateDatabaseAsync(new Database { Id = Guid.NewGuid().ToString() }).Result;
-//            PartitionKeyDefinition partitionKeyDefinition = new PartitionKeyDefinition { Paths = new System.Collections.ObjectModel.Collection<string>(new[] { "/id" }), Kind = PartitionKind.Hash };
-//            DocumentCollection collection = client.CreateDocumentCollectionAsync(database.SelfLink,
-//                new DocumentCollection
-//                {
-//                    Id = Guid.NewGuid().ToString(),
-//                    PartitionKey = partitionKeyDefinition
-//                }).Result;
-//            var document = new Document() { Id = Guid.NewGuid().ToString() };
-//            DocumentServiceRequest request = DocumentServiceRequest.Create(OperationType.Create, collection.SelfLink, document, ResourceType.Document, AuthorizationTokenType.Invalid, headers, SerializationFormattingPolicy.None);
-//            PartitionKey partitionKey = new PartitionKey(document.Id);
-//            request.Headers.Set(HttpConstants.HttpHeaders.PartitionKey, partitionKey.InternalKey.ToJsonString());
-//            var response = client.CreateAsync(request, null).Result;
-//            return response;
-//        }
-
-//        private StoredProcedureResponse<string> CreateDocumentScript(DocumentClient client, INameValueCollection headers)
-//        {
-//            var headersIterator = headers.AllKeys().SelectMany(headers.GetValues, (k, v) => new { key = k, value = v });
-//            var scriptOptions = "{";
-//            var headerIndex = 0;
-//            foreach (var header in headersIterator)
-//            {
-//                if (headerIndex != 0)
-//                {
-//                    scriptOptions += ", ";
-//                }
-
-//                headerIndex++;
-//                scriptOptions += header.key + ":" + header.value;
-//            }
-
-//            scriptOptions += "}";
-//            var guid = Guid.NewGuid().ToString();
-
-//            var script = @" function() {
-//                var client = getContext().getCollection();                
-//                client.createDocument(client.getSelfLink(), { id: ""TestDoc"" }," + scriptOptions + @", function(err, docCreated, options) { 
-//                   if(err) throw new Error('Error while creating document: ' + err.message); 
-//                   else {
-//                     getContext().getResponse().setBody(JSON.stringify(docCreated));  
-//                   }
-//                });}";
-
-//            Database database = client.CreateDatabaseAsync(new Database { Id = Guid.NewGuid().ToString() }).Result;
-//            PartitionKeyDefinition partitionKeyDefinition = new PartitionKeyDefinition { Paths = new System.Collections.ObjectModel.Collection<string>(new[] { "/id" }), Kind = PartitionKind.Hash };
-//            DocumentCollection collection = client.CreateDocumentCollectionAsync(database.SelfLink,
-//                new DocumentCollection
-//                {
-//                    Id = Guid.NewGuid().ToString(),
-//                    PartitionKey = partitionKeyDefinition
-//                }).Result;
-//            var sproc = new StoredProcedure() { Id = Guid.NewGuid().ToString(), Body = script };
-//            var createdSproc = client.CreateStoredProcedureAsync(collection, sproc).Result.Resource;
-//            RequestOptions requestOptions = new RequestOptions();
-//            requestOptions.PartitionKey = new PartitionKey("TestDoc");
-//            var result = client.ExecuteStoredProcedureAsync<string>(createdSproc, requestOptions).Result;
-//            return result;
-//        }
-
-//        private DocumentServiceResponse ReadDocumentRequest(DocumentClient client, Document doc, INameValueCollection headers)
-//        {
-//            DocumentServiceRequest request = DocumentServiceRequest.Create(OperationType.Read, ResourceType.Document, doc.SelfLink, AuthorizationTokenType.PrimaryMasterKey, headers);
-//            request.Headers.Set(HttpConstants.HttpHeaders.PartitionKey, new PartitionKey(doc.Id).InternalKey.ToJsonString());
-//            var retrievedDocResponse = client.ReadAsync(request, null).Result;
-//            return retrievedDocResponse;
-//        }
-
-//        private class TestUserAgentContainer : UserAgentContainer
-//        {
-//            internal override string BaseUserAgent
-//            {
-//                get
-//                {
-//                    return "TestUserAgentContainer.BaseUserAgent";
-//                }
-//            }
-//        }
-//    }
-//}
-=======
 ﻿//------------------------------------------------------------
 // Copyright (c) Microsoft Corporation.  All rights reserved.
 //------------------------------------------------------------
@@ -2345,5 +1170,4 @@
             }
         }
     }
-}
->>>>>>> b3c8759f
+}