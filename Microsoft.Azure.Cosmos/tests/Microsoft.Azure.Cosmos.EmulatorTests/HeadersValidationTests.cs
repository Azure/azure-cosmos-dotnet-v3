﻿//------------------------------------------------------------
// Copyright (c) Microsoft Corporation.  All rights reserved.
//------------------------------------------------------------

namespace Microsoft.Azure.Cosmos.SDK.EmulatorTests
{
    using System;
    using System.Collections.Generic;
    using System.Collections.ObjectModel;
    using System.Globalization;
    using System.IO;
    using System.Linq;
    using System.Net;
    using System.Text;
    using System.Threading.Tasks;
    using Microsoft.Azure.Cosmos.Json;
    using Microsoft.Azure.Cosmos.Query.Core;
    using Microsoft.Azure.Cosmos.Routing;
    using Microsoft.Azure.Cosmos.Tracing;
    using Microsoft.Azure.Documents;
    using Microsoft.Azure.Documents.Client;
    using Microsoft.Azure.Documents.Collections;
    using Microsoft.Azure.Documents.Routing;
    using Microsoft.VisualStudio.TestTools.UnitTesting;
    using Newtonsoft.Json;

    [TestClass]
    public class HeadersValidationTests
    {
        private static byte BinarySerializationByteMarkValue = 128;

        private string currentVersion;
        private byte[] currentVersionUTF8;

        [ClassInitialize]
        public static void Initialize(TestContext textContext)
        {
            // Create a CosmosClient to ensure the correct HttpConstants.Versions is being used
            TestCommon.CreateCosmosClient();
            DocumentClientSwitchLinkExtension.Reset("HeadersValidationTests");
        }

        [TestInitialize]
        public async Task Startup()
        {
            this.currentVersion = HttpConstants.Versions.CurrentVersion;
            this.currentVersionUTF8 = HttpConstants.Versions.CurrentVersionUTF8;

            //var client = TestCommon.CreateClient(false, Protocol.Tcp);
            using var client = TestCommon.CreateClient(true);
            await TestCommon.DeleteAllDatabasesAsync();
        }

        [TestCleanup]
        public void TestCleanup()
        {
            HttpConstants.Versions.CurrentVersion = this.currentVersion;
            HttpConstants.Versions.CurrentVersionUTF8 = this.currentVersionUTF8;
        }

        [TestMethod]
        public void ValidatePageSizeRntbd()
        {
            using var client = TestCommon.CreateClient(false, Protocol.Tcp);
            ValidatePageSize(client);
        }

        [TestMethod]
        public void ValidatePageSizeGatway()
        {
            using var client = TestCommon.CreateClient(true);
            ValidatePageSize(client);
        }

        private void ValidatePageSize(DocumentClient client)
        {
            // Invalid parsing
            INameValueCollection headers = new Documents.Collections.RequestNameValueCollection
            {
                { HttpConstants.HttpHeaders.PageSize, "\"Invalid header type\"" }
            };

            try
            {
                ReadDatabaseFeedRequest(client, headers);
                Assert.Fail("Should throw an exception");
            }
            catch (Exception ex)
            {
                var innerException = ex.InnerException as DocumentClientException;
                Assert.AreEqual(HttpStatusCode.BadRequest, innerException.StatusCode, $"Invalid status code: {innerException}");
            }

            headers = new Documents.Collections.RequestNameValueCollection
            {
                { "pageSize", "\"Invalid header type\"" }
            };

            try
            {
                ReadFeedScript(client, headers);
                Assert.Fail("Should throw an exception");
            }
            catch (Exception ex)
            {
                var innerException = ex.InnerException as DocumentClientException;
                Assert.AreEqual(HttpStatusCode.BadRequest, innerException.StatusCode, $"Invalid status code: {innerException}");
            }

            // Invalid value
            headers = new Documents.Collections.RequestNameValueCollection
            {
                { HttpConstants.HttpHeaders.PageSize, "-2" }
            };

            try
            {
                ReadDatabaseFeedRequest(client, headers);
                Assert.Fail("Should throw an exception");
            }
            catch (Exception ex)
            {
                var innerException = ex.InnerException as DocumentClientException;
                Assert.AreEqual(HttpStatusCode.BadRequest, innerException.StatusCode, $"Invalid status code: {innerException}");
            }

            headers = new Documents.Collections.RequestNameValueCollection();
            headers.Add(HttpConstants.HttpHeaders.PageSize, Int64.MaxValue.ToString(CultureInfo.InvariantCulture));

            try
            {
                ReadFeedScript(client, headers);
                Assert.Fail("Should throw an exception");
            }
            catch (Exception ex)
            {
                var innerException = ex.InnerException as DocumentClientException;
                Assert.AreEqual(HttpStatusCode.BadRequest, innerException.StatusCode, $"Invalid status code: {innerException}");
            }

            // Valid page size
            headers = new Documents.Collections.RequestNameValueCollection();
            headers.Add(HttpConstants.HttpHeaders.PageSize, "20");
            var response = ReadDatabaseFeedRequest(client, headers);
            Assert.IsTrue(response.StatusCode == HttpStatusCode.OK);

            headers = new Documents.Collections.RequestNameValueCollection();
            headers.Add("pageSize", "20");
            var result = ReadFeedScript(client, headers);
            Assert.IsTrue(result.StatusCode == HttpStatusCode.OK);

            // dynamic page size
            headers = new Documents.Collections.RequestNameValueCollection();
            headers.Add(HttpConstants.HttpHeaders.PageSize, "-1");
            response = ReadDatabaseFeedRequest(client, headers);
            Assert.IsTrue(response.StatusCode == HttpStatusCode.OK);

            headers = new Documents.Collections.RequestNameValueCollection();
            headers.Add("pageSize", "-1");
            result = ReadFeedScript(client, headers);
            Assert.IsTrue(result.StatusCode == HttpStatusCode.OK);
        }

        [TestMethod]
        public async Task ValidateConsistencyLevelGateway()
        {
            DocumentClient client = TestCommon.CreateClient(true);
            await ValidateConsistencyLevel(client);
        }

        [TestMethod]
        public async Task ValidateConsistencyLevelRntbd()
        {
            DocumentClient client = TestCommon.CreateClient(false, Protocol.Tcp);
            await ValidateConsistencyLevel(client);
        }

        private async Task ValidateConsistencyLevel(DocumentClient client)
        {
            DocumentCollection collection = TestCommon.CreateOrGetDocumentCollection(client);

            // Value not supported
            RequestNameValueCollection headers = new();
            headers.Add(HttpConstants.HttpHeaders.ConsistencyLevel, "Not a valid value");

            try
            {
                await ReadDocumentFeedRequestAsync(client, collection.ResourceId, headers);
                Assert.Fail("Should throw an exception");
            }
            catch (Exception ex) when (ex.GetBaseException() is DocumentClientException)
            {
                DocumentClientException documentClientException = ex.GetBaseException() as DocumentClientException;
                Assert.IsTrue(
                    documentClientException.StatusCode == HttpStatusCode.BadRequest,
                    "invalid status code");
            }

            // Supported value
            headers = new RequestNameValueCollection();
            headers.Add(HttpConstants.HttpHeaders.ConsistencyLevel, ConsistencyLevel.Eventual.ToString());
            var response = ReadDocumentFeedRequestAsync(client, collection.ResourceId, headers).Result;
            Assert.AreEqual(HttpStatusCode.OK, response.StatusCode, "Invalid status code");
        }

        [TestMethod]
        public void ValidateJsonSerializationFormatGateway()
        {
            using var client = TestCommon.CreateClient(true);
            ValidateJsonSerializationFormat(client);
        }

        [TestMethod]
        public void ValidateJsonSerializationFormatRntbd()
        {
            using var client = TestCommon.CreateClient(false, Protocol.Tcp);
            ValidateJsonSerializationFormat(client);
        }

        private void ValidateJsonSerializationFormat(DocumentClient client)
        {
            DocumentCollection collection = TestCommon.CreateOrGetDocumentCollection(client);
            this.ValidateJsonSerializationFormatReadFeed(client, collection);
            this.ValidateJsonSerializationFormatQuery(client, collection);
        }

        private void ValidateJsonSerializationFormatReadFeed(DocumentClient client, DocumentCollection collection)
        {
            // Value not supported
            INameValueCollection headers = new Documents.Collections.RequestNameValueCollection();
            headers.Add(HttpConstants.HttpHeaders.ContentSerializationFormat, "Not a valid value");

            try
            {
                ReadDocumentFeedRequestSinglePartition(client, collection.ResourceId, headers);
                Assert.Fail("Should throw an exception");
            }
            catch (Exception ex)
            {
                var innerException = ex.InnerException as DocumentClientException;
                Assert.AreEqual(HttpStatusCode.BadRequest, innerException.StatusCode, $"invalid status code: {innerException}");
            }

            // Supported values

            // Text
            headers = new Documents.Collections.RequestNameValueCollection();
            headers.Add(HttpConstants.HttpHeaders.ContentSerializationFormat, ContentSerializationFormat.JsonText.ToString());
            var response = ReadDocumentFeedRequestAsync(client, collection.ResourceId, headers).Result;
            Assert.AreEqual(HttpStatusCode.OK, response.StatusCode, "Invalid status code");
            Assert.IsTrue(response.ResponseBody.ReadByte() < HeadersValidationTests.BinarySerializationByteMarkValue);

            // None
            headers = new Documents.Collections.RequestNameValueCollection();
            response = ReadDocumentFeedRequestAsync(client, collection.ResourceId, headers).Result;
            Assert.AreEqual(HttpStatusCode.OK, response.StatusCode, "Invalid status code");
            Assert.IsTrue(response.ResponseBody.ReadByte() < HeadersValidationTests.BinarySerializationByteMarkValue);

            // Binary (Read feed should ignore all options)
            headers = new Documents.Collections.RequestNameValueCollection();
            headers.Add(HttpConstants.HttpHeaders.ContentSerializationFormat, ContentSerializationFormat.CosmosBinary.ToString());
            response = ReadDocumentFeedRequestAsync(client, collection.ResourceId, headers).Result;
            Assert.AreEqual(HttpStatusCode.OK, response.StatusCode, "Invalid status code");
            Assert.AreEqual((int)JsonSerializationFormat.Binary, response.ResponseBody.ReadByte());
        }

        private void ValidateJsonSerializationFormatQuery(DocumentClient client, DocumentCollection collection)
        {
            SqlQuerySpec sqlQuerySpec = new SqlQuerySpec("SELECT * FROM c");
            // Value not supported
            INameValueCollection headers = new Documents.Collections.RequestNameValueCollection();
            headers.Add(HttpConstants.HttpHeaders.ContentSerializationFormat, "Not a valid value");

            try
            {
                QueryRequest(client, collection.ResourceId, sqlQuerySpec, headers);
                Assert.Fail("Should throw an exception");
            }
            catch (Exception ex)
            {
                var innerException = ex.InnerException as DocumentClientException;
                Assert.AreEqual(HttpStatusCode.BadRequest, innerException.StatusCode, $"Invalid status code: {innerException}");
            }

            // Supported values

            // Text
            headers = new Documents.Collections.RequestNameValueCollection();
            headers.Add(HttpConstants.HttpHeaders.ContentSerializationFormat, ContentSerializationFormat.JsonText.ToString());
            var response = QueryRequest(client, collection.ResourceId, sqlQuerySpec, headers);
            Assert.AreEqual(HttpStatusCode.OK, response.StatusCode, "Invalid status code");
            Assert.IsTrue(response.ResponseBody.ReadByte() < HeadersValidationTests.BinarySerializationByteMarkValue);

            // None
            headers = new Documents.Collections.RequestNameValueCollection();
            response = QueryRequest(client, collection.ResourceId, sqlQuerySpec, headers);
            Assert.AreEqual(HttpStatusCode.OK, response.StatusCode, "Invalid status code");
            Assert.IsTrue(response.ResponseBody.ReadByte() < HeadersValidationTests.BinarySerializationByteMarkValue);

            // Binary
            headers = new Documents.Collections.RequestNameValueCollection();
            headers.Add(HttpConstants.HttpHeaders.ContentSerializationFormat, ContentSerializationFormat.CosmosBinary.ToString());
            response = QueryRequest(client, collection.ResourceId, sqlQuerySpec, headers);
            Assert.AreEqual(HttpStatusCode.OK, response.StatusCode, "Invalid status code");
            Assert.IsTrue(response.ResponseBody.ReadByte() == HeadersValidationTests.BinarySerializationByteMarkValue);
        }

        [TestMethod]
        public void ValidateSupportedSerializationFormatsGateway()
        {
            using var client = TestCommon.CreateClient(true);
            this.ValidateSupportedSerializationFormats(client, true);
        }

        [TestMethod]
        public void ValidateSupportedSerializationFormatsRntbd()
        {
            using var client = TestCommon.CreateClient(false, Protocol.Tcp);
            this.ValidateSupportedSerializationFormats(client, false);
        }

        private void ValidateSupportedSerializationFormats(DocumentClient client, bool isHttps)
        {
            DocumentCollection collection = TestCommon.CreateOrGetDocumentCollection(client);
            this.ValidateSupportedSerializationFormatsReadFeed(client, collection, isHttps);

            List<SqlQuerySpec> sqlQueryList = new List<SqlQuerySpec>()
            {
                new SqlQuerySpec("SELECT * FROM c"),
                new SqlQuerySpec("SELECT c.id FROM c ORDER BY c.partitionKey"),
                new SqlQuerySpec("SELECT c.name FROM c GROUP BY c.name")
            };

            foreach(SqlQuerySpec sqlQuery in sqlQueryList)
            {
                this.ValidateSupportedSerializationFormatsQuery(client, collection, sqlQuery, isHttps);
            }
        }

        private void SupportedSerializationFormatsNegativeCases(
            DocumentClient client, 
            DocumentCollection collection, 
            string invalidValue,
            bool isHttps,
            SqlQuerySpec sqlQuerySpec = null)
        {
            INameValueCollection headers = new RequestNameValueCollection();
            headers.Add(HttpConstants.HttpHeaders.SupportedSerializationFormats, invalidValue);

            try
            {
                DocumentServiceResponse response;
                if (sqlQuerySpec != null)
                {
                    response = this.QueryRequest(client, collection.ResourceId, sqlQuerySpec, headers);
                }
                else
                {
                    headers.Set(HttpConstants.HttpHeaders.PartitionKey, "[\"test\"]");
                    response = this.ReadDocumentFeedRequestSinglePartition(client, collection.ResourceId, headers);
                }

                if (isHttps)
                {
                    // Invalid value is treated as default JsonText if HTTPS
<<<<<<< HEAD
                    Assert.IsTrue(response.StatusCode == HttpStatusCode.OK, "Invalid status code");
                    Assert.IsTrue(this.CheckSerializationFormat(response) == JsonSerializationFormat.Text);
=======
                    Assert.AreEqual(HttpStatusCode.OK, response.StatusCode, "Invalid status code");
                    Assert.AreEqual(JsonSerializationFormat.Text, this.CheckSerializationFormat(response));
>>>>>>> b4a4ac0f
                }
                else
                {
                    Assert.Fail("Should throw an exception");
                }
            }
            catch (Exception ex)
            {
                DocumentClientException innerException = ex.InnerException as DocumentClientException;
<<<<<<< HEAD
                Assert.IsTrue(innerException.StatusCode == HttpStatusCode.BadRequest, "invalid status code");
=======
                Assert.AreEqual(HttpStatusCode.BadRequest, innerException.StatusCode, $"invalid status code {innerException}");
>>>>>>> b4a4ac0f
            }
        }

        private void SupportedSerializationFormatsPositiveCases(
            DocumentClient client,
            DocumentCollection collection,
            SupportedSerializationFormats expectedFormat,
            string supportedSerializationFormats,
            SqlQuerySpec sqlQuerySpec = null)
        {
            INameValueCollection headers = new RequestNameValueCollection();

            headers.Add(HttpConstants.HttpHeaders.SupportedSerializationFormats, supportedSerializationFormats);
            DocumentServiceResponse response;
            if(sqlQuerySpec!=null)
            {
                response = this.QueryRequest(client, collection.ResourceId, sqlQuerySpec, headers);
            }
            else
            {
                Assert.IsTrue(expectedFormat == SupportedSerializationFormats.JsonText, "ReadFeed response should be in Text");
                response = this.ReadDocumentFeedRequestAsync(client, collection.ResourceId, headers).Result;
            }

<<<<<<< HEAD
            Assert.IsTrue(response.StatusCode == HttpStatusCode.OK, "Invalid status code");
=======
            Assert.AreEqual(HttpStatusCode.OK, response.StatusCode, "Invalid status code");
>>>>>>> b4a4ac0f
            
            if(expectedFormat == SupportedSerializationFormats.JsonText)
            {
                Assert.IsTrue(this.CheckSerializationFormat(response) == JsonSerializationFormat.Text);
            }
            else
            {
                Assert.IsTrue(this.CheckSerializationFormat(response) == JsonSerializationFormat.Binary);
            }
        }

        private void ValidateSupportedSerializationFormatsReadFeed(DocumentClient client, DocumentCollection collection, bool isHttps)
        {
            // Value not supported
            this.SupportedSerializationFormatsNegativeCases(client, collection, "Invalid value", isHttps);

            // Supported values
            this.SupportedSerializationFormatsPositiveCases(client, collection, expectedFormat: SupportedSerializationFormats.JsonText, supportedSerializationFormats: "JSONText");
            this.SupportedSerializationFormatsPositiveCases(client, collection, expectedFormat: SupportedSerializationFormats.JsonText, supportedSerializationFormats: "COSMOSbinary");
            this.SupportedSerializationFormatsPositiveCases(client, collection, expectedFormat: SupportedSerializationFormats.JsonText, supportedSerializationFormats: "JsonText, CosmosBinary");
        }

        private void ValidateSupportedSerializationFormatsQuery(DocumentClient client, DocumentCollection collection, SqlQuerySpec sqlQuerySpec, bool isHttps)
        {
            // Values not supported
            this.SupportedSerializationFormatsNegativeCases(client, collection, "Invalid value", isHttps, sqlQuerySpec: sqlQuerySpec);
            this.SupportedSerializationFormatsNegativeCases(client, collection, ", ,", isHttps, sqlQuerySpec: sqlQuerySpec);
            this.SupportedSerializationFormatsNegativeCases(client, collection, ",,", isHttps, sqlQuerySpec: sqlQuerySpec);
            this.SupportedSerializationFormatsNegativeCases(client, collection, "JsonText CosmosBinary", isHttps, sqlQuerySpec: sqlQuerySpec);
            this.SupportedSerializationFormatsNegativeCases(client, collection, ",JsonText|CosmosBinary", isHttps, sqlQuerySpec: sqlQuerySpec);
            this.SupportedSerializationFormatsNegativeCases(client, collection, "Json Text", isHttps, sqlQuerySpec: sqlQuerySpec);
            this.SupportedSerializationFormatsNegativeCases(client, collection, "Json,Text", isHttps, sqlQuerySpec: sqlQuerySpec);
            this.SupportedSerializationFormatsNegativeCases(client, collection, "JsonText, ", isHttps, sqlQuerySpec: sqlQuerySpec);

            // Supported values
            this.SupportedSerializationFormatsPositiveCases(client, collection,
                expectedFormat: SupportedSerializationFormats.JsonText,
                supportedSerializationFormats: "jsontext",
                sqlQuerySpec: sqlQuerySpec);
            this.SupportedSerializationFormatsPositiveCases(client, collection,
                expectedFormat: SupportedSerializationFormats.CosmosBinary,
                supportedSerializationFormats: "COSMOSBINARY",
                sqlQuerySpec: sqlQuerySpec);
            this.SupportedSerializationFormatsPositiveCases(client, collection,
                expectedFormat: SupportedSerializationFormats.CosmosBinary,
                supportedSerializationFormats: "JsonText, CosmosBinary",
                sqlQuerySpec: sqlQuerySpec);
            this.SupportedSerializationFormatsPositiveCases(client, collection,
                expectedFormat: SupportedSerializationFormats.CosmosBinary,
                supportedSerializationFormats: "CosmosBinary, HybridRow",
                sqlQuerySpec: sqlQuerySpec);
            this.SupportedSerializationFormatsPositiveCases(client, collection,
                expectedFormat: SupportedSerializationFormats.CosmosBinary,
                supportedSerializationFormats: "JsonText, CosmosBinary, HybridRow",
                sqlQuerySpec: sqlQuerySpec);
            this.SupportedSerializationFormatsPositiveCases(client, collection,
                expectedFormat: SupportedSerializationFormats.CosmosBinary,
                supportedSerializationFormats: "JsonText, CosmosBinary, HybridRow",
                sqlQuerySpec: sqlQuerySpec);
            this.SupportedSerializationFormatsPositiveCases(client, collection,
                expectedFormat: SupportedSerializationFormats.CosmosBinary,
                supportedSerializationFormats: "JsonText, CosmosBinary, HybridRow",
                sqlQuerySpec: sqlQuerySpec);
        }

        private JsonSerializationFormat CheckSerializationFormat(DocumentServiceResponse response)
        {
            if(response.ResponseBody.ReadByte() < BinarySerializationByteMarkValue)
            {
                return JsonSerializationFormat.Text;
            }
            else
            {
                return JsonSerializationFormat.Binary;
            }
        }

        [TestMethod]
        public void ValidateIndexingDirectiveGateway()
        {
            var client = TestCommon.CreateClient(true);
            ValidateIndexingDirective(client);
        }
        [TestMethod]
        public void ValidateIndexingDirectiveRntbd()
        {
            //var client = TestCommon.CreateClient(false, Protocol.Tcp);
            var client = TestCommon.CreateClient(true, Protocol.Tcp);
            ValidateIndexingDirective(client);
        }

        private void ValidateIndexingDirective(DocumentClient client)
        {
            // Number out of range.
            INameValueCollection headers = new Documents.Collections.RequestNameValueCollection();
            headers.Add(HttpConstants.HttpHeaders.IndexingDirective, "\"Invalid Value\"");

            try
            {
                CreateDocumentRequest(client, headers);
                Assert.Fail("Should throw an exception");
            }
            catch (Exception ex)
            {
                var innerException = ex.InnerException as DocumentClientException;
                Assert.AreEqual(HttpStatusCode.BadRequest, innerException.StatusCode, $"invalid status code {innerException}");
            }

            headers = new Documents.Collections.RequestNameValueCollection();
            headers.Add("indexAction", "\"Invalid Value\"");

            try
            {
                CreateDocumentScript(client, headers);
                Assert.Fail("Should throw an exception");
            }
            catch (Exception ex)
            {
                var innerException = ex.InnerException as DocumentClientException;
                Assert.AreEqual(HttpStatusCode.BadRequest, innerException.StatusCode, $"invalid status code {innerException}");
            }

            // Valid Indexing Directive
            headers = new Documents.Collections.RequestNameValueCollection();
            headers.Add(HttpConstants.HttpHeaders.IndexingDirective, IndexingDirective.Exclude.ToString());
            var response = CreateDocumentRequest(client, headers);
            Assert.IsTrue(response.StatusCode == HttpStatusCode.Created);

            headers = new Documents.Collections.RequestNameValueCollection();
            headers.Add("indexAction", "\"exclude\"");
            var result = CreateDocumentScript(client, headers);
            Assert.AreEqual(HttpStatusCode.OK, result.StatusCode, "Invalid status code");
        }

        [TestMethod]
        public void ValidateEnableScanInQueryGateway()
        {
            var client = TestCommon.CreateClient(true);
            ValidateEnableScanInQuery(client);
        }

        [TestMethod]
        public void ValidateEnableScanInQueryRntbd()
        {
            var client = TestCommon.CreateClient(false, Protocol.Tcp);
            ValidateEnableScanInQuery(client);
        }

        private void ValidateEnableScanInQuery(DocumentClient client, bool isHttps = false)
        {
            // Value not boolean
            INameValueCollection headers = new Documents.Collections.RequestNameValueCollection();
            headers.Add(HttpConstants.HttpHeaders.EnableScanInQuery, "Not a boolean");

            try
            {
                var response = ReadDatabaseFeedRequest(client, headers);
                if (isHttps)
                {
                    Assert.Fail("Should throw an exception");
                }
                else
                {
                    // Invalid boolean is treated as false by TCP
                    Assert.AreEqual(HttpStatusCode.OK, response.StatusCode, "Invalid status code");
                }
            }
            catch (Exception ex)
            {
                var innerException = ex.InnerException as DocumentClientException;
                Assert.AreEqual(HttpStatusCode.BadRequest, innerException.StatusCode, $"invalid status code {innerException}");
            }

            // Valid boolean
            headers = new Documents.Collections.RequestNameValueCollection();
            headers.Add(HttpConstants.HttpHeaders.EnableScanInQuery, "true");
            var response2 = ReadDatabaseFeedRequest(client, headers);
            Assert.AreEqual(HttpStatusCode.OK, response2.StatusCode, "Invalid status code");
        }

        [TestMethod]
        public void ValidateEnableLowPrecisionOrderByGateway()
        {
            var client = TestCommon.CreateClient(true);
            ValidateEnableLowPrecisionOrderBy(client);
        }

        [TestMethod]
        public void ValidateEnableLowPrecisionOrderByRntbd()
        {
            var client = TestCommon.CreateClient(false, Protocol.Tcp);
            ValidateEnableLowPrecisionOrderBy(client);
        }

        private void ValidateEnableLowPrecisionOrderBy(DocumentClient client, bool isHttps = false)
        {
            // Value not boolean
            INameValueCollection headers = new Documents.Collections.RequestNameValueCollection();
            headers.Add(HttpConstants.HttpHeaders.EnableLowPrecisionOrderBy, "Not a boolean");

            var document = CreateDocumentRequest(client, new Documents.Collections.RequestNameValueCollection()).GetResource<Document>();
            try
            {
                var response = ReadDocumentRequest(client, document, headers);
                if (isHttps)
                {
                    Assert.Fail("Should throw an exception");
                }
                else
                {
                    // Invalid boolean is treated as false by TCP"
                    Assert.AreEqual(HttpStatusCode.OK, response.StatusCode, "Invalid status code");
                }
            }
            catch (Exception ex)
            {
                var innerException = ex.InnerException as DocumentClientException;
                Assert.AreEqual(HttpStatusCode.BadRequest, innerException.StatusCode, "Invalid status code");
            }

            // Valid boolean
            document = CreateDocumentRequest(client, new Documents.Collections.RequestNameValueCollection()).GetResource<Document>();
            headers = new Documents.Collections.RequestNameValueCollection();
            headers.Add(HttpConstants.HttpHeaders.EnableLowPrecisionOrderBy, "true");
            var response2 = ReadDocumentRequest(client, document, headers);
            Assert.AreEqual(HttpStatusCode.OK, response2.StatusCode, "Invalid status code");
        }

        [TestMethod]
        public void ValidateEmitVerboseTracesInQueryGateway()
        {
            var client = TestCommon.CreateClient(true);
            ValidateEmitVerboseTracesInQuery(client);
        }

        [TestMethod]
        public void ValidateEmitVerboseTracesInQueryRntbd()
        {
            var client = TestCommon.CreateClient(false, Protocol.Tcp);
            ValidateEmitVerboseTracesInQuery(client);
        }

        private void ValidateEmitVerboseTracesInQuery(DocumentClient client, bool isHttps = false)
        {
            // Value not boolean
            INameValueCollection headers = new Documents.Collections.RequestNameValueCollection();
            headers.Add(HttpConstants.HttpHeaders.EmitVerboseTracesInQuery, "Not a boolean");

            try
            {
                var response = ReadDatabaseFeedRequest(client, headers);
                if (isHttps)
                {
                    Assert.Fail("Should throw an exception");
                }
                else
                {
                    // Invalid boolean is treated as false by TCP
                    Assert.AreEqual(HttpStatusCode.OK, response.StatusCode, "Invalid status code");
                }
            }
            catch (Exception ex)
            {
                var innerException = ex.InnerException as DocumentClientException;
                Assert.AreEqual(HttpStatusCode.BadRequest, innerException.StatusCode, $"invalid status code {innerException}");
            }

            // Valid boolean
            headers = new Documents.Collections.RequestNameValueCollection();
            headers.Add(HttpConstants.HttpHeaders.EmitVerboseTracesInQuery, "true");
            var response2 = ReadDatabaseFeedRequest(client, headers);
            Assert.AreEqual(HttpStatusCode.OK, response2.StatusCode, "Invalid status code");
        }

        [TestMethod]
        public void ValidateIfNonMatchGateway()
        {
            using var client = TestCommon.CreateClient(true);
            ValidateIfNonMatch(client);

        }

        [TestMethod]
        public void ValidateIfNonMatchRntbd()
        {
            using var client = TestCommon.CreateClient(false, Protocol.Tcp);
            ValidateIfNonMatch(client);
        }

        [TestMethod]
        public void ValidateCustomUserAgentHeader()
        {
            const string suffix = " MyCustomUserAgent/1.0";
            ConnectionPolicy policy = new ConnectionPolicy();
            policy.UserAgentSuffix = suffix;

            string expectedUserAgent = new Cosmos.UserAgentContainer(clientId: 0).BaseUserAgent + suffix;
            string actualUserAgent = policy.UserAgentContainer.UserAgent;
            int startIndexOfClientCounter = expectedUserAgent.IndexOfNth('|', 2) + 1;

            // V3 SDK has a client counter in the user agent. This removes the count so the user agent string match.
            string expectedUserAgentNoClientCounter = expectedUserAgent.Remove(startIndexOfClientCounter, 2);
            string actualUserAgentNoClientCounter = actualUserAgent.Remove(startIndexOfClientCounter, 2);
            Assert.AreEqual(expectedUserAgentNoClientCounter, actualUserAgentNoClientCounter);

            byte[] expectedUserAgentUTF8 = Encoding.UTF8.GetBytes(expectedUserAgent);
            CollectionAssert.AreEqual(expectedUserAgentUTF8, policy.UserAgentContainer.UserAgentUTF8);
        }

        [TestMethod]
        public void ValidateCustomUserAgentContainerHeader()
        {
            const string suffix = " MyCustomUserAgent/1.0";
            UserAgentContainer userAgentContainer = new TestUserAgentContainer();
            Assert.AreEqual("TestUserAgentContainer.BaseUserAgent", userAgentContainer.BaseUserAgent);
            Assert.AreEqual("TestUserAgentContainer.BaseUserAgent", userAgentContainer.UserAgent);
            byte[] expectedUserAgentUTF8 = Encoding.UTF8.GetBytes("TestUserAgentContainer.BaseUserAgent");
            CollectionAssert.AreEqual(expectedUserAgentUTF8, userAgentContainer.UserAgentUTF8);

            userAgentContainer.Suffix = suffix;
            var expectedUserAgent = new TestUserAgentContainer().BaseUserAgent + suffix;
            Assert.AreEqual(expectedUserAgent, userAgentContainer.UserAgent);

            expectedUserAgentUTF8 = Encoding.UTF8.GetBytes(expectedUserAgent);
            CollectionAssert.AreEqual(expectedUserAgentUTF8, userAgentContainer.UserAgentUTF8);
        }

        [TestMethod]
        public async Task ValidateVersionHeader()
        {
            string correctVersion = HttpConstants.Versions.CurrentVersion;
            Database db = null;
            try
            {
                DocumentClient client = TestCommon.CreateClient(true);
                db = (await client.CreateDatabaseAsync(new Database() { Id = Guid.NewGuid().ToString() })).Resource;
                PartitionKeyDefinition partitionKeyDefinition = new PartitionKeyDefinition { Paths = new System.Collections.ObjectModel.Collection<string>(new[] { "/pk" }), Kind = PartitionKind.Hash };
                var coll = (await client.CreateDocumentCollectionAsync(db.SelfLink, new DocumentCollection() { Id = Guid.NewGuid().ToString(), PartitionKey = partitionKeyDefinition })).Resource;
                var doc = (await client.CreateDocumentAsync(coll.SelfLink, new Document())).Resource;
                client.Dispose();
                client = TestCommon.CreateClient(true);
                doc = (await client.CreateDocumentAsync(coll.SelfLink, new Document())).Resource;
                HttpConstants.Versions.CurrentVersion = "2015-01-01";
                client.Dispose();
                client = TestCommon.CreateClient(true);
                try
                {
                    doc = (await client.CreateDocumentAsync(coll.SelfLink, new Document())).Resource;
                    Assert.Fail("Should have faild because of version error");
                }
                catch (CosmosException dce)
                {
                    Assert.AreEqual(dce.StatusCode, HttpStatusCode.BadRequest);
                }
            }
            finally
            {
                HttpConstants.Versions.CurrentVersion = correctVersion;
                using DocumentClient client = TestCommon.CreateClient(true);
                await client.DeleteDatabaseAsync(db);
            }
        }

        [TestMethod]
        public async Task ValidateCurrentWriteQuorumAndReplicaSetHeader()
        {
            using CosmosClient client = TestCommon.CreateCosmosClient(false);
            Cosmos.Database db = null;
            try
            {
                db = await client.CreateDatabaseAsync(Guid.NewGuid().ToString());
                PartitionKeyDefinition partitionKeyDefinition = new PartitionKeyDefinition { Paths = new System.Collections.ObjectModel.Collection<string>(new[] { "/id" }), Kind = PartitionKind.Hash };
                ContainerProperties containerSetting = new ContainerProperties()
                {
                    Id = Guid.NewGuid().ToString(),
                    PartitionKey = partitionKeyDefinition
                };
                Container coll = await db.CreateContainerAsync(containerSetting);
                Document documentDefinition = new Document { Id = Guid.NewGuid().ToString() };
                ItemResponse<Document> docResult = await coll.CreateItemAsync<Document>(documentDefinition);
                Assert.IsTrue(int.Parse(docResult.Headers[WFConstants.BackendHeaders.CurrentWriteQuorum], CultureInfo.InvariantCulture) > 0);
                Assert.IsTrue(int.Parse(docResult.Headers[WFConstants.BackendHeaders.CurrentReplicaSetSize], CultureInfo.InvariantCulture) > 0);
            }
            finally
            {
                await db.DeleteAsync();
            }
        }

        [TestMethod]
        [Ignore]
        [TestCategory("Ignore") /* Used to filter out ignored tests in lab runs */]
        public void ValidateGlobalCompltedLSNAndNumberOfReadRegionsHeader()
        {
            using DocumentClient client = TestCommon.CreateClient(false);
            Database db = null;
            try
            {
                var dbResource = client.CreateDatabaseAsync(new Database() { Id = Guid.NewGuid().ToString() }).Result;
                db = dbResource.Resource;
                var coll = client.CreateDocumentCollectionAsync(db, new DocumentCollection() { Id = Guid.NewGuid().ToString() }).Result.Resource;
                var docResult = client.CreateDocumentAsync(coll, new Document() { Id = Guid.NewGuid().ToString() }).Result;
                long nCurrentGlobalCommittedLSN = -1;
                long nNumberOfReadRegions = 0;
                for (uint i = 0; i < 3; i++)
                {
                    client.LockClient(i);
                    var readResult = client.ReadDocumentAsync(docResult.Resource).Result;
                    nCurrentGlobalCommittedLSN = long.Parse(readResult.ResponseHeaders[WFConstants.BackendHeaders.GlobalCommittedLSN], CultureInfo.InvariantCulture);
                    nNumberOfReadRegions = long.Parse(readResult.ResponseHeaders[WFConstants.BackendHeaders.NumberOfReadRegions], CultureInfo.InvariantCulture);

                    Assert.IsTrue(nCurrentGlobalCommittedLSN >= 0);
                    Assert.IsTrue(nNumberOfReadRegions >= 0);
                }
            }
            finally
            {
                client.DeleteDatabaseAsync(db).Wait();
            }
        }

        [TestMethod]
        public async Task ValidateCollectionIndexProgressHeaders()
        {
            using (var client = TestCommon.CreateClient(true))
            {
                await ValidateCollectionIndexProgressHeadersAsync(client, isElasticCollection: true);
            }

            using (var client = TestCommon.CreateClient(false, Protocol.Tcp))
            {
                await ValidateCollectionIndexProgressHeadersAsync(client, isElasticCollection: true);
            }
        }

        [TestMethod]
        public async Task ValidateExcludeSystemProperties()
        {
            using var client = TestCommon.CreateClient(true);
            await ValidateExcludeSystemProperties(client);
        }

        private async Task ValidateExcludeSystemProperties(DocumentClient client)
        {
            var db = client.CreateDatabaseAsync(new Database() { Id = Guid.NewGuid().ToString() }).Result.Resource;
            PartitionKeyDefinition partitionKeyDefinition = new PartitionKeyDefinition { Paths = new System.Collections.ObjectModel.Collection<string>(new[] { "/id" }), Kind = PartitionKind.Hash };
            var coll = (await client.CreateDocumentCollectionAsync(db.SelfLink, new DocumentCollection() { Id = Guid.NewGuid().ToString(), PartitionKey = partitionKeyDefinition })).Resource;

            //CASE 1. insert document with system properties excluded
            Document doc1 = await client.CreateDocumentAsync(
                coll.SelfLink,
                new Document { Id = "doc1" },
                new RequestOptions { ExcludeSystemProperties = true });

            bool bHasAttachments = doc1.ToString().Contains("attachments");
            Assert.IsFalse(bHasAttachments);
            bool bHasSelfLink = doc1.ToString().Contains("_self");
            Assert.IsFalse(bHasSelfLink);

            //read document and ask system properties to be included
            Document readDoc1WithProps = await client.ReadDocumentAsync(
                coll.AltLink + "/docs/doc1",
                new RequestOptions { ExcludeSystemProperties = false, PartitionKey = new PartitionKey("doc1") });

            bHasAttachments = readDoc1WithProps.ToString().Contains("attachments");
            Assert.IsTrue(bHasAttachments);
            bHasSelfLink = readDoc1WithProps.ToString().Contains("_self");
            Assert.IsTrue(bHasSelfLink);

            //read document and explicitly exclude system properties
            Document readDoc1WoutProps = await client.ReadDocumentAsync(
                coll.AltLink + "/docs/doc1",
                new RequestOptions { ExcludeSystemProperties = true, PartitionKey = new PartitionKey("doc1") });

            bHasAttachments = readDoc1WoutProps.ToString().Contains("attachments");
            Assert.IsFalse(bHasAttachments);
            bHasSelfLink = readDoc1WoutProps.ToString().Contains("_self");
            Assert.IsFalse(bHasSelfLink);

            //read document with default settings (system properties should be included)
            Document readDoc1Default = await client.ReadDocumentAsync(coll.AltLink + "/docs/doc1", new RequestOptions() { PartitionKey = new PartitionKey("doc1") });
            Assert.AreEqual(readDoc1WithProps.ToString(), readDoc1Default.ToString());


            //CASE 2. insert document and explicitly include system properties
            Document doc2 = await client.CreateDocumentAsync(
                coll.SelfLink,
                new Document { Id = "doc2" },
                new RequestOptions { ExcludeSystemProperties = false });

            bHasAttachments = doc2.ToString().Contains("attachments");
            Assert.IsTrue(bHasAttachments);
            bHasSelfLink = doc2.ToString().Contains("_self");
            Assert.IsTrue(bHasSelfLink);

            //read document and ask system properties to be included
            Document readDoc2WithProps = await client.ReadDocumentAsync(
               coll.AltLink + "/docs/doc2",
               new RequestOptions { ExcludeSystemProperties = false, PartitionKey = new PartitionKey("doc2") });

            bHasAttachments = readDoc2WithProps.ToString().Contains("attachments");
            Assert.IsTrue(bHasAttachments);
            bHasSelfLink = readDoc2WithProps.ToString().Contains("_self");
            Assert.IsTrue(bHasSelfLink);

            //read document and explicitly exclude system properties, they should be still present in this case.
            Document readDoc2WoutProps = await client.ReadDocumentAsync(
                coll.AltLink + "/docs/doc2",
                new RequestOptions { ExcludeSystemProperties = true, PartitionKey = new PartitionKey("doc2") });

            bHasAttachments = readDoc2WoutProps.ToString().Contains("attachments");
            Assert.IsTrue(bHasAttachments);
            bHasSelfLink = readDoc2WoutProps.ToString().Contains("_self");
            Assert.IsTrue(bHasSelfLink);

            //read document with default settings (system properties should be included)
            Document readDoc2Default = await client.ReadDocumentAsync(coll.AltLink + "/docs/doc2", new RequestOptions() { PartitionKey = new PartitionKey("doc2") });
            Assert.AreEqual(readDoc2WithProps.ToString(), readDoc2Default.ToString());


            //CASE 3. insert document with default settings (system properties should be included)
            Document doc3 = await client.CreateDocumentAsync(
                coll.SelfLink,
                new Document { Id = "doc3" });

            bHasAttachments = doc3.ToString().Contains("attachments");
            Assert.IsTrue(bHasAttachments);
            bHasSelfLink = doc3.ToString().Contains("_self");
            Assert.IsTrue(bHasSelfLink);

            //read document and ask system properties to be included
            Document readDoc3WithProps = await client.ReadDocumentAsync(
               coll.AltLink + "/docs/doc3",
               new RequestOptions { ExcludeSystemProperties = false, PartitionKey = new PartitionKey("doc3") });

            bHasAttachments = readDoc3WithProps.ToString().Contains("attachments");
            Assert.IsTrue(bHasAttachments);
            bHasSelfLink = readDoc3WithProps.ToString().Contains("_self");
            Assert.IsTrue(bHasSelfLink);

            //read document and explicitly exclude system properties, they should be still present in this case.
            Document readDoc3WoutProps = await client.ReadDocumentAsync(
                coll.AltLink + "/docs/doc3",
                new RequestOptions { ExcludeSystemProperties = true, PartitionKey = new PartitionKey("doc3") });

            bHasAttachments = readDoc3WoutProps.ToString().Contains("attachments");
            Assert.IsTrue(bHasAttachments);
            bHasSelfLink = readDoc3WoutProps.ToString().Contains("_self");
            Assert.IsTrue(bHasSelfLink);

            //read document with default settings (system properties should be included)
            Document readDoc3Default = await client.ReadDocumentAsync(coll.AltLink + "/docs/doc3", new RequestOptions() { PartitionKey = new PartitionKey("doc3") });
            Assert.AreEqual(readDoc3WithProps.ToString(), readDoc3Default.ToString());

            await client.DeleteDatabaseAsync(db);
        }

        private async Task ValidateCollectionIndexProgressHeadersAsync(DocumentClient client, bool isElasticCollection)
        {
            Database db = (await client.CreateDatabaseAsync(new Database() { Id = Guid.NewGuid().ToString() })).Resource;

            try
            {
                PartitionKeyDefinition pkd = null;
                RequestOptions options = null;

                if (isElasticCollection)
                {
                    pkd = new PartitionKeyDefinition { Paths = new Collection<string> { "/id" } };
                    options = new RequestOptions { PopulateQuotaInfo = true };
                }

                var consistentCollection = new DocumentCollection() { Id = Guid.NewGuid().ToString() };
                if (isElasticCollection)
                {
                    consistentCollection.PartitionKey = pkd;
                }

                consistentCollection.IndexingPolicy.IndexingMode = IndexingMode.Consistent;
                consistentCollection = (await client.CreateDocumentCollectionAsync(db, consistentCollection)).Resource;

                var noneIndexCollection = new DocumentCollection() { Id = Guid.NewGuid().ToString() };
                if (isElasticCollection)
                {
                    noneIndexCollection.PartitionKey = pkd;
                }

                noneIndexCollection.IndexingPolicy.Automatic = false;
                noneIndexCollection.IndexingPolicy.IndexingMode = IndexingMode.None;
                noneIndexCollection = (await client.CreateDocumentCollectionAsync(db, noneIndexCollection)).Resource;

                var doc = new Document() { Id = Guid.NewGuid().ToString() };
                await client.CreateDocumentAsync(consistentCollection, doc);
                await client.CreateDocumentAsync(noneIndexCollection, doc);

                // Consistent-indexing collection.
                {
                    var collectionResponse = await client.ReadDocumentCollectionAsync(consistentCollection, options);
                    Assert.IsFalse(collectionResponse.Headers.AllKeys().Contains(HttpConstants.HttpHeaders.CollectionLazyIndexingProgress),
                        "No lazy indexer progress when reading consistent collection.");
                    Assert.AreEqual(100, int.Parse(collectionResponse.ResponseHeaders[HttpConstants.HttpHeaders.CollectionIndexTransformationProgress], CultureInfo.InvariantCulture),
                        "Expect reindexer progress when reading consistent collection.");
                    Assert.AreEqual(-1, collectionResponse.LazyIndexingProgress);
                    Assert.AreEqual(100, collectionResponse.IndexTransformationProgress);
                }

                // None-indexing collection.
                {
                    var collectionResponse = await client.ReadDocumentCollectionAsync(noneIndexCollection, options);
                    Assert.IsFalse(collectionResponse.Headers.AllKeys().Contains(HttpConstants.HttpHeaders.CollectionLazyIndexingProgress),
                        "No lazy indexer progress when reading none-index collection.");
                    Assert.AreEqual(100, int.Parse(collectionResponse.ResponseHeaders[HttpConstants.HttpHeaders.CollectionIndexTransformationProgress], CultureInfo.InvariantCulture),
                        "Expect reindexer progress when reading none-index collection.");
                    Assert.AreEqual(-1, collectionResponse.LazyIndexingProgress);
                    Assert.AreEqual(100, collectionResponse.IndexTransformationProgress);
                }

                // Consistent -> Consistent.
                for (int i = 0; i < 100; ++i)
                {
                    var document = new Document();
                    for (int k = 0; k < 100; ++k)
                    {
                        document.SetPropertyValue(Guid.NewGuid().ToString(), Guid.NewGuid().ToString());
                    }

                    await client.CreateDocumentAsync(consistentCollection, document);
                }

                consistentCollection.IndexingPolicy.IncludedPaths.Clear();
                consistentCollection.IndexingPolicy.ExcludedPaths.Add(new ExcludedPath { Path = "/*" });
                consistentCollection = await client.ReplaceDocumentCollectionAsync(consistentCollection);
                await Util.WaitForReIndexingToFinish(300, consistentCollection);

                if (isElasticCollection)
                {
                    foreach (var collection in new DocumentCollection[] { consistentCollection, noneIndexCollection })
                    {
                        // Do not expect index progress headers for elastic collection when the PopulateQuotaInfo header is not specified.
                        var collectionResponse = await client.ReadDocumentCollectionAsync(collection);
                        Assert.IsNull(collectionResponse.ResponseHeaders[HttpConstants.HttpHeaders.CollectionIndexTransformationProgress]);
                        Assert.IsNull(collectionResponse.ResponseHeaders[HttpConstants.HttpHeaders.CollectionLazyIndexingProgress]);
                        Assert.AreEqual(-1, collectionResponse.LazyIndexingProgress);
                        Assert.AreEqual(-1, collectionResponse.IndexTransformationProgress);
                    }
                }
            }
            finally
            {
                await client.DeleteDatabaseAsync(db);
            }
        }

        private void ValidateIfNonMatch(DocumentClient client)
        {
            // Valid if-match
            var document = CreateDocumentRequest(client, new Documents.Collections.RequestNameValueCollection()).GetResource<Document>();
            var headers = new Documents.Collections.RequestNameValueCollection();
            headers.Add(HttpConstants.HttpHeaders.IfNoneMatch, document.ETag);
            var response = ReadDocumentRequest(client, document, headers);
            Assert.AreEqual(HttpStatusCode.NotModified, response.StatusCode, "Invalid status code");

            // validateInvalidIfMatch
            AccessCondition condition = new AccessCondition() { Type = AccessConditionType.IfMatch, Condition = "invalid etag" };
            try
            {
                var replacedDoc = client.ReplaceDocumentAsync(document.SelfLink, document, new RequestOptions() { AccessCondition = condition }).Result.Resource;
                Assert.Fail("should not reach here");
            }
            catch (Exception ex)
            {
                var innerException = ex.InnerException as DocumentClientException;
                Assert.AreEqual(HttpStatusCode.PreconditionFailed, innerException.StatusCode, $"invalid status code {innerException}");
            }
        }

        private DocumentServiceResponse QueryRequest(DocumentClient client, string collectionId, SqlQuerySpec sqlQuerySpec, INameValueCollection headers)
        {
            headers.Add(HttpConstants.HttpHeaders.IsQuery, bool.TrueString);
            headers.Add(HttpConstants.HttpHeaders.ContentType, RuntimeConstants.MediaTypes.QueryJson);
            DocumentServiceRequest request = DocumentServiceRequest.Create(OperationType.Query, collectionId, ResourceType.Document, AuthorizationTokenType.PrimaryMasterKey, headers);

            Range<string> fullRange = new Range<string>(
                PartitionKeyInternal.MinimumInclusiveEffectivePartitionKey,
                PartitionKeyInternal.MaximumExclusiveEffectivePartitionKey,
                true,
                false);
            IRoutingMapProvider routingMapProvider = client.GetPartitionKeyRangeCacheAsync(NoOpTrace.Singleton).Result;
            IReadOnlyList<PartitionKeyRange> ranges = routingMapProvider.TryGetOverlappingRangesAsync(collectionId, fullRange, NoOpTrace.Singleton).Result;
            request.RouteTo(new PartitionKeyRangeIdentity(collectionId, ranges.First().Id));

            string queryText = JsonConvert.SerializeObject(sqlQuerySpec);
            request.Body = new MemoryStream(Encoding.UTF8.GetBytes(queryText));

            var response = client.ExecuteQueryAsync(request, null).Result;
            return response;
        }

        private Task<DocumentServiceResponse> ReadDocumentFeedRequestAsync(DocumentClient client, string collectionId, INameValueCollection headers)
        {
            DocumentServiceRequest request = DocumentServiceRequest.Create(OperationType.ReadFeed, collectionId, ResourceType.Document, AuthorizationTokenType.PrimaryMasterKey, headers);

            Range<string> fullRange = new Range<string>(
                PartitionKeyInternal.MinimumInclusiveEffectivePartitionKey,
                PartitionKeyInternal.MaximumExclusiveEffectivePartitionKey,
                true,
                false);
            IRoutingMapProvider routingMapProvider = client.GetPartitionKeyRangeCacheAsync(NoOpTrace.Singleton).Result;
            IReadOnlyList<PartitionKeyRange> ranges = routingMapProvider.TryGetOverlappingRangesAsync(collectionId, fullRange, NoOpTrace.Singleton).Result;
            request.RouteTo(new PartitionKeyRangeIdentity(collectionId, ranges.First().Id));

            Task<DocumentServiceResponse> response = client.ReadFeedAsync(request, retryPolicy: null);
            return response;
        }

        private Task<DocumentServiceResponse> ReadDocumentChangeFeedRequestAsync(
            DocumentClient client,
            string collectionId,
            TimeSpan? maxPollingInterval)
        {
            if (client == null || collectionId == null || collectionId == "")
            {
                Assert.Fail("null client or collectionId");
            }

            RequestNameValueCollection headers = new RequestNameValueCollection();
            headers.Set(
                HttpConstants.HttpHeaders.A_IM,
                HttpConstants.A_IMHeaderValues.IncrementalFeed);
            if (maxPollingInterval.HasValue)
            {
                headers.Set(
                    HttpConstants.HttpHeaders.MaxPollingIntervalMilliseconds,
                    maxPollingInterval.Value.TotalMilliseconds.ToString());
            }

            return ReadDocumentFeedRequestAsync(client, collectionId, headers);
        }

        private DocumentServiceResponse ReadDocumentFeedRequestSinglePartition(DocumentClient client, string collectionId, INameValueCollection headers)
        {
            DocumentServiceRequest request = DocumentServiceRequest.Create(OperationType.ReadFeed, collectionId, ResourceType.Document, AuthorizationTokenType.PrimaryMasterKey, headers);
            var response = client.ReadFeedAsync(request, null).Result;
            return response;
        }

        private DocumentServiceResponse ReadDatabaseFeedRequest(DocumentClient client, INameValueCollection headers)
        {
            DocumentServiceRequest request = DocumentServiceRequest.Create(OperationType.ReadFeed, null, ResourceType.Database, AuthorizationTokenType.PrimaryMasterKey, headers);
            var response = client.ReadFeedAsync(request, null).Result;
            return response;
        }

        private StoredProcedureResponse<string> ReadFeedScript(DocumentClient client, INameValueCollection headers)
        {
            var headersIterator = headers.AllKeys().SelectMany(headers.GetValues, (k, v) => new { key = k, value = v });
            var scriptOptions = "{";
            var headerIndex = 0;
            foreach (var header in headersIterator)
            {
                if (headerIndex != 0)
                {
                    scriptOptions += ", ";
                }

                headerIndex++;
                scriptOptions += header.key + ":" + header.value;
            }

            scriptOptions += "}";

            var script = @"function() {
                var client = getContext().getCollection();
                function callback(err, docFeed, responseOptions) {
                    if(err) throw 'Error while reading documents';
                    docFeed.forEach(function(doc, i, arr) { getContext().getResponse().appendBody(JSON.stringify(doc));  });
                };
                client.readDocuments(client.getSelfLink()," + scriptOptions + @", callback);}";

            Database database = client.CreateDatabaseAsync(new Database { Id = Guid.NewGuid().ToString() }).Result;
            PartitionKeyDefinition partitionKeyDefinition = new PartitionKeyDefinition { Paths = new System.Collections.ObjectModel.Collection<string>(new[] { "/id" }), Kind = PartitionKind.Hash };
            DocumentCollection collection = client.CreateDocumentCollectionAsync(database.SelfLink,
                new DocumentCollection
                {
                    Id = Guid.NewGuid().ToString(),
                    PartitionKey = partitionKeyDefinition
                }).Result;
            var sproc = new StoredProcedure() { Id = Guid.NewGuid().ToString(), Body = script };
            var createdSproc = client.CreateStoredProcedureAsync(collection, sproc).Result.Resource;
            RequestOptions requestOptions = new RequestOptions();
            requestOptions.PartitionKey = new PartitionKey("test");
            var result = client.ExecuteStoredProcedureAsync<string>(createdSproc, requestOptions).Result;
            return result;
        }

        private DocumentServiceResponse CreateDocumentRequest(DocumentClient client, INameValueCollection headers)
        {
            Database database = client.CreateDatabaseAsync(new Database { Id = Guid.NewGuid().ToString() }).Result;
            PartitionKeyDefinition partitionKeyDefinition = new PartitionKeyDefinition { Paths = new System.Collections.ObjectModel.Collection<string>(new[] { "/id" }), Kind = PartitionKind.Hash };
            DocumentCollection collection = client.CreateDocumentCollectionAsync(database.SelfLink,
                new DocumentCollection
                {
                    Id = Guid.NewGuid().ToString(),
                    PartitionKey = partitionKeyDefinition
                }).Result;
            var document = new Document() { Id = Guid.NewGuid().ToString() };
            DocumentServiceRequest request = DocumentServiceRequest.Create(OperationType.Create, collection.SelfLink, document, ResourceType.Document, AuthorizationTokenType.Invalid, headers, SerializationFormattingPolicy.None);
            PartitionKey partitionKey = new PartitionKey(document.Id);
            request.Headers.Set(HttpConstants.HttpHeaders.PartitionKey, partitionKey.InternalKey.ToJsonString());
            var response = client.CreateAsync(request, null).Result;
            return response;
        }

        private StoredProcedureResponse<string> CreateDocumentScript(DocumentClient client, INameValueCollection headers)
        {
            var headersIterator = headers.AllKeys().SelectMany(headers.GetValues, (k, v) => new { key = k, value = v });
            var scriptOptions = "{";
            var headerIndex = 0;
            foreach (var header in headersIterator)
            {
                if (headerIndex != 0)
                {
                    scriptOptions += ", ";
                }

                headerIndex++;
                scriptOptions += header.key + ":" + header.value;
            }

            scriptOptions += "}";
            var guid = Guid.NewGuid().ToString();

            var script = @" function() {
                var client = getContext().getCollection();                
                client.createDocument(client.getSelfLink(), { id: ""TestDoc"" }," + scriptOptions + @", function(err, docCreated, options) { 
                   if(err) throw new Error('Error while creating document: ' + err.message); 
                   else {
                     getContext().getResponse().setBody(JSON.stringify(docCreated));  
                   }
                });}";

            Database database = client.CreateDatabaseAsync(new Database { Id = Guid.NewGuid().ToString() }).Result;
            PartitionKeyDefinition partitionKeyDefinition = new PartitionKeyDefinition { Paths = new System.Collections.ObjectModel.Collection<string>(new[] { "/id" }), Kind = PartitionKind.Hash };
            DocumentCollection collection = client.CreateDocumentCollectionAsync(database.SelfLink,
                new DocumentCollection
                {
                    Id = Guid.NewGuid().ToString(),
                    PartitionKey = partitionKeyDefinition
                }).Result;
            var sproc = new StoredProcedure() { Id = Guid.NewGuid().ToString(), Body = script };
            var createdSproc = client.CreateStoredProcedureAsync(collection, sproc).Result.Resource;
            RequestOptions requestOptions = new RequestOptions();
            requestOptions.PartitionKey = new PartitionKey("TestDoc");
            var result = client.ExecuteStoredProcedureAsync<string>(createdSproc, requestOptions).Result;
            return result;
        }

        private DocumentServiceResponse ReadDocumentRequest(DocumentClient client, Document doc, INameValueCollection headers)
        {
            DocumentServiceRequest request = DocumentServiceRequest.Create(OperationType.Read, ResourceType.Document, doc.SelfLink, AuthorizationTokenType.PrimaryMasterKey, headers);
            request.Headers.Set(HttpConstants.HttpHeaders.PartitionKey, new PartitionKey(doc.Id).InternalKey.ToJsonString());
            var retrievedDocResponse = client.ReadAsync(request, null).Result;
            return retrievedDocResponse;
        }

        private class TestUserAgentContainer : UserAgentContainer
        {
            internal override string BaseUserAgent
            {
                get
                {
                    return "TestUserAgentContainer.BaseUserAgent";
                }
            }
        }
    }
}<|MERGE_RESOLUTION|>--- conflicted
+++ resolved
@@ -363,13 +363,8 @@
                 if (isHttps)
                 {
                     // Invalid value is treated as default JsonText if HTTPS
-<<<<<<< HEAD
-                    Assert.IsTrue(response.StatusCode == HttpStatusCode.OK, "Invalid status code");
-                    Assert.IsTrue(this.CheckSerializationFormat(response) == JsonSerializationFormat.Text);
-=======
                     Assert.AreEqual(HttpStatusCode.OK, response.StatusCode, "Invalid status code");
                     Assert.AreEqual(JsonSerializationFormat.Text, this.CheckSerializationFormat(response));
->>>>>>> b4a4ac0f
                 }
                 else
                 {
@@ -379,11 +374,7 @@
             catch (Exception ex)
             {
                 DocumentClientException innerException = ex.InnerException as DocumentClientException;
-<<<<<<< HEAD
-                Assert.IsTrue(innerException.StatusCode == HttpStatusCode.BadRequest, "invalid status code");
-=======
                 Assert.AreEqual(HttpStatusCode.BadRequest, innerException.StatusCode, $"invalid status code {innerException}");
->>>>>>> b4a4ac0f
             }
         }
 
@@ -408,11 +399,7 @@
                 response = this.ReadDocumentFeedRequestAsync(client, collection.ResourceId, headers).Result;
             }
 
-<<<<<<< HEAD
-            Assert.IsTrue(response.StatusCode == HttpStatusCode.OK, "Invalid status code");
-=======
             Assert.AreEqual(HttpStatusCode.OK, response.StatusCode, "Invalid status code");
->>>>>>> b4a4ac0f
             
             if(expectedFormat == SupportedSerializationFormats.JsonText)
             {
