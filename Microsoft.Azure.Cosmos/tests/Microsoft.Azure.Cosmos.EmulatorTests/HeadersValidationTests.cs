--- conflicted
+++ resolved
@@ -260,14 +260,8 @@
             headers = new Documents.Collections.RequestNameValueCollection();
             headers.Add(HttpConstants.HttpHeaders.ContentSerializationFormat, ContentSerializationFormat.CosmosBinary.ToString());
             response = ReadDocumentFeedRequestAsync(client, collection.ResourceId, headers).Result;
-<<<<<<< HEAD
             Assert.AreEqual(HttpStatusCode.OK, response.StatusCode, "Invalid status code");
             Assert.AreEqual<int>((int)JsonSerializationFormat.Binary, response.ResponseBody.ReadByte());
-=======
-            Assert.IsTrue(response.StatusCode == HttpStatusCode.OK, "Invalid status code");
-            Assert.IsTrue(response.ResponseBody.ReadByte() < HeadersValidationTests.BinarySerializationByteMarkValue);
-            //Assert.AreEqual(JsonSerializationFormat.Binary, response.ResponseBody.ReadByte());
->>>>>>> 8ac08104
         }
 
         private void ValidateJsonSerializationFormatQuery(DocumentClient client, DocumentCollection collection)
