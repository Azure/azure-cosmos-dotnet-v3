--- conflicted
+++ resolved
@@ -343,119 +343,6 @@
             request.RouteTo(new PartitionKeyRangeIdentity(collection.ResourceId, ranges.Single().Id));
         }
 
-<<<<<<< HEAD
-        // todo: elasticcollections remove this when scripts are created directly in server again.
-        // For now we need it for some low level tests which need direct access.
-        internal static async ValueTask<IList<T>> ListAllScriptDirect<T>(DocumentClient client,
-                string resourceIdOrFullName,
-                INameValueCollection headers = null) where T : Resource, new()
-        {
-            List<T> result = new List<T>();
-
-            INameValueCollection localHeaders = null;
-            if (headers != null)
-            {
-                localHeaders = new DictionaryNameValueCollection(headers);
-            }
-            else
-            {
-                localHeaders = new DictionaryNameValueCollection();
-            }
-
-            string continuationToken = null;
-            DocumentFeedResponse<T> pagedResult = null;
-            do
-            {
-                if (!string.IsNullOrEmpty(continuationToken))
-                {
-                    localHeaders[HttpConstants.HttpHeaders.Continuation] = continuationToken;
-                }
-
-                int nMaxRetry = 5;
-
-                do
-                {
-                    try
-                    {
-                        pagedResult = await ReadScriptFeedDirect<T>(client, resourceIdOrFullName, localHeaders);
-                        break;
-                    }
-                    catch (ServiceUnavailableException)
-                    {
-                        if (--nMaxRetry > 0)
-                        {
-                            await Task.Delay(5000); //Wait 5 seconds before retry.
-                        }
-                        else
-                        {
-                            Assert.Fail("Service is not available after 5 retries");
-                        }
-                    }
-                    catch (GoneException)
-                    {
-                        if (--nMaxRetry > 0)
-                        {
-                            await Task.Delay(5000); //Wait 5 seconds before retry.
-                        }
-                        else
-                        {
-                            Assert.Fail("Service is not available after 5 retries");
-                        }
-                    }
-                } while (true);
-
-
-                result.AddRange(pagedResult);
-                continuationToken = pagedResult.ResponseContinuation;
-            } while (!string.IsNullOrEmpty(pagedResult.ResponseContinuation));
-
-            return result;
-        }
-
-        // todo: elasticcollections remove this when scripts are created directly in server again.
-        // For now we need it for some low level tests which need direct access.
-        private static async ValueTask<DocumentFeedResponse<T>> ReadScriptFeedDirect<T>(
-            DocumentClient client,
-            string resourceIdOrFullName,
-            INameValueCollection localHeaders) where T : Resource, new()
-        {
-            try
-            {
-                using (
-                    DocumentServiceRequest request = CreateRequest(
-                        OperationType.ReadFeed,
-                        resourceIdOrFullName,
-                        TestCommon.ToResourceType(typeof(T)),
-                        localHeaders,
-                        AuthorizationTokenType.PrimaryMasterKey))
-                {
-                    RouteToTheOnlyPartition(client, request);
-
-                    string authorization = (await ((IAuthorizationTokenProvider)client).GetUserAuthorizationAsync(
-                        request.ResourceAddress,
-                        PathsHelper.GetResourcePath(request.ResourceType),
-                        HttpConstants.HttpMethods.Get,
-                        request.Headers,
-                        AuthorizationTokenType.PrimaryMasterKey)).token;
-                    request.Headers[HttpConstants.HttpHeaders.Authorization] = authorization;
-
-                    using (new ActivityScope(Guid.NewGuid()))
-                    {
-                        DocumentServiceResponse response = client.StoreModel.ProcessMessageAsync(request).Result;
-
-                        FeedResource<T> feedResource = response.GetResource<FeedResource<T>>();
-                        return new DocumentFeedResponse<T>(feedResource, feedResource.Count, response.Headers);
-                    }
-                }
-            }
-            catch (AggregateException ex)
-            {
-                throw ex.InnerException;
-            }
-        }
-
-=======
->>>>>>> 29e81b57
         internal static Database CreateOrGetDatabase(DocumentClient client)
         {
             IList<Database> databases = TestCommon.ListAll<Database>(
