--- conflicted
+++ resolved
@@ -131,84 +131,59 @@
             requestChargeHelper?.CompareRequestCharge(testName);
         }
 
-        internal static async Task DeleteAllDatabasesAsync(CosmosClient client,
-            IEnumerable<string> excludeDbIds = null,
-<<<<<<< HEAD
-            bool deleteContainersOnExcludedDbs = true)
-=======
-            bool deleteContainersOnExcludedDbs = true,
+        internal static async Task DeleteAllDatabasesAsync(CosmosClient client,
+            IEnumerable<string> excludeDbIds = null,
+            bool deleteContainersOnExcludedDbs = true,
             ItemRequestOptions requestOptions = null)
->>>>>>> 11e2c347
-        {
-            if (client == null)
-            {
-                return;
-            }
-
-<<<<<<< HEAD
-            using (FeedIterator<DatabaseProperties> feedIterator = client.GetDatabaseQueryIterator<DatabaseProperties>())
-=======
-            QueryRequestOptions queryRequestIptions = new QueryRequestOptions()
-            {
-                OperationMetricsOptions = requestOptions?.OperationMetricsOptions,
-                NetworkMetricsOptions = requestOptions?.NetworkMetricsOptions
-            };
-
-            using (FeedIterator<DatabaseProperties> feedIterator = client.GetDatabaseQueryIterator<DatabaseProperties>(requestOptions: queryRequestIptions))
->>>>>>> 11e2c347
-            {
-                while (feedIterator.HasMoreResults)
-                {
-                    FeedResponse<DatabaseProperties> response = await feedIterator.ReadNextAsync();
-                    foreach (DatabaseProperties database in response)
-                    {
-                        Cosmos.Database db = client.GetDatabase(database.Id);
-                        if (excludeDbIds?.Contains(database.Id) != true)
-                        {
-<<<<<<< HEAD
-                            await db.DeleteAsync();
-                        }
-                        else if(deleteContainersOnExcludedDbs)
-                        {
-                            await DeleteAllContainersAsync(db);
-                        }
-                    }
-                }
-            }
-        }
-
-        private static async Task DeleteAllContainersAsync(Cosmos.Database db)
-        {
-            using (FeedIterator<ContainerProperties> containerfeedIterator = db.GetContainerQueryIterator<ContainerProperties>())
-=======
-                            await db.DeleteAsync(requestOptions: requestOptions);
-                        }
-                        else if(deleteContainersOnExcludedDbs)
-                        {
-                            await DeleteAllContainersAsync(db, queryRequestIptions);
-                        }
-                    }
-                }
-            }
-        }
-
-        private static async Task DeleteAllContainersAsync(Cosmos.Database db, QueryRequestOptions queryRequestIptions = null)
-        {
-            using (FeedIterator<ContainerProperties> containerfeedIterator = db.GetContainerQueryIterator<ContainerProperties>(requestOptions: queryRequestIptions))
->>>>>>> 11e2c347
-            {
-                while (containerfeedIterator.HasMoreResults)
-                {
-                    FeedResponse<ContainerProperties> containerResponse = await containerfeedIterator.ReadNextAsync();
-                    foreach (ContainerProperties container in containerResponse)
-                    {
-                        System.Diagnostics.Trace.TraceInformation($"Deleting container {container.Id}");
-                        await db.GetContainer(container.Id).DeleteContainerAsync();
-                    }
-                }
-            }
-        }
-
+        {
+            if (client == null)
+            {
+                return;
+            }
+
+            QueryRequestOptions queryRequestIptions = new QueryRequestOptions()
+            {
+                OperationMetricsOptions = requestOptions?.OperationMetricsOptions,
+                NetworkMetricsOptions = requestOptions?.NetworkMetricsOptions
+            };
+
+            using (FeedIterator<DatabaseProperties> feedIterator = client.GetDatabaseQueryIterator<DatabaseProperties>(requestOptions: queryRequestIptions))
+            {
+                while (feedIterator.HasMoreResults)
+                {
+                    FeedResponse<DatabaseProperties> response = await feedIterator.ReadNextAsync();
+                    foreach (DatabaseProperties database in response)
+                    {
+                        Cosmos.Database db = client.GetDatabase(database.Id);
+                        if (excludeDbIds?.Contains(database.Id) != true)
+                        {
+                            await db.DeleteAsync(requestOptions: requestOptions);
+                        }
+                        else if(deleteContainersOnExcludedDbs)
+                        {
+                            await DeleteAllContainersAsync(db, queryRequestIptions);
+                        }
+                    }
+                }
+            }
+        }
+
+        private static async Task DeleteAllContainersAsync(Cosmos.Database db, QueryRequestOptions queryRequestIptions = null)
+        {
+            using (FeedIterator<ContainerProperties> containerfeedIterator = db.GetContainerQueryIterator<ContainerProperties>(requestOptions: queryRequestIptions))
+            {
+                while (containerfeedIterator.HasMoreResults)
+                {
+                    FeedResponse<ContainerProperties> containerResponse = await containerfeedIterator.ReadNextAsync();
+                    foreach (ContainerProperties container in containerResponse)
+                    {
+                        System.Diagnostics.Trace.TraceInformation($"Deleting container {container.Id}");
+                        await db.GetContainer(container.Id).DeleteContainerAsync();
+                    }
+                }
+            }
+        }
+
         /// <summary>
         /// Helper function to run a test scenario for a random client of type DocumentClientType.
         /// </summary>
