--- conflicted
+++ resolved
@@ -548,11 +548,7 @@
             // Open Telemetry Listener
             Util.OTelTracerProvider = Sdk.CreateTracerProviderBuilder()
                 .AddCustomOtelExporter() // use any exporter here
-<<<<<<< HEAD
-                .AddSource($"{OpenTelemetryAttributeKeys.DiagnosticNamespace}.Operation") // Right now, it will capture only "Azure.Cosmos.Operation"
-=======
                 .AddSource($"{OpenTelemetryAttributeKeys.DiagnosticNamespace}.Operation")
->>>>>>> 387ab62d
                 .Build();
 
             // Custom Listener
