﻿//------------------------------------------------------------
// Copyright (c) Microsoft Corporation.  All rights reserved.
//------------------------------------------------------------
namespace Microsoft.Azure.Cosmos.SDK.EmulatorTests
{
    using System;
    using System.Collections.Generic;
    using System.Diagnostics;
    using System.Globalization;
    using System.IO;
    using System.Linq;
    using System.Net;
    using System.Text;
    using System.Threading.Tasks;
    using Microsoft.Azure.Cosmos.Services.Management.Tests;
    using Microsoft.Azure.Cosmos.Telemetry;
    using Microsoft.Azure.Cosmos.Tests;
    using Microsoft.Azure.Cosmos.Tracing;
    using Microsoft.Azure.Documents;
    using Microsoft.Azure.Documents.Client;
    using Microsoft.Azure.Documents.Collections;
    using Microsoft.VisualStudio.TestTools.UnitTesting;
    using OpenTelemetry;
    using OpenTelemetry.Trace;
    using AzureCore = global::Azure.Core;
    
    internal enum DocumentClientType
    {
        Gateway,
        DirectTcp,
        DirectHttps
    }

    internal sealed class Util
    {
        internal static readonly string sampleETag = "FooBar";

        internal static readonly List<string> validSessionTokens = new List<string>
        {
           null,
           string.Empty,
           // ReplicaProgressManager::StartTransaction returns E_RESOURCE_NOTFOUND when nCurrentLSN < nRequestLSN
           VersionUtility.IsLaterThan(HttpConstants.Versions.CurrentVersion, HttpConstants.Versions.v2018_06_18) ? "0:-1#1" : "0:1"
        };

        internal static readonly List<string> invalidSessionTokens = new List<string>
        {
           "1:rser",
           "FOOBAR",
           "123foobar",
           "123#%@#$%",
           "23323333333111111233233333331111112332333333311111123323333333111111233233333331111112332333333311111123323333333111111233233333331111112332333333311111123323333333111111233233333331111112332333333311111123323333333111111"
        };

        internal static readonly string invalidOfferType = "InvalidOfferType";

        internal static readonly List<int?> validOfferThroughputsForDatabase = new List<int?>
        {
                null,
                50000,
        };

        internal static readonly List<int?> invalidOfferThroughputsForDatabase = new List<int?>
        {
                0,
                399,
                450,
                999,
                1001,
                16000,
                55000,
        };


        internal static readonly List<int?> validOfferThroughputs = new List<int?>
        {
                null,
                400,
                500,
                900,
                1000,
                2500,
                5500,
                10000,
        };

        internal static readonly List<int?> invalidOfferThroughputs = new List<int?>
        {
                0,
                399,
                450,
                999,
                1001,
                16000,
                50000,
        };

        /// <summary>
        /// Helper function to run a test scenario for client of type DocumentClientType.
        /// </summary>
        /// <param name="testFunc"></param>
        /// <param name="testName"></param>
        /// <param name="requestChargeHelper"></param>
        /// <param name="authTokenType">authTokenType for the client created for running the test</param>
        internal static void TestForEachClient(
            Func<DocumentClient, DocumentClientType, Task> testFunc,
            string testName,
            RequestChargeHelper requestChargeHelper = null,
            AuthorizationTokenType authTokenType = AuthorizationTokenType.PrimaryMasterKey,
            ConsistencyLevel? consistencyLevel = null)
        {
            IDictionary<DocumentClientType, DocumentClient> clients =
                new Dictionary<DocumentClientType, DocumentClient>
            {
                {DocumentClientType.Gateway, TestCommon.CreateClient(true, tokenType: authTokenType, defaultConsistencyLevel: consistencyLevel)},
                {DocumentClientType.DirectTcp, TestCommon.CreateClient(false, Protocol.Tcp, tokenType: authTokenType, defaultConsistencyLevel: consistencyLevel)}
            };

            foreach (KeyValuePair<DocumentClientType, DocumentClient> clientEntry in clients)
            {
                try
                {
                    RunTestForClient(testFunc, testName, clientEntry.Key, clientEntry.Value);
                }
                finally
                {
                    clientEntry.Value.Dispose();
                }
            }

            requestChargeHelper?.CompareRequestCharge(testName);
        }

        /// <summary>
        /// Helper function to run a test scenario for a random client of type DocumentClientType.
        /// </summary>
        /// <param name="testFunc"></param>
        /// <param name="testName"></param>
        /// <param name="requestChargeHelper"></param>
        /// <param name="authTokenType">authTokenType for the client created for running the test</param>
        internal static void TestForAnyClient(
            Func<DocumentClient, DocumentClientType, Task> testFunc,
            string testName,
            RequestChargeHelper requestChargeHelper = null,
            AuthorizationTokenType authTokenType = AuthorizationTokenType.PrimaryMasterKey,
            ConsistencyLevel? consistencyLevel = null)
        {
            IDictionary<DocumentClientType, DocumentClient> clients =
                new Dictionary<DocumentClientType, DocumentClient>
            {
                {DocumentClientType.Gateway, TestCommon.CreateClient(true, tokenType: authTokenType, defaultConsistencyLevel: consistencyLevel)},
                {DocumentClientType.DirectTcp, TestCommon.CreateClient(false, Protocol.Tcp, tokenType: authTokenType, defaultConsistencyLevel: consistencyLevel)}
            };

            int seed = (int)DateTime.Now.Ticks;
            Random rand = new Random(seed);
            DocumentClientType selectedType = clients.Keys.ElementAt(rand.Next(clients.Count));
            DocumentClient client = clients[selectedType];

            try
            {
                RunTestForClient(testFunc, testName, selectedType, client);
            }
            finally
            {
                client.Dispose();
            }

            requestChargeHelper?.CompareRequestCharge(testName);
        }

        private static void RunTestForClient(
            Func<DocumentClient, DocumentClientType, Task> testFunc,
            string testName,
            DocumentClientType clientType,
            DocumentClient client)
        {
            try
            {
                Logger.LogLine("Run test - {0} for clientType {1}", testName, clientType);
                testFunc(client, clientType).Wait();
            }
            catch (Exception e)
            {
                Logger.LogLine("Run test {0} for clientType {1} failed with exception - {2}", testName, clientType, e.ToString());
                Assert.Fail(
                    string.Format(
                    CultureInfo.InvariantCulture,
                    "Test {0} failed for clientType - {1} with unexpected exception : {2}",
                    testFunc,
                    clientType,
                    e.ToString()));
            }
        }

        internal static IEnumerable<RequestOptions> GenerateAllPossibleRequestOptions(bool isDatabase = false)
        {
            List<AccessCondition> accessConditions = new List<AccessCondition>
            {
                new AccessCondition
                {
                    Type = AccessConditionType.IfNoneMatch,
                    Condition = null
                },
                new AccessCondition
                {
                    Type = AccessConditionType.IfNoneMatch,
                    Condition = string.Empty
                },
                new AccessCondition
                {
                    Type = AccessConditionType.IfNoneMatch,
                    Condition = " "
                },
                new AccessCondition
                {
                    Type = AccessConditionType.IfNoneMatch,
                    Condition = sampleETag
                },
                new AccessCondition
                {
                    Type = AccessConditionType.IfMatch,
                    Condition = null
                },
                 new AccessCondition
                {
                    Type = AccessConditionType.IfMatch,
                    Condition = sampleETag
                },
            };

            List<string> sessionTokens = new List<string>(validSessionTokens);
            sessionTokens.AddRange(invalidSessionTokens);

            List<string> offerTypes = new List<string>
            {
                null,
                string.Empty,
                "S1",
                "S2",
                "S3",
                invalidOfferType
            };

            List<int?> OfferThroughputs = new List<int?>(isDatabase ? validOfferThroughputsForDatabase : validOfferThroughputs);
            OfferThroughputs.AddRange(isDatabase ? invalidOfferThroughputsForDatabase : invalidOfferThroughputs);

            foreach (AccessCondition accessCondition in accessConditions)
            {
                foreach (ConsistencyLevel level in (ConsistencyLevel[])Enum.GetValues(typeof(ConsistencyLevel)))
                {
                    foreach (IndexingDirective policy in (IndexingDirective[])Enum.GetValues(typeof(IndexingDirective)))
                    {
                        foreach (string sessionToken in sessionTokens)
                        {
                            foreach (string offerType in offerTypes)
                            {
                                // The test is long running already(60mins+), hence for OfferThroughput we chose a lesser set of combinations that are interesting
                                //
                                if ((offerType == null)
                                    && sessionToken == null
                                    && policy == IndexingDirective.Default
                                    && level == ConsistencyLevel.Session
                                    && accessCondition.Equals(accessConditions[0]))
                                {
                                    foreach (int? offerThroughput in OfferThroughputs)
                                    {
                                        RequestOptions options = new RequestOptions
                                        {
                                            AccessCondition = accessCondition,
                                            ConsistencyLevel = level,
                                            IndexingDirective = policy,
                                            SessionToken = sessionToken,
                                            OfferType = offerType,
                                            OfferThroughput = offerThroughput
                                        };

                                        Util.LogRequestOptions(options);
                                        yield return options;
                                    }
                                }
                                else
                                {
                                    RequestOptions options = new RequestOptions
                                    {
                                        AccessCondition = accessCondition,
                                        ConsistencyLevel = level,
                                        IndexingDirective = policy,
                                        SessionToken = sessionToken,
                                        OfferType = offerType
                                    };

                                    Util.LogRequestOptions(options, false);
                                    yield return options;
                                }
                            }
                        }
                    }
                }
            }
        }

        internal static void ValidateCommonCustomHeaders(INameValueCollection headers)
        {
            Assert.IsNotNull(headers[HttpConstants.HttpHeaders.RequestCharge], "RequestCharge cannot be null");
            Assert.IsNotNull(headers[HttpConstants.HttpHeaders.MaxResourceQuota], "MaxResourceQuota cannot be null");
            Assert.IsNotNull(headers[HttpConstants.HttpHeaders.CurrentResourceQuotaUsage], "CurrentResourceQuotaUsage cannot be null");
            Assert.IsTrue(headers[HttpConstants.HttpHeaders.ServerVersion].Contains("version="), "ServerVersion must contain some version");
            Assert.AreNotEqual(Guid.Parse(headers[HttpConstants.HttpHeaders.ActivityId]), Guid.Empty, "ActivityId cannot be an empty GUID");
            Assert.IsNotNull(headers[HttpConstants.HttpHeaders.SchemaVersion], "SchemaVersion cannot be null");
            Assert.IsNotNull(headers[HttpConstants.HttpHeaders.LastStateChangeUtc], "LastStateChangeUtc cannot be null");
        }

        internal static void ValidateClientException(DocumentClientException ex, HttpStatusCode expectedStatusCode)
        {
            Assert.AreEqual(expectedStatusCode, ex.StatusCode, "Status code not as expected (ActivityId: {0})", ex.ActivityId);
            Assert.IsNotNull(ex.RequestCharge, "RequestCharge cannot be null (ActivityId: {0})", ex.ActivityId);
            Assert.AreEqual(TimeSpan.FromMilliseconds(0), ex.RetryAfter, "RetryAfter should be 0 (ActivityId: {0})", ex.ActivityId);
            Assert.AreNotEqual(Guid.Empty, Guid.Parse(ex.ActivityId), "Activity ID should be an empty GUID (ActivityId: {0})", ex.ActivityId);
            Assert.AreEqual(expectedStatusCode.ToString(), ex.Error.Code, "Error code mismatch (ActivityId: {0})", ex.ActivityId);
            Assert.IsNotNull(ex.Error.Message, "Error message should not be null (ActivityId: {0})", ex.ActivityId);
        }

        internal static void ValidateResource(Resource resource)
        {
            Assert.IsFalse(string.IsNullOrWhiteSpace(resource.AltLink), "AltLink for a resource cannot be null or whitespace");
            Assert.IsFalse(string.IsNullOrWhiteSpace(resource.ETag), "Etag for a resource cannot be null or whitespace");
            Assert.IsFalse(string.IsNullOrWhiteSpace(resource.Id), "Id for a resource cannot be null or whitespace");
            Assert.IsFalse(string.IsNullOrWhiteSpace(resource.ResourceId), "ResourceId for a resource cannot be null or whitespace");
            Assert.AreNotSame(resource.Id, resource.ResourceId, "ResourceId and Id for a resource cannot be same");
            Assert.IsFalse(string.IsNullOrWhiteSpace(resource.SelfLink), "SelfLink for a resource cannot be null or whitespace");
            Assert.AreNotSame(resource.SelfLink, resource.AltLink, "SelfLink and altLink for a resource cannot be same");
            Assert.IsTrue(resource.Timestamp > DateTime.MinValue, "Timestamp set for resource is not correct");
        }

        internal static void ValidateRestHeader(INameValueCollection responseHeader)
        {
            Assert.IsFalse(string.IsNullOrWhiteSpace(
                HttpConstants.HttpHeaders.TransferEncoding),
                string.Format(CultureInfo.InvariantCulture, "{0} not set in response header", HttpConstants.HttpHeaders.TransferEncoding));
            Assert.IsFalse(string.IsNullOrWhiteSpace(
                HttpConstants.HttpHeaders.StrictTransportSecurity),
                string.Format(CultureInfo.InvariantCulture, "{0} not set in response header", HttpConstants.HttpHeaders.StrictTransportSecurity));
            Assert.IsFalse(string.IsNullOrWhiteSpace(
                HttpConstants.HttpHeaders.HttpDate),
                string.Format(CultureInfo.InvariantCulture, "{0} not set in response header", HttpConstants.HttpHeaders.HttpDate));
        }

        internal static async Task WaitForReIndexingToFinish(
            int maxWaitDurationInSeconds,
            DocumentCollection collection)
        {
            await Task.Delay(TimeSpan.FromSeconds(5));

            int currentWaitSeconds = 0;
            DocumentClient[] lockedClients = ReplicationTests.GetClientsLocked();
            for (int index = 0; index < lockedClients.Length; ++index)
            {
                Logger.LogLine("Client: " + index);

                while (true)
                {
                    long reindexerProgress = (await TestCommon.AsyncRetryRateLimiting(
                        () => lockedClients[index].ReadDocumentCollectionAsync(collection.SelfLink, new RequestOptions { PopulateQuotaInfo = true }))).IndexTransformationProgress;
                    Logger.LogLine("Progress: " + reindexerProgress);
                    if (reindexerProgress == -1)
                    {
                        throw new Exception("Failed to obtain the reindexer progress.");
                    }
                    else if (reindexerProgress == 100)
                    {
                        Logger.LogLine("ReIndexing finished after: " + currentWaitSeconds + " seconds");
                        break;
                    }
                    else
                    {
                        await Task.Delay(TimeSpan.FromSeconds(1));
                        currentWaitSeconds++;
                        Logger.LogLine("ReIndexing still running after: " + currentWaitSeconds + " seconds");
                        if (currentWaitSeconds > maxWaitDurationInSeconds)
                        {
                            throw new Exception("ReIndexing did not complete after: " + maxWaitDurationInSeconds + "  seconds");
                        }
                    }
                }
            }
        }

        internal static async Task WaitForLazyIndexingToCompleteAsync(DocumentCollection collection)
        {
            TimeSpan maxWaitTime = TimeSpan.FromMinutes(10);
            TimeSpan sleepTimeBetweenReads = TimeSpan.FromSeconds(1);

            // First wait for replication to complete
            TestCommon.WaitForServerReplication();

            DocumentClient[] lockedClients = ReplicationTests.GetClientsLocked();
            for (int index = 0; index < lockedClients.Length; ++index)
            {
                Logger.LogLine("Client: " + index);

                while (true)
                {
                    long lazyIndexingProgress = (await lockedClients[index].ReadDocumentCollectionAsync(collection.SelfLink, new RequestOptions { PopulateQuotaInfo = true })).LazyIndexingProgress;
                    if (lazyIndexingProgress == -1)
                    {
                        throw new Exception("Failed to obtain the lazy indexing progress.");
                    }
                    else if (lazyIndexingProgress == 100)
                    {
                        Logger.LogLine("Indexing completed at {0}", DateTime.Now.ToString("HH:mm:ss.f", CultureInfo.InvariantCulture));
                        break;
                    }
                    else
                    {
                        Logger.LogLine("Obtained the lazy indexing progress: {0}. Sleep for {1} seconds", lazyIndexingProgress, sleepTimeBetweenReads.TotalSeconds);
                        await Task.Delay(sleepTimeBetweenReads);
                        maxWaitTime -= sleepTimeBetweenReads;
                        if (maxWaitTime.TotalMilliseconds <= 0)
                        {
                            throw new Exception("Indexing didn't complete within the allocated time");
                        }
                    }
                }
            }
        }

        internal static async Task<StoredProcedure> GetOrCreateStoredProcedureAsync(
            DocumentClient client,
            DocumentCollection collection,
            StoredProcedure newStoredProcedure)
        {
            StoredProcedure result = (from proc in client.CreateStoredProcedureQuery(collection.SelfLink)
                          where proc.Id == newStoredProcedure.Id
                          select proc).AsEnumerable().FirstOrDefault();
            if (result != null)
            {
                return result;
            }

            return await client.CreateStoredProcedureAsync(collection.SelfLink, newStoredProcedure);
        }

        internal static void ValidateInvalidOfferThroughputException(DocumentClientException ex, HttpStatusCode expectedStatusCode)
        {
            Assert.AreEqual(expectedStatusCode, ex.StatusCode, "Status code not as expected (ActivityId: {0})", ex.ActivityId);
            Assert.IsNotNull(ex.RequestCharge, "RequestCharge cannot be null (ActivityId: {0})", ex.ActivityId);
            Assert.AreEqual(TimeSpan.FromMilliseconds(0), ex.RetryAfter, "RetryAfter should be 0 (ActivityId: {0})", ex.ActivityId);
            Assert.AreNotEqual(Guid.Empty, Guid.Parse(ex.ActivityId), "Activity ID should be an empty GUID (ActivityId: {0})", ex.ActivityId);
            Assert.AreEqual(expectedStatusCode.ToString(), ex.Error.Code, "Error code mismatch (ActivityId: {0})", ex.ActivityId);
            Assert.IsNotNull(ex.Error.Message, "Error message should not be null (ActivityId: {0})", ex.ActivityId);
        }

        internal static void ThrowsForbiddenExceptionWithMessage(Action action, string expecetedMessage)
        {
            string actualMessage = "";
            try
            {
                action();
            }
            catch (Exception ex)
            {
                DocumentClientException dbcDbExp = ex as DocumentClientException;

                if (dbcDbExp == null)
                {
                    Assert.Fail($"Action did not throw DocumentClientException. Actual exception {ex.GetType()}");
                }

                if (dbcDbExp.Error.Code.Equals("Forbidden") && ex.Message.Contains(expecetedMessage))
                {
                    return;
                }

                actualMessage = ex.Message;
            }

            Assert.Fail($"Action did not throw DocumentClientException expected where the message contains {expecetedMessage}, Actual exception message: {actualMessage}");
        }

        internal static void ThrowsDocumentClientExceptionWithMessage(Action action, string expecetedMessage)
        {
            string actualMessage = "";
            try
            {
                action();
            }
            catch (Exception ex)
            {
                DocumentClientException dbcDbExp = ex as DocumentClientException;

                if (dbcDbExp == null)
                {
                    Assert.Fail($"Action did not throw DocumentClientException. Actual exception {ex.GetType()}");
                }

                if (ex.Message.Contains(expecetedMessage))
                {
                    return;
                }

                actualMessage = ex.Message;
            }

            Assert.Fail($"Action did not throw DocumentClientException expected where the message contains {expecetedMessage}, Actual exception message: {actualMessage}");
        }

        internal static void LogRequestOptions(RequestOptions options, bool shouldLogOfferThroughput = true)
        {
            string format = shouldLogOfferThroughput ?
                "RequestOptions: [AccessCondition: [Type: {0}, Condition: {1}], ConsistencyLevel: {2}, IndexingDirective: {3}, SessionToken: {4}, OfferType: {5}, OfferThroughput: {6}]" :
                "RequestOptions: [AccessCondition: [Type: {0}, Condition: {1}], ConsistencyLevel: {2}, IndexingDirective: {3}, SessionToken: {4}, OfferType: {5}]";

            Logger.LogLine(
                format,
                options.AccessCondition.Type,
                options.AccessCondition.Condition,
                options.ConsistencyLevel,
                options.IndexingDirective,
                options.SessionToken,
                options.OfferType,
                options.OfferThroughput);
        }

<<<<<<< HEAD
        internal static void EnableClientTelemetryEnvironmentVariables()
        {
            Environment.SetEnvironmentVariable(ClientTelemetryOptions.EnvPropsClientTelemetryEnabled, "true");
            Environment.SetEnvironmentVariable(ClientTelemetryOptions.EnvPropsClientTelemetrySchedulingInSeconds, "1");
            Environment.SetEnvironmentVariable(ClientTelemetryOptions.EnvPropsClientTelemetryEndpoint, "http://dummy.telemetry.endpoint/");
        }

        internal static void DisableClientTelemetryEnvironmentVariables()
        {
            Environment.SetEnvironmentVariable(ClientTelemetryOptions.EnvPropsClientTelemetryEnabled, null);
            Environment.SetEnvironmentVariable(ClientTelemetryOptions.EnvPropsClientTelemetrySchedulingInSeconds, null);
            Environment.SetEnvironmentVariable(ClientTelemetryOptions.EnvPropsClientTelemetryEndpoint, null);
        }

=======
>>>>>>> e2ce570b
        private static TracerProvider OTelTracerProvider;
        private static CustomListener TestListener;
        
        internal static CustomListener ConfigureOpenTelemetryAndCustomListeners()
        {
            AppContext.SetSwitch("Azure.Experimental.EnableActivitySource", true);

            AzureCore.ActivityExtensions.ResetFeatureSwitch();
            
            // Open Telemetry Listener
            Util.OTelTracerProvider = Sdk.CreateTracerProviderBuilder()
                .AddCustomOtelExporter() // use any exporter here
                .AddSource($"{OpenTelemetryAttributeKeys.DiagnosticNamespace}.*")
                .Build();

            // Custom Listener
            Util.TestListener = new CustomListener($"{OpenTelemetryAttributeKeys.DiagnosticNamespace}.*", "Azure-Cosmos-Operation-Request-Diagnostics");

            return Util.TestListener;

        }

        internal static void DisposeOpenTelemetryAndCustomListeners()
        {
            // Open Telemetry Listener
            Util.OTelTracerProvider?.Dispose();

            // Custom Listener
            Util.TestListener?.Dispose();

            Util.OTelTracerProvider = null;
            Util.TestListener = null;

            AppContext.SetSwitch("Azure.Experimental.EnableActivitySource", false);

            AzureCore.ActivityExtensions.ResetFeatureSwitch();
        }

        /// <summary>
        /// Enables traces for local debugging
        /// </summary>
        internal static void EnableTracesForDebugging()
        {
            Type defaultTrace = Type.GetType("Microsoft.Azure.Cosmos.Core.Trace.DefaultTrace,Microsoft.Azure.Cosmos.Direct");
            TraceSource traceSource = (TraceSource)defaultTrace.GetProperty("TraceSource").GetValue(null);
            traceSource.Switch.Level = SourceLevels.All;
            traceSource.Listeners.Clear();
            traceSource.Listeners.Add(new DirectToConsoleTraceListener());
        }

        public class DirectToConsoleTraceListener : TextWriterTraceListener
        {
            public DirectToConsoleTraceListener() : base(new DirectToConsoleTextWriter())
            {
            }

            public override void Close()
            {
            }
        }

        public class DirectToConsoleTextWriter : TextWriter
        {
            public override Encoding Encoding => Console.Out.Encoding;

            public override void Write(string value)
            {
                Logger.LogLine(value);
            }

            public override void WriteLine(string value)
            {
                Logger.LogLine(value);
            }
        }
    }
}<|MERGE_RESOLUTION|>--- conflicted
+++ resolved
@@ -522,23 +522,6 @@
                 options.OfferThroughput);
         }
 
-<<<<<<< HEAD
-        internal static void EnableClientTelemetryEnvironmentVariables()
-        {
-            Environment.SetEnvironmentVariable(ClientTelemetryOptions.EnvPropsClientTelemetryEnabled, "true");
-            Environment.SetEnvironmentVariable(ClientTelemetryOptions.EnvPropsClientTelemetrySchedulingInSeconds, "1");
-            Environment.SetEnvironmentVariable(ClientTelemetryOptions.EnvPropsClientTelemetryEndpoint, "http://dummy.telemetry.endpoint/");
-        }
-
-        internal static void DisableClientTelemetryEnvironmentVariables()
-        {
-            Environment.SetEnvironmentVariable(ClientTelemetryOptions.EnvPropsClientTelemetryEnabled, null);
-            Environment.SetEnvironmentVariable(ClientTelemetryOptions.EnvPropsClientTelemetrySchedulingInSeconds, null);
-            Environment.SetEnvironmentVariable(ClientTelemetryOptions.EnvPropsClientTelemetryEndpoint, null);
-        }
-
-=======
->>>>>>> e2ce570b
         private static TracerProvider OTelTracerProvider;
         private static CustomListener TestListener;
         
