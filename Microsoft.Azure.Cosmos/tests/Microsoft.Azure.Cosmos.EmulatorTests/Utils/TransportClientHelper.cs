--- conflicted
+++ resolved
@@ -72,9 +72,6 @@
             }
         }
 
-<<<<<<< HEAD
-        internal sealed class TransportClientWrapper : TransportClient
-=======
         public static void ThrowForbiddendExceptionOnItemOperation(
                 Uri physicalAddress,
                 DocumentServiceRequest request,
@@ -96,8 +93,7 @@
             }
         }
 
-        private sealed class TransportClientWrapper : TransportClient
->>>>>>> 51fea398
+        internal sealed class TransportClientWrapper : TransportClient
         {
             private readonly TransportClient baseClient;
             private readonly Action<Uri, ResourceOperation, DocumentServiceRequest> interceptor;
