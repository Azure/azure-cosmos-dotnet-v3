--- conflicted
+++ resolved
@@ -83,11 +83,6 @@
 
                    if (enableDistributingTracing)
                    {
-<<<<<<< HEAD
-                       builder.WithDistributedTracingOptions(new DistributedTracingOptions()
-                       {
-                           LatencyThresholdForDiagnosticEvent = TimeSpan.FromMilliseconds(.0001)
-=======
                        builder.WithClientTelemetryOptions(new CosmosClientTelemetryOptions()
                        {
                            DisableDistributedTracing = false,
@@ -96,7 +91,6 @@
                                PointOperationLatencyThreshold = TimeSpan.Zero,
                                NonPointOperationLatencyThreshold = TimeSpan.Zero
                            }
->>>>>>> e2ce570b
                        });
                    }
 
