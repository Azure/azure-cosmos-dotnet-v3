﻿//------------------------------------------------------------
// Copyright (c) Microsoft Corporation.  All rights reserved.
//------------------------------------------------------------

namespace Microsoft.Azure.Cosmos.SDK.EmulatorTests
{
    using System;
    using System.Threading;
    using System.Threading.Tasks;
    using Microsoft.Azure.Cosmos.Fluent;

    public abstract class BaseCosmosClientHelper
    {
        private static readonly CosmosClient defaultCosmosClient = TestCommon.CreateCosmosClient();

        private CosmosClient cosmosClient = null;
        protected Database database = null;
        protected CancellationTokenSource cancellationTokenSource = null;
        protected CancellationToken cancellationToken;

        private async Task BaseInit(CosmosClient client)
        {
            this.cancellationTokenSource = new CancellationTokenSource();
            this.cancellationToken = this.cancellationTokenSource.Token;

            await Util.DeleteAllDatabasesAsync(client);

            this.database = await client.CreateDatabaseAsync(Guid.NewGuid().ToString(),
                cancellationToken: this.cancellationToken);
        }

        public async Task TestInit()
        {
            this.cancellationTokenSource = new CancellationTokenSource();
            this.cancellationToken = this.cancellationTokenSource.Token;

            await this.BaseInit(BaseCosmosClientHelper.defaultCosmosClient);
        }
<<<<<<< HEAD

        public async Task TestInit(
            bool validateSinglePartitionKeyRangeCacheCall,
            Action<CosmosClientBuilder> customizeClientBuilder = null,
            string accountEndpointOverride = null)
        {
            this.cosmosClient = TestCommon.CreateCosmosClient(
                validatePartitionKeyRangeCalls: validateSinglePartitionKeyRangeCacheCall,
                customizeClientBuilder: customizeClientBuilder,
                accountEndpointOverride: accountEndpointOverride);
            await this.BaseInit(this.cosmosClient);
        }

=======

        public async Task TestInit(
            bool validateSinglePartitionKeyRangeCacheCall,
            Action<CosmosClientBuilder> customizeClientBuilder = null,
            string accountEndpointOverride = null)
        {
            this.cosmosClient = TestCommon.CreateCosmosClient(
                validatePartitionKeyRangeCalls: validateSinglePartitionKeyRangeCacheCall,
                customizeClientBuilder: customizeClientBuilder,
                accountEndpointOverride: accountEndpointOverride);
            await this.BaseInit(this.cosmosClient);
        }

>>>>>>> 43c14a31
        public async Task TestCleanup()
        {
            if (this.database != null)
            {
                await this.database.DeleteStreamAsync(
                    requestOptions: null,
                    cancellationToken: this.cancellationToken);
            }

            this.cancellationTokenSource?.Cancel();

            // Only dispose if the caller set a custom client
            this.cosmosClient?.Dispose();
        }

        public CosmosClient GetClient()
        {
            return this.cosmosClient ?? BaseCosmosClientHelper.defaultCosmosClient;
        }

        public void SetClient(CosmosClient client)
        {
            this.cosmosClient?.Dispose();
            this.cosmosClient = client;
        }
    }
}<|MERGE_RESOLUTION|>--- conflicted
+++ resolved
@@ -21,8 +21,8 @@
         private async Task BaseInit(CosmosClient client)
         {
             this.cancellationTokenSource = new CancellationTokenSource();
-            this.cancellationToken = this.cancellationTokenSource.Token;
-
+            this.cancellationToken = this.cancellationTokenSource.Token;
+
             await Util.DeleteAllDatabasesAsync(client);
 
             this.database = await client.CreateDatabaseAsync(Guid.NewGuid().ToString(),
@@ -36,7 +36,6 @@
 
             await this.BaseInit(BaseCosmosClientHelper.defaultCosmosClient);
         }
-<<<<<<< HEAD
 
         public async Task TestInit(
             bool validateSinglePartitionKeyRangeCacheCall,
@@ -50,21 +49,6 @@
             await this.BaseInit(this.cosmosClient);
         }
 
-=======
-
-        public async Task TestInit(
-            bool validateSinglePartitionKeyRangeCacheCall,
-            Action<CosmosClientBuilder> customizeClientBuilder = null,
-            string accountEndpointOverride = null)
-        {
-            this.cosmosClient = TestCommon.CreateCosmosClient(
-                validatePartitionKeyRangeCalls: validateSinglePartitionKeyRangeCacheCall,
-                customizeClientBuilder: customizeClientBuilder,
-                accountEndpointOverride: accountEndpointOverride);
-            await this.BaseInit(this.cosmosClient);
-        }
-
->>>>>>> 43c14a31
         public async Task TestCleanup()
         {
             if (this.database != null)
