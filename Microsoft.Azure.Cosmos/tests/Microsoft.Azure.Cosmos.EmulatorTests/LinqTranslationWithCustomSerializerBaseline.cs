--- conflicted
+++ resolved
@@ -15,29 +15,19 @@
     using System.Text.Json.Serialization;
     using System.Threading.Tasks;
     using BaselineTest;
-<<<<<<< HEAD
-    using global::Azure.Core.Serialization;
-    using Microsoft.Azure.Cosmos.SDK.EmulatorTests;
-    using Microsoft.VisualStudio.TestTools.UnitTesting;
-    using Newtonsoft.Json;
-=======
     using Microsoft.Azure.Cosmos.SDK.EmulatorTests;
     using Microsoft.VisualStudio.TestTools.UnitTesting;
     using Newtonsoft.Json;
     using Newtonsoft.Json.Converters;
->>>>>>> dee9abae
     using Newtonsoft.Json.Linq;
 
     [SDK.EmulatorTests.TestClass]
     public class LinqTranslationWithCustomSerializerBaseline : BaselineTests<LinqTestInput, LinqTestOutput>
     {
-<<<<<<< HEAD
-=======
         private static CosmosClient CosmosLinqClient;
         private static Database TestDbLinq;
         private static Container TestLinqContainer;
 
->>>>>>> dee9abae
         private static CosmosClient CosmosClient;
         private static Database TestDb;
         private static Container TestContainer;
@@ -50,11 +40,6 @@
         [ClassInitialize]
         public async static Task Initialize(TestContext textContext)
         {
-<<<<<<< HEAD
-            CosmosClient = TestCommon.CreateCosmosClient((cosmosClientBuilder)
-                => cosmosClientBuilder.WithCustomSerializer(new SystemTextJsonSerializer(new JsonSerializerOptions())));
-
-=======
             CosmosLinqClient = TestCommon.CreateCosmosClient((cosmosClientBuilder)
                 => cosmosClientBuilder.WithCustomSerializer(new SystemTextJsonLinqSerializer(new JsonSerializerOptions())));
 
@@ -64,7 +49,6 @@
             CosmosClient = TestCommon.CreateCosmosClient((cosmosClientBuilder)
                  => cosmosClientBuilder.WithCustomSerializer(new SystemTextJsonSerializer(new JsonSerializerOptions())));
 
->>>>>>> dee9abae
             string dbName = $"{nameof(LinqTranslationBaselineTests)}-{Guid.NewGuid():N}";
             TestDb = await CosmosClient.CreateDatabaseAsync(dbName);
         }
@@ -72,14 +56,11 @@
         [ClassCleanup]
         public async static Task Cleanup()
         {
-<<<<<<< HEAD
-=======
             if (TestDbLinq != null)
             {
                 await TestDbLinq.DeleteStreamAsync();
             }
 
->>>>>>> dee9abae
             if (TestDb != null)
             {
                 await TestDb.DeleteStreamAsync();
@@ -89,17 +70,14 @@
         [TestInitialize]
         public async Task TestInitialize()
         {
-<<<<<<< HEAD
-=======
             TestLinqContainer = await TestDbLinq.CreateContainerAsync(new ContainerProperties(id: Guid.NewGuid().ToString(), partitionKeyPath: "/Pk"));
->>>>>>> dee9abae
             TestContainer = await TestDb.CreateContainerAsync(new ContainerProperties(id: Guid.NewGuid().ToString(), partitionKeyPath: "/Pk"));
         }
 
         [TestCleanup]
         public async Task TestCleanup()
-<<<<<<< HEAD
-        {
+        {
+            await TestLinqContainer.DeleteContainerStreamAsync();
             await TestContainer.DeleteContainerStreamAsync();
         }
 
@@ -109,33 +87,28 @@
         }
 
         [TestMethod]
-        public void TestMemberInitializerDotNet()
-        {
-            Func<bool, IQueryable<DataObjectDotNet>> getQueryCamelCase;
-            Func<bool, IQueryable<DataObjectDotNet>> getQueryDefault;
-            (getQueryCamelCase, getQueryDefault) = this.InsertDataAndGetQueryables<DataObjectDotNet>();
-
-            string insertedData = this.GetInsertedData().Result;
-
-            List<LinqTestInput> inputs = new List<LinqTestInput>();
-            foreach (bool useCamelCaseSerializer in new bool[] { true, false })
-            {
-                Func<bool, IQueryable<DataObjectDotNet>> getQuery = useCamelCaseSerializer ? getQueryCamelCase : getQueryDefault;
-
-                List<LinqTestInput> camelCaseSettingInputs = new List<LinqTestInput>
-                {
-                    // TODO (10/13/23): extend this and other tests cases as more LINQ features are added (GROUP BY, etc.)
-                    new LinqTestInput("Filter w/ constant value, camelcase = " + useCamelCaseSerializer, b => getQuery(b).Where(doc => doc.NumericField == 1), skipVerification : true, inputData: insertedData),
-                    new LinqTestInput("Filter w/ DataObject initializer with constant value, camelcase = " + useCamelCaseSerializer, b => getQuery(b).Where(doc => doc == new DataObjectDotNet() { NumericField = 1, StringField = "1" }), skipVerification : true, inputData: insertedData),
-                    new LinqTestInput("Select w/ DataObject initializer, camelcase = " + useCamelCaseSerializer, b => getQuery(b).Select(doc => new DataObjectDotNet() { NumericField = 1, StringField = "1" }), skipVerification : true, inputData: insertedData),
-                    new LinqTestInput("Deeper than top level reference, camelcase = " + useCamelCaseSerializer, b => getQuery(b).Select(doc => doc.NumericField > 1 ? new DataObjectDotNet() { NumericField = 1, StringField = "1" } : new DataObjectDotNet() { NumericField = 1, StringField = "1" }), skipVerification : true, inputData: insertedData),
-
-                    // Negative test case: serializing only field name using custom serializer not currently supported
-                    new LinqTestInput("Filter w/ DataObject initializer with member initialization, camelcase = " + useCamelCaseSerializer, b => getQuery(b).Where(doc => doc == new DataObjectDotNet() { NumericField = doc.NumericField, StringField = doc.StringField }).Select(b => "A"), skipVerification : true, inputData: insertedData)
-                };
-
-                inputs.AddRange(camelCaseSettingInputs);
-            }
+        public void TestMemberInitializerDotNetCustomSerializer()
+        {
+            Func<bool, IQueryable<DataObjectDotNet>> getQuery;
+            (_, getQuery) = this.InsertDataAndGetQueryables<DataObjectDotNet>(true, TestLinqContainer);
+
+            string insertedData = this.GetInsertedData(TestLinqContainer).Result;
+
+            List<LinqTestInput> inputs = new List<LinqTestInput>
+            {
+                new LinqTestInput("Filter w/ constant value", b => getQuery(b).Where(doc => doc.NumericField == 1), skipVerification : true, inputData: insertedData),
+                new LinqTestInput("Filter w/ DataObject initializer with constant value", b => getQuery(b).Where(doc => doc == new DataObjectDotNet() { NumericField = 1, StringField = "1" }), skipVerification : true, inputData: insertedData),
+                new LinqTestInput("Select w/ DataObject initializer", b => getQuery(b).Select(doc => new DataObjectDotNet() { NumericField = 1, StringField = "1" }), skipVerification : true, inputData: insertedData),
+                new LinqTestInput("Deeper than top level reference", b => getQuery(b).Select(doc => doc.NumericField > 1 ? new DataObjectDotNet() { NumericField = 1, StringField = "1" } : new DataObjectDotNet() { NumericField = 1, StringField = "1" }), skipVerification : true, inputData: insertedData),
+                new LinqTestInput("Filter w/ DataObject initializer with member initialization", b => getQuery(b).Where(doc => doc == new DataObjectDotNet() { NumericField = doc.NumericField, StringField = doc.StringField }).Select(b => "A"), skipVerification : true, inputData: insertedData),
+                new LinqTestInput("OrderBy query", b => getQuery(b).Select(x => x).OrderBy(x => x.NumericField).Take(5), skipVerification : true, inputData: insertedData),
+                new LinqTestInput("Conditional", b => getQuery(b).Select(c => c.NumericField > 1 ? "true" : "false"), skipVerification : true, inputData: insertedData),
+                new LinqTestInput("Filter w/ nullable property", b => getQuery(b).Where(doc => doc.DateTimeField != null), skipVerification : true, inputData: insertedData),
+                new LinqTestInput("Filter w/ nullable enum", b => getQuery(b).Where(doc => doc.DataTypeField != null), skipVerification : true, inputData: insertedData),
+                new LinqTestInput("Filter w/ non-null nullable property", b => getQuery(b).Where(doc => doc.DateTimeField == new DateTime(1970, 1, 1, 0, 0, 0, 0, DateTimeKind.Utc)), skipVerification : true, inputData: insertedData),
+                new LinqTestInput("Filter w/ non-null nullable enum", b => getQuery(b).Where(doc => doc.DataTypeField == DataType.Point), skipVerification : true, inputData: insertedData),
+                new LinqTestInput("Filter w/ string null comparison", b => getQuery(b).Where(doc => doc.StringField != null), skipVerification : true, inputData: insertedData),
+            };
 
             this.ExecuteTestSuite(inputs);
         }
@@ -145,9 +118,9 @@
         {
             Func<bool, IQueryable<DataObjectNewtonsoft>> getQueryCamelCase;
             Func<bool, IQueryable<DataObjectNewtonsoft>> getQueryDefault;
-            (getQueryCamelCase, getQueryDefault) = this.InsertDataAndGetQueryables<DataObjectNewtonsoft>();
-
-            string insertedData = this.GetInsertedData().Result;
+            (getQueryCamelCase, getQueryDefault) = this.InsertDataAndGetQueryables<DataObjectNewtonsoft>(false, TestContainer);
+
+            string insertedData = this.GetInsertedData(TestContainer).Result;
 
             List<LinqTestInput> inputs = new List<LinqTestInput>();
             foreach (bool useCamelCaseSerializer in new bool[] { true, false })
@@ -160,9 +133,12 @@
                     new LinqTestInput("Filter w/ DataObject initializer with constant value, camelcase = " + useCamelCaseSerializer, b => getQuery(b).Where(doc => doc == new DataObjectNewtonsoft() { NumericField = 1, StringField = "1" }), skipVerification : true, inputData: insertedData),
                     new LinqTestInput("Select w/ DataObject initializer, camelcase = " + useCamelCaseSerializer, b => getQuery(b).Select(doc => new DataObjectNewtonsoft() { NumericField = 1, StringField = "1" }), skipVerification : true, inputData: insertedData),
                     new LinqTestInput("Deeper than top level reference, camelcase = " + useCamelCaseSerializer, b => getQuery(b).Select(doc => doc.NumericField > 1 ? new DataObjectNewtonsoft() { NumericField = 1, StringField = "1" } : new DataObjectNewtonsoft() { NumericField = 1, StringField = "1" }), skipVerification : true, inputData: insertedData),
-
-                    // Negative test case: serializing only field name using custom serializer not currently supported
-                    new LinqTestInput("Filter w/ DataObject initializer with member initialization, camelcase = " + useCamelCaseSerializer, b => getQuery(b).Where(doc => doc == new DataObjectNewtonsoft() { NumericField = doc.NumericField, StringField = doc.StringField }).Select(b => "A"), skipVerification : true, inputData: insertedData)
+                    new LinqTestInput("Filter w/ DataObject initializer with member initialization, camelcase = " + useCamelCaseSerializer, b => getQuery(b).Where(doc => doc == new DataObjectNewtonsoft() { NumericField = doc.NumericField, StringField = doc.StringField }).Select(b => "A"), skipVerification : true, inputData: insertedData),
+                    new LinqTestInput("Filter w/ nullable property, camelcase = " + useCamelCaseSerializer, b => getQuery(b).Where(doc => doc.DateTimeField != null), skipVerification : true, inputData: insertedData),
+                    new LinqTestInput("Filter w/ nullable enum, camelcase = " + useCamelCaseSerializer, b => getQuery(b).Where(doc => doc.DataTypeField != null), skipVerification : true, inputData: insertedData),
+                    new LinqTestInput("Filter w/ non-null nullable property", b => getQuery(b).Where(doc => doc.DateTimeField == new DateTime(1970, 1, 1, 0, 0, 0, 0, DateTimeKind.Utc)), skipVerification : true, inputData: insertedData),
+                    new LinqTestInput("Filter w/ non-null nullable enum", b => getQuery(b).Where(doc => doc.DataTypeField == DataType.Point), skipVerification : true, inputData: insertedData),
+                    new LinqTestInput("Filter w/ string null comparison, camelcase = " + useCamelCaseSerializer, b => getQuery(b).Where(doc => doc.StringField != null), skipVerification : true, inputData: insertedData),
                 };
 
                 inputs.AddRange(camelCaseSettingInputs);
@@ -176,9 +152,9 @@
         {
             Func<bool, IQueryable<DataObjectDataMember>> getQueryCamelCase;
             Func<bool, IQueryable<DataObjectDataMember>> getQueryDefault;
-            (getQueryCamelCase, getQueryDefault) = this.InsertDataAndGetQueryables<DataObjectDataMember>();
-
-            string insertedData = this.GetInsertedData().Result;
+            (getQueryCamelCase, getQueryDefault) = this.InsertDataAndGetQueryables<DataObjectDataMember>(false, TestContainer);
+
+            string insertedData = this.GetInsertedData(TestContainer).Result;
 
             List<LinqTestInput> inputs = new List<LinqTestInput>();
             foreach (bool useCamelCaseSerializer in new bool[] { true, false })
@@ -191,9 +167,12 @@
                     new LinqTestInput("Filter w/ DataObject initializer with constant value, camelcase = " + useCamelCaseSerializer, b => getQuery(b).Where(doc => doc == new DataObjectDataMember() { NumericField = 1, StringField = "1" }), skipVerification : true, inputData: insertedData),
                     new LinqTestInput("Select w/ DataObject initializer, camelcase = " + useCamelCaseSerializer, b => getQuery(b).Select(doc => new DataObjectDataMember() { NumericField = 1, StringField = "1" }), skipVerification : true, inputData: insertedData),
                     new LinqTestInput("Deeper than top level reference, camelcase = " + useCamelCaseSerializer, b => getQuery(b).Select(doc => doc.NumericField > 1 ? new DataObjectDataMember() { NumericField = 1, StringField = "1" } : new DataObjectDataMember() { NumericField = 1, StringField = "1" }), skipVerification : true, inputData: insertedData),
-
-                    // Negative test case: serializing only field name using custom serializer not currently supported
-                    new LinqTestInput("Filter w/ DataObject initializer with member initialization, camelcase = " + useCamelCaseSerializer, b => getQuery(b).Where(doc => doc == new DataObjectDataMember() { NumericField = doc.NumericField, StringField = doc.StringField }).Select(b => "A"), skipVerification : true, inputData: insertedData)
+                    new LinqTestInput("Filter w/ DataObject initializer with member initialization, camelcase = " + useCamelCaseSerializer, b => getQuery(b).Where(doc => doc == new DataObjectDataMember() { NumericField = doc.NumericField, StringField = doc.StringField }).Select(b => "A"), skipVerification : true, inputData: insertedData),
+                    new LinqTestInput("Filter w/ nullable property, camelcase = " + useCamelCaseSerializer, b => getQuery(b).Where(doc => doc.DateTimeField != null), skipVerification : true, inputData: insertedData),
+                    new LinqTestInput("Filter w/ nullable enum, camelcase = " + useCamelCaseSerializer, b => getQuery(b).Where(doc => doc.DataTypeField != null), skipVerification : true, inputData: insertedData),
+                    new LinqTestInput("Filter w/ non-null nullable property", b => getQuery(b).Where(doc => doc.DateTimeField == new DateTime(1970, 1, 1, 0, 0, 0, 0, DateTimeKind.Utc)), skipVerification : true, inputData: insertedData),
+                    new LinqTestInput("Filter w/ non-null nullable enum", b => getQuery(b).Where(doc => doc.DataTypeField == DataType.Point), skipVerification : true, inputData: insertedData),
+                    new LinqTestInput("Filter w/ string null comparison, camelcase = " + useCamelCaseSerializer, b => getQuery(b).Where(doc => doc.StringField != null), skipVerification : true, inputData: insertedData),
                 };
 
                 inputs.AddRange(camelCaseSettingInputs);
@@ -203,28 +182,26 @@
         }
 
         [TestMethod]
-        public void TestMemberInitializerMultiSerializer()
-        {
-            Func<bool, IQueryable<DataObjectMultiSerializer>> getQueryCamelCase;
-            Func<bool, IQueryable<DataObjectMultiSerializer>> getQueryDefault;
-            (getQueryCamelCase, getQueryDefault) = this.InsertDataAndGetQueryables<DataObjectMultiSerializer>();
+        public void TestMemberInitializerNewtonsoftDotNet()
+        {
+            Func<bool, IQueryable<DataObjectNewtonsoftDotNet>> getQueryCamelCase;
+            Func<bool, IQueryable<DataObjectNewtonsoftDotNet>> getQueryDefault;
+            (getQueryCamelCase, getQueryDefault) = this.InsertDataAndGetQueryables<DataObjectNewtonsoftDotNet>(false, TestContainer);
             
-            string insertedData = this.GetInsertedData().Result;
+            string insertedData = this.GetInsertedData(TestContainer).Result;
 
             List<LinqTestInput> inputs = new List<LinqTestInput>();
             foreach (bool useCamelCaseSerializer in new bool[] { true, false })
             {
-                Func<bool, IQueryable<DataObjectMultiSerializer>> getQuery = useCamelCaseSerializer ? getQueryCamelCase : getQueryDefault;
+                Func<bool, IQueryable<DataObjectNewtonsoftDotNet>> getQuery = useCamelCaseSerializer ? getQueryCamelCase : getQueryDefault;
 
                 List<LinqTestInput> camelCaseSettingInputs = new List<LinqTestInput>
                 {
                     new LinqTestInput("Filter w/ constant value, camelcase = " + useCamelCaseSerializer, b => getQuery(b).Where(doc => doc.NumericField == 1), skipVerification : true, inputData: insertedData),
-                    new LinqTestInput("Filter w/ DataObject initializer with constant value, camelcase = " + useCamelCaseSerializer, b => getQuery(b).Where(doc => doc == new DataObjectMultiSerializer() { NumericField = 1, StringField = "1" }), skipVerification : true, inputData: insertedData),
-                    new LinqTestInput("Select w/ DataObject initializer, camelcase = " + useCamelCaseSerializer, b => getQuery(b).Select(doc => new DataObjectMultiSerializer() { NumericField = 1, StringField = "1" }), skipVerification : true, inputData: insertedData),
-                    new LinqTestInput("Deeper than top level reference, camelcase = " + useCamelCaseSerializer, b => getQuery(b).Select(doc => doc.NumericField > 1 ? new DataObjectMultiSerializer() { NumericField = 1, StringField = "1" } : new DataObjectMultiSerializer() { NumericField = 1, StringField = "1" }), skipVerification : true, inputData: insertedData),
-
-                    // Negative test case: serializing only field name using custom serializer not currently supported
-                    new LinqTestInput("Filter w/ DataObject initializer with member initialization, camelcase = " + useCamelCaseSerializer, b => getQuery(b).Where(doc => doc == new DataObjectMultiSerializer() { NumericField = doc.NumericField, StringField = doc.StringField }).Select(b => "A"), skipVerification : true, inputData: insertedData)
+                    new LinqTestInput("Filter w/ DataObject initializer with constant value, camelcase = " + useCamelCaseSerializer, b => getQuery(b).Where(doc => doc == new DataObjectNewtonsoftDotNet() { NumericField = 1, StringField = "1" }), skipVerification : true, inputData: insertedData),
+                    new LinqTestInput("Select w/ DataObject initializer, camelcase = " + useCamelCaseSerializer, b => getQuery(b).Select(doc => new DataObjectNewtonsoftDotNet() { NumericField = 1, StringField = "1" }), skipVerification : true, inputData: insertedData),
+                    new LinqTestInput("Deeper than top level reference, camelcase = " + useCamelCaseSerializer, b => getQuery(b).Select(doc => doc.NumericField > 1 ? new DataObjectNewtonsoftDotNet() { NumericField = 1, StringField = "1" } : new DataObjectNewtonsoftDotNet() { NumericField = 1, StringField = "1" }), skipVerification : true, inputData: insertedData),
+                    new LinqTestInput("Filter w/ DataObject initializer with member initialization, camelcase = " + useCamelCaseSerializer, b => getQuery(b).Where(doc => doc == new DataObjectNewtonsoftDotNet() { NumericField = doc.NumericField, StringField = doc.StringField }).Select(b => "A"), skipVerification : true, inputData: insertedData)
                 };
 
                 inputs.AddRange(camelCaseSettingInputs);
@@ -233,7 +210,65 @@
             this.ExecuteTestSuite(inputs);
         }
 
-        private (Func<bool, IQueryable<T>>, Func<bool, IQueryable<T>>) InsertDataAndGetQueryables<T>() where T : LinqTestObject
+        [TestMethod]
+        public void TestMemberInitializerNewtonsoftDataMember()
+        {
+            Func<bool, IQueryable<DataObjectNewtonsoftDataMember>> getQueryCamelCase;
+            Func<bool, IQueryable<DataObjectNewtonsoftDataMember>> getQueryDefault;
+            (getQueryCamelCase, getQueryDefault) = this.InsertDataAndGetQueryables<DataObjectNewtonsoftDataMember>(false, TestContainer);
+
+            string insertedData = this.GetInsertedData(TestContainer).Result;
+
+            List<LinqTestInput> inputs = new List<LinqTestInput>();
+            foreach (bool useCamelCaseSerializer in new bool[] { true, false })
+            {
+                Func<bool, IQueryable<DataObjectNewtonsoftDataMember>> getQuery = useCamelCaseSerializer ? getQueryCamelCase : getQueryDefault;
+
+                List<LinqTestInput> camelCaseSettingInputs = new List<LinqTestInput>
+                {
+                    new LinqTestInput("Filter w/ constant value, camelcase = " + useCamelCaseSerializer, b => getQuery(b).Where(doc => doc.NumericField == 1), skipVerification : true, inputData: insertedData),
+                    new LinqTestInput("Filter w/ DataObject initializer with constant value, camelcase = " + useCamelCaseSerializer, b => getQuery(b).Where(doc => doc == new DataObjectNewtonsoftDataMember() { NumericField = 1, StringField = "1" }), skipVerification : true, inputData: insertedData),
+                    new LinqTestInput("Select w/ DataObject initializer, camelcase = " + useCamelCaseSerializer, b => getQuery(b).Select(doc => new DataObjectNewtonsoftDataMember() { NumericField = 1, StringField = "1" }), skipVerification : true, inputData: insertedData),
+                    new LinqTestInput("Deeper than top level reference, camelcase = " + useCamelCaseSerializer, b => getQuery(b).Select(doc => doc.NumericField > 1 ? new DataObjectNewtonsoftDataMember() { NumericField = 1, StringField = "1" } : new DataObjectNewtonsoftDataMember() { NumericField = 1, StringField = "1" }), skipVerification : true, inputData: insertedData),
+                    new LinqTestInput("Filter w/ DataObject initializer with member initialization, camelcase = " + useCamelCaseSerializer, b => getQuery(b).Where(doc => doc == new DataObjectNewtonsoftDataMember() { NumericField = doc.NumericField, StringField = doc.StringField }).Select(b => "A"), skipVerification : true, inputData: insertedData)
+                };
+
+                inputs.AddRange(camelCaseSettingInputs);
+            }
+
+            this.ExecuteTestSuite(inputs);
+        }
+
+        [TestMethod]
+        public void TestMemberInitializerDotNetDataMember()
+        {
+            Func<bool, IQueryable<DataObjectDotNetDataMember>> getQueryCamelCase;
+            Func<bool, IQueryable<DataObjectDotNetDataMember>> getQueryDefault;
+            (getQueryCamelCase, getQueryDefault) = this.InsertDataAndGetQueryables<DataObjectDotNetDataMember>(false, TestContainer);
+
+            string insertedData = this.GetInsertedData(TestContainer).Result;
+
+            List<LinqTestInput> inputs = new List<LinqTestInput>();
+            foreach (bool useCamelCaseSerializer in new bool[] { true, false })
+            {
+                Func<bool, IQueryable<DataObjectDotNetDataMember>> getQuery = useCamelCaseSerializer ? getQueryCamelCase : getQueryDefault;
+
+                List<LinqTestInput> camelCaseSettingInputs = new List<LinqTestInput>
+            {
+                    new LinqTestInput("Filter w/ constant value, camelcase = " + useCamelCaseSerializer, b => getQuery(b).Where(doc => doc.NumericField == 1), skipVerification : true, inputData: insertedData),
+                    new LinqTestInput("Filter w/ DataObject initializer with constant value, camelcase = " + useCamelCaseSerializer, b => getQuery(b).Where(doc => doc == new DataObjectDotNetDataMember() { NumericField = 1, StringField = "1" }), skipVerification : true, inputData: insertedData),
+                    new LinqTestInput("Select w/ DataObject initializer, camelcase = " + useCamelCaseSerializer, b => getQuery(b).Select(doc => new DataObjectDotNetDataMember() { NumericField = 1, StringField = "1" }), skipVerification : true, inputData: insertedData),
+                    new LinqTestInput("Deeper than top level reference, camelcase = " + useCamelCaseSerializer, b => getQuery(b).Select(doc => doc.NumericField > 1 ? new DataObjectDotNetDataMember() { NumericField = 1, StringField = "1" } : new DataObjectDotNetDataMember() { NumericField = 1, StringField = "1" }), skipVerification : true, inputData: insertedData),
+                    new LinqTestInput("Filter w/ DataObject initializer with member initialization, camelcase = " + useCamelCaseSerializer, b => getQuery(b).Where(doc => doc == new DataObjectDotNetDataMember() { NumericField = doc.NumericField, StringField = doc.StringField }).Select(b => "A"), skipVerification : true, inputData: insertedData)
+            };
+
+                inputs.AddRange(camelCaseSettingInputs);
+            }
+
+            this.ExecuteTestSuite(inputs);
+        }
+
+        private (Func<bool, IQueryable<T>>, Func<bool, IQueryable<T>>) InsertDataAndGetQueryables<T>(bool customSerializer, Container container) where T : LinqTestObject
         {
             static T createDataObj(int index, bool camelCase)
             {
@@ -244,16 +279,28 @@
                 return obj;
             }
 
-            Func<bool, IQueryable<T>> getQueryCamelCase = LinqTestsCommon.GenerateSerializationTestCosmosData(createDataObj, RecordCount, TestContainer, camelCaseSerialization: true);
-            Func<bool, IQueryable<T>> getQueryDefault = LinqTestsCommon.GenerateSerializationTestCosmosData(createDataObj, RecordCount, TestContainer, camelCaseSerialization: false);
+            CosmosLinqSerializerOptions linqSerializerOptionsCamelCase = new CosmosLinqSerializerOptions
+            {
+                PropertyNamingPolicy = CosmosPropertyNamingPolicy.CamelCase,
+            };
+
+            CosmosLinqSerializerOptions linqSerializerOptionsDefault = new CosmosLinqSerializerOptions();
+
+            Func<bool, IQueryable<T>> getQueryCamelCase = null;
+            if (!customSerializer)
+            {
+                getQueryCamelCase = LinqTestsCommon.GenerateSerializationTestCosmosData(createDataObj, RecordCount, container, linqSerializerOptionsCamelCase);
+            }
+
+            Func<bool, IQueryable<T>> getQueryDefault = LinqTestsCommon.GenerateSerializationTestCosmosData(createDataObj, RecordCount, container, linqSerializerOptionsDefault);
 
             return (getQueryCamelCase, getQueryDefault);
         }
 
-        private async Task<string> GetInsertedData()
+        private async Task<string> GetInsertedData(Container container)
         {
             List<string> insertedDataList = new List<string>();
-            using (FeedIterator feedIterator = TestContainer.GetItemQueryStreamIterator("SELECT * FROM c"))
+            using (FeedIterator feedIterator = container.GetItemQueryStreamIterator("SELECT * FROM c"))
             {
                 while (feedIterator.HasMoreResults)
                 {
@@ -283,267 +330,6 @@
                 }
             }
 
-            string insertedData = JsonConvert.SerializeObject(insertedDataList.Select(item => item), new JsonSerializerSettings { Formatting = Newtonsoft.Json.Formatting.Indented });
-            return insertedData;
-        }
-
-        private class SystemTextJsonSerializer : CosmosSerializer
-=======
-        {
-            await TestLinqContainer.DeleteContainerStreamAsync();
-            await TestContainer.DeleteContainerStreamAsync();
-        }
-
-        public override LinqTestOutput ExecuteTest(LinqTestInput input)
->>>>>>> dee9abae
-        {
-            return LinqTestsCommon.ExecuteTest(input, serializeResultsInBaseline: true);
-        }
-
-        [TestMethod]
-        public void TestMemberInitializerDotNetCustomSerializer()
-        {
-            Func<bool, IQueryable<DataObjectDotNet>> getQuery;
-            (_, getQuery) = this.InsertDataAndGetQueryables<DataObjectDotNet>(true, TestLinqContainer);
-
-            string insertedData = this.GetInsertedData(TestLinqContainer).Result;
-
-            List<LinqTestInput> inputs = new List<LinqTestInput>
-            {
-                new LinqTestInput("Filter w/ constant value", b => getQuery(b).Where(doc => doc.NumericField == 1), skipVerification : true, inputData: insertedData),
-                new LinqTestInput("Filter w/ DataObject initializer with constant value", b => getQuery(b).Where(doc => doc == new DataObjectDotNet() { NumericField = 1, StringField = "1" }), skipVerification : true, inputData: insertedData),
-                new LinqTestInput("Select w/ DataObject initializer", b => getQuery(b).Select(doc => new DataObjectDotNet() { NumericField = 1, StringField = "1" }), skipVerification : true, inputData: insertedData),
-                new LinqTestInput("Deeper than top level reference", b => getQuery(b).Select(doc => doc.NumericField > 1 ? new DataObjectDotNet() { NumericField = 1, StringField = "1" } : new DataObjectDotNet() { NumericField = 1, StringField = "1" }), skipVerification : true, inputData: insertedData),
-                new LinqTestInput("Filter w/ DataObject initializer with member initialization", b => getQuery(b).Where(doc => doc == new DataObjectDotNet() { NumericField = doc.NumericField, StringField = doc.StringField }).Select(b => "A"), skipVerification : true, inputData: insertedData),
-                new LinqTestInput("OrderBy query", b => getQuery(b).Select(x => x).OrderBy(x => x.NumericField).Take(5), skipVerification : true, inputData: insertedData),
-                new LinqTestInput("Conditional", b => getQuery(b).Select(c => c.NumericField > 1 ? "true" : "false"), skipVerification : true, inputData: insertedData),
-                new LinqTestInput("Filter w/ nullable property", b => getQuery(b).Where(doc => doc.DateTimeField != null), skipVerification : true, inputData: insertedData),
-                new LinqTestInput("Filter w/ nullable enum", b => getQuery(b).Where(doc => doc.DataTypeField != null), skipVerification : true, inputData: insertedData),
-                new LinqTestInput("Filter w/ non-null nullable property", b => getQuery(b).Where(doc => doc.DateTimeField == new DateTime(1970, 1, 1, 0, 0, 0, 0, DateTimeKind.Utc)), skipVerification : true, inputData: insertedData),
-                new LinqTestInput("Filter w/ non-null nullable enum", b => getQuery(b).Where(doc => doc.DataTypeField == DataType.Point), skipVerification : true, inputData: insertedData),
-                new LinqTestInput("Filter w/ string null comparison", b => getQuery(b).Where(doc => doc.StringField != null), skipVerification : true, inputData: insertedData),
-            };
-
-            this.ExecuteTestSuite(inputs);
-        }
-
-        [TestMethod]
-        public void TestMemberInitializerNewtonsoft()
-        {
-            Func<bool, IQueryable<DataObjectNewtonsoft>> getQueryCamelCase;
-            Func<bool, IQueryable<DataObjectNewtonsoft>> getQueryDefault;
-            (getQueryCamelCase, getQueryDefault) = this.InsertDataAndGetQueryables<DataObjectNewtonsoft>(false, TestContainer);
-
-            string insertedData = this.GetInsertedData(TestContainer).Result;
-
-            List<LinqTestInput> inputs = new List<LinqTestInput>();
-            foreach (bool useCamelCaseSerializer in new bool[] { true, false })
-            {
-                Func<bool, IQueryable<DataObjectNewtonsoft>> getQuery = useCamelCaseSerializer ? getQueryCamelCase : getQueryDefault;
-
-                List<LinqTestInput> camelCaseSettingInputs = new List<LinqTestInput>
-                {
-                    new LinqTestInput("Filter w/ constant value, camelcase = " + useCamelCaseSerializer, b => getQuery(b).Where(doc => doc.NumericField == 1), skipVerification : true, inputData: insertedData),
-                    new LinqTestInput("Filter w/ DataObject initializer with constant value, camelcase = " + useCamelCaseSerializer, b => getQuery(b).Where(doc => doc == new DataObjectNewtonsoft() { NumericField = 1, StringField = "1" }), skipVerification : true, inputData: insertedData),
-                    new LinqTestInput("Select w/ DataObject initializer, camelcase = " + useCamelCaseSerializer, b => getQuery(b).Select(doc => new DataObjectNewtonsoft() { NumericField = 1, StringField = "1" }), skipVerification : true, inputData: insertedData),
-                    new LinqTestInput("Deeper than top level reference, camelcase = " + useCamelCaseSerializer, b => getQuery(b).Select(doc => doc.NumericField > 1 ? new DataObjectNewtonsoft() { NumericField = 1, StringField = "1" } : new DataObjectNewtonsoft() { NumericField = 1, StringField = "1" }), skipVerification : true, inputData: insertedData),
-                    new LinqTestInput("Filter w/ DataObject initializer with member initialization, camelcase = " + useCamelCaseSerializer, b => getQuery(b).Where(doc => doc == new DataObjectNewtonsoft() { NumericField = doc.NumericField, StringField = doc.StringField }).Select(b => "A"), skipVerification : true, inputData: insertedData),
-                    new LinqTestInput("Filter w/ nullable property, camelcase = " + useCamelCaseSerializer, b => getQuery(b).Where(doc => doc.DateTimeField != null), skipVerification : true, inputData: insertedData),
-                    new LinqTestInput("Filter w/ nullable enum, camelcase = " + useCamelCaseSerializer, b => getQuery(b).Where(doc => doc.DataTypeField != null), skipVerification : true, inputData: insertedData),
-                    new LinqTestInput("Filter w/ non-null nullable property", b => getQuery(b).Where(doc => doc.DateTimeField == new DateTime(1970, 1, 1, 0, 0, 0, 0, DateTimeKind.Utc)), skipVerification : true, inputData: insertedData),
-                    new LinqTestInput("Filter w/ non-null nullable enum", b => getQuery(b).Where(doc => doc.DataTypeField == DataType.Point), skipVerification : true, inputData: insertedData),
-                    new LinqTestInput("Filter w/ string null comparison, camelcase = " + useCamelCaseSerializer, b => getQuery(b).Where(doc => doc.StringField != null), skipVerification : true, inputData: insertedData),
-                };
-
-                inputs.AddRange(camelCaseSettingInputs);
-            }
-
-            this.ExecuteTestSuite(inputs);
-        }
-
-        [TestMethod]
-        public void TestMemberInitializerDataMember()
-        {
-            Func<bool, IQueryable<DataObjectDataMember>> getQueryCamelCase;
-            Func<bool, IQueryable<DataObjectDataMember>> getQueryDefault;
-            (getQueryCamelCase, getQueryDefault) = this.InsertDataAndGetQueryables<DataObjectDataMember>(false, TestContainer);
-
-            string insertedData = this.GetInsertedData(TestContainer).Result;
-
-            List<LinqTestInput> inputs = new List<LinqTestInput>();
-            foreach (bool useCamelCaseSerializer in new bool[] { true, false })
-            {
-                Func<bool, IQueryable<DataObjectDataMember>> getQuery = useCamelCaseSerializer ? getQueryCamelCase : getQueryDefault;
-
-                List<LinqTestInput> camelCaseSettingInputs = new List<LinqTestInput>
-                {
-                    new LinqTestInput("Filter w/ constant value, camelcase = " + useCamelCaseSerializer, b => getQuery(b).Where(doc => doc.NumericField == 1), skipVerification : true, inputData: insertedData),
-                    new LinqTestInput("Filter w/ DataObject initializer with constant value, camelcase = " + useCamelCaseSerializer, b => getQuery(b).Where(doc => doc == new DataObjectDataMember() { NumericField = 1, StringField = "1" }), skipVerification : true, inputData: insertedData),
-                    new LinqTestInput("Select w/ DataObject initializer, camelcase = " + useCamelCaseSerializer, b => getQuery(b).Select(doc => new DataObjectDataMember() { NumericField = 1, StringField = "1" }), skipVerification : true, inputData: insertedData),
-                    new LinqTestInput("Deeper than top level reference, camelcase = " + useCamelCaseSerializer, b => getQuery(b).Select(doc => doc.NumericField > 1 ? new DataObjectDataMember() { NumericField = 1, StringField = "1" } : new DataObjectDataMember() { NumericField = 1, StringField = "1" }), skipVerification : true, inputData: insertedData),
-                    new LinqTestInput("Filter w/ DataObject initializer with member initialization, camelcase = " + useCamelCaseSerializer, b => getQuery(b).Where(doc => doc == new DataObjectDataMember() { NumericField = doc.NumericField, StringField = doc.StringField }).Select(b => "A"), skipVerification : true, inputData: insertedData),
-                    new LinqTestInput("Filter w/ nullable property, camelcase = " + useCamelCaseSerializer, b => getQuery(b).Where(doc => doc.DateTimeField != null), skipVerification : true, inputData: insertedData),
-                    new LinqTestInput("Filter w/ nullable enum, camelcase = " + useCamelCaseSerializer, b => getQuery(b).Where(doc => doc.DataTypeField != null), skipVerification : true, inputData: insertedData),
-                    new LinqTestInput("Filter w/ non-null nullable property", b => getQuery(b).Where(doc => doc.DateTimeField == new DateTime(1970, 1, 1, 0, 0, 0, 0, DateTimeKind.Utc)), skipVerification : true, inputData: insertedData),
-                    new LinqTestInput("Filter w/ non-null nullable enum", b => getQuery(b).Where(doc => doc.DataTypeField == DataType.Point), skipVerification : true, inputData: insertedData),
-                    new LinqTestInput("Filter w/ string null comparison, camelcase = " + useCamelCaseSerializer, b => getQuery(b).Where(doc => doc.StringField != null), skipVerification : true, inputData: insertedData),
-                };
-
-                inputs.AddRange(camelCaseSettingInputs);
-            }
-
-            this.ExecuteTestSuite(inputs);
-        }
-
-        [TestMethod]
-        public void TestMemberInitializerNewtonsoftDotNet()
-        {
-            Func<bool, IQueryable<DataObjectNewtonsoftDotNet>> getQueryCamelCase;
-            Func<bool, IQueryable<DataObjectNewtonsoftDotNet>> getQueryDefault;
-            (getQueryCamelCase, getQueryDefault) = this.InsertDataAndGetQueryables<DataObjectNewtonsoftDotNet>(false, TestContainer);
-            
-            string insertedData = this.GetInsertedData(TestContainer).Result;
-
-            List<LinqTestInput> inputs = new List<LinqTestInput>();
-            foreach (bool useCamelCaseSerializer in new bool[] { true, false })
-            {
-                Func<bool, IQueryable<DataObjectNewtonsoftDotNet>> getQuery = useCamelCaseSerializer ? getQueryCamelCase : getQueryDefault;
-
-                List<LinqTestInput> camelCaseSettingInputs = new List<LinqTestInput>
-                {
-                    new LinqTestInput("Filter w/ constant value, camelcase = " + useCamelCaseSerializer, b => getQuery(b).Where(doc => doc.NumericField == 1), skipVerification : true, inputData: insertedData),
-                    new LinqTestInput("Filter w/ DataObject initializer with constant value, camelcase = " + useCamelCaseSerializer, b => getQuery(b).Where(doc => doc == new DataObjectNewtonsoftDotNet() { NumericField = 1, StringField = "1" }), skipVerification : true, inputData: insertedData),
-                    new LinqTestInput("Select w/ DataObject initializer, camelcase = " + useCamelCaseSerializer, b => getQuery(b).Select(doc => new DataObjectNewtonsoftDotNet() { NumericField = 1, StringField = "1" }), skipVerification : true, inputData: insertedData),
-                    new LinqTestInput("Deeper than top level reference, camelcase = " + useCamelCaseSerializer, b => getQuery(b).Select(doc => doc.NumericField > 1 ? new DataObjectNewtonsoftDotNet() { NumericField = 1, StringField = "1" } : new DataObjectNewtonsoftDotNet() { NumericField = 1, StringField = "1" }), skipVerification : true, inputData: insertedData),
-                    new LinqTestInput("Filter w/ DataObject initializer with member initialization, camelcase = " + useCamelCaseSerializer, b => getQuery(b).Where(doc => doc == new DataObjectNewtonsoftDotNet() { NumericField = doc.NumericField, StringField = doc.StringField }).Select(b => "A"), skipVerification : true, inputData: insertedData)
-                };
-
-                inputs.AddRange(camelCaseSettingInputs);
-            }
-
-            this.ExecuteTestSuite(inputs);
-        }
-
-        [TestMethod]
-        public void TestMemberInitializerNewtonsoftDataMember()
-        {
-            Func<bool, IQueryable<DataObjectNewtonsoftDataMember>> getQueryCamelCase;
-            Func<bool, IQueryable<DataObjectNewtonsoftDataMember>> getQueryDefault;
-            (getQueryCamelCase, getQueryDefault) = this.InsertDataAndGetQueryables<DataObjectNewtonsoftDataMember>(false, TestContainer);
-
-            string insertedData = this.GetInsertedData(TestContainer).Result;
-
-            List<LinqTestInput> inputs = new List<LinqTestInput>();
-            foreach (bool useCamelCaseSerializer in new bool[] { true, false })
-            {
-                Func<bool, IQueryable<DataObjectNewtonsoftDataMember>> getQuery = useCamelCaseSerializer ? getQueryCamelCase : getQueryDefault;
-
-                List<LinqTestInput> camelCaseSettingInputs = new List<LinqTestInput>
-                {
-                    new LinqTestInput("Filter w/ constant value, camelcase = " + useCamelCaseSerializer, b => getQuery(b).Where(doc => doc.NumericField == 1), skipVerification : true, inputData: insertedData),
-                    new LinqTestInput("Filter w/ DataObject initializer with constant value, camelcase = " + useCamelCaseSerializer, b => getQuery(b).Where(doc => doc == new DataObjectNewtonsoftDataMember() { NumericField = 1, StringField = "1" }), skipVerification : true, inputData: insertedData),
-                    new LinqTestInput("Select w/ DataObject initializer, camelcase = " + useCamelCaseSerializer, b => getQuery(b).Select(doc => new DataObjectNewtonsoftDataMember() { NumericField = 1, StringField = "1" }), skipVerification : true, inputData: insertedData),
-                    new LinqTestInput("Deeper than top level reference, camelcase = " + useCamelCaseSerializer, b => getQuery(b).Select(doc => doc.NumericField > 1 ? new DataObjectNewtonsoftDataMember() { NumericField = 1, StringField = "1" } : new DataObjectNewtonsoftDataMember() { NumericField = 1, StringField = "1" }), skipVerification : true, inputData: insertedData),
-                    new LinqTestInput("Filter w/ DataObject initializer with member initialization, camelcase = " + useCamelCaseSerializer, b => getQuery(b).Where(doc => doc == new DataObjectNewtonsoftDataMember() { NumericField = doc.NumericField, StringField = doc.StringField }).Select(b => "A"), skipVerification : true, inputData: insertedData)
-                };
-
-                inputs.AddRange(camelCaseSettingInputs);
-            }
-
-            this.ExecuteTestSuite(inputs);
-        }
-
-        [TestMethod]
-        public void TestMemberInitializerDotNetDataMember()
-        {
-            Func<bool, IQueryable<DataObjectDotNetDataMember>> getQueryCamelCase;
-            Func<bool, IQueryable<DataObjectDotNetDataMember>> getQueryDefault;
-            (getQueryCamelCase, getQueryDefault) = this.InsertDataAndGetQueryables<DataObjectDotNetDataMember>(false, TestContainer);
-
-            string insertedData = this.GetInsertedData(TestContainer).Result;
-
-            List<LinqTestInput> inputs = new List<LinqTestInput>();
-            foreach (bool useCamelCaseSerializer in new bool[] { true, false })
-            {
-                Func<bool, IQueryable<DataObjectDotNetDataMember>> getQuery = useCamelCaseSerializer ? getQueryCamelCase : getQueryDefault;
-
-                List<LinqTestInput> camelCaseSettingInputs = new List<LinqTestInput>
-            {
-                    new LinqTestInput("Filter w/ constant value, camelcase = " + useCamelCaseSerializer, b => getQuery(b).Where(doc => doc.NumericField == 1), skipVerification : true, inputData: insertedData),
-                    new LinqTestInput("Filter w/ DataObject initializer with constant value, camelcase = " + useCamelCaseSerializer, b => getQuery(b).Where(doc => doc == new DataObjectDotNetDataMember() { NumericField = 1, StringField = "1" }), skipVerification : true, inputData: insertedData),
-                    new LinqTestInput("Select w/ DataObject initializer, camelcase = " + useCamelCaseSerializer, b => getQuery(b).Select(doc => new DataObjectDotNetDataMember() { NumericField = 1, StringField = "1" }), skipVerification : true, inputData: insertedData),
-                    new LinqTestInput("Deeper than top level reference, camelcase = " + useCamelCaseSerializer, b => getQuery(b).Select(doc => doc.NumericField > 1 ? new DataObjectDotNetDataMember() { NumericField = 1, StringField = "1" } : new DataObjectDotNetDataMember() { NumericField = 1, StringField = "1" }), skipVerification : true, inputData: insertedData),
-                    new LinqTestInput("Filter w/ DataObject initializer with member initialization, camelcase = " + useCamelCaseSerializer, b => getQuery(b).Where(doc => doc == new DataObjectDotNetDataMember() { NumericField = doc.NumericField, StringField = doc.StringField }).Select(b => "A"), skipVerification : true, inputData: insertedData)
-            };
-
-                inputs.AddRange(camelCaseSettingInputs);
-            }
-
-            this.ExecuteTestSuite(inputs);
-        }
-
-        private (Func<bool, IQueryable<T>>, Func<bool, IQueryable<T>>) InsertDataAndGetQueryables<T>(bool customSerializer, Container container) where T : LinqTestObject
-        {
-            static T createDataObj(int index, bool camelCase)
-            {
-                T obj = (T)Activator.CreateInstance(typeof(T), new object[]
-                {
-                    index, index.ToString(), $"{index}-{camelCase}", "Test"
-                });
-                return obj;
-            }
-
-            CosmosLinqSerializerOptions linqSerializerOptionsCamelCase = new CosmosLinqSerializerOptions
-            {
-                PropertyNamingPolicy = CosmosPropertyNamingPolicy.CamelCase,
-            };
-
-            CosmosLinqSerializerOptions linqSerializerOptionsDefault = new CosmosLinqSerializerOptions();
-
-            Func<bool, IQueryable<T>> getQueryCamelCase = null;
-            if (!customSerializer)
-            {
-                getQueryCamelCase = LinqTestsCommon.GenerateSerializationTestCosmosData(createDataObj, RecordCount, container, linqSerializerOptionsCamelCase);
-            }
-
-            Func<bool, IQueryable<T>> getQueryDefault = LinqTestsCommon.GenerateSerializationTestCosmosData(createDataObj, RecordCount, container, linqSerializerOptionsDefault);
-
-            return (getQueryCamelCase, getQueryDefault);
-        }
-
-        private async Task<string> GetInsertedData(Container container)
-        {
-            List<string> insertedDataList = new List<string>();
-            using (FeedIterator feedIterator = container.GetItemQueryStreamIterator("SELECT * FROM c"))
-            {
-                while (feedIterator.HasMoreResults)
-                {
-                    using (ResponseMessage response = await feedIterator.ReadNextAsync())
-                    {
-                        response.EnsureSuccessStatusCode();
-                        using (StreamReader streamReader = new StreamReader(response.Content))
-                        using (JsonTextReader jsonTextReader = new JsonTextReader(streamReader))
-                        {
-                            // manual parsing of response object to preserve property names
-                            JObject queryResponseObject = await JObject.LoadAsync(jsonTextReader);
-                            IEnumerable<JToken> info = queryResponseObject["Documents"].AsEnumerable();
-
-                            foreach (JToken docToken in info)
-                            {
-                                string documentString = "{";
-                                for (int index = 0; index < PropertyCount; index++)
-                                {
-                                    documentString += index == 0 ? String.Empty : ", ";
-                                    documentString += docToken.ElementAt(index).ToString();
-                                }
-                                documentString += "}";
-                                insertedDataList.Add(documentString);
-                            }
-                        }
-                    }
-                }
-            }
-
             return JsonConvert.SerializeObject(insertedDataList.Select(item => item), new JsonSerializerSettings { Formatting = Newtonsoft.Json.Formatting.Indented });
         }
 
@@ -585,16 +371,6 @@
             }
         }
 
-<<<<<<< HEAD
-        private class DataObjectDotNet : LinqTestObject
-        {
-            [JsonPropertyName("numberValueDotNet")]
-            public double NumericField { get; set; }
-
-            [JsonPropertyName("stringValueDotNet")]
-            public string StringField { get; set; }
-
-=======
         private class DataObjectNewtonsoft : LinqTestObject
         {
             [Newtonsoft.Json.JsonProperty(PropertyName = "NumberValueNewtonsoft")]
@@ -606,19 +382,10 @@
             [Newtonsoft.Json.JsonIgnore]
             public string IgnoreField { get; set; }
 
->>>>>>> dee9abae
             public string id { get; set; }
 
             public string Pk { get; set; }
 
-<<<<<<< HEAD
-            public DataObjectDotNet() { }
-
-            public DataObjectDotNet(double numericField, string stringField, string id, string pk)
-            {
-                this.NumericField = numericField;
-                this.StringField = stringField;
-=======
             [Newtonsoft.Json.JsonConverter(typeof(IsoDateTimeConverter))]
             public DateTime? DateTimeField { get; set; }
 
@@ -632,7 +399,6 @@
                 this.NumericField = numericField;
                 this.StringField = stringField;
                 this.IgnoreField = "ignore";
->>>>>>> dee9abae
                 this.id = id;
                 this.Pk = pk;
             }
@@ -643,23 +409,6 @@
             }
         }
 
-<<<<<<< HEAD
-        private class DataObjectNewtonsoft : LinqTestObject
-        {
-            [Newtonsoft.Json.JsonProperty(PropertyName = "NumberValueNewtonsoft")]
-            public double NumericField { get; set; }
-
-            [Newtonsoft.Json.JsonProperty(PropertyName = "StringValueNewtonsoft")]
-            public string StringField { get; set; }
-
-            public string id { get; set; }
-
-            public string Pk { get; set; }
-
-            public DataObjectNewtonsoft() { }
-
-            public DataObjectNewtonsoft(double numericField, string stringField, string id, string pk)
-=======
         [DataContract]
         private class DataObjectDataMember : LinqTestObject
         {
@@ -684,7 +433,6 @@
             public DataObjectDataMember() { }
 
             public DataObjectDataMember(double numericField, string stringField, string id, string pk)
->>>>>>> dee9abae
             {
                 this.NumericField = numericField;
                 this.StringField = stringField;
@@ -697,27 +445,6 @@
                 return $"{{NumericField:{this.NumericField},StringField:{this.StringField},id:{this.id},Pk:{this.Pk}}}";
             }
         }
-<<<<<<< HEAD
-
-        [DataContract]
-        private class DataObjectDataMember : LinqTestObject
-        {
-            [DataMember(Name = "NumericFieldDataMember")]
-            public double NumericField { get; set; }
-
-            [DataMember(Name = "StringFieldDataMember")]
-            public string StringField { get; set; }
-
-            [DataMember(Name = "id")]
-            public string id { get; set; }
-
-            [DataMember(Name = "Pk")]
-            public string Pk { get; set; }
-
-            public DataObjectDataMember() { }
-
-            public DataObjectDataMember(double numericField, string stringField, string id, string pk)
-=======
 
         private class DataObjectNewtonsoftDotNet : LinqTestObject
         {
@@ -767,7 +494,6 @@
             public DataObjectNewtonsoftDataMember() { }
 
             public DataObjectNewtonsoftDataMember(double numericField, string stringField, string id, string pk)
->>>>>>> dee9abae
             {
                 this.NumericField = numericField;
                 this.StringField = stringField;
@@ -781,15 +507,6 @@
             }
         }
 
-<<<<<<< HEAD
-        private class DataObjectMultiSerializer : LinqTestObject
-        {
-            [Newtonsoft.Json.JsonProperty(PropertyName = "NumberValueNewtonsoft")]
-            [JsonPropertyName("numberValueDotNet")]
-            public double NumericField { get; set; }
-
-            [Newtonsoft.Json.JsonProperty(PropertyName = "StringValueNewtonsoft")]
-=======
         [DataContract]
         private class DataObjectDotNetDataMember : LinqTestObject
         {
@@ -798,7 +515,6 @@
             public double NumericField { get; set; }
 
             [DataMember(Name = "StringFieldDataMember")]
->>>>>>> dee9abae
             [JsonPropertyName("stringValueDotNet")]
             public string StringField { get; set; }
 
@@ -806,15 +522,9 @@
 
             public string Pk { get; set; }
 
-<<<<<<< HEAD
-            public DataObjectMultiSerializer() { }
-
-            public DataObjectMultiSerializer(double numericField, string stringField, string id, string pk)
-=======
             public DataObjectDotNetDataMember() { }
 
             public DataObjectDotNetDataMember(double numericField, string stringField, string id, string pk)
->>>>>>> dee9abae
             {
                 this.NumericField = numericField;
                 this.StringField = stringField;
