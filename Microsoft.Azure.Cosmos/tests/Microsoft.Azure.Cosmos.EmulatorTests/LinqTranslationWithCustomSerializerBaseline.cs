﻿//-----------------------------------------------------------------------
// <copyright file="LinqTranslationWithCustomSerializerBaseline.cs" company="Microsoft Corporation">
//     Copyright (c) Microsoft Corporation.  All rights reserved.
// </copyright>
//-----------------------------------------------------------------------
namespace Microsoft.Azure.Cosmos.Services.Management.Tests.LinqProviderTests
{
    using System;
    using System.Collections.Generic;
    using System.IO;
    using System.Linq;
    using System.Linq.Dynamic;
    using System.Runtime.Serialization;
    using System.Text.Json;
    using System.Text.Json.Serialization;
    using System.Threading.Tasks;
    using BaselineTest;
    using Microsoft.Azure.Cosmos.SDK.EmulatorTests;
    using Microsoft.VisualStudio.TestTools.UnitTesting;
    using Newtonsoft.Json;
    using Newtonsoft.Json.Converters;
    using Newtonsoft.Json.Linq;

    [SDK.EmulatorTests.TestClass]
    public class LinqTranslationWithCustomSerializerBaseline : BaselineTests<LinqTestInput, LinqTestOutput>
    {
        private static CosmosClient CosmosLinqClient;
        private static Database TestDbLinq;
        private static Container TestLinqContainer;

        private static CosmosClient CosmosClient;
        private static Database TestDb;
        private static Container TestContainer;

<<<<<<< HEAD
=======
        private static CosmosClient CosmosDefaultSTJClient;
        private static Database TestDbSTJDefault;
        private static Container TestSTJContainer;

>>>>>>> 1e150b6f
        private const int RecordCount = 3;
        private const int MaxValue = 500;
        private const int MaxStringLength = 100;
        private const int PropertyCount = 4;

        [ClassInitialize]
        public async static Task Initialize(TestContext textContext)
        {
            CosmosLinqClient = TestCommon.CreateCosmosClient((cosmosClientBuilder)
                => cosmosClientBuilder.WithCustomSerializer(new SystemTextJsonLinqSerializer(new JsonSerializerOptions())));

            string dbNameLinq = $"{nameof(LinqTranslationBaselineTests)}-{Guid.NewGuid():N}";
            TestDbLinq = await CosmosLinqClient.CreateDatabaseAsync(dbNameLinq);

            CosmosClient = TestCommon.CreateCosmosClient((cosmosClientBuilder)
                 => cosmosClientBuilder.WithCustomSerializer(new SystemTextJsonSerializer(new JsonSerializerOptions())));

            string dbName = $"{nameof(LinqTranslationBaselineTests)}-{Guid.NewGuid():N}";
            TestDb = await CosmosClient.CreateDatabaseAsync(dbName);
<<<<<<< HEAD
=======

            CosmosDefaultSTJClient = TestCommon.CreateCosmosClient((cosmosClientBuilder)
                => cosmosClientBuilder
                    .WithSystemTextJsonSerializerOptions(
                        new JsonSerializerOptions()),
                useCustomSeralizer: false);

            string dbNameSTJ = $"{nameof(LinqTranslationBaselineTests)}-{Guid.NewGuid():N}";
            TestDbSTJDefault = await CosmosDefaultSTJClient.CreateDatabaseAsync(dbNameSTJ);
>>>>>>> 1e150b6f
        }

        [ClassCleanup]
        public async static Task Cleanup()
        {
            if (TestDbLinq != null)
            {
                await TestDbLinq.DeleteStreamAsync();
            }

            if (TestDb != null)
<<<<<<< HEAD
            {
                await TestDb.DeleteStreamAsync();
=======
            {
                await TestDb.DeleteStreamAsync();
            }

            if (TestDbSTJDefault != null)
            {
                await TestDbSTJDefault.DeleteStreamAsync();
>>>>>>> 1e150b6f
            }
        }

        [TestInitialize]
        public async Task TestInitialize()
        {
<<<<<<< HEAD
=======
            TestSTJContainer = await TestDbSTJDefault.CreateContainerAsync(new ContainerProperties(id: Guid.NewGuid().ToString(), partitionKeyPath: "/Pk"));
>>>>>>> 1e150b6f
            TestLinqContainer = await TestDbLinq.CreateContainerAsync(new ContainerProperties(id: Guid.NewGuid().ToString(), partitionKeyPath: "/Pk"));
            TestContainer = await TestDb.CreateContainerAsync(new ContainerProperties(id: Guid.NewGuid().ToString(), partitionKeyPath: "/Pk"));
        }

        [TestCleanup]
        public async Task TestCleanup()
<<<<<<< HEAD
        {
            await TestLinqContainer.DeleteContainerStreamAsync();
            await TestContainer.DeleteContainerStreamAsync();
        }

        public override LinqTestOutput ExecuteTest(LinqTestInput input)
        {
            return LinqTestsCommon.ExecuteTest(input, serializeResultsInBaseline: true);
        }

        [TestMethod]
        public void TestMemberInitializerDotNetCustomSerializer()
        {
            Func<bool, IQueryable<DataObjectDotNet>> getQuery;
            (_, getQuery) = this.InsertDataAndGetQueryables<DataObjectDotNet>(true, TestLinqContainer);

            string insertedData = this.GetInsertedData(TestLinqContainer).Result;

            List<LinqTestInput> inputs = new List<LinqTestInput>
            {
                new LinqTestInput("Filter w/ constant value", b => getQuery(b).Where(doc => doc.NumericField == 1), skipVerification : true, inputData: insertedData),
                new LinqTestInput("Filter w/ DataObject initializer with constant value", b => getQuery(b).Where(doc => doc == new DataObjectDotNet() { NumericField = 1, StringField = "1" }), skipVerification : true, inputData: insertedData),
                new LinqTestInput("Select w/ DataObject initializer", b => getQuery(b).Select(doc => new DataObjectDotNet() { NumericField = 1, StringField = "1" }), skipVerification : true, inputData: insertedData),
                new LinqTestInput("Deeper than top level reference", b => getQuery(b).Select(doc => doc.NumericField > 1 ? new DataObjectDotNet() { NumericField = 1, StringField = "1" } : new DataObjectDotNet() { NumericField = 1, StringField = "1" }), skipVerification : true, inputData: insertedData),
                new LinqTestInput("Filter w/ DataObject initializer with member initialization", b => getQuery(b).Where(doc => doc == new DataObjectDotNet() { NumericField = doc.NumericField, StringField = doc.StringField }).Select(b => "A"), skipVerification : true, inputData: insertedData),
                new LinqTestInput("OrderBy query", b => getQuery(b).Select(x => x).OrderBy(x => x.NumericField).Take(5), skipVerification : true, inputData: insertedData),
                new LinqTestInput("Conditional", b => getQuery(b).Select(c => c.NumericField > 1 ? "true" : "false"), skipVerification : true, inputData: insertedData),
                new LinqTestInput("Filter w/ nullable property", b => getQuery(b).Where(doc => doc.DateTimeField != null), skipVerification : true, inputData: insertedData),
                new LinqTestInput("Filter w/ nullable enum", b => getQuery(b).Where(doc => doc.DataTypeField != null), skipVerification : true, inputData: insertedData),
                new LinqTestInput("Filter w/ non-null nullable property", b => getQuery(b).Where(doc => doc.DateTimeField == new DateTime(1970, 1, 1, 0, 0, 0, 0, DateTimeKind.Utc)), skipVerification : true, inputData: insertedData),
                new LinqTestInput("Filter w/ non-null nullable enum", b => getQuery(b).Where(doc => doc.DataTypeField == DataType.Point), skipVerification : true, inputData: insertedData),
                new LinqTestInput("Filter w/ string null comparison", b => getQuery(b).Where(doc => doc.StringField != null), skipVerification : true, inputData: insertedData),
            };

            this.ExecuteTestSuite(inputs);
        }

        [TestMethod]
        public void TestMemberInitializerNewtonsoft()
        {
            Func<bool, IQueryable<DataObjectNewtonsoft>> getQueryCamelCase;
            Func<bool, IQueryable<DataObjectNewtonsoft>> getQueryDefault;
            (getQueryCamelCase, getQueryDefault) = this.InsertDataAndGetQueryables<DataObjectNewtonsoft>(false, TestContainer);

            string insertedData = this.GetInsertedData(TestContainer).Result;

            List<LinqTestInput> inputs = new List<LinqTestInput>();
            foreach (bool useCamelCaseSerializer in new bool[] { true, false })
            {
                Func<bool, IQueryable<DataObjectNewtonsoft>> getQuery = useCamelCaseSerializer ? getQueryCamelCase : getQueryDefault;
=======
        {
            await TestLinqContainer.DeleteContainerStreamAsync();
            await TestSTJContainer.DeleteContainerStreamAsync();
            await TestContainer.DeleteContainerStreamAsync();
        }

        public override LinqTestOutput ExecuteTest(LinqTestInput input)
        {
            return LinqTestsCommon.ExecuteTest(input, serializeResultsInBaseline: true);
        }

        [TestMethod]
        public void TestMemberInitializerDotNetCustomSerializer()
        {
            Func<bool, IQueryable<DataObjectDotNet>> getQuery;
            (_, getQuery) = this.InsertDataAndGetQueryables<DataObjectDotNet>(true, TestLinqContainer);

            string insertedData = this.GetInsertedData(TestLinqContainer).Result;

            List<LinqTestInput> inputs = new List<LinqTestInput>
            {
                new LinqTestInput("Filter w/ constant value", b => getQuery(b).Where(doc => doc.NumericField == 1), skipVerification : true, inputData: insertedData),
                new LinqTestInput("Filter w/ DataObject initializer with constant value", b => getQuery(b).Where(doc => doc == new DataObjectDotNet() { NumericField = 1, StringField = "1" }), skipVerification : true, inputData: insertedData),
                new LinqTestInput("Select w/ DataObject initializer", b => getQuery(b).Select(doc => new DataObjectDotNet() { NumericField = 1, StringField = "1" }), skipVerification : true, inputData: insertedData),
                new LinqTestInput("Deeper than top level reference", b => getQuery(b).Select(doc => doc.NumericField > 1 ? new DataObjectDotNet() { NumericField = 1, StringField = "1" } : new DataObjectDotNet() { NumericField = 1, StringField = "1" }), skipVerification : true, inputData: insertedData),
                new LinqTestInput("Filter w/ DataObject initializer with member initialization", b => getQuery(b).Where(doc => doc == new DataObjectDotNet() { NumericField = doc.NumericField, StringField = doc.StringField }).Select(b => "A"), skipVerification : true, inputData: insertedData),
                new LinqTestInput("OrderBy query", b => getQuery(b).Select(x => x).OrderBy(x => x.NumericField).Take(5), skipVerification : true, inputData: insertedData),
                new LinqTestInput("Conditional", b => getQuery(b).Select(c => c.NumericField > 1 ? "true" : "false"), skipVerification : true, inputData: insertedData),
                new LinqTestInput("Filter w/ nullable property", b => getQuery(b).Where(doc => doc.DateTimeField != null), skipVerification : true, inputData: insertedData),
                new LinqTestInput("Filter w/ nullable enum", b => getQuery(b).Where(doc => doc.DataTypeField != null), skipVerification : true, inputData: insertedData),
                new LinqTestInput("Filter w/ non-null nullable property", b => getQuery(b).Where(doc => doc.DateTimeField == new DateTime(1970, 1, 1, 0, 0, 0, 0, DateTimeKind.Utc)), skipVerification : true, inputData: insertedData),
                new LinqTestInput("Filter w/ non-null nullable enum", b => getQuery(b).Where(doc => doc.DataTypeField == DataType.Point), skipVerification : true, inputData: insertedData),
                new LinqTestInput("Filter w/ string null comparison", b => getQuery(b).Where(doc => doc.StringField != null), skipVerification : true, inputData: insertedData),
            };

            this.ExecuteTestSuite(inputs);
        }

        [TestMethod]
        public void TestMemberInitializerNewtonsoft()
        {
            Func<bool, IQueryable<DataObjectNewtonsoft>> getQueryCamelCase;
            Func<bool, IQueryable<DataObjectNewtonsoft>> getQueryDefault;
            (getQueryCamelCase, getQueryDefault) = this.InsertDataAndGetQueryables<DataObjectNewtonsoft>(false, TestContainer);

            string insertedData = this.GetInsertedData(TestContainer).Result;

            List<LinqTestInput> inputs = new List<LinqTestInput>();
            foreach (bool useCamelCaseSerializer in new bool[] { true, false })
            {
                Func<bool, IQueryable<DataObjectNewtonsoft>> getQuery = useCamelCaseSerializer ? getQueryCamelCase : getQueryDefault;

                List<LinqTestInput> camelCaseSettingInputs = new List<LinqTestInput>
                {
                    new LinqTestInput("Filter w/ constant value, camelcase = " + useCamelCaseSerializer, b => getQuery(b).Where(doc => doc.NumericField == 1), skipVerification : true, inputData: insertedData),
                    new LinqTestInput("Filter w/ DataObject initializer with constant value, camelcase = " + useCamelCaseSerializer, b => getQuery(b).Where(doc => doc == new DataObjectNewtonsoft() { NumericField = 1, StringField = "1" }), skipVerification : true, inputData: insertedData),
                    new LinqTestInput("Select w/ DataObject initializer, camelcase = " + useCamelCaseSerializer, b => getQuery(b).Select(doc => new DataObjectNewtonsoft() { NumericField = 1, StringField = "1" }), skipVerification : true, inputData: insertedData),
                    new LinqTestInput("Deeper than top level reference, camelcase = " + useCamelCaseSerializer, b => getQuery(b).Select(doc => doc.NumericField > 1 ? new DataObjectNewtonsoft() { NumericField = 1, StringField = "1" } : new DataObjectNewtonsoft() { NumericField = 1, StringField = "1" }), skipVerification : true, inputData: insertedData),
                    new LinqTestInput("Filter w/ DataObject initializer with member initialization, camelcase = " + useCamelCaseSerializer, b => getQuery(b).Where(doc => doc == new DataObjectNewtonsoft() { NumericField = doc.NumericField, StringField = doc.StringField }).Select(b => "A"), skipVerification : true, inputData: insertedData),
                    new LinqTestInput("Filter w/ nullable property, camelcase = " + useCamelCaseSerializer, b => getQuery(b).Where(doc => doc.DateTimeField != null), skipVerification : true, inputData: insertedData),
                    new LinqTestInput("Filter w/ nullable enum, camelcase = " + useCamelCaseSerializer, b => getQuery(b).Where(doc => doc.DataTypeField != null), skipVerification : true, inputData: insertedData),
                    new LinqTestInput("Filter w/ non-null nullable property", b => getQuery(b).Where(doc => doc.DateTimeField == new DateTime(1970, 1, 1, 0, 0, 0, 0, DateTimeKind.Utc)), skipVerification : true, inputData: insertedData),
                    new LinqTestInput("Filter w/ non-null nullable enum", b => getQuery(b).Where(doc => doc.DataTypeField == DataType.Point), skipVerification : true, inputData: insertedData),
                    new LinqTestInput("Filter w/ string null comparison, camelcase = " + useCamelCaseSerializer, b => getQuery(b).Where(doc => doc.StringField != null), skipVerification : true, inputData: insertedData),
                };

                inputs.AddRange(camelCaseSettingInputs);
            }

            this.ExecuteTestSuite(inputs);
        }

        [TestMethod]
        public void TestMemberInitializerDotNetDefaultSerializer()
        {
            Func<bool, IQueryable<DataObjectDotNet>> getQuery;
            (_, getQuery) = this.InsertDataAndGetQueryables<DataObjectDotNet>(true, TestSTJContainer);

            string insertedData = this.GetInsertedData(TestSTJContainer).Result;

            List<LinqTestInput> inputs = new List<LinqTestInput>
            {
                new LinqTestInput("Filter w/ constant value", b => getQuery(b).Where(doc => doc.NumericField == 1), skipVerification : true, inputData: insertedData),
                new LinqTestInput("Filter w/ DataObject initializer with constant value", b => getQuery(b).Where(doc => doc == new DataObjectDotNet() { NumericField = 1, StringField = "1" }), skipVerification : true, inputData: insertedData),
                new LinqTestInput("Select w/ DataObject initializer", b => getQuery(b).Select(doc => new DataObjectDotNet() { NumericField = 1, StringField = "1" }), skipVerification : true, inputData: insertedData),
                new LinqTestInput("Deeper than top level reference", b => getQuery(b).Select(doc => doc.NumericField > 1 ? new DataObjectDotNet() { NumericField = 1, StringField = "1" } : new DataObjectDotNet() { NumericField = 1, StringField = "1" }), skipVerification : true, inputData: insertedData),
                new LinqTestInput("Filter w/ DataObject initializer with member initialization", b => getQuery(b).Where(doc => doc == new DataObjectDotNet() { NumericField = doc.NumericField, StringField = doc.StringField }).Select(b => "A"), skipVerification : true, inputData: insertedData),
                new LinqTestInput("OrderBy query", b => getQuery(b).Select(x => x).OrderBy(x => x.NumericField).Take(5), skipVerification : true, inputData: insertedData),
                new LinqTestInput("Conditional", b => getQuery(b).Select(c => c.NumericField > 1 ? "true" : "false"), skipVerification : true, inputData: insertedData),
                new LinqTestInput("Filter w/ nullable property", b => getQuery(b).Where(doc => doc.DateTimeField != null), skipVerification : true, inputData: insertedData),
                new LinqTestInput("Filter w/ nullable enum", b => getQuery(b).Where(doc => doc.DataTypeField != null), skipVerification : true, inputData: insertedData),
                new LinqTestInput("Filter w/ non-null nullable property", b => getQuery(b).Where(doc => doc.DateTimeField == new DateTime(1970, 1, 1, 0, 0, 0, 0, DateTimeKind.Utc)), skipVerification : true, inputData: insertedData),
                new LinqTestInput("Filter w/ non-null nullable enum", b => getQuery(b).Where(doc => doc.DataTypeField == DataType.Point), skipVerification : true, inputData: insertedData),
                new LinqTestInput("Filter w/ string null comparison", b => getQuery(b).Where(doc => doc.StringField != null), skipVerification : true, inputData: insertedData),
            };

            this.ExecuteTestSuite(inputs);
        }

        [TestMethod]
        public void TestMemberInitializerDataMember()
        {
            Func<bool, IQueryable<DataObjectDataMember>> getQueryCamelCase;
            Func<bool, IQueryable<DataObjectDataMember>> getQueryDefault;
            (getQueryCamelCase, getQueryDefault) = this.InsertDataAndGetQueryables<DataObjectDataMember>(false, TestContainer);

            string insertedData = this.GetInsertedData(TestContainer).Result;

            List<LinqTestInput> inputs = new List<LinqTestInput>();
            foreach (bool useCamelCaseSerializer in new bool[] { true, false })
            {
                Func<bool, IQueryable<DataObjectDataMember>> getQuery = useCamelCaseSerializer ? getQueryCamelCase : getQueryDefault;
>>>>>>> 1e150b6f

                List<LinqTestInput> camelCaseSettingInputs = new List<LinqTestInput>
                {
                    new LinqTestInput("Filter w/ constant value, camelcase = " + useCamelCaseSerializer, b => getQuery(b).Where(doc => doc.NumericField == 1), skipVerification : true, inputData: insertedData),
<<<<<<< HEAD
                    new LinqTestInput("Filter w/ DataObject initializer with constant value, camelcase = " + useCamelCaseSerializer, b => getQuery(b).Where(doc => doc == new DataObjectNewtonsoft() { NumericField = 1, StringField = "1" }), skipVerification : true, inputData: insertedData),
                    new LinqTestInput("Select w/ DataObject initializer, camelcase = " + useCamelCaseSerializer, b => getQuery(b).Select(doc => new DataObjectNewtonsoft() { NumericField = 1, StringField = "1" }), skipVerification : true, inputData: insertedData),
                    new LinqTestInput("Deeper than top level reference, camelcase = " + useCamelCaseSerializer, b => getQuery(b).Select(doc => doc.NumericField > 1 ? new DataObjectNewtonsoft() { NumericField = 1, StringField = "1" } : new DataObjectNewtonsoft() { NumericField = 1, StringField = "1" }), skipVerification : true, inputData: insertedData),
                    new LinqTestInput("Filter w/ DataObject initializer with member initialization, camelcase = " + useCamelCaseSerializer, b => getQuery(b).Where(doc => doc == new DataObjectNewtonsoft() { NumericField = doc.NumericField, StringField = doc.StringField }).Select(b => "A"), skipVerification : true, inputData: insertedData),
=======
                    new LinqTestInput("Filter w/ DataObject initializer with constant value, camelcase = " + useCamelCaseSerializer, b => getQuery(b).Where(doc => doc == new DataObjectDataMember() { NumericField = 1, StringField = "1" }), skipVerification : true, inputData: insertedData),
                    new LinqTestInput("Select w/ DataObject initializer, camelcase = " + useCamelCaseSerializer, b => getQuery(b).Select(doc => new DataObjectDataMember() { NumericField = 1, StringField = "1" }), skipVerification : true, inputData: insertedData),
                    new LinqTestInput("Deeper than top level reference, camelcase = " + useCamelCaseSerializer, b => getQuery(b).Select(doc => doc.NumericField > 1 ? new DataObjectDataMember() { NumericField = 1, StringField = "1" } : new DataObjectDataMember() { NumericField = 1, StringField = "1" }), skipVerification : true, inputData: insertedData),
                    new LinqTestInput("Filter w/ DataObject initializer with member initialization, camelcase = " + useCamelCaseSerializer, b => getQuery(b).Where(doc => doc == new DataObjectDataMember() { NumericField = doc.NumericField, StringField = doc.StringField }).Select(b => "A"), skipVerification : true, inputData: insertedData),
>>>>>>> 1e150b6f
                    new LinqTestInput("Filter w/ nullable property, camelcase = " + useCamelCaseSerializer, b => getQuery(b).Where(doc => doc.DateTimeField != null), skipVerification : true, inputData: insertedData),
                    new LinqTestInput("Filter w/ nullable enum, camelcase = " + useCamelCaseSerializer, b => getQuery(b).Where(doc => doc.DataTypeField != null), skipVerification : true, inputData: insertedData),
                    new LinqTestInput("Filter w/ non-null nullable property", b => getQuery(b).Where(doc => doc.DateTimeField == new DateTime(1970, 1, 1, 0, 0, 0, 0, DateTimeKind.Utc)), skipVerification : true, inputData: insertedData),
                    new LinqTestInput("Filter w/ non-null nullable enum", b => getQuery(b).Where(doc => doc.DataTypeField == DataType.Point), skipVerification : true, inputData: insertedData),
                    new LinqTestInput("Filter w/ string null comparison, camelcase = " + useCamelCaseSerializer, b => getQuery(b).Where(doc => doc.StringField != null), skipVerification : true, inputData: insertedData),
                };

                inputs.AddRange(camelCaseSettingInputs);
            }

            this.ExecuteTestSuite(inputs);
        }

        [TestMethod]
<<<<<<< HEAD
        public void TestMemberInitializerDataMember()
        {
            Func<bool, IQueryable<DataObjectDataMember>> getQueryCamelCase;
            Func<bool, IQueryable<DataObjectDataMember>> getQueryDefault;
            (getQueryCamelCase, getQueryDefault) = this.InsertDataAndGetQueryables<DataObjectDataMember>(false, TestContainer);

=======
        public void TestMemberInitializerNewtonsoftDotNet()
        {
            Func<bool, IQueryable<DataObjectNewtonsoftDotNet>> getQueryCamelCase;
            Func<bool, IQueryable<DataObjectNewtonsoftDotNet>> getQueryDefault;
            (getQueryCamelCase, getQueryDefault) = this.InsertDataAndGetQueryables<DataObjectNewtonsoftDotNet>(false, TestContainer);
            
>>>>>>> 1e150b6f
            string insertedData = this.GetInsertedData(TestContainer).Result;

            List<LinqTestInput> inputs = new List<LinqTestInput>();
            foreach (bool useCamelCaseSerializer in new bool[] { true, false })
            {
<<<<<<< HEAD
                Func<bool, IQueryable<DataObjectDataMember>> getQuery = useCamelCaseSerializer ? getQueryCamelCase : getQueryDefault;
=======
                Func<bool, IQueryable<DataObjectNewtonsoftDotNet>> getQuery = useCamelCaseSerializer ? getQueryCamelCase : getQueryDefault;
>>>>>>> 1e150b6f

                List<LinqTestInput> camelCaseSettingInputs = new List<LinqTestInput>
                {
                    new LinqTestInput("Filter w/ constant value, camelcase = " + useCamelCaseSerializer, b => getQuery(b).Where(doc => doc.NumericField == 1), skipVerification : true, inputData: insertedData),
<<<<<<< HEAD
                    new LinqTestInput("Filter w/ DataObject initializer with constant value, camelcase = " + useCamelCaseSerializer, b => getQuery(b).Where(doc => doc == new DataObjectDataMember() { NumericField = 1, StringField = "1" }), skipVerification : true, inputData: insertedData),
                    new LinqTestInput("Select w/ DataObject initializer, camelcase = " + useCamelCaseSerializer, b => getQuery(b).Select(doc => new DataObjectDataMember() { NumericField = 1, StringField = "1" }), skipVerification : true, inputData: insertedData),
                    new LinqTestInput("Deeper than top level reference, camelcase = " + useCamelCaseSerializer, b => getQuery(b).Select(doc => doc.NumericField > 1 ? new DataObjectDataMember() { NumericField = 1, StringField = "1" } : new DataObjectDataMember() { NumericField = 1, StringField = "1" }), skipVerification : true, inputData: insertedData),
                    new LinqTestInput("Filter w/ DataObject initializer with member initialization, camelcase = " + useCamelCaseSerializer, b => getQuery(b).Where(doc => doc == new DataObjectDataMember() { NumericField = doc.NumericField, StringField = doc.StringField }).Select(b => "A"), skipVerification : true, inputData: insertedData),
                    new LinqTestInput("Filter w/ nullable property, camelcase = " + useCamelCaseSerializer, b => getQuery(b).Where(doc => doc.DateTimeField != null), skipVerification : true, inputData: insertedData),
                    new LinqTestInput("Filter w/ nullable enum, camelcase = " + useCamelCaseSerializer, b => getQuery(b).Where(doc => doc.DataTypeField != null), skipVerification : true, inputData: insertedData),
                    new LinqTestInput("Filter w/ non-null nullable property", b => getQuery(b).Where(doc => doc.DateTimeField == new DateTime(1970, 1, 1, 0, 0, 0, 0, DateTimeKind.Utc)), skipVerification : true, inputData: insertedData),
                    new LinqTestInput("Filter w/ non-null nullable enum", b => getQuery(b).Where(doc => doc.DataTypeField == DataType.Point), skipVerification : true, inputData: insertedData),
                    new LinqTestInput("Filter w/ string null comparison, camelcase = " + useCamelCaseSerializer, b => getQuery(b).Where(doc => doc.StringField != null), skipVerification : true, inputData: insertedData),
=======
                    new LinqTestInput("Filter w/ DataObject initializer with constant value, camelcase = " + useCamelCaseSerializer, b => getQuery(b).Where(doc => doc == new DataObjectNewtonsoftDotNet() { NumericField = 1, StringField = "1" }), skipVerification : true, inputData: insertedData),
                    new LinqTestInput("Select w/ DataObject initializer, camelcase = " + useCamelCaseSerializer, b => getQuery(b).Select(doc => new DataObjectNewtonsoftDotNet() { NumericField = 1, StringField = "1" }), skipVerification : true, inputData: insertedData),
                    new LinqTestInput("Deeper than top level reference, camelcase = " + useCamelCaseSerializer, b => getQuery(b).Select(doc => doc.NumericField > 1 ? new DataObjectNewtonsoftDotNet() { NumericField = 1, StringField = "1" } : new DataObjectNewtonsoftDotNet() { NumericField = 1, StringField = "1" }), skipVerification : true, inputData: insertedData),
                    new LinqTestInput("Filter w/ DataObject initializer with member initialization, camelcase = " + useCamelCaseSerializer, b => getQuery(b).Where(doc => doc == new DataObjectNewtonsoftDotNet() { NumericField = doc.NumericField, StringField = doc.StringField }).Select(b => "A"), skipVerification : true, inputData: insertedData)
>>>>>>> 1e150b6f
                };

                inputs.AddRange(camelCaseSettingInputs);
            }

            this.ExecuteTestSuite(inputs);
        }

        [TestMethod]
<<<<<<< HEAD
        public void TestMemberInitializerNewtonsoftDotNet()
        {
            Func<bool, IQueryable<DataObjectNewtonsoftDotNet>> getQueryCamelCase;
            Func<bool, IQueryable<DataObjectNewtonsoftDotNet>> getQueryDefault;
            (getQueryCamelCase, getQueryDefault) = this.InsertDataAndGetQueryables<DataObjectNewtonsoftDotNet>(false, TestContainer);
            
=======
        public void TestMemberInitializerNewtonsoftDataMember()
        {
            Func<bool, IQueryable<DataObjectNewtonsoftDataMember>> getQueryCamelCase;
            Func<bool, IQueryable<DataObjectNewtonsoftDataMember>> getQueryDefault;
            (getQueryCamelCase, getQueryDefault) = this.InsertDataAndGetQueryables<DataObjectNewtonsoftDataMember>(false, TestContainer);

>>>>>>> 1e150b6f
            string insertedData = this.GetInsertedData(TestContainer).Result;

            List<LinqTestInput> inputs = new List<LinqTestInput>();
            foreach (bool useCamelCaseSerializer in new bool[] { true, false })
            {
<<<<<<< HEAD
                Func<bool, IQueryable<DataObjectNewtonsoftDotNet>> getQuery = useCamelCaseSerializer ? getQueryCamelCase : getQueryDefault;
=======
                Func<bool, IQueryable<DataObjectNewtonsoftDataMember>> getQuery = useCamelCaseSerializer ? getQueryCamelCase : getQueryDefault;
>>>>>>> 1e150b6f

                List<LinqTestInput> camelCaseSettingInputs = new List<LinqTestInput>
                {
                    new LinqTestInput("Filter w/ constant value, camelcase = " + useCamelCaseSerializer, b => getQuery(b).Where(doc => doc.NumericField == 1), skipVerification : true, inputData: insertedData),
<<<<<<< HEAD
                    new LinqTestInput("Filter w/ DataObject initializer with constant value, camelcase = " + useCamelCaseSerializer, b => getQuery(b).Where(doc => doc == new DataObjectNewtonsoftDotNet() { NumericField = 1, StringField = "1" }), skipVerification : true, inputData: insertedData),
                    new LinqTestInput("Select w/ DataObject initializer, camelcase = " + useCamelCaseSerializer, b => getQuery(b).Select(doc => new DataObjectNewtonsoftDotNet() { NumericField = 1, StringField = "1" }), skipVerification : true, inputData: insertedData),
                    new LinqTestInput("Deeper than top level reference, camelcase = " + useCamelCaseSerializer, b => getQuery(b).Select(doc => doc.NumericField > 1 ? new DataObjectNewtonsoftDotNet() { NumericField = 1, StringField = "1" } : new DataObjectNewtonsoftDotNet() { NumericField = 1, StringField = "1" }), skipVerification : true, inputData: insertedData),
                    new LinqTestInput("Filter w/ DataObject initializer with member initialization, camelcase = " + useCamelCaseSerializer, b => getQuery(b).Where(doc => doc == new DataObjectNewtonsoftDotNet() { NumericField = doc.NumericField, StringField = doc.StringField }).Select(b => "A"), skipVerification : true, inputData: insertedData)
=======
                    new LinqTestInput("Filter w/ DataObject initializer with constant value, camelcase = " + useCamelCaseSerializer, b => getQuery(b).Where(doc => doc == new DataObjectNewtonsoftDataMember() { NumericField = 1, StringField = "1" }), skipVerification : true, inputData: insertedData),
                    new LinqTestInput("Select w/ DataObject initializer, camelcase = " + useCamelCaseSerializer, b => getQuery(b).Select(doc => new DataObjectNewtonsoftDataMember() { NumericField = 1, StringField = "1" }), skipVerification : true, inputData: insertedData),
                    new LinqTestInput("Deeper than top level reference, camelcase = " + useCamelCaseSerializer, b => getQuery(b).Select(doc => doc.NumericField > 1 ? new DataObjectNewtonsoftDataMember() { NumericField = 1, StringField = "1" } : new DataObjectNewtonsoftDataMember() { NumericField = 1, StringField = "1" }), skipVerification : true, inputData: insertedData),
                    new LinqTestInput("Filter w/ DataObject initializer with member initialization, camelcase = " + useCamelCaseSerializer, b => getQuery(b).Where(doc => doc == new DataObjectNewtonsoftDataMember() { NumericField = doc.NumericField, StringField = doc.StringField }).Select(b => "A"), skipVerification : true, inputData: insertedData)
>>>>>>> 1e150b6f
                };

                inputs.AddRange(camelCaseSettingInputs);
            }

            this.ExecuteTestSuite(inputs);
        }

        [TestMethod]
<<<<<<< HEAD
        public void TestMemberInitializerNewtonsoftDataMember()
        {
            Func<bool, IQueryable<DataObjectNewtonsoftDataMember>> getQueryCamelCase;
            Func<bool, IQueryable<DataObjectNewtonsoftDataMember>> getQueryDefault;
            (getQueryCamelCase, getQueryDefault) = this.InsertDataAndGetQueryables<DataObjectNewtonsoftDataMember>(false, TestContainer);
=======
        public void TestMemberInitializerDotNetDataMember()
        {
            Func<bool, IQueryable<DataObjectDotNetDataMember>> getQueryCamelCase;
            Func<bool, IQueryable<DataObjectDotNetDataMember>> getQueryDefault;
            (getQueryCamelCase, getQueryDefault) = this.InsertDataAndGetQueryables<DataObjectDotNetDataMember>(false, TestContainer);
>>>>>>> 1e150b6f

            string insertedData = this.GetInsertedData(TestContainer).Result;

            List<LinqTestInput> inputs = new List<LinqTestInput>();
            foreach (bool useCamelCaseSerializer in new bool[] { true, false })
            {
<<<<<<< HEAD
                Func<bool, IQueryable<DataObjectNewtonsoftDataMember>> getQuery = useCamelCaseSerializer ? getQueryCamelCase : getQueryDefault;

                List<LinqTestInput> camelCaseSettingInputs = new List<LinqTestInput>
                {
                    new LinqTestInput("Filter w/ constant value, camelcase = " + useCamelCaseSerializer, b => getQuery(b).Where(doc => doc.NumericField == 1), skipVerification : true, inputData: insertedData),
                    new LinqTestInput("Filter w/ DataObject initializer with constant value, camelcase = " + useCamelCaseSerializer, b => getQuery(b).Where(doc => doc == new DataObjectNewtonsoftDataMember() { NumericField = 1, StringField = "1" }), skipVerification : true, inputData: insertedData),
                    new LinqTestInput("Select w/ DataObject initializer, camelcase = " + useCamelCaseSerializer, b => getQuery(b).Select(doc => new DataObjectNewtonsoftDataMember() { NumericField = 1, StringField = "1" }), skipVerification : true, inputData: insertedData),
                    new LinqTestInput("Deeper than top level reference, camelcase = " + useCamelCaseSerializer, b => getQuery(b).Select(doc => doc.NumericField > 1 ? new DataObjectNewtonsoftDataMember() { NumericField = 1, StringField = "1" } : new DataObjectNewtonsoftDataMember() { NumericField = 1, StringField = "1" }), skipVerification : true, inputData: insertedData),
                    new LinqTestInput("Filter w/ DataObject initializer with member initialization, camelcase = " + useCamelCaseSerializer, b => getQuery(b).Where(doc => doc == new DataObjectNewtonsoftDataMember() { NumericField = doc.NumericField, StringField = doc.StringField }).Select(b => "A"), skipVerification : true, inputData: insertedData)
                };

                inputs.AddRange(camelCaseSettingInputs);
            }

            this.ExecuteTestSuite(inputs);
        }

        [TestMethod]
        public void TestMemberInitializerDotNetDataMember()
        {
            Func<bool, IQueryable<DataObjectDotNetDataMember>> getQueryCamelCase;
            Func<bool, IQueryable<DataObjectDotNetDataMember>> getQueryDefault;
            (getQueryCamelCase, getQueryDefault) = this.InsertDataAndGetQueryables<DataObjectDotNetDataMember>(false, TestContainer);

            string insertedData = this.GetInsertedData(TestContainer).Result;

            List<LinqTestInput> inputs = new List<LinqTestInput>();
            foreach (bool useCamelCaseSerializer in new bool[] { true, false })
            {
                Func<bool, IQueryable<DataObjectDotNetDataMember>> getQuery = useCamelCaseSerializer ? getQueryCamelCase : getQueryDefault;

                List<LinqTestInput> camelCaseSettingInputs = new List<LinqTestInput>
            {
                    new LinqTestInput("Filter w/ constant value, camelcase = " + useCamelCaseSerializer, b => getQuery(b).Where(doc => doc.NumericField == 1), skipVerification : true, inputData: insertedData),
                    new LinqTestInput("Filter w/ DataObject initializer with constant value, camelcase = " + useCamelCaseSerializer, b => getQuery(b).Where(doc => doc == new DataObjectDotNetDataMember() { NumericField = 1, StringField = "1" }), skipVerification : true, inputData: insertedData),
                    new LinqTestInput("Select w/ DataObject initializer, camelcase = " + useCamelCaseSerializer, b => getQuery(b).Select(doc => new DataObjectDotNetDataMember() { NumericField = 1, StringField = "1" }), skipVerification : true, inputData: insertedData),
                    new LinqTestInput("Deeper than top level reference, camelcase = " + useCamelCaseSerializer, b => getQuery(b).Select(doc => doc.NumericField > 1 ? new DataObjectDotNetDataMember() { NumericField = 1, StringField = "1" } : new DataObjectDotNetDataMember() { NumericField = 1, StringField = "1" }), skipVerification : true, inputData: insertedData),
                    new LinqTestInput("Filter w/ DataObject initializer with member initialization, camelcase = " + useCamelCaseSerializer, b => getQuery(b).Where(doc => doc == new DataObjectDotNetDataMember() { NumericField = doc.NumericField, StringField = doc.StringField }).Select(b => "A"), skipVerification : true, inputData: insertedData)
            };

                inputs.AddRange(camelCaseSettingInputs);
            }

            this.ExecuteTestSuite(inputs);
        }

        private (Func<bool, IQueryable<T>>, Func<bool, IQueryable<T>>) InsertDataAndGetQueryables<T>(bool customSerializer, Container container) where T : LinqTestObject
        {
            static T createDataObj(int index, bool camelCase)
            {
                T obj = (T)Activator.CreateInstance(typeof(T), new object[]
                {
                    index, index.ToString(), $"{index}-{camelCase}", "Test"
                });
                return obj;
            }

            CosmosLinqSerializerOptions linqSerializerOptionsCamelCase = new CosmosLinqSerializerOptions
            {
                PropertyNamingPolicy = CosmosPropertyNamingPolicy.CamelCase,
            };

            CosmosLinqSerializerOptions linqSerializerOptionsDefault = new CosmosLinqSerializerOptions();

            Func<bool, IQueryable<T>> getQueryCamelCase = null;
            if (!customSerializer)
            {
                getQueryCamelCase = LinqTestsCommon.GenerateSerializationTestCosmosData(createDataObj, RecordCount, container, linqSerializerOptionsCamelCase);
            }

=======
                Func<bool, IQueryable<DataObjectDotNetDataMember>> getQuery = useCamelCaseSerializer ? getQueryCamelCase : getQueryDefault;

                List<LinqTestInput> camelCaseSettingInputs = new List<LinqTestInput>
            {
                    new LinqTestInput("Filter w/ constant value, camelcase = " + useCamelCaseSerializer, b => getQuery(b).Where(doc => doc.NumericField == 1), skipVerification : true, inputData: insertedData),
                    new LinqTestInput("Filter w/ DataObject initializer with constant value, camelcase = " + useCamelCaseSerializer, b => getQuery(b).Where(doc => doc == new DataObjectDotNetDataMember() { NumericField = 1, StringField = "1" }), skipVerification : true, inputData: insertedData),
                    new LinqTestInput("Select w/ DataObject initializer, camelcase = " + useCamelCaseSerializer, b => getQuery(b).Select(doc => new DataObjectDotNetDataMember() { NumericField = 1, StringField = "1" }), skipVerification : true, inputData: insertedData),
                    new LinqTestInput("Deeper than top level reference, camelcase = " + useCamelCaseSerializer, b => getQuery(b).Select(doc => doc.NumericField > 1 ? new DataObjectDotNetDataMember() { NumericField = 1, StringField = "1" } : new DataObjectDotNetDataMember() { NumericField = 1, StringField = "1" }), skipVerification : true, inputData: insertedData),
                    new LinqTestInput("Filter w/ DataObject initializer with member initialization, camelcase = " + useCamelCaseSerializer, b => getQuery(b).Where(doc => doc == new DataObjectDotNetDataMember() { NumericField = doc.NumericField, StringField = doc.StringField }).Select(b => "A"), skipVerification : true, inputData: insertedData)
            };

                inputs.AddRange(camelCaseSettingInputs);
            }

            this.ExecuteTestSuite(inputs);
        }

        private (Func<bool, IQueryable<T>>, Func<bool, IQueryable<T>>) InsertDataAndGetQueryables<T>(bool customSerializer, Container container) where T : LinqTestObject
        {
            static T createDataObj(int index, bool camelCase)
            {
                T obj = (T)Activator.CreateInstance(typeof(T), new object[]
                {
                    index, index.ToString(), $"{index}-{camelCase}", "Test"
                });
                return obj;
            }

            CosmosLinqSerializerOptions linqSerializerOptionsCamelCase = new CosmosLinqSerializerOptions
            {
                PropertyNamingPolicy = CosmosPropertyNamingPolicy.CamelCase,
            };

            CosmosLinqSerializerOptions linqSerializerOptionsDefault = new CosmosLinqSerializerOptions();

            Func<bool, IQueryable<T>> getQueryCamelCase = null;
            if (!customSerializer)
            {
                getQueryCamelCase = LinqTestsCommon.GenerateSerializationTestCosmosData(createDataObj, RecordCount, container, linqSerializerOptionsCamelCase);
            }

>>>>>>> 1e150b6f
            Func<bool, IQueryable<T>> getQueryDefault = LinqTestsCommon.GenerateSerializationTestCosmosData(createDataObj, RecordCount, container, linqSerializerOptionsDefault);

            return (getQueryCamelCase, getQueryDefault);
        }

        private async Task<string> GetInsertedData(Container container)
        {
            List<string> insertedDataList = new List<string>();
            using (FeedIterator feedIterator = container.GetItemQueryStreamIterator("SELECT * FROM c"))
            {
                while (feedIterator.HasMoreResults)
                {
                    using (ResponseMessage response = await feedIterator.ReadNextAsync())
                    {
                        response.EnsureSuccessStatusCode();
                        using (StreamReader streamReader = new StreamReader(response.Content))
                        using (JsonTextReader jsonTextReader = new JsonTextReader(streamReader))
                        {
                            // manual parsing of response object to preserve property names
                            JObject queryResponseObject = await JObject.LoadAsync(jsonTextReader);
                            IEnumerable<JToken> info = queryResponseObject["Documents"].AsEnumerable();

                            foreach (JToken docToken in info)
                            {
                                string documentString = "{";
                                for (int index = 0; index < PropertyCount; index++)
                                {
                                    documentString += index == 0 ? String.Empty : ", ";
                                    documentString += docToken.ElementAt(index).ToString();
                                }
                                documentString += "}";
                                insertedDataList.Add(documentString);
                            }
                        }
                    }
                }
            }

            return JsonConvert.SerializeObject(insertedDataList.Select(item => item), new JsonSerializerSettings { Formatting = Newtonsoft.Json.Formatting.Indented });
        }

        private class DataObjectDotNet : LinqTestObject
        {
            [JsonPropertyName("NumberValueDotNet")]
            public double NumericField { get; set; }

            [JsonPropertyName("StringValueDotNet")]
            public string StringField { get; set; }

            [System.Text.Json.Serialization.JsonIgnore]
            public string IgnoreField { get; set; }

            public string id { get; set; }

            public string Pk { get; set; }

            [JsonPropertyName("DateTimeFieldDotNet")]
            public DateTime? DateTimeField { get; set; }

            [System.Text.Json.Serialization.JsonConverter(typeof(System.Text.Json.Serialization.JsonStringEnumConverter))]
            public DataType? DataTypeField { get; set; }

            public DataObjectDotNet() { }

            public DataObjectDotNet(double numericField, string stringField, string id, string pk)
            {
                this.NumericField = numericField;
                this.StringField = stringField;
                this.IgnoreField = "Ignore";
                this.id = id;
                this.Pk = pk;
            }

            public override string ToString()
            {
                return $"{{NumericField:{this.NumericField},StringField:{this.StringField},id:{this.id},Pk:{this.Pk}}}";
            }
        }

        private class DataObjectNewtonsoft : LinqTestObject
        {
            [Newtonsoft.Json.JsonProperty(PropertyName = "NumberValueNewtonsoft")]
            public double NumericField { get; set; }

            [Newtonsoft.Json.JsonProperty(PropertyName = "StringValueNewtonsoft")]
            public string StringField { get; set; }

            [Newtonsoft.Json.JsonIgnore]
            public string IgnoreField { get; set; }

            public string id { get; set; }

            public string Pk { get; set; }

            [Newtonsoft.Json.JsonConverter(typeof(IsoDateTimeConverter))]
            public DateTime? DateTimeField { get; set; }

            [Newtonsoft.Json.JsonConverter(typeof(StringEnumConverter))]
            public DataType? DataTypeField { get; set; }

            public DataObjectNewtonsoft() { }

            public DataObjectNewtonsoft(double numericField, string stringField, string id, string pk)
            {
                this.NumericField = numericField;
                this.StringField = stringField;
                this.IgnoreField = "ignore";
                this.id = id;
                this.Pk = pk;
            }

            public override string ToString()
            {
                return $"{{NumericField:{this.NumericField},StringField:{this.StringField},id:{this.id},Pk:{this.Pk}}}";
            }
        }

        [DataContract]
        private class DataObjectDataMember : LinqTestObject
        {
            [DataMember(Name = "NumericFieldDataMember")]
            public double NumericField { get; set; }

            [DataMember(Name = "StringFieldDataMember")]
            public string StringField { get; set; }

            [DataMember(Name = "id")]
            public string id { get; set; }

            [DataMember(Name = "Pk")]
            public string Pk { get; set; }

            [DataMember(Name = "DateTimeFieldDataMember")]
            public DateTime? DateTimeField { get; set; }

            [DataMember(Name = "DataTypeFieldDataMember")]
            public DataType? DataTypeField { get; set; }

            public DataObjectDataMember() { }

            public DataObjectDataMember(double numericField, string stringField, string id, string pk)
            {
                this.NumericField = numericField;
                this.StringField = stringField;
                this.id = id;
                this.Pk = pk;
            }

            public override string ToString()
            {
                return $"{{NumericField:{this.NumericField},StringField:{this.StringField},id:{this.id},Pk:{this.Pk}}}";
            }
        }

        private class DataObjectNewtonsoftDotNet : LinqTestObject
        {
            [Newtonsoft.Json.JsonProperty(PropertyName = "NumberValueNewtonsoft")]
            [JsonPropertyName("numberValueDotNet")]
            public double NumericField { get; set; }

            [Newtonsoft.Json.JsonProperty(PropertyName = "StringValueNewtonsoft")]
            [JsonPropertyName("stringValueDotNet")]
            public string StringField { get; set; }

            public string id { get; set; }

            public string Pk { get; set; }

            public DataObjectNewtonsoftDotNet() { }

            public DataObjectNewtonsoftDotNet(double numericField, string stringField, string id, string pk)
            {
                this.NumericField = numericField;
                this.StringField = stringField;
                this.id = id;
                this.Pk = pk;
            }

            public override string ToString()
            {
                return $"{{NumericField:{this.NumericField},StringField:{this.StringField},id:{this.id},Pk:{this.Pk}}}";
            }
        }

        [DataContract]
        private class DataObjectNewtonsoftDataMember : LinqTestObject
        {
            [Newtonsoft.Json.JsonProperty(PropertyName = "NumberValueNewtonsoft")]
            [DataMember(Name = "NumericFieldDataMember")]
            public double NumericField { get; set; }

            [Newtonsoft.Json.JsonProperty(PropertyName = "StringValueNewtonsoft")]
            [DataMember(Name = "StringFieldDataMember")]
            public string StringField { get; set; }

            public string id { get; set; }

            public string Pk { get; set; }

            public DataObjectNewtonsoftDataMember() { }

            public DataObjectNewtonsoftDataMember(double numericField, string stringField, string id, string pk)
            {
                this.NumericField = numericField;
                this.StringField = stringField;
                this.id = id;
                this.Pk = pk;
            }

            public override string ToString()
            {
                return $"{{NumericField:{this.NumericField},StringField:{this.StringField},id:{this.id},Pk:{this.Pk}}}";
            }
        }

        [DataContract]
        private class DataObjectDotNetDataMember : LinqTestObject
        {
            [DataMember(Name = "NumericFieldDataMember")]
            [JsonPropertyName("numberValueDotNet")]
            public double NumericField { get; set; }

            [DataMember(Name = "StringFieldDataMember")]
            [JsonPropertyName("stringValueDotNet")]
            public string StringField { get; set; }

            public string id { get; set; }

            public string Pk { get; set; }

            public DataObjectDotNetDataMember() { }

            public DataObjectDotNetDataMember(double numericField, string stringField, string id, string pk)
            {
                this.NumericField = numericField;
                this.StringField = stringField;
                this.id = id;
                this.Pk = pk;
            }

            public override string ToString()
            {
                return $"{{NumericField:{this.NumericField},StringField:{this.StringField},id:{this.id},Pk:{this.Pk}}}";
            }
        }
    }
}<|MERGE_RESOLUTION|>--- conflicted
+++ resolved
@@ -32,13 +32,10 @@
         private static Database TestDb;
         private static Container TestContainer;
 
-<<<<<<< HEAD
-=======
         private static CosmosClient CosmosDefaultSTJClient;
         private static Database TestDbSTJDefault;
         private static Container TestSTJContainer;
 
->>>>>>> 1e150b6f
         private const int RecordCount = 3;
         private const int MaxValue = 500;
         private const int MaxStringLength = 100;
@@ -58,8 +55,6 @@
 
             string dbName = $"{nameof(LinqTranslationBaselineTests)}-{Guid.NewGuid():N}";
             TestDb = await CosmosClient.CreateDatabaseAsync(dbName);
-<<<<<<< HEAD
-=======
 
             CosmosDefaultSTJClient = TestCommon.CreateCosmosClient((cosmosClientBuilder)
                 => cosmosClientBuilder
@@ -69,7 +64,6 @@
 
             string dbNameSTJ = $"{nameof(LinqTranslationBaselineTests)}-{Guid.NewGuid():N}";
             TestDbSTJDefault = await CosmosDefaultSTJClient.CreateDatabaseAsync(dbNameSTJ);
->>>>>>> 1e150b6f
         }
 
         [ClassCleanup]
@@ -81,37 +75,29 @@
             }
 
             if (TestDb != null)
-<<<<<<< HEAD
             {
                 await TestDb.DeleteStreamAsync();
-=======
-            {
-                await TestDb.DeleteStreamAsync();
             }
 
             if (TestDbSTJDefault != null)
             {
                 await TestDbSTJDefault.DeleteStreamAsync();
->>>>>>> 1e150b6f
             }
         }
 
         [TestInitialize]
         public async Task TestInitialize()
         {
-<<<<<<< HEAD
-=======
             TestSTJContainer = await TestDbSTJDefault.CreateContainerAsync(new ContainerProperties(id: Guid.NewGuid().ToString(), partitionKeyPath: "/Pk"));
->>>>>>> 1e150b6f
             TestLinqContainer = await TestDbLinq.CreateContainerAsync(new ContainerProperties(id: Guid.NewGuid().ToString(), partitionKeyPath: "/Pk"));
             TestContainer = await TestDb.CreateContainerAsync(new ContainerProperties(id: Guid.NewGuid().ToString(), partitionKeyPath: "/Pk"));
         }
 
         [TestCleanup]
         public async Task TestCleanup()
-<<<<<<< HEAD
         {
             await TestLinqContainer.DeleteContainerStreamAsync();
+            await TestSTJContainer.DeleteContainerStreamAsync();
             await TestContainer.DeleteContainerStreamAsync();
         }
 
@@ -160,25 +146,34 @@
             foreach (bool useCamelCaseSerializer in new bool[] { true, false })
             {
                 Func<bool, IQueryable<DataObjectNewtonsoft>> getQuery = useCamelCaseSerializer ? getQueryCamelCase : getQueryDefault;
-=======
-        {
-            await TestLinqContainer.DeleteContainerStreamAsync();
-            await TestSTJContainer.DeleteContainerStreamAsync();
-            await TestContainer.DeleteContainerStreamAsync();
-        }
-
-        public override LinqTestOutput ExecuteTest(LinqTestInput input)
-        {
-            return LinqTestsCommon.ExecuteTest(input, serializeResultsInBaseline: true);
-        }
-
-        [TestMethod]
-        public void TestMemberInitializerDotNetCustomSerializer()
+
+                List<LinqTestInput> camelCaseSettingInputs = new List<LinqTestInput>
+                {
+                    new LinqTestInput("Filter w/ constant value, camelcase = " + useCamelCaseSerializer, b => getQuery(b).Where(doc => doc.NumericField == 1), skipVerification : true, inputData: insertedData),
+                    new LinqTestInput("Filter w/ DataObject initializer with constant value, camelcase = " + useCamelCaseSerializer, b => getQuery(b).Where(doc => doc == new DataObjectNewtonsoft() { NumericField = 1, StringField = "1" }), skipVerification : true, inputData: insertedData),
+                    new LinqTestInput("Select w/ DataObject initializer, camelcase = " + useCamelCaseSerializer, b => getQuery(b).Select(doc => new DataObjectNewtonsoft() { NumericField = 1, StringField = "1" }), skipVerification : true, inputData: insertedData),
+                    new LinqTestInput("Deeper than top level reference, camelcase = " + useCamelCaseSerializer, b => getQuery(b).Select(doc => doc.NumericField > 1 ? new DataObjectNewtonsoft() { NumericField = 1, StringField = "1" } : new DataObjectNewtonsoft() { NumericField = 1, StringField = "1" }), skipVerification : true, inputData: insertedData),
+                    new LinqTestInput("Filter w/ DataObject initializer with member initialization, camelcase = " + useCamelCaseSerializer, b => getQuery(b).Where(doc => doc == new DataObjectNewtonsoft() { NumericField = doc.NumericField, StringField = doc.StringField }).Select(b => "A"), skipVerification : true, inputData: insertedData),
+                    new LinqTestInput("Filter w/ nullable property, camelcase = " + useCamelCaseSerializer, b => getQuery(b).Where(doc => doc.DateTimeField != null), skipVerification : true, inputData: insertedData),
+                    new LinqTestInput("Filter w/ nullable enum, camelcase = " + useCamelCaseSerializer, b => getQuery(b).Where(doc => doc.DataTypeField != null), skipVerification : true, inputData: insertedData),
+                    new LinqTestInput("Filter w/ non-null nullable property", b => getQuery(b).Where(doc => doc.DateTimeField == new DateTime(1970, 1, 1, 0, 0, 0, 0, DateTimeKind.Utc)), skipVerification : true, inputData: insertedData),
+                    new LinqTestInput("Filter w/ non-null nullable enum", b => getQuery(b).Where(doc => doc.DataTypeField == DataType.Point), skipVerification : true, inputData: insertedData),
+                    new LinqTestInput("Filter w/ string null comparison, camelcase = " + useCamelCaseSerializer, b => getQuery(b).Where(doc => doc.StringField != null), skipVerification : true, inputData: insertedData),
+                };
+
+                inputs.AddRange(camelCaseSettingInputs);
+            }
+
+            this.ExecuteTestSuite(inputs);
+        }
+
+        [TestMethod]
+        public void TestMemberInitializerDotNetDefaultSerializer()
         {
             Func<bool, IQueryable<DataObjectDotNet>> getQuery;
-            (_, getQuery) = this.InsertDataAndGetQueryables<DataObjectDotNet>(true, TestLinqContainer);
-
-            string insertedData = this.GetInsertedData(TestLinqContainer).Result;
+            (_, getQuery) = this.InsertDataAndGetQueryables<DataObjectDotNet>(true, TestSTJContainer);
+
+            string insertedData = this.GetInsertedData(TestSTJContainer).Result;
 
             List<LinqTestInput> inputs = new List<LinqTestInput>
             {
@@ -200,139 +195,22 @@
         }
 
         [TestMethod]
-        public void TestMemberInitializerNewtonsoft()
-        {
-            Func<bool, IQueryable<DataObjectNewtonsoft>> getQueryCamelCase;
-            Func<bool, IQueryable<DataObjectNewtonsoft>> getQueryDefault;
-            (getQueryCamelCase, getQueryDefault) = this.InsertDataAndGetQueryables<DataObjectNewtonsoft>(false, TestContainer);
+        public void TestMemberInitializerDataMember()
+        {
+            Func<bool, IQueryable<DataObjectDataMember>> getQueryCamelCase;
+            Func<bool, IQueryable<DataObjectDataMember>> getQueryDefault;
+            (getQueryCamelCase, getQueryDefault) = this.InsertDataAndGetQueryables<DataObjectDataMember>(false, TestContainer);
 
             string insertedData = this.GetInsertedData(TestContainer).Result;
 
             List<LinqTestInput> inputs = new List<LinqTestInput>();
             foreach (bool useCamelCaseSerializer in new bool[] { true, false })
             {
-                Func<bool, IQueryable<DataObjectNewtonsoft>> getQuery = useCamelCaseSerializer ? getQueryCamelCase : getQueryDefault;
+                Func<bool, IQueryable<DataObjectDataMember>> getQuery = useCamelCaseSerializer ? getQueryCamelCase : getQueryDefault;
 
                 List<LinqTestInput> camelCaseSettingInputs = new List<LinqTestInput>
                 {
                     new LinqTestInput("Filter w/ constant value, camelcase = " + useCamelCaseSerializer, b => getQuery(b).Where(doc => doc.NumericField == 1), skipVerification : true, inputData: insertedData),
-                    new LinqTestInput("Filter w/ DataObject initializer with constant value, camelcase = " + useCamelCaseSerializer, b => getQuery(b).Where(doc => doc == new DataObjectNewtonsoft() { NumericField = 1, StringField = "1" }), skipVerification : true, inputData: insertedData),
-                    new LinqTestInput("Select w/ DataObject initializer, camelcase = " + useCamelCaseSerializer, b => getQuery(b).Select(doc => new DataObjectNewtonsoft() { NumericField = 1, StringField = "1" }), skipVerification : true, inputData: insertedData),
-                    new LinqTestInput("Deeper than top level reference, camelcase = " + useCamelCaseSerializer, b => getQuery(b).Select(doc => doc.NumericField > 1 ? new DataObjectNewtonsoft() { NumericField = 1, StringField = "1" } : new DataObjectNewtonsoft() { NumericField = 1, StringField = "1" }), skipVerification : true, inputData: insertedData),
-                    new LinqTestInput("Filter w/ DataObject initializer with member initialization, camelcase = " + useCamelCaseSerializer, b => getQuery(b).Where(doc => doc == new DataObjectNewtonsoft() { NumericField = doc.NumericField, StringField = doc.StringField }).Select(b => "A"), skipVerification : true, inputData: insertedData),
-                    new LinqTestInput("Filter w/ nullable property, camelcase = " + useCamelCaseSerializer, b => getQuery(b).Where(doc => doc.DateTimeField != null), skipVerification : true, inputData: insertedData),
-                    new LinqTestInput("Filter w/ nullable enum, camelcase = " + useCamelCaseSerializer, b => getQuery(b).Where(doc => doc.DataTypeField != null), skipVerification : true, inputData: insertedData),
-                    new LinqTestInput("Filter w/ non-null nullable property", b => getQuery(b).Where(doc => doc.DateTimeField == new DateTime(1970, 1, 1, 0, 0, 0, 0, DateTimeKind.Utc)), skipVerification : true, inputData: insertedData),
-                    new LinqTestInput("Filter w/ non-null nullable enum", b => getQuery(b).Where(doc => doc.DataTypeField == DataType.Point), skipVerification : true, inputData: insertedData),
-                    new LinqTestInput("Filter w/ string null comparison, camelcase = " + useCamelCaseSerializer, b => getQuery(b).Where(doc => doc.StringField != null), skipVerification : true, inputData: insertedData),
-                };
-
-                inputs.AddRange(camelCaseSettingInputs);
-            }
-
-            this.ExecuteTestSuite(inputs);
-        }
-
-        [TestMethod]
-        public void TestMemberInitializerDotNetDefaultSerializer()
-        {
-            Func<bool, IQueryable<DataObjectDotNet>> getQuery;
-            (_, getQuery) = this.InsertDataAndGetQueryables<DataObjectDotNet>(true, TestSTJContainer);
-
-            string insertedData = this.GetInsertedData(TestSTJContainer).Result;
-
-            List<LinqTestInput> inputs = new List<LinqTestInput>
-            {
-                new LinqTestInput("Filter w/ constant value", b => getQuery(b).Where(doc => doc.NumericField == 1), skipVerification : true, inputData: insertedData),
-                new LinqTestInput("Filter w/ DataObject initializer with constant value", b => getQuery(b).Where(doc => doc == new DataObjectDotNet() { NumericField = 1, StringField = "1" }), skipVerification : true, inputData: insertedData),
-                new LinqTestInput("Select w/ DataObject initializer", b => getQuery(b).Select(doc => new DataObjectDotNet() { NumericField = 1, StringField = "1" }), skipVerification : true, inputData: insertedData),
-                new LinqTestInput("Deeper than top level reference", b => getQuery(b).Select(doc => doc.NumericField > 1 ? new DataObjectDotNet() { NumericField = 1, StringField = "1" } : new DataObjectDotNet() { NumericField = 1, StringField = "1" }), skipVerification : true, inputData: insertedData),
-                new LinqTestInput("Filter w/ DataObject initializer with member initialization", b => getQuery(b).Where(doc => doc == new DataObjectDotNet() { NumericField = doc.NumericField, StringField = doc.StringField }).Select(b => "A"), skipVerification : true, inputData: insertedData),
-                new LinqTestInput("OrderBy query", b => getQuery(b).Select(x => x).OrderBy(x => x.NumericField).Take(5), skipVerification : true, inputData: insertedData),
-                new LinqTestInput("Conditional", b => getQuery(b).Select(c => c.NumericField > 1 ? "true" : "false"), skipVerification : true, inputData: insertedData),
-                new LinqTestInput("Filter w/ nullable property", b => getQuery(b).Where(doc => doc.DateTimeField != null), skipVerification : true, inputData: insertedData),
-                new LinqTestInput("Filter w/ nullable enum", b => getQuery(b).Where(doc => doc.DataTypeField != null), skipVerification : true, inputData: insertedData),
-                new LinqTestInput("Filter w/ non-null nullable property", b => getQuery(b).Where(doc => doc.DateTimeField == new DateTime(1970, 1, 1, 0, 0, 0, 0, DateTimeKind.Utc)), skipVerification : true, inputData: insertedData),
-                new LinqTestInput("Filter w/ non-null nullable enum", b => getQuery(b).Where(doc => doc.DataTypeField == DataType.Point), skipVerification : true, inputData: insertedData),
-                new LinqTestInput("Filter w/ string null comparison", b => getQuery(b).Where(doc => doc.StringField != null), skipVerification : true, inputData: insertedData),
-            };
-
-            this.ExecuteTestSuite(inputs);
-        }
-
-        [TestMethod]
-        public void TestMemberInitializerDataMember()
-        {
-            Func<bool, IQueryable<DataObjectDataMember>> getQueryCamelCase;
-            Func<bool, IQueryable<DataObjectDataMember>> getQueryDefault;
-            (getQueryCamelCase, getQueryDefault) = this.InsertDataAndGetQueryables<DataObjectDataMember>(false, TestContainer);
-
-            string insertedData = this.GetInsertedData(TestContainer).Result;
-
-            List<LinqTestInput> inputs = new List<LinqTestInput>();
-            foreach (bool useCamelCaseSerializer in new bool[] { true, false })
-            {
-                Func<bool, IQueryable<DataObjectDataMember>> getQuery = useCamelCaseSerializer ? getQueryCamelCase : getQueryDefault;
->>>>>>> 1e150b6f
-
-                List<LinqTestInput> camelCaseSettingInputs = new List<LinqTestInput>
-                {
-                    new LinqTestInput("Filter w/ constant value, camelcase = " + useCamelCaseSerializer, b => getQuery(b).Where(doc => doc.NumericField == 1), skipVerification : true, inputData: insertedData),
-<<<<<<< HEAD
-                    new LinqTestInput("Filter w/ DataObject initializer with constant value, camelcase = " + useCamelCaseSerializer, b => getQuery(b).Where(doc => doc == new DataObjectNewtonsoft() { NumericField = 1, StringField = "1" }), skipVerification : true, inputData: insertedData),
-                    new LinqTestInput("Select w/ DataObject initializer, camelcase = " + useCamelCaseSerializer, b => getQuery(b).Select(doc => new DataObjectNewtonsoft() { NumericField = 1, StringField = "1" }), skipVerification : true, inputData: insertedData),
-                    new LinqTestInput("Deeper than top level reference, camelcase = " + useCamelCaseSerializer, b => getQuery(b).Select(doc => doc.NumericField > 1 ? new DataObjectNewtonsoft() { NumericField = 1, StringField = "1" } : new DataObjectNewtonsoft() { NumericField = 1, StringField = "1" }), skipVerification : true, inputData: insertedData),
-                    new LinqTestInput("Filter w/ DataObject initializer with member initialization, camelcase = " + useCamelCaseSerializer, b => getQuery(b).Where(doc => doc == new DataObjectNewtonsoft() { NumericField = doc.NumericField, StringField = doc.StringField }).Select(b => "A"), skipVerification : true, inputData: insertedData),
-=======
-                    new LinqTestInput("Filter w/ DataObject initializer with constant value, camelcase = " + useCamelCaseSerializer, b => getQuery(b).Where(doc => doc == new DataObjectDataMember() { NumericField = 1, StringField = "1" }), skipVerification : true, inputData: insertedData),
-                    new LinqTestInput("Select w/ DataObject initializer, camelcase = " + useCamelCaseSerializer, b => getQuery(b).Select(doc => new DataObjectDataMember() { NumericField = 1, StringField = "1" }), skipVerification : true, inputData: insertedData),
-                    new LinqTestInput("Deeper than top level reference, camelcase = " + useCamelCaseSerializer, b => getQuery(b).Select(doc => doc.NumericField > 1 ? new DataObjectDataMember() { NumericField = 1, StringField = "1" } : new DataObjectDataMember() { NumericField = 1, StringField = "1" }), skipVerification : true, inputData: insertedData),
-                    new LinqTestInput("Filter w/ DataObject initializer with member initialization, camelcase = " + useCamelCaseSerializer, b => getQuery(b).Where(doc => doc == new DataObjectDataMember() { NumericField = doc.NumericField, StringField = doc.StringField }).Select(b => "A"), skipVerification : true, inputData: insertedData),
->>>>>>> 1e150b6f
-                    new LinqTestInput("Filter w/ nullable property, camelcase = " + useCamelCaseSerializer, b => getQuery(b).Where(doc => doc.DateTimeField != null), skipVerification : true, inputData: insertedData),
-                    new LinqTestInput("Filter w/ nullable enum, camelcase = " + useCamelCaseSerializer, b => getQuery(b).Where(doc => doc.DataTypeField != null), skipVerification : true, inputData: insertedData),
-                    new LinqTestInput("Filter w/ non-null nullable property", b => getQuery(b).Where(doc => doc.DateTimeField == new DateTime(1970, 1, 1, 0, 0, 0, 0, DateTimeKind.Utc)), skipVerification : true, inputData: insertedData),
-                    new LinqTestInput("Filter w/ non-null nullable enum", b => getQuery(b).Where(doc => doc.DataTypeField == DataType.Point), skipVerification : true, inputData: insertedData),
-                    new LinqTestInput("Filter w/ string null comparison, camelcase = " + useCamelCaseSerializer, b => getQuery(b).Where(doc => doc.StringField != null), skipVerification : true, inputData: insertedData),
-                };
-
-                inputs.AddRange(camelCaseSettingInputs);
-            }
-
-            this.ExecuteTestSuite(inputs);
-        }
-
-        [TestMethod]
-<<<<<<< HEAD
-        public void TestMemberInitializerDataMember()
-        {
-            Func<bool, IQueryable<DataObjectDataMember>> getQueryCamelCase;
-            Func<bool, IQueryable<DataObjectDataMember>> getQueryDefault;
-            (getQueryCamelCase, getQueryDefault) = this.InsertDataAndGetQueryables<DataObjectDataMember>(false, TestContainer);
-
-=======
-        public void TestMemberInitializerNewtonsoftDotNet()
-        {
-            Func<bool, IQueryable<DataObjectNewtonsoftDotNet>> getQueryCamelCase;
-            Func<bool, IQueryable<DataObjectNewtonsoftDotNet>> getQueryDefault;
-            (getQueryCamelCase, getQueryDefault) = this.InsertDataAndGetQueryables<DataObjectNewtonsoftDotNet>(false, TestContainer);
-            
->>>>>>> 1e150b6f
-            string insertedData = this.GetInsertedData(TestContainer).Result;
-
-            List<LinqTestInput> inputs = new List<LinqTestInput>();
-            foreach (bool useCamelCaseSerializer in new bool[] { true, false })
-            {
-<<<<<<< HEAD
-                Func<bool, IQueryable<DataObjectDataMember>> getQuery = useCamelCaseSerializer ? getQueryCamelCase : getQueryDefault;
-=======
-                Func<bool, IQueryable<DataObjectNewtonsoftDotNet>> getQuery = useCamelCaseSerializer ? getQueryCamelCase : getQueryDefault;
->>>>>>> 1e150b6f
-
-                List<LinqTestInput> camelCaseSettingInputs = new List<LinqTestInput>
-                {
-                    new LinqTestInput("Filter w/ constant value, camelcase = " + useCamelCaseSerializer, b => getQuery(b).Where(doc => doc.NumericField == 1), skipVerification : true, inputData: insertedData),
-<<<<<<< HEAD
                     new LinqTestInput("Filter w/ DataObject initializer with constant value, camelcase = " + useCamelCaseSerializer, b => getQuery(b).Where(doc => doc == new DataObjectDataMember() { NumericField = 1, StringField = "1" }), skipVerification : true, inputData: insertedData),
                     new LinqTestInput("Select w/ DataObject initializer, camelcase = " + useCamelCaseSerializer, b => getQuery(b).Select(doc => new DataObjectDataMember() { NumericField = 1, StringField = "1" }), skipVerification : true, inputData: insertedData),
                     new LinqTestInput("Deeper than top level reference, camelcase = " + useCamelCaseSerializer, b => getQuery(b).Select(doc => doc.NumericField > 1 ? new DataObjectDataMember() { NumericField = 1, StringField = "1" } : new DataObjectDataMember() { NumericField = 1, StringField = "1" }), skipVerification : true, inputData: insertedData),
@@ -342,12 +220,35 @@
                     new LinqTestInput("Filter w/ non-null nullable property", b => getQuery(b).Where(doc => doc.DateTimeField == new DateTime(1970, 1, 1, 0, 0, 0, 0, DateTimeKind.Utc)), skipVerification : true, inputData: insertedData),
                     new LinqTestInput("Filter w/ non-null nullable enum", b => getQuery(b).Where(doc => doc.DataTypeField == DataType.Point), skipVerification : true, inputData: insertedData),
                     new LinqTestInput("Filter w/ string null comparison, camelcase = " + useCamelCaseSerializer, b => getQuery(b).Where(doc => doc.StringField != null), skipVerification : true, inputData: insertedData),
-=======
+                };
+
+                inputs.AddRange(camelCaseSettingInputs);
+            }
+
+            this.ExecuteTestSuite(inputs);
+        }
+
+        [TestMethod]
+        public void TestMemberInitializerNewtonsoftDotNet()
+        {
+            Func<bool, IQueryable<DataObjectNewtonsoftDotNet>> getQueryCamelCase;
+            Func<bool, IQueryable<DataObjectNewtonsoftDotNet>> getQueryDefault;
+            (getQueryCamelCase, getQueryDefault) = this.InsertDataAndGetQueryables<DataObjectNewtonsoftDotNet>(false, TestContainer);
+            
+            string insertedData = this.GetInsertedData(TestContainer).Result;
+
+            List<LinqTestInput> inputs = new List<LinqTestInput>();
+            foreach (bool useCamelCaseSerializer in new bool[] { true, false })
+            {
+                Func<bool, IQueryable<DataObjectNewtonsoftDotNet>> getQuery = useCamelCaseSerializer ? getQueryCamelCase : getQueryDefault;
+
+                List<LinqTestInput> camelCaseSettingInputs = new List<LinqTestInput>
+                {
+                    new LinqTestInput("Filter w/ constant value, camelcase = " + useCamelCaseSerializer, b => getQuery(b).Where(doc => doc.NumericField == 1), skipVerification : true, inputData: insertedData),
                     new LinqTestInput("Filter w/ DataObject initializer with constant value, camelcase = " + useCamelCaseSerializer, b => getQuery(b).Where(doc => doc == new DataObjectNewtonsoftDotNet() { NumericField = 1, StringField = "1" }), skipVerification : true, inputData: insertedData),
                     new LinqTestInput("Select w/ DataObject initializer, camelcase = " + useCamelCaseSerializer, b => getQuery(b).Select(doc => new DataObjectNewtonsoftDotNet() { NumericField = 1, StringField = "1" }), skipVerification : true, inputData: insertedData),
                     new LinqTestInput("Deeper than top level reference, camelcase = " + useCamelCaseSerializer, b => getQuery(b).Select(doc => doc.NumericField > 1 ? new DataObjectNewtonsoftDotNet() { NumericField = 1, StringField = "1" } : new DataObjectNewtonsoftDotNet() { NumericField = 1, StringField = "1" }), skipVerification : true, inputData: insertedData),
                     new LinqTestInput("Filter w/ DataObject initializer with member initialization, camelcase = " + useCamelCaseSerializer, b => getQuery(b).Where(doc => doc == new DataObjectNewtonsoftDotNet() { NumericField = doc.NumericField, StringField = doc.StringField }).Select(b => "A"), skipVerification : true, inputData: insertedData)
->>>>>>> 1e150b6f
                 };
 
                 inputs.AddRange(camelCaseSettingInputs);
@@ -357,75 +258,17 @@
         }
 
         [TestMethod]
-<<<<<<< HEAD
-        public void TestMemberInitializerNewtonsoftDotNet()
-        {
-            Func<bool, IQueryable<DataObjectNewtonsoftDotNet>> getQueryCamelCase;
-            Func<bool, IQueryable<DataObjectNewtonsoftDotNet>> getQueryDefault;
-            (getQueryCamelCase, getQueryDefault) = this.InsertDataAndGetQueryables<DataObjectNewtonsoftDotNet>(false, TestContainer);
-            
-=======
         public void TestMemberInitializerNewtonsoftDataMember()
         {
             Func<bool, IQueryable<DataObjectNewtonsoftDataMember>> getQueryCamelCase;
             Func<bool, IQueryable<DataObjectNewtonsoftDataMember>> getQueryDefault;
             (getQueryCamelCase, getQueryDefault) = this.InsertDataAndGetQueryables<DataObjectNewtonsoftDataMember>(false, TestContainer);
 
->>>>>>> 1e150b6f
             string insertedData = this.GetInsertedData(TestContainer).Result;
 
             List<LinqTestInput> inputs = new List<LinqTestInput>();
             foreach (bool useCamelCaseSerializer in new bool[] { true, false })
             {
-<<<<<<< HEAD
-                Func<bool, IQueryable<DataObjectNewtonsoftDotNet>> getQuery = useCamelCaseSerializer ? getQueryCamelCase : getQueryDefault;
-=======
-                Func<bool, IQueryable<DataObjectNewtonsoftDataMember>> getQuery = useCamelCaseSerializer ? getQueryCamelCase : getQueryDefault;
->>>>>>> 1e150b6f
-
-                List<LinqTestInput> camelCaseSettingInputs = new List<LinqTestInput>
-                {
-                    new LinqTestInput("Filter w/ constant value, camelcase = " + useCamelCaseSerializer, b => getQuery(b).Where(doc => doc.NumericField == 1), skipVerification : true, inputData: insertedData),
-<<<<<<< HEAD
-                    new LinqTestInput("Filter w/ DataObject initializer with constant value, camelcase = " + useCamelCaseSerializer, b => getQuery(b).Where(doc => doc == new DataObjectNewtonsoftDotNet() { NumericField = 1, StringField = "1" }), skipVerification : true, inputData: insertedData),
-                    new LinqTestInput("Select w/ DataObject initializer, camelcase = " + useCamelCaseSerializer, b => getQuery(b).Select(doc => new DataObjectNewtonsoftDotNet() { NumericField = 1, StringField = "1" }), skipVerification : true, inputData: insertedData),
-                    new LinqTestInput("Deeper than top level reference, camelcase = " + useCamelCaseSerializer, b => getQuery(b).Select(doc => doc.NumericField > 1 ? new DataObjectNewtonsoftDotNet() { NumericField = 1, StringField = "1" } : new DataObjectNewtonsoftDotNet() { NumericField = 1, StringField = "1" }), skipVerification : true, inputData: insertedData),
-                    new LinqTestInput("Filter w/ DataObject initializer with member initialization, camelcase = " + useCamelCaseSerializer, b => getQuery(b).Where(doc => doc == new DataObjectNewtonsoftDotNet() { NumericField = doc.NumericField, StringField = doc.StringField }).Select(b => "A"), skipVerification : true, inputData: insertedData)
-=======
-                    new LinqTestInput("Filter w/ DataObject initializer with constant value, camelcase = " + useCamelCaseSerializer, b => getQuery(b).Where(doc => doc == new DataObjectNewtonsoftDataMember() { NumericField = 1, StringField = "1" }), skipVerification : true, inputData: insertedData),
-                    new LinqTestInput("Select w/ DataObject initializer, camelcase = " + useCamelCaseSerializer, b => getQuery(b).Select(doc => new DataObjectNewtonsoftDataMember() { NumericField = 1, StringField = "1" }), skipVerification : true, inputData: insertedData),
-                    new LinqTestInput("Deeper than top level reference, camelcase = " + useCamelCaseSerializer, b => getQuery(b).Select(doc => doc.NumericField > 1 ? new DataObjectNewtonsoftDataMember() { NumericField = 1, StringField = "1" } : new DataObjectNewtonsoftDataMember() { NumericField = 1, StringField = "1" }), skipVerification : true, inputData: insertedData),
-                    new LinqTestInput("Filter w/ DataObject initializer with member initialization, camelcase = " + useCamelCaseSerializer, b => getQuery(b).Where(doc => doc == new DataObjectNewtonsoftDataMember() { NumericField = doc.NumericField, StringField = doc.StringField }).Select(b => "A"), skipVerification : true, inputData: insertedData)
->>>>>>> 1e150b6f
-                };
-
-                inputs.AddRange(camelCaseSettingInputs);
-            }
-
-            this.ExecuteTestSuite(inputs);
-        }
-
-        [TestMethod]
-<<<<<<< HEAD
-        public void TestMemberInitializerNewtonsoftDataMember()
-        {
-            Func<bool, IQueryable<DataObjectNewtonsoftDataMember>> getQueryCamelCase;
-            Func<bool, IQueryable<DataObjectNewtonsoftDataMember>> getQueryDefault;
-            (getQueryCamelCase, getQueryDefault) = this.InsertDataAndGetQueryables<DataObjectNewtonsoftDataMember>(false, TestContainer);
-=======
-        public void TestMemberInitializerDotNetDataMember()
-        {
-            Func<bool, IQueryable<DataObjectDotNetDataMember>> getQueryCamelCase;
-            Func<bool, IQueryable<DataObjectDotNetDataMember>> getQueryDefault;
-            (getQueryCamelCase, getQueryDefault) = this.InsertDataAndGetQueryables<DataObjectDotNetDataMember>(false, TestContainer);
->>>>>>> 1e150b6f
-
-            string insertedData = this.GetInsertedData(TestContainer).Result;
-
-            List<LinqTestInput> inputs = new List<LinqTestInput>();
-            foreach (bool useCamelCaseSerializer in new bool[] { true, false })
-            {
-<<<<<<< HEAD
                 Func<bool, IQueryable<DataObjectNewtonsoftDataMember>> getQuery = useCamelCaseSerializer ? getQueryCamelCase : getQueryDefault;
 
                 List<LinqTestInput> camelCaseSettingInputs = new List<LinqTestInput>
@@ -496,49 +339,6 @@
                 getQueryCamelCase = LinqTestsCommon.GenerateSerializationTestCosmosData(createDataObj, RecordCount, container, linqSerializerOptionsCamelCase);
             }
 
-=======
-                Func<bool, IQueryable<DataObjectDotNetDataMember>> getQuery = useCamelCaseSerializer ? getQueryCamelCase : getQueryDefault;
-
-                List<LinqTestInput> camelCaseSettingInputs = new List<LinqTestInput>
-            {
-                    new LinqTestInput("Filter w/ constant value, camelcase = " + useCamelCaseSerializer, b => getQuery(b).Where(doc => doc.NumericField == 1), skipVerification : true, inputData: insertedData),
-                    new LinqTestInput("Filter w/ DataObject initializer with constant value, camelcase = " + useCamelCaseSerializer, b => getQuery(b).Where(doc => doc == new DataObjectDotNetDataMember() { NumericField = 1, StringField = "1" }), skipVerification : true, inputData: insertedData),
-                    new LinqTestInput("Select w/ DataObject initializer, camelcase = " + useCamelCaseSerializer, b => getQuery(b).Select(doc => new DataObjectDotNetDataMember() { NumericField = 1, StringField = "1" }), skipVerification : true, inputData: insertedData),
-                    new LinqTestInput("Deeper than top level reference, camelcase = " + useCamelCaseSerializer, b => getQuery(b).Select(doc => doc.NumericField > 1 ? new DataObjectDotNetDataMember() { NumericField = 1, StringField = "1" } : new DataObjectDotNetDataMember() { NumericField = 1, StringField = "1" }), skipVerification : true, inputData: insertedData),
-                    new LinqTestInput("Filter w/ DataObject initializer with member initialization, camelcase = " + useCamelCaseSerializer, b => getQuery(b).Where(doc => doc == new DataObjectDotNetDataMember() { NumericField = doc.NumericField, StringField = doc.StringField }).Select(b => "A"), skipVerification : true, inputData: insertedData)
-            };
-
-                inputs.AddRange(camelCaseSettingInputs);
-            }
-
-            this.ExecuteTestSuite(inputs);
-        }
-
-        private (Func<bool, IQueryable<T>>, Func<bool, IQueryable<T>>) InsertDataAndGetQueryables<T>(bool customSerializer, Container container) where T : LinqTestObject
-        {
-            static T createDataObj(int index, bool camelCase)
-            {
-                T obj = (T)Activator.CreateInstance(typeof(T), new object[]
-                {
-                    index, index.ToString(), $"{index}-{camelCase}", "Test"
-                });
-                return obj;
-            }
-
-            CosmosLinqSerializerOptions linqSerializerOptionsCamelCase = new CosmosLinqSerializerOptions
-            {
-                PropertyNamingPolicy = CosmosPropertyNamingPolicy.CamelCase,
-            };
-
-            CosmosLinqSerializerOptions linqSerializerOptionsDefault = new CosmosLinqSerializerOptions();
-
-            Func<bool, IQueryable<T>> getQueryCamelCase = null;
-            if (!customSerializer)
-            {
-                getQueryCamelCase = LinqTestsCommon.GenerateSerializationTestCosmosData(createDataObj, RecordCount, container, linqSerializerOptionsCamelCase);
-            }
-
->>>>>>> 1e150b6f
             Func<bool, IQueryable<T>> getQueryDefault = LinqTestsCommon.GenerateSerializationTestCosmosData(createDataObj, RecordCount, container, linqSerializerOptionsDefault);
 
             return (getQueryCamelCase, getQueryDefault);
