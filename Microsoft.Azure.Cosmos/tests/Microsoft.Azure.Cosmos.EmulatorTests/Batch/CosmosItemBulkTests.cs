--- conflicted
+++ resolved
@@ -28,10 +28,7 @@
                 AllowBulkExecution = true
             };
             this.client = TestCommon.CreateCosmosClient(clientOptions);
-<<<<<<< HEAD
-=======
             await Util.DeleteAllDatabasesAsync(this.client);
->>>>>>> 43c14a31
 
             DatabaseResponse response = await this.client.CreateDatabaseIfNotExistsAsync(Guid.NewGuid().ToString());
             this.database = response.Database;
