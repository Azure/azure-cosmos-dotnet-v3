﻿//------------------------------------------------------------
// Copyright (c) Microsoft Corporation.  All rights reserved.
//------------------------------------------------------------

namespace Microsoft.Azure.Cosmos.SDK.EmulatorTests
{
    using System;
    using System.Collections.Generic;
    using System.Globalization;
    using System.Linq;
    using System.Net;
    using System.Net.Http;
    using System.Reflection;
    using System.Runtime.InteropServices;
    using System.Text;
    using System.Threading.Tasks;
    using Microsoft.Azure.Cosmos.Routing;
    using Microsoft.Azure.Documents;
    using Microsoft.Azure.Documents.Client;
    using Microsoft.Azure.Documents.Collections;
    using Microsoft.Azure.Documents.Routing;
    using Microsoft.VisualStudio.TestTools.UnitTesting;

    [TestClass]
    public class UserAgentTests
    {
        [TestMethod]
        [DataRow(true)]
        [DataRow(false)]
        public async Task ValidateUserAgentHeaderWithMacOs(bool useMacOs)
        {
            const string suffix = " UserApplicationName/1.0";

            CosmosClientOptions clientOptions = this.SetEnvironmentInformation(useMacOs);
            clientOptions.ApplicationName = suffix;

            using (CosmosClient client = TestCommon.CreateCosmosClient(clientOptions))
            {
                Cosmos.UserAgentContainer userAgentContainer = client.ClientOptions.GetConnectionPolicy(client.ClientId).UserAgentContainer;

                string userAgentString = userAgentContainer.UserAgent;
                Assert.IsTrue(userAgentString.Contains(suffix));
                if (useMacOs)
                {
                    Assert.IsTrue(userAgentString.Contains("Darwin 18.0.0"));
                }

                Cosmos.Database db = await client.CreateDatabaseIfNotExistsAsync(Guid.NewGuid().ToString());
                Assert.IsNotNull(db);
                await db.DeleteAsync();
            }
        }

        [TestMethod]
        public void ValidateCustomUserAgentHeader()
        {
            const string suffix = " MyCustomUserAgent/1.0";
            ConnectionPolicy policy = new ConnectionPolicy();
            policy.UserAgentSuffix = suffix;
            Assert.IsTrue(policy.UserAgentContainer.UserAgent.EndsWith(suffix));

            byte[] expectedUserAgentUTF8 = Encoding.UTF8.GetBytes(policy.UserAgentContainer.UserAgent);
            CollectionAssert.AreEqual(expectedUserAgentUTF8, policy.UserAgentContainer.UserAgentUTF8);
        }

        [TestMethod]
        public void ValidateUniqueClientIdHeader()
        {
            CosmosClient.numberOfClientsCreated = 0;
            using (CosmosClient client = TestCommon.CreateCosmosClient())
            {
                string firstClientId = this.GetClientIdFromCosmosClient(client);

                using (CosmosClient innerClient = TestCommon.CreateCosmosClient())
                {
                    string secondClientId = this.GetClientIdFromCosmosClient(innerClient);
                    Assert.AreNotEqual(firstClientId, secondClientId);
                }
            }
        }

        [TestMethod]
        public void VerifyUserAgentContent()
        {
            EnvironmentInformation envInfo = new EnvironmentInformation();
            Cosmos.UserAgentContainer userAgentContainer = new Cosmos.UserAgentContainer(clientId: 0);
            string serialization = userAgentContainer.UserAgent;

            Assert.IsTrue(serialization.Contains(envInfo.ProcessArchitecture));
            string[] values = serialization.Split('|');
            string previewFlag = string.Empty;
#if PREVIEW
            previewFlag = "P";
#endif
            Assert.AreEqual($"cosmos-netstandard-sdk/{envInfo.ClientVersion}" + previewFlag, values[0]);
<<<<<<< HEAD
            Assert.AreEqual(envInfo.DirectVersion, values[1]);
            Assert.AreEqual("0", values[2]);
            Assert.AreEqual(envInfo.ProcessArchitecture, values[3]);
            Assert.AreEqual(envInfo.OperatingSystem, values[4]);
            Assert.AreEqual(envInfo.RuntimeFramework, values[5]);
=======
            Assert.AreEqual("0", values[1]);
            Assert.AreEqual(envInfo.ProcessArchitecture, values[2]);
            Assert.AreEqual(envInfo.OperatingSystem, values[3]);
            Assert.AreEqual(envInfo.RuntimeFramework, values[4]);
>>>>>>> 63a846de
        }

        [TestMethod]
        public async Task VerifyUserAgentWithRegionConfiguration()
        {
            string databaseName = Guid.NewGuid().ToString();
            string containerName = Guid.NewGuid().ToString();           

            {
                CosmosClientOptions cosmosClientOptions = new CosmosClientOptions();

                // N - None. The user did not configure anything
                string userAgentContentToValidate = "|N|";
                await this.ValidateUserAgentStringAsync(
                    cosmosClientOptions,
                    userAgentContentToValidate,
                    databaseName,
                    containerName);
            }

            {
                CosmosClientOptions cosmosClientOptions = new CosmosClientOptions
                {
                    LimitToEndpoint = true
                };
                // D - Disabled endpoint discovery, N - None. The user did not configure anything
                string userAgentContentToValidate = "|DN|";
                await this.ValidateUserAgentStringAsync(
                    cosmosClientOptions,
                    userAgentContentToValidate,
                    databaseName,
                    containerName);
            }

            {
                CosmosClientOptions cosmosClientOptions = new CosmosClientOptions
                {
                    ApplicationRegion = Regions.EastUS
                };

                // S - Single application region is set
                string userAgentContentToValidate = "|S|";
                await this.ValidateUserAgentStringAsync(
                    cosmosClientOptions,
                    userAgentContentToValidate,
                    databaseName,
                    containerName);
            }

            {
                CosmosClientOptions cosmosClientOptions = new CosmosClientOptions
                {
                    LimitToEndpoint = false,
                    ApplicationRegion = null,
                    ApplicationPreferredRegions = new List<string>()
                    {
                        Regions.EastUS,
                        Regions.WestUS
                    }
                };

                // L - List of region is set
                string userAgentContentToValidate = "|L|";
                await this.ValidateUserAgentStringAsync(
                    cosmosClientOptions,
                    userAgentContentToValidate,
                    databaseName,
                    containerName);
            }

            using (CosmosClient client = TestCommon.CreateCosmosClient())
            {
                await client.GetDatabase(databaseName).DeleteStreamAsync();
            }
        }

        [TestMethod]
        public void VerifyDefaultUserAgentContainsRegionConfig()
        {
            UserAgentContainer userAgentContainer = new Cosmos.UserAgentContainer(clientId: 0);
            Assert.IsTrue(userAgentContainer.UserAgent.Contains("|NS|"));
        }

        [TestMethod]
        public void VerifyClientIDForUserAgentString()
        {
            CosmosClient.numberOfClientsCreated = 0; // reset
            const int max = 10;
            for (int i = 1; i < max + 5; i++)
            {
                using (CosmosClient client = TestCommon.CreateCosmosClient())
                {
                    string userAgentString = client.DocumentClient.ConnectionPolicy.UserAgentContainer.UserAgent;
                    if (i <= max)
                    {
                        Assert.AreEqual(userAgentString.Split('|')[1], i.ToString());
                    }
                    else
                    {
                        Assert.AreEqual(userAgentString.Split('|')[1], max.ToString());
                    }
                }
            }
        }

        [TestMethod]
        public async Task VerifyClientIDIncrements_Concurrent()
        {
            CosmosClient.numberOfClientsCreated = 0; // reset
            const int max = 10;
            List<int> expected = new List<int>();
            for (int i = 1; i < max + 5; i++)
            {
                expected.Add(i > max ? max : i);
            }

            List<Task<CosmosClient>> tasks = new List<Task<CosmosClient>>();
            for (int i = 1; i < max + 5; i++)
            {
                tasks.Add(Task.Factory.StartNew(() => TestCommon.CreateCosmosClient()));
            }

            await Task.WhenAll(tasks);
            List<int> actual = tasks.Select(r => 
                        int.Parse(r.Result.DocumentClient.ConnectionPolicy.UserAgentContainer.UserAgent.Split('|')[1])).ToList();
            actual.Sort();
            CollectionAssert.AreEqual(expected, actual);
        }

        private async Task ValidateUserAgentStringAsync(
            CosmosClientOptions cosmosClientOptions,
            string userAgentContentToValidate,
            string databaseName,
            string containerName)
        {
            HttpClientHandlerHelper httpClientHandlerHelper = new HttpClientHandlerHelper()
            {
                RequestCallBack = (request, cancellationToken) =>
                {
                    string userAgent = request.Headers.UserAgent.ToString();
                    Assert.IsTrue(userAgent.Contains(userAgentContentToValidate));
                    return null;
                }
            };

            cosmosClientOptions.HttpClientFactory = () => new HttpClient(httpClientHandlerHelper);

            using (CosmosClient client = TestCommon.CreateCosmosClient(cosmosClientOptions))
            {
                Cosmos.Database db = await client.CreateDatabaseIfNotExistsAsync(databaseName);
                await db.CreateContainerIfNotExistsAsync(containerName, "/pk");
            }
        }

        [TestMethod]
        [DataRow(true, true)]
        [DataRow(true, false)]
        [DataRow(false, true)]
        [DataRow(false, false)]
        public async Task VerifyUserAgentWithFeatures(bool setApplicationName, bool useMacOs)
        {
            CosmosClientOptions cosmosClientOptions = this.SetEnvironmentInformation(useMacOs);

            const string suffix = " UserApplicationName/1.0";
            CosmosClientOptionsFeatures featuresFlags = CosmosClientOptionsFeatures.NoFeatures;
            featuresFlags |= CosmosClientOptionsFeatures.AllowBulkExecution;
            featuresFlags |= CosmosClientOptionsFeatures.HttpClientFactory;

            string features = Convert.ToString((int)featuresFlags, 2).PadLeft(8, '0');

            cosmosClientOptions.AllowBulkExecution = true;
            cosmosClientOptions.HttpClientFactory = () => new HttpClient();
            if (setApplicationName)
            {
                cosmosClientOptions.ApplicationName = suffix;
            }

            using (CosmosClient client = TestCommon.CreateCosmosClient(cosmosClientOptions))
            {
                Cosmos.UserAgentContainer userAgentContainer = client.ClientOptions.GetConnectionPolicy(client.ClientId).UserAgentContainer;

                string userAgentString = userAgentContainer.UserAgent;
                if (setApplicationName)
                {
                    Assert.IsTrue(userAgentString.Contains(suffix));
                }
                else
                {
                    Assert.IsFalse(userAgentString.Contains(suffix));
                }

                Assert.IsTrue(userAgentString.Contains($"|F {features}"));
                if (useMacOs)
                {
                    Assert.IsTrue(userAgentString.Contains("Darwin 18.0.0"));
                }

                Cosmos.Database db = await client.CreateDatabaseIfNotExistsAsync(Guid.NewGuid().ToString());
                Assert.IsNotNull(db);
                await db.DeleteAsync();
            }

            cosmosClientOptions = this.SetEnvironmentInformation(useMacOs);
            if (setApplicationName)
            {
                cosmosClientOptions.ApplicationName = suffix;
            }

            using (CosmosClient client = TestCommon.CreateCosmosClient(cosmosClientOptions))
            {
                Cosmos.UserAgentContainer userAgentContainer = client.ClientOptions.GetConnectionPolicy(client.ClientId).UserAgentContainer;

                string userAgentString = userAgentContainer.UserAgent;
                if (setApplicationName)
                {
                    Assert.IsTrue(userAgentString.Contains(suffix));
                }
                else
                {
                    Assert.IsFalse(userAgentString.Contains(suffix));
                }

                Assert.IsFalse(userAgentString.Contains($"|F {features}"));
            }
        }

        private sealed class MacUserAgentStringClientOptions : CosmosClientOptions
        {
            internal override ConnectionPolicy GetConnectionPolicy(int clientId)
            {
                ConnectionPolicy connectionPolicy = base.GetConnectionPolicy(clientId);
                MacOsUserAgentContainer userAgent = this.CreateUserAgentContainer(clientId);

                connectionPolicy.UserAgentContainer = userAgent;

                return connectionPolicy;
            }

            internal MacOsUserAgentContainer CreateUserAgentContainer(int clientId)
            {
                CosmosClientOptionsFeatures features = CosmosClientOptionsFeatures.NoFeatures;
                if (this.AllowBulkExecution)
                {
                    features |= CosmosClientOptionsFeatures.AllowBulkExecution;
                }

                if (this.HttpClientFactory != null)
                {
                    features |= CosmosClientOptionsFeatures.HttpClientFactory;
                }

                string featureString = null;
                if (features != CosmosClientOptionsFeatures.NoFeatures)
                {
                    featureString = Convert.ToString((int)features, 2).PadLeft(8, '0');
                }

                return new MacOsUserAgentContainer(
                            clientId: clientId,
                            features: featureString,
                            suffix: this.ApplicationName);
            }
        }

        private sealed class MacOsUserAgentContainer : Cosmos.UserAgentContainer
        {
            public MacOsUserAgentContainer(int clientId,
                                            string features = null,
                                            string regionConfiguration = "N",
                                            string suffix = null)
                                               : base(clientId,
                                                     features,
                                                     regionConfiguration,
                                                     suffix)
            {
            }

            protected override void GetEnvironmentInformation(
                out string clientVersion,
                out string processArchitecture,
                out string operatingSystem,
                out string runtimeFramework)
            {
                //This changes the information to simulate a max os x response. Windows user agent are tested by every other emulator test.
                operatingSystem = "Darwin 18.0.0: Darwin/Kernel/Version 18.0.0: Wed Aug 22 20:13:40 PDT 2018; root:xnu-4903.201.2~1/RELEASE_X86_64";

                base.GetEnvironmentInformation(
                    clientVersion: out clientVersion,
                    processArchitecture: out processArchitecture,
                    operatingSystem: out _,
                    runtimeFramework: out runtimeFramework);
            }
        }

        private CosmosClientOptions SetEnvironmentInformation(bool useMacOs)
        {
            if (useMacOs)
            {
                return new MacUserAgentStringClientOptions();
            }

            return new CosmosClientOptions();
        }

        private string GetClientIdFromCosmosClient(CosmosClient client)
        {
            Cosmos.UserAgentContainer userAgentContainer = client.ClientOptions.GetConnectionPolicy(client.ClientId).UserAgentContainer;
            string userAgentString = userAgentContainer.UserAgent;
            string clientId = userAgentString.Split('|')[1];
            return clientId;
        }
    }
}<|MERGE_RESOLUTION|>--- conflicted
+++ resolved
@@ -93,18 +93,10 @@
             previewFlag = "P";
 #endif
             Assert.AreEqual($"cosmos-netstandard-sdk/{envInfo.ClientVersion}" + previewFlag, values[0]);
-<<<<<<< HEAD
-            Assert.AreEqual(envInfo.DirectVersion, values[1]);
-            Assert.AreEqual("0", values[2]);
-            Assert.AreEqual(envInfo.ProcessArchitecture, values[3]);
-            Assert.AreEqual(envInfo.OperatingSystem, values[4]);
-            Assert.AreEqual(envInfo.RuntimeFramework, values[5]);
-=======
             Assert.AreEqual("0", values[1]);
             Assert.AreEqual(envInfo.ProcessArchitecture, values[2]);
             Assert.AreEqual(envInfo.OperatingSystem, values[3]);
             Assert.AreEqual(envInfo.RuntimeFramework, values[4]);
->>>>>>> 63a846de
         }
 
         [TestMethod]
