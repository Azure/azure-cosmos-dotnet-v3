--- conflicted
+++ resolved
@@ -31,19 +31,11 @@
   </ItemGroup>
   
   <ItemGroup Condition=" '$(SignAssembly)' == 'true' ">
-<<<<<<< HEAD
-    <PackageReference Include="Microsoft.Azure.Cosmos.Direct" Version="[3.0.0.7-preview,)" />
-  </ItemGroup>
-
-  <ItemGroup Condition=" '$(SignAssembly)' != 'true' ">
-    <PackageReference Include="Microsoft.Azure.Cosmos.Direct.MyGet" Version="[3.0.0.7-preview,)" />
-=======
     <PackageReference Include="Microsoft.Azure.Cosmos.Direct" Version="$(DirectVersion)" />
   </ItemGroup>
 
   <ItemGroup Condition=" '$(SignAssembly)' != 'true' ">
     <PackageReference Include="Microsoft.Azure.Cosmos.Direct.MyGet" Version="$(DirectVersion)" />
->>>>>>> 175a5228
   </ItemGroup>
   
   <ItemGroup>
