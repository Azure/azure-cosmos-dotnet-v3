--- conflicted
+++ resolved
@@ -19,6 +19,7 @@
   </ItemGroup>
 
   <ItemGroup Condition=" '$(ProjectRef)' != 'True' ">
+    <PackageReference Include="Microsoft.Azure.Cosmos.Direct" Version="[$(DirectVersion)]" PrivateAssets="All" />
     <PackageReference Include="Microsoft.HybridRow" Version="[$(HybridRowVersion)]" PrivateAssets="All" />
   </ItemGroup>
 
@@ -51,15 +52,9 @@
 
   <ItemGroup>
     <PackageReference Include="Microsoft.CSharp" Version="4.5.0" />
-<<<<<<< HEAD
-    <PackageReference Include="Microsoft.Extensions.DependencyInjection.Abstractions" Version="3.1.0" />
-    <PackageReference Include="Microsoft.IdentityModel.Tokens" Version="6.7.1" />
-    <PackageReference Include="OpenTelemetry" Version="1.3.1" />
-=======
     <PackageReference Include="Microsoft.Extensions.DependencyInjection.Abstractions" Version="8.0.2" />
     <PackageReference Include="Microsoft.IdentityModel.Tokens" Version="6.7.1" />
     <PackageReference Include="OpenTelemetry" Version="1.9.0" />
->>>>>>> b4a4ac0f
     <PackageReference Include="System.Reflection.Emit" Version="4.3.0" />
     <PackageReference Include="System.Security.SecureString" Version="4.3.0" />
     <PackageReference Include="Microsoft.Extensions.Configuration.Json" Version="3.1.0" />
@@ -68,11 +63,7 @@
     <PackageReference Include="Moq" Version="4.8.2" />
     <PackageReference Include="MSTest.TestAdapter" Version="1.3.2" />
     <PackageReference Include="MSTest.TestFramework" Version="1.3.2" />
-<<<<<<< HEAD
-    <PackageReference Include="Newtonsoft.Json" Version="13.0.1" />
-=======
     <PackageReference Include="Newtonsoft.Json" Version="13.0.3" />
->>>>>>> b4a4ac0f
     <PackageReference Include="System.Reflection" Version="4.3.0" />
   </ItemGroup>
   
@@ -121,12 +112,9 @@
 	<Content Include="BaselineTest\TestBaseline\IndexMetricsParserBaselineTest.IndexUtilizationHeaderLengthTest.xml">
 		<CopyToOutputDirectory>PreserveNewest</CopyToOutputDirectory>
 	</Content>
-<<<<<<< HEAD
-=======
     <Content Include="BaselineTest\TestBaseline\QueryAdvisorBaselineTest.QueryAdviceParse.xml">
         <CopyToOutputDirectory>PreserveNewest</CopyToOutputDirectory>
     </Content>
->>>>>>> b4a4ac0f
     <Content Include="BaselineTest\TestBaseline\LinqAggregateFunctionBaselineTests.TestAny.xml">
       <CopyToOutputDirectory>PreserveNewest</CopyToOutputDirectory>
     </Content>
