﻿//------------------------------------------------------------
// Copyright (c) Microsoft Corporation.  All rights reserved.
//------------------------------------------------------------

namespace Microsoft.Azure.Cosmos.SDK.EmulatorTests
{
    using System;
    using System.Linq;
    using System.Net;
    using System.Net.Http;
    using System.Text;
    using System.Threading;
    using System.Threading.Tasks;
    using Microsoft.Azure.Cosmos.Linq;
    using Microsoft.VisualStudio.TestTools.UnitTesting;
    using Newtonsoft.Json;
    using Microsoft.Azure.Documents;

    [TestClass]
    public class SynchronizationContextTests
    {
        [DataTestMethod]
        [DataRow(false, DisplayName = "SynchronizationContextTests - Client Telemetry disabled")]
        [DataRow(true, DisplayName = "SynchronizationContextTests - Client Telemetry enabled")]
        [Timeout(30000)]
        public void VerifySynchronizationContextDoesNotLock(bool withClientTelemetry)
        {
<<<<<<< HEAD
            if (withClientTelemetry)
            {
                Util.EnableClientTelemetryEnvironmentVariables();
            }
=======
            HttpClientHandlerHelper httpHandler = new HttpClientHandlerHelper
            {
                RequestCallBack = (request, cancellation) =>
                {
                    if (request.RequestUri.AbsoluteUri.Contains(Paths.ClientConfigPathSegment))
                    {
                        HttpResponseMessage result = new HttpResponseMessage(HttpStatusCode.OK);
                        AccountClientConfiguration clientConfigProperties = new AccountClientConfiguration
                        {
                            ClientTelemetryConfiguration = new ClientTelemetryConfiguration
                            {
                                IsEnabled = withClientTelemetry,
                                Endpoint = withClientTelemetry? "http://dummy.telemetry.endpoint/" : null
                            }
                        };
                        string payload = JsonConvert.SerializeObject(clientConfigProperties);
                        result.Content = new StringContent(payload, Encoding.UTF8, "application/json");
                        return Task.FromResult(result);
                    }

                    return null;
                }
            };
>>>>>>> e2ce570b

            string databaseId = Guid.NewGuid().ToString();
            SynchronizationContext prevContext = SynchronizationContext.Current;
            try
            {
                TestSynchronizationContext syncContext = new TestSynchronizationContext();
                SynchronizationContext.SetSynchronizationContext(syncContext);
                syncContext.Post(_ =>
                {
                    using (CosmosClient client = TestCommon.CreateCosmosClient(
                                                                customizeClientBuilder: (builder) => builder
                                                                                                        .WithClientTelemetryOptions(new CosmosClientTelemetryOptions ()
                                                                                                        {
                                                                                                            DisableSendingMetricsToService = !withClientTelemetry
                                                                                                        })
                                                                                                        .WithHttpClientFactory(() => new HttpClient(httpHandler))))
                    {
                        Cosmos.Database database = client.CreateDatabaseAsync(databaseId).GetAwaiter().GetResult();
                        database = client.CreateDatabaseIfNotExistsAsync(databaseId).GetAwaiter().GetResult();
                        database.ReadStreamAsync().ConfigureAwait(false).GetAwaiter().GetResult();
                        database.ReadAsync().ConfigureAwait(false).GetAwaiter().GetResult();

                        QueryDefinition databaseQuery = new QueryDefinition("select * from T where T.id = @id").WithParameter("@id", databaseId);
                        FeedIterator<DatabaseProperties> databaseIterator = client.GetDatabaseQueryIterator<DatabaseProperties>(databaseQuery);
                        while (databaseIterator.HasMoreResults)
                        {
                            databaseIterator.ReadNextAsync().GetAwaiter().GetResult();
                        }

                        Container container = database.CreateContainerAsync(Guid.NewGuid().ToString(), "/pk").GetAwaiter().GetResult();
                        container = database.CreateContainerIfNotExistsAsync(container.Id, "/pk").GetAwaiter().GetResult();

                        ToDoActivity testItem = ToDoActivity.CreateRandomToDoActivity();
                        ItemResponse<ToDoActivity> response = container.CreateItemAsync<ToDoActivity>(item: testItem).ConfigureAwait(false).GetAwaiter().GetResult();
                        Assert.IsNotNull(response);
                        string diagnostics = response.Diagnostics.ToString();
                        Assert.IsTrue(diagnostics.Contains("Synchronization Context"));

                        using CancellationTokenSource cancellationTokenSource = new CancellationTokenSource();

                        try
                        {
                            ToDoActivity tempItem = ToDoActivity.CreateRandomToDoActivity();
                            CancellationToken cancellationToken = cancellationTokenSource.Token;
                            cancellationTokenSource.Cancel();
                            container.CreateItemAsync<ToDoActivity>(item: tempItem, cancellationToken: cancellationToken).ConfigureAwait(false).GetAwaiter().GetResult();
                            Assert.Fail("Should have thrown a cancellation token");

                        }
                        catch (CosmosOperationCanceledException oe)
                        {
                            string exception = oe.ToString();
                            Assert.IsTrue(exception.Contains("Synchronization Context"));
                        }

                        // Test read feed
                        container.GetItemLinqQueryable<ToDoActivity>(
                            allowSynchronousQueryExecution: true,
                            requestOptions: new QueryRequestOptions()
                            {
                            }).ToList();

                        FeedIterator feedIterator = container
                            .GetItemLinqQueryable<ToDoActivity>()
                            .ToStreamIterator();

                        while (feedIterator.HasMoreResults)
                        {
                            feedIterator.ReadNextAsync().GetAwaiter().GetResult();
                        }

                        FeedIterator<ToDoActivity> feedIteratorTyped = container.GetItemLinqQueryable<ToDoActivity>()
                            .ToFeedIterator<ToDoActivity>();

                        while (feedIteratorTyped.HasMoreResults)
                        {
                            feedIteratorTyped.ReadNextAsync().GetAwaiter().GetResult();
                        }

                        // Test query
                        container.GetItemLinqQueryable<ToDoActivity>(
                            allowSynchronousQueryExecution: true,
                            requestOptions: new QueryRequestOptions()
                            {
                            }).Where(item => item.id != "").ToList();

                        FeedIterator queryIterator = container.GetItemLinqQueryable<ToDoActivity>()
                            .Where(item => item.id != "").ToStreamIterator();

                        while (queryIterator.HasMoreResults)
                        {
                            queryIterator.ReadNextAsync().GetAwaiter().GetResult();
                        }

                        FeedIterator<ToDoActivity> queryIteratorTyped = container.GetItemLinqQueryable<ToDoActivity>()
                            .Where(item => item.id != "").ToFeedIterator<ToDoActivity>();

                        while (queryIteratorTyped.HasMoreResults)
                        {
                            queryIteratorTyped.ReadNextAsync().GetAwaiter().GetResult();
                        }

                        double costAsync = container.GetItemLinqQueryable<ToDoActivity>()
                            .Select(x => x.cost).SumAsync().GetAwaiter().GetResult();

                        double cost = container.GetItemLinqQueryable<ToDoActivity>(
                            allowSynchronousQueryExecution: true).Select(x => x.cost).Sum();
                        
                        ItemResponse<ToDoActivity> deleteResponse = container.DeleteItemAsync<ToDoActivity>(partitionKey: new Cosmos.PartitionKey(testItem.pk), id: testItem.id).ConfigureAwait(false).GetAwaiter().GetResult();
                        Assert.IsNotNull(deleteResponse);
                    }
                }, state: null);
            }
            finally
            {
                SynchronizationContext.SetSynchronizationContext(prevContext);
                
                using (CosmosClient client = TestCommon.CreateCosmosClient())
                {
                    client.GetDatabase(databaseId).DeleteAsync().GetAwaiter().GetResult();
                }

                if (withClientTelemetry)
                {
                    Util.DisableClientTelemetryEnvironmentVariables();
                }
            }
        }

        

        public class TestSynchronizationContext : SynchronizationContext
        {
            private object locker = new object();

            public override void Post(SendOrPostCallback d, object state)
            {
                lock (locker)
                {
                    d(state);
                }
            }
        }
    }
}<|MERGE_RESOLUTION|>--- conflicted
+++ resolved
@@ -25,12 +25,6 @@
         [Timeout(30000)]
         public void VerifySynchronizationContextDoesNotLock(bool withClientTelemetry)
         {
-<<<<<<< HEAD
-            if (withClientTelemetry)
-            {
-                Util.EnableClientTelemetryEnvironmentVariables();
-            }
-=======
             HttpClientHandlerHelper httpHandler = new HttpClientHandlerHelper
             {
                 RequestCallBack = (request, cancellation) =>
@@ -54,7 +48,6 @@
                     return null;
                 }
             };
->>>>>>> e2ce570b
 
             string databaseId = Guid.NewGuid().ToString();
             SynchronizationContext prevContext = SynchronizationContext.Current;
@@ -162,7 +155,7 @@
 
                         double cost = container.GetItemLinqQueryable<ToDoActivity>(
                             allowSynchronousQueryExecution: true).Select(x => x.cost).Sum();
-                        
+
                         ItemResponse<ToDoActivity> deleteResponse = container.DeleteItemAsync<ToDoActivity>(partitionKey: new Cosmos.PartitionKey(testItem.pk), id: testItem.id).ConfigureAwait(false).GetAwaiter().GetResult();
                         Assert.IsNotNull(deleteResponse);
                     }
@@ -175,11 +168,6 @@
                 using (CosmosClient client = TestCommon.CreateCosmosClient())
                 {
                     client.GetDatabase(databaseId).DeleteAsync().GetAwaiter().GetResult();
-                }
-
-                if (withClientTelemetry)
-                {
-                    Util.DisableClientTelemetryEnvironmentVariables();
                 }
             }
         }
