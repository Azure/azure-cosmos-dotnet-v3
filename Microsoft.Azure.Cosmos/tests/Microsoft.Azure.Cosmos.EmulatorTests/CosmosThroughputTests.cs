--- conflicted
+++ resolved
@@ -88,13 +88,8 @@
             Assert.IsNull(fixedDatabaseThroughput.Resource.MaxAutoscaleThroughput);
             Assert.IsNull(fixedDatabaseThroughput.Resource.AutoUpgradeMaxThroughputIncrementPercentage);
 
-<<<<<<< HEAD
-            ThroughputResponse fixedReplaced = await database.ReplaceThroughputPropertiesAsync(
+            ThroughputResponse fixedReplaced = await database.ReplaceThroughputAsync(
                 ThroughputProperties.CreateManualThroughput(6000));
-=======
-            ThroughputResponse fixedReplaced = await database.ReplaceThroughputAsync(
-                ThroughputProperties.CreateFixedThroughput(6000));
->>>>>>> 20208541
             Assert.IsNotNull(fixedReplaced);
             Assert.AreEqual(6000, fixedReplaced.Resource.Throughput);
             Assert.IsNull(fixedReplaced.Resource.MaxAutoscaleThroughput);
