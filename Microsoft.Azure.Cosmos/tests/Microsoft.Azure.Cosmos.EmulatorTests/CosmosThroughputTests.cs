--- conflicted
+++ resolved
@@ -40,7 +40,7 @@
             string databaseId = Guid.NewGuid().ToString();
             using (ResponseMessage response = await this.cosmosClient.CreateDatabaseStreamAsync(
                 new DatabaseProperties(databaseId),
-                ThroughputProperties.CreateAutoscaleMaxThroughput(5000)))
+                ThroughputProperties.CreateAutoscaleThroughput(5000)))
             {
                 Assert.AreEqual(HttpStatusCode.Created, response.StatusCode);
             }
@@ -51,7 +51,7 @@
             Assert.AreEqual(5000, autoscale.Resource.AutoscaleMaxThroughput);
 
             ThroughputResponse autoscaleReplaced = await database.ReplaceThroughputAsync(
-                ThroughputProperties.CreateAutoscaleMaxThroughput(10000));
+                ThroughputProperties.CreateAutoscaleThroughput(10000));
             Assert.IsNotNull(autoscaleReplaced);
             Assert.AreEqual(10000, autoscaleReplaced.Resource.AutoscaleMaxThroughput);
 
@@ -63,14 +63,14 @@
         {
             DatabaseInternal database = (DatabaseInlineCore)await this.cosmosClient.CreateDatabaseAsync(
                 nameof(CreateDropAutoscaleDatabase) + Guid.NewGuid().ToString(),
-                ThroughputProperties.CreateAutoscaleMaxThroughput(5000));
+                ThroughputProperties.CreateAutoscaleThroughput(5000));
 
             ThroughputResponse autoscale = await database.ReadThroughputAsync(requestOptions: null);
             Assert.IsNotNull(autoscale);
             Assert.AreEqual(5000, autoscale.Resource.AutoscaleMaxThroughput);
 
             ThroughputResponse autoscaleReplaced = await database.ReplaceThroughputAsync(
-                ThroughputProperties.CreateAutoscaleMaxThroughput(10000));
+                ThroughputProperties.CreateAutoscaleThroughput(10000));
             Assert.IsNotNull(autoscaleReplaced);
             Assert.AreEqual(10000, autoscaleReplaced.Resource.AutoscaleMaxThroughput);
 
@@ -112,7 +112,7 @@
         {
             DatabaseInternal database = (DatabaseInlineCore)await this.cosmosClient.CreateDatabaseAsync(
                 nameof(CreateDropAutoscaleDatabase) + Guid.NewGuid().ToString(),
-                ThroughputProperties.CreateAutoscaleMaxThroughput(5000));
+                ThroughputProperties.CreateAutoscaleThroughput(5000));
 
             Container container = await database.CreateContainerAsync("Test", "/id");
             ContainerInternal containerCore = (ContainerInlineCore)container;
@@ -122,7 +122,7 @@
             Assert.AreEqual(5000, throughputResponse.Resource.AutoscaleMaxThroughput);
 
             throughputResponse = await database.ReplaceThroughputAsync(
-                    ThroughputProperties.CreateAutoscaleMaxThroughput(6000));
+                    ThroughputProperties.CreateAutoscaleThroughput(6000));
             Assert.IsNotNull(throughputResponse);
             Assert.AreEqual(6000, throughputResponse.Resource.AutoscaleMaxThroughput);
 
@@ -133,15 +133,10 @@
             Assert.AreEqual(HttpStatusCode.NotFound, throughputResponse.StatusCode);
             Assert.IsNull(throughputResponse.Resource);
 
-<<<<<<< HEAD
-            throughputResponse = await containerCore.ReplaceThroughputPropertiesIfExistsAsync(
-                ThroughputProperties.CreateAutoscaleMaxThroughput(6000));
-=======
             throughputResponse = await containerCore.ReplaceThroughputIfExistsAsync(
                 ThroughputProperties.CreateAutoscaleThroughput(6000),
                 requestOptions: null,
                 default(CancellationToken));
->>>>>>> 13127588
             Assert.IsNotNull(throughputResponse);
             Assert.AreEqual(HttpStatusCode.NotFound, throughputResponse.StatusCode);
             Assert.IsNull(throughputResponse.Resource);
@@ -158,13 +153,8 @@
 
             Container container = await database.CreateContainerAsync(
                 containerProperties: new ContainerProperties("Test", "/id"),
-<<<<<<< HEAD
-                throughputProperties: ThroughputProperties.CreateAutoscaleMaxThroughput(5000));
-            ContainerCore containerCore = (ContainerInlineCore)container;
-=======
                 throughputProperties: ThroughputProperties.CreateAutoscaleThroughput(5000));
             ContainerInternal containerCore = (ContainerInlineCore)container;
->>>>>>> 13127588
 
             ThroughputResponse throughputResponse = await database.ReadThroughputIfExistsAsync(requestOptions: null);
             Assert.IsNotNull(throughputResponse);
@@ -172,7 +162,7 @@
             Assert.IsNull(throughputResponse.Resource);
 
             throughputResponse = await database.ReplaceThroughputPropertiesIfExistsAsync(
-                ThroughputProperties.CreateAutoscaleMaxThroughput(6000));
+                ThroughputProperties.CreateAutoscaleThroughput(6000));
             Assert.IsNotNull(throughputResponse);
             Assert.AreEqual(HttpStatusCode.NotFound, throughputResponse.StatusCode);
             Assert.IsNull(throughputResponse.Resource);
@@ -184,15 +174,10 @@
             Assert.IsTrue(throughputResponse.Resource.Throughput > 400);
             Assert.AreEqual(5000, throughputResponse.Resource.AutoscaleMaxThroughput);
 
-<<<<<<< HEAD
-            throughputResponse = await containerCore.ReplaceThroughputPropertiesIfExistsAsync(
-                ThroughputProperties.CreateAutoscaleMaxThroughput(6000));
-=======
             throughputResponse = await containerCore.ReplaceThroughputIfExistsAsync(
                 ThroughputProperties.CreateAutoscaleThroughput(6000),
                 requestOptions: null,
                 default(CancellationToken));
->>>>>>> 13127588
             Assert.IsNotNull(throughputResponse);
             Assert.IsTrue(throughputResponse.Resource.Throughput > 400);
             Assert.AreEqual(6000, throughputResponse.Resource.AutoscaleMaxThroughput);
@@ -206,7 +191,7 @@
             string dbName = nameof(CreateDatabaseIfNotExistTest) + Guid.NewGuid();
             DatabaseResponse databaseResponse = await this.cosmosClient.CreateDatabaseIfNotExistsAsync(
                 dbName,
-                ThroughputProperties.CreateAutoscaleThroughput(maxAutoscaleThroughput: 5000));
+                ThroughputProperties.CreateAutoscaleThroughput(autoMaxscaleThroughput: 5000));
             Assert.AreEqual(HttpStatusCode.Created, databaseResponse.StatusCode);
 
             // Container is required to validate database throughput upgrade scenarios
@@ -220,7 +205,7 @@
             databaseResponse = await this.cosmosClient.CreateDatabaseIfNotExistsAsync(
                 dbName,
                 ThroughputProperties.CreateAutoscaleThroughput(
-                    maxAutoscaleThroughput: 5000));
+                    autoMaxscaleThroughput: 5000));
             Assert.AreEqual(HttpStatusCode.OK, databaseResponse.StatusCode);
 
             autoscale = await databaseResponse.Database.ReadThroughputAsync(requestOptions: null);
@@ -301,7 +286,7 @@
 
             using (ResponseMessage response = await database.CreateContainerStreamAsync(
                  new ContainerProperties(streamContainerId, "/pk"),
-                 ThroughputProperties.CreateAutoscaleMaxThroughput(5000)))
+                 ThroughputProperties.CreateAutoscaleThroughput(5000)))
             {
                 Assert.AreEqual(HttpStatusCode.Created, response.StatusCode);
 
@@ -323,7 +308,7 @@
 
             ContainerInternal container = (ContainerInlineCore)await database.CreateContainerAsync(
                 new ContainerProperties(Guid.NewGuid().ToString(), "/pk"),
-                ThroughputProperties.CreateAutoscaleMaxThroughput(5000));
+                ThroughputProperties.CreateAutoscaleThroughput(5000));
             Assert.IsNotNull(container);
 
             ThroughputResponse throughputResponse = await container.ReadThroughputAsync(requestOptions: null);
@@ -331,14 +316,10 @@
             Assert.AreEqual(5000, throughputResponse.Resource.AutoscaleMaxThroughput);
 
             throughputResponse = await container.ReplaceThroughputAsync(
-<<<<<<< HEAD
-                ThroughputProperties.CreateAutoscaleMaxThroughput(6000));
-=======
                 ThroughputProperties.CreateAutoscaleThroughput(6000),
                 requestOptions: null,
                 cancellationToken: default(CancellationToken));
 
->>>>>>> 13127588
             Assert.IsNotNull(throughputResponse);
             Assert.AreEqual(6000, throughputResponse.Resource.AutoscaleMaxThroughput);
 
@@ -354,7 +335,7 @@
 
             ContainerInternal autoscaleContainer = (ContainerInlineCore)await database.CreateContainerAsync(
                 new ContainerProperties(Guid.NewGuid().ToString(), "/pk"),
-                ThroughputProperties.CreateAutoscaleMaxThroughput(5000));
+                ThroughputProperties.CreateAutoscaleThroughput(5000));
             Assert.IsNotNull(autoscaleContainer);
 
             // Reading a autoscale container with fixed results 
