--- conflicted
+++ resolved
@@ -73,10 +73,7 @@
         }
 
         [TestMethod]
-<<<<<<< HEAD
-=======
         [DataRow(true)]
->>>>>>> 65a536ba
         [DataRow(false)]
         public async Task PointOperationDiagnostic(bool disableDiagnostics)
         {
