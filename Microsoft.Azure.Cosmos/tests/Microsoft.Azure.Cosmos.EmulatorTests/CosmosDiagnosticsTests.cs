﻿//------------------------------------------------------------
// Copyright (c) Microsoft Corporation.  All rights reserved.
//------------------------------------------------------------

namespace Microsoft.Azure.Cosmos.SDK.EmulatorTests
{
    using Microsoft.Azure.Cosmos.Query.Core;
    using Microsoft.VisualStudio.TestTools.UnitTesting;
    using Moq;
    using Newtonsoft.Json.Linq;
    using System;
    using System.Collections.Generic;
    using System.Collections.ObjectModel;
    using System.Linq;
    using System.Net;
    using System.Runtime.CompilerServices;
    using System.Threading;
    using System.Threading.Tasks;

    [TestClass]
    public class CosmosDiagnosticsTests : BaseCosmosClientHelper
    {
        private Container Container = null;
        private ContainerProperties containerSettings = null;

        private static readonly ItemRequestOptions RequestOptionDisableDiagnostic = new ItemRequestOptions()
        {
            DiagnosticContextFactory = () => EmptyCosmosDiagnosticsContext.Singleton
        };

        [TestInitialize]
        public async Task TestInitialize()
        {
            await base.TestInit();
            string PartitionKey = "/status";
            this.containerSettings = new ContainerProperties(id: Guid.NewGuid().ToString(), partitionKeyPath: PartitionKey);
            ContainerResponse response = await this.database.CreateContainerAsync(
                this.containerSettings,
                cancellationToken: this.cancellationToken);
            Assert.IsNotNull(response);
            Assert.IsNotNull(response.Container);
            Assert.IsNotNull(response.Resource);
            this.Container = response;
        }

        [TestCleanup]
        public async Task Cleanup()
        {
            await base.TestCleanup();
        }

        [TestMethod]
        public async Task CustomHandlersDiagnostic()
        {
            TimeSpan delayTime = TimeSpan.FromSeconds(2);
            CosmosClient cosmosClient = TestCommon.CreateCosmosClient(builder =>
                builder.AddCustomHandlers(new RequestHandlerSleepHelper(delayTime)));

            DatabaseResponse databaseResponse = await cosmosClient.CreateDatabaseAsync(Guid.NewGuid().ToString());
            string diagnostics = databaseResponse.Diagnostics.ToString();
            Assert.IsNotNull(diagnostics);
            JObject jObject = JObject.Parse(diagnostics);
            JArray contextList = jObject["Context"].ToObject<JArray>();
            JObject customHandler = GetJObjectInContextList(contextList, typeof(RequestHandlerSleepHelper).FullName);
            Assert.IsNotNull(customHandler);
            TimeSpan elapsedTime = customHandler["ElapsedTime"].ToObject<TimeSpan>();
            Assert.IsTrue(elapsedTime.TotalSeconds > 1);

            customHandler = GetJObjectInContextList(contextList, typeof(RequestHandlerSleepHelper).FullName);
            Assert.IsNotNull(customHandler);
            elapsedTime = customHandler["ElapsedTime"].ToObject<TimeSpan>();
            Assert.IsTrue(elapsedTime > delayTime);

            await databaseResponse.Database.DeleteAsync();
        }

        [TestMethod]
        [DataRow(true)]
        [DataRow(false)]
        public async Task PointOperationRequestTimeoutDiagnostic(bool disableDiagnostics)
        {
<<<<<<< HEAD
            ItemRequestOptions requestOptions = new ItemRequestOptions();
            if (disableDiagnostics)
            {
                requestOptions.DiagnosticContextFactory = () => EmptyCosmosDiagnosticsContext.Singleton;
            };
=======
            ItemRequestOptions requestOptions = disableDiagnostics ? RequestOptionDisableDiagnostic : null;
>>>>>>> f2e9d97d

            Guid exceptionActivityId = Guid.NewGuid();
            string transportExceptionDescription = "transportExceptionDescription" + Guid.NewGuid();
            Container containerWithTransportException = TransportClientHelper.GetContainerWithItemTransportException(
                this.database.Id,
                this.Container.Id,
                exceptionActivityId,
                transportExceptionDescription);

            //Checking point operation diagnostics on typed operations
            ToDoActivity testItem = ToDoActivity.CreateRandomToDoActivity();
            try
            {
                ItemResponse<ToDoActivity> createResponse = await containerWithTransportException.CreateItemAsync<ToDoActivity>(
                  item: testItem,
                  requestOptions: requestOptions);
                Assert.Fail("Should have thrown a request timeout exception");
            }
            catch(CosmosException ce) when (ce.StatusCode == System.Net.HttpStatusCode.RequestTimeout)
            {
                string exception = ce.ToString();
                Assert.IsNotNull(exception);
                Assert.IsTrue(exception.Contains(exceptionActivityId.ToString()));
                Assert.IsTrue(exception.Contains(transportExceptionDescription));

                string diagnosics = ce.Diagnostics.ToString();
                if (disableDiagnostics)
                {
                    Assert.IsTrue(string.IsNullOrEmpty(diagnosics));
                }
                else
                {
                    Assert.IsFalse(string.IsNullOrEmpty(diagnosics));
                    Assert.IsTrue(exception.Contains(diagnosics));
                }
            }
        }

        [TestMethod]
        [DataRow(true)]
        [DataRow(false)]
        public async Task PointOperationDiagnostic(bool disableDiagnostics)
        {
<<<<<<< HEAD
            ItemRequestOptions requestOptions = new ItemRequestOptions();
            if (disableDiagnostics)
            {
                requestOptions.DiagnosticContextFactory = () => EmptyCosmosDiagnosticsContext.Singleton;
            };
=======
            ItemRequestOptions requestOptions = disableDiagnostics ? RequestOptionDisableDiagnostic : null;
>>>>>>> f2e9d97d

            //Checking point operation diagnostics on typed operations
            ToDoActivity testItem = ToDoActivity.CreateRandomToDoActivity();
            ItemResponse<ToDoActivity> createResponse = await this.Container.CreateItemAsync<ToDoActivity>(
                item: testItem,
                requestOptions: requestOptions);
            CosmosDiagnosticsTests.VerifyPointDiagnostics(
                createResponse.Diagnostics,
                disableDiagnostics);

            ItemResponse<ToDoActivity> readResponse = await this.Container.ReadItemAsync<ToDoActivity>(
                id: testItem.id,
                partitionKey: new PartitionKey(testItem.status),
                requestOptions);

            CosmosDiagnosticsTests.VerifyPointDiagnostics(
                readResponse.Diagnostics,
                disableDiagnostics);

            testItem.description = "NewDescription";
            ItemResponse<ToDoActivity> replaceResponse = await this.Container.ReplaceItemAsync<ToDoActivity>(
                item: testItem,
                id: testItem.id,
                partitionKey: new PartitionKey(testItem.status),
                requestOptions: requestOptions);

            Assert.AreEqual(replaceResponse.Resource.description, "NewDescription");

            CosmosDiagnosticsTests.VerifyPointDiagnostics(
                replaceResponse.Diagnostics,
                disableDiagnostics);

            ItemResponse<ToDoActivity> deleteResponse = await this.Container.DeleteItemAsync<ToDoActivity>(
                partitionKey: new Cosmos.PartitionKey(testItem.status),
                id: testItem.id,
                requestOptions: requestOptions);

            Assert.IsNotNull(deleteResponse);
            CosmosDiagnosticsTests.VerifyPointDiagnostics(
                deleteResponse.Diagnostics,
                disableDiagnostics);

            //Checking point operation diagnostics on stream operations
            ResponseMessage createStreamResponse = await this.Container.CreateItemStreamAsync(
                partitionKey: new PartitionKey(testItem.status),
                streamPayload: TestCommon.SerializerCore.ToStream<ToDoActivity>(testItem),
                requestOptions: requestOptions);
            CosmosDiagnosticsTests.VerifyPointDiagnostics(
                createStreamResponse.Diagnostics,
                disableDiagnostics);

            ResponseMessage readStreamResponse = await this.Container.ReadItemStreamAsync(
                id: testItem.id,
                partitionKey: new PartitionKey(testItem.status),
                requestOptions: requestOptions);
            CosmosDiagnosticsTests.VerifyPointDiagnostics(
                readStreamResponse.Diagnostics,
                disableDiagnostics);

            ResponseMessage replaceStreamResponse = await this.Container.ReplaceItemStreamAsync(
               streamPayload: TestCommon.SerializerCore.ToStream<ToDoActivity>(testItem),
               id: testItem.id,
               partitionKey: new PartitionKey(testItem.status),
               requestOptions: requestOptions);
            CosmosDiagnosticsTests.VerifyPointDiagnostics(
                replaceStreamResponse.Diagnostics,
                disableDiagnostics);

            ResponseMessage deleteStreamResponse = await this.Container.DeleteItemStreamAsync(
               id: testItem.id,
               partitionKey: new PartitionKey(testItem.status),
               requestOptions: requestOptions);
            CosmosDiagnosticsTests.VerifyPointDiagnostics(
                deleteStreamResponse.Diagnostics,
                disableDiagnostics);

            // Ensure diagnostics are set even on failed operations
            testItem.description = new string('x', Microsoft.Azure.Documents.Constants.MaxResourceSizeInBytes + 1);
            ResponseMessage createTooBigStreamResponse = await this.Container.CreateItemStreamAsync(
                partitionKey: new PartitionKey(testItem.status),
                streamPayload: TestCommon.SerializerCore.ToStream<ToDoActivity>(testItem),
                requestOptions: requestOptions);
            Assert.IsFalse(createTooBigStreamResponse.IsSuccessStatusCode);
            CosmosDiagnosticsTests.VerifyPointDiagnostics(
                createTooBigStreamResponse.Diagnostics,
                disableDiagnostics);
        }

        [TestMethod]
        [DataRow(true)]
        [DataRow(false)]
        public async Task BatchOperationDiagnostic(bool disableDiagnostics)
        {
            string pkValue = "DiagnosticTestPk";
            TransactionalBatch batch = this.Container.CreateTransactionalBatch(new PartitionKey(pkValue));

            List<ToDoActivity> createItems = new List<ToDoActivity>();
            for(int i = 0; i < 50; i++)
            {
                ToDoActivity item = ToDoActivity.CreateRandomToDoActivity(pk: pkValue);
                createItems.Add(item);
                batch.CreateItem<ToDoActivity>(item);
            }

            for (int i = 0; i < 20; i++)
            {
                batch.ReadItem(createItems[i].id);
            }

            RequestOptions requestOptions = disableDiagnostics ? RequestOptionDisableDiagnostic : null;
            TransactionalBatchResponse response = await ((BatchCore)batch).ExecuteAsync(requestOptions);
            
            Assert.IsNotNull(response);
            CosmosDiagnosticsTests.VerifyPointDiagnostics(
                diagnostics: response.Diagnostics,
                disableDiagnostics: disableDiagnostics);
        }

        [TestMethod]
        public async Task BulkOperationDiagnostic()
        {
            string pkValue = "DiagnosticBulkTestPk";
            CosmosClient bulkClient = TestCommon.CreateCosmosClient(builder => builder.WithBulkExecution(true));
            Container bulkContainer = bulkClient.GetContainer(this.database.Id, this.Container.Id);
            List<Task<ItemResponse<ToDoActivity>>> createItemsTasks = new List<Task<ItemResponse<ToDoActivity>>>();
            for (int i = 0; i < 100; i++)
            {

                ToDoActivity item = ToDoActivity.CreateRandomToDoActivity(pk: pkValue);
                createItemsTasks.Add(bulkContainer.CreateItemAsync<ToDoActivity>(item, new PartitionKey(item.status)));
            }

            await Task.WhenAll(createItemsTasks);

            foreach (Task<ItemResponse<ToDoActivity>> createTask in createItemsTasks)
            {
                ItemResponse<ToDoActivity> itemResponse = await createTask;
                Assert.IsNotNull(itemResponse);

                CosmosDiagnosticsTests.VerifyPointDiagnostics(
                    diagnostics: itemResponse.Diagnostics,
                    disableDiagnostics: false);
            }
        }

        [TestMethod]
        [DataRow(true)]
        //[DataRow(false)]
        public async Task QueryOperationDiagnostic(bool disableDiagnostics)
        {
            int totalItems = 3;
            IList<ToDoActivity> itemList = await ToDoActivity.CreateRandomItems(
                this.Container,
                pkCount: totalItems,
                perPKItemCount: 1,
                randomPartitionKey: true);

            long readFeedTotalOutputDocumentCount = await this.ExecuteQueryAndReturnOutputDocumentCount(
                queryText: null,
                expectedItemCount: totalItems,
                disableDiagnostics: disableDiagnostics);

            Assert.AreEqual(totalItems, readFeedTotalOutputDocumentCount);

            //Checking query metrics on typed query
            long totalOutputDocumentCount = await this.ExecuteQueryAndReturnOutputDocumentCount(
                queryText: "select * from ToDoActivity",
                expectedItemCount: totalItems,
                disableDiagnostics: disableDiagnostics);

            Assert.AreEqual(totalItems, totalOutputDocumentCount);

            totalOutputDocumentCount = await this.ExecuteQueryAndReturnOutputDocumentCount(
                queryText: "select * from ToDoActivity t ORDER BY t.cost",
                expectedItemCount: totalItems,
                disableDiagnostics: disableDiagnostics);

            Assert.AreEqual(totalItems, totalOutputDocumentCount);

            totalOutputDocumentCount = await this.ExecuteQueryAndReturnOutputDocumentCount(
                queryText: "select DISTINCT t.cost from ToDoActivity t",
                expectedItemCount: 1,
                disableDiagnostics: disableDiagnostics);

            Assert.IsTrue(totalOutputDocumentCount >= 1);

            totalOutputDocumentCount = await this.ExecuteQueryAndReturnOutputDocumentCount(
                queryText: "select * from ToDoActivity OFFSET 1 LIMIT 1",
                expectedItemCount: 1,
                disableDiagnostics: disableDiagnostics);

            Assert.IsTrue(totalOutputDocumentCount >= 1);
        }

        [TestMethod]
        [DataRow(true)]
        [DataRow(false)]
        public async Task NonDataPlaneDiagnosticTest(bool disableDiagnostics)
        {
            RequestOptions requestOptions = new RequestOptions();
            if (disableDiagnostics)
            {
                requestOptions.DiagnosticContextFactory = () => EmptyCosmosDiagnosticsContext.Singleton;
            };

            DatabaseResponse databaseResponse = await this.cosmosClient.CreateDatabaseAsync(
                id: Guid.NewGuid().ToString(),
                requestOptions: requestOptions);
            Assert.IsNotNull(databaseResponse.Diagnostics);
            string diagnostics = databaseResponse.Diagnostics.ToString();
            if (disableDiagnostics)
            {
                Assert.AreEqual(string.Empty, diagnostics);
                return;
            }

            Assert.IsFalse(string.IsNullOrEmpty(diagnostics));
            Assert.IsTrue(diagnostics.Contains("StatusCode"));
            Assert.IsTrue(diagnostics.Contains("SubStatusCode"));
            Assert.IsTrue(diagnostics.Contains("RequestUri"));

            await databaseResponse.Database.DeleteAsync();

            databaseResponse = await this.cosmosClient.CreateDatabaseIfNotExistsAsync(
              id: Guid.NewGuid().ToString(),
              requestOptions: requestOptions);
            Assert.IsNotNull(databaseResponse.Diagnostics);
            diagnostics = databaseResponse.Diagnostics.ToString();
            if (disableDiagnostics)
            {
                Assert.AreEqual(string.Empty, diagnostics);
                return;
            }

            Assert.IsFalse(string.IsNullOrEmpty(diagnostics));

            await databaseResponse.Database.DeleteAsync();
        }

        public static void VerifyQueryDiagnostics(
            CosmosDiagnostics diagnostics,
            bool isFirstPage,
            bool disableDiagnostics)
        {
            string info = diagnostics.ToString();
            if (disableDiagnostics)
            {
                Assert.AreEqual(string.Empty, info);
                return;
            }

   
            CosmosDiagnosticsContext diagnosticsContext = (diagnostics as CosmosDiagnosticsCore).Context;

            // If all the pages are buffered then several of the normal summary validation will fail.
            if(diagnosticsContext.TotalRequestCount > 0)
            {
                DiagnosticValidator.ValidateCosmosDiagnosticsContext(diagnosticsContext);
            }

            Assert.IsNotNull(info);
            JObject jObject = JObject.Parse(info);

            JArray contextList = jObject["Context"].ToObject<JArray>();

            // Find the PointOperationStatistics object
            JObject page = GetJObjectInContextList(
                contextList,
                "0",
                "PKRangeId");

            // First page will have a request
            // Query might use cache pages which don't have the following info. It was returned in the previous call.
            if(isFirstPage || page != null)
            {
                string queryMetrics = page["QueryMetric"].ToString();
                Assert.IsNotNull(queryMetrics);
                Assert.IsNotNull(page["IndexUtilization"].ToString());
                Assert.IsNotNull(page["PKRangeId"].ToString());
                JArray requestDiagnostics = page["Context"].ToObject<JArray>();
                Assert.IsNotNull(requestDiagnostics);
            }
        }

        public static void VerifyPointDiagnostics(
            CosmosDiagnostics diagnostics,
            bool disableDiagnostics)
        {
            string info = diagnostics.ToString();

            if (disableDiagnostics)
            {
                Assert.AreEqual(string.Empty, info);
                return;
            }

            CosmosDiagnosticsContext diagnosticsContext = (diagnostics as CosmosDiagnosticsCore).Context;
            DiagnosticValidator.ValidatePointOperationDiagnostics(diagnosticsContext);
        }

        private static JObject GetJObjectInContextList(JArray contextList, string value, string key = "Id")
        {
            foreach (JObject tempJObject in contextList)
            {
                JToken jsonId = tempJObject[key];
                string name = jsonId?.Value<string>();
                if (string.Equals(value, name))
                {
                    return tempJObject;
                }
            }

            return null;
        }


        private async Task<long> ExecuteQueryAndReturnOutputDocumentCount(
            string queryText,
            int expectedItemCount,
            bool disableDiagnostics)
        {
            QueryDefinition sql = null;
            if (queryText != null)
            {
                sql = new QueryDefinition(queryText);
            }

            QueryRequestOptions requestOptions = new QueryRequestOptions()
            {
                MaxItemCount = 1,
                MaxConcurrency = 1,
<<<<<<< HEAD
            };

            if (disableDiagnostics)
            {
                requestOptions.DiagnosticContextFactory = () => EmptyCosmosDiagnosticsContext.Singleton;
=======
>>>>>>> f2e9d97d
            };

            if (disableDiagnostics)
            {
                requestOptions.DiagnosticContext = EmptyCosmosDiagnosticsContext.Singleton;
            }

            // Verify the typed query iterator
            FeedIterator<ToDoActivity> feedIterator = this.Container.GetItemQueryIterator<ToDoActivity>(
                    sql,
                    requestOptions: requestOptions);

            List<ToDoActivity> results = new List<ToDoActivity>();
            long totalOutDocumentCount = 0;
            bool isFirst = true;
            while (feedIterator.HasMoreResults)
            {
                FeedResponse<ToDoActivity> response = await feedIterator.ReadNextAsync();
                results.AddRange(response);
                if(queryText == null)
                {
                    CosmosDiagnosticsTests.VerifyPointDiagnostics(
                        response.Diagnostics,
                        disableDiagnostics);
                }
                else
                {
                    VerifyQueryDiagnostics(
                       response.Diagnostics,
                       isFirst,
                       disableDiagnostics);
                }
               
                isFirst = false;
            }

            Assert.AreEqual(expectedItemCount, results.Count);

            // Verify the stream query iterator
            FeedIterator streamIterator = this.Container.GetItemQueryStreamIterator(
                   sql,
                   requestOptions: requestOptions);

            List<ToDoActivity> streamResults = new List<ToDoActivity>();
            long streamTotalOutDocumentCount = 0;
            isFirst = true;
            while (streamIterator.HasMoreResults)
            {
                ResponseMessage response = await streamIterator.ReadNextAsync();
                Collection<ToDoActivity> result = TestCommon.SerializerCore.FromStream<CosmosFeedResponseUtil<ToDoActivity>>(response.Content).Data;
                streamResults.AddRange(result);
                if (queryText == null)
                {
                    CosmosDiagnosticsTests.VerifyPointDiagnostics(
                        response.Diagnostics,
                        disableDiagnostics);
                }
                else
                {
                    VerifyQueryDiagnostics(
                       response.Diagnostics,
                       isFirst,
                       disableDiagnostics);
                }

                isFirst = false;
            }

            Assert.AreEqual(expectedItemCount, streamResults.Count);
            Assert.AreEqual(totalOutDocumentCount, streamTotalOutDocumentCount);

            return results.Count;
        }

        private class RequestHandlerSleepHelper : RequestHandler
        {
            TimeSpan timeToSleep;

            public RequestHandlerSleepHelper(TimeSpan timeToSleep)
            {
                this.timeToSleep = timeToSleep;
            }

            public override async Task<ResponseMessage> SendAsync(RequestMessage request, CancellationToken cancellationToken)
            {
                await Task.Delay(this.timeToSleep);
                return await base.SendAsync(request, cancellationToken);
            }
        }
    }
}<|MERGE_RESOLUTION|>--- conflicted
+++ resolved
@@ -79,15 +79,11 @@
         [DataRow(false)]
         public async Task PointOperationRequestTimeoutDiagnostic(bool disableDiagnostics)
         {
-<<<<<<< HEAD
             ItemRequestOptions requestOptions = new ItemRequestOptions();
             if (disableDiagnostics)
             {
                 requestOptions.DiagnosticContextFactory = () => EmptyCosmosDiagnosticsContext.Singleton;
             };
-=======
-            ItemRequestOptions requestOptions = disableDiagnostics ? RequestOptionDisableDiagnostic : null;
->>>>>>> f2e9d97d
 
             Guid exceptionActivityId = Guid.NewGuid();
             string transportExceptionDescription = "transportExceptionDescription" + Guid.NewGuid();
@@ -131,15 +127,11 @@
         [DataRow(false)]
         public async Task PointOperationDiagnostic(bool disableDiagnostics)
         {
-<<<<<<< HEAD
             ItemRequestOptions requestOptions = new ItemRequestOptions();
             if (disableDiagnostics)
             {
                 requestOptions.DiagnosticContextFactory = () => EmptyCosmosDiagnosticsContext.Singleton;
             };
-=======
-            ItemRequestOptions requestOptions = disableDiagnostics ? RequestOptionDisableDiagnostic : null;
->>>>>>> f2e9d97d
 
             //Checking point operation diagnostics on typed operations
             ToDoActivity testItem = ToDoActivity.CreateRandomToDoActivity();
@@ -471,20 +463,12 @@
             {
                 MaxItemCount = 1,
                 MaxConcurrency = 1,
-<<<<<<< HEAD
             };
 
             if (disableDiagnostics)
             {
                 requestOptions.DiagnosticContextFactory = () => EmptyCosmosDiagnosticsContext.Singleton;
-=======
->>>>>>> f2e9d97d
             };
-
-            if (disableDiagnostics)
-            {
-                requestOptions.DiagnosticContext = EmptyCosmosDiagnosticsContext.Singleton;
-            }
 
             // Verify the typed query iterator
             FeedIterator<ToDoActivity> feedIterator = this.Container.GetItemQueryIterator<ToDoActivity>(
