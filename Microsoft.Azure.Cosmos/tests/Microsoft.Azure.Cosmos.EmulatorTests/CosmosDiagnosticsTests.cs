﻿//------------------------------------------------------------
// Copyright (c) Microsoft Corporation.  All rights reserved.
//------------------------------------------------------------

namespace Microsoft.Azure.Cosmos.SDK.EmulatorTests
{
    using Microsoft.Azure.Cosmos.EmulatorTests.Query;
    using Microsoft.Azure.Cosmos.Query.Core;
    using Microsoft.Azure.Cosmos.Services.Management.Tests;
    using Microsoft.VisualStudio.TestTools.UnitTesting;
    using Moq;
    using Newtonsoft.Json.Linq;
    using System;
    using System.Collections.Generic;
    using System.Collections.ObjectModel;
    using System.Linq;
    using System.Net;
    using System.Runtime.CompilerServices;
    using System.Threading;
    using System.Threading.Tasks;

    [TestClass]
    public class CosmosDiagnosticsTests : BaseCosmosClientHelper
    {
        private Container Container = null;
        private ContainerProperties containerSettings = null;

        private static readonly ItemRequestOptions RequestOptionDisableDiagnostic = new ItemRequestOptions()
        {
            DiagnosticContextFactory = () => EmptyCosmosDiagnosticsContext.Singleton
        };

        private static readonly ChangeFeedRequestOptions ChangeFeedRequestOptionDisableDiagnostic = new ChangeFeedRequestOptions()
        {
            DiagnosticContextFactory = () => EmptyCosmosDiagnosticsContext.Singleton
        };

        [TestInitialize]
        public async Task TestInitialize()
        {
            await base.TestInit();
            string PartitionKey = "/status";
            this.containerSettings = new ContainerProperties(id: Guid.NewGuid().ToString(), partitionKeyPath: PartitionKey);
            ContainerResponse response = await this.database.CreateContainerAsync(
                this.containerSettings,
                cancellationToken: this.cancellationToken);
            Assert.IsNotNull(response);
            Assert.IsNotNull(response.Container);
            Assert.IsNotNull(response.Resource);
            this.Container = response;
        }

        [TestCleanup]
        public async Task Cleanup()
        {
            await base.TestCleanup();
        }

        [TestMethod]
        public async Task CustomHandlersDiagnostic()
        {
            TimeSpan delayTime = TimeSpan.FromSeconds(2);
            CosmosClient cosmosClient = TestCommon.CreateCosmosClient(builder =>
                builder.AddCustomHandlers(new RequestHandlerSleepHelper(delayTime)));

            DatabaseResponse databaseResponse = await cosmosClient.CreateDatabaseAsync(Guid.NewGuid().ToString());
            string diagnostics = databaseResponse.Diagnostics.ToString();
            Assert.IsNotNull(diagnostics);
            JObject jObject = JObject.Parse(diagnostics);
            JArray contextList = jObject["Context"].ToObject<JArray>();
            JObject customHandler = GetJObjectInContextList(contextList, typeof(RequestHandlerSleepHelper).FullName);
            Assert.IsNotNull(customHandler);
            TimeSpan elapsedTime = customHandler["ElapsedTime"].ToObject<TimeSpan>();
            Assert.IsTrue(elapsedTime.TotalSeconds > 1);

            customHandler = GetJObjectInContextList(contextList, typeof(RequestHandlerSleepHelper).FullName);
            Assert.IsNotNull(customHandler);
            elapsedTime = customHandler["ElapsedTime"].ToObject<TimeSpan>();
            Assert.IsTrue(elapsedTime > delayTime);

            await databaseResponse.Database.DeleteAsync();
        }

        [TestMethod]
        [DataRow(true)]
        [DataRow(false)]
        public async Task PointOperationRequestTimeoutDiagnostic(bool disableDiagnostics)
        {
            ItemRequestOptions requestOptions = new ItemRequestOptions();
            if (disableDiagnostics)
            {
                requestOptions.DiagnosticContextFactory = () => EmptyCosmosDiagnosticsContext.Singleton;
            };

            Guid exceptionActivityId = Guid.NewGuid();
            string transportExceptionDescription = "transportExceptionDescription" + Guid.NewGuid();
            Container containerWithTransportException = TransportClientHelper.GetContainerWithItemTransportException(
                this.database.Id,
                this.Container.Id,
                exceptionActivityId,
                transportExceptionDescription);

            //Checking point operation diagnostics on typed operations
            ToDoActivity testItem = ToDoActivity.CreateRandomToDoActivity();
            try
            {
                ItemResponse<ToDoActivity> createResponse = await containerWithTransportException.CreateItemAsync<ToDoActivity>(
                  item: testItem,
                  requestOptions: requestOptions);
                Assert.Fail("Should have thrown a request timeout exception");
            }
            catch (CosmosException ce) when (ce.StatusCode == System.Net.HttpStatusCode.RequestTimeout)
            {
                string exception = ce.ToString();
                Assert.IsNotNull(exception);
                Assert.IsTrue(exception.Contains(exceptionActivityId.ToString()));
                Assert.IsTrue(exception.Contains(transportExceptionDescription));

                string diagnosics = ce.Diagnostics.ToString();
                if (disableDiagnostics)
                {
                    Assert.IsTrue(string.IsNullOrEmpty(diagnosics));
                }
                else
                {
                    Assert.IsFalse(string.IsNullOrEmpty(diagnosics));
                    Assert.IsTrue(exception.Contains(diagnosics));
                }
            }
        }

        [TestMethod]
        [DataRow(true)]
        [DataRow(false)]
        public async Task PointOperationDiagnostic(bool disableDiagnostics)
        {
            ItemRequestOptions requestOptions = new ItemRequestOptions();
            if (disableDiagnostics)
            {
                requestOptions.DiagnosticContextFactory = () => EmptyCosmosDiagnosticsContext.Singleton;
            };

            //Checking point operation diagnostics on typed operations
            ToDoActivity testItem = ToDoActivity.CreateRandomToDoActivity();
            ItemResponse<ToDoActivity> createResponse = await this.Container.CreateItemAsync<ToDoActivity>(
                item: testItem,
                requestOptions: requestOptions);
            CosmosDiagnosticsTests.VerifyPointDiagnostics(
                createResponse.Diagnostics,
                disableDiagnostics);

            ItemResponse<ToDoActivity> readResponse = await this.Container.ReadItemAsync<ToDoActivity>(
                id: testItem.id,
                partitionKey: new PartitionKey(testItem.status),
                requestOptions);

            CosmosDiagnosticsTests.VerifyPointDiagnostics(
                readResponse.Diagnostics,
                disableDiagnostics);

            testItem.description = "NewDescription";
            ItemResponse<ToDoActivity> replaceResponse = await this.Container.ReplaceItemAsync<ToDoActivity>(
                item: testItem,
                id: testItem.id,
                partitionKey: new PartitionKey(testItem.status),
                requestOptions: requestOptions);

            Assert.AreEqual(replaceResponse.Resource.description, "NewDescription");

            CosmosDiagnosticsTests.VerifyPointDiagnostics(
                replaceResponse.Diagnostics,
                disableDiagnostics);

            ItemResponse<ToDoActivity> deleteResponse = await this.Container.DeleteItemAsync<ToDoActivity>(
                partitionKey: new Cosmos.PartitionKey(testItem.status),
                id: testItem.id,
                requestOptions: requestOptions);

            Assert.IsNotNull(deleteResponse);
            CosmosDiagnosticsTests.VerifyPointDiagnostics(
                deleteResponse.Diagnostics,
                disableDiagnostics);

            //Checking point operation diagnostics on stream operations
            ResponseMessage createStreamResponse = await this.Container.CreateItemStreamAsync(
                partitionKey: new PartitionKey(testItem.status),
                streamPayload: TestCommon.SerializerCore.ToStream<ToDoActivity>(testItem),
                requestOptions: requestOptions);
            CosmosDiagnosticsTests.VerifyPointDiagnostics(
                createStreamResponse.Diagnostics,
                disableDiagnostics);

            ResponseMessage readStreamResponse = await this.Container.ReadItemStreamAsync(
                id: testItem.id,
                partitionKey: new PartitionKey(testItem.status),
                requestOptions: requestOptions);
            CosmosDiagnosticsTests.VerifyPointDiagnostics(
                readStreamResponse.Diagnostics,
                disableDiagnostics);

            ResponseMessage replaceStreamResponse = await this.Container.ReplaceItemStreamAsync(
               streamPayload: TestCommon.SerializerCore.ToStream<ToDoActivity>(testItem),
               id: testItem.id,
               partitionKey: new PartitionKey(testItem.status),
               requestOptions: requestOptions);
            CosmosDiagnosticsTests.VerifyPointDiagnostics(
                replaceStreamResponse.Diagnostics,
                disableDiagnostics);

            ResponseMessage deleteStreamResponse = await this.Container.DeleteItemStreamAsync(
               id: testItem.id,
               partitionKey: new PartitionKey(testItem.status),
               requestOptions: requestOptions);
            CosmosDiagnosticsTests.VerifyPointDiagnostics(
                deleteStreamResponse.Diagnostics,
                disableDiagnostics);

            // Ensure diagnostics are set even on failed operations
            testItem.description = new string('x', Microsoft.Azure.Documents.Constants.MaxResourceSizeInBytes + 1);
            ResponseMessage createTooBigStreamResponse = await this.Container.CreateItemStreamAsync(
                partitionKey: new PartitionKey(testItem.status),
                streamPayload: TestCommon.SerializerCore.ToStream<ToDoActivity>(testItem),
                requestOptions: requestOptions);
            Assert.IsFalse(createTooBigStreamResponse.IsSuccessStatusCode);
            CosmosDiagnosticsTests.VerifyPointDiagnostics(
                createTooBigStreamResponse.Diagnostics,
                disableDiagnostics);
        }

        [TestMethod]
        [DataRow(true)]
        [DataRow(false)]
        public async Task BatchOperationDiagnostic(bool disableDiagnostics)
        {
            string pkValue = "DiagnosticTestPk";
            TransactionalBatch batch = this.Container.CreateTransactionalBatch(new PartitionKey(pkValue));

            List<ToDoActivity> createItems = new List<ToDoActivity>();
            for (int i = 0; i < 50; i++)
            {
                ToDoActivity item = ToDoActivity.CreateRandomToDoActivity(pk: pkValue);
                createItems.Add(item);
                batch.CreateItem<ToDoActivity>(item);
            }

            for (int i = 0; i < 20; i++)
            {
                batch.ReadItem(createItems[i].id);
            }

            RequestOptions requestOptions = disableDiagnostics ? RequestOptionDisableDiagnostic : null;
            TransactionalBatchResponse response = await ((BatchCore)batch).ExecuteAsync(requestOptions);

            Assert.IsNotNull(response);
            CosmosDiagnosticsTests.VerifyPointDiagnostics(
                diagnostics: response.Diagnostics,
                disableDiagnostics: disableDiagnostics);
        }

        [TestMethod]
        [DataRow(true)]
        [DataRow(false)]
        public async Task ChangeFeedDiagnostics(bool disableDiagnostics)
        {
            string pkValue = "ChangeFeedDiagnostics";
            CosmosClient client = TestCommon.CreateCosmosClient();
            Container container = client.GetContainer(this.database.Id, this.Container.Id);
            List<Task<ItemResponse<ToDoActivity>>> createItemsTasks = new List<Task<ItemResponse<ToDoActivity>>>();
            for (int i = 0; i < 100; i++)
            {

                ToDoActivity item = ToDoActivity.CreateRandomToDoActivity(pk: pkValue);
                createItemsTasks.Add(container.CreateItemAsync<ToDoActivity>(item, new PartitionKey(item.status)));
            }

            await Task.WhenAll(createItemsTasks);

            ChangeFeedRequestOptions requestOptions = disableDiagnostics ? ChangeFeedRequestOptionDisableDiagnostic : null;
<<<<<<< HEAD
            FeedIterator changeFeedIterator = ((ContainerCore)(container as ContainerInlineCore)).GetChangeFeedStreamIterator(changeFeedRequestOptions: requestOptions);
=======
            FeedIterator changeFeedIterator = ((ContainerInternal)(container as ContainerInlineCore)).GetChangeFeedStreamIterator(continuationToken: null, changeFeedRequestOptions: requestOptions);
>>>>>>> 78e205f5
            while (changeFeedIterator.HasMoreResults)
            {
                using (ResponseMessage response = await changeFeedIterator.ReadNextAsync())
                {
                    CosmosDiagnosticsTests.VerifyChangeFeedDiagnostics(
                       diagnostics: response.Diagnostics,
                        disableDiagnostics: disableDiagnostics);
                }
            }
        }

        [TestMethod]
        public async Task BulkOperationDiagnostic()
        {
            string pkValue = "DiagnosticBulkTestPk";
            CosmosClient bulkClient = TestCommon.CreateCosmosClient(builder => builder.WithBulkExecution(true));
            Container bulkContainer = bulkClient.GetContainer(this.database.Id, this.Container.Id);
            List<Task<ItemResponse<ToDoActivity>>> createItemsTasks = new List<Task<ItemResponse<ToDoActivity>>>();
            for (int i = 0; i < 100; i++)
            {

                ToDoActivity item = ToDoActivity.CreateRandomToDoActivity(pk: pkValue);
                createItemsTasks.Add(bulkContainer.CreateItemAsync<ToDoActivity>(item, new PartitionKey(item.status)));
            }

            await Task.WhenAll(createItemsTasks);

            foreach (Task<ItemResponse<ToDoActivity>> createTask in createItemsTasks)
            {
                ItemResponse<ToDoActivity> itemResponse = await createTask;
                Assert.IsNotNull(itemResponse);

                CosmosDiagnosticsTests.VerifyPointDiagnostics(
                    diagnostics: itemResponse.Diagnostics,
                    disableDiagnostics: false);
            }
        }

        [TestMethod]
        public async Task GatewayQueryPlanDiagnostic()
        {
            int totalItems = 3;
            IList<ToDoActivity> itemList = await ToDoActivity.CreateRandomItems(
                this.Container,
                pkCount: totalItems,
                perPKItemCount: 1,
                randomPartitionKey: true);

            ContainerInternal containerCore = (ContainerInlineCore)this.Container;
            MockCosmosQueryClient gatewayQueryPlanClient = new MockCosmosQueryClient(
                   clientContext: containerCore.ClientContext,
                   cosmosContainerCore: containerCore,
                   forceQueryPlanGatewayElseServiceInterop: true);

            Container gatewayQueryPlanContainer = new ContainerInlineCore(
                containerCore.ClientContext,
                (DatabaseInternal)containerCore.Database,
                containerCore.Id,
                gatewayQueryPlanClient);

            QueryRequestOptions queryRequestOptions = new QueryRequestOptions()
            {
                MaxItemCount = 1,
                MaxBufferedItemCount = 0
            };

            FeedIterator<ToDoActivity> feedIterator = gatewayQueryPlanContainer.GetItemQueryIterator<ToDoActivity>(
                    "select * from ToDoActivity t ORDER BY t.cost",
                    requestOptions: queryRequestOptions);

            List<ToDoActivity> results = new List<ToDoActivity>();
            bool isFirstPage = true;
            while (feedIterator.HasMoreResults)
            {
                FeedResponse<ToDoActivity> response = await feedIterator.ReadNextAsync();
                results.AddRange(response);
                CosmosDiagnosticsContext diagnosticsContext = (response.Diagnostics as CosmosDiagnosticsCore).Context;
                DiagnosticValidator.ValidateQueryGatewayPlanDiagnostics(diagnosticsContext, isFirstPage);
                isFirstPage = false;
            }
        }

        [TestMethod]
        [DataRow(true)]
        [DataRow(false)]
        public async Task QueryOperationDiagnostic(bool disableDiagnostics)
        {
            int totalItems = 3;
            IList<ToDoActivity> itemList = await ToDoActivity.CreateRandomItems(
                this.Container,
                pkCount: totalItems,
                perPKItemCount: 1,
                randomPartitionKey: true);

            long readFeedTotalOutputDocumentCount = await this.ExecuteQueryAndReturnOutputDocumentCount(
                queryText: null,
                expectedItemCount: totalItems,
                disableDiagnostics: disableDiagnostics);

            Assert.AreEqual(totalItems, readFeedTotalOutputDocumentCount);

            //Checking query metrics on typed query
            long totalOutputDocumentCount = await this.ExecuteQueryAndReturnOutputDocumentCount(
                queryText: "select * from ToDoActivity",
                expectedItemCount: totalItems,
                disableDiagnostics: disableDiagnostics);

            Assert.AreEqual(totalItems, totalOutputDocumentCount);

            totalOutputDocumentCount = await this.ExecuteQueryAndReturnOutputDocumentCount(
                queryText: "select * from ToDoActivity t ORDER BY t.cost",
                expectedItemCount: totalItems,
                disableDiagnostics: disableDiagnostics);

            Assert.AreEqual(totalItems, totalOutputDocumentCount);

            totalOutputDocumentCount = await this.ExecuteQueryAndReturnOutputDocumentCount(
                queryText: "select DISTINCT t.cost from ToDoActivity t",
                expectedItemCount: 1,
                disableDiagnostics: disableDiagnostics);

            Assert.IsTrue(totalOutputDocumentCount >= 1);

            totalOutputDocumentCount = await this.ExecuteQueryAndReturnOutputDocumentCount(
                queryText: "select * from ToDoActivity OFFSET 1 LIMIT 1",
                expectedItemCount: 1,
                disableDiagnostics: disableDiagnostics);

            Assert.IsTrue(totalOutputDocumentCount >= 1);
        }

        [TestMethod]
        [DataRow(true)]
        [DataRow(false)]
        public async Task NonDataPlaneDiagnosticTest(bool disableDiagnostics)
        {
            RequestOptions requestOptions = new RequestOptions();
            if (disableDiagnostics)
            {
                requestOptions.DiagnosticContextFactory = () => EmptyCosmosDiagnosticsContext.Singleton;
            };

            DatabaseResponse databaseResponse = await this.cosmosClient.CreateDatabaseAsync(
                id: Guid.NewGuid().ToString(),
                requestOptions: requestOptions);
            Assert.IsNotNull(databaseResponse.Diagnostics);
            string diagnostics = databaseResponse.Diagnostics.ToString();
            if (disableDiagnostics)
            {
                Assert.AreEqual(string.Empty, diagnostics);
                return;
            }

            Assert.IsFalse(string.IsNullOrEmpty(diagnostics));
            Assert.IsTrue(diagnostics.Contains("StatusCode"));
            Assert.IsTrue(diagnostics.Contains("SubStatusCode"));
            Assert.IsTrue(diagnostics.Contains("RequestUri"));

            await databaseResponse.Database.DeleteAsync();

            databaseResponse = await this.cosmosClient.CreateDatabaseIfNotExistsAsync(
              id: Guid.NewGuid().ToString(),
              requestOptions: requestOptions);
            Assert.IsNotNull(databaseResponse.Diagnostics);
            diagnostics = databaseResponse.Diagnostics.ToString();
            if (disableDiagnostics)
            {
                Assert.AreEqual(string.Empty, diagnostics);
                return;
            }

            Assert.IsFalse(string.IsNullOrEmpty(diagnostics));

            await databaseResponse.Database.DeleteAsync();
        }

        public static void VerifyQueryDiagnostics(
            CosmosDiagnostics diagnostics,
            bool isFirstPage,
            bool disableDiagnostics)
        {
            string info = diagnostics.ToString();
            if (disableDiagnostics)
            {
                Assert.AreEqual(string.Empty, info);
                return;
            }

            CosmosDiagnosticsContext diagnosticsContext = (diagnostics as CosmosDiagnosticsCore).Context;

            // If all the pages are buffered then several of the normal summary validation will fail.
            if (diagnosticsContext.TotalRequestCount > 0)
            {
                DiagnosticValidator.ValidateCosmosDiagnosticsContext(diagnosticsContext);
            }

            DiagnosticValidator.ValidateQueryDiagnostics(diagnosticsContext, isFirstPage);
        }

        public static void VerifyPointDiagnostics(
            CosmosDiagnostics diagnostics,
            bool disableDiagnostics)
        {
            string info = diagnostics.ToString();

            if (disableDiagnostics)
            {
                Assert.AreEqual(string.Empty, info);
                return;
            }

            CosmosDiagnosticsContext diagnosticsContext = (diagnostics as CosmosDiagnosticsCore).Context;
            DiagnosticValidator.ValidatePointOperationDiagnostics(diagnosticsContext);
        }

        public static void VerifyChangeFeedDiagnostics(
            CosmosDiagnostics diagnostics,
            bool disableDiagnostics)
        {
            string info = diagnostics.ToString();

            if (disableDiagnostics)
            {
                Assert.AreEqual(string.Empty, info);
                return;
            }

            CosmosDiagnosticsContext diagnosticsContext = (diagnostics as CosmosDiagnosticsCore).Context;
            DiagnosticValidator.ValidateChangeFeedOperationDiagnostics(diagnosticsContext);
        }

        private static JObject GetJObjectInContextList(JArray contextList, string value, string key = "Id")
        {
            foreach (JObject tempJObject in contextList)
            {
                JToken jsonId = tempJObject[key];
                string name = jsonId?.Value<string>();
                if (string.Equals(value, name))
                {
                    return tempJObject;
                }
            }

            return null;
        }


        private async Task<long> ExecuteQueryAndReturnOutputDocumentCount(
            string queryText,
            int expectedItemCount,
            bool disableDiagnostics)
        {
            QueryDefinition sql = null;
            if (queryText != null)
            {
                sql = new QueryDefinition(queryText);
            }

            QueryRequestOptions requestOptions = new QueryRequestOptions()
            {
                MaxItemCount = 1,
                MaxConcurrency = 1,
            };

            if (disableDiagnostics)
            {
                requestOptions.DiagnosticContextFactory = () => EmptyCosmosDiagnosticsContext.Singleton;
            };

            // Verify the typed query iterator
            FeedIterator<ToDoActivity> feedIterator = this.Container.GetItemQueryIterator<ToDoActivity>(
                    sql,
                    requestOptions: requestOptions);

            List<ToDoActivity> results = new List<ToDoActivity>();
            long totalOutDocumentCount = 0;
            bool isFirst = true;
            while (feedIterator.HasMoreResults)
            {
                FeedResponse<ToDoActivity> response = await feedIterator.ReadNextAsync();
                results.AddRange(response);
                if (queryText == null)
                {
                    CosmosDiagnosticsTests.VerifyPointDiagnostics(
                        response.Diagnostics,
                        disableDiagnostics);
                }
                else
                {
                    VerifyQueryDiagnostics(
                       response.Diagnostics,
                       isFirst,
                       disableDiagnostics);
                }

                isFirst = false;
            }

            Assert.AreEqual(expectedItemCount, results.Count);

            // Verify the stream query iterator
            FeedIterator streamIterator = this.Container.GetItemQueryStreamIterator(
                   sql,
                   requestOptions: requestOptions);

            List<ToDoActivity> streamResults = new List<ToDoActivity>();
            long streamTotalOutDocumentCount = 0;
            isFirst = true;
            while (streamIterator.HasMoreResults)
            {
                ResponseMessage response = await streamIterator.ReadNextAsync();
                Collection<ToDoActivity> result = TestCommon.SerializerCore.FromStream<CosmosFeedResponseUtil<ToDoActivity>>(response.Content).Data;
                streamResults.AddRange(result);
                if (queryText == null)
                {
                    CosmosDiagnosticsTests.VerifyPointDiagnostics(
                        response.Diagnostics,
                        disableDiagnostics);
                }
                else
                {
                    VerifyQueryDiagnostics(
                       response.Diagnostics,
                       isFirst,
                       disableDiagnostics);
                }

                isFirst = false;
            }

            Assert.AreEqual(expectedItemCount, streamResults.Count);
            Assert.AreEqual(totalOutDocumentCount, streamTotalOutDocumentCount);

            return results.Count;
        }

        private class RequestHandlerSleepHelper : RequestHandler
        {
            TimeSpan timeToSleep;

            public RequestHandlerSleepHelper(TimeSpan timeToSleep)
            {
                this.timeToSleep = timeToSleep;
            }

            public override async Task<ResponseMessage> SendAsync(RequestMessage request, CancellationToken cancellationToken)
            {
                await Task.Delay(this.timeToSleep);
                return await base.SendAsync(request, cancellationToken);
            }
        }
    }
}<|MERGE_RESOLUTION|>--- conflicted
+++ resolved
@@ -276,11 +276,7 @@
             await Task.WhenAll(createItemsTasks);
 
             ChangeFeedRequestOptions requestOptions = disableDiagnostics ? ChangeFeedRequestOptionDisableDiagnostic : null;
-<<<<<<< HEAD
             FeedIterator changeFeedIterator = ((ContainerCore)(container as ContainerInlineCore)).GetChangeFeedStreamIterator(changeFeedRequestOptions: requestOptions);
-=======
-            FeedIterator changeFeedIterator = ((ContainerInternal)(container as ContainerInlineCore)).GetChangeFeedStreamIterator(continuationToken: null, changeFeedRequestOptions: requestOptions);
->>>>>>> 78e205f5
             while (changeFeedIterator.HasMoreResults)
             {
                 using (ResponseMessage response = await changeFeedIterator.ReadNextAsync())
