﻿//------------------------------------------------------------
// Copyright (c) Microsoft Corporation.  All rights reserved.
//------------------------------------------------------------

namespace Microsoft.Azure.Cosmos.SDK.EmulatorTests
{
    using System;
    using System.Collections.Generic;
    using System.Collections.ObjectModel;
    using System.Dynamic;
    using System.Globalization;
    using System.IO;
    using System.Linq;
    using System.Linq.Expressions;
    using System.Net;
    using System.Runtime.CompilerServices;
    using System.Text;
    using System.Threading.Tasks;
    using Microsoft.Azure.Cosmos;
    using Microsoft.Azure.Cosmos.Linq;
    using Microsoft.Azure.Cosmos.Routing;
    using Microsoft.Azure.Cosmos.Utils;
    using Microsoft.Azure.Cosmos.Services.Management.Tests;
    using Microsoft.CSharp.RuntimeBinder;
    using Microsoft.VisualStudio.TestTools.UnitTesting;
    using Newtonsoft.Json;
    using Newtonsoft.Json.Linq;
    using Newtonsoft.Json.Serialization;
    using BulkInsertStoredProcedureOptions = Microsoft.Azure.Cosmos.Interop.Mongo.BulkInsertStoredProcedureOptions;
    using BulkInsertStoredProcedureResult = Microsoft.Azure.Cosmos.Interop.Mongo.BulkInsertStoredProcedureResult;
    using Microsoft.Azure.Documents.Client;
    using Microsoft.Azure.Documents;
    using Microsoft.Azure.Documents.Collections;
    using Microsoft.Azure.Documents.Routing;
    using IndexingMode = IndexingMode;
    using ConsistencyLevel = Documents.ConsistencyLevel;

    [TestClass]
    public class GatewayTests
    {
        internal readonly Uri baseUri;
        internal readonly string masterKey;
        private readonly object randomLock = new object();

        public GatewayTests()
        {
            this.baseUri = new Uri(ConfigurationManager.AppSettings["GatewayEndpoint"]);
            this.masterKey = ConfigurationManager.AppSettings["MasterKey"];
        }

        private static Document CreateDocument(DocumentClient client, Uri baseUri, DocumentCollection collection, string documentName, string property1, int property2, string pretrigger = null, string posttrigger = null)
        {
            dynamic document = new Document
            {
                Id = documentName
            };

            document.CustomProperty1 = property1;
            document.CustomProperty2 = property2;

            Documents.Client.RequestOptions options = new Documents.Client.RequestOptions();
            if (pretrigger != null)
            {
                options.PreTriggerInclude = new[] { pretrigger };
            }

            if (posttrigger != null)
            {
                options.PostTriggerInclude = new[] { posttrigger };
            }

            try
            {
                return client.CreateDocumentAsync(collection, (Document)document, options).Result;
            }
            catch (AggregateException ex)
            {
                throw ex.InnerException;
            }
        }

        internal static TValue CreateExecuteAndDeleteProcedure<TValue>(DocumentClient client, DocumentCollection collection, string transientProcedure)
        {
            StoredProcedureResponse<TValue> ignored = null;
            return GatewayTests.CreateExecuteAndDeleteProcedure(client, collection, transientProcedure, out ignored);
        }

        internal static TValue CreateExecuteAndDeleteProcedure<TValue>(DocumentClient client,
            DocumentCollection collection,
            string transientProcedure,
            out StoredProcedureResponse<TValue> response)
        {
            // create
            StoredProcedure storedProcedure = new StoredProcedure
            {
                Id = "storedProcedure" + Guid.NewGuid().ToString(),
                Body = transientProcedure
            };
            StoredProcedure retrievedStoredProcedure = client.CreateStoredProcedureAsync(collection, storedProcedure).Result;

            // execute
            response = client.ExecuteStoredProcedureAsync<TValue>(retrievedStoredProcedure).Result;

            // delete
            client.Delete<StoredProcedure>(retrievedStoredProcedure.GetIdOrFullName());

            return response.Response;
        }

        internal static TValue GetStoredProcedureExecutionResult<TValue>(DocumentClient client, StoredProcedure storedProcedure, params dynamic[] paramsList)
        {
            return client.ExecuteStoredProcedureAsync<TValue>(storedProcedure, paramsList).Result;
        }

        static IEnumerable<String> GetDynamicMembers(object d)
        {
            Type t = d.GetType();
            if (typeof(IDynamicMetaObjectProvider).IsAssignableFrom(t))
            {
                IDynamicMetaObjectProvider dynamicProvider = (IDynamicMetaObjectProvider)d;
                DynamicMetaObject metaObject = dynamicProvider.GetMetaObject(Expression.Constant(dynamicProvider));
                return metaObject.GetDynamicMemberNames();
            }
            return null;
        }

        static object GetDynamicMember(object obj, string memberName)
        {
            var binder = Binder.GetMember(CSharpBinderFlags.None, memberName, obj.GetType(),
                new[] { CSharpArgumentInfo.Create(CSharpArgumentInfoFlags.None, null) });
            var callsite = CallSite<Func<CallSite, object, object>>.Create(binder);
            return callsite.Target(callsite, obj);
        }

        private void AssertCollectionMaxSizeFromScriptResult(string result)
        {
            Assert.IsTrue(result.Contains("\"maxCollectionSizeInMB\":\"documentSize=0;"));
        }

        private async Task<string> ReadChangeFeedToEnd(DocumentClient client, string collectionLink, ChangeFeedOptions options)
        {
            string accumulator = string.Empty;
            using (var query = client.CreateDocumentChangeFeedQuery(collectionLink, options))
            {
                while (query.HasMoreResults)
                {
                    DocumentFeedResponse<Document> response = await query.ExecuteNextAsync<Document>();
                    foreach (var doc in response)
                    {
                        accumulator += doc.Id + ".";
                    }
                }
            }

            return accumulator;
        }

        internal async Task<IList<DocumentCollection>> CreateCollectionsAsync(DocumentClient client, IList<Database> databases, int numberOfCollectionsPerDatabase)
        {
            List<DocumentCollection> result = new List<DocumentCollection>();

            if (numberOfCollectionsPerDatabase > 0 && databases.Count > 0)
            {
                IList<Task<IList<DocumentCollection>>> createTasks = new List<Task<IList<DocumentCollection>>>();
                foreach (Database database in databases)
                {
                    createTasks.Add(this.CreateCollectionsAsync(client, database, numberOfCollectionsPerDatabase, false));
                }
                IList<DocumentCollection>[] arrayOfCollections = await Task.WhenAll(createTasks);

                foreach (IList<DocumentCollection> collections in arrayOfCollections)
                {
                    result.AddRange(collections);
                }
            }
            return result;
        }

        internal async Task<IList<DocumentCollection>> CreateCollectionsAsync(DocumentClient client, Database database, int numberOfCollectionsPerDatabase, bool isCollectionElastic)
        {
            IList<DocumentCollection> documentCollections = new List<DocumentCollection>();
            if (numberOfCollectionsPerDatabase > 0)
            {
                for (int i = 0; i < numberOfCollectionsPerDatabase; ++i)
                {
                    Logger.LogLine("Creating {0} collection (number {1}) in the system", isCollectionElastic ? "Elastic" : "Non-Elastic", i + 1);
                    if (isCollectionElastic)
                    {
                        DocumentCollection collection = await TestCommon.CreateCollectionAsync(client,
                            database,
                            new DocumentCollection
                            {
                                Id = Guid.NewGuid().ToString(),
                                PartitionKey = new PartitionKeyDefinition
                                {
                                    Paths = new Collection<string> { "/customerid" }
                                }
                            },
                            new Documents.Client.RequestOptions { OfferThroughput = TestCommon.MinimumOfferThroughputToCreateElasticCollectionInTests });
                        documentCollections.Add(collection);
                    }
                    else
                    {
                        documentCollections.Add(await TestCommon.AsyncRetryRateLimiting(() => TestCommon.CreateCollectionAsync(client, database.CollectionsLink, new DocumentCollection { Id = Guid.NewGuid().ToString() })));
                    }
                }
            }
            return documentCollections;
        }

        void Retry(Action action)
        {
            Queue<int> timeouts = new Queue<int>(new[] { 500, 1000, 1000, 1000, 1000, 1000, 5000, 10000 });

            while (true)
            {
                try
                {
                    action();
                    return;
                }
                catch (Exception)
                {
                    if (timeouts.Count == 0)
                    {
                        throw;
                    }
                    int retryMilliseconds = timeouts.Dequeue();
                    Logger.LogLine("Retry {0} milliseconds", retryMilliseconds);
                    Task.Delay(retryMilliseconds);
                }
            }
        }

        [TestMethod]
        public async Task ValidateStoredProcedureCrud_SessionGW()
        {
            await this.ValidateStoredProcedureCrudAsync(ConsistencyLevel.Session,
                new ConnectionPolicy { ConnectionMode = ConnectionMode.Gateway });
        }

        [TestMethod]
        public async Task ValidateStoredProcedureCrud_SessionDirectTcp()
        {
            await this.ValidateStoredProcedureCrudAsync(ConsistencyLevel.Session,
                new ConnectionPolicy { ConnectionMode = ConnectionMode.Direct, ConnectionProtocol = Protocol.Tcp });
        }

        [TestMethod]
        public async Task ValidateStoredProcedureCrud_SessionDirectHttps()
        {
            await this.ValidateStoredProcedureCrudAsync(ConsistencyLevel.Session,
                new ConnectionPolicy { ConnectionMode = ConnectionMode.Direct, ConnectionProtocol = Protocol.Https });
        }

        internal async Task ValidateStoredProcedureCrudAsync(ConsistencyLevel consistencyLevel, ConnectionPolicy connectionPolicy)
        {
            DocumentClient client = TestCommon.CreateClient(connectionPolicy.ConnectionMode == ConnectionMode.Gateway,
                connectionPolicy.ConnectionProtocol,
                defaultConsistencyLevel: consistencyLevel);

            Database database = null;
            DocumentCollection collection1 = TestCommon.CreateOrGetDocumentCollection(client, out database);

            Logger.LogLine("Listing StoredProcedures");
            DocumentFeedResponse<StoredProcedure> storedProcedureCollection1 = await client.ReadStoredProcedureFeedAsync(collection1.StoredProceduresLink);

            string storedProcedureName = "StoredProcedure" + Guid.NewGuid();
            StoredProcedure storedProcedure = new StoredProcedure
            {
                Id = storedProcedureName,
                Body = "function() {var x = 10;}"
            };

            Logger.LogLine("Adding StoredProcedure");
            StoredProcedure retrievedStoredProcedure = client.CreateStoredProcedureAsync(collection1, storedProcedure).Result;
            Assert.IsNotNull(retrievedStoredProcedure);
            Assert.IsTrue(retrievedStoredProcedure.Id.Equals(storedProcedureName, StringComparison.OrdinalIgnoreCase), "Mismatch in storedProcedure name");
            Assert.IsTrue(retrievedStoredProcedure.Body.Equals("function() {var x = 10;}", StringComparison.OrdinalIgnoreCase), "Mismatch in storedProcedure content");

            Logger.LogLine("Listing StoredProcedures");
            DocumentFeedResponse<StoredProcedure> storedProcedureCollection2 = client.ReadFeed<StoredProcedure>(collection1.GetIdOrFullName());
            Assert.AreEqual(storedProcedureCollection1.Count + 1, storedProcedureCollection2.Count, "StoredProcedure Collections count dont match");

            Logger.LogLine("Listing StoredProcedures with FeedReader");
            var feedReader = client.CreateStoredProcedureFeedReader(collection1);
            var count = 0;
            while (feedReader.HasMoreResults)
            {
                count += feedReader.ExecuteNextAsync().Result.Count;
            }

            Assert.AreEqual(storedProcedureCollection1.Count + 1, count, "StoredProcedure Collections count dont match for feedReader");

            Logger.LogLine("Querying StoredProcedure");
            Retry(() =>
            {
                IDocumentQuery<dynamic> queryService = client.CreateStoredProcedureQuery(collection1.StoredProceduresLink,
                    @"select * from root r where r.id=""" + storedProcedureName + @"""").AsDocumentQuery();

                DocumentFeedResponse<StoredProcedure> storedProcedureCollection3 = queryService.ExecuteNextAsync<StoredProcedure>().Result;

                Assert.IsNotNull(storedProcedureCollection3, "Query result is null");
                Assert.AreNotEqual(0, storedProcedureCollection3.Count, "Collection count dont match");

                foreach (StoredProcedure queryStoredProcedure in storedProcedureCollection3)
                {
                    Assert.AreEqual(storedProcedureName, queryStoredProcedure.Id, "StoredProcedure Name dont match");
                }
            });

            Logger.LogLine("Updating StoredProcedure");
            retrievedStoredProcedure.Body = "function() {var x = 20;}";
            StoredProcedure retrievedStoredProcedure2 = client.Update(retrievedStoredProcedure, null);
            Assert.IsNotNull(retrievedStoredProcedure2);
            Assert.IsTrue(retrievedStoredProcedure2.Id.Equals(storedProcedureName, StringComparison.OrdinalIgnoreCase), "Mismatch in storedProcedure name");
            Assert.IsTrue(retrievedStoredProcedure2.Body.Equals("function() {var x = 20;}", StringComparison.OrdinalIgnoreCase), "Mismatch in storedProcedure content");

            Logger.LogLine("Querying StoredProcedure");
            Retry(() =>
            {
                IDocumentQuery<dynamic> queryService = client.CreateStoredProcedureQuery(collection1.StoredProceduresLink,
                    @"select * from root r where r.id=""" + storedProcedureName + @"""").AsDocumentQuery();

                DocumentFeedResponse<StoredProcedure> storedProcedureCollection4 = queryService.ExecuteNextAsync<StoredProcedure>().Result;

                Assert.AreEqual(1, storedProcedureCollection4.Count); // name is always indexed
            });

            Logger.LogLine("Read StoredProcedure");
            StoredProcedure getStoredProcedure = client.Read<StoredProcedure>(retrievedStoredProcedure.ResourceId);
            Assert.IsNotNull(getStoredProcedure);
            Assert.IsTrue(getStoredProcedure.Id.Equals(storedProcedureName, StringComparison.OrdinalIgnoreCase), "Mismatch in storedProcedure name");

            Logger.LogLine("Deleting StoredProcedure");
            client.Delete<StoredProcedure>(retrievedStoredProcedure.ResourceId);

            Logger.LogLine("Listing StoredProcedures");
            DocumentFeedResponse<StoredProcedure> storedProcedureCollection5 = client.ReadFeed<StoredProcedure>(collection1.GetIdOrFullName());
            Assert.AreEqual(storedProcedureCollection5.Count, storedProcedureCollection1.Count, "StoredProcedure delete is not working.");

            Logger.LogLine("Try read deleted storedProcedure");
            try
            {
                client.Read<StoredProcedure>(retrievedStoredProcedure.ResourceId);
                Assert.Fail("Should have thrown exception in previous statement");
            }
            catch (DocumentClientException clientException)
            {
                Assert.AreEqual(HttpStatusCode.NotFound, clientException.StatusCode, "StatusCode dont match");
            }

            await client.DeleteDocumentCollectionAsync(collection1);

            try
            {
                IDocumentQuery<dynamic> queryService1 =
                    client.CreateStoredProcedureQuery(
                        collection1.StoredProceduresLink,
                        @"select * from root r where r.id=""" + storedProcedureName + @"""").AsDocumentQuery();

                await queryService1.ExecuteNextAsync<StoredProcedure>();
                Assert.Fail("Should get not found");
            }
            catch (DocumentClientException ex)
            {
                Assert.AreEqual(HttpStatusCode.NotFound, ex.StatusCode);
            }

            try
            {
                await client.DeleteStoredProcedureAsync(collection1.StoredProceduresLink);

                Assert.Fail("Should get not found");
            }
            catch (DocumentClientException ex)
            {
                Assert.AreEqual(HttpStatusCode.NotFound, ex.StatusCode);
            }
        }

        [TestMethod]
        public void ValidateTriggerCrud_SessionGW()
        {
            this.ValidateTriggerCrud(ConsistencyLevel.Session,
                new ConnectionPolicy { ConnectionMode = ConnectionMode.Gateway });
        }

        [TestMethod]
        public void ValidateTriggerCrud_SessionDirectTcp()
        {
            this.ValidateTriggerCrud(ConsistencyLevel.Session,
                new ConnectionPolicy { ConnectionMode = ConnectionMode.Direct, ConnectionProtocol = Protocol.Tcp });
        }

        [TestMethod]
        public void ValidateTriggerCrud_SessionDirectHttps()
        {
            this.ValidateTriggerCrud(ConsistencyLevel.Session,
                new ConnectionPolicy { ConnectionMode = ConnectionMode.Direct, ConnectionProtocol = Protocol.Https });
        }

        internal void ValidateTriggerCrud(ConsistencyLevel consistencyLevel, ConnectionPolicy connectionPolicy)
        {
            DocumentClient client = TestCommon.CreateClient(connectionPolicy.ConnectionMode == ConnectionMode.Gateway,
                connectionPolicy.ConnectionProtocol,
                defaultConsistencyLevel: consistencyLevel);

            Database database = null;
            DocumentCollection collection1 = TestCommon.CreateOrGetDocumentCollection(client, out database);

            Logger.LogLine("Listing Triggers");
            DocumentFeedResponse<Trigger> triggerCollection1 = client.ReadFeed<Trigger>(collection1.GetIdOrFullName());

            string triggerName = "Trigger" + Guid.NewGuid();
            Trigger trigger = new Trigger
            {
                Id = triggerName,
                Body = "function() {var x = 10;}",
                TriggerType = Documents.TriggerType.Pre,
                TriggerOperation = TriggerOperation.All
            };

            Logger.LogLine("Adding Trigger");
            Trigger retrievedTrigger = client.CreateTriggerAsync(collection1, trigger).Result;
            Assert.IsNotNull(retrievedTrigger);
            Assert.IsTrue(retrievedTrigger.Id.Equals(triggerName, StringComparison.OrdinalIgnoreCase), "Mismatch in trigger name");
            Assert.IsTrue(retrievedTrigger.Body.Equals("function() {var x = 10;}", StringComparison.OrdinalIgnoreCase), "Mismatch in trigger content");
            Assert.IsTrue(retrievedTrigger.TriggerType.Equals(Documents.TriggerType.Pre), "Mismatch in trigger type");
            Assert.IsTrue(retrievedTrigger.TriggerOperation.Equals(TriggerOperation.All), "Mismatch in trigger CRUD type");

            Logger.LogLine("Listing Triggers");
            DocumentFeedResponse<Trigger> triggerCollection2 = client.ReadFeed<Trigger>(collection1.GetIdOrFullName());
            Assert.AreEqual(triggerCollection1.Count + 1, triggerCollection2.Count, "Trigger Collections count dont match");

            Logger.LogLine("Listing Triggers with FeedReader");
            var feedReader = client.CreateTriggerFeedReader(collection1);
            var count = 0;
            while (feedReader.HasMoreResults)
            {
                count += feedReader.ExecuteNextAsync().Result.Count;
            }

            Assert.AreEqual(triggerCollection1.Count + 1, count, "Trigger Collections count dont match for feedReader");


            Logger.LogLine("Querying Trigger");
            Retry(() =>
            {
                IDocumentQuery<dynamic> queryService = client.CreateTriggerQuery(collection1.TriggersLink,
                    @"select * from root r where r.id=""" + triggerName + @"""").AsDocumentQuery();

                DocumentFeedResponse<Trigger> triggerCollection3 = queryService.ExecuteNextAsync<Trigger>().Result;

                Assert.IsNotNull(triggerCollection3, "Query result is null");
                Assert.AreNotEqual(0, triggerCollection3.Count, "Collection count dont match");

                foreach (Trigger queryTrigger in triggerCollection3)
                {
                    Assert.AreEqual(triggerName, queryTrigger.Id, "Trigger Name dont match");
                }
            });

            Logger.LogLine("Updating Trigger");
            try
            {
                retrievedTrigger.Body = "function() {var x = 20;}";
                retrievedTrigger.TriggerOperation = TriggerOperation.Create;
                Trigger retrievedTrigger2 = client.Update(retrievedTrigger, null);
                Assert.IsNotNull(retrievedTrigger2);
                Assert.IsTrue(retrievedTrigger2.Id.Equals(triggerName, StringComparison.OrdinalIgnoreCase), "Mismatch in trigger name");
                Assert.IsTrue(retrievedTrigger2.Body.Equals("function() {var x = 20;}", StringComparison.OrdinalIgnoreCase), "Mismatch in trigger content");
                Assert.IsTrue(retrievedTrigger2.TriggerType.Equals(Documents.TriggerType.Pre), "Mismatch in trigger type");
                Assert.IsTrue(retrievedTrigger2.TriggerOperation.Equals(TriggerOperation.Create), "Mismatch in trigger CRUD type");
            }
            catch (Exception e)
            {
                Assert.IsNull(e);
            }

            Logger.LogLine("Querying Trigger");
            Retry(() =>
            {
                IDocumentQuery<dynamic> queryService = client.CreateTriggerQuery(collection1.TriggersLink,
                    @"select * from root r where r.id=""" + triggerName + @"""").AsDocumentQuery();

                DocumentFeedResponse<Trigger> triggerCollection4 = queryService.ExecuteNextAsync<Trigger>().Result;

                Assert.AreEqual(1, triggerCollection4.Count); // name is always indexed
            });

            Logger.LogLine("Read Trigger");
            Trigger getTrigger = client.Read<Trigger>((string)retrievedTrigger.ResourceId);
            Assert.IsNotNull(getTrigger);
            Assert.IsTrue(getTrigger.Id.Equals(triggerName, StringComparison.OrdinalIgnoreCase), "Mismatch in trigger name");

            Logger.LogLine("Deleting Trigger");
            client.Delete<Trigger>(retrievedTrigger.ResourceId);

            Logger.LogLine("Listing Triggers");
            DocumentFeedResponse<Trigger> triggerCollection5 = client.ReadFeed<Trigger>(collection1.ResourceId);
            Assert.AreEqual(triggerCollection5.Count, triggerCollection1.Count, "Trigger delete is not working.");

            Logger.LogLine("Try read deleted trigger");
            try
            {
                client.Read<Trigger>((string)retrievedTrigger.ResourceId);
                Assert.Fail("Should have thrown exception in previous statement");
            }
            catch (DocumentClientException clientException)
            {
                Assert.AreEqual(HttpStatusCode.NotFound, clientException.StatusCode, "StatusCode dont match");
            }
        }

        [TestMethod]
        public void ValidateUserDefinedFunctionCrud_SessionGW()
        {
            this.ValidateUserDefinedFunctionCrud(ConsistencyLevel.Session,
                new ConnectionPolicy { ConnectionMode = ConnectionMode.Gateway });
        }

        [TestMethod]
        public void ValidateUserDefinedFunctionCrud_SessionDirectTcp()
        {
            this.ValidateUserDefinedFunctionCrud(ConsistencyLevel.Session,
                new ConnectionPolicy { ConnectionMode = ConnectionMode.Direct, ConnectionProtocol = Protocol.Tcp });
        }

        [TestMethod]

        public void ValidateUserDefinedFunctionCrud_SessionDirectHttps()
        {
            this.ValidateUserDefinedFunctionCrud(ConsistencyLevel.Session,
                new ConnectionPolicy { ConnectionMode = ConnectionMode.Direct, ConnectionProtocol = Protocol.Https });
        }

        [TestMethod]
        public void ValidateUserDefinedFunctionTimeout()
        {
            try
            {
                DocumentClient client = TestCommon.CreateClient(true);
                Database database = null;

                DocumentCollection collection1 = TestCommon.CreateOrGetDocumentCollection(client, out database);

                // udfName should fail if it is not a valid SQL token name.
                string udfName = "udf" + Guid.NewGuid().ToString().Replace("-", "");
                // infinite udf input:
                UserDefinedFunction udfInfinite = new UserDefinedFunction
                {
                    Id = udfName,
                    Body = @"function infinite_loop() { while(1 == 1) { a = 5; b = 6; c = a + b; } }",
                };

                UserDefinedFunction retrievedUdfInfinite = client.CreateUserDefinedFunctionAsync(collection1.UserDefinedFunctionsLink, udfInfinite).Result;
                IDocumentQuery<dynamic> docServiceQuery1 = client.CreateDocumentQuery(collection1.DocumentsLink, string.Format(CultureInfo.CurrentCulture, "select udf.{0}() as infinite", udfName)).AsDocumentQuery();

                DocumentFeedResponse<dynamic> docCollectionShouldTimeout = docServiceQuery1.ExecuteNextAsync().Result;
                Assert.Fail("Should have thrown exception in previous statement");
            }
            catch (AggregateException e)
            {
                DocumentClientException dce = e.InnerException as DocumentClientException;
                Assert.IsTrue(HttpStatusCode.RequestTimeout == dce.StatusCode || HttpStatusCode.Forbidden == dce.StatusCode, "ValidateUserDefinedFunctionTimeout should fail with RequestTimeout");
            }
        }

        internal void ValidateUserDefinedFunctionCrud(ConsistencyLevel consistencyLevel, ConnectionPolicy connectionPolicy)
        {
            DocumentClient client = TestCommon.CreateClient(connectionPolicy.ConnectionMode == ConnectionMode.Gateway,
                connectionPolicy.ConnectionProtocol,
                defaultConsistencyLevel: consistencyLevel);

            Database database = null;
            DocumentCollection collection1 = TestCommon.CreateOrGetDocumentCollection(client, out database);

            Logger.LogLine("Listing UserDefinedFunctions");
            DocumentFeedResponse<UserDefinedFunction> userDefinedFunctionCollection1 = client.ReadFeed<UserDefinedFunction>(collection1.ResourceId);

            string userDefinedFunctionName = "UserDefinedFunction" + Guid.NewGuid();
            UserDefinedFunction userDefinedFunction = new UserDefinedFunction
            {
                Id = userDefinedFunctionName,
                Body = "function userDefinedFunction() {var x = 10;}",
            };

            Logger.LogLine("Adding UserDefinedFunction");
            UserDefinedFunction retrievedUserDefinedFunction = new UserDefinedFunction { };

            try
            {
                retrievedUserDefinedFunction = client.CreateUserDefinedFunctionAsync(collection1, userDefinedFunction).Result;
                Assert.IsNotNull(retrievedUserDefinedFunction);
                Assert.IsTrue(retrievedUserDefinedFunction.Id.Equals(userDefinedFunctionName, StringComparison.OrdinalIgnoreCase), "Mismatch in userDefinedFunction name");
                Assert.IsTrue(retrievedUserDefinedFunction.Body.Equals("function userDefinedFunction() {var x = 10;}", StringComparison.OrdinalIgnoreCase), "Mismatch in userDefinedFunction content");
            }
            catch (Exception e)
            {
                Assert.IsNull(e);
            }

            Logger.LogLine("Listing UserDefinedFunctions");
            DocumentFeedResponse<UserDefinedFunction> userDefinedFunctionCollection2 = client.ReadFeed<UserDefinedFunction>(collection1.GetIdOrFullName());
            Assert.AreEqual(userDefinedFunctionCollection1.Count + 1, userDefinedFunctionCollection2.Count, "UserDefinedFunction Collections count dont match");

            Logger.LogLine("Listing UserDefinedFunctions with FeedReader");
            var feedReader = client.CreateUserDefinedFunctionFeedReader(collection1);
            var count = 0;
            while (feedReader.HasMoreResults)
            {
                count += feedReader.ExecuteNextAsync().Result.Count;
            }

            Assert.AreEqual(userDefinedFunctionCollection1.Count + 1, count, "UserDefinedFunctions Collections count dont match for feedReader");

            Logger.LogLine("Querying UserDefinedFunction");
            Retry(() =>
            {
                IDocumentQuery<dynamic> queryService = client.CreateUserDefinedFunctionQuery(collection1,
                    @"select * from root r where r.id=""" + userDefinedFunctionName + @"""").AsDocumentQuery();

                DocumentFeedResponse<UserDefinedFunction> userDefinedFunctionCollection3 = queryService.ExecuteNextAsync<UserDefinedFunction>().Result;

                Assert.IsNotNull(userDefinedFunctionCollection3, "Query result is null");
                Assert.AreNotEqual(0, userDefinedFunctionCollection3.Count, "Collection count dont match");

                foreach (UserDefinedFunction queryUserDefinedFunction in userDefinedFunctionCollection3)
                {
                    Assert.AreEqual(userDefinedFunctionName, queryUserDefinedFunction.Id, "UserDefinedFunction Name dont match");
                }
            });

            Logger.LogLine("Updating UserDefinedFunction");
            retrievedUserDefinedFunction.Body = "function userDefinedFunction() {var x = 20;}";
            UserDefinedFunction retrievedUserDefinedFunction2 = client.Update(retrievedUserDefinedFunction, null);
            Assert.IsNotNull(retrievedUserDefinedFunction2);
            Assert.IsTrue(retrievedUserDefinedFunction2.Id.Equals(userDefinedFunctionName, StringComparison.OrdinalIgnoreCase), "Mismatch in userDefinedFunction name");
            Assert.IsTrue(retrievedUserDefinedFunction2.Body.Equals("function userDefinedFunction() {var x = 20;}", StringComparison.OrdinalIgnoreCase), "Mismatch in userDefinedFunction content");

            Logger.LogLine("Querying UserDefinedFunction");
            Retry(() =>
            {
                IDocumentQuery<dynamic> queryService = client.CreateUserDefinedFunctionQuery(collection1,
                    @"select * from root r where r.id=""" + userDefinedFunctionName + @"""").AsDocumentQuery();

                DocumentFeedResponse<UserDefinedFunction> userDefinedFunctionCollection4 = queryService.ExecuteNextAsync<UserDefinedFunction>().Result;

                Assert.AreEqual(1, userDefinedFunctionCollection4.Count); // name is always indexed
            });

            Logger.LogLine("Read UserDefinedFunction");
            UserDefinedFunction getUserDefinedFunction = client.Read<UserDefinedFunction>(retrievedUserDefinedFunction.GetIdOrFullName());
            Assert.IsNotNull(getUserDefinedFunction);
            Assert.IsTrue(getUserDefinedFunction.Id.Equals(userDefinedFunctionName, StringComparison.OrdinalIgnoreCase), "Mismatch in userDefinedFunction name");

            Logger.LogLine("Deleting UserDefinedFunction");
            client.Delete<UserDefinedFunction>(retrievedUserDefinedFunction.ResourceId);

            Logger.LogLine("Listing UserDefinedFunctions");
            DocumentFeedResponse<UserDefinedFunction> userDefinedFunctionCollection5 = client.ReadFeed<UserDefinedFunction>(collection1.GetIdOrFullName());
            Assert.AreEqual(userDefinedFunctionCollection5.Count, userDefinedFunctionCollection1.Count, "UserDefinedFunction delete is not working.");

            Logger.LogLine("Try read deleted userDefinedFunction");
            try
            {
                client.Read<UserDefinedFunction>(retrievedUserDefinedFunction.ResourceId);
                Assert.Fail("Should have thrown exception in previous statement");
            }
            catch (DocumentClientException clientException)
            {
                Assert.AreEqual(HttpStatusCode.NotFound, clientException.StatusCode, "StatusCode dont match");
            }
        }

        [TestMethod]
        public void ValidateTriggersNameBased()
        {
            DocumentClient client = TestCommon.CreateClient(false);
            TestCommon.DeleteAllDatabasesAsync().Wait();
            Database database = TestCommon.CreateOrGetDatabase(client);

            PartitionKeyDefinition partitionKeyDefinition = new PartitionKeyDefinition { Paths = new System.Collections.ObjectModel.Collection<string>(new[] { "/pk" }), Kind = PartitionKind.Hash };
            DocumentCollection collection1 = TestCommon.CreateCollectionAsync(client, database.SelfLink, (new DocumentCollection { Id = "TestTriggers" + Guid.NewGuid().ToString(), PartitionKey = partitionKeyDefinition  })).Result;

            // uppercase name
            Trigger t1 = new Trigger
            {
                Id = "t1",
                Body = @"function() {
                    var item = getContext().getRequest().getBody();
                    item.id = item.id.toUpperCase() + 't1';
                    getContext().getRequest().setBody(item);
                }",
                TriggerType = Documents.TriggerType.Pre,
                TriggerOperation = TriggerOperation.All
            };
            Trigger retrievedTrigger = CreateTriggerAndValidateAsync(client, collection1, t1).Result;

            string docId = Guid.NewGuid().ToString();
            dynamic document = new Document
            {
                Id = docId
            };

            document.CustomProperty1 = "a";
            document.CustomProperty2 = "b";

            ResourceResponse<Document> docResponse = client.CreateDocumentAsync(collection1.AltLink, document, new Documents.Client.RequestOptions { PreTriggerInclude = new List<string> { "t1" } }).Result;
            Assert.IsTrue((docId + "t1").Equals(docResponse.Resource.Id, StringComparison.OrdinalIgnoreCase));
        }

        private async Task<Trigger> CreateTriggerAndValidateAsync(DocumentClient client, DocumentCollection documentCollection, Trigger trigger)
        {
            Trigger retrievedTrigger = await client.CreateTriggerAsync(documentCollection, trigger);
            Assert.AreEqual(trigger.Id, retrievedTrigger.Id);
            Assert.AreEqual(trigger.Body, retrievedTrigger.Body);
            Assert.AreEqual(trigger.TriggerType, retrievedTrigger.TriggerType);
            Assert.AreEqual(trigger.TriggerOperation, retrievedTrigger.TriggerOperation);

            return retrievedTrigger;
        }

        [TestMethod]
        public void ValidateTriggers()
        {
            ValidateTriggersInternal(Protocol.Https, ConsistencyLevel.Session);
            ValidateTriggersInternal(Protocol.Tcp, ConsistencyLevel.Session);
        }

        internal void ValidateTriggersInternal(Protocol protocol = Protocol.Https, ConsistencyLevel? consistencyLevel = null)
       {
#if DIRECT_MODE
            // DIRECT MODE has ReadFeed issues in the Public emulator
            DocumentClient client = TestCommon.CreateClient(false, protocol: protocol, defaultConsistencyLevel: consistencyLevel);
#endif
#if !DIRECT_MODE
            DocumentClient client = TestCommon.CreateClient(true, defaultConsistencyLevel: consistencyLevel);
#endif
            TestCommon.DeleteAllDatabasesAsync().Wait();
            Database database = TestCommon.CreateOrGetDatabase(client);
            PartitionKeyDefinition partitionKeyDefinition = new PartitionKeyDefinition { Paths = new System.Collections.ObjectModel.Collection<string>(new[] { "/pk" }), Kind = PartitionKind.Hash };
            DocumentCollection collection1 = TestCommon.CreateCollectionAsync(client, database, (new DocumentCollection { Id = "TestTriggers" + Guid.NewGuid().ToString(), PartitionKey = partitionKeyDefinition })).Result;

            // 1. Basic tests

            // uppercase name
            Trigger t1 = new Trigger
            {
                Id = "t1",
                Body = @"function() {
                    var item = getContext().getRequest().getBody();
                    item.id = item.id.toUpperCase() + 't1';
                    getContext().getRequest().setBody(item);
                }",
                TriggerType = Documents.TriggerType.Pre,
                TriggerOperation = TriggerOperation.All
            };
            Trigger retrievedTrigger = CreateTriggerAndValidateAsync(client, collection1, t1).Result;

            dynamic doct1 = GatewayTests.CreateDocument(client, baseUri, collection1, "Doc1", "empty", 0, pretrigger: "t1");
            Assert.AreEqual("DOC1t1", doct1.Id);

            // post trigger - get
            Trigger response1 = new Trigger
            {
                Id = "response1",
                Body = @"function() {
                    var prebody = getContext().getRequest().getBody();
                    if (prebody.id != 'TESTING POST TRIGGERt1') throw 'name mismatch';
                    var postbody = getContext().getResponse().getBody();
                    if (postbody.id != 'TESTING POST TRIGGERt1') throw 'name mismatch';
                };",
                TriggerType = Documents.TriggerType.Post,
                TriggerOperation = TriggerOperation.All
            };
            retrievedTrigger = CreateTriggerAndValidateAsync(client, collection1, response1).Result;

            dynamic docresponse1 = GatewayTests.CreateDocument(client, baseUri, collection1, "testing post trigger", "empty", 0, pretrigger: "t1", posttrigger: "response1");
            Assert.AreEqual("TESTING POST TRIGGERt1", docresponse1.Id);

            // post trigger response
            Trigger response2 = new Trigger
            {
                Id = "response2",
                Body = @"function() {
                    var predoc = getContext().getRequest().getBody(); 
                    var postdoc = getContext().getResponse().getBody();
                    postdoc.id += predoc.id + 'response2'; 
                    getContext().getResponse().setBody(postdoc); 
                };",
                TriggerType = Documents.TriggerType.Post,
                TriggerOperation = TriggerOperation.All
            };
            retrievedTrigger = CreateTriggerAndValidateAsync(client, collection1, response2).Result;

            dynamic docresponse2 = GatewayTests.CreateDocument(client, baseUri, collection1, "post trigger output", "empty", 0, pretrigger: "t1", posttrigger: "response2");
            Assert.AreEqual("POST TRIGGER OUTPUTt1POST TRIGGER OUTPUTt1response2", docresponse2.Id);

            // post trigger cannot set anything in request, cannot set headers in response
            Trigger response3 = new Trigger
            {
                Id = "response3",
                Body = @"function() {
                    var exceptionSeen = false;
                    try { getContext().getRequest().setBody('lol'); }
                    catch (err) { exceptionSeen = true; }
                    if(!exceptionSeen) throw 'expected exception not seen';
            
                    exceptionSeen = false;
                    try { getContext().getRequest().setValue('Body', 'lol'); }
                    catch (err) { exceptionSeen = true; }
                    if(!exceptionSeen) throw 'expected exception not seen';

                    exceptionSeen = false;
                    try { getContext().getRequest().setValue('Test', 'lol'); }
                    catch (err) { exceptionSeen = true; }
                    if(!exceptionSeen) throw 'expected exception not seen';

                    exceptionSeen = false;
                    try { getContext().getResponse().setValue('Test', 'lol'); }
                    catch (err) { exceptionSeen = true; }
                    if(!exceptionSeen) throw 'expected exception not seen';
                };",
                TriggerType = Documents.TriggerType.Post,
                TriggerOperation = TriggerOperation.All
            };
            retrievedTrigger = CreateTriggerAndValidateAsync(client, collection1, response3).Result;

            dynamic docresponse3 = GatewayTests.CreateDocument(client, baseUri, collection1, "testing post trigger2", "empty", 0, pretrigger: "t1", posttrigger: "response3");
            Assert.AreEqual("TESTING POST TRIGGER2t1", docresponse3.Id);

            DocumentCollection collection2 = TestCommon.CreateCollectionAsync(client, database, (new DocumentCollection { Id = "TestTriggers" + Guid.NewGuid().ToString(), PartitionKey = partitionKeyDefinition })).Result;

            // empty trigger
            Trigger t2 = new Trigger
            {
                Id = "t2",
                Body = @"function() { }",
                TriggerType = Documents.TriggerType.Pre,
                TriggerOperation = TriggerOperation.All
            };
            retrievedTrigger = CreateTriggerAndValidateAsync(client, collection2, t2).Result;

            dynamic doct2 = GatewayTests.CreateDocument(client, baseUri, collection2, "Doc2", "Prop1Value", 101, pretrigger: "t2");
            Assert.AreEqual("Doc2", doct2.Id);

            // lowercase name
            Trigger t3 = new Trigger
            {
                Id = "t3",
                Body = @"function() { 
                    var item = getContext().getRequest().getBody();
                    item.id = item.id.toLowerCase() + 't3';
                    getContext().getRequest().setBody(item);
                }",
                TriggerType = Documents.TriggerType.Pre,
                TriggerOperation = TriggerOperation.All
            };
            retrievedTrigger = CreateTriggerAndValidateAsync(client, collection2, t3).Result;

            dynamic doct3 = GatewayTests.CreateDocument(client, baseUri, collection2, "Doc3", "empty", 0, pretrigger: "t3");
            Assert.AreEqual("doc3t3", doct3.Id);

            // trigger type mismatch - failure case
            Trigger triggerTypeMismatch = new Trigger
            {
                Id = "triggerTypeMismatch",
                Body = @"function() { }",
                TriggerType = Documents.TriggerType.Post,
                TriggerOperation = TriggerOperation.All
            };
            retrievedTrigger = CreateTriggerAndValidateAsync(client, collection2, triggerTypeMismatch).Result;

            bool exceptionThrown = false;
            try
            {
                dynamic doctriggertype = GatewayTests.CreateDocument(client, baseUri, collection2, "Docoptype", "empty", 0, pretrigger: "triggerTypeMismatch");
            }
            catch (DocumentClientException e)
            {
                Assert.IsNotNull(e);
                exceptionThrown = true;
            }
            Assert.IsTrue(exceptionThrown, "mismatch in trigger type didn't cause failure");

            // pre-trigger throws - failure case
            Trigger preTriggerThatThrows = new Trigger
            {
                Id = "preTriggerThatThrows",
                Body = @"function() { throw new Error(409, 'Error 409'); }",
                TriggerType = Documents.TriggerType.Pre,
                TriggerOperation = TriggerOperation.All
            };
            retrievedTrigger = CreateTriggerAndValidateAsync(client, collection2, preTriggerThatThrows).Result;

            try
            {
                GatewayTests.CreateDocument(client, baseUri, collection2, "Docoptype", "empty", 0, pretrigger: "preTriggerThatThrows");
                Assert.Fail("Should throw and not get here.");
            }
            catch (DocumentClientException e)
            {
                Assert.AreEqual(HttpStatusCode.BadRequest, e.StatusCode);
                Assert.AreEqual(409, (int)e.GetSubStatus());
                Assert.IsNotNull(e.Message);
            }

            // post-trigger throws - failure case
            Trigger postTriggerThatThrows = new Trigger
            {
                Id = "postTriggerThatThrows",
                Body = @"function() { throw new Error(4444, 'Error 4444'); }",
                TriggerType = Documents.TriggerType.Post,
                TriggerOperation = TriggerOperation.All
            };
            retrievedTrigger = CreateTriggerAndValidateAsync(client, collection2, postTriggerThatThrows).Result;

            try
            {
                GatewayTests.CreateDocument(client, baseUri, collection2, "Docoptype", "empty", 0, posttrigger: "postTriggerThatThrows");
                Assert.Fail("Should throw and not get here.");
            }
            catch (DocumentClientException e)
            {
                Assert.AreEqual(HttpStatusCode.BadRequest, e.StatusCode);
                Assert.AreEqual(4444, (int)e.GetSubStatus());
                Assert.IsNotNull(e.Message);
            }

            // failure test - trigger without body
            Trigger triggerNoBody = new Trigger
            {
                Id = "trigger" + Guid.NewGuid(),
                TriggerType = Documents.TriggerType.Post,
                TriggerOperation = TriggerOperation.All
            };
            try
            {
                Trigger retrievedTriggerNoBody = client.CreateTriggerAsync(collection2, triggerNoBody).Result;
            }
            catch (Exception ex)
            {
                Assert.IsNotNull(ex);
                Assert.IsNotNull(ex.InnerException);
                Assert.IsTrue(ex.InnerException.Message.Contains("The input content is invalid because the required properties - 'body; ' - are missing"));
            }

            // failure test - trigger without trigger type
            Trigger triggerNoType = new Trigger
            {
                Id = "trigger" + Guid.NewGuid(),
                Body = @"function() { }",
                TriggerOperation = TriggerOperation.All
            };
            try
            {
                Trigger retrievedTriggerNoType = client.CreateTriggerAsync(collection2, triggerNoType).Result;
            }
            catch (Exception ex)
            {
                Assert.IsNotNull(ex);
                Assert.IsNotNull(ex.InnerException);
                Assert.IsTrue(ex.InnerException.Message.Contains("The input content is invalid because the required properties - 'triggerType; ' - are missing"));
            }

            // failure test - trigger without trigger operation
            Trigger triggerNoOperation = new Trigger
            {
                Id = "trigger" + Guid.NewGuid(),
                Body = @"function() { }",
                TriggerType = Documents.TriggerType.Post,
            };
            try
            {
                Trigger retrievedTriggerNoType = client.CreateTriggerAsync(collection2, triggerNoOperation).Result;
            }
            catch (Exception ex)
            {
                Assert.IsNotNull(ex);
                Assert.IsNotNull(ex.InnerException);
                Assert.IsTrue(ex.InnerException.Message.Contains("The input content is invalid because the required properties - 'triggerOperation; ' - are missing"));
            }

            // TODO: uncomment when preserializedScripts is enabled.
            //// failure test - trigger with empty body
            //Trigger triggerEmptyBody = new Trigger
            //{
            //    Id = "triggerEmptyBody",
            //    Body = @"",
            //    TriggerType = TriggerType.Pre,
            //    TriggerOperation = TriggerOperation.All
            //};
            //try
            //{
            //    retrievedTrigger = CreateTriggerAndValidateAsync(client, collection2, triggerEmptyBody).Result;
            //    Assert.Fail("Script with syntax error should have failed when being stored");
            //}
            //catch (AggregateException e)
            //{
            //    Assert.IsNotNull(e.InnerException);
            //    Assert.IsInstanceOfType(e.InnerException, typeof(DocumentClientException));
            //    TestCommon.AssertException((DocumentClientException)e.InnerException, HttpStatusCode.BadRequest);
            //    Assert.IsTrue(e.InnerException.Message.Contains("Encountered exception while compiling Javascript."));
            //}

            // failure test - trigger on resource other than document, say database
            Database dbToCreate = new Database
            {
                Id = "temp" + Guid.NewGuid().ToString()
            };
            try
            {
                dbToCreate = client.CreateDatabaseAsync(dbToCreate, new Documents.Client.RequestOptions { PreTriggerInclude = new List<string> { "t1" } }).Result;
            }
            catch (Exception e)
            {
                Assert.IsNotNull(e);
                Assert.IsNotNull(e.InnerException);

                DocumentClientException de = e.InnerException as DocumentClientException;
                Assert.AreEqual(HttpStatusCode.BadRequest.ToString(), de.Error.Code);
            }

            // failure test - trigger on non-CRUD operation
            INameValueCollection headers = new StringKeyValueCollection();
            headers.Add("x-ms-pre-trigger-include", "t1");

            try
            {
                dynamic docFailure = client.ReadFeed<Document>(collection1.ResourceId, headers);
                // It actually always succeed here.
                // Assert.Fail("It should fail with trigger on non-CRUD operation");
            }
            catch (DocumentClientException e)
            {
                Assert.IsNotNull(e);
                Assert.AreEqual(HttpStatusCode.BadRequest.ToString(), e.Error.Code);
            }

            // TODO: uncomment when preserializeScripts is enabled.
            //            // precompilation should catch errors on create
            //            Trigger triggerSyntaxError = new Trigger
            //            {
            //                Id = "trigger" + Guid.NewGuid().ToString(),
            //                Body = @"
            //                    method() { // method is invalid identifier
            //                        for(var i = 0; i < 10; i++) getContext().getResponse().appendValue('Body', i);
            //                    }",
            //                TriggerType = TriggerType.Pre,
            //                TriggerOperation = TriggerOperation.All
            //            };

            //            try
            //            {
            //                Trigger failureTrigger = client.CreateTriggerAsync(collection2, triggerSyntaxError).Result;
            //                Assert.Fail("Script with syntax error should have failed when being stored");
            //            }
            //            catch (AggregateException e)
            //            {
            //                Assert.IsNotNull(e.InnerException);
            //                Assert.IsInstanceOfType(e.InnerException, typeof(DocumentClientException));
            //                TestCommon.AssertException((DocumentClientException)e.InnerException, HttpStatusCode.BadRequest);
            //                Assert.IsTrue(e.InnerException.Message.Contains("Encountered exception while compiling Javascript."));
            //            }

            // 2. Request and response objects

            // set request body - pretrigger
            Trigger request1 = new Trigger
            {
                Id = "request1",
                Body = @"function() {
                    var docBody = getContext().getRequest().getBody();
                    if(docBody.id != 'abc') throw 'name mismatch';
                    docBody.id = 'def';
                    getContext().getRequest().setBody(docBody);
                };",
                TriggerType = Documents.TriggerType.Pre,
                TriggerOperation = TriggerOperation.All
            };
            retrievedTrigger = CreateTriggerAndValidateAsync(client, collection2, request1).Result;

            dynamic docrequest1 = GatewayTests.CreateDocument(client, baseUri, collection2, "abc", "empty", 0, pretrigger: "request1");
            Assert.AreEqual("def", docrequest1.Id);

            DocumentCollection collection3 = TestCommon.CreateCollectionAsync(client, database, (new DocumentCollection { Id = "TestTriggers" + Guid.NewGuid().ToString(), PartitionKey = partitionKeyDefinition })).Result;

            // set request body multiple times
            Trigger request2 = new Trigger
            {
                Id = "request2",
                Body = @"function() {
                    for (var i = 0; i < 200; i++)
                        { 
                        var item = getContext().getRequest().getBody();
                        item.id += 'a';
                        getContext().getRequest().setBody(item);
                        }
                };",
                TriggerType = Documents.TriggerType.Pre,
                TriggerOperation = TriggerOperation.All
            };
            retrievedTrigger = CreateTriggerAndValidateAsync(client, collection3, request2).Result;

            dynamic docrequest2 = GatewayTests.CreateDocument(client, baseUri, collection3, "doc", "empty", 0, pretrigger: "request2");
            Assert.AreEqual(203, docrequest2.Id.Length);

            // no response in pre-trigger
            Trigger request3 = new Trigger
            {
                Id = "request3",
                Body = @"function() {
                    var exceptionSeen = false;
                    try { getContext().getResponse(); }
                    catch (err) { exceptionSeen = true; }
                    if (!exceptionSeen) throw 'expected exception not seen';

                    var item = getContext().getRequest().getBody();
                    item.id = 'noresponse';
                    getContext().getRequest().setValue('Body', item);
                }",
                TriggerType = Documents.TriggerType.Pre,
                TriggerOperation = TriggerOperation.All
            };
            retrievedTrigger = CreateTriggerAndValidateAsync(client, collection3, request3).Result;

            dynamic docrequest3 = GatewayTests.CreateDocument(client, baseUri, collection3, "noname", "empty", 0, pretrigger: "request3");
            Assert.AreEqual("noresponse", docrequest3.Id);

            // not allowed to set headers in pre-trigger
            Trigger request4 = new Trigger
            {
                Id = "request4",
                Body = @"function() {
                    var exceptionSeen = false;
                    try { getContext().getRequest().setValue('Test', '123');; }
                    catch (err) { exceptionSeen = true; }
                    if (!exceptionSeen) throw 'expected exception not seen';

                    var item = getContext().getRequest().getBody();
                    item.id = 'noheaders';
                    getContext().getRequest().setValue('Body', item);
                }",
                TriggerType = Documents.TriggerType.Pre,
                TriggerOperation = TriggerOperation.All
            };
            retrievedTrigger = CreateTriggerAndValidateAsync(client, collection3, request4).Result;

            ResourceResponse<Document> docrequest4 = client.CreateDocumentAsync(collection3, new Document { Id = "noname" }, new Documents.Client.RequestOptions { PreTriggerInclude = new List<string> { "request4" } }).Result;
            Assert.IsTrue(docrequest4.Resource.Id == "noheaders");
            Assert.IsTrue(docrequest4.ResponseHeaders["Test"] == null);

            // post-trigger response - contains quota details
            Trigger responseQuotaHeader = new Trigger
            {
                Id = "responseQuotaHeader",
                Body = @"function() {
                    var quotaCurrentUsage = getContext().getResponse().getResourceQuotaCurrentUsage();
                    var quotaMax = getContext().getResponse().getMaxResourceQuota();

                    var postdoc = getContext().getResponse().getBody();
                    postdoc.Title = quotaCurrentUsage;
                    postdoc.Author = quotaMax;
                    getContext().getResponse().setValue('Body', postdoc);
                }",
                TriggerType = Documents.TriggerType.Post,
                TriggerOperation = TriggerOperation.All
            };
            retrievedTrigger = CreateTriggerAndValidateAsync(client, collection3, responseQuotaHeader).Result;

            Book docresponseQuotaHeader = (dynamic)client.CreateDocumentAsync(collection3, new Book { Id = "quotaDocument" }, new Documents.Client.RequestOptions { PostTriggerInclude = new List<string> { "responseQuotaHeader" } }).Result.Resource;
            Assert.IsTrue(docresponseQuotaHeader.Author.Contains("collectionSize"));
            Assert.IsTrue(docresponseQuotaHeader.Title.Contains("collectionSize"));

            // 3. CRUD

            // trigger operation type mismatch
            Trigger triggerOpType = new Trigger
            {
                Id = "triggerOpType",
                Body = @"function() { }",
                TriggerType = Documents.TriggerType.Post,
                TriggerOperation = TriggerOperation.Delete
            };
            retrievedTrigger = CreateTriggerAndValidateAsync(client, collection3, triggerOpType).Result;

            exceptionThrown = false;
            try
            {
                dynamic docoptype = GatewayTests.CreateDocument(client, baseUri, collection3, "Docoptype", "empty", 0, null, posttrigger: "triggerOpType");
            }
            catch (DocumentClientException e)
            {
                Assert.IsNotNull(e);
                exceptionThrown = true;
            }
            Assert.IsTrue(exceptionThrown, "mismatch in trigger operation type didn't cause failure");

            // to test if post trigger can abort transaction
            Trigger triggerAbortTransaction = new Trigger
            {
                Id = "triggerAbortTransaction",
                Body = @"function() { throw 'always throw';}",
                TriggerType = Documents.TriggerType.Post,
                TriggerOperation = TriggerOperation.All
            };
            retrievedTrigger = CreateTriggerAndValidateAsync(client, collection3, triggerAbortTransaction).Result;

            exceptionThrown = false;
            try
            {
                dynamic docabort = GatewayTests.CreateDocument(client, baseUri, collection3, "Docabort", "empty", 0, null, posttrigger: "triggerAbortTransaction");
            }
            catch
            {
                exceptionThrown = true;
            }
            Assert.IsTrue(exceptionThrown, "always throw post trigger didnt not cause create document to fail");

            DocumentFeedResponse<Document> docCollection = client.ReadFeed<Document>(collection3.GetIdOrFullName());

            foreach (Document doc in docCollection)
            {
                Assert.AreNotEqual(doc.Id, "Docabort"); // make sure the doc isnt present
            }

            DocumentCollection collection4 = TestCommon.CreateCollectionAsync(client, database, (new DocumentCollection { Id = "TestTriggers" + Guid.NewGuid().ToString(), PartitionKey = partitionKeyDefinition })).Result;

            // delete post trigger
            Trigger deletePostTrigger = new Trigger
            {
                Id = "deletePostTrigger",
                Body = @"function() {
                var client = getContext().getCollection();
                var item = getContext().getResponse().getBody();
                function callback(err, docFeed, responseOptions) 
                { 
                    if(err) throw 'Error while creating document'; 
                    if(docFeed.length > 0 )
                    {
                        var doc = null;
                        for(var i = 0; i < docFeed.length; i++)
                        {
                            //if(docFeed[i].id && docFeed[i].id != item.id)
                            if(docFeed[i].id && docFeed[i].id == item.id)
                            {
                            doc = docFeed[i];
                            break;
                            }
                        }
                        if(doc != null)
                        { 
                            //client.replaceDocument(doc._self, {newDocProperty : 1, etag : doc.etag}, {}, function(err, respons) { if (err) throw new Error('error');});
                            client.deleteDocument(doc._self, function(err) {if(err) throw 'Error while deleting document';});
                        }
                    }
                    if(responseOptions.continuation) client.readDocuments(client.getSelfLink(), { pageSize : 10, continuation : responseOptions.continuation }, callback);
                }; 
                client.readDocuments(client.getSelfLink(), { pageSize : 10}, callback);}",
                TriggerType = Documents.TriggerType.Post,
                TriggerOperation = TriggerOperation.All
            };
            retrievedTrigger = CreateTriggerAndValidateAsync(client, collection4, deletePostTrigger).Result;

            dynamic docDeletePostTrigger = null;
            try
            {
                docDeletePostTrigger = GatewayTests.CreateDocument(client, baseUri, collection4, "Doc4", "Prop1Value", 101, null, posttrigger: "deletePostTrigger");
            }
            catch (Exception e)
            {
                Logger.LogLine(e.Message);
                Assert.Fail(e.Message);
            }

            try
            {
                Document docRead = client.Read<Document>((string)docDeletePostTrigger.ResourceId);
                Assert.Fail("Delete in post trigger didn't succeed");
            }
            catch
            {
                Logger.LogLine("Exception thrown when trying to read deleted document as expected");
            }

            // 4. Multiple triggers
            exceptionThrown = false;
            try
            {
                Document doc5 = client.CreateDocumentAsync(collection4, new Document { Id = "Doc5" }, new Documents.Client.RequestOptions { PreTriggerInclude = new List<string> { "t1", "t3" } }).Result.Resource;
            }
            catch (Exception e)
            {
                Assert.IsNotNull(e);
                DocumentClientException de = e.InnerException as DocumentClientException;
                Assert.IsNotNull(de);
                exceptionThrown = true;
            }
            Assert.IsTrue(exceptionThrown, "multiple pre-triggers didn't cause failure");

            exceptionThrown = false;
            try
            {
                ResourceResponse<Document> docMultiple1 = client.CreateDocumentAsync(collection4, new Document { Id = "multipleHeaders1" }, new Documents.Client.RequestOptions { PreTriggerInclude = new List<string> { "t1" }, PostTriggerInclude = new List<string> { "response2", "multiple1" } }).Result;
            }
            catch (Exception e)
            {
                Assert.IsNotNull(e);
                DocumentClientException de = e.InnerException as DocumentClientException;
                Assert.IsNotNull(de);
                exceptionThrown = true;
            }
            Assert.IsTrue(exceptionThrown, "multiple post-triggers didn't cause failure");

            // re-enable these tests if we re-enable multiple triggers
            //            // pre-trigger request body
            //            Document doc5 = client.CreateDocumentAsync(collection1, new Document { Id =  "Doc5" }, new RequestOptions { PreTriggerInclude = new List<string> { "t1", "t3" } }).Result.Resource;
            //            Assert.AreEqual("doc5t1t3", doc5.Id);

            //            // check order
            //            Document doc6 = client.CreateDocumentAsync(collection1, new Document { Id =  "Doc6" }, new RequestOptions { PreTriggerInclude = new List<string> { "t3", "t1" } }).Result.Resource;
            //            Assert.AreEqual("DOC6T3t1", doc6.Id);

            //            // multiple of same name
            //            Document doc7 = client.CreateDocumentAsync(collection1, new Document { Id =  "Doc7" }, new RequestOptions { PreTriggerInclude = new List<string> { "t1", "t1", "t1" } }).Result.Resource;
            //            Assert.AreEqual("DOC7T1T1t1", doc7.Id);

            //            // post-trigger added headers
            //            Trigger multiple1 = new Trigger
            //            {
            //                Id =  "multiple1",
            //                Body = @"function() {
            //                    var predocname = getContext().getRequest().getValue('predocname');
            //                    var postdocname = getContext().getResponse().getValue('postdocname');
            //                    getContext().getResponse().setValue('predocname', predocname + 'multiple1');
            //                    getContext().getResponse().setValue('postdocnamenew', postdocname + 'multiple1');
            //                };",
            //                TriggerType = TriggerType.Post,
            //                TriggerOperation = TriggerOperation.All
            //            };
            //            retrievedTrigger = CreateTriggerAndValidateAsync(client, collection1, multiple1).Result;

            //            ResourceResponse<Document> docMultiple1 = client.CreateDocumentAsync(collection1, new Document { Id =  "multipleHeaders1" }, new RequestOptions { PreTriggerInclude = new List<string> { "t1" }, PostTriggerInclude = new List<string> { "response2", "multiple1" } }).Result;
            //            Assert.IsTrue(docMultiple1.Resource.Id == "MULTIPLEHEADERS1t1");
            //            Assert.IsTrue(docMultiple1.ResponseHeaders["predocname"] == "MULTIPLEHEADERS1t1response2multiple1");
            //            Assert.IsTrue(docMultiple1.ResponseHeaders["postdocname"] == "MULTIPLEHEADERS1t1response2");
            //            Assert.IsTrue(docMultiple1.ResponseHeaders["postdocnamenew"] == "MULTIPLEHEADERS1t1response2multiple1");

            //            // check order
            //            ResourceResponse<Document> docMultiple2 = client.CreateDocumentAsync(collection1, new Document { Id =  "multipleHeaders2" }, new RequestOptions { PreTriggerInclude = new List<string> { "t1" }, PostTriggerInclude = new List<string> { "multiple1", "response2" } }).Result;
            //            Assert.IsTrue(docMultiple2.Resource.Id == "MULTIPLEHEADERS2t1");
            //            Assert.IsTrue(docMultiple2.ResponseHeaders["predocname"] == "MULTIPLEHEADERS2t1response2");
            //            Assert.IsTrue(docMultiple2.ResponseHeaders["postdocname"] == "MULTIPLEHEADERS2t1response2");
            //            Assert.IsTrue(docMultiple2.ResponseHeaders["postdocnamenew"] == "undefinedmultiple1");

            //            // multiple of same
            //            ResourceResponse<Document> docMultiple3 = client.CreateDocumentAsync(collection1, new Document { Id =  "multipleHeaders3" }, new RequestOptions { PreTriggerInclude = new List<string> { "t1" }, PostTriggerInclude = new List<string> { "response2", "multiple1", "multiple1", "multiple1" } }).Result;
            //            Assert.IsTrue(docMultiple1.Resource.Id == "MULTIPLEHEADERS3t1");
            //            Assert.IsTrue(docMultiple1.ResponseHeaders["predocname"] == "MULTIPLEHEADERS3t1response2multiple1multiple1multiple1");
            //            Assert.IsTrue(docMultiple1.ResponseHeaders["postdocname"] == "MULTIPLEHEADERS3t1response2");
            //            Assert.IsTrue(docMultiple1.ResponseHeaders["postdocnamenew"] == "MULTIPLEHEADERS3t1response2multiple1");
        }

        [TestMethod]
        public async Task ValidateLongProcessingStoredProcedures()
        {
            CosmosClient client = TestCommon.CreateCosmosClient(true);

            CosmosDatabase database = await client.Databases.CreateDatabaseAsync(Guid.NewGuid().ToString());
            PartitionKeyDefinition partitionKeyDefinition = new PartitionKeyDefinition { Paths = new System.Collections.ObjectModel.Collection<string>(new[] { "/id" }), Kind = PartitionKind.Hash };
            CosmosContainerSettings inputCollection = new CosmosContainerSettings {
                Id = "ValidateExecuteSprocs",
                PartitionKey = partitionKeyDefinition

            };
            CosmosContainer collection = await database.Containers.CreateContainerAsync(inputCollection);

            Document documentDefinition = new Document() { Id = Guid.NewGuid().ToString() };
            Document document = await collection.Items.CreateItemAsync<Document>(documentDefinition.Id, documentDefinition);
            string script = @"function() {
                var output = 0;
                function callback(err, docFeed, responseOptions) {
                    if(err) throw 'Error while reading document';
                    output++;
                    __.response.setBody(output);
                    __.readDocuments(__.getSelfLink(), { pageSize : 1, continuation : responseOptions.continuation }, callback);
                };
                __.readDocuments(__.getSelfLink(), { pageSize : 1, continuation : ''}, callback);
            }";
            //Script cannot timeout.
            CosmosStoredProcedure storedProcedure = await collection.StoredProcedures.CreateStoredProcedureAsync("scriptId", script);
            string result = await storedProcedure.ExecuteAsync<object ,string >(partitionKey : documentDefinition.Id, input : null);
            await database.DeleteAsync();
        }

        [TestMethod]
        public async Task ValidateSprocWithFailedUpdates()
        {
            CosmosClient client = TestCommon.CreateCosmosClient(true);

            CosmosDatabase database = await client.Databases.CreateDatabaseAsync(Guid.NewGuid().ToString());
            PartitionKeyDefinition partitionKeyDefinition = new PartitionKeyDefinition { Paths = new System.Collections.ObjectModel.Collection<string>(new[] { "/id" }), Kind = PartitionKind.Hash };
            CosmosContainerSettings inputCollection = new CosmosContainerSettings
            {
                Id = "ValidateSprocWithFailedUpdates" + Guid.NewGuid().ToString(),
                PartitionKey = partitionKeyDefinition

            };
            CosmosContainer collection = await database.Containers.CreateContainerAsync(inputCollection);


            dynamic document = new Document
            {
                Id = Guid.NewGuid().ToString()
            };

            await collection.Items.CreateItemAsync(document.Id, document);

            string script = string.Format(CultureInfo.InvariantCulture, @" function() {{
                var client = getContext().getCollection();                
                client.createDocument(client.getSelfLink(), {{ id: '{0}', a : 2, b : 'b', unindexed : 1}}, {{ }}, function(err, docCreated, options) {{ 
                   if(err) {{
                     getContext().getResponse().setBody('dummy response'); 
                   }} 
                   else {{
                     getContext().getResponse().setBody(docCreated);  
                     
                   }}
                }});
            }}", document.Id);


            //Script cannot timeout.
            try
            {
                CosmosStoredProcedure storedProcedure = await collection.StoredProcedures.CreateStoredProcedureAsync("scriptId", script);
                string result = await storedProcedure.ExecuteAsync<object, string>(document.Id, input: null);
            }
            catch (DocumentClientException exception)
            {
                Assert.Fail("Exception should not have occurred. {0}", exception.InnerException.ToString());
            }
            await database.DeleteAsync();
        }

        [TestMethod]
        public async Task ValidateSystemSproc()
        {
            await ValidateSystemSprocInternal(true);
#if DIRECT_MODE
            // DIRECT MODE has ReadFeed issues in the Public emulator
            ValidateSystemSprocInternal(false, Protocol.Https);
            ValidateSystemSprocInternal(false, Protocol.Tcp);
#endif
        }

        internal async Task ValidateSystemSprocInternal(bool useGateway, Protocol protocol = Protocol.Tcp)
        {
            CosmosClient client = TestCommon.CreateCosmosClient(useGateway);
            PartitionKeyDefinition partitionKeyDefinition = new PartitionKeyDefinition { Paths = new System.Collections.ObjectModel.Collection<string>(new[] { "/pk" }), Kind = PartitionKind.Hash };
            CosmosDatabase database = await client.Databases.CreateDatabaseAsync(Guid.NewGuid().ToString());
            CosmosContainerSettings collectionSpec = new CosmosContainerSettings
            {
                Id = "ValidateSystemSproc" + Guid.NewGuid().ToString(),
                PartitionKey = partitionKeyDefinition
            };
            CosmosContainer collection = await database.Containers.CreateContainerAsync(collectionSpec);

            CosmosStoredProcedure sprocUri = await collection.StoredProcedures["__.sys.echo"].ReadAsync();
            string input = "foobar";

            string result = string.Empty;
            try
            {
                result = sprocUri.ExecuteAsync<string, string>("anyPk", input).Result;
            }
            catch (DocumentClientException exception)
            {
                Assert.Fail("Exception should not have occurred. {0}", exception.InnerException.ToString());
            }

            Assert.AreEqual(input, result);
            await database.DeleteAsync();
        }

        /*
        [TestMethod]
        public void ValidateStoredProcedures()
        {

            // RID routing
#if DIRECT_MODE
            // DIRECT MODE has ReadFeed issues in the Public emulator
            ValidateStoredProceduresInternal(false, false, Protocol.Tcp);
            ValidateStoredProceduresInternal(false, false, Protocol.Https);
#endif
            ValidateStoredProceduresInternal(true, false);

            // name routing
#if DIRECT_MODE
            // DIRECT MODE has ReadFeed issues in the Public emulator
            ValidateStoredProceduresInternal(false, true, Protocol.Tcp);
            ValidateStoredProceduresInternal(false, true, Protocol.Https);
#endif
            ValidateStoredProceduresInternal(true, true);
        }

        public void ValidateStoredProceduresInternal(bool useGateway, bool useNameRouting, Protocol protocol = Protocol.Tcp)
        {
            DocumentClient client = TestCommon.CreateClient(useGateway, protocol);

            TestCommon.DeleteAllDatabasesAsync().Wait();

            Database database = TestCommon.CreateOrGetDatabase(client);

            DocumentCollection inputCollection = new DocumentCollection { Id = "ValidateExecuteSprocs" + Guid.NewGuid().ToString() };

            IndexingPolicyOld indexingPolicyOld = new IndexingPolicyOld();
            indexingPolicyOld.IndexingMode = IndexingMode.Consistent;

            IndexingPath includedPath = new IndexingPath
            {
                Path = "/"
            };
            indexingPolicyOld.IncludedPaths.Add(includedPath);
            indexingPolicyOld.ExcludedPaths.Add(@"/""unindexed""/?");

            inputCollection.IndexingPolicy = IndexingPolicyTranslator.TranslateIndexingPolicyV1ToV2(indexingPolicyOld);
            DocumentCollection collection = client.Create(database.ResourceId, inputCollection);

#region basic capabilities
            // concat test
            string script = "function() { getContext().getResponse().setBody('a' + (1+2)); }";
            string result = GatewayTests.CreateExecuteAndDeleteProcedure<string>(client, collection, script);
            Assert.AreEqual("a3", result);

            // setting response body
            StoredProcedure storedProcedureResponseSetter = new StoredProcedure
            {
                Id = "storedProcedure" + Guid.NewGuid(),
                Body = @"
                    function() {
                        for(var i = 0; i < 1000; i++)
                        {
                            var item = getContext().getResponse().getBody();
                            if (i > 0 && item != i - 1) throw 'body mismatch';
                            getContext().getResponse().setBody(i);
                        }
                    }"
            };
            StoredProcedure retrievedStoredProcedure = client.CreateStoredProcedureAsync(collection, storedProcedureResponseSetter).Result;
            int resultInteger = GetStoredProcedureExecutionResult<int>(client, retrievedStoredProcedure);
            Assert.IsTrue(resultInteger == 999);
            client.Delete<StoredProcedure>(retrievedStoredProcedure.ResourceId);

            // appending response body
            StoredProcedure storedProcedureResponseAppender = new StoredProcedure
            {
                Id = "storedProcedure" + Guid.NewGuid().ToString(),
                Body = @"
                    function() {
                        for(var i = 0; i < 10; i++) getContext().getResponse().appendValue('Body', i);
                    }"
            };
            retrievedStoredProcedure = client.CreateStoredProcedureAsync(collection, storedProcedureResponseAppender).Result;
            resultInteger = GetStoredProcedureExecutionResult<int>(client, retrievedStoredProcedure);
            Assert.IsTrue(resultInteger == 123456789);
            client.Delete<StoredProcedure>(retrievedStoredProcedure.ResourceId);

            // TODO: uncomment when preserializeScripts is enalbed.
            //            // precompilation should catch errors on create
            //            StoredProcedure storedProcedureResponseSyntaxError = new StoredProcedure
            //            {
            //                Id =  "storedProcedure" + Guid.NewGuid().ToString(),
            //                Body = @"
            //                    method() { // method is invalid identifier
            //                        for(var i = 0; i < 10; i++) getContext().getResponse().appendValue('Body', i);
            //                    }"
            //            };

            //            try
            //            {
            //                retrievedStoredProcedure = client.CreateStoredProcedureAsync(collection.SelfLink, storedProcedureResponseSyntaxError).Result;
            //                Assert.Fail("Script with syntax error should have failed when being stored");
            //            }
            //            catch (AggregateException e)
            //            {
            //                Assert.IsNotNull(e.InnerException);
            //                Assert.IsInstanceOfType(e.InnerException, typeof(DocumentClientException));
            //                TestCommon.AssertException((DocumentClientException)e.InnerException, HttpStatusCode.BadRequest);
            //                Assert.IsTrue(e.InnerException.Message.Contains("Encountered exception while compiling Javascript."));
            //            }

            // Parameter passing: validate that when we use dynamic fields of a document passed as parameter,
            // these fields are not lost.
            StoredProcedure storedProcedureValidateDynamicParams = new StoredProcedure
            {
                Id = "storedProcedure" + Guid.NewGuid().ToString(),
                Body = @"
                    function(doc) {
                        getContext().getResponse().setBody({ id: doc.id, dynamicField: doc.dynamicField, });
                    }"
            };

            retrievedStoredProcedure = client.CreateStoredProcedureAsync(collection, storedProcedureValidateDynamicParams).Result;
            string documentWithDynamicFieldId = "doc" + Guid.NewGuid();
            dynamic documentWithDynamicField = new Document { Id = documentWithDynamicFieldId };
            string dynamicFieldValue = "find me if you can";
            documentWithDynamicField.dynamicField = dynamicFieldValue;
            dynamic dynamicResult = GetStoredProcedureExecutionResult<dynamic>(client, retrievedStoredProcedure, documentWithDynamicField);
            Assert.AreEqual(dynamicFieldValue, (string)dynamicResult.dynamicField, "Dynamic field didn't make the round-trip.");
            Assert.AreEqual(documentWithDynamicFieldId, (string)dynamicResult.id, "Document name got lost.");
            client.Delete<StoredProcedure>(retrievedStoredProcedure.ResourceId);

            // Exception with specific sub-status code.
            StoredProcedure storedProcedureSubStatusCode = new StoredProcedure
            {
                Id = "storedProcedure" + Guid.NewGuid().ToString(),
                Body = @"function() { throw new Error(1234, 'Error 1234'); }"
            };

            retrievedStoredProcedure = client.CreateStoredProcedureAsync(collection, storedProcedureSubStatusCode).Result;
            try
            {
                client.ExecuteStoredProcedureAsync<object>(retrievedStoredProcedure).Wait();
                Assert.Fail("Should throw and not get here");
            }
            catch (AggregateException ex)
            {
                Assert.AreEqual(HttpStatusCode.BadRequest, ((DocumentClientException)ex.InnerException).StatusCode);
                Assert.AreEqual(1234, (int)((DocumentClientException)ex.InnerException).GetSubStatus());
                Assert.IsFalse(string.IsNullOrEmpty(ex.InnerException.Message));
            }

            client.Delete<StoredProcedure>(retrievedStoredProcedure.ResourceId);

            // Exception with no sub-status code.
            StoredProcedure storedProcedureNoSubStatusCode = new StoredProcedure
            {
                Id = "storedProcedure" + Guid.NewGuid().ToString(),
                Body = @"function() { throw new Error('Error'); }"
            };

            retrievedStoredProcedure = client.CreateStoredProcedureAsync(collection, storedProcedureNoSubStatusCode).Result;
            try
            {
                client.ExecuteStoredProcedureAsync<object>(retrievedStoredProcedure).Wait();
                Assert.Fail("Should throw and not get here");
            }
            catch (AggregateException ex)
            {
                Assert.AreEqual(HttpStatusCode.BadRequest, ((DocumentClientException)ex.InnerException).StatusCode);
                Assert.AreEqual(SubStatusCodes.Unknown, ((DocumentClientException)ex.InnerException).GetSubStatus());
                Assert.IsFalse(string.IsNullOrEmpty(ex.InnerException.Message));
            }

            client.Delete<StoredProcedure>(retrievedStoredProcedure.ResourceId);

            // Exception due to compile error.
            StoredProcedure storedProcedureCompileError = new StoredProcedure
            {
                Id = "storedProcedure" + Guid.NewGuid().ToString(),
                Body = @"function() { This is to create a Compile Error! }"
            };

            retrievedStoredProcedure = client.CreateStoredProcedureAsync(collection, storedProcedureCompileError).Result;
            try
            {
                client.ExecuteStoredProcedureAsync<object>(retrievedStoredProcedure).Wait();
                Assert.Fail("Should throw and not get here");
            }
            catch (AggregateException ex)
            {
                Assert.AreEqual(HttpStatusCode.BadRequest, ((DocumentClientException)ex.InnerException).StatusCode);
                Assert.AreEqual(SubStatusCodes.ScriptCompileError, ((DocumentClientException)ex.InnerException).GetSubStatus());
                Assert.IsFalse(string.IsNullOrEmpty(ex.InnerException.Message));
            }

            client.Delete<StoredProcedure>(retrievedStoredProcedure.ResourceId);
#endregion

#region document scripts
            // create document
            script = string.Format(CultureInfo.InvariantCulture, @" function() {{
                var client = getContext().getCollection();                
                client.createDocument(client.{0}, {{ id: 'testDoc', a : 2, b : 'b', unindexed : 1}}, {{}}, function(err, docCreated, options) {{ 
                   if(err) throw new Error('Error while creating document: ' + err.message); 
                   else {{
                     getContext().getResponse().setBody(docCreated);  
                   }}
                }});}}", useNameRouting ? "getAltLink()" : "getSelfLink()");

            Document createdDocument = GatewayTests.CreateExecuteAndDeleteProcedure<Document>(client, collection, script);
            Assert.IsTrue(createdDocument.GetPropertyValue<int>("a") == 2);
            Assert.IsTrue(createdDocument.GetPropertyValue<string>("b") == "b");

            // create second document
            script = string.Format(CultureInfo.InvariantCulture, @"function() {{
                var client = getContext().getCollection();
                client.createDocument(client.{0}, {{ id: 'testDoc2', aa : 22, bb : 'bb', unindexed : 1}}, {{}}, function(err, docCreated) {{ 
                   if(err) throw 'Error while creating document'; 
                   else getContext().getResponse().setBody(JSON.stringify(docCreated)); 
                }});}}", useNameRouting ? "getAltLink()" : "getSelfLink()");

            result = GatewayTests.CreateExecuteAndDeleteProcedure<string>(client, collection, script);

            Assert.IsTrue(result.Contains("\"aa\":22,\"bb\":\"bb\""));

            // list documents
            script = string.Format(CultureInfo.InvariantCulture, @"function() {{
                var client = getContext().getCollection();
                function callback(err, docFeed, responseOptions) {{
                    if(err) throw 'Error while reading documents';
                    docFeed.forEach(function(doc, i, arr) {{ getContext().getResponse().appendBody(JSON.stringify(doc));  }});
                        if(responseOptions.continuation) {{
                            client.readDocuments(client.{0}, {{ pageSize : 1, continuation : responseOptions.continuation }}, callback);
                        }};
                }};
                client.readDocuments(client.{0}, {{ pageSize : 1, continuation : ''}}, callback);}}", useNameRouting ? "getAltLink()" : "getSelfLink()");
            result = GatewayTests.CreateExecuteAndDeleteProcedure<string>(client, collection, script);
            Assert.IsTrue(result.Contains("\"a\":2,\"b\":\"b\""));
            Assert.IsTrue(result.Contains("\"aa\":22,\"bb\":\"bb\""));

            // query documents
            script = string.Format(CultureInfo.InvariantCulture, @"function() {{
                var client = getContext().getCollection();
                var recurseCount = 0;
                function callback(err, docFeed, responseOptions) {{
                    if(err) throw new Error('Error while querying documents' + err.message + ' after recursing: ' + recurseCount + ' times.');
                    recurseCount++;
                    docFeed.forEach(function(frag, i, arr) {{ getContext().getResponse().appendBody(JSON.stringify(frag));  }});
                        if(responseOptions.continuation) {{
                            client.queryDocuments(client.{0}, 'select * from root r where r.bb = ""bb""', {{ pageSize : 10, continuation : responseOptions.continuation }}, callback);
                        }};
                }};
                client.queryDocuments(client.{0}, 'select * from root r where r.bb = ""bb""', {{ pageSize : 10, continuation : ''}}, callback);}}", useNameRouting ? "getAltLink()" : "getSelfLink()");

            Retry(() =>
            {
                result = GatewayTests.CreateExecuteAndDeleteProcedure<string>(client, collection, script);

                if (string.IsNullOrEmpty(result))
                    throw new Exception("Not yet indexed");
            });
            Assert.IsTrue(result.Contains("bb"));

            // query documents - underscore
            script = @"function() {
                var variableForCapture = 'bb';
                __.filter(function(r) { return r.bb == variableForCapture; });
            }";

            Retry(() =>
            {
                result = GatewayTests.CreateExecuteAndDeleteProcedure<string>(client, collection, script);

                if (string.IsNullOrEmpty(result))
                    throw new Exception("Not yet indexed");
            });
            Assert.IsTrue(result.Contains("bb"));

            // query documents - fails without enable scan
            script = string.Format(CultureInfo.InvariantCulture, @"function() {{
                var client = getContext().getCollection();
                var recurseCount = 0;
                function callback(err, docFeed, responseOptions) {{
                    if(err) throw new Error('Error while querying documents' + err.message + ' after recursing: ' + recurseCount + ' times.');
                    recurseCount++;
                    docFeed.forEach(function(frag, i, arr) {{ getContext().getResponse().appendBody(JSON.stringify(frag));  }});
                        if(responseOptions.continuation) {{
                            client.queryDocuments(client.{0}, 'select * from root r where r.unindexed = 1', {{ pageSize : 10, continuation : responseOptions.continuation }}, callback);
                        }};
                }};
                client.queryDocuments(client.{0}, 'select * from root r where r.unindexed = 1', {{ pageSize : 10, continuation : ''}}, callback);}}", useNameRouting ? "getAltLink()" : "getSelfLink()");

            Retry(() =>
            {
                bool bRequiredExceptionSeen = false;
                try
                {
                    result = GatewayTests.CreateExecuteAndDeleteProcedure<string>(client, collection, script);
                }
                catch (Exception e)
                {
                    if (e != null &&
                        e.InnerException != null &&
                        e.InnerException.Message.Contains("An invalid query has been specified with filters against path(s) excluded from indexing. Consider adding allow scan header in the request"))
                    {
                        bRequiredExceptionSeen = true;
                    }
                    else
                    {
                        throw;
                    }
                }

                if (string.IsNullOrEmpty(result) && !bRequiredExceptionSeen)
                    throw new Exception("Not yet indexed");
            });

            // query documents - enable scan
            script = string.Format(CultureInfo.InvariantCulture, @"function() {{
                var client = getContext().getCollection();
                var recurseCount = 0;
                function callback(err, docFeed, responseOptions) {{
                    if(err) throw new Error('Error while querying documents' + err.message + ' after recursing: ' + recurseCount + ' times.');
                    recurseCount++;
                    docFeed.forEach(function(frag, i, arr) {{ getContext().getResponse().appendBody(JSON.stringify(frag));  }});
                        if(responseOptions.continuation) {{
                            client.queryDocuments(client.{0}, 'select * from root r where r.unindexed = 1', {{ pageSize : 10, continuation : responseOptions.continuation, enableScan : true }}, callback);
                        }};
                }};
                client.queryDocuments(client.{0}, 'select * from root r where r.unindexed = 1', {{ pageSize : 10, continuation : '', enableScan : true}}, callback);}}", useNameRouting ? "getAltLink()" : "getSelfLink()");

            Retry(() =>
            {
                result = GatewayTests.CreateExecuteAndDeleteProcedure<string>(client, collection, script);

                if (string.IsNullOrEmpty(result))
                    throw new Exception("Not yet indexed");
            });
            Assert.IsTrue(result.Contains(@"""testDoc"""));
            Assert.IsTrue(result.Contains(@"""testDoc2"""));
            Assert.IsTrue(result.Contains(@"""b"""));
            Assert.IsTrue(result.Contains(@"""bb"""));

            // replace documents
            script = string.Format(CultureInfo.InvariantCulture, @"function() {{
                var client = getContext().getCollection();
                function callback(err, docFeed, responseOptions) {{
                    if(err) throw new  Error('Error while reading documents: ' + err.message);
                    docFeed.forEach(function(doc, i, arr) {{
                        if('a' in doc) doc.a = doc.a+1;            // change value of a to 3
                        if('aa' in doc) doc.aa = doc.aa + 11;      // change value of aa to 33
                        if('b' in doc) doc.b = 'b2';                    // change value of b to b2
                        if('bb' in doc) doc.bb = 'bb2';                 // change value of bb to bb2
                        client.replaceDocument({0}, doc, {{indexAction:'exclude'}}, function(err, docReplaced, responseOptions) {{
                            if(err) throw new Error('Error while replacing document: ' + err.message);
                            getContext().getResponse().appendBody(JSON.stringify(docReplaced));
                            getContext().getResponse().appendBody(JSON.stringify(responseOptions));
                        }});
                    }});
                    if(responseOptions.continuation) {{
                        client.readDocuments(client.{1}, {{ pageSize : 10, continuation : responseOptions.continuation }}, callback);
                    }}
                }};
                client.readDocuments(client.{1}, {{ pageSize : 10}}, callback);}}",
                useNameRouting ? @"client.getAltLink() + '/docs/' + doc.id" : "doc._self",
                useNameRouting ? "getAltLink()" : "getSelfLink()");
            result = GatewayTests.CreateExecuteAndDeleteProcedure<string>(client, collection, script);
            Assert.IsTrue(result.Contains("\"a\":3,\"b\":\"b2\""));
            Assert.IsTrue(result.Contains("\"aa\":33,\"bb\":\"bb2\""));

            this.AssertCollectionMaxSizeFromScriptResult(result);
            Assert.IsTrue(result.Contains("\"currentCollectionSizeInMB\":\"documentSize=0;"));

            // query documents and see if the results dont exist because we said remove from index after replacing
            script = string.Format(CultureInfo.InvariantCulture, @"function() {{
                var client = getContext().getCollection();
                function callback(err, docFeed, responseOptions) {{
                    if(err) throw new Error('Error while querying documents: ' + err.message);
                    docFeed.forEach(function(frag, i, arr) {{ getContext().getResponse().appendBody(JSON.stringify(frag));  }});
                    if(responseOptions.continuation) {{
                        client.queryDocuments(client.{0}, 'select * from root r where r.bb = ""bb2""', {{ pageSize : 10, continuation : responseOptions.continuation }}, callback);
                    }}
                }};
                client.queryDocuments(client.{0}, 'select * from root r where r.bb = ""bb2""', {{ pageSize : 10}}, callback);}}", useNameRouting ? "getAltLink()" : "getSelfLink()");
            Retry(() =>
            {
                result = GatewayTests.CreateExecuteAndDeleteProcedure<string>(client, collection, script);
                Assert.AreNotEqual(result, "\"bb2\""); // we should not get query results now
            });

            // delete documents by enumerating them
            script = string.Format(CultureInfo.InvariantCulture, @"function() {{
                var client = getContext().getCollection();
                function callback(err, docFeed, responseOptions) {{
                    if(err) throw 'Error while creating document';
                    docFeed.forEach(function(doc, i, arr) {{
                        client.deleteDocument({0}, function(err) {{
                            if(err) throw 'Error while deleting document';
                        }});
                    }});
                    if(responseOptions.continuation) {{
                        client.readDocuments(client.{1}, {{ pageSize : 10, continuation : responseOptions.continuation }}, callback);
                    }}
                }};
                client.readDocuments(client.{1}, {{ pageSize : 10}}, callback);}}",
                useNameRouting ? @"client.getAltLink() + '/docs/' + doc.id" : "doc._self",
                useNameRouting ? "getAltLink()" : "getSelfLink()");
            result = GatewayTests.CreateExecuteAndDeleteProcedure<string>(client, collection, script);
            int numberOfDocuments = client.ReadDocumentFeedAsync(collection, new FeedOptions() { MaxItemCount = 100 }).Result.Count;
            Assert.AreEqual(0, numberOfDocuments);
#endregion

#region attachment scripts
            // create a document
            Book book = new Book() { Id = Guid.NewGuid().ToString(), Title = "War and Peace", Author = "Leo Tolstoy" };
            Document document = client.CreateDocumentAsync(collection, book).Result;
            string documentSelfLink = document.SelfLink;
            string documentAltLink = document.AltLink;

            // create a couple of media link attachments
            Random rand = new Random();
            string coverPhotoName = "CoverPhoto" + rand.Next();
            string ebookLinkName = "Ebooklink" + rand.Next();
            string audioBookLinkName = "Audiobook" + rand.Next();
            Attachment coverPhotoAttachment = new Attachment
            {
                Id = coverPhotoName,
                ContentType = "image/jpg",
                MediaLink = "http://upload.wikimedia.org/wikipedia/commons/a/af/Tolstoy_-_War_and_Peace_-_first_edition%2C_1869.jpg"
            };
            Attachment ebookLinkAttachment = new Attachment
            {
                Id = ebookLinkName,
                ContentType = "text/html",
                MediaLink = "http://gutenberg.org/ebooks/2600"
            };
            Attachment audioBookLinkAttachment = new Attachment
            {
                Id = audioBookLinkName,
                ContentType = "text/html",
                MediaLink = "http://www.booksshouldbefree.com/book/war-and-peace-book-01-by-leo-tolstoy"
            };

            coverPhotoAttachment = client.CreateAttachmentAsync(documentSelfLink, coverPhotoAttachment).Result;
            ebookLinkAttachment = client.CreateAttachmentAsync(documentSelfLink, ebookLinkAttachment).Result;
            audioBookLinkAttachment = client.CreateAttachmentAsync(documentSelfLink, audioBookLinkAttachment).Result;

            //test read attachment
            script = string.Format(CultureInfo.InvariantCulture, @"function() {{
                var client = getContext().getCollection();
                function callback(err, attachment) {{
                    if(err) throw new Error('Failed to read attachment: ' + err.message);
                    getContext().getResponse().setBody(attachment.media);
                }}
                client.readAttachment('{0}', callback);}}", useNameRouting ? coverPhotoAttachment.AltLink : coverPhotoAttachment.SelfLink);
            result = GatewayTests.CreateExecuteAndDeleteProcedure<string>(client, collection, script);
            Assert.AreEqual(coverPhotoAttachment.MediaLink, result);

            //test read attachments
            script = string.Format(CultureInfo.InvariantCulture, @"function() {{
                var client = getContext().getCollection();
                function callback(err, attachmentFeed, responseOptions) {{
                    if(err) throw new Error('Failed to read attachment feed: ' + err.message);
                    getContext().getResponse().appendBody(JSON.stringify(attachmentFeed) + '----');
                    if(responseOptions.continuation) {{
                        response = {{pageSize:1, continuation:responseOptions.continuation}};
                        client.readAttachments('{0}', response, callback);
                    }};
                }};
                client.readAttachments('{0}', {{pageSize:3}}, callback);}}", useNameRouting ? documentAltLink : documentSelfLink);
            result = GatewayTests.CreateExecuteAndDeleteProcedure<string>(client, collection, script);
            Assert.IsTrue(result.Contains(coverPhotoName));
            Assert.IsTrue(result.Contains(ebookLinkName));
            Assert.IsTrue(result.Contains(audioBookLinkName));

            //test query attachments
            script = string.Format(CultureInfo.InvariantCulture, @"function() {{
                var client = getContext().getCollection();
                function callback(err, attachmentFeed, responseOptions) {{
                    if(err) throw new Error('Failed to query attachment: ' + err.message);
                    if(responseOptions.continuation) throw new Error('Error in query result, only one attachment expected.');
                    getContext().getResponse().setBody(attachmentFeed[0].media);
                }};
                client.queryAttachments('{0}', 'select * from root r where r.id=""{1}""', {{pageSize:100}}, callback);}}", useNameRouting ? documentAltLink : documentSelfLink, ebookLinkName);
            result = GatewayTests.CreateExecuteAndDeleteProcedure<string>(client, collection, script);
            Assert.AreEqual(ebookLinkAttachment.MediaLink, result);

            //test replace attachments
            script = string.Format(CultureInfo.InvariantCulture, @"function() {{
                var client = getContext().getCollection();
                function callback(err, newAttachment) {{
                    if(err) throw new Error('Failed to replace attachment: ' + err.message);
                    getContext().getResponse().setBody(newAttachment);
                }};
                client.replaceAttachment('{0}', {1}, callback);}}",
                useNameRouting ? ebookLinkAttachment.AltLink : ebookLinkAttachment.SelfLink,
                string.Format(CultureInfo.InvariantCulture, "{{contentType: '{0}', id:'{1}', media:'anotherLink.html'}}", ebookLinkAttachment.ContentType, ebookLinkAttachment.Id));
            Attachment resultAttachment = GatewayTests.CreateExecuteAndDeleteProcedure<Attachment>(client, collection, script);
            Assert.AreEqual("anotherLink.html", resultAttachment.MediaLink);

            //test delete attachments
            script = string.Format(CultureInfo.InvariantCulture, @"function() {{
                var client = getContext().getCollection();
                function deleteCallback(err) {{
                    if(err) throw new Error('Failed to delete attachment: ' + err.message);
                }};
                client.readAttachments('{0}', function(readErr, attFeed, continuation) {{
                    if(readErr) throw new Error('Failed to read attachments feed: ' + readErr.message);
                    attFeed.forEach(function(e, i, arr) {{client.deleteAttachment({1}, deleteCallback);}});
                }});}}",
                useNameRouting ? documentAltLink : documentSelfLink,
                useNameRouting ? "'" + documentAltLink + "/attachments/' + " + "e.id" : "e._self");
            result = GatewayTests.CreateExecuteAndDeleteProcedure<string>(client, collection, script);
            Assert.AreEqual(0, client.ReadAttachmentFeedAsync(documentSelfLink).Result.Count);
#endregion

#region durable scripts
            StoredProcedure storedProcedure1 = new StoredProcedure
            {
                Id = "storedProcedure" + Guid.NewGuid().ToString(),
                Body = string.Format(CultureInfo.InvariantCulture, @"
                    function() {{
                        var client = getContext().getCollection();                
                        client.createDocument(client.{0}, {{ id: 'testDoc3', a : 2, b : 'b'}}, {{}}, function(err, docCreated, options) {{ 
                       if(err) throw new Error('Error while creating document: ' + err.message); 
                       else {{
                             getContext().getResponse().setBody(JSON.stringify(docCreated));  
                         if(options.maxCollectionSizeInMb == 0) throw 'max collection size not found'; 
                             getContext().getResponse().appendBody(JSON.stringify(options));  
                       }}
                        }});
                    }}", useNameRouting ? "getAltLink()" : "getSelfLink()")
            };
            retrievedStoredProcedure = client.CreateStoredProcedureAsync(collection, storedProcedure1).Result;
            result = GetStoredProcedureExecutionResult<string>(client, retrievedStoredProcedure);
            Assert.IsTrue(result.Contains("\"a\":2,\"b\":\"b\""));
            this.AssertCollectionMaxSizeFromScriptResult(result);
            Assert.IsTrue(result.Contains("\"currentCollectionSizeInMB\":\"documentSize=0;"));
            client.Delete<StoredProcedure>(retrievedStoredProcedure.ResourceId);

            StoredProcedure storedProcedure2 = new StoredProcedure
            {
                Id = "storedProcedure" + Guid.NewGuid(),
                Body = @"function(input) {
                    getContext().getResponse().setBody('a' + input.temp);}"
            };
            retrievedStoredProcedure = client.CreateStoredProcedureAsync(collection, storedProcedure2).Result;
            result = GetStoredProcedureExecutionResult<string>(client, retrievedStoredProcedure, JsonConvert.DeserializeObject("{\"temp\":\"so\"}"));
            Assert.AreEqual("aso", result);
            client.Delete<StoredProcedure>(retrievedStoredProcedure.ResourceId);

            StoredProcedure storedProcedure3 = new StoredProcedure
            {
                Id = "storedProcedure" + Guid.NewGuid(),
                Body = string.Format(CultureInfo.InvariantCulture, @" function(input) {{
                    var test = input;
                    var client = getContext().getCollection();                
                    client.createDocument(client.{0}, {{ id: 'testDoc4', a : test.a, b : test.b}}, {{}}, function(err, docCreated, options) {{ 
                       if(err) throw new Error('Error while creating document: ' + err.message); 
                       else {{
                         getContext().getResponse().setBody(JSON.stringify(docCreated));  
                         if(options.maxCollectionSizeInMb == 0) throw 'max collection size not found'; 
                         getContext().getResponse().appendBody(JSON.stringify(options));  
                        }}
                    }}); }}", useNameRouting ? "getAltLink()" : "getSelfLink()")
            };
            retrievedStoredProcedure = client.CreateStoredProcedureAsync(collection, storedProcedure3).Result;
            result = GetStoredProcedureExecutionResult<string>(client, retrievedStoredProcedure, JsonConvert.DeserializeObject("{ \"a\" : 4, \"b\" : \"xyz\"}"));
            Assert.IsTrue(result.Contains("\"a\":4,\"b\":\"xyz\""));
            this.AssertCollectionMaxSizeFromScriptResult(result);
            Assert.IsTrue(result.Contains("\"currentCollectionSizeInMB\":\"documentSize=0;"));
            client.Delete<StoredProcedure>(retrievedStoredProcedure.GetIdOrFullName());

            // Stored procedure that doesn't return anything (does not add anything to response body).
            StoredProcedure storedProcedure4 = new StoredProcedure
            {
                Id = "storedProcedure" + Guid.NewGuid().ToString(),
                Body = "function(){}"
            };
            retrievedStoredProcedure = client.CreateStoredProcedureAsync(collection, storedProcedure4).Result;
            result = GetStoredProcedureExecutionResult<string>(client, retrievedStoredProcedure, JsonConvert.DeserializeObject("{}"));
            Assert.AreEqual("", result);
            client.Delete<StoredProcedure>(retrievedStoredProcedure.GetIdOrFullName());

            // failure test - see what happens if we try to execute a resource other than a sproc
            try
            {
                string ignored = client.ExecuteStoredProcedureAsync<string>(retrievedStoredProcedure).Result;
                Assert.Fail("Should not succeed.");
            }
            catch (Exception ex)
            {
                Assert.IsNotNull(ex);
                if (!useGateway)
                {
                    // Resource NOT Found for name based
                    Assert.IsTrue(ex.InnerException.Message.Contains("One of the specified inputs is invalid")
                        || ex.InnerException.Message.Contains("Resource Not Found"));
                }
                else
                {
                    Assert.IsTrue(ex.InnerException.Message.Contains("Server could not parse the Url.")
                        || ex.InnerException.Message.Contains("Resource Not Found"));

                }
            }

            // failure test - stored procedure without body
            StoredProcedure storedProcNoBody = new StoredProcedure
            {
                Id = "storedProcedure" + Guid.NewGuid(),
            };
            try
            {
                StoredProcedure retrievedStoredProcedureNoBody = client.CreateStoredProcedureAsync(collection, storedProcNoBody).Result;
            }
            catch (Exception ex)
            {
                Assert.IsNotNull(ex);
                Assert.IsNotNull(ex.InnerException);
                Assert.IsTrue(ex.InnerException.Message.Contains("The input content is invalid because the required properties - 'body; ' - are missing"));
            }

            // failure test - stored procedure with empty body
            StoredProcedure storedProcEmptyBody = new StoredProcedure
            {
                Id = "storedProcedure" + Guid.NewGuid(),
                Body = @""
            };
            try
            {
                StoredProcedure retrievedStoredProcedureEmptyBody = client.CreateStoredProcedureAsync(collection, storedProcEmptyBody).Result;
            }
            catch (Exception ex)
            {
                Assert.IsNotNull(ex);
                Assert.IsNotNull(ex.InnerException);
                Assert.IsTrue(ex.InnerException.Message.Contains("Encountered exception while compiling Javascript."));
            }
#endregion
        }
        */

        [TestMethod]
        public async Task ValidateReadOnlyStoredProcedureExecution()
        {
            await ValidateReadOnlyStoredProcedureExecutionInternal(true);
#if DIRECT_MODE
            // DIRECT MODE has ReadFeed issues in the Public emulator
            await ValidateReadOnlyStoredProcedureExecutionInternal(false, Protocol.Tcp);
            await ValidateReadOnlyStoredProcedureExecutionInternal(false, Protocol.Https);
#endif
        }

        internal async Task ValidateReadOnlyStoredProcedureExecutionInternal(bool useGateway, Protocol protocol = Protocol.Https)
        {
            DocumentClient masterClient = TestCommon.CreateClient(useGateway, protocol);

            List<DocumentClient> lockedClients = null;
            if (useGateway)
            {
                lockedClients = new List<DocumentClient> { masterClient };
            }
            else
            {
                // Creates individual client instances locked to separate replicas.
                lockedClients = ReplicationTests.GetClientsLocked(useGateway, protocol).ToList();
            }

            for (var index = 0; index < Math.Min(2, lockedClients.Count); index++)
            {
                DocumentClient lockedClient = lockedClients[index];

                await TestCommon.DeleteAllDatabasesAsync();

                Database database = TestCommon.CreateOrGetDatabase(masterClient);

                DocumentCollection collection = await TestCommon.CreateCollectionAsync(masterClient,
                    database,
                    new DocumentCollection
                    {
                        Id = "ValidateReadOnlySprocExecution" + Guid.NewGuid().ToString(),
                        PartitionKey = new PartitionKeyDefinition
                        {
                            Paths = new Collection<string> { "/partitionKey" }
                        }
                    },
                    new Documents.Client.RequestOptions { OfferThroughput = 12000 }); // Ensuring read-only scripts work on partitioned collecitons.

                // Create documents in the collection.
                var docBatch = new List<DocumentWithPK>();
                for (int i = 0; i < 10; ++i)
                {
                    await masterClient.CreateDocumentAsync(UriFactory.CreateDocumentCollectionUri(database.Id, collection.Id),
                        new DocumentWithPK("doc_" + i, "0"));
                }

                string scriptBody = @"function() {
                var client = getContext().getCollection();
                function callback(err, docFeed, responseOptions) {
                    if(err) throw 'Error while reading document';
                    docFeed.forEach(function(doc, i, arr) { getContext().getResponse().appendBody(JSON.stringify(doc)); });
                    if(responseOptions.continuation) { client.readDocuments(client.getSelfLink(), { pageSize : 1, continuation : responseOptions.continuation }, callback); }
                };
                client.readDocuments(client.getSelfLink(), { }, callback);
                }";

                StoredProcedure sproc =
                    await masterClient.CreateStoredProcedureAsync(UriFactory.CreateDocumentCollectionUri(database.Id, collection.Id),
                        new StoredProcedure
                        {
                            Id = "ReadOnlySproc",
                            Body = scriptBody
                        });

                // Execute read-only stored procedure and verify all created documents are read.
                string result = await lockedClient.ExecuteStoredProcedureAsync<string>(sproc.SelfLink,
                    new Documents.Client.RequestOptions { PartitionKey = new PartitionKey("0") });

                for (int i = 0; i < 10; ++i)
                {
                    Assert.IsTrue(result.Contains("doc_" + i));
                }

                await masterClient.DeleteStoredProcedureAsync(UriFactory.CreateStoredProcedureUri(database.Id, collection.Id, sproc.Id));
            }
        }

        [TestMethod]
        public void ValidateStoredProceduresBlacklisting()
        {
            try
            {
                TestCommon.SetDoubleConfigurationProperty("StoredProcedureMaximumChargeInSeconds", 0.0);
                TestCommon.WaitForConfigRefresh();
                ValidateStoredProceduresBlacklistingInternal();
            }
            finally
            {
                TestCommon.SetDoubleConfigurationProperty("StoredProcedureMaximumChargeInSeconds", 2.0);
                TestCommon.WaitForConfigRefresh();
            }
        }

        public void ValidateStoredProceduresBlacklistingInternal()
        {
            DocumentClient client = TestCommon.CreateClient(true);

            Database database = TestCommon.CreateOrGetDatabase(client);
            PartitionKeyDefinition partitionKeyDefinition = new PartitionKeyDefinition { Paths = new System.Collections.ObjectModel.Collection<string>(new[] { "/pk" }), Kind = PartitionKind.Hash };
            DocumentCollection inputCollection = new DocumentCollection { Id = "ValidateStoredProceduresBlacklisting" + Guid.NewGuid().ToString(), PartitionKey = partitionKeyDefinition };
            DocumentCollection collection = TestCommon.CreateCollectionAsync(client, database, inputCollection).Result;

            string badScript = @"function() { 
                var start = new Date();
                var end = start.getTime() + 4000; // 4000 msec
                while(true) {
                    var cur = new Date();
                    if (cur.getTime() > end) break;
                }
            }";
            StoredProcedure storedProcedure = new StoredProcedure
            {
                Id = "storedProcedure" + Guid.NewGuid().ToString(),
                Body = badScript
            };
            StoredProcedure retrievedStoredProcedure = client.CreateStoredProcedureAsync(collection, storedProcedure).Result;
            Documents.Client.RequestOptions requestOptions = new Documents.Client.RequestOptions();
            requestOptions.PartitionKey = new PartitionKey("test");
            for (int numExec = 0; numExec < 3; numExec++)
            {
                client.ExecuteStoredProcedureAsync<string>(retrievedStoredProcedure, requestOptions).Wait();
            }

            bool isBlacklisted = false;
            try
            {
                // 3 strikes and then out
                client.ExecuteStoredProcedureAsync<string>(retrievedStoredProcedure, requestOptions).Wait();
            }
            catch (Exception e)
            {
                Assert.IsNotNull(e);
                DocumentClientException de = e.InnerException as DocumentClientException;
                Assert.IsNotNull(de);
                Assert.AreEqual(HttpStatusCode.Forbidden.ToString(), de.Error.Code);
                Assert.IsTrue(de.Message.Contains("is blocked for execution because it has violated its allowed resource limit several times."));
                isBlacklisted = true;
            }

            Assert.IsTrue(isBlacklisted);
        }

        [TestMethod]
        public void ValidateUserDefinedFunctions()
        {
            DocumentClient client = TestCommon.CreateClient(true);

            DocumentClient secondary1Client = TestCommon.CreateClient(false, Protocol.Tcp);
            secondary1Client.LockClient(1);

            DocumentClient secondary2Client = TestCommon.CreateClient(false, Protocol.Tcp);
            secondary1Client.LockClient(2);

            Database database = TestCommon.CreateOrGetDatabase(client);
            PartitionKeyDefinition partitionKeyDefinition = new PartitionKeyDefinition { Paths = new System.Collections.ObjectModel.Collection<string>(new[] { "/pk" }), Kind = PartitionKind.Hash };
            DocumentCollection inputCollection = new DocumentCollection { Id = "ValidateUserDefinedFunctions" + Guid.NewGuid().ToString(), PartitionKey = partitionKeyDefinition  };
            inputCollection.IndexingPolicy.IndexingMode = Documents.IndexingMode.Consistent;
            DocumentCollection collection = client.Create(database.ResourceId, inputCollection);

            // 1. UDF input
            Document queryDocument1 = new Document { Id = "Romulan" };
            queryDocument1.SetPropertyValue("pk", "test");
            Document retrievedDocument = client.Create(collection.ResourceId, queryDocument1);

            UserDefinedFunction udf1 = new UserDefinedFunction
            {
                Id = "udf1",
                Body = @"function(label, testLabel) { 
                            if(label.toLowerCase() == testLabel.toLowerCase()) return true;
                        };",
            };
            UserDefinedFunction retrievedUdf = client.CreateUserDefinedFunctionAsync(collection.UserDefinedFunctionsLink, udf1).Result;

            Retry(() =>
            {
                IDocumentQuery<dynamic> docServiceQuery = secondary1Client.CreateDocumentQuery(collection.DocumentsLink,
                    @"select * from root r where udf.udf1(r.id, ""Romulan"") = true", new FeedOptions { EnableCrossPartitionQuery = true}).AsDocumentQuery();

                DocumentFeedResponse<dynamic> docCollection = docServiceQuery.ExecuteNextAsync().Result;

                Logger.LogLine("Documents queried with token: {0}", docCollection.SessionToken);

                Assert.IsNotNull(docCollection, "Query result is null");
                Assert.AreNotEqual(0, docCollection.Count, "Collection count dont match");

                foreach (dynamic queryDocument in docCollection)
                {
                    Assert.AreEqual("Romulan", queryDocument["id"].Value, "Document Name dont match");
                }
            });

            // failure tests

            // failure test - UDF without body
            UserDefinedFunction udfNoBody = new UserDefinedFunction
            {
                Id = "udfNoBody"
            };
            try
            {
                UserDefinedFunction retrievedUdfNoBody = client.CreateUserDefinedFunctionAsync(collection.UserDefinedFunctionsLink, udfNoBody).Result;
            }
            catch (Exception ex)
            {
                Assert.IsNotNull(ex);
                Assert.IsNotNull(ex.InnerException);
                Assert.IsTrue(ex.InnerException.Message.Contains("The input content is invalid because the required properties - 'body; ' - are missing"));
            }

            // failure test - UDF that throws specific error number.
            UserDefinedFunction udfThatThrows = new UserDefinedFunction
            {
                Id = "udfThatThrows",
                Body = @"function() { throw new Error(32766, 'Error'); };",
            };
            retrievedUdf = client.CreateUserDefinedFunctionAsync(collection.UserDefinedFunctionsLink, udfThatThrows).Result;

            {
                IDocumentQuery<dynamic> docServiceQuery = secondary1Client.CreateDocumentQuery(collection.DocumentsLink,
                    @"select * from root r where udf.udfThatThrows() = true", new FeedOptions {EnableCrossPartitionQuery = true}).AsDocumentQuery();

                try
                {
                    DocumentFeedResponse<dynamic> docCollection = docServiceQuery.ExecuteNextAsync().Result;
                    Assert.Fail("Should throw and not get here");
                }
                catch (AggregateException ex)
                {
                    Assert.AreEqual(HttpStatusCode.BadRequest, ((DocumentClientException)ex.InnerException).StatusCode);
                    Assert.AreEqual(32766, (int)((DocumentClientException)ex.InnerException).GetSubStatus());
                    Assert.IsFalse(string.IsNullOrEmpty(ex.Message));
                }
            }

            //            // precompilation should catch errors on create
            //            UserDefinedFunction udfSyntaxError = new UserDefinedFunction
            //            {
            //                Id = "udf" + Guid.NewGuid().ToString(),
            //                Body = @"
            //                    method() { // method is invalid identifier
            //                        for(var i = 0; i < 10; i++) getContext().getResponse().appendValue('Body', i);
            //                    }"
            //            };

            //            try
            //            {
            //                UserDefinedFunction failureUdf = client.CreateUserDefinedFunctionAsync(collection, udfSyntaxError).Result;
            //                Assert.Fail("Script with syntax error should have failed when being stored");
            //            }
            //            catch (AggregateException e)
            //            {
            //                Assert.IsNotNull(e.InnerException);
            //                Assert.IsInstanceOfType(e.InnerException, typeof(DocumentClientException));
            //                TestCommon.AssertException((DocumentClientException)e.InnerException, HttpStatusCode.BadRequest);
            //                Assert.IsTrue(e.InnerException.Message.Contains("Encountered exception while compiling Javascript."));
            //            }
        }

        [TestMethod]
        public void ValidateUserDefinedFunctionsBlacklisting()
        {
            try
            {
                TestCommon.SetDoubleConfigurationProperty("UdfMaximumChargeInSeconds", 0.0);
                TestCommon.WaitForConfigRefresh();
                ValidateUserDefinedFunctionsBlacklistingInternal();
            }
            finally
            {
                TestCommon.SetDoubleConfigurationProperty("UdfMaximumChargeInSeconds", 0.1);
                TestCommon.WaitForConfigRefresh();
            }
        }

        public void ValidateUserDefinedFunctionsBlacklistingInternal()
        {
            DocumentClient client = TestCommon.CreateClient(true);

            Database database = TestCommon.CreateOrGetDatabase(client);
            PartitionKeyDefinition partitionKeyDefinition = new PartitionKeyDefinition { Paths = new System.Collections.ObjectModel.Collection<string>(new[] { "/pk" }), Kind = PartitionKind.Hash };
            DocumentCollection inputCollection = new DocumentCollection { Id = "ValidateUserDefinedFunctionsBlacklisting" + Guid.NewGuid().ToString(), PartitionKey= partitionKeyDefinition };
            DocumentCollection collection = client.Create(database.ResourceId, inputCollection);

            UserDefinedFunction udfSpec = new UserDefinedFunction
            {
                Id = "badUdf",
                Body = @"function(name) { var start = new Date();
                    var end = start.getTime() + 4000; // 4000 msec
                    while(true) {
                        var cur = new Date();
                        if (cur.getTime() > end) break;
        }
                    return name;
                }"
            };
            UserDefinedFunction udf = client.CreateUserDefinedFunctionAsync(collection, udfSpec).Result;

            DocumentClient secondaryClient = TestCommon.CreateClient(false);
            secondaryClient.LockClient(1); // lock so we can get reliable blacklistling

            for (int i = 0; i < 10; i++)
            {
                IDocumentQuery<dynamic> docQuery = secondaryClient.CreateDocumentQuery(collection.DocumentsLink,
                "select udf.badUdf(r.id) from root r", new FeedOptions { EnableCrossPartitionQuery= true}).AsDocumentQuery();

                // with 0 docs, UDF shouldn't be blacklisted
                DocumentFeedResponse<dynamic> docCollection = docQuery.ExecuteNextAsync().Result;
                Assert.AreEqual(0, docCollection.Count);
            }

            // create one doc and try again
            client.CreateDocumentAsync(collection, new Document() { Id = "newdoc1" }).Wait();
            for (int i = 0; i < 3; i++)
            {
                IDocumentQuery<dynamic> docQuery2 = secondaryClient.CreateDocumentQuery(collection.DocumentsLink,
                    "select udf.badUdf(r.id) from root r", new FeedOptions {EnableCrossPartitionQuery = true}).AsDocumentQuery();

                DocumentFeedResponse<dynamic> docCollection2 = docQuery2.ExecuteNextAsync().Result;
            }

            IDocumentQuery<dynamic> docQuery2BlackListed = secondaryClient.CreateDocumentQuery(collection.DocumentsLink,
                "select udf.badUdf(r.id) from root r", new FeedOptions { EnableCrossPartitionQuery = true}).AsDocumentQuery();

            bool isBlacklisted = false;
            try
            {
                DocumentFeedResponse<dynamic> docCollection2 = docQuery2BlackListed.ExecuteNextAsync().Result;
            }
            catch (Exception e)
            {
                Assert.IsNotNull(e);
                DocumentClientException de = e.InnerException as DocumentClientException;
                Assert.IsNotNull(de);
                Assert.AreEqual(HttpStatusCode.Forbidden.ToString(), de.Error.Code);
                Assert.IsTrue(de.Message.Contains("is blocked for execution because it has violated its allowed resources limit several times."));
                isBlacklisted = true;
            }
            Assert.IsTrue(isBlacklisted);

            // Test on new collection with correct throughput - good UDF shouldn't be blacklisted
            TestCommon.SetDoubleConfigurationProperty("UdfMaximumChargeInSeconds", 0.1);
            TestCommon.WaitForConfigRefresh();

            DocumentCollection inputCollection2 = new DocumentCollection { Id = "ValidateUserDefinedFunctionsBlacklisting" + Guid.NewGuid().ToString(), PartitionKey = partitionKeyDefinition };
            DocumentCollection collection2 = client.Create(database.ResourceId, inputCollection2);

            // create lots of documents
            for (int i = 0; i < 1000; i++)
            {
                client.CreateDocumentAsync(collection2, new Document() { Id = "newdoc" + Guid.NewGuid().ToString() }).Wait();
            }

            UserDefinedFunction udfSpec2 = new UserDefinedFunction
            {
                Id = "goodUdf",
                Body = "function(name) { return name; }"
            };
            UserDefinedFunction udf2 = client.CreateUserDefinedFunctionAsync(collection2, udfSpec2).Result;

            IDocumentQuery<dynamic> docQuery3 = secondaryClient.CreateDocumentQuery(collection2.DocumentsLink,
                "select udf.goodUdf(r.id) from root r", new FeedOptions { MaxItemCount = 1000, EnableCrossPartitionQuery = true }).AsDocumentQuery();

            DocumentFeedResponse<dynamic> docCollection3 = docQuery3.ExecuteNextAsync().Result;
            Assert.AreEqual(1000, docCollection3.Count);
        }

        //ReadPartitionKeyRangeFeedAsync method not expose in V3
        [TestMethod]
        public async Task ValidateChangeFeedIfNoneMatch()
        {
            await ValidateChangeFeedIfNoneMatchHelper(true);
#if DIRECT_MODE
            // DIRECT MODE has ReadFeed issues in the Public emulator
            await ValidateChangeFeedIfNoneMatchHelper(false, Protocol.Https);
            await ValidateChangeFeedIfNoneMatchHelper(false, Protocol.Tcp);
#endif
        }

        private async Task ValidateChangeFeedIfNoneMatchHelper(bool useGateway, Protocol protocol = Protocol.Tcp)
        {
            DocumentClient client = TestCommon.CreateClient(useGateway, protocol);
            var db = await client.CreateDatabaseAsync(new Database() { Id = Guid.NewGuid().ToString() });
            try
            {
                PartitionKeyDefinition partitionKeyDefinition = new PartitionKeyDefinition { Paths = new System.Collections.ObjectModel.Collection<string>(new[] { "/pk" }), Kind = PartitionKind.Hash };
                DocumentCollection coll = await TestCommon.CreateCollectionAsync(client, db, new DocumentCollection() { Id = Guid.NewGuid().ToString(), PartitionKey = partitionKeyDefinition });
                var pkRangeId = (await client.ReadPartitionKeyRangeFeedAsync(coll.AltLink)).FirstOrDefault().Id;
                DocumentFeedResponse<Document> response1 = null;

                // Read change feed from current.
                using (var query1 = client.CreateDocumentChangeFeedQuery(coll, new ChangeFeedOptions { PartitionKeyRangeId = pkRangeId }))
                {
                    response1 = await query1.ExecuteNextAsync<Document>();
                    Assert.AreEqual(0, response1.Count);
                    Assert.IsFalse(query1.HasMoreResults);
                    Assert.IsFalse(string.IsNullOrEmpty(response1.ResponseContinuation));
                }

                // Read change feed from beginning.
                using (var query1 = client.CreateDocumentChangeFeedQuery(coll, new ChangeFeedOptions { PartitionKeyRangeId = pkRangeId, StartFromBeginning = true }))
                {
                    response1 = await query1.ExecuteNextAsync<Document>();
                    Assert.AreEqual(0, response1.Count);
                    Assert.IsFalse(query1.HasMoreResults);
                    Assert.IsFalse(string.IsNullOrEmpty(response1.ResponseContinuation));
                }

                // Read empty feed using dynamic binding.
                using (var query1 = client.CreateDocumentChangeFeedQuery(coll, new ChangeFeedOptions { PartitionKeyRangeId = pkRangeId, StartFromBeginning = true }))
                {
                    var response3 = await query1.ExecuteNextAsync();
                    Assert.AreEqual(0, response3.Count);
                    Assert.IsFalse(query1.HasMoreResults);
                    Assert.IsFalse(string.IsNullOrEmpty(response3.ResponseContinuation));
                }

                var docResult1 = await client.CreateDocumentAsync(coll, new Document() { Id = "doc1" });

                // Call to get an etag
                string continuationAfterFirstDoc = null;
                using (var query2 = client.CreateDocumentChangeFeedQuery(coll, new ChangeFeedOptions() { PartitionKeyRangeId = pkRangeId, StartFromBeginning = true }))
                {
                    var response2 = await query2.ExecuteNextAsync<Document>();
                    Assert.AreNotEqual(response1.ResponseContinuation, response2.ResponseContinuation);
                    Assert.IsNotNull(response2.FirstOrDefault());
                    Assert.AreEqual("doc1", response2.FirstOrDefault().Id);
                    Assert.AreEqual(1, response2.Count);
                    continuationAfterFirstDoc = response2.ResponseContinuation;
                }

                var docResult2 = await client.CreateDocumentAsync(coll, new Document() { Id = "doc2" });
                var docResult3 = await client.CreateDocumentAsync(coll, new Document() { Id = "doc3" });

                // Read change feed from doc1 and validate continuation.
                var options = new ChangeFeedOptions()
                {
                    PartitionKeyRangeId = pkRangeId,
                    MaxItemCount = 1,
                    RequestContinuation = continuationAfterFirstDoc
                };

                const string lsnPropertyName = "_lsn";
                string accumulator = string.Empty;
                using (var query1 = client.CreateDocumentChangeFeedQuery(coll, options))
                {
                    while (query1.HasMoreResults)   // both while-do and do-while should work. Use both patterns in different tests.
                    {
                        response1 = await query1.ExecuteNextAsync<Document>();
                        foreach (var doc in response1)
                        {
                            Assert.AreNotEqual(default(int), doc.GetPropertyValue<int>(lsnPropertyName));
                            accumulator += doc.Id + ".";
                        }
                        Assert.IsNotNull(response1.ResponseContinuation);
                    }
                    Assert.AreEqual("doc2.doc3.", accumulator);
                }

                // Try to read change feed to the end in one shot.
                options.MaxItemCount = 100;
                options.RequestContinuation = continuationAfterFirstDoc;
                accumulator = string.Empty;

                using (var query2 = client.CreateDocumentChangeFeedQuery(coll, options))
                {
                    DocumentFeedResponse<Document> response2 = null;
                    while (query2.HasMoreResults)
                    {
                        response2 = await query2.ExecuteNextAsync<Document>();
                        foreach (var doc in response2)
                        {
                            Assert.AreNotEqual(default(int), doc.GetPropertyValue<int>(lsnPropertyName));
                            accumulator += doc.Id + ".";
                        }
                    }
                    Assert.IsNotNull(response2.ResponseContinuation);
                    Assert.AreEqual("doc2.doc3.", accumulator);

                    // Since we bump LSN to max(LSN from ChangeFeed, request LSN), for 2nd request, the LSN can be equal or greater.
                    if (response1.ResponseContinuation != response2.ResponseContinuation)
                    {
                        int lsn1 = int.Parse(response1.ResponseContinuation.Trim('"'));
                        int lsn2 = int.Parse(response2.ResponseContinuation.Trim('"'));
                        Assert.IsTrue(lsn1 <= lsn2);
                    }
                }

                // Read all one-by-one using dynamic binding.
                options = new ChangeFeedOptions()
                {
                    PartitionKeyRangeId = pkRangeId,
                    MaxItemCount = 1,
                    StartFromBeginning = true
                };
                using (var query3 = client.CreateDocumentChangeFeedQuery(coll, options))
                {
                    accumulator = string.Empty;
                    do
                    {
                        var response3 = await query3.ExecuteNextAsync();
                        foreach (dynamic doc in response3)
                        {
                            Assert.AreNotEqual(default(int), doc._lsn);
                            accumulator += doc.id + ".";    // Note that here we are using 'id' instead of 'Id'.
                        }
                        Assert.IsNotNull(response3.ResponseContinuation);
                    } while (query3.HasMoreResults);
                    Assert.AreEqual("doc1.doc2.doc3.", accumulator);
                }
            }
            finally
            {
                client.DeleteDatabaseAsync(db).Wait();
            }
        }

        //ReadPartitionKeyRangeFeedAsync method not expose in V3
        [TestMethod]
        public async Task ValidateChangeFeedIfModifiedSince()
        {
            await ValidateChangeFeedIfModifiedSinceHelper(true);
#if DIRECT_MODE
            // DIRECT MODE has ReadFeed issues in the Public emulator
            await ValidateChangeFeedIfModifiedSinceHelper(false, Protocol.Https);
            await ValidateChangeFeedIfModifiedSinceHelper(false, Protocol.Tcp);
#endif
        }

        private async Task ValidateChangeFeedIfModifiedSinceHelper(bool useGateway, Protocol protocol = Protocol.Tcp)
        {
            DocumentClient client = TestCommon.CreateClient(useGateway, protocol);
            var db = await client.CreateDatabaseAsync(new Database() { Id = Guid.NewGuid().ToString() });
            try
            {
                PartitionKeyDefinition partitionKeyDefinition = new PartitionKeyDefinition { Paths = new System.Collections.ObjectModel.Collection<string>(new[] { "/pk" }), Kind = PartitionKind.Hash };
                DocumentCollection coll = await client.CreateDocumentCollectionAsync(db, new DocumentCollection() { Id = Guid.NewGuid().ToString(), PartitionKey = partitionKeyDefinition });
                var pkRangeId = (await client.ReadPartitionKeyRangeFeedAsync(coll.AltLink)).FirstOrDefault().Id;
                DocumentFeedResponse<Document> response1 = null;
                ChangeFeedOptions options = new ChangeFeedOptions { PartitionKeyRangeId = pkRangeId };

                // 1. Read empty feed -- TS in the past.
                options.StartTime = DateTime.Now - TimeSpan.FromDays(100);
                string accumulator = await ReadChangeFeedToEnd(client, coll.SelfLink, options);
                Assert.AreEqual(string.Empty, accumulator);

                // 2. Read emty feed -- TS in the future.
                options.StartTime = DateTime.Now + TimeSpan.FromDays(100);
                accumulator = await ReadChangeFeedToEnd(client, coll.SelfLink, options);
                Assert.AreEqual(string.Empty, accumulator);

                // Create documents.
                var docResult1 = await client.CreateDocumentAsync(coll, new Document() { Id = "doc1" });
                await Task.Delay(TimeSpan.FromSeconds(2));  // Timestamp precision is 1 sec.
                var docResult2 = await client.CreateDocumentAsync(coll, new Document() { Id = "doc2" });

                // Call to get etags.
                const string lsnPropertyName = "_lsn";
                var lsns = new List<int>();
                var timestamps = new List<DateTime>();

                using (var query1 = client.CreateDocumentChangeFeedQuery(coll, new ChangeFeedOptions() { PartitionKeyRangeId = pkRangeId, StartFromBeginning = true }))
                {
                    while (query1.HasMoreResults)
                    {
                        response1 = await query1.ExecuteNextAsync<Document>();
                        foreach (var doc in response1)
                        {
                            lsns.Add(doc.GetPropertyValue<int>(lsnPropertyName));
                            timestamps.Add(doc.Timestamp);
                            accumulator += doc.Id + ".";
                        }
                    }
                    Assert.AreEqual("doc1.doc2.", accumulator);
                }

                // 3. Read feed again with TS in the future.
                options.StartTime = DateTime.Now + TimeSpan.FromMinutes(100);
                using (var query1 = client.CreateDocumentChangeFeedQuery(coll, options))
                {
                    response1 = await query1.ExecuteNextAsync<Document>();
                    Assert.AreEqual(0, response1.Count);
                    Assert.IsFalse(query1.HasMoreResults);
                    Assert.IsFalse(string.IsNullOrEmpty(response1.ResponseContinuation));
                }

                // 3. Read with TS before doc1.
                options.StartTime = timestamps[0] - TimeSpan.FromMinutes(1);
                accumulator = await ReadChangeFeedToEnd(client, coll.SelfLink, options);
                Assert.AreEqual("doc1.doc2.", accumulator);

                // 4. Read with TS = doc1.
                options.StartTime = timestamps[0];
                accumulator = await ReadChangeFeedToEnd(client, coll.SelfLink, options);
                Assert.AreEqual("doc2.", accumulator);

                // 5. Read with TS in between doc1 and doc2. Also validate StartFromBeginning = true/false is ignored.
                options.StartTime = new DateTime((timestamps[0].ToUniversalTime().Ticks + timestamps[1].ToUniversalTime().Ticks) / 2, DateTimeKind.Utc);
                bool[] startFromBeginningValues = { true, false };
                foreach (bool startFromBeginning in startFromBeginningValues)
                {
                    options.StartFromBeginning = startFromBeginning;
                    accumulator = await ReadChangeFeedToEnd(client, coll.SelfLink, options);
                    Assert.AreEqual("doc2.", accumulator);
                }

                // 6. Read with TS = doc2.
                options.StartTime = timestamps[1];
                using (var query1 = client.CreateDocumentChangeFeedQuery(coll, options))
                {
                    response1 = await query1.ExecuteNextAsync<Document>();
                    Assert.AreEqual(0, response1.Count);
                    Assert.IsFalse(query1.HasMoreResults);
                    Assert.IsFalse(string.IsNullOrEmpty(response1.ResponseContinuation));
                }

                // 7. Read with TS later than doc2.
                options.StartTime = timestamps[1] + TimeSpan.FromSeconds(1);
                accumulator = await ReadChangeFeedToEnd(client, coll.SelfLink, options);
                Assert.AreEqual(string.Empty, accumulator);

                // 8. If-None-Match wins.
                options.StartTime = timestamps[1];
                options.RequestContinuation = lsns[0].ToString();
                accumulator = await ReadChangeFeedToEnd(client, coll.SelfLink, options);
                Assert.AreEqual("doc2.", accumulator);
            }
            finally
            {
                client.DeleteDatabaseAsync(db).Wait();
            }
        }

        [TestMethod]
        public async Task ValidateChangeFeedWithPartitionKey()
        {
            await ValidateChangeFeedWithPartitionKeyHelper(true);
            await ValidateChangeFeedWithPartitionKeyHelper(false, Protocol.Https);
            await ValidateChangeFeedWithPartitionKeyHelper(false, Protocol.Tcp);
        }

        private class DocumentWithPK : Document
        {
            public DocumentWithPK(string id, string pk)
            {
                this.Id = id;
                this.PartitionKey = pk;
            }

            [JsonProperty(PartitionKeyPropertyName)]
            public string PartitionKey { get; set; }

            public const string PartitionKeyPropertyName = "partitionKey";
        }

        private async Task<int> GetPKRangeIdForPartitionKey(
            DocumentClient client,
            string databaseId,
            string collectionId,
            PartitionKeyDefinition pkDefinition, string pkValue)
        {
            DocumentFeedResponse<PartitionKeyRange> pkRanges = await client.ReadPartitionKeyRangeFeedAsync(
                UriFactory.CreateDocumentCollectionUri(databaseId, collectionId));
            List<string> maxExclusiveBoundaries = pkRanges.Select(pkRange => pkRange.MaxExclusive).ToList();

            string effectivePK1 = PartitionKeyInternal.FromJsonString(string.Format("['{0}']", pkValue)).GetEffectivePartitionKeyString(pkDefinition);
            int pkIndex = 0;
            while (pkIndex < maxExclusiveBoundaries.Count && string.Compare(effectivePK1, maxExclusiveBoundaries[pkIndex]) >= 0)
            {
                ++pkIndex;
            }

            if (pkIndex == maxExclusiveBoundaries.Count)
            {
                throw new Exception("Failed to find the range");
            }

            return pkIndex;
        }

        private async Task ValidateChangeFeedWithPartitionKeyHelper(bool useGateway, Protocol protocol = Protocol.Tcp)
        {
            DocumentClient client = TestCommon.CreateClient(useGateway, protocol);
            Database db = await client.CreateDatabaseAsync(new Database() { Id = Guid.NewGuid().ToString() });
            string pk1 = "4", pk2 = "6", pk3 = "22";    // The values are chosen in such a way that hash lands on the same range.

            try
            {
                DocumentCollection coll = await client.CreateDocumentCollectionAsync(
                    db,
                    new DocumentCollection()
                    {
                        Id = Guid.NewGuid().ToString(),
                        PartitionKey = new PartitionKeyDefinition { Paths = new Collection<string> { "/" + DocumentWithPK.PartitionKeyPropertyName } },
                    },
                    new Documents.Client.RequestOptions { OfferThroughput = 15000 });

                int pkRangeId = await GetPKRangeIdForPartitionKey(client, db.Id, coll.Id, coll.PartitionKey, pk1);
                Assert.AreEqual(pkRangeId, await GetPKRangeIdForPartitionKey(client, db.Id, coll.Id, coll.PartitionKey, pk2));

                ChangeFeedOptions options = new ChangeFeedOptions { StartFromBeginning = true, PartitionKeyRangeId = pkRangeId.ToString() };
                ChangeFeedOptions options1 = new ChangeFeedOptions { PartitionKey = new PartitionKey(pk1), StartFromBeginning = true };

                // 1. Read empty feed, PK = PK1.
                string accumulator = await ReadChangeFeedToEnd(client, coll.SelfLink, options);
                Assert.AreEqual(string.Empty, accumulator);

                // Create documents.
                var docs = new List<DocumentWithPK>();
                docs.Add(new DocumentWithPK("doc1_1", pk1));    // These are created as one transaction per doc.
                docs.Add(new DocumentWithPK("doc1_2", pk2));
                docs.Add(new DocumentWithPK("doc1_3", pk1));
                docs.Add(new DocumentWithPK("doc1_4", pk1));
                docs.Add(new DocumentWithPK("doc2_1", pk2));    // These are created as one transaction per all 4 docs.
                docs.Add(new DocumentWithPK("doc2_2", pk1));
                docs.Add(new DocumentWithPK("doc2_3", pk2));
                docs.Add(new DocumentWithPK("doc2_4", pk2));

                var docBatch = new List<DocumentWithPK>();
                for (int i = 0; i < docs.Count / 2; ++i)
                {
                    await client.CreateDocumentAsync(coll, docs[i]);
                    docBatch.Add(docs[docs.Count / 2 + i]);
                }

                Uri bulkInsertSprocUri = UriFactory.CreateStoredProcedureUri(db.Id, coll.Id, "__.sys.commonBulkInsert");
                var sprocOptions = new BulkInsertStoredProcedureOptions(true, true, null, false, false);

                var sprocResponse = await client.ExecuteStoredProcedureAsync<BulkInsertStoredProcedureResult>(
                    bulkInsertSprocUri.ToString(),
                    new Documents.Client.RequestOptions { PartitionKeyRangeId = pkRangeId.ToString() },
                    new dynamic[] { docBatch, sprocOptions });

                Assert.AreEqual(0, sprocResponse.Response.ErrorCode);
                Assert.AreEqual(4, sprocResponse.Response.Count);

                // 2. Read without PK filter.
                accumulator = await ReadChangeFeedToEnd(client, coll.SelfLink, options);
                Assert.AreEqual("doc1_1.doc1_2.doc1_3.doc1_4.doc2_1.doc2_2.doc2_3.doc2_4.", accumulator);

                // 3. Read with PK = pk1.
                accumulator = await ReadChangeFeedToEnd(client, coll.SelfLink, options1);
                Assert.AreEqual("doc1_1.doc1_3.doc1_4.doc2_2.", accumulator);

                // 4. Read with PK = pk2.
                options1.PartitionKey = new PartitionKey(pk2);
                accumulator = await ReadChangeFeedToEnd(client, coll.SelfLink, options1);
                Assert.AreEqual("doc1_2.doc2_1.doc2_3.doc2_4.", accumulator);

                // 5. Read with PK = neither PK1, nor PK2 but falls into same range.
                options1.PartitionKey = new PartitionKey(pk3);
                accumulator = await ReadChangeFeedToEnd(client, coll.SelfLink, options1);
                Assert.AreEqual(string.Empty, accumulator);

                // 6. Both PK and PKRange are provided.
                options1.PartitionKeyRangeId = pkRangeId.ToString();
                try
                {
                    client.CreateDocumentChangeFeedQuery(coll.SelfLink, options1);
                    Assert.Fail("Didn't throw when both pk and pk range id are specified.");
                }
                catch (ArgumentException)
                {
                }
                await Task.Delay(2000);
            }
            finally
            {
                client.DeleteDatabaseAsync(db).Wait();
            }
        }

        [TestMethod]
        public void ValidateSettingChangeFeedOptionsStartTime()
        {
            var options = new ChangeFeedOptions();

            DateTime dtNow = DateTime.Now;
            DateTime dtLocal = new DateTime(2017, 06, 14, 11, 23, 00, DateTimeKind.Local);
            DateTime dtUtc = new DateTime(2017, 06, 14, 19, 23, 00, DateTimeKind.Utc);

            foreach (var value in new DateTime?[] { null, dtNow, dtLocal, dtUtc })
            {
                options.StartTime = value;
                Assert.AreEqual(value, options.StartTime);
            }

            try
            {
                options.StartTime = new DateTime(1, DateTimeKind.Unspecified);
                Assert.Fail("Expected a throw but did not get it.");
            }
            catch (ArgumentException)
            {
            }

            try
            {
                options = new ChangeFeedOptions { StartTime = new DateTime(1, DateTimeKind.Unspecified) };
                Assert.Fail("Expected a throw but did not get it.");
            }
            catch (ArgumentException)
            {
            }
        }

        [TestMethod]
        public async Task ValidateReadPartitionKeyRange()
        {
            await ValidateReadPartitionKeyRangeHelper(true);
#if DIRECT_MODE
            // DIRECT MODE has ReadFeed issues in the Public emulator
            await ValidateReadPartitionKeyRangeHelper(false, Protocol.Https);
            await ValidateReadPartitionKeyRangeHelper(false, Protocol.Tcp);
#endif
        }

        private async Task ValidateReadPartitionKeyRangeHelper(bool useGateway, Protocol protocol = Protocol.Tcp)
        {
            DocumentClient client = TestCommon.CreateClient(useGateway, protocol);
            Database db = await client.CreateDatabaseAsync(new Database() { Id = Guid.NewGuid().ToString() });
            try
            {
                var collSpec = new DocumentCollection() { Id = Guid.NewGuid().ToString() };
                collSpec.PartitionKey.Paths.Add("/id");
                DocumentCollection coll = await TestCommon.CreateCollectionAsync(client, db, collSpec, new Documents.Client.RequestOptions { OfferThroughput = 12000 });

                // Create a few docs.
                for (int i = 0; i < 10; ++i)
                {
                    await client.CreateDocumentAsync(coll, new Document { Id = Guid.NewGuid().ToString() });
                }

                string continuation = null;
                Func<FeedOptions> fnCreateFeedOptions = () => new FeedOptions { RequestContinuation = continuation };
                var tasks = new Task<DocumentFeedResponse<PartitionKeyRange>>[]
                {
                    client.ReadPartitionKeyRangeFeedAsync(coll.AltLink, fnCreateFeedOptions()),
                    client.ReadPartitionKeyRangeFeedAsync(coll.AltLink + "/pkranges", fnCreateFeedOptions()),
                    client.ReadPartitionKeyRangeFeedAsync(UriFactory.CreateDocumentCollectionUri(db.Id, coll.Id), fnCreateFeedOptions()),
                    client.ReadPartitionKeyRangeFeedAsync(UriFactory.CreatePartitionKeyRangesUri(db.Id, coll.Id), fnCreateFeedOptions()),
                    client.ReadPartitionKeyRangeFeedAsync(coll, fnCreateFeedOptions())
                };

                foreach (var task in tasks)
                {
                    continuation = null;
                    var ranges = new List<PartitionKeyRange>();
                    do
                    {
                        var feedResponse = await task;
                        continuation = feedResponse.ResponseContinuation;
                        ranges.AddRange(feedResponse);
                    }
                    while (continuation != null);

                    Assert.IsTrue(ranges.Count > 1);
                }
            }
            finally
            {
                client.DeleteDatabaseAsync(db).Wait();
            }
        }

        [TestMethod]
        public async Task ValidateStoredProcedureExecutionWithPartitionKey()
        {
            DocumentClient client = TestCommon.CreateClient(true);

            await TestCommon.DeleteAllDatabasesAsync();
            Database database = await client.CreateDatabaseAsync(new Database { Id = "db" });

            DocumentCollection collection = await TestCommon.CreateCollectionAsync(client,
                database,
                new DocumentCollection
                {
                    Id = "mycoll",
                    PartitionKey = new PartitionKeyDefinition
                    {
                        Paths = new Collection<string> { "/customerid" }
                    }
                },
                new Documents.Client.RequestOptions { OfferThroughput = 12000 });

            StoredProcedure sproc =
                client.CreateStoredProcedureAsync(UriFactory.CreateDocumentCollectionUri(database.Id, collection.Id),
                    new StoredProcedure
                    {
                        Id = "HelloWorld",
                        Body = @"function(name) { getContext().getResponse().setBody('Hello World, ' + name + '!'); }"
                    })
                    .Result;

            // Execute stored procedure by passing in stored procedure self-link
            string output = client.ExecuteStoredProcedureAsync<string>(sproc.SelfLink,
                new Documents.Client.RequestOptions { PartitionKey = new PartitionKey("1") }, "DocumentDB").Result;
            Assert.IsTrue(String.CompareOrdinal(output, "Hello World, DocumentDB!") == 0);

            // Execute stored procedure by passing in stored procedure URI
            output = client.ExecuteStoredProcedureAsync<string>(
                UriFactory.CreateStoredProcedureUri(database.Id, collection.Id, "HelloWorld"),
                new Documents.Client.RequestOptions { PartitionKey = new PartitionKey("1") }, "DocumentDB").Result;
            Assert.IsTrue(String.CompareOrdinal(output, "Hello World, DocumentDB!") == 0);

            client.DeleteStoredProcedureAsync(UriFactory.CreateStoredProcedureUri(database.Id, collection.Id, sproc.Id)).Wait();
        }

        [TestMethod]
        public void ValidateGenericReadDocumentGateway()
        {
            this.ValidateGenericReadDocument(true, Protocol.Https).Wait();
            this.ValidateGenericReadDocumentFromResource(true, Protocol.Https).Wait();
        }

        [TestMethod]
        public void ValidateGenericReadDocumentDirectTcp()
        {
            this.ValidateGenericReadDocument(false, Protocol.Tcp).Wait();
            this.ValidateGenericReadDocumentFromResource(false, Protocol.Tcp).Wait();
        }

        [TestMethod]
        public void ValidateGenericReadDocumentDirectHttps()
        {
            this.ValidateGenericReadDocument(false, Protocol.Https).Wait();
            this.ValidateGenericReadDocumentFromResource(false, Protocol.Tcp).Wait();
        }

        private async Task ValidateGenericReadDocument(bool useGateway, Protocol protocol)
        {
            CosmosClient client = TestCommon.CreateCosmosClient(useGateway);

            CosmosDatabase database = await client.Databases.CreateDatabaseIfNotExistsAsync(Guid.NewGuid().ToString());
            PartitionKeyDefinition partitionKeyDefinition = new PartitionKeyDefinition { Paths = new System.Collections.ObjectModel.Collection<string>(new[] { "/id" }), Kind = PartitionKind.Hash };
            CosmosContainer collection = await database.Containers.CreateContainerAsync(new CosmosContainerSettings() { Id = Guid.NewGuid().ToString(), PartitionKey = partitionKeyDefinition });

            string guidId = Guid.NewGuid().ToString();
            CustomerPOCO poco = new CustomerPOCO()
            {
                id = guidId,
                pk = guidId,
                BookId = "isbn",
                PUBLISHTIME = DateTime.Now,
                authors = new List<string>()
            };
            poco.authors.Add("Mark Twain");

            ItemResponse<CustomerPOCO> doc = await collection.Items.CreateItemAsync(poco.id, poco);

            // This tests that the existing ReadDocumentAsync API works as expected, you can only access Document properties
            ItemResponse<CustomerPOCO> documentResponse = await collection.Items.ReadItemAsync<CustomerPOCO>(partitionKey :poco.id, id : poco.id);
            Assert.AreEqual(documentResponse.StatusCode, HttpStatusCode.OK);
            Assert.IsNotNull(documentResponse.Resource);

            Assert.AreEqual(documentResponse.Resource.id, guidId);

            // This tests shows how you can extract the CustomerPOCO from ReadDocumentAsync API, to access POCO properties
            CustomerPOCO customerPOCO = (CustomerPOCO)(dynamic)documentResponse.Resource;
            Assert.AreEqual(customerPOCO.BookId, "isbn");

            // This tests the implicit operator for ReadDocumentAsync
           CustomerPOCO  doc1 = await collection.Items.ReadItemAsync<CustomerPOCO>(partitionKey: poco.id, id: poco.id);
            Assert.IsNotNull(doc1.id);
            await database.DeleteAsync();

        }

        private async Task ValidateGenericReadDocumentFromResource(bool useGateway, Protocol protocol)
        {
            CosmosClient client = TestCommon.CreateCosmosClient(useGateway);

            CosmosDatabase database = await client.Databases.CreateDatabaseAsync(Guid.NewGuid().ToString());
            PartitionKeyDefinition partitionKeyDefinition = new PartitionKeyDefinition { Paths = new System.Collections.ObjectModel.Collection<string>(new[] { "/id" }), Kind = PartitionKind.Hash };

            CosmosContainer collection = await database.Containers.CreateContainerAsync(new CosmosContainerSettings() { Id = Guid.NewGuid().ToString(), PartitionKey = partitionKeyDefinition });


            string guidId = Guid.NewGuid().ToString();
            CustomerObjectFromResource objectFromResource = new CustomerObjectFromResource()
            {
                id = guidId,
                pk = guidId,
                BookId = "isbn1",
                PUBLISHTIME = DateTime.Now,
                authors = new List<string>()
            };
            objectFromResource.authors.Add("Ernest Hemingway");

            ItemResponse<CustomerObjectFromResource> doc = await collection.Items.CreateItemAsync(objectFromResource.id, objectFromResource);
            // This tests that the existing ReadDocumentAsync API works as expected, you can only access Document properties
            ItemResponse<CustomerObjectFromResource> documentResponse = await collection.Items.ReadItemAsync<CustomerObjectFromResource>(partitionKey: objectFromResource.pk, id: objectFromResource.id);
            Assert.AreEqual(documentResponse.StatusCode, HttpStatusCode.OK);
            Assert.IsNotNull(documentResponse.Resource);

            Assert.AreEqual(documentResponse.Resource.id, guidId);

            // This tests how you can extract the CustomerObjectFromResource from ReadDocumentAsync API, to access POCO properties
            CustomerObjectFromResource customerObjectFromResource = (CustomerObjectFromResource)(dynamic)documentResponse.Resource;
            Assert.AreEqual(customerObjectFromResource.BookId, "isbn1");

            // This tests the implicit operator for ReadDocumentAsync
            CustomerObjectFromResource doc1 = await collection.Items.ReadItemAsync<CustomerObjectFromResource>(partitionKey: customerObjectFromResource.id, id: customerObjectFromResource.id);
            Assert.IsNotNull(doc1.id);
        }

        [TestMethod]
        public void ValidatePOCODocumentSerialization()
        {
            // 1. Verify the customer can serialize their POCO object in their own ways
            DocumentClient client = TestCommon.CreateClient(true);
            Database database = TestCommon.CreateOrGetDatabase(client);
            PartitionKeyDefinition partitionKeyDefinition = new PartitionKeyDefinition { Paths = new System.Collections.ObjectModel.Collection<string>(new[] { "/pk" }), Kind = PartitionKind.Hash };
            DocumentCollection collection1 = TestCommon.CreateCollectionAsync(client, database, (new DocumentCollection { Id = "TestTriggers" + Guid.NewGuid().ToString(), PartitionKey = partitionKeyDefinition })).Result;

            CustomerPOCO poco = new CustomerPOCO()
            {
                id = Guid.NewGuid().ToString(),
                BookId = "isbn",
                pk = "test",
                PUBLISHTIME = DateTime.Now,
                authors = new List<string>()
            };
            poco.authors.Add("Mark Twain");
            poco.authors.Add("Ernest Hemingway");

            JsonSerializerSettings settings = new JsonSerializerSettings();
            settings.ContractResolver = new LowercaseContractResolver();
            settings.NullValueHandling = NullValueHandling.Ignore;
            settings.PreserveReferencesHandling = PreserveReferencesHandling.Arrays;
            settings.DefaultValueHandling = DefaultValueHandling.IgnoreAndPopulate;

            string json = JsonConvert.SerializeObject(poco, settings);

            using (MemoryStream ms = new MemoryStream(Encoding.UTF8.GetBytes(json)))
            {
                Document cusomerBookDoc = Resource.LoadFrom<Document>(ms);

                ResourceResponse<Document> returnedDoc = client.CreateDocumentAsync(collection1, cusomerBookDoc).Result;

                CustomerPOCO poco2 = (CustomerPOCO)JsonConvert.DeserializeObject(returnedDoc.Resource.ToString(), typeof(CustomerPOCO), settings);

                Assert.AreEqual(poco.BookId, poco2.BookId, "BookId dont match");
                Assert.AreEqual(poco.PUBLISHTIME, poco2.PUBLISHTIME, "PUBLISHTIME dont match");
                Assert.AreEqual(poco.id, poco2.id, "id dont match");
                Assert.AreEqual(poco.authors[0], poco2.authors[0], "authors dont match");
            }


            // 2. poco using our own serialization.
            poco.id = Guid.NewGuid().ToString();
            ResourceResponse<Document> pocoReturned = client.CreateDocumentAsync(collection1, poco).Result;
            CustomerPOCO pocoBack = (CustomerPOCO)JsonConvert.DeserializeObject(pocoReturned.Resource.ToString(), typeof(CustomerPOCO), settings);
            Assert.AreEqual(poco.BookId, pocoBack.BookId, "BookId dont match");
            Assert.AreEqual(poco.PUBLISHTIME, pocoBack.PUBLISHTIME, "PUBLISHTIME dont match");
            Assert.AreEqual(poco.id, pocoBack.id, "id dont match");
            Assert.AreEqual(poco.authors[0], pocoBack.authors[0], "authors dont match");


            // 3. Verify the customer object derived from Document is serialized properly.
            CustomerObjectFromDocument inheritFromDocument = new CustomerObjectFromDocument()
            {
                Id = Guid.NewGuid().ToString(),
                BookId = "isbn12345",
                pk = "test",
                PUBLISHTIME = DateTime.Now,
                lastTime = DateTime.Now,
                authors = new List<string>()
            };

            IEnumerable<String> dynamicMembers = GetDynamicMembers(inheritFromDocument);
            // No dynamic member, either all static
            Assert.AreEqual(0, dynamicMembers.Count());

            inheritFromDocument.authors.Add("Mark Twain");
            inheritFromDocument.authors.Add("Ernest Hemingway");

            ResourceResponse<Document> inheritFromDocumentReturned = client.CreateDocumentAsync(collection1, inheritFromDocument).Result;
            IEnumerable<String> dynamicMembers2 = GetDynamicMembers(inheritFromDocumentReturned.Resource);
            // three dynamic member,
            Assert.AreEqual(5, dynamicMembers2.Count());
            string dynamicProp1 = inheritFromDocumentReturned.Resource.GetValue<string>(dynamicMembers2.First());
            object dynamicProp1A = GetDynamicMember(inheritFromDocumentReturned.Resource, dynamicMembers2.First());

            CustomerObjectFromDocument inheritFromDocumentReturned2 = (CustomerObjectFromDocument)JsonConvert.DeserializeObject(inheritFromDocumentReturned.Resource.ToString(), typeof(CustomerObjectFromDocument));
            Assert.AreEqual(inheritFromDocument.BookId, inheritFromDocumentReturned2.BookId, "BookId dont match");
            Assert.AreEqual(inheritFromDocument.PUBLISHTIME, inheritFromDocumentReturned2.PUBLISHTIME, "PUBLISHTIME dont match");
            Assert.AreEqual(inheritFromDocument.authors[0], inheritFromDocumentReturned2.authors[0], "authors dont match");

            Documents.Client.RequestOptions requestOptions = new Documents.Client.RequestOptions();
            requestOptions.PartitionKey = new PartitionKey("test");
            CustomerObjectFromDocument inheritFromDocumentReturned3 = (dynamic)client.ReadDocumentAsync(inheritFromDocumentReturned, requestOptions).Result.Resource;
            inheritFromDocumentReturned3.BookId = "isbn56789";
            inheritFromDocumentReturned3.pk = "test";
            string tostring = inheritFromDocumentReturned3.ToString();

            CustomerObjectFromDocument inheritFromDocumentReturned4 = (dynamic)client.ReplaceDocumentExAsync(inheritFromDocumentReturned3).Result.Resource;
            Assert.AreEqual(inheritFromDocumentReturned4.BookId, inheritFromDocumentReturned3.BookId);

            Assert.IsFalse(tostring.Contains("PUBLISHTIME"));

            // 4. Verify the dynamic properties from Document is serialized using regular JsonConvert
            dynamic dynamicObject = inheritFromDocument;
            dynamicObject.dynamicProperty1 = "dynamicProperty1";
            dynamicObject.dynamicProperty2 = 1234;

            IEnumerable<String> dynamicMembers3 = GetDynamicMembers(dynamicObject);
            // only two dynamic properties
            Assert.AreEqual(2, dynamicMembers3.Count());

            string dynamicObjectString = JsonConvert.SerializeObject(dynamicObject);
            JObject x = (Newtonsoft.Json.Linq.JObject)JsonConvert.DeserializeObject(dynamicObjectString);
            Assert.AreEqual((string)x["dynamicProperty1"], dynamicObject.dynamicProperty1, "dynamicProperty1 dont match");
            Assert.AreEqual((int)x["dynamicProperty2"], dynamicObject.dynamicProperty2, "dynamicProperty2 dont match");

            dynamic dymaticAttachment = new Attachment();
            dymaticAttachment.id = "AttachmentId";
            dymaticAttachment.dynamicProperty = "dynamicProperty";
            string dymaticAttachmentString = JsonConvert.SerializeObject(dymaticAttachment);
            JObject jo = (Newtonsoft.Json.Linq.JObject)JsonConvert.DeserializeObject(dymaticAttachmentString);
            Assert.AreEqual((string)jo["dynamicProperty"], dymaticAttachment.dynamicProperty, "dymaticAttachment.dynamicProperty dont match");


            FeedOptions options = new FeedOptions { EnableCrossPartitionQuery = true };
            IDocumentQuery<dynamic> docServiceQuery1 = client.CreateDocumentQuery(collection1.DocumentsLink,
                string.Format(CultureInfo.CurrentCulture, @"select * from root r where r.id=""{0}""", inheritFromDocument.Id), options).AsDocumentQuery();

            DocumentFeedResponse<dynamic> queryFeed = docServiceQuery1.ExecuteNextAsync().Result;
            dynamic queryResult = queryFeed.ElementAt(0);
            IEnumerable<String> dynamicMembersQueryResult = GetDynamicMembers(queryResult);
            // there are 6 system properties plus three user defined properties.
            Assert.AreEqual(11, dynamicMembersQueryResult.Count());
            object dynamicProp = GetDynamicMember(queryResult, dynamicMembersQueryResult.First());

            // 5. Serialize a class marked with JsonConverter
            CustomerObjectFromDocumentEx testobject5 = new CustomerObjectFromDocumentEx();
            testobject5.TestProperty = "Test5";
            CustomerObjectFromDocumentEx doc5 = (dynamic)client.CreateDocumentAsync(collection1, testobject5).Result.Resource;
            Assert.AreEqual(doc5.TestProperty, testobject5.TestProperty);
            Assert.IsFalse(doc5.ToString().Contains("TestProperty"));
        }

        [TestMethod]
        public async Task ValidateIndexingDirectives()
        {
#if DIRECT_MODE
            // DIRECT MODE has ReadFeed issues in the Public emulator
            DocumentClient client = TestCommon.CreateClient(false);
#endif
#if !DIRECT_MODE
            CosmosClient client = TestCommon.CreateCosmosClient(true);
#endif
            CosmosDatabase database = await client.Databases.CreateDatabaseAsync(Guid.NewGuid().ToString());
            PartitionKeyDefinition partitionKeyDefinition = new PartitionKeyDefinition { Paths = new System.Collections.ObjectModel.Collection<string>(new[] { "/id" }), Kind = PartitionKind.Hash };
            CosmosContainer collection = await database.Containers.CreateContainerAsync(new CosmosContainerSettings() { Id = Guid.NewGuid().ToString(), PartitionKey = partitionKeyDefinition });


            //Since this test starts with read operation first on fresh session client, it may start with stale reads.
            //Wait for server replication before excising this tests starting with read operation.
            TestCommon.WaitForServerReplication();

            string documentName = Guid.NewGuid().ToString("N");
            dynamic document = new Document
            {
                Id = documentName
            };
            document.StringField = "222";

            Logger.LogLine("Adding Document with exclusion");
            dynamic retrievedDocument = await collection.Items.CreateItemAsync(documentName, document, new ItemRequestOptions { IndexingDirective = Cosmos.IndexingDirective.Exclude });

            Logger.LogLine("Querying Document to ensure if document is not indexed");
<<<<<<< HEAD
            FeedIterator<Document> queriedDocuments = collection.Items.CreateItemQuery<Document>(sqlQueryText : @"select * from root r where r.StringField=""222""", maxConcurrency: 1, requestOptions : new CosmosQueryRequestOptions { EnableCrossPartitionQuery = true});
=======
            CosmosFeedIterator<Document> queriedDocuments = collection.Items.CreateItemQuery<Document>(sqlQueryText : @"select * from root r where r.StringField=""222""", maxConcurrency: 1, requestOptions : new QueryRequestOptions { EnableCrossPartitionQuery = true});
>>>>>>> 84c7db4b

            Assert.AreEqual(0, await GetCountFromIterator(queriedDocuments));

            Logger.LogLine("Replace document to include in index");
            retrievedDocument = await collection.Items.ReplaceItemAsync(partitionKey: documentName, id: documentName, item: (Document)retrievedDocument, requestOptions: new ItemRequestOptions { IndexingDirective = Cosmos.IndexingDirective.Include });

            Logger.LogLine("Querying Document to ensure if document is not indexed");
            queriedDocuments = collection.Items.CreateItemQuery<Document>(sqlQueryText: @"select * from root r where r.StringField=""222""", maxConcurrency: 1, requestOptions: new QueryRequestOptions { EnableCrossPartitionQuery = true });
            Assert.AreEqual(1, await GetCountFromIterator(queriedDocuments));

            Logger.LogLine("Replace document to not include in index");
            retrievedDocument = await collection.Items.ReplaceItemAsync(partitionKey: documentName,id: documentName, item : (Document)retrievedDocument, requestOptions: new ItemRequestOptions { IndexingDirective = Cosmos.IndexingDirective.Exclude });

            Logger.LogLine("Querying Document to ensure if document is not indexed");
            queriedDocuments = collection.Items.CreateItemQuery<Document>(sqlQueryText: @"select * from root r where r.StringField=""222""", maxConcurrency: 1, requestOptions: new QueryRequestOptions { EnableCrossPartitionQuery = true });
            Assert.AreEqual(0, await GetCountFromIterator(queriedDocuments));

            Logger.LogLine("Replace document to not include in index");
            retrievedDocument = await collection.Items.ReplaceItemAsync(partitionKey: documentName, id: documentName, item: (Document)retrievedDocument, requestOptions: new ItemRequestOptions { IndexingDirective = Cosmos.IndexingDirective.Exclude });

            Logger.LogLine("Querying Document to ensure if document is not indexed");
            queriedDocuments = collection.Items.CreateItemQuery<Document>(sqlQueryText: @"select * from root r where r.StringField=""222""", maxConcurrency: 1, requestOptions: new QueryRequestOptions { EnableCrossPartitionQuery = true });
            Assert.AreEqual(0, await GetCountFromIterator(queriedDocuments));

            Logger.LogLine("Delete document");
            await collection.Items.DeleteItemAsync<Document>(partitionKey:  documentName, id: documentName);

            Logger.LogLine("Querying Document to ensure if document is not indexed");
            queriedDocuments = collection.Items.CreateItemQuery<Document>(sqlQueryText: @"select * from root r where r.StringField=""222""", maxConcurrency: 1, requestOptions: new QueryRequestOptions { EnableCrossPartitionQuery = true });
            Assert.AreEqual(0, await GetCountFromIterator(queriedDocuments));

            await database.DeleteAsync();
        }

        public static string DumpFullExceptionMessage(Exception e)
        {
            StringBuilder exceptionMessage = new StringBuilder();
            while (e != null)
            {
                DocumentClientException docException = e as DocumentClientException;
                if (docException != null && docException.Error != null)
                {
                    exceptionMessage.Append("Code : " + docException.Error.Code);
                    if (docException.Error.ErrorDetails != null)
                    {
                        exceptionMessage.AppendLine(" ; Details : " + docException.Error.ErrorDetails);
                    }
                    if (docException.Error.Message != null)
                    {
                        exceptionMessage.AppendLine(" ; Message : " + docException.Error.Message);
                    }
                    exceptionMessage.Append(" --> ");
                }

                e = e.InnerException;
            }

            return exceptionMessage.ToString();
        }

        private async Task ValidateCollectionQuotaTestsWithFailure(bool useGateway)
        {
            DocumentClient client = TestCommon.CreateClient(useGateway);
            Database database = null;
            try
            {
                Logger.LogLine("ValidateCollectionQuotaTestsWithFailure");
                Logger.LogLine("Deleting all databases in the system");
                database = client.CreateDatabaseAsync(new Database { Id = Guid.NewGuid().ToString() }).Result;

                string duplicateCollectionName = Guid.NewGuid().ToString("N");
                List<DocumentCollection> documentCollections = new List<DocumentCollection>();
                long failedCollectionCount = 0;
                // create collections and 1 document on all available server partition
                for (int i = 0; i < 10; ++i)
                {
                    if (i % 5 == 0 && i > 0)
                    {
                        try
                        {
                            // introduce failures
                            DocumentCollection documentCollection = await TestCommon.CreateCollectionAsync(client, database, new DocumentCollection { Id = duplicateCollectionName });
                            Assert.Fail("Creating collection with duplicate name should fail");
                        }
                        catch (DocumentClientException clientException)
                        {
                            failedCollectionCount++;
                            Logger.LogLine("Received expected exception with message {0}, failedCollectionCount = {1}", clientException.Message, failedCollectionCount);
                        }
                    }
                    else
                    {
                        DocumentCollection documentCollection = await TestCommon.CreateCollectionAsync(client, database, new DocumentCollection { Id = Guid.NewGuid().ToString("N") });
                        duplicateCollectionName = documentCollection.Id;
                        documentCollections.Add(documentCollection);
                    }
                }

                long collectionUsage = client.ReadDocumentCollectionFeedAsync(database).Result.CollectionUsage;

                // the quota count should be equeal to the successfull create requests
                Assert.AreEqual(10 - failedCollectionCount, collectionUsage);
            }
            catch (DocumentClientException e)
            {
                Logger.LogLine("Exception {0}, ActivityId:{1}",
                               e,
                               e.ActivityId);
                throw;
            }
            finally
            {
                if(database != null)
                {
                    await client.DeleteDatabaseAsync(database);
                }
            }
        }

        internal class MediaDocument : Document
        {
            public MediaDocument()
            {

            }

            protected MediaDocument(string mediaType)
            {
                this.MediaType = mediaType;
            }

            public string MediaType
            {
                get
                {
                    return base.GetValue<string>("MediaType");
                }
                set
                {
                    base.SetValue("MediaType", value);
                }
            }
        }

        internal class Book : MediaDocument
        {
            public Book()
                : base("Book")
            {

            }


            public string Title
            {
                get { return base.GetValue<string>("Title"); }
                set { base.SetValue("Title", value); }
            }

            public string Author
            {
                get { return base.GetValue<string>("Author"); }
                set { base.SetValue("Author", value); }
            }

            public int NumericField
            {
                get
                {
                    return base.GetValue<int>("NumericField");
                }
                set
                {
                    base.SetValue("NumericField", value);
                }
            }
        }

        internal sealed class CustomerPOCO
        {
            // intentionally here to have mixed capital case variables
            public string id;
            public string pk;
            public string BookId;
            public List<string> authors;
            public DateTime PUBLISHTIME;
        }

        internal sealed class CustomerObjectFromResource : Resource
        {
            // intentionally here to have mixed capital case variables
            public string id;
            public string pk;
            public string BookId;
            public List<string> authors;
            public DateTime PUBLISHTIME;
        }

        // when derived from Document, the object must be marked with JsonProperty
        internal sealed class CustomerObjectFromDocument : Document
        {
            // intentionally here to have mixed capital case variables
            [JsonProperty(PropertyName = "bookid")]
            public string BookId;
            [JsonProperty(PropertyName = "pk")]
            public string pk;
            [JsonProperty(PropertyName = "authors")]
            public List<string> authors;
            [JsonProperty(PropertyName = "publishtime")]
            public DateTime PUBLISHTIME;
            [JsonProperty(PropertyName = "timesaveasnumber")]
            [JsonConverter(typeof(UnixDateTimeConverter))]
            public DateTime lastTime;
        }

        public class JsonPocoClassSerializer : JsonConverter
        {
            public override void WriteJson(JsonWriter writer, object value, JsonSerializer serializer)
            {
                CustomerObjectFromDocumentEx o = value as CustomerObjectFromDocumentEx;

                JObject propertyBag = o.propertyBag;

                // move property from static to propertybag
                propertyBag["TestProperty"] = o.TestProperty;

                serializer.Serialize(writer, propertyBag);
            }

            public override object ReadJson(JsonReader reader, Type objectType, object existingValue, JsonSerializer serializer)
            {
                CustomerObjectFromDocumentEx o = new CustomerObjectFromDocumentEx();
                o.propertyBag = JObject.Load(reader);

                // move property from property bag to static
                o.TestProperty = (o as dynamic).TestProperty;
                o.propertyBag.Remove("TestProperty");
                return o;
            }

            public override bool CanConvert(Type objectType)
            {
                return typeof(CustomerObjectFromDocumentEx).IsAssignableFrom(objectType);
            }
        }

        [JsonConverter(typeof(JsonPocoClassSerializer))]
        internal class CustomerObjectFromDocumentEx : Document
        {
            public string TestProperty { get; set; }
        }

        internal sealed class LowercaseContractResolver : DefaultContractResolver
        {
            protected override string ResolvePropertyName(string propertyName)
            {
                return Char.ToLowerInvariant(propertyName[0]).ToString() + propertyName.Substring(1);
            }
        }

        private async Task<int> GetCountFromIterator<T>(FeedIterator<T> iterator)
        {
            int count = 0;
            while (iterator.HasMoreResults)
            {
                FeedResponse<T> countiter = await iterator.FetchNextSetAsync();
                count += countiter.Count();
                
            }
            return count;
        }
    }
}<|MERGE_RESOLUTION|>--- conflicted
+++ resolved
@@ -3305,11 +3305,7 @@
             dynamic retrievedDocument = await collection.Items.CreateItemAsync(documentName, document, new ItemRequestOptions { IndexingDirective = Cosmos.IndexingDirective.Exclude });
 
             Logger.LogLine("Querying Document to ensure if document is not indexed");
-<<<<<<< HEAD
-            FeedIterator<Document> queriedDocuments = collection.Items.CreateItemQuery<Document>(sqlQueryText : @"select * from root r where r.StringField=""222""", maxConcurrency: 1, requestOptions : new CosmosQueryRequestOptions { EnableCrossPartitionQuery = true});
-=======
-            CosmosFeedIterator<Document> queriedDocuments = collection.Items.CreateItemQuery<Document>(sqlQueryText : @"select * from root r where r.StringField=""222""", maxConcurrency: 1, requestOptions : new QueryRequestOptions { EnableCrossPartitionQuery = true});
->>>>>>> 84c7db4b
+            FeedIterator<Document> queriedDocuments = collection.Items.CreateItemQuery<Document>(sqlQueryText : @"select * from root r where r.StringField=""222""", maxConcurrency: 1, requestOptions : new QueryRequestOptions { EnableCrossPartitionQuery = true});
 
             Assert.AreEqual(0, await GetCountFromIterator(queriedDocuments));
 
