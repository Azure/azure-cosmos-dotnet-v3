﻿//------------------------------------------------------------
// Copyright (c) Microsoft Corporation.  All rights reserved.
//------------------------------------------------------------
namespace Microsoft.Azure.Cosmos.SDK.EmulatorTests
{
    using System;
    using System.Collections.Concurrent;
    using System.Collections.Generic;
    using System.Collections.ObjectModel;
    using System.Globalization;
    using System.IO;
    using System.Linq;
    using System.Net.Http;
    using System.Runtime.Serialization;
    using System.Text;
    using System.Threading.Tasks;
<<<<<<< HEAD
=======
    using Microsoft.Azure.Cosmos.Tracing;
>>>>>>> f20c685e
    using Microsoft.Azure.Cosmos.Utils;
    using Microsoft.Azure.Documents;
    using Microsoft.Azure.Documents.Client;
    using Microsoft.VisualStudio.TestTools.UnitTesting;
    using Newtonsoft.Json;
    using Newtonsoft.Json.Serialization;

    [TestClass]
    public abstract class CustomSerializationTests
    {
        private const string PartitionKeyProperty = "pk";
        private readonly Uri hostUri;
        private readonly string masterKey;
        private readonly DocumentClient documentClient;
        private string databaseName;
        private string collectionName;
        private string partitionedCollectionName;
        private Uri databaseUri;
        private Uri collectionUri;
        private Uri partitionedCollectionUri;
        private readonly PartitionKeyDefinition defaultPartitionKeyDefinition = new PartitionKeyDefinition { Paths = new System.Collections.ObjectModel.Collection<string>(new[] { "/pk" }), Kind = PartitionKind.Hash };

        internal abstract DocumentClient CreateDocumentClient(
            Uri hostUri,
            string key,
            JsonSerializerSettings settings,
            ConnectionPolicy connectionPolicy,
            ConsistencyLevel consistencyLevel);

        internal abstract FeedOptions ApplyFeedOptions(FeedOptions feedOptions, JsonSerializerSettings settings);

        internal abstract RequestOptions ApplyRequestOptions(RequestOptions readOptions, JsonSerializerSettings settings);

        protected CustomSerializationTests()
        {
            this.hostUri = new Uri(ConfigurationManager.AppSettings["GatewayEndpoint"]);
            this.masterKey = ConfigurationManager.AppSettings["MasterKey"];
            this.documentClient = TestCommon.CreateClient(true);
        }

        [TestInitialize]
        public void TestSetup()
        {
            this.databaseName = ConfigurationManager.AppSettings["DatabaseAccountId"];
            this.collectionName = Guid.NewGuid().ToString();
            this.partitionedCollectionName = Guid.NewGuid().ToString();

            this.databaseUri = UriFactory.CreateDatabaseUri(this.databaseName);
            this.collectionUri = UriFactory.CreateDocumentCollectionUri(this.databaseName, this.collectionName);
            this.partitionedCollectionUri = UriFactory.CreateDocumentCollectionUri(this.databaseName, this.partitionedCollectionName);

            Database database = this.documentClient.CreateDatabaseIfNotExistsAsync(new Database() { Id = databaseName }).Result.Resource;

            DocumentCollection newCollection = new DocumentCollection() { Id = collectionName, PartitionKey = defaultPartitionKeyDefinition };
            try
            {
                this.documentClient.CreateDocumentCollectionAsync(this.databaseUri, newCollection, new RequestOptions { OfferThroughput = 400 }).Wait();
            }
            catch (DocumentClientException ex)
            {
                if (ex.StatusCode == System.Net.HttpStatusCode.ServiceUnavailable)
                {
                    // Emulator can sometimes fail under load, so we retry
                    Task.Delay(1000);
                    this.documentClient.CreateDocumentCollectionAsync(this.databaseUri, newCollection, new RequestOptions { OfferThroughput = 400 }).Wait();
                }
            }

            DocumentCollection partitionedCollection = new DocumentCollection()
            {
                Id = partitionedCollectionName,
                PartitionKey = new PartitionKeyDefinition()
                {
                    Paths = new Collection<string> { "/pk" },
                }
            };

            try
            {
                this.documentClient.CreateDocumentCollectionAsync(this.databaseUri, partitionedCollection, new RequestOptions { OfferThroughput = 10000 }).Wait();
            }
            catch (DocumentClientException ex)
            {
                if (ex.StatusCode == System.Net.HttpStatusCode.ServiceUnavailable)
                {
                    // Emulator can sometimes fail under load, so we retry
                    Task.Delay(1000);
                    this.documentClient.CreateDocumentCollectionAsync(this.databaseUri, partitionedCollection, new RequestOptions { OfferThroughput = 10000 }).Wait();
                }
            }
        }

        [TestCleanup]
        public async Task TestCleanup()
        {
            await TestCommon.DeleteAllDatabasesAsync();
        }

        [TestMethod]
        public void TestOrderByQuery()
        {
            this.TestOrderyByQueryAsync().GetAwaiter().GetResult();
        }

        [TestMethod]
        public void TestDateParseHandlingOnReadDocument()
        {
            const string jsonProperty = "jsonString";
            DocumentClient client;
            Document originalDocument, createdDocument, partitionedDocument;

            JsonSerializerSettings serializerSettings = new JsonSerializerSettings
            {
                DateParseHandling = DateParseHandling.None
            };

            this.SetupDateTimeScenario(serializerSettings, jsonProperty, out client, out originalDocument, out createdDocument, out partitionedDocument);

            // Verify round-trip create and read document
            RequestOptions applyRequestOptions = this.ApplyRequestOptions(new RequestOptions(), serializerSettings);

            this.AssertPropertyOnReadDocument(client, createdDocument, applyRequestOptions, originalDocument, jsonProperty);
            this.AssertPropertyOnReadDocument(client, partitionedDocument, applyRequestOptions, originalDocument, jsonProperty);
        }

        private void AssertPropertyOnReadDocument(
            DocumentClient client,
            Document createdDocument,
            RequestOptions requestOptions,
            Document originalDocument,
            string jsonProperty)
        {
            requestOptions.PartitionKey = new PartitionKey(originalDocument.GetPropertyValue<string>(PartitionKeyProperty));

            Document readDocument = client.ReadDocumentAsync(createdDocument.SelfLink, requestOptions).Result.Resource;
            Assert.AreEqual(originalDocument.GetValue<string>(jsonProperty), createdDocument.GetValue<string>(jsonProperty));
            Assert.AreEqual(originalDocument.GetValue<string>(jsonProperty), readDocument.GetValue<string>(jsonProperty));
        }

        [TestMethod]
        [Ignore] // Need to use v3 pipeline
        public void TestDateParseHandlingOnDocumentQuery()
        {
            const string jsonProperty = "jsonString";
            DocumentClient client;
            Document originalDocument, createdDocument, partitionedDocument;

            JsonSerializerSettings serializerSettings = new JsonSerializerSettings
            {
                DateParseHandling = DateParseHandling.None
            };

            this.SetupDateTimeScenario(serializerSettings, jsonProperty, out client, out originalDocument, out createdDocument, out partitionedDocument);

            FeedOptions options = this.ApplyFeedOptions(new FeedOptions() { EnableCrossPartitionQuery = true }, serializerSettings);

            // Verify with query 
            string selectFromCOrderByCTs = "select * from c order by c._ts";

            this.AssertDocumentPropertyOnQuery(client, this.collectionUri, selectFromCOrderByCTs, options, originalDocument, jsonProperty);
            this.AssertDocumentPropertyOnQuery(client, this.partitionedCollectionUri, selectFromCOrderByCTs, options, originalDocument, jsonProperty);
        }

        [TestMethod]
        public void TestDateParseHandling()
        {
            const string jsonProperty = "jsonString";

            DocumentClient client;
            Document originalDocument, createdDocument, partitionedDocument;

            JsonSerializerSettings serializerSettings = new JsonSerializerSettings
            {
                DateParseHandling = DateParseHandling.None
            };

            this.SetupDateTimeScenario(serializerSettings, jsonProperty, out client, out originalDocument, out createdDocument, out partitionedDocument);

            // Verify with stored procedure
            StoredProcedure storedProcedure = new StoredProcedure();
            storedProcedure.Id = "storeProcedure1";
            storedProcedure.Body = @"function ReadAll(prefix) {
            var collection = getContext().getCollection();
            var responseBody = {
                createdDocuments: []
            }
            // Query documents and take 1st item.
            var isAccepted = collection.queryDocuments(
                collection.getSelfLink(),
                'select * from root r',
                function(err, feed, options) {
                        if (err) throw err;

                        responseBody.createdDocuments.push(feed[0]);
                        getContext().getResponse().setBody(responseBody);
                    });

                    if (!isAccepted) throw new Error('The query was not accepted by the server.');
                } ";

            RequestOptions applyRequestOptions = this.ApplyRequestOptions(new RequestOptions(), serializerSettings);
            applyRequestOptions.PartitionKey = new PartitionKey("test");
            this.AssertPropertyOnStoredProc(client, this.collectionUri, storedProcedure, applyRequestOptions, originalDocument, jsonProperty);
            this.AssertPropertyOnStoredProc(client, this.partitionedCollectionUri, storedProcedure, applyRequestOptions, originalDocument, jsonProperty);
        }

        private class SprocTestPayload
        {
            public string V1 { get; set; }
        }

        [TestMethod]
        public async Task TestStoredProcJsonSerializerSettings()
        {
            JsonSerializerSettings serializerSettings = new JsonSerializerSettings
            {
                MissingMemberHandling = MissingMemberHandling.Error,
            };

            StoredProcedure storedProcedureDef = new StoredProcedure();
            storedProcedureDef.Id = "testStoredProcJsonSerializerSettings" + Guid.NewGuid().ToString("N");
            storedProcedureDef.Body = @"function() {
                    var docToReturn = {
                        id: 1
                    };

                    __.response.setBody(docToReturn);
                }";

            DocumentClient client = new DocumentClient(this.hostUri, this.masterKey, serializerSettings);
            await client.EnsureValidClientAsync(NoOpTrace.Singleton);

            StoredProcedure sproc = await client.CreateStoredProcedureAsync(this.collectionUri, storedProcedureDef);

            try
            {
                await client.ExecuteStoredProcedureAsync<SprocTestPayload>(sproc.SelfLink, new RequestOptions { PartitionKey = new PartitionKey("value") });
                Assert.Fail();
            }
            catch (SerializationException e)
            {
                Assert.IsTrue(e.Message.Contains("Could not find member 'id' on object of type"));
            }
        }

        [TestMethod]
        [DataRow(true)]
        [DataRow(false)]
        public async Task  TestJsonSerializerSettings(bool useGateway)
        {
            CosmosClient cosmosClient = TestCommon.CreateCosmosClient((cosmosClientBuilder) => {
                if (useGateway)
                {
                    cosmosClientBuilder.WithCustomSerializer(new CustomJsonSerializer(CustomSerializationTests.GetSerializerWithCustomConverterAndBinder())).WithConnectionModeGateway();
                } else
                {
                    cosmosClientBuilder.WithCustomSerializer(new CustomJsonSerializer(CustomSerializationTests.GetSerializerWithCustomConverterAndBinder())).WithConnectionModeDirect();

                }
            });
            Container container = cosmosClient.GetContainer(this.databaseName, this.partitionedCollectionName);

            Random rnd = new Random();
            byte[] bytes = new byte[100];
            rnd.NextBytes(bytes);
            TestDocument testDocument = new TestDocument(new KerberosTicketHashKey(bytes));

            //create and read
            ItemResponse<TestDocument> createResponse = await container.CreateItemAsync<TestDocument>(testDocument);
            ItemResponse<TestDocument> readResponse = await container.ReadItemAsync<TestDocument>(testDocument.Id, new Cosmos.PartitionKey(testDocument.Name));
            this.AssertEqual(testDocument, readResponse.Resource);
            this.AssertEqual(testDocument, createResponse.Resource);

            // upsert
            ItemResponse<TestDocument> upsertResponse = await container.UpsertItemAsync<TestDocument>(testDocument);
            readResponse = await container.ReadItemAsync<TestDocument>(testDocument.Id, new Cosmos.PartitionKey(testDocument.Name));
            this.AssertEqual(testDocument, readResponse.Resource);
            this.AssertEqual(testDocument, upsertResponse.Resource);

            // replace 
            ItemResponse<TestDocument> replacedResponse = await container.ReplaceItemAsync<TestDocument>(testDocument, testDocument.Id);
            readResponse = await container.ReadItemAsync<TestDocument>(testDocument.Id, new Cosmos.PartitionKey(testDocument.Name));
            this.AssertEqual(testDocument, readResponse.Resource);
            this.AssertEqual(testDocument, replacedResponse.Resource);

            QueryDefinition sql = new QueryDefinition("select * from r");
            FeedIterator<TestDocument> feedIterator =
               container.GetItemQueryIterator<TestDocument>(queryDefinition: sql, requestOptions: new QueryRequestOptions() { MaxItemCount = 1 });

            List<TestDocument> allDocuments = new List<TestDocument>();
            while (feedIterator.HasMoreResults)
            {
                allDocuments.AddRange(await feedIterator.ReadNextAsync());
            }

            this.AssertEqual(testDocument, allDocuments.First());
        }

        [TestMethod]
        public void TestStoredProcedure()
        {
            // Create a document client with a customer json serializer settings
            JsonSerializerSettings serializerSettings = new JsonSerializerSettings();
            serializerSettings.Converters.Add(new ObjectStringJsonConverter<SerializedObject>(_ => _.Name, _ => SerializedObject.Parse(_)));
            ConnectionPolicy connectionPolicy = new ConnectionPolicy { ConnectionMode = ConnectionMode.Gateway };
            ConsistencyLevel defaultConsistencyLevel = ConsistencyLevel.Session;
            DocumentClient client = this.CreateDocumentClient(
                this.hostUri,
                this.masterKey,
                serializerSettings,
                connectionPolicy,
                defaultConsistencyLevel);

            client.EnsureValidClientAsync(NoOpTrace.Singleton).Wait();

            // Create a simple stored procedure
            string scriptId = "bulkImportScript";
            StoredProcedure sproc = new StoredProcedure
            {
                Id = scriptId,
                Body = @"
function bulkImport(docs) {
    var collection = getContext().getCollection();
    var collectionLink = collection.getSelfLink();

    // The count of imported docs, also used as current doc index.
    var count = 0;

    // Validate input.
    if (!docs) throw new Error(""The array is undefined or null."");

    var docsLength = docs.length;
            if (docsLength == 0)
            {
                getContext().getResponse().setBody(0);
            }

            // Call the CRUD API to create a document.
            tryCreate(docs[count], callback);

            // Note that there are 2 exit conditions:
            // 1) The createDocument request was not accepted. 
            //    In this case the callback will not be called, we just call setBody and we are done.
            // 2) The callback was called docs.length times.
            //    In this case all documents were created and we don't need to call tryCreate anymore. Just call setBody and we are done.
            function tryCreate(doc, callback) {
            // If you are sure that every document will contain its own (unique) id field then
            // disable the option to auto generate ids.
            // by leaving this on, the entire document is parsed to check if there is an id field or not
            // by disabling this, parsing of the document is skipped because you're telling DocumentDB 
            // that you are providing your own ids.
            // depending on the size of your documents making this change can have a significant 
            // improvement on document creation. 
            var options = {
            disableAutomaticIdGeneration: true
        };

        var isAccepted = collection.createDocument(collectionLink, doc, options, callback);

        // If the request was accepted, callback will be called.
        // Otherwise report current count back to the client, 
        // which will call the script again with remaining set of docs.
        // This condition will happen when this stored procedure has been running too long
        // and is about to get cancelled by the server. This will allow the calling client
        // to resume this batch from the point we got to before isAccepted was set to false
        if (!isAccepted) getContext().getResponse().setBody(count);
    }

    // This is called when collection.createDocument is done and the document has been persisted.
    function callback(err, doc, options)
    {
        if (err) throw err;

        // One more document has been inserted, increment the count.
        count++;

        if (count >= docsLength)
        {
            // If we have created all documents, we are done. Just set the response.
            getContext().getResponse().setBody(count);
        }
        else
        {
            // Create next document.
            tryCreate(docs[count], callback);
        }
    }
}
"
            };

            sproc = client.CreateStoredProcedureAsync(this.collectionUri, sproc).Result.Resource;

            MyObject doc = new MyObject(1);

            dynamic[] args = new dynamic[] { new dynamic[] { doc } };

            RequestOptions requestOptions = this.ApplyRequestOptions(new RequestOptions { PartitionKey = new PartitionKey("value") }, serializerSettings);

            StoredProcedureResponse<int> scriptResult = client.ExecuteStoredProcedureAsync<int>(
                sproc.SelfLink,
                requestOptions,
                args).Result;

            Uri docUri = UriFactory.CreateDocumentUri(this.databaseName, this.collectionName, doc.id);
            MyObject readDoc = client.ReadDocumentAsync<MyObject>(docUri, requestOptions).Result.Document;
            Assert.IsNotNull(readDoc.SerializedObject);
            Assert.AreEqual(doc.SerializedObject.Name, readDoc.SerializedObject.Name);
        }

        private async Task TestOrderyByQueryAsync()
        {
            JsonSerializerSettings jsonSerializerSettings = new JsonSerializerSettings
            {
                ConstructorHandling = ConstructorHandling.AllowNonPublicDefaultConstructor,
                Converters =
                {
                    new ObjectStringJsonConverter<SerializedObject>(_ => _.Name, _ => SerializedObject.Parse(_))
                }
            };

            CosmosClient cosmosClient = TestCommon.CreateCosmosClient((cosmosClientBuilder) => cosmosClientBuilder.WithCustomSerializer(new CustomJsonSerializer(jsonSerializerSettings)));
            Container container = cosmosClient.GetContainer(this.databaseName, this.partitionedCollectionName);

            // Create a few test documents
            int documentCount = 3;
            string numberFieldName = "NumberField";
            for (int i = 0; i < documentCount; ++i)
            {
                MyObject newDocument = new MyObject(i);
                ItemResponse<MyObject> createdDocument = await container.CreateItemAsync<MyObject>(newDocument);
            }

            QueryDefinition cosmosSqlQueryDefinition1 = new QueryDefinition("SELECT * FROM root");
            FeedIterator<MyObject> setIterator1 = container.GetItemQueryIterator<MyObject>(cosmosSqlQueryDefinition1, requestOptions: new QueryRequestOptions { MaxConcurrency = -1, MaxItemCount =-1 });

            QueryDefinition cosmosSqlQueryDefinition2 = new QueryDefinition("SELECT * FROM root ORDER BY root[\"" + numberFieldName + "\"] DESC");
            FeedIterator<MyObject> setIterator2 = container.GetItemQueryIterator<MyObject>(cosmosSqlQueryDefinition2, requestOptions: new QueryRequestOptions { MaxConcurrency = -1, MaxItemCount = -1 });

            List<MyObject> list1 = new List<MyObject>();
            List<MyObject> list2 = new List<MyObject>();

            while (setIterator1.HasMoreResults)
            {
                foreach (MyObject obj in await setIterator1.ReadNextAsync())
                {
                    list1.Add(obj);
                }
            }

            while (setIterator2.HasMoreResults)
            {
                foreach (MyObject obj in await setIterator2.ReadNextAsync())
                {
                    list2.Add(obj);
                }
            }

            Assert.AreEqual(documentCount, list1.Count);
            Assert.AreEqual(documentCount, list2.Count);
            for (int i = 0; i < documentCount; ++i)
            {
                Assert.AreEqual("Name: " + (documentCount - i - 1), list2[i].SerializedObject.Name);
            }
        }

        private void AssertPropertyOnStoredProc(
            DocumentClient client,
            Uri targetCollectionUri,
            StoredProcedure storedProcedure,
            RequestOptions requestOptions,
            Document originalDocument,
            string jsonProperty)
        {
            requestOptions.PartitionKey = new PartitionKey(originalDocument.GetPropertyValue<string>(CustomSerializationTests.PartitionKeyProperty));

            StoredProcedure sproc = client.CreateStoredProcedureAsync(targetCollectionUri, storedProcedure).Result;

            IEnumerable<Document> spResult = client.ExecuteStoredProcedureAsync<Document>(sproc.SelfLink, requestOptions)
                .Result.Response.GetPropertyValue<IEnumerable<Document>>("createdDocuments");

            foreach (Document d in spResult)
            {
                PlayDocument playDoc = (PlayDocument)(dynamic)d;
                Assert.AreEqual(originalDocument.GetValue<string>(jsonProperty), playDoc.jsonString);
            }
        }

        private void AssertDocumentPropertyOnQuery(DocumentClient client, Uri targetCollectionUri, string selectFromCOrderByCTs, FeedOptions options, Document originalDocument, string jsonProperty)
        {
            IQueryable<PlayDocument> iQueryable = client.CreateDocumentQuery<PlayDocument>(
                targetCollectionUri,
                selectFromCOrderByCTs,
                options);

            List<PlayDocument> queryResult = iQueryable.ToList();
            Assert.AreEqual(1, queryResult.Count);
            Assert.AreEqual(originalDocument.GetValue<string>(jsonProperty), queryResult[0].jsonString);
        }

        private void AssertEqual(TestDocument expected, TestDocument actual)
        {
            Assert.AreEqual(expected.Id, actual.Id);
            Assert.AreEqual(expected.KerberosTicketHashKey, actual.KerberosTicketHashKey);
            Assert.AreEqual(expected.KerberosTicketHashKey.GetHashCode(), actual.KerberosTicketHashKey.GetHashCode());
            Assert.AreEqual(expected.Dic1[1], actual.Dic1[1]);
            Assert.AreEqual(expected.Dic1[1].GetHashCode(), actual.Dic1[1].GetHashCode());
            Assert.AreEqual(expected.Dic2, actual.Dic2);
            Assert.AreEqual(expected.Dic1.Count, actual.Dic1.Count);
            Assert.AreEqual(expected.Name, actual.Name);
        }

        private void SetupDateTimeScenario(JsonSerializerSettings serializerSettings, string jsonPropertyName, out DocumentClient client, out Document originalDocument, out Document outputDocument, out Document outputPartitionedDocument)
        {
            ConnectionPolicy connectionPolicy = new ConnectionPolicy { ConnectionMode = ConnectionMode.Gateway };
            ConsistencyLevel defaultConsistencyLevel = ConsistencyLevel.Session;
            client = this.CreateDocumentClient(
                this.hostUri,
                this.masterKey,
                serializerSettings,
                connectionPolicy,
                defaultConsistencyLevel);

            client.EnsureValidClientAsync(NoOpTrace.Singleton).Wait();

            originalDocument = new Document();
            originalDocument.SetPropertyValue(jsonPropertyName, "2017-05-18T17:17:32.7514920Z");
            originalDocument.SetPropertyValue(PartitionKeyProperty, "value");
            outputDocument = client.CreateDocumentAsync(this.collectionUri, originalDocument, this.ApplyRequestOptions(new RequestOptions(), serializerSettings), disableAutomaticIdGeneration: false).Result.Resource;
            outputPartitionedDocument = client.CreateDocumentAsync(this.partitionedCollectionUri, originalDocument, this.ApplyRequestOptions(new RequestOptions(), serializerSettings), disableAutomaticIdGeneration: false).Result.Resource;
        }

#pragma warning disable CS0618 
        public static JsonSerializerSettings GetSerializerWithCustomConverterAndBinder()
        {
            JsonSerializerSettings serializerSettings = new JsonSerializerSettings
            {
                ConstructorHandling = ConstructorHandling.AllowNonPublicDefaultConstructor,
                MissingMemberHandling = MissingMemberHandling.Ignore
            };

            serializerSettings.SerializationBinder = new CommonSerializationBinder();
            serializerSettings.Converters =
                serializerSettings.Converters.Concat(
                    new JsonConverter[]
                    {
                        new ObjectJsonConverter<KerberosTicketHashKey, byte[]>(_ => _.KerberosTicketHash, _ => new KerberosTicketHashKey(_)),
                    }).ToList();
            serializerSettings.TypeNameHandling = TypeNameHandling.All;
            serializerSettings.TypeNameAssemblyFormatHandling = TypeNameAssemblyFormatHandling.Full;
            serializerSettings.DateParseHandling = DateParseHandling.None;
            return serializerSettings;
        }
#pragma warning restore CS0618

        private class CustomJsonSerializer : CosmosSerializer
        {
            private static readonly Encoding DefaultEncoding = new UTF8Encoding(false, true);
            private JsonSerializer serializer;
            public CustomJsonSerializer(JsonSerializerSettings jsonSerializerSettings)
            {
                this.serializer = JsonSerializer.Create(jsonSerializerSettings);
            }
            public override T FromStream<T>(Stream stream)
            {
                using (stream)
                {
                    if (typeof(Stream).IsAssignableFrom(typeof(T)))
                    {
                        return (T)(object)stream;
                    }

                    using (StreamReader sr = new StreamReader(stream))
                    {
                        using (JsonTextReader jsonTextReader = new JsonTextReader(sr))
                        {
                            return this.serializer.Deserialize<T>(jsonTextReader);
                        }
                    }
                }
            }

            public override Stream ToStream<T>(T input)
            {
                MemoryStream streamPayload = new MemoryStream();
                using (StreamWriter streamWriter = new StreamWriter(streamPayload, encoding: CustomJsonSerializer.DefaultEncoding, bufferSize: 1024, leaveOpen: true))
                {
                    using (JsonWriter writer = new JsonTextWriter(streamWriter))
                    {
                        writer.Formatting = Newtonsoft.Json.Formatting.None;
                        this.serializer.Serialize(writer, input);
                        writer.Flush();
                        streamWriter.Flush();
                    }
                }

                streamPayload.Position = 0;
                return streamPayload;
            }
        }
    

        [TestClass]
        public sealed class OnDocumentClientTests : CustomSerializationTests
        {
            internal override DocumentClient CreateDocumentClient(
                Uri hostUri,
                string key,
                JsonSerializerSettings settings,
                ConnectionPolicy connectionPolicy,
                ConsistencyLevel consistencyLevel)
            {
                return new DocumentClient(
                    hostUri,
                    key,
                    settings,
                    connectionPolicy,
                    consistencyLevel);
            }

            internal override FeedOptions ApplyFeedOptions(FeedOptions feedOptions, JsonSerializerSettings settings)
            {
                return feedOptions;
            }

            internal override RequestOptions ApplyRequestOptions(RequestOptions readOptions, JsonSerializerSettings settings)
            {
                return readOptions;
            }
        }

        [TestClass]
        public sealed class OnRequestTests : CustomSerializationTests
        {
            internal override DocumentClient CreateDocumentClient(
                Uri hostUri,
                string key,
                JsonSerializerSettings settings,
                ConnectionPolicy connectionPolicy,
                ConsistencyLevel consistencyLevel)
            {
                return new DocumentClient(
                    hostUri,
                    key,
                    (HttpMessageHandler)null,
                    connectionPolicy,
                    consistencyLevel);
            }

            internal override FeedOptions ApplyFeedOptions(FeedOptions feedOptions, JsonSerializerSettings settings)
            {
                feedOptions.JsonSerializerSettings = settings;
                return feedOptions;
            }

            internal override RequestOptions ApplyRequestOptions(RequestOptions readOptions, JsonSerializerSettings settings)
            {
                readOptions.JsonSerializerSettings = settings;
                return readOptions;
            }
        }

        public class ObjectJsonConverter<TSource, TDestination> : JsonConverter
        {
            protected Func<TDestination, TSource> Deserializer;
            protected Func<TSource, TDestination> Serializer;

            public ObjectJsonConverter(
                Func<TSource, TDestination> serializer,
                Func<TDestination, TSource> deserializer)
            {
                this.Serializer = serializer;
                this.Deserializer = deserializer;
            }

            public override bool CanConvert(Type valueType)
            {
                return valueType == typeof(TSource);
            }

            public override void WriteJson(
                JsonWriter writer,
                object value,
                JsonSerializer serializer)
            {
                if (value == null)
                    writer.WriteNull();
                else
                    serializer.Serialize(writer, this.Serializer((TSource)value));
            }

            public override object ReadJson(
                JsonReader reader,
                Type objectType,
                object existingValue,
                JsonSerializer serializer)
            {
                return reader.TokenType == JsonToken.Null
                    ? default(TSource)
                    : this.Deserializer(serializer.Deserialize<TDestination>(reader));
            }
        }

#pragma warning disable CS0618 
        private sealed class CommonSerializationBinder : ISerializationBinder
#pragma warning restore CS0618 
        {
            private readonly ConcurrentDictionary<Type, string> _typeToNameMapping;
            private readonly ConcurrentDictionary<string, Type> _nameToTypeMapping;

            public CommonSerializationBinder()
            {
                this._typeToNameMapping = new ConcurrentDictionary<Type, string>();
                this._nameToTypeMapping = new ConcurrentDictionary<string, Type>();
            }

            public Type BindToType(string assemblyName, string typeName)
            {
                if (assemblyName == null)
                {
                    Type type = null;
                    try
                    {
                        type = this._nameToTypeMapping[typeName];
                    }
                    catch (Exception e)
                    {
                        if (e != null)
                        {
                            throw;
                        }
                    }
                    if (type != null)
                    {
                        return type;
                    }
                }

                return Type.GetType(string.Format("{0}, {1}", typeName, assemblyName), true);
            }

            public void BindToName(Type serializedType, out string assemblyName, out string typeName)
            {
                assemblyName = null;
                typeName = this._typeToNameMapping.GetOrAdd(serializedType, _ =>
                {
                    return string.Format(CultureInfo.InvariantCulture, "{0}|{1}", _.FullName, _.GetAssembly().GetName().Name);
                });

                this._nameToTypeMapping.TryAdd(typeName, serializedType);
            }
        }

        class PlayDocument
        {
            public string id { get; set; }
            public string jsonString { get; set; }
        }

        class TestDocument
        {
            public KerberosTicketHashKey KerberosTicketHashKey { get; set; }
            public Dictionary<int, KerberosTicketHashKey> Dic1 { get; set; }
            public Dictionary<KerberosTicketHashKey, string> Dic2 { get; set; }

            [JsonProperty("id")]
            public string Id { get; set; }

            [JsonProperty("pk")]
            public string Name { get; set; }

            public TestDocument(KerberosTicketHashKey kerberosTicketHashKey)
            {
                this.KerberosTicketHashKey = kerberosTicketHashKey;
                this.Dic1 = new Dictionary<int, KerberosTicketHashKey> { { 1, kerberosTicketHashKey } };
                this.Id = Guid.NewGuid().ToString();
                this.Name = this.Id;
            }

            private TestDocument()
            {
            }
        }

        readonly struct KerberosTicketHashKey : IEquatable<KerberosTicketHashKey>
        {
            private readonly int _hashCode;

            public readonly byte[] KerberosTicketHash;

            public KerberosTicketHashKey(byte[] kerberosTicketHash)
            {
                this.KerberosTicketHash = kerberosTicketHash;
                this._hashCode = ToInt32(kerberosTicketHash);
            }

            public override int GetHashCode()
            {
                return this._hashCode;
            }

            public override bool Equals(object obj)
            {
                if (!(obj is KerberosTicketHashKey))
                {
                    return false;
                }
                return this.Equals((KerberosTicketHashKey)obj);
            }

            public bool Equals(KerberosTicketHashKey other)
            {
                return ByteArrayComparer.Comparer.Equals(this.KerberosTicketHash, other.KerberosTicketHash);
            }

            public static int ToInt32(byte[] bytes, uint offset = 0, bool isLittleEndian = false)
            {
                return ToInt32(
                    bytes[offset],
                    bytes[offset + 1],
                    bytes[offset + 2],
                    bytes[offset + 3],
                    isLittleEndian);
            }

            public static int ToInt32(
                byte firstByte,
                byte secondByte,
                byte thirdByte,
                byte fourthByte,
                bool isLittleEndian = false)
            {
                int firstShort = (int)ToUInt16(firstByte, secondByte, isLittleEndian);
                int secondShort = (int)ToUInt16(thirdByte, fourthByte, isLittleEndian);

                return isLittleEndian
                    ? (secondShort << 16) | firstShort
                    : (firstShort << 16) | secondShort;
            }

            public static ushort ToUInt16(
                byte firstByte,
                byte secondByte,
                bool isLittleEndian = false)
            {
                return (ushort)ToInt16(firstByte, secondByte, isLittleEndian);
            }

            public static short ToInt16(
                byte firstByte,
                byte secondByte,
                bool isLittleEndian = false)
            {
                return isLittleEndian
                    ? (short)((secondByte << 8) | firstByte)
                    : (short)((firstByte << 8) | secondByte);
            }
        }

        sealed class ByteArrayComparer : IEqualityComparer<byte[]>
        {
            public static readonly ByteArrayComparer Comparer = new ByteArrayComparer();

            private ByteArrayComparer()
            {
            }

            public bool Equals(byte[] firstByteArray, byte[] secondByteArray)
            {
                if (firstByteArray == secondByteArray)
                {
                    return true;
                }

                if (firstByteArray == null || secondByteArray == null)
                {
                    return false;
                }

                if (firstByteArray.Length != secondByteArray.Length)
                {
                    return false;
                }

                for (int i = 0; i < firstByteArray.Length; i++)
                {
                    if (firstByteArray[i] != secondByteArray[i])
                    {
                        return false;
                    }
                }

                return true;
            }

            public int GetHashCode(byte[] byteArray)
            {
                return byteArray.GetHashCode();
            }
        }

        class MyObject
        {
            public string id { get; set; }
            public string pk { get; set; }
            public int NumberField { get; set; }
            public bool IsTrue { get; set; }
            public Guid Guid { get; set; }
            public SerializedObject SerializedObject { get; set; }

            public MyObject(int i)
            {
                this.id = i.ToString();
                this.pk = "value";
                this.Guid = Guid.NewGuid();
                this.IsTrue = i < 5;
                this.NumberField = i;
                this.SerializedObject = new SerializedObject { Name = "Name: " + i };

            }

            public override string ToString() { return this.Guid + " - " + this.SerializedObject; }
        }

        class SerializedObject
        {
            public string Name { get; set; }

            public SerializedObject()
            {
            }

            public override string ToString() { return this.Name; }

            public static SerializedObject Parse(string name) { return new SerializedObject() { Name = name }; }
        }

        sealed class ObjectStringJsonConverter<TSource> : ObjectJsonConverter<TSource, string>
        {
            public ObjectStringJsonConverter(Func<string, TSource> deserializer)
                : base(
                    _ => _.ToString(),
                    deserializer)
            {
            }

            public ObjectStringJsonConverter(
                Func<TSource, string> serializer,
                Func<string, TSource> deserializer)
                : base(serializer, deserializer)
            {
            }

            public override void WriteJson(
                JsonWriter jsonWriter,
                object value,
                JsonSerializer jsonSerializer)
            {
                if (value == null)
                {
                    jsonWriter.WriteNull();
                }
                else
                {
                    jsonWriter.WriteValue(this.Serializer((TSource)value));
                }
            }

            public override object ReadJson(
                JsonReader jsonReader,
                Type objectType,
                object existingValue,
                JsonSerializer jsonSerializer)
            {
                return jsonReader.Value == null
                    ? default(TSource)
                    : this.Deserializer((string)jsonReader.Value);
            }
        }
    }
}
<|MERGE_RESOLUTION|>--- conflicted
+++ resolved
@@ -14,10 +14,7 @@
     using System.Runtime.Serialization;
     using System.Text;
     using System.Threading.Tasks;
-<<<<<<< HEAD
-=======
     using Microsoft.Azure.Cosmos.Tracing;
->>>>>>> f20c685e
     using Microsoft.Azure.Cosmos.Utils;
     using Microsoft.Azure.Documents;
     using Microsoft.Azure.Documents.Client;
