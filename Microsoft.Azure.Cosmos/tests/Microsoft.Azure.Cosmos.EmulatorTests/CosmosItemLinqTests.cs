﻿//------------------------------------------------------------
// Copyright (c) Microsoft Corporation.  All rights reserved.
//------------------------------------------------------------

namespace Microsoft.Azure.Cosmos.SDK.EmulatorTests
{
    using Microsoft.Azure.Cosmos.Fluent;
    using Microsoft.Azure.Cosmos.Linq;
    using Microsoft.VisualStudio.TestTools.UnitTesting;
    using System;
    using System.Collections.Generic;
    using System.Collections.ObjectModel;
    using System.Diagnostics;
    using System.Linq;
    using System.Linq.Dynamic;
    using System.Threading.Tasks;

    [TestClass]
    public class CosmosItemLinqTests : BaseCosmosClientHelper
    {
        private Container Container = null;
        private ContainerProperties containerSettings = null;

        [TestInitialize]
        public async Task TestInitialize()
        {
            await base.TestInit();
            string PartitionKey = "/status";
            this.containerSettings = new ContainerProperties(id: Guid.NewGuid().ToString(), partitionKeyPath: PartitionKey);
            ContainerResponse response = await this.database.CreateContainerAsync(
                this.containerSettings,
                cancellationToken: this.cancellationToken);
            Assert.IsNotNull(response);
            Assert.IsNotNull(response.Container);
            Assert.IsNotNull(response.Resource);
            this.Container = response;
        }

        [TestCleanup]
        public async Task Cleanup()
        {
            await base.TestCleanup();
        }

        [DataRow(false)]
        [DataRow(true)]
        [DataTestMethod]
        public async Task ItemLinqReadFeedTest(bool useStatelessIterator)
        {
            IList<ToDoActivity> deleteList = await ToDoActivity.CreateRandomItems(this.Container, pkCount: 3, randomPartitionKey: true);
            HashSet<string> itemIds = deleteList.Select(x => x.id).ToHashSet<string>();

            QueryRequestOptions requestOptions = new QueryRequestOptions()
            {
                MaxItemCount = 1
            };

            List<ToDoActivity> itemsViaReadFeed = this.Container.GetItemLinqQueryable<ToDoActivity>(
                allowSynchronousQueryExecution: true,
                requestOptions: requestOptions).ToList();

            Assert.IsTrue(itemsViaReadFeed.Count >= 3);
            CollectionAssert.AreEqual(deleteList.ToList(), itemsViaReadFeed);

            string lastContinuationToken = null;
            FeedIterator<ToDoActivity> feedIterator = this.Container.GetItemLinqQueryable<ToDoActivity>(
                requestOptions: requestOptions).ToFeedIterator();

            while (feedIterator.HasMoreResults)
            {
                if (useStatelessIterator)
                {
                    feedIterator = this.Container.GetItemLinqQueryable<ToDoActivity>(
                        continuationToken: lastContinuationToken,
                        requestOptions: requestOptions).ToFeedIterator();
                }

                FeedResponse<ToDoActivity> responseMessage = await feedIterator.ReadNextAsync(this.cancellationToken);
                lastContinuationToken = responseMessage.ContinuationToken;

                foreach (ToDoActivity toDoActivity in responseMessage)
                {
                    if (itemIds.Contains(toDoActivity.id))
                    {
                        itemIds.Remove(toDoActivity.id);
                    }
                }
            }

            Assert.IsNull(lastContinuationToken);
            Assert.AreEqual(itemIds.Count, 0);

            itemIds = deleteList.Select(x => x.id).ToHashSet<string>();
            FeedIterator streamIterator = this.Container.GetItemLinqQueryable<ToDoActivity>(
                requestOptions: requestOptions).ToStreamIterator();

            while (streamIterator.HasMoreResults)
            {
                if (useStatelessIterator)
                {
                    streamIterator = this.Container.GetItemLinqQueryable<ToDoActivity>(
                        continuationToken: lastContinuationToken,
                        requestOptions: requestOptions).ToStreamIterator();
                }

                using (ResponseMessage responseMessage = await streamIterator.ReadNextAsync(this.cancellationToken))
                {
                    lastContinuationToken = responseMessage.Headers.ContinuationToken;

<<<<<<< HEAD
                    Collection<ToDoActivity> items = TestCommon.Serializer.FromStream<CosmosFeedResponseUtil<ToDoActivity>>(responseMessage.Content).Data;
=======
                    System.Collections.ObjectModel.Collection<ToDoActivity> items = TestCommon.Serializer.FromStream<CosmosFeedResponseUtil<ToDoActivity>>(responseMessage.Content).Data;
>>>>>>> 95763c4d
                    foreach (ToDoActivity toDoActivity in items)
                    {
                        if (itemIds.Contains(toDoActivity.id))
                        {
                            itemIds.Remove(toDoActivity.id);
                        }
                    }
                }
            }

            Assert.IsNull(lastContinuationToken);
            Assert.AreEqual(itemIds.Count, 0);
        }

        [TestMethod]
        [DataRow(false)]
        [DataRow(true)]
        [ExpectedException(typeof(ArgumentOutOfRangeException))]
        public void LinqQueryToIteratorBlockTest(bool isStreamIterator)
        {
            //Checking for exception in case of ToFeedIterator() use on non cosmos linq IQueryable.
            IQueryable<ToDoActivity> nonLinqQueryable = new List<ToDoActivity> { ToDoActivity.CreateRandomToDoActivity() }.AsQueryable();
            if (isStreamIterator)
            {
                nonLinqQueryable.ToStreamIterator();
            }
            else
            {
                nonLinqQueryable.ToFeedIterator();
            }
        }

        [TestMethod]
        [DataRow(false)]
        [DataRow(true)]
        [ExpectedException(typeof(NotSupportedException))]
        public void LinqQuerySyncBlockTest(bool isReadFeed)
        {
            //Checking for exception in case of ToFeedIterator() use on non cosmos linq IQueryable.
            if (isReadFeed)
            {
                this.Container.GetItemLinqQueryable<ToDoActivity>().ToList();
            }
            else
            {
                this.Container.GetItemLinqQueryable<ToDoActivity>().Where(item => item.cost > 0).ToList();
            }
        }

        [TestMethod]
        public async Task ItemLINQQueryTest()
        {
            //Creating items for query.
            IList<ToDoActivity> itemList = await ToDoActivity.CreateRandomItems(container: this.Container, pkCount: 2, perPKItemCount: 1, randomPartitionKey: true);

            IOrderedQueryable<ToDoActivity> linqQueryable = this.Container.GetItemLinqQueryable<ToDoActivity>();
            IQueryable<ToDoActivity> queriable = linqQueryable.Where(item => item.taskNum < 100);
            //V3 Asynchronous query execution with LINQ query generation sql text.
            FeedIterator<ToDoActivity> setIterator = this.Container.GetItemQueryIterator<ToDoActivity>(
                queriable.ToQueryDefinition(),
                requestOptions: new QueryRequestOptions() { MaxConcurrency = 2 });

            int resultsFetched = 0;
            while (setIterator.HasMoreResults)
            {
                FeedResponse<ToDoActivity> queryResponse = await setIterator.ReadNextAsync();
                resultsFetched += queryResponse.Count();

                // For the items returned with NonePartitionKeyValue
                IEnumerator<ToDoActivity> iter = queryResponse.GetEnumerator();
                while (iter.MoveNext())
                {
                    ToDoActivity activity = iter.Current;
                    Assert.AreEqual(42, activity.taskNum);
                }
                Assert.AreEqual(2, resultsFetched);
            }

            //LINQ query execution without partition key.
            linqQueryable = this.Container.GetItemLinqQueryable<ToDoActivity>(allowSynchronousQueryExecution: true);
            queriable = linqQueryable.Where(item => item.taskNum < 100);

            Assert.AreEqual(2, queriable.Count());
            Assert.AreEqual(itemList[0].id, queriable.ToList()[0].id);
            Assert.AreEqual(itemList[1].id, queriable.ToList()[1].id);

            //LINQ query execution with wrong partition key.
            linqQueryable = this.Container.GetItemLinqQueryable<ToDoActivity>(
                allowSynchronousQueryExecution: true,
                requestOptions: new QueryRequestOptions() { PartitionKey = new Cosmos.PartitionKey("test") });
            queriable = linqQueryable.Where(item => item.taskNum < 100);
            Assert.AreEqual(0, queriable.Count());

            //LINQ query execution with correct partition key.
            linqQueryable = this.Container.GetItemLinqQueryable<ToDoActivity>(
                allowSynchronousQueryExecution: true,
                requestOptions: new QueryRequestOptions { ConsistencyLevel = Cosmos.ConsistencyLevel.Eventual, PartitionKey = new Cosmos.PartitionKey(itemList[1].status) });
            queriable = linqQueryable.Where(item => item.taskNum < 100);
            Assert.AreEqual(1, queriable.Count());
            Assert.AreEqual(itemList[1].id, queriable.ToList()[0].id);
        }

        [TestMethod]
        public async Task ItemLINQQueryWithContinuationTokenTest()
        {
            //Creating items for query.
            IList<ToDoActivity> itemList = await ToDoActivity.CreateRandomItems(container: this.Container, pkCount: 10, perPKItemCount: 1, randomPartitionKey: true);

            QueryRequestOptions queryRequestOptions = new QueryRequestOptions();
            queryRequestOptions.MaxConcurrency = 1;
            queryRequestOptions.MaxItemCount = 5;
            IOrderedQueryable<ToDoActivity> linqQueryable = this.Container.GetItemLinqQueryable<ToDoActivity>(requestOptions: queryRequestOptions);
            IQueryable<ToDoActivity> queriable = linqQueryable.Where(item => item.taskNum < 100);
            FeedIterator<ToDoActivity> feedIterator = queriable.ToFeedIterator();

            int firstItemSet = 0;
            string continuationToken = null;
            while (feedIterator.HasMoreResults)
            {
                FeedResponse<ToDoActivity> feedResponse = await feedIterator.ReadNextAsync();
                firstItemSet = feedResponse.Count();
                continuationToken = feedResponse.ContinuationToken;
                if (firstItemSet > 0)
                {
                    break;
                }
            }

            linqQueryable = this.Container.GetItemLinqQueryable<ToDoActivity>(continuationToken: continuationToken, requestOptions: queryRequestOptions);
            queriable = linqQueryable.Where(item => item.taskNum < 100);
            feedIterator = queriable.ToFeedIterator();

            //Test continuationToken with LINQ query generation and asynchronous feedIterator execution.
            int secondItemSet = 0;
            while (feedIterator.HasMoreResults)
            {
                FeedResponse<ToDoActivity> feedResponse = await feedIterator.ReadNextAsync();
                secondItemSet += feedResponse.Count();
            }

            Assert.AreEqual(10 - firstItemSet, secondItemSet);

            //Test continuationToken with blocking LINQ execution
            linqQueryable = this.Container.GetItemLinqQueryable<ToDoActivity>(allowSynchronousQueryExecution: true, continuationToken: continuationToken, requestOptions: queryRequestOptions);
            int linqExecutionItemCount = linqQueryable.Where(item => item.taskNum < 100).Count();
            Assert.AreEqual(10 - firstItemSet, linqExecutionItemCount);
        }

        [TestMethod]
<<<<<<< HEAD
        public async Task QueryableExtentionFunctionsTest()
        {
            //Creating items for query.
            IList<ToDoActivity> itemList = await ToDoActivity.CreateRandomItems(container: this.Container, pkCount: 10, perPKItemCount: 1, randomPartitionKey: true);
            
            IOrderedQueryable<ToDoActivity> linqQueryable = this.Container.GetItemLinqQueryable<ToDoActivity>();

            int count = await linqQueryable.CountAsync();
            Assert.AreEqual(10, count);

            int intSum = await linqQueryable.Select(item => item.taskNum).SumAsync();
            Assert.AreEqual(420, intSum);

            int? intNullableSum = await linqQueryable.Select(item => item.taskNum).SumAsync();
            Assert.AreEqual(420, intNullableSum);

            float floatSum = await linqQueryable.Select(item => (float)item.taskNum).SumAsync();
            Assert.AreEqual(420, intSum);

            float? floatNullableSum = await linqQueryable.Select(item => (float?)item.taskNum).SumAsync();
            Assert.AreEqual(420, intNullableSum);

            double doubleSum = await linqQueryable.Select(item => (double)item.taskNum).SumAsync();
            Assert.AreEqual(420, doubleSum);

            double? doubleNullableSum = await linqQueryable.Select(item => (double?)item.taskNum).SumAsync();
            Assert.AreEqual(420, doubleNullableSum);

            long longSum = await linqQueryable.Select(item => (long)item.taskNum).SumAsync();
            Assert.AreEqual(420, longSum);

            long? longNullableSum = await linqQueryable.Select(item => (long?)item.taskNum).SumAsync();
            Assert.AreEqual(420, longNullableSum);

            decimal decimalSum = await linqQueryable.Select(item => (decimal)item.taskNum).SumAsync();
            Assert.AreEqual(420, decimalSum);

            decimal? decimalNullableSum = await linqQueryable.Select(item => (decimal?)item.taskNum).SumAsync();
            Assert.AreEqual(420, decimalNullableSum);

            double intToDoubleAvg = await linqQueryable.Select(item => item.taskNum).AverageAsync();
            Assert.AreEqual(42, intToDoubleAvg);

            double? intToDoubleNulableAvg = await linqQueryable.Select(item => item.taskNum).AverageAsync();
            Assert.AreEqual(42, intToDoubleNulableAvg);

            float floatAvg = await linqQueryable.Select(item => (float)item.taskNum).AverageAsync();
            Assert.AreEqual(42, floatAvg);

            float? floatNullableAvg = await linqQueryable.Select(item => (float?)item.taskNum).AverageAsync();
            Assert.AreEqual(42, floatNullableAvg);

            double doubleAvg = await linqQueryable.Select(item => (double)item.taskNum).AverageAsync();
            Assert.AreEqual(42, doubleAvg);

            double? doubleNullableAvg = await linqQueryable.Select(item => (double?)item.taskNum).AverageAsync();
            Assert.AreEqual(42, doubleNullableAvg);

            double longToDoubleAvg = await linqQueryable.Select(item => (long)item.taskNum).AverageAsync();
            Assert.AreEqual(42, longToDoubleAvg);

            double? longToNullableDoubleAvg = await linqQueryable.Select(item => (long?)item.taskNum).AverageAsync();
            Assert.AreEqual(42, longToNullableDoubleAvg);

            decimal decimalAvg = await linqQueryable.Select(item => (decimal)item.taskNum).AverageAsync();
            Assert.AreEqual(42, decimalAvg);

            decimal? decimalNullableAvg = await linqQueryable.Select(item => (decimal?)item.taskNum).AverageAsync();
            Assert.AreEqual(42, decimalNullableAvg);

            //Adding more items to test min and max function
            ToDoActivity toDoActivity = ToDoActivity.CreateRandomToDoActivity();
            toDoActivity.taskNum = 20;
            toDoActivity.id = "minTaskNum";
            await this.Container.CreateItemAsync(toDoActivity, new PartitionKey(toDoActivity.status));
            toDoActivity.taskNum = 100;
            toDoActivity.id = "maxTaskNum";
            await this.Container.CreateItemAsync(toDoActivity, new PartitionKey(toDoActivity.status));

            int minTaskNum = await linqQueryable.Select(item => item.taskNum).MinAsync();
            Assert.AreEqual(20, minTaskNum);

            int maxTaskNum = await linqQueryable.Select(item => item.taskNum).MaxAsync();
            Assert.AreEqual(100, maxTaskNum);
=======
        [DataRow(false)]
        [DataRow(true)]
        public async Task ItemLINQWithCamelCaseSerializerOptions(bool isGatewayMode)
        {
            Action<CosmosClientBuilder> builder = action =>
            {
                action.WithSerializerOptions(new CosmosSerializationOptions()
                {
                    PropertyNamingPolicy = CosmosPropertyNamingPolicy.CamelCase
                }
                    );
                if (isGatewayMode)
                {
                    action.WithConnectionModeGateway();
                }
            };
            CosmosClient camelCaseCosmosClient = TestCommon.CreateCosmosClient(builder);
            Cosmos.Database database = camelCaseCosmosClient.GetDatabase(this.database.Id);
            Container containerFromCamelCaseClient = database.GetContainer(this.Container.Id);
            IList<ToDoActivity> itemList = await ToDoActivity.CreateRandomItems(container: containerFromCamelCaseClient, pkCount: 2, perPKItemCount: 1, randomPartitionKey: true);

            //Testing query without camelCase CosmosSerializationOptions using this.Container, should not return any result
            IOrderedQueryable<ToDoActivity> linqQueryable = this.Container.GetItemLinqQueryable<ToDoActivity>(true);
            IQueryable<ToDoActivity> queriable = linqQueryable.Where(item => item.CamelCase == "camelCase");
            string queryText = queriable.ToQueryDefinition().QueryText;
            Assert.AreEqual(queriable.Count(), 0);

            //Testing query with camelCase CosmosSerializationOptions using containerFromCamelCaseClient, should return all the items
            linqQueryable = containerFromCamelCaseClient.GetItemLinqQueryable<ToDoActivity>(true);
            queriable = linqQueryable.Where(item => item.CamelCase == "camelCase");
            queryText = queriable.ToQueryDefinition().QueryText;
            Assert.AreEqual(queriable.Count(), 2);
>>>>>>> 95763c4d
        }
    }
}<|MERGE_RESOLUTION|>--- conflicted
+++ resolved
@@ -107,11 +107,7 @@
                 {
                     lastContinuationToken = responseMessage.Headers.ContinuationToken;
 
-<<<<<<< HEAD
                     Collection<ToDoActivity> items = TestCommon.Serializer.FromStream<CosmosFeedResponseUtil<ToDoActivity>>(responseMessage.Content).Data;
-=======
-                    System.Collections.ObjectModel.Collection<ToDoActivity> items = TestCommon.Serializer.FromStream<CosmosFeedResponseUtil<ToDoActivity>>(responseMessage.Content).Data;
->>>>>>> 95763c4d
                     foreach (ToDoActivity toDoActivity in items)
                     {
                         if (itemIds.Contains(toDoActivity.id))
@@ -261,12 +257,11 @@
         }
 
         [TestMethod]
-<<<<<<< HEAD
         public async Task QueryableExtentionFunctionsTest()
         {
             //Creating items for query.
             IList<ToDoActivity> itemList = await ToDoActivity.CreateRandomItems(container: this.Container, pkCount: 10, perPKItemCount: 1, randomPartitionKey: true);
-            
+
             IOrderedQueryable<ToDoActivity> linqQueryable = this.Container.GetItemLinqQueryable<ToDoActivity>();
 
             int count = await linqQueryable.CountAsync();
@@ -346,7 +341,8 @@
 
             int maxTaskNum = await linqQueryable.Select(item => item.taskNum).MaxAsync();
             Assert.AreEqual(100, maxTaskNum);
-=======
+        }
+
         [DataRow(false)]
         [DataRow(true)]
         public async Task ItemLINQWithCamelCaseSerializerOptions(bool isGatewayMode)
@@ -379,7 +375,6 @@
             queriable = linqQueryable.Where(item => item.CamelCase == "camelCase");
             queryText = queriable.ToQueryDefinition().QueryText;
             Assert.AreEqual(queriable.Count(), 2);
->>>>>>> 95763c4d
         }
     }
 }