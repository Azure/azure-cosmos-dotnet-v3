﻿//------------------------------------------------------------
// Copyright (c) Microsoft Corporation.  All rights reserved.
//------------------------------------------------------------

namespace Microsoft.Azure.Cosmos.SDK.EmulatorTests
{
    using Microsoft.Azure.Cosmos.Fluent;
    using Microsoft.Azure.Cosmos.Linq;
    using Microsoft.VisualStudio.TestTools.UnitTesting;
    using Newtonsoft.Json;
    using System;
    using System.Collections.Generic;
    using System.Collections.ObjectModel;
    using System.Linq;
    using System.Linq.Dynamic;
    using System.Threading.Tasks;

    [TestClass]
    public class CosmosItemLinqTests : BaseCosmosClientHelper
    {
        private Container Container = null;
        private ContainerProperties containerSettings = null;

        [TestInitialize]
        public async Task TestInitialize()
        {
            await base.TestInit();
            string PartitionKey = "/status";
            this.containerSettings = new ContainerProperties(id: Guid.NewGuid().ToString(), partitionKeyPath: PartitionKey);
            ContainerResponse response = await this.database.CreateContainerAsync(
                this.containerSettings,
                cancellationToken: this.cancellationToken);
            Assert.IsNotNull(response);
            Assert.IsNotNull(response.Container);
            Assert.IsNotNull(response.Resource);
            this.Container = response;
        }

        [TestCleanup]
        public async Task Cleanup()
        {
            await base.TestCleanup();
        }

        [DataRow(false)]
        [DataRow(true)]
        [DataTestMethod]
        public async Task ItemLinqReadFeedTest(bool useStatelessIterator)
        {
            IList<ToDoActivity> deleteList = await ToDoActivity.CreateRandomItems(this.Container, pkCount: 3, randomPartitionKey: true);
            HashSet<string> itemIds = deleteList.Select(x => x.id).ToHashSet<string>();

            QueryRequestOptions requestOptions = new QueryRequestOptions()
            {
                MaxItemCount = 1
            };

            List<ToDoActivity> itemsViaReadFeed = this.Container.GetItemLinqQueryable<ToDoActivity>(
                allowSynchronousQueryExecution: true,
                requestOptions: requestOptions).ToList();

            Assert.IsTrue(itemsViaReadFeed.Count >= 3);
            CollectionAssert.AreEqual(deleteList.ToList(), itemsViaReadFeed);

            string lastContinuationToken = null;
            FeedIterator<ToDoActivity> feedIterator = this.Container.GetItemLinqQueryable<ToDoActivity>(
                requestOptions: requestOptions).ToFeedIterator();

            while (feedIterator.HasMoreResults)
            {
                if (useStatelessIterator)
                {
                    feedIterator = this.Container.GetItemLinqQueryable<ToDoActivity>(
                        continuationToken: lastContinuationToken,
                        requestOptions: requestOptions).ToFeedIterator();
                }

                FeedResponse<ToDoActivity> responseMessage = await feedIterator.ReadNextAsync(this.cancellationToken);
                lastContinuationToken = responseMessage.ContinuationToken;

                foreach (ToDoActivity toDoActivity in responseMessage)
                {
                    if (itemIds.Contains(toDoActivity.id))
                    {
                        itemIds.Remove(toDoActivity.id);
                    }
                }
            }

            Assert.IsNull(lastContinuationToken);
            Assert.AreEqual(itemIds.Count, 0);

            itemIds = deleteList.Select(x => x.id).ToHashSet<string>();
            FeedIterator streamIterator = this.Container.GetItemLinqQueryable<ToDoActivity>(
                requestOptions: requestOptions).ToStreamIterator();

            while (streamIterator.HasMoreResults)
            {
                if (useStatelessIterator)
                {
                    streamIterator = this.Container.GetItemLinqQueryable<ToDoActivity>(
                        continuationToken: lastContinuationToken,
                        requestOptions: requestOptions).ToStreamIterator();
                }

                using (ResponseMessage responseMessage = await streamIterator.ReadNextAsync(this.cancellationToken))
                {
                    lastContinuationToken = responseMessage.Headers.ContinuationToken;

                    Collection<ToDoActivity> items = TestCommon.SerializerCore.FromStream<CosmosFeedResponseUtil<ToDoActivity>>(responseMessage.Content).Data;
                    foreach (ToDoActivity toDoActivity in items)
                    {
                        if (itemIds.Contains(toDoActivity.id))
                        {
                            itemIds.Remove(toDoActivity.id);
                        }
                    }
                }
            }

            Assert.IsNull(lastContinuationToken);
            Assert.AreEqual(itemIds.Count, 0);
        }

        [TestMethod]
        [DataRow(false)]
        [DataRow(true)]
        [ExpectedException(typeof(ArgumentOutOfRangeException))]
        public void LinqQueryToIteratorBlockTest(bool isStreamIterator)
        {
            //Checking for exception in case of ToFeedIterator() use on non cosmos linq IQueryable.
            IQueryable<ToDoActivity> nonLinqQueryable = new List<ToDoActivity> { ToDoActivity.CreateRandomToDoActivity() }.AsQueryable();
            if (isStreamIterator)
            {
                nonLinqQueryable.ToStreamIterator();
            }
            else
            {
                nonLinqQueryable.ToFeedIterator();
            }
        }

        [TestMethod]
        [DataRow(false)]
        [DataRow(true)]
        [ExpectedException(typeof(NotSupportedException))]
        public void LinqQuerySyncBlockTest(bool isReadFeed)
        {
            //Checking for exception in case of ToFeedIterator() use on non cosmos linq IQueryable.
            if (isReadFeed)
            {
                this.Container.GetItemLinqQueryable<ToDoActivity>().ToList();
            }
            else
            {
                this.Container.GetItemLinqQueryable<ToDoActivity>().Where(item => item.cost > 0).ToList();
            }
        }

        [TestMethod]
        public async Task ItemLINQQueryTest()
        {
            //Creating items for query.
            IList<ToDoActivity> itemList = await ToDoActivity.CreateRandomItems(container: this.Container, pkCount: 2, perPKItemCount: 1, randomPartitionKey: true);

            IOrderedQueryable<ToDoActivity> linqQueryable = this.Container.GetItemLinqQueryable<ToDoActivity>();
            IQueryable<ToDoActivity> queriable = linqQueryable.Where(item => item.taskNum < 100);
            //V3 Asynchronous query execution with LINQ query generation sql text.
            FeedIterator<ToDoActivity> setIterator = this.Container.GetItemQueryIterator<ToDoActivity>(
                queriable.ToQueryDefinition(),
                requestOptions: new QueryRequestOptions() { MaxConcurrency = 2 });

            int resultsFetched = 0;
            while (setIterator.HasMoreResults)
            {
                FeedResponse<ToDoActivity> queryResponse = await setIterator.ReadNextAsync();
                resultsFetched += queryResponse.Count();

                // For the items returned with NonePartitionKeyValue
                IEnumerator<ToDoActivity> iter = queryResponse.GetEnumerator();
                while (iter.MoveNext())
                {
                    ToDoActivity activity = iter.Current;
                    Assert.AreEqual(42, activity.taskNum);
                }
                Assert.AreEqual(2, resultsFetched);
            }

            //LINQ query execution without partition key.
            linqQueryable = this.Container.GetItemLinqQueryable<ToDoActivity>(allowSynchronousQueryExecution: true);
            queriable = linqQueryable.Where(item => item.taskNum < 100);

            Assert.AreEqual(2, queriable.Count());
            Assert.AreEqual(itemList[0].id, queriable.ToList()[0].id);
            Assert.AreEqual(itemList[1].id, queriable.ToList()[1].id);

            //LINQ query execution with wrong partition key.
            linqQueryable = this.Container.GetItemLinqQueryable<ToDoActivity>(
                allowSynchronousQueryExecution: true,
                requestOptions: new QueryRequestOptions() { PartitionKey = new Cosmos.PartitionKey("test") });
            queriable = linqQueryable.Where(item => item.taskNum < 100);
            Assert.AreEqual(0, queriable.Count());

            //LINQ query execution with correct partition key.
            linqQueryable = this.Container.GetItemLinqQueryable<ToDoActivity>(
                allowSynchronousQueryExecution: true,
                requestOptions: new QueryRequestOptions { ConsistencyLevel = Cosmos.ConsistencyLevel.Eventual, PartitionKey = new Cosmos.PartitionKey(itemList[1].status) });
            queriable = linqQueryable.Where(item => item.taskNum < 100);
            Assert.AreEqual(1, queriable.Count());
            Assert.AreEqual(itemList[1].id, queriable.ToList()[0].id);
        }

        [TestMethod]
        public async Task ItemLINQQueryWithContinuationTokenTest()
        {
            // Creating items for query.
            IList<ToDoActivity> itemList = await ToDoActivity.CreateRandomItems(
                container: this.Container,
                pkCount: 10,
                perPKItemCount: 1,
                randomPartitionKey: true);

            IList<ToDoActivity> filteredList = itemList.Where(item => item.taskNum < 100).ToList();
            int filteredDocumentCount = filteredList.Count();

            Console.WriteLine($"Filtered List: {JsonConvert.SerializeObject(filteredList)}.");

            QueryRequestOptions queryRequestOptions = new QueryRequestOptions();
            queryRequestOptions.MaxConcurrency = 1;
            queryRequestOptions.MaxItemCount = 5;
            IOrderedQueryable<ToDoActivity> linqQueryable = this.Container.GetItemLinqQueryable<ToDoActivity>(requestOptions: queryRequestOptions);
            IQueryable<ToDoActivity> queriable = linqQueryable.Where(item => item.taskNum < 100);
            FeedIterator<ToDoActivity> feedIterator = queriable.ToFeedIterator();

            int firstItemSet = 0;
            string continuationToken = null;
            while (feedIterator.HasMoreResults)
            {
                FeedResponse<ToDoActivity> feedResponse = await feedIterator.ReadNextAsync();
                firstItemSet = feedResponse.Count();
                continuationToken = feedResponse.ContinuationToken;
                Console.WriteLine($"First page: {JsonConvert.SerializeObject(feedResponse.Resource)}.");
                if (firstItemSet > 0)
                {
                    break;
                }
            }

            linqQueryable = this.Container.GetItemLinqQueryable<ToDoActivity>(
                continuationToken: continuationToken,
                requestOptions: queryRequestOptions);
            queriable = linqQueryable.Where(item => item.taskNum < 100);
            feedIterator = queriable.ToFeedIterator();

            // Test continuationToken with LINQ query generation and asynchronous feedIterator execution.
            int secondItemSet = 0;
            while (feedIterator.HasMoreResults)
            {
                FeedResponse<ToDoActivity> feedResponse = await feedIterator.ReadNextAsync();
                secondItemSet += feedResponse.Count();
                Console.WriteLine($"Second Async page: {JsonConvert.SerializeObject(feedResponse.Resource)}.");
            }

            Assert.AreEqual(
                filteredDocumentCount - firstItemSet,
                secondItemSet,
                "Failed to resume execution for async iterator.");

            // Test continuationToken with blocking LINQ execution
            linqQueryable = this.Container.GetItemLinqQueryable<ToDoActivity>(
                allowSynchronousQueryExecution: true,
                continuationToken: continuationToken,
                requestOptions: queryRequestOptions);
            List<ToDoActivity> secondSyncPage = linqQueryable.Where(item => item.taskNum < 100).ToList();
            Console.WriteLine($"Second Sync page: {JsonConvert.SerializeObject(secondSyncPage)}.");
            int linqExecutionItemCount = secondSyncPage.Count();
            Assert.AreEqual(
                filteredDocumentCount - firstItemSet,
                linqExecutionItemCount,
                "Failed to resume execution for sync iterator");
        }

        [TestMethod]
        [DataRow(true)]
        [DataRow(false)]
        public async Task QueryableExtentionFunctionsTest(bool disableDiagnostic)
        {
            //Creating items for query.
            IList<ToDoActivity> itemList = await ToDoActivity.CreateRandomItems(container: this.Container, pkCount: 10, perPKItemCount: 1, randomPartitionKey: true);

            QueryRequestOptions queryRequestOptions = new QueryRequestOptions();
            if (disableDiagnostic)
            {
<<<<<<< HEAD
                queryRequestOptions.DiagnosticContextFactory = () => EmptyCosmosDiagnosticsContext.Singleton;
            };
=======
                queryRequestOptions.DiagnosticContext = EmptyCosmosDiagnosticsContext.Singleton;
            }
>>>>>>> f2e9d97d

            IOrderedQueryable<ToDoActivity> linqQueryable = this.Container.GetItemLinqQueryable<ToDoActivity>(
                requestOptions: queryRequestOptions);

            int count = await linqQueryable.CountAsync();
            Assert.AreEqual(10, count);

            Response<int> intSum = await linqQueryable.Select(item => item.taskNum).SumAsync();
            this.VerifyResponse(intSum, 420, queryRequestOptions);

            Response<int?> intNullableSum = await linqQueryable.Select(item => (int?)item.taskNum).SumAsync();
            this.VerifyResponse(intNullableSum, 420, queryRequestOptions);

            Response<float> floatSum = await linqQueryable.Select(item => (float)item.taskNum).SumAsync();
            this.VerifyResponse(floatSum, 420, queryRequestOptions);

            Response<float?> floatNullableSum = await linqQueryable.Select(item => (float?)item.taskNum).SumAsync();
            this.VerifyResponse(floatNullableSum, 420, queryRequestOptions);

            Response<double> doubleSum = await linqQueryable.Select(item => (double)item.taskNum).SumAsync();
            this.VerifyResponse(doubleSum, 420, queryRequestOptions);

            Response<double?> doubleNullableSum = await linqQueryable.Select(item => (double?)item.taskNum).SumAsync();
            this.VerifyResponse(doubleNullableSum, 420, queryRequestOptions);

            Response<long> longSum = await linqQueryable.Select(item => (long)item.taskNum).SumAsync();
            this.VerifyResponse(longSum, 420, queryRequestOptions);

            Response<long?> longNullableSum = await linqQueryable.Select(item => (long?)item.taskNum).SumAsync();
            this.VerifyResponse(longNullableSum, 420, queryRequestOptions);

            Response<decimal> decimalSum = await linqQueryable.Select(item => (decimal)item.taskNum).SumAsync();
            this.VerifyResponse(decimalSum, 420, queryRequestOptions);

            Response<decimal?> decimalNullableSum = await linqQueryable.Select(item => (decimal?)item.taskNum).SumAsync();
            this.VerifyResponse(decimalNullableSum, 420, queryRequestOptions);

            Response<double> intToDoubleAvg = await linqQueryable.Select(item => item.taskNum).AverageAsync();
            this.VerifyResponse(intToDoubleAvg, 42, queryRequestOptions);

            Response<double?> intToDoubleNulableAvg = await linqQueryable.Select(item => (double?)item.taskNum).AverageAsync();
            this.VerifyResponse(intToDoubleNulableAvg, 42, queryRequestOptions);

            Response<float> floatAvg = await linqQueryable.Select(item => (float)item.taskNum).AverageAsync();
            this.VerifyResponse(floatAvg, 42, queryRequestOptions);

            Response<float?> floatNullableAvg = await linqQueryable.Select(item => (float?)item.taskNum).AverageAsync();
            this.VerifyResponse(floatNullableAvg, 42, queryRequestOptions);

            Response<double> doubleAvg = await linqQueryable.Select(item => (double)item.taskNum).AverageAsync();
            this.VerifyResponse(doubleAvg, 42, queryRequestOptions);

            Response<double?> doubleNullableAvg = await linqQueryable.Select(item => (double?)item.taskNum).AverageAsync();
            this.VerifyResponse(doubleNullableAvg, 42, queryRequestOptions);

            Response<double> longToDoubleAvg = await linqQueryable.Select(item => (long)item.taskNum).AverageAsync();
            this.VerifyResponse(longToDoubleAvg, 42, queryRequestOptions);

            Response<double?> longToNullableDoubleAvg = await linqQueryable.Select(item => (long?)item.taskNum).AverageAsync();
            this.VerifyResponse(longToNullableDoubleAvg, 42, queryRequestOptions);

            Response<decimal> decimalAvg = await linqQueryable.Select(item => (decimal)item.taskNum).AverageAsync();
            this.VerifyResponse(decimalAvg, 42, queryRequestOptions);

            Response<decimal?> decimalNullableAvg = await linqQueryable.Select(item => (decimal?)item.taskNum).AverageAsync();
            this.VerifyResponse(decimalNullableAvg, 42, queryRequestOptions);

            //Adding more items to test min and max function
            ToDoActivity toDoActivity = ToDoActivity.CreateRandomToDoActivity();
            toDoActivity.taskNum = 20;
            toDoActivity.id = "minTaskNum";
            await this.Container.CreateItemAsync(toDoActivity, new PartitionKey(toDoActivity.status));
            toDoActivity.taskNum = 100;
            toDoActivity.id = "maxTaskNum";
            await this.Container.CreateItemAsync(toDoActivity, new PartitionKey(toDoActivity.status));

            Response<int> minTaskNum = await linqQueryable.Select(item => item.taskNum).MinAsync();
            Assert.AreEqual(20, minTaskNum);

            Response<int> maxTaskNum = await linqQueryable.Select(item => item.taskNum).MaxAsync();
            Assert.AreEqual(100, maxTaskNum);
        }

        [DataRow(false)]
        [DataRow(true)]
        [TestMethod]
        public async Task ItemLINQWithCamelCaseSerializerOptions(bool isGatewayMode)
        {
            Action<CosmosClientBuilder> builder = action =>
            {
                action.WithSerializerOptions(new CosmosSerializationOptions()
                {
                    PropertyNamingPolicy = CosmosPropertyNamingPolicy.CamelCase
                });
                if (isGatewayMode)
                {
                    action.WithConnectionModeGateway();
                }
            };
            CosmosClient camelCaseCosmosClient = TestCommon.CreateCosmosClient(builder, false);
            Cosmos.Database database = camelCaseCosmosClient.GetDatabase(this.database.Id);
            Container containerFromCamelCaseClient = database.GetContainer(this.Container.Id);
            IList<ToDoActivity> itemList = await ToDoActivity.CreateRandomItems(container: containerFromCamelCaseClient, pkCount: 2, perPKItemCount: 1, randomPartitionKey: true);

            //Testing query without camelCase CosmosSerializationOptions using this.Container, should not return any result
            IOrderedQueryable<ToDoActivity> linqQueryable = this.Container.GetItemLinqQueryable<ToDoActivity>(true);
            IQueryable<ToDoActivity> queriable = linqQueryable.Where(item => item.CamelCase == "camelCase");
            string queryText = queriable.ToQueryDefinition().QueryText;
            Assert.AreEqual(queriable.Count(), 0);

            //Testing query with camelCase CosmosSerializationOptions using containerFromCamelCaseClient, should return all the items
            linqQueryable = containerFromCamelCaseClient.GetItemLinqQueryable<ToDoActivity>(true);
            queriable = linqQueryable.Where(item => item.CamelCase == "camelCase");
            queryText = queriable.ToQueryDefinition().QueryText;
            Assert.AreEqual(queriable.Count(), 2);
        }

        [TestMethod]
        public async Task LinqParameterisedTest1()
        {
            //Creating items for query.
            IList<ToDoActivity> itemList = await ToDoActivity.CreateRandomItems(container: this.Container, pkCount: 10, perPKItemCount: 1, randomPartitionKey: true);

            string queryText = "SELECT VALUE item0 FROM root JOIN item0 IN root[\"children\"] WHERE (((((root[\"CamelCase\"] = @param1)" +
                " AND (root[\"description\"] = @param2)) AND (root[\"taskNum\"] < @param3))" +
                " AND (root[\"valid\"] = @param4)) AND (item0 = @param5))";
            ToDoActivity child1 = new ToDoActivity { id = "child1", taskNum = 30 };
            string description = "CreateRandomToDoActivity";
            string camelCase = "camelCase";
            int taskNum = 100;
            bool valid = true;


            // Passing incorrect boolean value, generating queryDefinition, updating parameter and verifying new result
            valid = false;
            IOrderedQueryable<ToDoActivity> linqQueryable = this.Container.GetItemLinqQueryable<ToDoActivity>(true);
            IQueryable<ToDoActivity> queriable = linqQueryable.Where(item => item.CamelCase == camelCase)
               .Where(item => item.description == description)
               .Where(item => item.taskNum < taskNum)
               .Where(item => item.valid == valid)
               .SelectMany(item => item.children)
               .Where(child => child == child1);
            Dictionary<object, string> parameters = new Dictionary<object, string>();
            parameters.Add(camelCase, "@param1");
            parameters.Add(description, "@param2");
            parameters.Add(taskNum, "@param3");
            parameters.Add(valid, "@param4");
            parameters.Add(child1, "@param5");
            QueryDefinition queryDefinition = queriable.ToQueryDefinition(parameters);
            Assert.AreEqual(5, queryDefinition.ToSqlQuerySpec().Parameters.Count);
            Assert.AreEqual(queryText, queryDefinition.ToSqlQuerySpec().QueryText);
            Assert.AreEqual(0, (await this.FetchResults<ToDoActivity>(queryDefinition)).Count);

            string paramNameForUpdate = parameters[valid];
            valid = true;
            queryDefinition.WithParameter(paramNameForUpdate, valid);
            Assert.AreEqual(10, (await this.FetchResults<ToDoActivity>(queryDefinition)).Count);

            // Passing incorrect string value, generating queryDefinition, updating parameter and verifying new result
            description = "wrongDescription";
            linqQueryable = this.Container.GetItemLinqQueryable<ToDoActivity>(true);
            queriable = linqQueryable.Where(item => item.CamelCase == "camelCase")
               .Where(item => item.description == description)
               .Where(item => item.taskNum < 100)
               .Where(item => item.valid == true)
               .SelectMany(item => item.children)
               .Where(child => child == child1);
            parameters = new Dictionary<object, string>();
            parameters.Add(camelCase, "@param1");
            parameters.Add(description, "@param2");
            parameters.Add(taskNum, "@param3");
            parameters.Add(valid, "@param4");
            parameters.Add(child1, "@param5");
            queryDefinition = queriable.ToQueryDefinition(parameters);
            Assert.AreEqual(5, queryDefinition.ToSqlQuerySpec().Parameters.Count);
            Assert.AreEqual(queryText, queryDefinition.ToSqlQuerySpec().QueryText);
            Assert.AreEqual(0, (await this.FetchResults<ToDoActivity>(queryDefinition)).Count);

            paramNameForUpdate = parameters[description];
            description = "CreateRandomToDoActivity";
            queryDefinition.WithParameter(paramNameForUpdate, description);
            Assert.AreEqual(10, (await this.FetchResults<ToDoActivity>(queryDefinition)).Count);

            // Passing incorrect number value, generating queryDefinition, updating parameter and verifying new result
            taskNum = 10;
            linqQueryable = this.Container.GetItemLinqQueryable<ToDoActivity>(true);
            queriable = linqQueryable.Where(item => item.CamelCase == "camelCase")
               .Where(item => item.description == "CreateRandomToDoActivity")
               .Where(item => item.taskNum < taskNum)
               .Where(item => item.valid == true)
               .SelectMany(item => item.children)
               .Where(child => child == child1);
            parameters = new Dictionary<object, string>();
            parameters.Add(camelCase, "@param1");
            parameters.Add(description, "@param2");
            parameters.Add(taskNum, "@param3");
            parameters.Add(valid, "@param4");
            parameters.Add(child1, "@param5");
            queryDefinition = queriable.ToQueryDefinition(parameters);
            Assert.AreEqual(5, queryDefinition.ToSqlQuerySpec().Parameters.Count);
            Assert.AreEqual(queryText, queryDefinition.ToSqlQuerySpec().QueryText);
            Assert.AreEqual(0, (await this.FetchResults<ToDoActivity>(queryDefinition)).Count);

            paramNameForUpdate = parameters[taskNum];
            taskNum = 100;
            queryDefinition.WithParameter(paramNameForUpdate, taskNum);
            Assert.AreEqual(10, (await this.FetchResults<ToDoActivity>(queryDefinition)).Count);

            // Passing incorrect object value, generating queryDefinition, updating parameter and verifying new result
            child1.taskNum = 40;
            queriable = linqQueryable.Where(item => item.CamelCase == "camelCase")
               .Where(item => item.description == "CreateRandomToDoActivity")
               .Where(item => item.taskNum < taskNum)
               .Where(item => item.valid == true)
               .SelectMany(item => item.children)
               .Where(child => child == child1);
            parameters = new Dictionary<object, string>();
            parameters.Add(camelCase, "@param1");
            parameters.Add(description, "@param2");
            parameters.Add(taskNum, "@param3");
            parameters.Add(valid, "@param4");
            parameters.Add(child1, "@param5");
            queryDefinition = queriable.ToQueryDefinition(parameters);
            Assert.AreEqual(5, queryDefinition.ToSqlQuerySpec().Parameters.Count);
            Assert.AreEqual(queryText, queryDefinition.ToSqlQuerySpec().QueryText);
            Assert.AreEqual(0, (await this.FetchResults<ToDoActivity>(queryDefinition)).Count);

            paramNameForUpdate = parameters[child1];
            child1.taskNum = 30;
            queryDefinition.WithParameter(paramNameForUpdate, child1);
            Assert.AreEqual(10, (await this.FetchResults<ToDoActivity>(queryDefinition)).Count);
        }

        [TestMethod]
        public async Task LinqParameterisedTest2()
        {
            //Creating items for query.
            IList<ToDoActivity> itemList = await ToDoActivity.CreateRandomItems(container: this.Container, pkCount: 10, perPKItemCount: 1, randomPartitionKey: true);

            IOrderedQueryable<ToDoActivity> linqQueryable = this.Container.GetItemLinqQueryable<ToDoActivity>(true);

            //Test same values in two where clause
            string camelCase = "wrongValue";
            IQueryable<ToDoActivity> queriable = linqQueryable
               .Where(item => item.CamelCase == camelCase)
               .Where(item => item.description != camelCase);
            Dictionary<object, string> parameters = new Dictionary<object, string>();
            parameters.Add(camelCase, "@param1");
            QueryDefinition queryDefinition = queriable.ToQueryDefinition(parameters);
            Assert.AreEqual(1, queryDefinition.ToSqlQuerySpec().Parameters.Count);
            Assert.AreEqual(0, (await this.FetchResults<ToDoActivity>(queryDefinition)).Count);

            camelCase = "camelCase";
            queryDefinition.WithParameter("@param1", camelCase);
            Assert.AreEqual(10, (await this.FetchResults<ToDoActivity>(queryDefinition)).Count);

            string queryText = "SELECT VALUE root FROM root WHERE (root[\"children\"] = [@param1, @param2])";
            //Test array in query, array items will be parametrized
            ToDoActivity child1 = new ToDoActivity { id = "child1", taskNum = 30 };
            ToDoActivity child2 = new ToDoActivity { id = "child2", taskNum = 40 };
            ToDoActivity[] children = new ToDoActivity[]
                { child1,
                  child2
                };
            queriable = linqQueryable
               .Where(item => item.children == children);
            parameters = new Dictionary<object, string>();
            parameters.Add(child1, "@param1");
            parameters.Add(child2, "@param2");
            queryDefinition = queriable.ToQueryDefinition(parameters);
            Assert.AreEqual(queryText, queryDefinition.ToSqlQuerySpec().QueryText);
            Assert.AreEqual(10, (await this.FetchResults<ToDoActivity>(queryDefinition)).Count);

            //updating child to wrong value, result in query returning 0 results
            child1.taskNum = 50;
            queryDefinition.WithParameter("@param1", child1);
            Assert.AreEqual(queryText, queryDefinition.ToSqlQuerySpec().QueryText);
            Assert.AreEqual(0, (await this.FetchResults<ToDoActivity>(queryDefinition)).Count);

            //Test orderby, skip, take, distinct, these will not get parameterized.
            queryText = "SELECT VALUE root FROM root WHERE (root[\"CamelCase\"] = @param1) ORDER BY" +
                " root[\"taskNum\"] ASC OFFSET @param2 LIMIT @param3";
            queriable = linqQueryable
                .Where(item => item.CamelCase == camelCase)
                .OrderBy(item => item.taskNum)
                .Skip(5)
                .Take(4);
            parameters = new Dictionary<object, string>();
            parameters.Add(camelCase, "@param1");
            parameters.Add(5, "@param2");
            parameters.Add(4, "@param3");
            queryDefinition = queriable.ToQueryDefinition(parameters);
            Assert.AreEqual(queryText, queryDefinition.ToSqlQuerySpec().QueryText);
            Assert.AreEqual(4, (await this.FetchResults<ToDoActivity>(queryDefinition)).Count);

            queryDefinition.WithParameter("@param2", 10);
            queryDefinition.WithParameter("@param3", 0);
            Assert.AreEqual(0, (await this.FetchResults<ToDoActivity>(queryDefinition)).Count);


            queryText = "SELECT VALUE root FROM root WHERE (root[\"CamelCase\"] != @param1)";
            camelCase = "\b\n";
            queriable = linqQueryable
                .Where(item => item.CamelCase != camelCase);
            parameters = new Dictionary<object, string>();
            parameters.Add(camelCase, "@param1");
            queryDefinition = queriable.ToQueryDefinition(parameters);
            Assert.AreEqual("\b\n", queryDefinition.ToSqlQuerySpec().Parameters[0].Value);
            Assert.AreEqual(queryText, queryDefinition.ToSqlQuerySpec().QueryText);
            Assert.AreEqual(10, (await this.FetchResults<ToDoActivity>(queryDefinition)).Count);
        }

        [TestMethod]
        public async Task LinqParameterisedTest3()
        {
            string queryText = "SELECT VALUE item0 FROM root JOIN item0 IN root[\"children\"]" +
                " WHERE ((((((((((((((root[\"id\"] = @param1) AND (root[\"stringValue\"] = @Param2))" +
                " AND (root[\"sbyteValue\"] = @param3))" +
                " AND (root[\"byteValue\"] = @param4))" +
                " AND (root[\"shortValue\"] = @param5))" +
                " AND (root[\"uintValue\"] = @param6))" +
                " AND (root[\"longValue\"] = @param7))" +
                " AND (root[\"ulongValue\"] = @Param8))" +
                " AND (root[\"floatValue\"] = @param9))" +
                " AND (root[\"doubleValue\"] = @param10))" +
                " AND (root[\"decimaleValue\"] = @param11))" +
                " AND (root[\"ushortValue\"] = @param15))" +
                " AND (root[\"booleanValue\"] = @param12))" +
                " AND (item0 = @param13))";

            string id = "testId";
            string pk = "testPk";
            string stringValue = "testStringValue";
            sbyte sbyteValue = 5;
            byte byteValue = 6;
            short shortValue = 7;
            int intValue = 8;
            uint uintValue = 9;
            long longValue = 10;
            ulong ulongValue = 11;
            float floatValue = 12;
            double doubleValue = 13;
            decimal decimaleValue = 14;
            ushort ushortValue = 15;
            bool booleanValue = true;
            NumberLinqItem child = new NumberLinqItem { id = "childId" };
            NumberLinqItem[] children = new NumberLinqItem[]
            {
                child
            };


            NumberLinqItem parametrizedLinqItem = new NumberLinqItem
            {
                id = id,
                status = pk,
                stringValue = stringValue,
                sbyteValue = sbyteValue,
                byteValue = byteValue,
                shortValue = shortValue,
                intValue = intValue,
                uintValue = uintValue,
                longValue = longValue,
                ulongValue = ulongValue,
                floatValue = floatValue,
                doubleValue = doubleValue,
                decimaleValue = decimaleValue,
                ushortValue = ushortValue,
                booleanValue = booleanValue,
                children = children
            };

            await this.Container.CreateItemAsync(parametrizedLinqItem, new PartitionKey(pk));

            IOrderedQueryable<NumberLinqItem> linqQueryable = this.Container.GetItemLinqQueryable<NumberLinqItem>(true);
            IQueryable<NumberLinqItem> queriable = linqQueryable
               .Where(item => item.id == id)
               .Where(item => item.stringValue == stringValue)
               .Where(item => item.sbyteValue == sbyteValue)
               .Where(item => item.byteValue == byteValue)
               .Where(item => item.shortValue == shortValue)
               .Where(item => item.uintValue == uintValue)
               .Where(item => item.longValue == longValue)
               .Where(item => item.ulongValue == ulongValue)
               .Where(item => item.floatValue == floatValue)
               .Where(item => item.doubleValue == doubleValue)
               .Where(item => item.decimaleValue == decimaleValue)
               .Where(item => item.ushortValue == ushortValue)
               .Where(item => item.booleanValue == booleanValue)
               .SelectMany(item => item.children)
               .Where(ch => ch == child);
            Dictionary<object, string> parameters = new Dictionary<object, string>();
            parameters.Add(id, "@param1");
            parameters.Add(stringValue, "@Param2");
            parameters.Add((int)sbyteValue, "@param3"); // Linq converts sbyte to int32, therefore adding int in cast
            parameters.Add((int)byteValue, "@param4");  // Linq converts byte to int32, therefore adding int in cast
            parameters.Add((int)shortValue, "@param5"); // Linq converts short to int32, therefore adding int in cast
            parameters.Add(uintValue, "@param6");
            parameters.Add(longValue, "@param7");
            parameters.Add(ulongValue, "@Param8");
            parameters.Add(floatValue, "@param9");
            parameters.Add(doubleValue, "@param10");
            parameters.Add(decimaleValue, "@param11");
            parameters.Add(booleanValue, "@param12");
            parameters.Add(child, "@param13");
            parameters.Add((int)ushortValue, "@param15"); // Linq converts ushort to int32, therefore adding int in cast

            QueryDefinition queryDefinition = queriable.ToQueryDefinition(parameters);
            Assert.AreEqual(queryText, queryDefinition.ToSqlQuerySpec().QueryText);
            Assert.AreEqual(1, (await this.FetchResults<ToDoActivity>(queryDefinition)).Count);

            queryDefinition.WithParameter("@param3", 6);
            Assert.AreEqual(0, (await this.FetchResults<ToDoActivity>(queryDefinition)).Count);

        }

        private class NumberLinqItem
        {
            public string id;
            public string status;
            public string stringValue;
            public sbyte sbyteValue;
            public byte byteValue;
            public short shortValue;
            public ushort ushortValue;
            public int intValue;
            public uint uintValue;
            public long longValue;
            public ulong ulongValue;
            public float floatValue;
            public double doubleValue;
            public decimal decimaleValue;
            public bool booleanValue;
            public NumberLinqItem[] children;

        }

        private async Task<List<T>> FetchResults<T>(QueryDefinition queryDefinition)
        {
            List<T> itemList = new List<T>();
            FeedIterator<T> feedIterator = this.Container.GetItemQueryIterator<T>(queryDefinition);
            while (feedIterator.HasMoreResults)
            {
                FeedResponse<T> queryResponse = await feedIterator.ReadNextAsync();
                IEnumerator<T> iter = queryResponse.GetEnumerator();
                while (iter.MoveNext())
                {
                    itemList.Add(iter.Current);
                }
            }
            return itemList;
        }

        private void VerifyResponse<T>(
            Response<T> response,
            T expectedValue,
            QueryRequestOptions queryRequestOptions)
        {
            Assert.AreEqual<T>(expectedValue, response.Resource);
            Assert.IsTrue(response.RequestCharge > 0);

            bool disableDiagnostics = (queryRequestOptions.DiagnosticContext as EmptyCosmosDiagnosticsContext) != null;
            CosmosDiagnosticsTests.VerifyQueryDiagnostics(
                diagnostics: response.Diagnostics,
                isFirstPage: false,
                disableDiagnostics: disableDiagnostics);
        }
    }
}<|MERGE_RESOLUTION|>--- conflicted
+++ resolved
@@ -291,13 +291,8 @@
             QueryRequestOptions queryRequestOptions = new QueryRequestOptions();
             if (disableDiagnostic)
             {
-<<<<<<< HEAD
                 queryRequestOptions.DiagnosticContextFactory = () => EmptyCosmosDiagnosticsContext.Singleton;
             };
-=======
-                queryRequestOptions.DiagnosticContext = EmptyCosmosDiagnosticsContext.Singleton;
-            }
->>>>>>> f2e9d97d
 
             IOrderedQueryable<ToDoActivity> linqQueryable = this.Container.GetItemLinqQueryable<ToDoActivity>(
                 requestOptions: queryRequestOptions);
@@ -759,7 +754,7 @@
             Assert.AreEqual<T>(expectedValue, response.Resource);
             Assert.IsTrue(response.RequestCharge > 0);
 
-            bool disableDiagnostics = (queryRequestOptions.DiagnosticContext as EmptyCosmosDiagnosticsContext) != null;
+            bool disableDiagnostics = queryRequestOptions.DiagnosticContextFactory != null;
             CosmosDiagnosticsTests.VerifyQueryDiagnostics(
                 diagnostics: response.Diagnostics,
                 isFirstPage: false,
