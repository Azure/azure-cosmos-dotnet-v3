--- conflicted
+++ resolved
@@ -2,10 +2,6 @@
 {
     using System;
     using System.Collections.Generic;
-<<<<<<< HEAD
-    using System.Diagnostics;
-=======
->>>>>>> dee9abae
     using System.Linq;
     using System.Text;
     using System.Threading;
@@ -50,15 +46,9 @@
             Assert.IsNotNull(response.Diagnostics);
             ITrace trace = ((CosmosTraceDiagnostics)response.Diagnostics).Value;
 #if PREVIEW
-<<<<<<< HEAD
-            Assert.AreEqual(trace.Data.Count, 2, string.Join(",", trace.Data.Select(a => $"{a.Key}: {a.Value}")));  // Distributed Tracing Id
-#else
-            Assert.AreEqual(trace.Data.Count, 1, string.Join(",", trace.Data.Select(a => $"{a.Key}: {a.Value}")));
-=======
             Assert.AreEqual(actual: trace.Data.Count, expected: 2, message: string.Join(",", trace.Data.Select(a => $"{a.Key}: {a.Value}")));  // Distributed Tracing Id
 #else
             Assert.AreEqual(actual: trace.Data.Count, expected: 1, message: string.Join(",", trace.Data.Select(a => $"{a.Key}: {a.Value}")));
->>>>>>> dee9abae
 #endif
             ClientConfigurationTraceDatum clientConfigurationTraceDatum = (ClientConfigurationTraceDatum)trace.Data["Client Configuration"];
             Assert.IsNotNull(clientConfigurationTraceDatum.UserAgentContainer.UserAgent);
