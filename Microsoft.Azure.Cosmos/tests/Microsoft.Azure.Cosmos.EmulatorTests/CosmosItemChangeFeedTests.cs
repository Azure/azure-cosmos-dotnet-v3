﻿//------------------------------------------------------------
// Copyright (c) Microsoft Corporation.  All rights reserved.
//------------------------------------------------------------

namespace Microsoft.Azure.Cosmos.SDK.EmulatorTests
{
    using System;
    using System.Collections.Generic;
    using System.Collections.ObjectModel;
    using System.Globalization;
    using System.Linq;
    using System.Threading;
    using System.Threading.Tasks;
    using Microsoft.Azure.Cosmos.Query;
    using Microsoft.Azure.Cosmos.Query.Core;
    using Microsoft.Azure.Cosmos.Query.Core.ContinuationTokens;
    using Microsoft.VisualStudio.TestTools.UnitTesting;
    using Newtonsoft.Json;

    [TestClass]
    public class CosmosItemChangeFeedTests : BaseCosmosClientHelper
    {
        private ContainerInternal Container = null;
        private ContainerInternal LargerContainer = null;

        [TestInitialize]
        public async Task TestInitialize()
        {
            await base.TestInit();
            string PartitionKey = "/status";
            ContainerResponse response = await this.database.CreateContainerAsync(
                new ContainerProperties(id: Guid.NewGuid().ToString(), partitionKeyPath: PartitionKey),
                cancellationToken: this.cancellationToken);
            Assert.IsNotNull(response);
            Assert.IsNotNull(response.Container);
            Assert.IsNotNull(response.Resource);

            ContainerResponse largerContainer = await this.database.CreateContainerAsync(
                new ContainerProperties(id: Guid.NewGuid().ToString(), partitionKeyPath: PartitionKey),
                throughput: 20000,
                cancellationToken: this.cancellationToken);

            this.Container = (ContainerInlineCore)response;
            this.LargerContainer = (ContainerInlineCore)largerContainer;
        }

        [TestCleanup]
        public async Task Cleanup()
        {
            await base.TestCleanup();
        }

        /// <summary>
        /// Test to verify that StartFromBeginning works as expected by inserting 25 items, reading them all, then taking the last continuationtoken, 
        /// inserting another 25, and verifying that the iterator continues from the saved token and reads the second 25 for a total of 50 documents.
        /// </summary>
        [TestMethod]
        public async Task StandByFeedIterator()
        {
            int totalCount = 0;
            string lastcontinuation = string.Empty;
            int firstRunTotal = 25;
            int batchSize = 25;

            int pkRangesCount = (await this.Container.ClientContext.DocumentClient.ReadPartitionKeyRangeFeedAsync(this.Container.LinkUri)).Count;

            await this.CreateRandomItems(this.Container, batchSize, randomPartitionKey: true);
<<<<<<< HEAD
            ContainerCore itemsCore = this.Container;
            FeedIterator feedIterator = itemsCore.GetStandByFeedIterator(
                requestOptions: new ChangeFeedRequestOptions()
                {
                    From = ChangeFeedRequestOptions.StartFrom.CreateFromBeginning(),
                });
=======
            ContainerInternal itemsCore = this.Container;
            FeedIterator feedIterator = itemsCore.GetStandByFeedIterator(requestOptions: new ChangeFeedRequestOptions() { StartTime = DateTime.MinValue });
>>>>>>> 78e205f5

            while (feedIterator.HasMoreResults)
            {
                using (ResponseMessage responseMessage =
                    await feedIterator.ReadNextAsync(this.cancellationToken))
                {
                    lastcontinuation = responseMessage.Headers.ContinuationToken;
                    Assert.AreEqual(responseMessage.ContinuationToken, responseMessage.Headers.ContinuationToken);
                    List<CompositeContinuationToken> deserializedToken = JsonConvert.DeserializeObject<List<CompositeContinuationToken>>(lastcontinuation);
                    Assert.AreEqual(pkRangesCount, deserializedToken.Count);
                    if (!responseMessage.IsSuccessStatusCode)
                    {
                        break;
                    }

                    Collection<ToDoActivity> response = TestCommon.SerializerCore.FromStream<CosmosFeedResponseUtil<ToDoActivity>>(responseMessage.Content).Data;
                    totalCount += response.Count;
                }

            }
            Assert.AreEqual(firstRunTotal, totalCount);

            int expectedFinalCount = 50;

            // Insert another batch of 25 and use the last continuation token from the first cycle
            await this.CreateRandomItems(this.Container, batchSize, randomPartitionKey: true);
            FeedIterator setIteratorNew =
                itemsCore.GetStandByFeedIterator(
                    new ChangeFeedRequestOptions()
                    {
                        From = ChangeFeedRequestOptions.StartFrom.CreateFromContinuation(lastcontinuation),
                    });

            while (setIteratorNew.HasMoreResults)
            {
                using (ResponseMessage responseMessage =
                    await setIteratorNew.ReadNextAsync(this.cancellationToken))
                {
                    lastcontinuation = responseMessage.Headers.ContinuationToken;
                    Assert.AreEqual(responseMessage.ContinuationToken, responseMessage.Headers.ContinuationToken);
                    if (!responseMessage.IsSuccessStatusCode)
                    {
                        break;
                    }

                    Collection<ToDoActivity> response = TestCommon.SerializerCore.FromStream<CosmosFeedResponseUtil<ToDoActivity>>(responseMessage.Content).Data;
                    totalCount += response.Count;
                }

            }

            Assert.AreEqual(expectedFinalCount, totalCount);
        }


        /// <summary>
        /// Test to verify that if we start with an empty collection and we insert items after the first empty iterations, they get picked up in other iterations.
        /// </summary>
        [TestMethod]
        public async Task StandByFeedIterator_EmptyBeginning()
        {
            int totalCount = 0;
            int expectedDocuments = 5;
            bool createdDocuments = false;

            ContainerInternal itemsCore = this.Container;
            FeedIterator feedIterator = itemsCore.GetStandByFeedIterator();

            while (feedIterator.HasMoreResults)
            {
                using (ResponseMessage responseMessage =
                    await feedIterator.ReadNextAsync(this.cancellationToken))
                {
                    Assert.AreEqual(responseMessage.ContinuationToken, responseMessage.Headers.ContinuationToken);
                    if (responseMessage.IsSuccessStatusCode)
                    {
                        Collection<ToDoActivity> response = TestCommon.SerializerCore.FromStream<CosmosFeedResponseUtil<ToDoActivity>>(responseMessage.Content).Data;
                        totalCount += response.Count;
                    }
                    else
                    {
                        if (!createdDocuments)
                        {
                            await this.CreateRandomItems(this.Container, expectedDocuments, randomPartitionKey: true);
                            createdDocuments = true;
                        }
                        else
                        {
                            break;
                        }
                    }
                }

            }

            Assert.AreEqual(expectedDocuments, totalCount);
        }

        /// <summary>
        /// Test that verifies that, if the token contains an invalid range, we throw.
        /// </summary>
        [TestMethod]
        [ExpectedException(typeof(ArgumentOutOfRangeException))]
        public async Task StandByFeedIterator_WithInexistentRange()
        {
            // Add some random range, this will force the failure
            List<CompositeContinuationToken> corruptedTokens = new List<CompositeContinuationToken>
            {
                new CompositeContinuationToken()
                {
                    Range = new Documents.Routing.Range<string>("whatever", "random", true, false),
                    Token = "oops"
                }
            };

            string corruptedTokenSerialized = JsonConvert.SerializeObject(corruptedTokens);

            ContainerInternal itemsCore = this.Container;
            FeedIterator setIteratorNew =
                itemsCore.GetStandByFeedIterator(
                    new ChangeFeedRequestOptions()
                    {
                        From = ChangeFeedRequestOptions.StartFrom.CreateFromContinuation(corruptedTokenSerialized),
                    });

            ResponseMessage responseMessage =
                    await setIteratorNew.ReadNextAsync(this.cancellationToken);

            Assert.Fail("Should have thrown.");
        }

        /// <summary>
        /// Test that verifies that MaxItemCount is honored by checking the count of documents in the responses.
        /// </summary>
        [TestMethod]
        public async Task StandByFeedIterator_WithMaxItemCount()
        {
            await this.CreateRandomItems(this.Container, 2, randomPartitionKey: true);
<<<<<<< HEAD
            ContainerCore itemsCore = this.Container;
            FeedIterator feedIterator = itemsCore.GetStandByFeedIterator(
                requestOptions: new ChangeFeedRequestOptions()
                {
                    MaxItemCount = 1,
                    From = ChangeFeedRequestOptions.StartFrom.CreateFromBeginning(),
                });
=======
            ContainerInternal itemsCore = this.Container;
            FeedIterator feedIterator = itemsCore.GetStandByFeedIterator(maxItemCount: 1, requestOptions: new ChangeFeedRequestOptions() { StartTime = DateTime.MinValue });
>>>>>>> 78e205f5

            while (feedIterator.HasMoreResults)
            {
                using (ResponseMessage responseMessage =
                    await feedIterator.ReadNextAsync(this.cancellationToken))
                {
                    Assert.IsTrue(responseMessage.IsSuccessStatusCode, responseMessage.ErrorMessage);
                    Collection<ToDoActivity> response = TestCommon.SerializerCore.FromStream<CosmosFeedResponseUtil<ToDoActivity>>(responseMessage.Content).Data;
                    if (response.Count > 0)
                    {
                        Assert.AreEqual(1, response.Count);
                        return;
                    }
                }
            }

            Assert.Fail("Found no batch with size 1");
        }

        /// <summary>
        /// Test that does not use FetchNextSetAsync but creates new iterators passing along the previous one's continuationtoken.
        /// </summary>
        [TestMethod]
        public async Task StandByFeedIterator_NoFetchNext()
        {
            int pkRangesCount = (await this.Container.ClientContext.DocumentClient.ReadPartitionKeyRangeFeedAsync(this.Container.LinkUri)).Count;

            int expected = 25;
            int iterations = 0;
            await this.CreateRandomItems(this.Container, expected, randomPartitionKey: true);
            ContainerInternal itemsCore = this.Container;
            string continuationToken = null;
            int count = 0;
            while (true)
            {
                ChangeFeedRequestOptions requestOptions = new ChangeFeedRequestOptions()
                {
                    From = ChangeFeedRequestOptions.StartFrom.CreateFromBeginning(),
                };

                FeedIterator feedIterator = itemsCore.GetStandByFeedIterator(
                    requestOptions: requestOptions);
                using (ResponseMessage responseMessage =
                    await feedIterator.ReadNextAsync(this.cancellationToken))
                {
                    continuationToken = responseMessage.Headers.ContinuationToken;
                    Assert.AreEqual(responseMessage.ContinuationToken, responseMessage.Headers.ContinuationToken);
                    if (responseMessage.IsSuccessStatusCode)
                    {
                        Collection<ToDoActivity> response = TestCommon.SerializerCore.FromStream<CosmosFeedResponseUtil<ToDoActivity>>(responseMessage.Content).Data;
                        count += response.Count;
                    }
                }

                if (count > expected)
                {
                    Assert.Fail($"{count} does not equal {expected}");
                }

                if (count.Equals(expected))
                {
                    break;
                }

                if (iterations++ > pkRangesCount)
                {
                    Assert.Fail("Feed does not contain all elements even after looping through PK ranges. Either the continuation is not moving forward or there is some state problem.");

                }
            }
        }

        /// <summary>
        /// Test that verifies that we do breath first while moving across partitions
        /// </summary>
        [TestMethod]
        [Timeout(30000)]
        public async Task StandByFeedIterator_BreathFirst()
        {
            int expected = 500;
            List<CompositeContinuationToken> previousToken = null;
            await this.CreateRandomItems(this.LargerContainer, expected, randomPartitionKey: true);
<<<<<<< HEAD
            ContainerCore itemsCore = this.LargerContainer;
            FeedIterator feedIterator = itemsCore.GetStandByFeedIterator(
                requestOptions: new ChangeFeedRequestOptions());
=======
            ContainerInternal itemsCore = this.LargerContainer;
            FeedIterator feedIterator = itemsCore.GetStandByFeedIterator(maxItemCount: 1, requestOptions: new ChangeFeedRequestOptions() { StartTime = DateTime.MinValue });
>>>>>>> 78e205f5
            while (true)
            {
                using (ResponseMessage responseMessage =
                await feedIterator.ReadNextAsync(this.cancellationToken))
                {
                    string continuationToken = responseMessage.Headers.ContinuationToken;
                    List<CompositeContinuationToken> deserializedToken = JsonConvert.DeserializeObject<List<CompositeContinuationToken>>(responseMessage.Headers.ContinuationToken);
                    if (previousToken != null)
                    {
                        // Verify that the token, even though it yielded results, it moved to a new range
                        Assert.AreNotEqual(previousToken[0].Range.Min, deserializedToken[0].Range.Min);
                        Assert.AreNotEqual(previousToken[0].Range.Max, deserializedToken[0].Range.Max);
                        break;
                    }

                    previousToken = deserializedToken;
                }
            }
        }

        /// <summary>
        /// Verifies that the internal delegate for PKRangeCache gets called with forceRefresh true after a split.
        /// </summary>
        [TestMethod]
        public async Task StandByFeedIterator_VerifyRefreshIsCalledOnSplit()
        {
            CosmosChangeFeedResultSetIteratorCoreMock iterator = new CosmosChangeFeedResultSetIteratorCoreMock(
                this.Container,
                new ChangeFeedRequestOptions()
                {
                    MaxItemCount = 100,
                    From = ChangeFeedRequestOptions.StartFrom.CreateFromBeginning(),
                });
            using (ResponseMessage responseMessage =
                    await iterator.ReadNextAsync(this.cancellationToken))
            {
                Assert.IsTrue(iterator.HasCalledForceRefresh);
                Assert.IsTrue(iterator.Iteration > 1);
                Assert.AreEqual(responseMessage.StatusCode, System.Net.HttpStatusCode.NotModified);
            }
        }

        [TestMethod]
        public async Task GetChangeFeedTokensAsync_MatchesPkRanges()
        {
            int pkRangesCount = (await this.LargerContainer.ClientContext.DocumentClient.ReadPartitionKeyRangeFeedAsync(this.LargerContainer.LinkUri)).Count;
            ContainerInternal itemsCore = this.LargerContainer;
            IEnumerable<string> tokens = await itemsCore.GetChangeFeedTokensAsync();
            Assert.AreEqual(pkRangesCount, tokens.Count());
        }

        [TestMethod]
        public async Task GetChangeFeedTokensAsync_AllowsParallelProcessing()
        {
            int pkRangesCount = (await this.LargerContainer.ClientContext.DocumentClient.ReadPartitionKeyRangeFeedAsync(this.LargerContainer.LinkUri)).Count;
            ContainerInternal itemsCore = this.LargerContainer;
            IEnumerable<string> tokens = await itemsCore.GetChangeFeedTokensAsync();
            Assert.IsTrue(pkRangesCount > 1, "Should have created a multi partition container.");
            Assert.AreEqual(pkRangesCount, tokens.Count());
            int totalDocuments = 200;
            await this.CreateRandomItems(this.LargerContainer, totalDocuments, randomPartitionKey: true);
            List<Task<int>> tasks = tokens.Select(token => Task.Run(async () =>
            {
                int count = 0;
                FeedIterator iteratorForToken =
                    itemsCore.GetStandByFeedIterator(
                        requestOptions: new ChangeFeedRequestOptions()
                        {
                            From = ChangeFeedRequestOptions.StartFrom.CreateFromContinuation(token),
                        });
                while (true)
                {
                    using (ResponseMessage responseMessage =
                    await iteratorForToken.ReadNextAsync(this.cancellationToken))
                    {
                        if (!responseMessage.IsSuccessStatusCode)
                        {
                            break;
                        }

                        Collection<ToDoActivity> response = TestCommon.SerializerCore.FromStream<CosmosFeedResponseUtil<ToDoActivity>>(responseMessage.Content).Data;
                        count += response.Count;
                    }
                }

                return count;

            })).ToList();

            await Task.WhenAll(tasks);

            int documentsRead = 0;
            foreach (Task<int> task in tasks)
            {
                documentsRead += task.Result;
            }

            Assert.AreEqual(totalDocuments, documentsRead);
        }

        private async Task<IList<ToDoActivity>> CreateRandomItems(ContainerInternal container, int pkCount, int perPKItemCount = 1, bool randomPartitionKey = true)
        {
            Assert.IsFalse(!randomPartitionKey && perPKItemCount > 1);

            List<ToDoActivity> createdList = new List<ToDoActivity>();
            for (int i = 0; i < pkCount; i++)
            {
                string pk = "TBD";
                if (randomPartitionKey)
                {
                    pk += Guid.NewGuid().ToString();
                }

                for (int j = 0; j < perPKItemCount; j++)
                {
                    ToDoActivity temp = this.CreateRandomToDoActivity(pk);

                    createdList.Add(temp);

                    await container.CreateItemAsync<ToDoActivity>(item: temp);
                }
            }

            return createdList;
        }

        private ToDoActivity CreateRandomToDoActivity(string pk = null)
        {
            if (string.IsNullOrEmpty(pk))
            {
                pk = "TBD" + Guid.NewGuid().ToString();
            }

            return new ToDoActivity()
            {
                id = Guid.NewGuid().ToString(),
                description = "CreateRandomToDoActivity",
                status = pk,
                taskNum = 42,
                cost = double.MaxValue
            };
        }

        private class CosmosChangeFeedResultSetIteratorCoreMock : StandByFeedIteratorCore
        {
            public int Iteration = 0;
            public bool HasCalledForceRefresh = false;

            internal CosmosChangeFeedResultSetIteratorCoreMock(
<<<<<<< HEAD
                ContainerCore container,
=======
                ContainerInternal container,
                string continuationToken,
                int? maxItemCount,
>>>>>>> 78e205f5
                ChangeFeedRequestOptions options) : base(
                    clientContext: container.ClientContext,
                    container: container,
                    options: options)
            {
                List<CompositeContinuationToken> compositeContinuationTokens = new List<CompositeContinuationToken>()
                {
                    new CompositeContinuationToken()
                    {
                        Token = null,
                        Range = new Documents.Routing.Range<string>("A", "B", true, false)
                    }
                };

                string serialized = JsonConvert.SerializeObject(compositeContinuationTokens);

                this.compositeContinuationToken = StandByFeedContinuationToken.CreateAsync("containerRid", serialized, (string containerRid, Documents.Routing.Range<string> ranges, bool forceRefresh) =>
                {
                    IReadOnlyList<Documents.PartitionKeyRange> filteredRanges = new List<Documents.PartitionKeyRange>()
                    {
                        new Documents.PartitionKeyRange() { MinInclusive = "A", MaxExclusive ="B", Id = "0" }
                    };

                    if (forceRefresh)
                    {
                        this.HasCalledForceRefresh = true;
                    }

                    return Task.FromResult(filteredRanges);
                }).Result;
            }

            internal override Task<ResponseMessage> NextResultSetDelegateAsync(
                ChangeFeedRequestOptions options,
                CancellationToken cancellationToken)
            {
                if (this.Iteration++ == 0)
                {
                    ResponseMessage httpResponse = new ResponseMessage(System.Net.HttpStatusCode.Gone);
                    httpResponse.Headers.Add(Documents.WFConstants.BackendHeaders.SubStatus, ((uint)Documents.SubStatusCodes.PartitionKeyRangeGone).ToString(CultureInfo.InvariantCulture));

                    return Task.FromResult(httpResponse);
                }

                return Task.FromResult(new ResponseMessage(System.Net.HttpStatusCode.NotModified));
            }
        }

        public class ToDoActivity
        {
            public string id { get; set; }
            public int taskNum { get; set; }
            public double cost { get; set; }
            public string description { get; set; }
            public string status { get; set; }
        }
    }
}<|MERGE_RESOLUTION|>--- conflicted
+++ resolved
@@ -12,7 +12,6 @@
     using System.Threading;
     using System.Threading.Tasks;
     using Microsoft.Azure.Cosmos.Query;
-    using Microsoft.Azure.Cosmos.Query.Core;
     using Microsoft.Azure.Cosmos.Query.Core.ContinuationTokens;
     using Microsoft.VisualStudio.TestTools.UnitTesting;
     using Newtonsoft.Json;
@@ -65,17 +64,12 @@
             int pkRangesCount = (await this.Container.ClientContext.DocumentClient.ReadPartitionKeyRangeFeedAsync(this.Container.LinkUri)).Count;
 
             await this.CreateRandomItems(this.Container, batchSize, randomPartitionKey: true);
-<<<<<<< HEAD
-            ContainerCore itemsCore = this.Container;
+            ContainerCore itemsCore = (ContainerCore)this.Container;
             FeedIterator feedIterator = itemsCore.GetStandByFeedIterator(
                 requestOptions: new ChangeFeedRequestOptions()
                 {
                     From = ChangeFeedRequestOptions.StartFrom.CreateFromBeginning(),
                 });
-=======
-            ContainerInternal itemsCore = this.Container;
-            FeedIterator feedIterator = itemsCore.GetStandByFeedIterator(requestOptions: new ChangeFeedRequestOptions() { StartTime = DateTime.MinValue });
->>>>>>> 78e205f5
 
             while (feedIterator.HasMoreResults)
             {
@@ -196,13 +190,11 @@
             ContainerInternal itemsCore = this.Container;
             FeedIterator setIteratorNew =
                 itemsCore.GetStandByFeedIterator(
-                    new ChangeFeedRequestOptions()
+                    requestOptions: new ChangeFeedRequestOptions()
                     {
                         From = ChangeFeedRequestOptions.StartFrom.CreateFromContinuation(corruptedTokenSerialized),
                     });
-
-            ResponseMessage responseMessage =
-                    await setIteratorNew.ReadNextAsync(this.cancellationToken);
+            _ = await setIteratorNew.ReadNextAsync(this.cancellationToken);
 
             Assert.Fail("Should have thrown.");
         }
@@ -214,18 +206,13 @@
         public async Task StandByFeedIterator_WithMaxItemCount()
         {
             await this.CreateRandomItems(this.Container, 2, randomPartitionKey: true);
-<<<<<<< HEAD
-            ContainerCore itemsCore = this.Container;
+            ContainerCore itemsCore = (ContainerCore)this.Container;
             FeedIterator feedIterator = itemsCore.GetStandByFeedIterator(
                 requestOptions: new ChangeFeedRequestOptions()
                 {
                     MaxItemCount = 1,
                     From = ChangeFeedRequestOptions.StartFrom.CreateFromBeginning(),
                 });
-=======
-            ContainerInternal itemsCore = this.Container;
-            FeedIterator feedIterator = itemsCore.GetStandByFeedIterator(maxItemCount: 1, requestOptions: new ChangeFeedRequestOptions() { StartTime = DateTime.MinValue });
->>>>>>> 78e205f5
 
             while (feedIterator.HasMoreResults)
             {
@@ -308,14 +295,9 @@
             int expected = 500;
             List<CompositeContinuationToken> previousToken = null;
             await this.CreateRandomItems(this.LargerContainer, expected, randomPartitionKey: true);
-<<<<<<< HEAD
-            ContainerCore itemsCore = this.LargerContainer;
+            ContainerCore itemsCore = (ContainerCore)this.LargerContainer;
             FeedIterator feedIterator = itemsCore.GetStandByFeedIterator(
                 requestOptions: new ChangeFeedRequestOptions());
-=======
-            ContainerInternal itemsCore = this.LargerContainer;
-            FeedIterator feedIterator = itemsCore.GetStandByFeedIterator(maxItemCount: 1, requestOptions: new ChangeFeedRequestOptions() { StartTime = DateTime.MinValue });
->>>>>>> 78e205f5
             while (true)
             {
                 using (ResponseMessage responseMessage =
@@ -343,7 +325,7 @@
         public async Task StandByFeedIterator_VerifyRefreshIsCalledOnSplit()
         {
             CosmosChangeFeedResultSetIteratorCoreMock iterator = new CosmosChangeFeedResultSetIteratorCoreMock(
-                this.Container,
+                (ContainerCore)this.Container,
                 new ChangeFeedRequestOptions()
                 {
                     MaxItemCount = 100,
@@ -465,13 +447,7 @@
             public bool HasCalledForceRefresh = false;
 
             internal CosmosChangeFeedResultSetIteratorCoreMock(
-<<<<<<< HEAD
                 ContainerCore container,
-=======
-                ContainerInternal container,
-                string continuationToken,
-                int? maxItemCount,
->>>>>>> 78e205f5
                 ChangeFeedRequestOptions options) : base(
                     clientContext: container.ClientContext,
                     container: container,
