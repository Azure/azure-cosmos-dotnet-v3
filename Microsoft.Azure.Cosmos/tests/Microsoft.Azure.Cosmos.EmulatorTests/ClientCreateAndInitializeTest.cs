﻿namespace Microsoft.Azure.Cosmos.SDK.EmulatorTests
{
    using System;
    using System.Collections.Concurrent;
    using System.Collections.Generic;
    using System.Linq;
    using System.Net;
    using System.Net.Http;
    using System.Reflection;
    using System.Threading.Tasks;
    using Microsoft.Azure.Cosmos.Fluent;
    using Microsoft.Azure.Documents;
    using Microsoft.VisualStudio.TestTools.UnitTesting;
    using Moq;
    using Moq.Protected;

    [TestClass]
    public class ClientCreateAndInitializeTest : BaseCosmosClientHelper
    {
        private ContainerInternal Container = null;
        private const string PartitionKey = "/pk";

        [TestInitialize]
        public async Task TestInitialize()
        {
            await this.TestInit();

            ContainerResponse response = await this.database.CreateContainerAsync(
                        new ContainerProperties(id: "ClientCreateAndInitializeContainer", partitionKeyPath: PartitionKey),
                        throughput: 20000,
                        cancellationToken: this.cancellationToken);
            Assert.IsNotNull(response);
            Assert.IsNotNull(response.Container);
            Assert.IsNotNull(response.Resource);
            this.Container = (ContainerInlineCore)response;

            // Create items with different
            for (int i = 0; i < 500; i++)
            {
                ToDoActivity item = ToDoActivity.CreateRandomToDoActivity();
                item.pk = "Status" + i.ToString();
                item.id = i.ToString();
                ItemResponse<ToDoActivity> itemResponse = await this.Container.CreateItemAsync(item);
                Assert.AreEqual(HttpStatusCode.Created, itemResponse.StatusCode);
            }
        }

        [TestCleanup]
        public async Task Cleanup()
        {
            await base.TestCleanup();
        }

        [TestMethod]
        public async Task CreateAndInitializeTest()
        {
            int httpCallsMade = 0;
            HttpClientHandlerHelper httpClientHandlerHelper = new HttpClientHandlerHelper
            {
                RequestCallBack = (request, cancellationToken) =>
                {
                    httpCallsMade++;
                    return null;
                }
            };

            (string endpoint, string authKey) = TestCommon.GetAccountInfo();
            List<(string, string)> containers = new List<(string, string)> 
            { (this.database.Id, "ClientCreateAndInitializeContainer")};

            CosmosClientOptions cosmosClientOptions = new CosmosClientOptions
            {
                HttpClientFactory = () => new HttpClient(httpClientHandlerHelper),
            };

            CosmosClient cosmosClient = await CosmosClient.CreateAndInitializeAsync(endpoint, authKey, containers, cosmosClientOptions);
            Assert.IsNotNull(cosmosClient);
            int httpCallsMadeAfterCreation = httpCallsMade;

            ContainerInternal container = (ContainerInternal)cosmosClient.GetContainer(this.database.Id, "ClientCreateAndInitializeContainer");
            ItemResponse<ToDoActivity> readResponse = await container.ReadItemAsync<ToDoActivity>("1", new Cosmos.PartitionKey("Status1"));
            string diagnostics = readResponse.Diagnostics.ToString();
            Assert.IsTrue(diagnostics.Contains("\"ConnectionMode\":\"Direct\""));
            Assert.AreEqual(httpCallsMade, httpCallsMadeAfterCreation);
            cosmosClient.Dispose();
        }

        [TestMethod]
        public async Task CreateAndInitializeWithCosmosClientBuilderTest()
        {
            int httpCallsMade = 0;
            HttpClientHandlerHelper httpClientHandlerHelper = new HttpClientHandlerHelper
            {
                RequestCallBack = (request, cancellationToken) =>
                {
                    httpCallsMade++;
                    return null;
                }
            };

            (string endpoint, string authKey) = TestCommon.GetAccountInfo();
            List<(string, string)> containers = new List<(string, string)>
            { (this.database.Id, "ClientCreateAndInitializeContainer")};

            CosmosClientBuilder builder = new CosmosClientBuilder(endpoint, authKey).WithHttpClientFactory(() => new HttpClient(httpClientHandlerHelper));
            CosmosClient cosmosClient = await builder.BuildAndInitializeAsync(containers);
            Assert.IsNotNull(cosmosClient);
            int httpCallsMadeAfterCreation = httpCallsMade;

            ContainerInternal container = (ContainerInternal)cosmosClient.GetContainer(this.database.Id, "ClientCreateAndInitializeContainer");
            ItemResponse<ToDoActivity> readResponse = await container.ReadItemAsync<ToDoActivity>("1", new Cosmos.PartitionKey("Status1"));
            Assert.AreEqual(httpCallsMade, httpCallsMadeAfterCreation);
            cosmosClient.Dispose();
        }

        [TestMethod]
        [ExpectedException(typeof(HttpRequestException))]
        public async Task AuthIncorrectTest()
        {
            List<(string databaseId, string containerId)> containers = new List<(string databaseId, string containerId)>
            { (this.database.Id, "ClientCreateAndInitializeContainer")};
            string authKey = TestCommon.GetAccountInfo().authKey;
            CosmosClient cosmosClient = await CosmosClient.CreateAndInitializeAsync("https://127.0.0.1:0000/", authKey, containers);
            cosmosClient.Dispose();
        }

        [TestMethod]
        [ExpectedException(typeof(CosmosException))]
        public async Task DatabaseIncorrectTest()
        {
            List<(string databaseId, string containerId)> containers = new List<(string databaseId, string containerId)>
            { ("IncorrectDatabase", "ClientCreateAndInitializeContainer")};
            (string endpoint, string authKey) = TestCommon.GetAccountInfo();
            try
            {
                CosmosClient cosmosClient = await CosmosClient.CreateAndInitializeAsync(endpoint, authKey, containers);
            }
            catch (CosmosException ex)
            {
                Assert.IsTrue(ex.StatusCode == HttpStatusCode.NotFound);
                throw ex;
            }
        }

        [TestMethod]
        [ExpectedException(typeof(CosmosException))]
        public async Task ContainerIncorrectTest()
        {
            List<(string databaseId, string containerId)> containers = new List<(string databaseId, string containerId)>
            { (this.database.Id, "IncorrectContainer")};
            (string endpoint, string authKey) = TestCommon.GetAccountInfo();
            try
            {
                CosmosClient cosmosClient = await CosmosClient.CreateAndInitializeAsync(endpoint, authKey, containers);
            }
            catch (CosmosException ex)
            {
                Assert.IsTrue(ex.StatusCode == HttpStatusCode.NotFound);
                throw ex;
            }
        }

        [TestMethod]
        public async Task InitializeContainersAsync_WhenThrowsException_ShouldDisposeCosmosClient()
        {
            // Arrange.
            List<(string databaseId, string containerId)> containers = new()
            { ("IncorrectDatabase", "ClientCreateAndInitializeContainer")};

            CosmosException cosmosException = new (
                statusCode: HttpStatusCode.NotFound,
                message: "Test",
                stackTrace: null,
                headers: null,
                trace: default,
                error: null,
                innerException: null);

            Mock<CosmosClient> cosmosClient = new ();
            cosmosClient
                .Setup(x => x.GetContainer(It.IsAny<string>(), It.IsAny<string>()))
                .Throws(cosmosException);

            cosmosClient
                .Protected()
                .Setup("Dispose", ItExpr.Is<bool>(x => x))
                .Verifiable();

            // Act.
            CosmosException ex = await Assert.ThrowsExceptionAsync<CosmosException>(() => cosmosClient.Object.InitializeContainersAsync(containers, this.cancellationToken));

            // Assert.
            Assert.IsNotNull(ex);
            Assert.IsTrue(ex.StatusCode == HttpStatusCode.NotFound);
            cosmosClient.Verify();
        }

        /// <summary>
        /// Test to validate that when <see cref="CosmosClient.CreateAndInitializeAsync()"/> is called with a
        /// valid database id and a container id that exists in the database, an attempt is made to open
        /// the rntbd connections to the backend replicas and the connections are opened successfully.
        /// </summary>
        [TestMethod]
        [Owner("dkunda")]
        public async Task CreateAndInitializeAsync_WithValidDatabaseAndContainer_ShouldOpenRntbdConnectionsToBackendReplicas()
        {
            // Arrange.
            int httpCallsMade = 0, maxRequestsPerConnection = 6;
            HttpClientHandlerHelper httpClientHandlerHelper = new ()
            {
                RequestCallBack = (request, cancellationToken) =>
                {
                    httpCallsMade++;
                    return null;
                }
            };
            List<(string, string)> containers = new () 
            { 
                (
                this.database.Id,
                "ClientCreateAndInitializeContainer"
                )
            };

            (string endpoint, string authKey) = TestCommon.GetAccountInfo();
            CosmosClientOptions cosmosClientOptions = new ()
            {
                HttpClientFactory = () => new HttpClient(httpClientHandlerHelper),
                ConnectionMode = ConnectionMode.Direct,
                MaxRequestsPerTcpConnection = maxRequestsPerConnection,
            };

            // Act.
            CosmosClient cosmosClient = await CosmosClient.CreateAndInitializeAsync(
                accountEndpoint: endpoint,
                authKeyOrResourceToken: authKey,
                containers: containers,
                cosmosClientOptions: cosmosClientOptions);

            // Assert.
            Assert.AreEqual(5, httpCallsMade);

            IStoreClientFactory factory = (IStoreClientFactory)cosmosClient.DocumentClient.GetType()
                            .GetField("storeClientFactory", BindingFlags.NonPublic | BindingFlags.Instance)
                            .GetValue(cosmosClient.DocumentClient);
            StoreClientFactory storeClientFactory = (StoreClientFactory) factory;

            TransportClient client = (TransportClient)storeClientFactory.GetType()
                            .GetField("transportClient", BindingFlags.NonPublic | BindingFlags.Instance)
                            .GetValue(storeClientFactory);
            Documents.Rntbd.TransportClient transportClient = (Documents.Rntbd.TransportClient) client;

            Documents.Rntbd.ChannelDictionary channelDict = (Documents.Rntbd.ChannelDictionary)transportClient.GetType()
                            .GetField("channelDictionary", BindingFlags.NonPublic | BindingFlags.Instance)
                            .GetValue(transportClient);

            ConcurrentDictionary<Documents.Rntbd.ServerKey, Documents.Rntbd.IChannel> allChannels = (ConcurrentDictionary<Documents.Rntbd.ServerKey, Documents.Rntbd.IChannel>)channelDict.GetType()
                .GetField("channels", BindingFlags.NonPublic | BindingFlags.Instance)
                .GetValue(channelDict);

            Assert.AreEqual(1, allChannels.Count);

            Documents.Rntbd.LoadBalancingChannel loadBalancingChannel = (Documents.Rntbd.LoadBalancingChannel)allChannels[allChannels.Keys.First()];
            Documents.Rntbd.LoadBalancingPartition loadBalancingPartition = (Documents.Rntbd.LoadBalancingPartition)loadBalancingChannel.GetType()
                                    .GetField("singlePartition", BindingFlags.NonPublic | BindingFlags.Instance)
                                    .GetValue(loadBalancingChannel);

            Assert.IsNotNull(loadBalancingPartition);

            int channelCapacity = (int)loadBalancingPartition.GetType()
                .GetField("capacity", BindingFlags.NonPublic | BindingFlags.Instance)
                .GetValue(loadBalancingPartition);

            List<Documents.Rntbd.LbChannelState> openChannels = (List<Documents.Rntbd.LbChannelState>)loadBalancingPartition.GetType()
                                    .GetField("openChannels", BindingFlags.NonPublic | BindingFlags.Instance)
                                    .GetValue(loadBalancingPartition);

            Assert.IsNotNull(openChannels);
<<<<<<< HEAD
            Assert.AreEqual(48, openChannels.Count, "Here the expected value 48 rather explains how many time we call the" +
                "LoadBalancingPartition.OpenChannelAsync(). The emulator by default returns 12 partitions, and each partition has 4 replicas," +
                "and by behavior the emulator uses the same URI for eac of these replica, hence 12 * 4 = 48 times we call the OpenChannelAsync()." +
                "In ideal world, the value should be 1, because for each unique URI, the OpenChannelAsync() call will just be 1.");
=======
            Assert.AreEqual(1, openChannels.Count, "Here the expected value 1 explains how many TCP connections were opened by the LoadBalancingPartition.OpenChannelAsync()." +
                "The emulator by default returns 12 partitions, and each partition has 4 replicas, and by behavior the emulator uses the same URI for each of these replica," +
                "hence 12 * 4 = 48 times we call the OpenChannelAsync(). However, the number of TCP connections established would be just one per each unique endpoint.");
>>>>>>> e2ce570b
            Assert.AreEqual(openChannels.Count * maxRequestsPerConnection, channelCapacity);

            Documents.Rntbd.LbChannelState channelState = openChannels.First();

            Assert.IsNotNull(channelState);
            Assert.IsTrue(channelState.DeepHealthy);
        }

        /// <summary>
        /// Test to validate that when <see cref="CosmosClient.CreateAndInitializeAsync()"/> is called with
        /// the Gateway Mode enabled, the operation should not open any Rntbd connections to the backend replicas.
        /// </summary>
        [TestMethod]
        [Owner("dkunda")]
        public async Task CreateAndInitializeAsync_WithGatewayModeEnabled_ShouldNotOpenConnectionToBackendReplicas()
        {
            // Arrange.
            int httpCallsMade = 0;
            HttpClientHandlerHelper httpClientHandlerHelper = new()
            {
                RequestCallBack = (request, cancellationToken) =>
                {
                    httpCallsMade++;
                    return null;
                }
            };
            List<(string, string)> containers = new()
            {
                (
                this.database.Id,
                "ClientCreateAndInitializeContainer"
                )
            };

            (string endpoint, string authKey) = TestCommon.GetAccountInfo();
            CosmosClientOptions cosmosClientOptions = new()
            {
                HttpClientFactory = () => new HttpClient(httpClientHandlerHelper),
                ConnectionMode = ConnectionMode.Gateway,
            };

            // Act.
            CosmosClient cosmosClient = await CosmosClient.CreateAndInitializeAsync(
                accountEndpoint: endpoint,
                authKeyOrResourceToken: authKey,
                containers: containers,
                cosmosClientOptions: cosmosClientOptions);

            // Assert.
            Assert.IsNotNull(cosmosClient);
            Assert.AreEqual(1, httpCallsMade);
        }

        /// <summary>
        /// Test to validate that when <see cref="CosmosClient.CreateAndInitializeAsync()"/> is called with a
        /// valid database id and an invalid container that doesn't exists in the database, the cosmos
        /// client initialization fails and a <see cref="CosmosException"/> is thrown with a 404 status code.
        /// </summary>
        [TestMethod]
        [Owner("dkunda")]
        public async Task CreateAndInitializeAsync_WithValidDatabaseAndInvalidContainer_ShouldThrowException()
        {
            // Arrange.
            List<(string, string)> containers = new()
            {
                (
                this.database.Id,
                "ClientCreateAndInitializeInvalidContainer"
                )
            };

            (string endpoint, string authKey) = TestCommon.GetAccountInfo();
            CosmosClientOptions cosmosClientOptions = new();

            // Act.
            CosmosException ce = await Assert.ThrowsExceptionAsync<CosmosException>(() => CosmosClient.CreateAndInitializeAsync(
                accountEndpoint: endpoint,
                authKeyOrResourceToken: authKey,
                containers: containers,
                cosmosClientOptions: cosmosClientOptions));

            // Assert.
            Assert.IsNotNull(ce);
            Assert.AreEqual(HttpStatusCode.NotFound, ce.StatusCode);
        }
    }
}<|MERGE_RESOLUTION|>--- conflicted
+++ resolved
@@ -276,16 +276,9 @@
                                     .GetValue(loadBalancingPartition);
 
             Assert.IsNotNull(openChannels);
-<<<<<<< HEAD
-            Assert.AreEqual(48, openChannels.Count, "Here the expected value 48 rather explains how many time we call the" +
-                "LoadBalancingPartition.OpenChannelAsync(). The emulator by default returns 12 partitions, and each partition has 4 replicas," +
-                "and by behavior the emulator uses the same URI for eac of these replica, hence 12 * 4 = 48 times we call the OpenChannelAsync()." +
-                "In ideal world, the value should be 1, because for each unique URI, the OpenChannelAsync() call will just be 1.");
-=======
             Assert.AreEqual(1, openChannels.Count, "Here the expected value 1 explains how many TCP connections were opened by the LoadBalancingPartition.OpenChannelAsync()." +
                 "The emulator by default returns 12 partitions, and each partition has 4 replicas, and by behavior the emulator uses the same URI for each of these replica," +
                 "hence 12 * 4 = 48 times we call the OpenChannelAsync(). However, the number of TCP connections established would be just one per each unique endpoint.");
->>>>>>> e2ce570b
             Assert.AreEqual(openChannels.Count * maxRequestsPerConnection, channelCapacity);
 
             Documents.Rntbd.LbChannelState channelState = openChannels.First();
