﻿//------------------------------------------------------------
// Copyright (c) Microsoft Corporation.  All rights reserved.
//------------------------------------------------------------

namespace Microsoft.Azure.Cosmos.SDK.EmulatorTests
{
    using Microsoft.VisualStudio.TestTools.UnitTesting;
    using Newtonsoft.Json.Linq;
    using System;
    using System.Collections.Generic;
    using System.Collections.ObjectModel;
    using System.IO;
    using System.Linq;
    using System.Net;
    using System.Threading.Tasks;

    // Similar tests to CosmosContainerTests but with Fluent syntax
    [TestClass]
    public class ContainerSettingsTests : BaseCosmosClientHelper
    {
        private static long ToEpoch(DateTime dateTime) => (long)(dateTime - new DateTime(1970, 1, 1)).TotalSeconds;

        [TestInitialize]
        public async Task TestInitialize()
        {
            await base.TestInit();
        }

        [TestCleanup]
        public async Task Cleanup()
        {
            await base.TestCleanup();
        }

        [TestMethod]
        public async Task ContainerContractTest()
        {
            DatabaseInlineCore databaseInlineCore = (DatabaseInlineCore)this.database;
            await TestCommon.CreateClientEncryptionKey("dekId", databaseInlineCore); 
            
            ClientEncryptionIncludedPath clientEncryptionIncludedPath1 = new ClientEncryptionIncludedPath()
            {
                Path = "/path",
                ClientEncryptionKeyId = "dekId",
                EncryptionAlgorithm = "AEAD_AES_256_CBC_HMAC_SHA256",
                EncryptionType = "Randomized"
            };

            Collection<ClientEncryptionIncludedPath> paths = new Collection<ClientEncryptionIncludedPath>()
            {
                clientEncryptionIncludedPath1
            };

            ContainerProperties containerProperties = new ContainerProperties(Guid.NewGuid().ToString(), "/users")
            {
                IndexingPolicy = new IndexingPolicy()
                {
                    Automatic = true,
                    IndexingMode = IndexingMode.Consistent,
                    IncludedPaths = new Collection<IncludedPath>()
                    {
                        new IncludedPath()
                        {
                            Path = "/*"
                        }
                    },
                    ExcludedPaths = new Collection<ExcludedPath>()
                    {
                        new ExcludedPath()
                        {
                            Path = "/test/*"
                        }
                    },
                    CompositeIndexes = new Collection<Collection<CompositePath>>()
                    {
                        new Collection<CompositePath>()
                        {
                            new CompositePath()
                            {
                                Path = "/address/city",
                                Order = CompositePathSortOrder.Ascending
                            },
                            new CompositePath()
                            {
                                Path = "/address/zipcode",
                                Order = CompositePathSortOrder.Descending
                            }
                        }
                    },
                    SpatialIndexes = new Collection<SpatialPath>()
                    {
                        new SpatialPath()
                        {
                            Path = "/address/spatial/*",
                            SpatialTypes = new Collection<SpatialType>()
                            {
                                SpatialType.LineString
                            }
                        }
                    }
                },
                // ComputedProperties = new Collection<ComputedProperty>
                // {
                //     { new ComputedProperty{ Name = "lowerName", Query = "SELECT VALUE LOWER(c.Name) FROM c" } },
                //     { new ComputedProperty{ Name = "fullName", Query = "SELECT VALUE CONCAT(c.Name, ' ', c.LastName) FROM c" } }
                // },
                ClientEncryptionPolicy = new ClientEncryptionPolicy(paths)
            };

            CosmosJsonDotNetSerializer serializer = new CosmosJsonDotNetSerializer();
            Stream stream = serializer.ToStream(containerProperties);
            ContainerProperties deserialziedTest = serializer.FromStream<ContainerProperties>(stream);

            ContainerResponse response = await this.database.CreateContainerAsync(containerProperties);
            Assert.IsNotNull(response);
            Assert.IsTrue(response.RequestCharge > 0);
            Assert.IsNotNull(response.Headers);
            Assert.IsNotNull(response.Headers.ActivityId);

            ContainerProperties responseProperties = response.Resource;
            Assert.IsNotNull(responseProperties.Id);
            Assert.IsNotNull(responseProperties.ResourceId);
            Assert.IsNotNull(responseProperties.ETag);
            Assert.IsTrue(responseProperties.LastModified.HasValue);

            Assert.IsTrue(responseProperties.LastModified.Value > new DateTime(1970, 1, 1, 0, 0, 0, 0, DateTimeKind.Utc), responseProperties.LastModified.Value.ToString());

            Assert.AreEqual(1, responseProperties.IndexingPolicy.IncludedPaths.Count);
            IncludedPath includedPath = responseProperties.IndexingPolicy.IncludedPaths.First();
            Assert.AreEqual("/*", includedPath.Path);

            Assert.AreEqual("/test/*", responseProperties.IndexingPolicy.ExcludedPaths.First().Path);

            Assert.AreEqual(1, responseProperties.IndexingPolicy.CompositeIndexes.Count);
            Assert.AreEqual(2, responseProperties.IndexingPolicy.CompositeIndexes.First().Count);
            CompositePath compositePath = responseProperties.IndexingPolicy.CompositeIndexes.First().First();
            Assert.AreEqual("/address/city", compositePath.Path);
            Assert.AreEqual(CompositePathSortOrder.Ascending, compositePath.Order);

            Assert.AreEqual(1, responseProperties.IndexingPolicy.SpatialIndexes.Count);
            SpatialPath spatialPath = responseProperties.IndexingPolicy.SpatialIndexes.First();
            Assert.AreEqual("/address/spatial/*", spatialPath.Path);
            Assert.AreEqual(4, spatialPath.SpatialTypes.Count); // All SpatialTypes are returned

            Assert.AreEqual(1, responseProperties.ClientEncryptionPolicy.IncludedPaths.Count());
            Assert.IsTrue(responseProperties.ClientEncryptionPolicy.PolicyFormatVersion <= 2);
            ClientEncryptionIncludedPath clientEncryptionIncludedPath = responseProperties.ClientEncryptionPolicy.IncludedPaths.First();
            Assert.IsTrue(this.VerifyClientEncryptionIncludedPath(clientEncryptionIncludedPath1, clientEncryptionIncludedPath));

            ComputedPropertyComparer.AssertAreEqual(containerProperties.ComputedProperties, responseProperties.ComputedProperties);
            ComputedPropertyComparer.AssertAreEqual(containerProperties.ComputedProperties, deserialziedTest.ComputedProperties);
        }

        [Ignore]
        [TestMethod]
        public async Task ContainerNegativeComputedPropertyTest()
        {
            string query = "SELECT VALUE LOWER(c.name) FROM c";
            var variations = new[]
            {
                new
                {
                    ComputedProperties = new Collection<ComputedProperty>
                    {
                        new ComputedProperty {Name = "lowerName", Query = @"SELECT VALUE LOWER(c.name) FROM c"},
                        new ComputedProperty {Name = "lowerName", Query = @"SELECT VALUE LOWER(c.lastName) FROM c"}
                    },
                    Error = @"""Errors"":[""Computed property name 'lowerName' cannot be used in multiple definitions.""]"
                },
                new
                {
                    ComputedProperties = new Collection<ComputedProperty>{ new ComputedProperty { Query = query } },
                    Error = @"""Errors"":[""One of the specified inputs is invalid""]"
                },
                new
                {
                    ComputedProperties = new Collection<ComputedProperty>{ new ComputedProperty { Name = "", Query = query } },
                    Error = @"""Errors"":[""Computed property 'name' is either empty or unspecified.""]"
                },
                new
                {
                    ComputedProperties = new Collection<ComputedProperty>{ new ComputedProperty { Name = "lowerName" } },
                    Error = @"""Errors"":[""One of the specified inputs is invalid""]"
                },
                new
                {
                    ComputedProperties = new Collection<ComputedProperty>{ new ComputedProperty { Name = "lowerName", Query = "" } },
                    Error = @"""Errors"":[""Computed property 'query' is either empty or unspecified.""]"
                },
                new
                {
                    ComputedProperties = new Collection<ComputedProperty>{ new ComputedProperty { Name = "id", Query = query } },
                    Error = @"""Errors"":[""The system property name 'id' cannot be used as a computed property name.""]"
                },
                new
                {
                    ComputedProperties = new Collection<ComputedProperty>{ new ComputedProperty { Name = "spatial", Query = query } },
                    Error = @"""Errors"":[""Computed property 'spatial' at index (0) has a spatial index. Remove the spatial index on this path.""]"
                },
                new
                {
                    ComputedProperties = new Collection<ComputedProperty>{ new ComputedProperty {Name = "lowerName", Query = @"SELECT LOWER(c.name) FROM c"} },
                    Error = @"""Errors"":[""Required VALUE expression missing from computed property query 'SELECT LOWER(c.name) FROM c' at index (0).""]"
                },
                new
                {
                    ComputedProperties = new Collection<ComputedProperty>{ new ComputedProperty {Name = "lowerName", Query = @"SELECT LOWER(c.name) FROM r"} },
                    Error = @"""Errors"":[""Computed property at index (0) has a malformed query: 'SELECT LOWER(c.name) FROM r' Error details: '{\""errors\"":[{\""severity\"":\""Error\"",\""code\"":2001,\""message\"":\""Identifier 'c' could not be resolved.\""}]}'""]"
                },
            };

            IndexingPolicy indexingPolicy = new IndexingPolicy
            {
                SpatialIndexes = new Collection<SpatialPath>
                {
                    new SpatialPath
                    {
                        Path = "/spatial/*",
                        SpatialTypes = new Collection<Cosmos.SpatialType>()
                        {
                            Cosmos.SpatialType.LineString,
                            Cosmos.SpatialType.MultiPolygon,
                            Cosmos.SpatialType.Point,
                            Cosmos.SpatialType.Polygon,
                        }
                    }
                }
            };

            // Create
            foreach (var variation in variations)
            {
                ContainerProperties containerProperties = new ContainerProperties(Guid.NewGuid().ToString(), "/users")
                {
                    IndexingPolicy = indexingPolicy,
                    GeospatialConfig = new GeospatialConfig(GeospatialType.Geography),
                    ComputedProperties = variation.ComputedProperties
                };

                try
                {
                    ContainerResponse response = await this.database.CreateContainerAsync(containerProperties);
                    Assert.Fail($@"Computed Property '{variation.ComputedProperties.Last().Name}' Query '{variation.ComputedProperties.Last().Query}' was expected to fail with error '{variation.Error}'.");
                }
                catch (CosmosException ce) when (ce.StatusCode == HttpStatusCode.BadRequest)
                {
                    Assert.IsTrue(ce.Message.Contains(variation.Error), $"Message expected to contain:'{variation.Error}'{Environment.NewLine}Actual Message: '{ce.Message}'");
                }
            }

            // Replace
            Container containerToReplace = await this.database.CreateContainerAsync(new ContainerProperties(Guid.NewGuid().ToString(), "/users"));
            foreach (var variation in variations)
            {
                ContainerProperties containerProperties = new ContainerProperties(Guid.NewGuid().ToString(), "/users")
                {
                    IndexingPolicy = indexingPolicy,
                    GeospatialConfig = new GeospatialConfig(GeospatialType.Geography),
                    ComputedProperties = variation.ComputedProperties
                };

                try
                {
                    ContainerResponse response = await containerToReplace.ReplaceContainerAsync(containerProperties);
                    Assert.Fail($@"Computed Property '{variation.ComputedProperties.Last().Name}' Query '{variation.ComputedProperties.Last().Query}' was expected to fail with error '{variation.Error}'.");
                }
                catch (CosmosException ce) when (ce.StatusCode == HttpStatusCode.BadRequest)
                {
                    Assert.IsTrue(ce.Message.Contains(variation.Error), $"Message expected to contain:'{variation.Error}'{Environment.NewLine}Actual Message: '{ce.Message}'");
                }
            }
        }

        [TestMethod]
        public async Task ContainerNegativeSpatialIndexTest()
        {
            ContainerProperties containerProperties = new ContainerProperties(Guid.NewGuid().ToString(), "/users")
            {
                IndexingPolicy = new IndexingPolicy()
                {
                    SpatialIndexes = new Collection<SpatialPath>()
                    {
                        new SpatialPath()
                        {
                            Path = "/address/spatial/*"
                        }
                    }
                }
            };

            try
            {
                ContainerResponse response = await this.database.CreateContainerAsync(containerProperties);
                Assert.Fail("Should require spatial type");
            }
            catch (CosmosException ce) when (ce.StatusCode == HttpStatusCode.BadRequest)
            {
                Assert.IsTrue(ce.Message.Contains("The spatial data types array cannot be empty. Assign at least one spatial type for the 'types' array for the path"));
            }
        }

        [TestMethod]
        public async Task ContainerMigrationTest()
        {
            string containerName = "MigrationIndexTest";
            Documents.Index index1 = new Documents.RangeIndex(Documents.DataType.String, -1);
            Documents.Index index2 = new Documents.RangeIndex(Documents.DataType.Number, -1);
            Documents.DocumentCollection documentCollection = new Microsoft.Azure.Documents.DocumentCollection()
            {
                Id = containerName,
                IndexingPolicy = new Documents.IndexingPolicy()
                {
                    IncludedPaths = new Collection<Documents.IncludedPath>()
                    {
                        new Documents.IncludedPath()
                        {
                            Path = "/*",
                            Indexes = new Collection<Documents.Index>()
                            {
                                index1,
                                index2
                            }
                        }
                    }
                }
            };

            Documents.DocumentCollection createResponse = await NonPartitionedContainerHelper.CreateNonPartitionedContainer(this.database, documentCollection);

            // Verify the collection was created with deprecated Index objects
            Assert.AreEqual(2, createResponse.IndexingPolicy.IncludedPaths.First().Indexes.Count);
            Documents.Index createIndex = createResponse.IndexingPolicy.IncludedPaths.First().Indexes.First();
            Assert.AreEqual(index1.Kind, createIndex.Kind);

            // Verify v3 can add composite indexes and update the container
            Container container = this.database.GetContainer(containerName);
            ContainerProperties containerProperties = await container.ReadContainerAsync();
            Assert.IsNotNull(containerProperties.SelfLink);
            string cPath0 = "/address/city";
            string cPath1 = "/address/state";
            containerProperties.IndexingPolicy.CompositeIndexes.Add(new Collection<CompositePath>()
            {
                new CompositePath()
                {
                    Path= cPath0,
                    Order = CompositePathSortOrder.Descending
                },
                new CompositePath()
                {
                    Path= cPath1,
                    Order = CompositePathSortOrder.Ascending
                }
            });

            containerProperties.IndexingPolicy.SpatialIndexes.Add(
                new SpatialPath()
                {
                    Path = "/address/test/*",
                    SpatialTypes = new Collection<SpatialType>() { SpatialType.Point }
                });

            // List<ComputedProperty> computedProperties = new List<ComputedProperty>
            // {
            //     new ComputedProperty() { Name = "lowerName", Query = "SELECT VALUE LOWER(c.name) FROM c" },
            //     new ComputedProperty() { Name = "estimatedTax", Query = "SELECT VALUE c.salary * 0.2 FROM c" }
            // };
               
            // foreach (ComputedProperty computedProperty in computedProperties)
            // {
            //     containerProperties.ComputedProperties.Add(computedProperty);
            // }

            ContainerProperties propertiesAfterReplace = await container.ReplaceContainerAsync(containerProperties);
            Assert.AreEqual(0, propertiesAfterReplace.IndexingPolicy.IncludedPaths.First().Indexes.Count);
            Assert.AreEqual(1, propertiesAfterReplace.IndexingPolicy.CompositeIndexes.Count);
            Collection<CompositePath> compositePaths = propertiesAfterReplace.IndexingPolicy.CompositeIndexes.First();
            Assert.AreEqual(2, compositePaths.Count);
            CompositePath compositePath0 = compositePaths.ElementAt(0);
            CompositePath compositePath1 = compositePaths.ElementAt(1);
            Assert.IsTrue(string.Equals(cPath0, compositePath0.Path) || string.Equals(cPath1, compositePath0.Path));
            Assert.IsTrue(string.Equals(cPath0, compositePath1.Path) || string.Equals(cPath1, compositePath1.Path));

            Assert.AreEqual(1, propertiesAfterReplace.IndexingPolicy.SpatialIndexes.Count);
            Assert.AreEqual("/address/test/*", propertiesAfterReplace.IndexingPolicy.SpatialIndexes.First().Path);

            ComputedPropertyComparer.AssertAreEqual(containerProperties.ComputedProperties, propertiesAfterReplace.ComputedProperties);
        }

        [TestMethod]
        public async Task PartitionedCRUDTest()
        {
            string containerName = Guid.NewGuid().ToString();
            string partitionKeyPath = "/users";

            ContainerResponse containerResponse =
                await this.database.DefineContainer(containerName, partitionKeyPath)
                    .WithIndexingPolicy()
                        .WithIndexingMode(IndexingMode.None)
                        .WithAutomaticIndexing(false)
                        .Attach()
                    .CreateAsync();

            Assert.AreEqual(HttpStatusCode.Created, containerResponse.StatusCode);
            Assert.AreEqual(containerName, containerResponse.Resource.Id);
            Assert.AreEqual(partitionKeyPath, containerResponse.Resource.PartitionKey.Paths.First());
            Container container = containerResponse;
            Assert.AreEqual(IndexingMode.None, containerResponse.Resource.IndexingPolicy.IndexingMode);
            Assert.IsFalse(containerResponse.Resource.IndexingPolicy.Automatic);

            containerResponse = await container.ReadContainerAsync();
            Assert.AreEqual(HttpStatusCode.OK, containerResponse.StatusCode);
            Assert.AreEqual(containerName, containerResponse.Resource.Id);
            Assert.AreEqual(partitionKeyPath, containerResponse.Resource.PartitionKey.Paths.First());
            Assert.AreEqual(IndexingMode.None, containerResponse.Resource.IndexingPolicy.IndexingMode);
            Assert.IsFalse(containerResponse.Resource.IndexingPolicy.Automatic);

            containerResponse = await containerResponse.Container.DeleteContainerAsync();
            Assert.AreEqual(HttpStatusCode.NoContent, containerResponse.StatusCode);
        }

        [TestMethod]
        public async Task WithUniqueKeys()
        {
            string containerName = Guid.NewGuid().ToString();
            string partitionKeyPath = "/users";

            ContainerResponse containerResponse =
                await this.database.DefineContainer(containerName, partitionKeyPath)
                    .WithUniqueKey()
                        .Path("/attribute1")
                        .Path("/attribute2")
                        .Attach()
                    .CreateAsync();

            Assert.AreEqual(HttpStatusCode.Created, containerResponse.StatusCode);
            Assert.AreEqual(containerName, containerResponse.Resource.Id);
            Assert.AreEqual(partitionKeyPath, containerResponse.Resource.PartitionKey.Paths.First());
            Container container = containerResponse;
            Assert.AreEqual(1, containerResponse.Resource.UniqueKeyPolicy.UniqueKeys.Count);
            Assert.AreEqual(2, containerResponse.Resource.UniqueKeyPolicy.UniqueKeys[0].Paths.Count);
            Assert.AreEqual("/attribute1", containerResponse.Resource.UniqueKeyPolicy.UniqueKeys[0].Paths[0]);
            Assert.AreEqual("/attribute2", containerResponse.Resource.UniqueKeyPolicy.UniqueKeys[0].Paths[1]);

            containerResponse = await container.ReadContainerAsync();
            Assert.AreEqual(HttpStatusCode.OK, containerResponse.StatusCode);
            Assert.AreEqual(containerName, containerResponse.Resource.Id);
            Assert.AreEqual(partitionKeyPath, containerResponse.Resource.PartitionKey.Paths.First());
            Assert.AreEqual(1, containerResponse.Resource.UniqueKeyPolicy.UniqueKeys.Count);
            Assert.AreEqual(2, containerResponse.Resource.UniqueKeyPolicy.UniqueKeys[0].Paths.Count);
            Assert.AreEqual("/attribute1", containerResponse.Resource.UniqueKeyPolicy.UniqueKeys[0].Paths[0]);
            Assert.AreEqual("/attribute2", containerResponse.Resource.UniqueKeyPolicy.UniqueKeys[0].Paths[1]);

            containerResponse = await containerResponse.Container.DeleteContainerAsync();
            Assert.AreEqual(HttpStatusCode.NoContent, containerResponse.StatusCode);
        }

        [TestMethod]
        public async Task TestConflictResolutionPolicy()
        {
            Database databaseForConflicts = await this.GetClient().CreateDatabaseAsync("conflictResolutionContainerTest",
                cancellationToken: this.cancellationToken);

            try
            {
                string containerName = "conflictResolutionContainerTest";
                string partitionKeyPath = "/users";

                ContainerResponse containerResponse =
                    await databaseForConflicts.DefineContainer(containerName, partitionKeyPath)
                        .WithConflictResolution()
                            .WithLastWriterWinsResolution("/lww")
                            .Attach()
                        .CreateAsync();

                Assert.AreEqual(HttpStatusCode.Created, containerResponse.StatusCode);
                Assert.AreEqual(containerName, containerResponse.Resource.Id);
                Assert.AreEqual(partitionKeyPath, containerResponse.Resource.PartitionKey.Paths.First());
                ContainerProperties containerSettings = containerResponse.Resource;
                Assert.IsNotNull(containerSettings.ConflictResolutionPolicy);
                Assert.AreEqual(ConflictResolutionMode.LastWriterWins, containerSettings.ConflictResolutionPolicy.Mode);
                Assert.AreEqual("/lww", containerSettings.ConflictResolutionPolicy.ResolutionPath);
                Assert.IsTrue(string.IsNullOrEmpty(containerSettings.ConflictResolutionPolicy.ResolutionProcedure));

                // Delete container
                await containerResponse.Container.DeleteContainerAsync();

                // Re-create with custom policy
                string sprocName = "customresolsproc";
                containerResponse = await databaseForConflicts.DefineContainer(containerName, partitionKeyPath)
                        .WithConflictResolution()
                            .WithCustomStoredProcedureResolution(sprocName)
                            .Attach()
                        .CreateAsync();

                Assert.AreEqual(HttpStatusCode.Created, containerResponse.StatusCode);
                Assert.AreEqual(containerName, containerResponse.Resource.Id);
                Assert.AreEqual(partitionKeyPath, containerResponse.Resource.PartitionKey.Paths.First());
                containerSettings = containerResponse.Resource;
                Assert.IsNotNull(containerSettings.ConflictResolutionPolicy);
                Assert.AreEqual(ConflictResolutionMode.Custom, containerSettings.ConflictResolutionPolicy.Mode);
                Assert.AreEqual(UriFactory.CreateStoredProcedureUri(databaseForConflicts.Id, containerName, sprocName), containerSettings.ConflictResolutionPolicy.ResolutionProcedure);
                Assert.IsTrue(string.IsNullOrEmpty(containerSettings.ConflictResolutionPolicy.ResolutionPath));
            }
            finally
            {
                await databaseForConflicts.DeleteAsync();
            }
        }

        [TestMethod]
        public async Task TestChangeFeedPolicy()
        {
            Database databaseForChangeFeed = await this.GetClient().CreateDatabaseAsync("changeFeedRetentionContainerTest",
                cancellationToken: this.cancellationToken);

            try
            {
                string containerName = "changeFeedRetentionContainerTest";
                string partitionKeyPath = "/users";
                TimeSpan retention = TimeSpan.FromMinutes(10);

                ContainerResponse containerResponse =
                    await databaseForChangeFeed.DefineContainer(containerName, partitionKeyPath)
                        .WithChangeFeedPolicy(retention)
                            .Attach()
                        .CreateAsync();

                Assert.AreEqual(HttpStatusCode.Created, containerResponse.StatusCode);
                Assert.AreEqual(containerName, containerResponse.Resource.Id);
                Assert.AreEqual(partitionKeyPath, containerResponse.Resource.PartitionKey.Paths.First());
                ContainerProperties containerSettings = containerResponse.Resource;
                Assert.IsNotNull(containerSettings.ChangeFeedPolicy);
                Assert.AreEqual(retention.TotalMinutes, containerSettings.ChangeFeedPolicy.FullFidelityRetention.TotalMinutes);
            }
            finally
            {
                await databaseForChangeFeed.DeleteAsync();
            }
        }

        [TestMethod]
        [Ignore("This test will be enabled once the vector similarity changes are made available into the public emulator.")]
        public async Task TestVectorEmbeddingPolicy()
        {
            string vector1Path = "/vector1", vector2Path = "/vector2", vector3Path = "/vector3";
            Database databaseForVectorEmbedding = await this.GetClient().CreateDatabaseAsync("vectorEmbeddingContainerTest",
                cancellationToken: this.cancellationToken);

            try
            {
                Collection<Embedding> embeddings = new Collection<Embedding>()
                {
                    new Embedding()
                    {
                        Path = vector1Path,
                        DataType = VectorDataType.Int8,
                        DistanceFunction = DistanceFunction.DotProduct,
                        Dimensions = 1200,
                    },
                    new Embedding()
                    {
                        Path = vector2Path,
                        DataType = VectorDataType.Uint8,
                        DistanceFunction = DistanceFunction.Cosine,
                        Dimensions = 3,
                    },
                    new Embedding()
                    {
                        Path = vector3Path,
                        DataType = VectorDataType.Float32,
                        DistanceFunction = DistanceFunction.Euclidean,
                        Dimensions = 400,
                    },
                };

                string containerName = "vectorEmbeddingContainerTest";
                string partitionKeyPath = "/users";

                ContainerResponse containerResponse =
                    await databaseForVectorEmbedding.DefineContainer(containerName, partitionKeyPath)
                        .WithVectorEmbeddingPolicy(embeddings)
                        .Attach()
                        .WithIndexingPolicy()
                            .WithVectorIndex()
                                .Path(vector1Path, VectorIndexType.Flat)
                             .Attach()
                            .WithVectorIndex()
<<<<<<< HEAD
                                .Path(vector2Path, VectorIndexType.Flat)
                             .Attach()
                            .WithVectorIndex()
                                .Path(vector3Path, VectorIndexType.Flat)
=======
                                .Path(vector2Path, VectorIndexType.QuantizedFlat)
                                .WithQuantizationByteSize(3)
                                .WithVectorIndexShardKey(new string[] { "/Country" })
                             .Attach()
                            .WithVectorIndex()
                                .Path(vector3Path, VectorIndexType.DiskANN)
                                .WithQuantizationByteSize(2)
                                .WithIndexingSearchListSize(5)
                                .WithVectorIndexShardKey(new string[] { "/ZipCode" })
>>>>>>> 4d9da410
                             .Attach()
                        .Attach()
                        .CreateAsync();

                Assert.AreEqual(HttpStatusCode.Created, containerResponse.StatusCode);
                Assert.AreEqual(containerName, containerResponse.Resource.Id);
                Assert.AreEqual(partitionKeyPath, containerResponse.Resource.PartitionKey.Paths.First());
                ContainerProperties containerSettings = containerResponse.Resource;

                // Validate Vector Embeddings.
                Assert.IsNotNull(containerSettings.VectorEmbeddingPolicy);
                Assert.IsNotNull(containerSettings.VectorEmbeddingPolicy.Embeddings);
                Assert.AreEqual(embeddings.Count, containerSettings.VectorEmbeddingPolicy.Embeddings.Count());
                Assert.IsTrue(embeddings.OrderBy(x => x.Path).SequenceEqual(containerSettings.VectorEmbeddingPolicy.Embeddings.OrderBy(x => x.Path)));

                // Validate Vector Indexes.
                Assert.IsNotNull(containerSettings.IndexingPolicy.VectorIndexes);
                Assert.AreEqual(embeddings.Count, containerSettings.IndexingPolicy.VectorIndexes.Count());
                Assert.AreEqual(vector1Path, containerSettings.IndexingPolicy.VectorIndexes[0].Path);
                Assert.AreEqual(VectorIndexType.Flat, containerSettings.IndexingPolicy.VectorIndexes[0].Type);
                Assert.AreEqual(vector2Path, containerSettings.IndexingPolicy.VectorIndexes[1].Path);
<<<<<<< HEAD
                Assert.AreEqual(VectorIndexType.Flat, containerSettings.IndexingPolicy.VectorIndexes[1].Type);
                Assert.AreEqual(vector3Path, containerSettings.IndexingPolicy.VectorIndexes[2].Path);
                Assert.AreEqual(VectorIndexType.Flat, containerSettings.IndexingPolicy.VectorIndexes[2].Type);
=======
                Assert.AreEqual(VectorIndexType.QuantizedFlat, containerSettings.IndexingPolicy.VectorIndexes[1].Type);
                Assert.AreEqual(3, containerSettings.IndexingPolicy.VectorIndexes[1].QuantizationByteSize);
                CollectionAssert.AreEqual(new string[] { "/Country" }, containerSettings.IndexingPolicy.VectorIndexes[1].VectorIndexShardKey);
                Assert.AreEqual(vector3Path, containerSettings.IndexingPolicy.VectorIndexes[2].Path);
                Assert.AreEqual(VectorIndexType.DiskANN, containerSettings.IndexingPolicy.VectorIndexes[2].Type);
                Assert.AreEqual(2, containerSettings.IndexingPolicy.VectorIndexes[2].QuantizationByteSize);
                Assert.AreEqual(5, containerSettings.IndexingPolicy.VectorIndexes[2].IndexingSearchListSize);
                CollectionAssert.AreEqual(new string[] { "/ZipCode" }, containerSettings.IndexingPolicy.VectorIndexes[2].VectorIndexShardKey);
>>>>>>> 4d9da410
            }
            finally
            {
                await databaseForVectorEmbedding.DeleteAsync();
            }
        }

        [TestMethod]
        public async Task WithIndexingPolicy()
        {
            string containerName = Guid.NewGuid().ToString();
            string partitionKeyPath = "/users";

            ContainerResponse containerResponse =
                await this.database.DefineContainer(containerName, partitionKeyPath)
                    .WithIndexingPolicy()
                        .WithIncludedPaths()
                            .Path("/included1/*")
                            .Path("/included2/*")
                            .Attach()
                        .WithExcludedPaths()
                            .Path("/*")
                            .Attach()
                        .WithCompositeIndex()
                            .Path("/composite1")
                            .Path("/composite2", CompositePathSortOrder.Descending)
                            .Attach()
                        .Attach()
                    .CreateAsync();

            Assert.AreEqual(HttpStatusCode.Created, containerResponse.StatusCode);
            Assert.AreEqual(containerName, containerResponse.Resource.Id);
            Assert.AreEqual(partitionKeyPath, containerResponse.Resource.PartitionKey.Paths.First());
            Container container = containerResponse;
            Assert.AreEqual(2, containerResponse.Resource.IndexingPolicy.IncludedPaths.Count);
            Assert.AreEqual("/included1/*", containerResponse.Resource.IndexingPolicy.IncludedPaths[0].Path);
            Assert.AreEqual("/included2/*", containerResponse.Resource.IndexingPolicy.IncludedPaths[1].Path);
            Assert.AreEqual("/*", containerResponse.Resource.IndexingPolicy.ExcludedPaths[0].Path);
            Assert.AreEqual(1, containerResponse.Resource.IndexingPolicy.CompositeIndexes.Count);
            Assert.AreEqual("/composite1", containerResponse.Resource.IndexingPolicy.CompositeIndexes[0][0].Path);
            Assert.AreEqual("/composite2", containerResponse.Resource.IndexingPolicy.CompositeIndexes[0][1].Path);
            Assert.AreEqual(CompositePathSortOrder.Descending, containerResponse.Resource.IndexingPolicy.CompositeIndexes[0][1].Order);

            containerResponse = await container.ReadContainerAsync();
            Assert.AreEqual(HttpStatusCode.OK, containerResponse.StatusCode);
            Assert.AreEqual(containerName, containerResponse.Resource.Id);
            Assert.AreEqual(partitionKeyPath, containerResponse.Resource.PartitionKey.Paths.First());
            Assert.AreEqual(2, containerResponse.Resource.IndexingPolicy.IncludedPaths.Count);
            Assert.AreEqual("/included1/*", containerResponse.Resource.IndexingPolicy.IncludedPaths[0].Path);
            Assert.AreEqual("/included2/*", containerResponse.Resource.IndexingPolicy.IncludedPaths[1].Path);
            Assert.AreEqual("/*", containerResponse.Resource.IndexingPolicy.ExcludedPaths[0].Path);
            Assert.AreEqual(1, containerResponse.Resource.IndexingPolicy.CompositeIndexes.Count);
            Assert.AreEqual("/composite1", containerResponse.Resource.IndexingPolicy.CompositeIndexes[0][0].Path);
            Assert.AreEqual("/composite2", containerResponse.Resource.IndexingPolicy.CompositeIndexes[0][1].Path);
            Assert.AreEqual(CompositePathSortOrder.Descending, containerResponse.Resource.IndexingPolicy.CompositeIndexes[0][1].Order);

            containerResponse = await containerResponse.Container.DeleteContainerAsync();
            Assert.AreEqual(HttpStatusCode.NoContent, containerResponse.StatusCode);
        }

        [Ignore]
        [TestMethod]
        public async Task WithComputedProperties()
        {
            string containerName = Guid.NewGuid().ToString();
            string partitionKeyPath = "/users";

            var definitions = new[]
                {
                    new { Name = "lowerName", Query = "SELECT VALUE LOWER(c.name) FROM c" },
                    new { Name = "estimatedTax", Query = "SELECT VALUE c.salary * 0.2 FROM c" }
                };
            ContainerResponse containerResponse =
                await this.database.DefineContainer(containerName, partitionKeyPath)
                    .WithComputedProperties()
                        .WithComputedProperty(definitions[0].Name, definitions[0].Query)
                        .WithComputedProperty(definitions[1].Name, definitions[1].Query)
                        .Attach()
                    .CreateAsync();

            Assert.AreEqual(HttpStatusCode.Created, containerResponse.StatusCode);
            Assert.AreEqual(containerName, containerResponse.Resource.Id);
            Assert.AreEqual(partitionKeyPath, containerResponse.Resource.PartitionKey.Paths.First());

            Assert.AreEqual(2, containerResponse.Resource.ComputedProperties.Count);
            Assert.AreEqual(definitions[0].Name, containerResponse.Resource.ComputedProperties[0].Name);
            Assert.AreEqual(definitions[0].Query, containerResponse.Resource.ComputedProperties[0].Query);
            Assert.AreEqual(definitions[1].Name, containerResponse.Resource.ComputedProperties[1].Name);
            Assert.AreEqual(definitions[1].Query, containerResponse.Resource.ComputedProperties[1].Query);

            Container container = containerResponse;
            containerResponse = await container.ReadContainerAsync();
            Assert.AreEqual(HttpStatusCode.OK, containerResponse.StatusCode);
            Assert.AreEqual(containerName, containerResponse.Resource.Id);
            Assert.AreEqual(partitionKeyPath, containerResponse.Resource.PartitionKey.Paths.First());

            Assert.AreEqual(2, containerResponse.Resource.ComputedProperties.Count);
            Assert.AreEqual(definitions[0].Name, containerResponse.Resource.ComputedProperties[0].Name);
            Assert.AreEqual(definitions[0].Query, containerResponse.Resource.ComputedProperties[0].Query);
            Assert.AreEqual(definitions[1].Name, containerResponse.Resource.ComputedProperties[1].Name);
            Assert.AreEqual(definitions[1].Query, containerResponse.Resource.ComputedProperties[1].Query);

            containerResponse = await containerResponse.Container.DeleteContainerAsync();
            Assert.AreEqual(HttpStatusCode.NoContent, containerResponse.StatusCode);
        }

        [TestMethod]
        public async Task TestFullTextSearchPolicy()
        {
            string fullTextPath1 = "/fts1", fullTextPath2 = "/fts2", fullTextPath3 = "/fts3";
            Database databaseForVectorEmbedding = await this.GetClient().CreateDatabaseAsync("fullTextSearchDB",
                cancellationToken: this.cancellationToken);

            try
            {
                Collection<FullTextPath> fullTextPaths = new Collection<FullTextPath>()
                {
                    new FullTextPath()
                    {
                        Path = fullTextPath1,
                        Language = "en-US",
                    },
                    new FullTextPath()
                    {
                        Path = fullTextPath2,
                        Language = "en-US",
                    },
                    new FullTextPath()
                    {
                        Path = fullTextPath3,
                        Language = "en-US",
                    },
                };

                string containerName = "fullTextContainerTest";
                string partitionKeyPath = "/pk";

                ContainerResponse containerResponse =
                    await databaseForVectorEmbedding.DefineContainer(containerName, partitionKeyPath)
                        .WithFullTextPolicy(
                            defaultLanguage: "en-US",
                            fullTextPaths: fullTextPaths)
                        .Attach()
                        .WithIndexingPolicy()
                            .WithFullTextIndex()
                                .Path(fullTextPath1)
                             .Attach()
                            .WithFullTextIndex()
                                .Path(fullTextPath2)
                             .Attach()
                            .WithFullTextIndex()
                                .Path(fullTextPath3)
                             .Attach()
                        .Attach()
                        .CreateAsync();

                Assert.AreEqual(HttpStatusCode.Created, containerResponse.StatusCode);
                Assert.AreEqual(containerName, containerResponse.Resource.Id);
                Assert.AreEqual(partitionKeyPath, containerResponse.Resource.PartitionKey.Paths.First());
                ContainerProperties containerSettings = containerResponse.Resource;

                // Validate FullText Paths.
                Assert.IsNotNull(containerSettings.FullTextPolicy);
                Assert.IsNotNull(containerSettings.FullTextPolicy.FullTextPaths);
                Assert.AreEqual(fullTextPaths.Count, containerSettings.FullTextPolicy.FullTextPaths.Count());
                Assert.IsTrue(fullTextPaths.OrderBy(x => x.Path).SequenceEqual(containerSettings.FullTextPolicy.FullTextPaths.OrderBy(x => x.Path)));

                // Validate Full Text Indexes.
                Assert.IsNotNull(containerSettings.IndexingPolicy.FullTextIndexes);
                Assert.AreEqual(fullTextPaths.Count, containerSettings.IndexingPolicy.FullTextIndexes.Count());
                Assert.AreEqual(fullTextPath1, containerSettings.IndexingPolicy.FullTextIndexes[0].Path);
                Assert.AreEqual(fullTextPath2, containerSettings.IndexingPolicy.FullTextIndexes[1].Path);
                Assert.AreEqual(fullTextPath3, containerSettings.IndexingPolicy.FullTextIndexes[2].Path);
            }
            finally
            {
                await databaseForVectorEmbedding.DeleteAsync();
            }
        }

        [TestMethod]
        public async Task TestFullTextSearchPolicyWithDefaultLanguage()
        {
            string fullTextPath1 = "/fts1";
            Database databaseForVectorEmbedding = await this.GetClient().CreateDatabaseAsync("fullTextSearchDB",
                cancellationToken: this.cancellationToken);

            try
            {
                string containerName = "fullTextContainerTest";
                string partitionKeyPath = "/pk";

                ContainerResponse containerResponse =
                    await databaseForVectorEmbedding.DefineContainer(containerName, partitionKeyPath)
                        .WithFullTextPolicy(
                            defaultLanguage: "en-US",
                            fullTextPaths: new Collection<FullTextPath>() {  new FullTextPath()
                            {
                                Language = "en-US",
                                Path = fullTextPath1
                            }})
                        .Attach()
                        .WithIndexingPolicy()
                            .WithFullTextIndex()
                                .Path(fullTextPath1)
                             .Attach()
                        .Attach()
                        .CreateAsync();

                Assert.AreEqual(HttpStatusCode.Created, containerResponse.StatusCode);
                Assert.AreEqual(containerName, containerResponse.Resource.Id);
                Assert.AreEqual(partitionKeyPath, containerResponse.Resource.PartitionKey.Paths.First());
                ContainerProperties containerSettings = containerResponse.Resource;

                // Validate FullText Paths.
                Assert.IsNotNull(containerSettings.FullTextPolicy);
                Assert.IsNotNull(containerSettings.FullTextPolicy.FullTextPaths);
                Assert.AreEqual(1, containerSettings.FullTextPolicy.FullTextPaths.Count());

                // Validate Full Text Indexes.
                Assert.IsNotNull(containerSettings.IndexingPolicy.FullTextIndexes);
                Assert.AreEqual(1, containerSettings.IndexingPolicy.FullTextIndexes.Count());
                Assert.AreEqual(fullTextPath1, containerSettings.IndexingPolicy.FullTextIndexes[0].Path);
            }
            finally
            {
                await databaseForVectorEmbedding.DeleteAsync();
            }
        }

        [Ignore]
        [TestMethod]
        public async Task WithComputedProperties()
        {
            string containerName = Guid.NewGuid().ToString();
            string partitionKeyPath = "/users";

            var definitions = new[]
                {
                    new { Name = "lowerName", Query = "SELECT VALUE LOWER(c.name) FROM c" },
                    new { Name = "estimatedTax", Query = "SELECT VALUE c.salary * 0.2 FROM c" }
                };
            ContainerResponse containerResponse =
                await this.database.DefineContainer(containerName, partitionKeyPath)
                    .WithComputedProperties()
                        .WithComputedProperty(definitions[0].Name, definitions[0].Query)
                        .WithComputedProperty(definitions[1].Name, definitions[1].Query)
                        .Attach()
                    .CreateAsync();

            Assert.AreEqual(HttpStatusCode.Created, containerResponse.StatusCode);
            Assert.AreEqual(containerName, containerResponse.Resource.Id);
            Assert.AreEqual(partitionKeyPath, containerResponse.Resource.PartitionKey.Paths.First());

            Assert.AreEqual(2, containerResponse.Resource.ComputedProperties.Count);
            Assert.AreEqual(definitions[0].Name, containerResponse.Resource.ComputedProperties[0].Name);
            Assert.AreEqual(definitions[0].Query, containerResponse.Resource.ComputedProperties[0].Query);
            Assert.AreEqual(definitions[1].Name, containerResponse.Resource.ComputedProperties[1].Name);
            Assert.AreEqual(definitions[1].Query, containerResponse.Resource.ComputedProperties[1].Query);

            Container container = containerResponse;
            containerResponse = await container.ReadContainerAsync();
            Assert.AreEqual(HttpStatusCode.OK, containerResponse.StatusCode);
            Assert.AreEqual(containerName, containerResponse.Resource.Id);
            Assert.AreEqual(partitionKeyPath, containerResponse.Resource.PartitionKey.Paths.First());

            Assert.AreEqual(2, containerResponse.Resource.ComputedProperties.Count);
            Assert.AreEqual(definitions[0].Name, containerResponse.Resource.ComputedProperties[0].Name);
            Assert.AreEqual(definitions[0].Query, containerResponse.Resource.ComputedProperties[0].Query);
            Assert.AreEqual(definitions[1].Name, containerResponse.Resource.ComputedProperties[1].Name);
            Assert.AreEqual(definitions[1].Query, containerResponse.Resource.ComputedProperties[1].Query);

            containerResponse = await containerResponse.Container.DeleteContainerAsync();
            Assert.AreEqual(HttpStatusCode.NoContent, containerResponse.StatusCode);
        }

        [TestMethod]
        public async Task ThroughputTest()
        {
            int expectedThroughput = 2400;
            string containerName = Guid.NewGuid().ToString();
            string partitionKeyPath = "/users";

            ContainerResponse containerResponse
                = await this.database.DefineContainer(containerName, partitionKeyPath)
                        .CreateAsync(expectedThroughput);

            Assert.AreEqual(HttpStatusCode.Created, containerResponse.StatusCode);
            Container container = this.database.GetContainer(containerName);

            int? readThroughput = await container.ReadThroughputAsync();
            Assert.IsNotNull(readThroughput);
            Assert.AreEqual(expectedThroughput, readThroughput);

            containerResponse = await container.DeleteContainerAsync();
            Assert.AreEqual(HttpStatusCode.NoContent, containerResponse.StatusCode);
        }

        [TestMethod]
        public async Task ThroughputResponseTest()
        {
            int expectedThroughput = 2400;
            string containerName = Guid.NewGuid().ToString();
            string partitionKeyPath = "/users";

            ContainerResponse containerResponse
                = await this.database.DefineContainer(containerName, partitionKeyPath)
                        .CreateAsync(expectedThroughput);

            Assert.AreEqual(HttpStatusCode.Created, containerResponse.StatusCode);
            Container container = this.database.GetContainer(containerName);

            ThroughputResponse readThroughput = await container.ReadThroughputAsync(new RequestOptions());
            Assert.IsNotNull(readThroughput);
            Assert.AreEqual(expectedThroughput, readThroughput.Resource.Throughput);

            // Implicit conversion 
            ThroughputProperties throughputProperties = await container.ReadThroughputAsync(new RequestOptions());
            Assert.IsNotNull(throughputProperties);
            Assert.AreEqual(expectedThroughput, throughputProperties.Throughput);

            // simple API
            int? throughput = await container.ReadThroughputAsync();
            Assert.IsNotNull(throughput);
            Assert.AreEqual(expectedThroughput, throughput);

            containerResponse = await container.DeleteContainerAsync();
            Assert.AreEqual(HttpStatusCode.NoContent, containerResponse.StatusCode);
        }

        [TestMethod]
        public async Task TimeToLiveTest()
        {
            string containerName = Guid.NewGuid().ToString();
            string partitionKeyPath = "/users";
            int timeToLiveInSeconds = 10;
            ContainerResponse containerResponse = await this.database.DefineContainer(containerName, partitionKeyPath)
                .WithDefaultTimeToLive(timeToLiveInSeconds)
                .CreateAsync();

            Assert.AreEqual(HttpStatusCode.Created, containerResponse.StatusCode);
            Container container = containerResponse;
            ContainerProperties responseSettings = containerResponse;

            Assert.AreEqual(timeToLiveInSeconds, responseSettings.DefaultTimeToLive);

            ContainerResponse readResponse = await container.ReadContainerAsync();
            Assert.AreEqual(HttpStatusCode.Created, containerResponse.StatusCode);
            Assert.AreEqual(timeToLiveInSeconds, readResponse.Resource.DefaultTimeToLive);

            JObject itemTest = JObject.FromObject(new { id = Guid.NewGuid().ToString(), users = "testUser42" });
            ItemResponse<JObject> createResponse = await container.CreateItemAsync<JObject>(item: itemTest);
            JObject responseItem = createResponse;
            Assert.IsNull(responseItem["ttl"]);

            containerResponse = await container.DeleteContainerAsync();
            Assert.AreEqual(HttpStatusCode.NoContent, containerResponse.StatusCode);
        }

        [TestMethod]
        public async Task NoPartitionedCreateFail()
        {
            string containerName = Guid.NewGuid().ToString();
            try
            {
                await this.database.DefineContainer(containerName, null)
                    .CreateAsync();
                Assert.Fail("Create should throw null ref exception");
            }
            catch (ArgumentNullException ae)
            {
                Assert.IsNotNull(ae);
            }
        }

        [TestMethod]
        public async Task TimeToLivePropertyPath()
        {
            string containerName = Guid.NewGuid().ToString();
            string partitionKeyPath = "/user";
            int timeToLivetimeToLiveInSeconds = 10;

            ContainerResponse containerResponse;
            try
            {
                containerResponse = await this.database.DefineContainer(containerName, partitionKeyPath)
                    .WithTimeToLivePropertyPath("/creationDate")
                    .CreateAsync();
                Assert.Fail("CreateCollection with TtlPropertyPath and with no DefaultTimeToLive should have failed.");
            }
            catch (CosmosException exeption)
            {
                // expected because DefaultTimeToLive was not specified
                Assert.AreEqual(HttpStatusCode.BadRequest, exeption.StatusCode);
            }

            // Verify the container content.
            containerResponse = await this.database.DefineContainer(containerName, partitionKeyPath)
                   .WithTimeToLivePropertyPath("/creationDate")
                   .WithDefaultTimeToLive(timeToLivetimeToLiveInSeconds)
                   .CreateAsync();
            Container container = containerResponse;
            Assert.AreEqual(timeToLivetimeToLiveInSeconds, containerResponse.Resource.DefaultTimeToLive);
#pragma warning disable 0612
            Assert.AreEqual("/creationDate", containerResponse.Resource.TimeToLivePropertyPath);
#pragma warning restore 0612

            //Creating an item and reading before expiration
            var payload = new { id = "testId", user = "testUser", creationDate = ToEpoch(DateTime.UtcNow) };
            ItemResponse<dynamic> createItemResponse = await container.CreateItemAsync<dynamic>(payload);
            Assert.IsNotNull(createItemResponse.Resource);
            Assert.AreEqual(createItemResponse.StatusCode, HttpStatusCode.Created);
            ItemResponse<dynamic> readItemResponse = await container.ReadItemAsync<dynamic>(payload.id, new PartitionKey(payload.user));
            Assert.IsNotNull(readItemResponse.Resource);
            Assert.AreEqual(readItemResponse.StatusCode, HttpStatusCode.OK);

            containerResponse = await container.DeleteContainerAsync();
            Assert.AreEqual(HttpStatusCode.NoContent, containerResponse.StatusCode);
        }

        [TestMethod]
        public async Task WithClientEncryptionPolicyTest()
        {
            // create ClientEncryptionKeys
            DatabaseInlineCore databaseInlineCore = (DatabaseInlineCore)this.database;
            await TestCommon.CreateClientEncryptionKey("dekId1", databaseInlineCore);
            await TestCommon.CreateClientEncryptionKey("dekId2", databaseInlineCore);

            // version 2
            string containerName = Guid.NewGuid().ToString();
            string partitionKeyPath = "/users";
            ClientEncryptionIncludedPath path1 = new ClientEncryptionIncludedPath()
            {
                Path = partitionKeyPath,
                ClientEncryptionKeyId = "dekId1",
                EncryptionType = "Deterministic",
                EncryptionAlgorithm = "AEAD_AES_256_CBC_HMAC_SHA256"
            };

            ClientEncryptionIncludedPath path2 = new ClientEncryptionIncludedPath()
            {
                Path = "/id",
                ClientEncryptionKeyId = "dekId2",
                EncryptionType = "Deterministic",
                EncryptionAlgorithm = "AEAD_AES_256_CBC_HMAC_SHA256",
            };

            ContainerResponse containerResponse = await this.database.DefineContainer(containerName, partitionKeyPath)
                .WithClientEncryptionPolicy(policyFormatVersion:2)
                .WithIncludedPath(path1)
                .WithIncludedPath(path2)
                .Attach()
                .CreateAsync();

            Assert.AreEqual(HttpStatusCode.Created, containerResponse.StatusCode);
            Container container = containerResponse;
            ContainerProperties responseSettings = containerResponse;

            Assert.IsNotNull(responseSettings.ClientEncryptionPolicy);
            Assert.AreEqual(2, responseSettings.ClientEncryptionPolicy.IncludedPaths.Count());
            ClientEncryptionIncludedPath clientEncryptionIncludedPath = responseSettings.ClientEncryptionPolicy.IncludedPaths.First();
            Assert.IsTrue(this.VerifyClientEncryptionIncludedPath(path1, clientEncryptionIncludedPath));
            clientEncryptionIncludedPath = responseSettings.ClientEncryptionPolicy.IncludedPaths.Last();
            Assert.IsTrue(this.VerifyClientEncryptionIncludedPath(path2, clientEncryptionIncludedPath));

            ContainerResponse readResponse = await container.ReadContainerAsync();
            Assert.AreEqual(HttpStatusCode.Created, containerResponse.StatusCode);
            Assert.IsNotNull(readResponse.Resource.ClientEncryptionPolicy);

            // version 1
            containerName = Guid.NewGuid().ToString();
            partitionKeyPath = "/users";
            path1 = new ClientEncryptionIncludedPath()
            {
                Path = "/path1",
                ClientEncryptionKeyId = "dekId1",
                EncryptionType = "Randomized",
                EncryptionAlgorithm = "AEAD_AES_256_CBC_HMAC_SHA256"
            };

            path2 = new ClientEncryptionIncludedPath()
            {
                Path = "/path2",
                ClientEncryptionKeyId = "dekId2",
                EncryptionType = "Randomized",
                EncryptionAlgorithm = "AEAD_AES_256_CBC_HMAC_SHA256",
            };
            
            containerResponse = await this.database.DefineContainer(containerName, partitionKeyPath)
                .WithClientEncryptionPolicy()
                .WithIncludedPath(path1)
                .WithIncludedPath(path2)
                .Attach()
                .CreateAsync();

            Assert.AreEqual(HttpStatusCode.Created, containerResponse.StatusCode);
            container = containerResponse;
            responseSettings = containerResponse;

            Assert.IsNotNull(responseSettings.ClientEncryptionPolicy);
            Assert.AreEqual(2, responseSettings.ClientEncryptionPolicy.IncludedPaths.Count());
            clientEncryptionIncludedPath = responseSettings.ClientEncryptionPolicy.IncludedPaths.First();
            Assert.IsTrue(this.VerifyClientEncryptionIncludedPath(path1, clientEncryptionIncludedPath));
            clientEncryptionIncludedPath = responseSettings.ClientEncryptionPolicy.IncludedPaths.Last();
            Assert.IsTrue(this.VerifyClientEncryptionIncludedPath(path2, clientEncryptionIncludedPath));

            readResponse = await container.ReadContainerAsync();
            Assert.AreEqual(HttpStatusCode.Created, containerResponse.StatusCode);
            Assert.IsNotNull(readResponse.Resource.ClientEncryptionPolicy);

            // update CEP and replace container
            readResponse.Resource.ClientEncryptionPolicy = null;
            try
            {
                await container.ReplaceContainerAsync(readResponse.Resource);

                Assert.Fail("ReplaceCollection with update to ClientEncryptionPolicy should have failed.");
            }
            catch (CosmosException ex)
            {
                Assert.AreEqual(HttpStatusCode.BadRequest, ex.StatusCode);
                Assert.IsTrue(ex.Message.Contains("'clientEncryptionPolicy' cannot be changed as part of collection replace operation."));
            }
        }

        [TestMethod]
        public async Task WithClientEncryptionPolicyFailureTest()
        {
            string containerName = Guid.NewGuid().ToString();
            string partitionKeyPath = "/users";
            ClientEncryptionIncludedPath path1 = new ClientEncryptionIncludedPath()
            {
                ClientEncryptionKeyId = "key1",
                EncryptionType = "random",
                EncryptionAlgorithm = "LegacyAeadAes256CbcHmac256"
            };
            
            // Null value for Path
            try
            {
                ContainerResponse containerResponse = await this.database.DefineContainer(containerName, partitionKeyPath)
                    .WithClientEncryptionPolicy()
                    .WithIncludedPath(path1)
                    .Attach()
                    .CreateAsync();

                Assert.Fail("CreateCollection with invalid ClientEncryptionPolicy should have failed.");
            }
            catch (ArgumentNullException ex)
            {
                Assert.IsTrue(ex.Message.Contains("Parameter 'Path'"));
            }

            path1.Path = "/path";

            // Invalid EncryptionType
            try
            {
                ContainerResponse containerResponse = await this.database.DefineContainer(containerName, partitionKeyPath)
                    .WithClientEncryptionPolicy()
                    .WithIncludedPath(path1)
                    .Attach()
                    .CreateAsync();

                Assert.Fail("CreateCollection with invalid ClientEncryptionPolicy should have failed.");
            }
            catch (ArgumentException ex)
            {
                Assert.IsTrue(ex.Message.Contains("EncryptionType should be either 'Deterministic' or 'Randomized'. "));
            }

            path1.EncryptionType = "Plaintext";

            // Invalid EncryptionType
            try
            {
                ContainerResponse containerResponse = await this.database.DefineContainer(containerName, partitionKeyPath)
                    .WithClientEncryptionPolicy()
                    .WithIncludedPath(path1)
                    .Attach()
                    .CreateAsync();

                Assert.Fail("CreateCollection with invalid ClientEncryptionPolicy should have failed.");
            }
            catch (ArgumentException ex)
            {
                Assert.IsTrue(ex.Message.Contains("EncryptionType should be either 'Deterministic' or 'Randomized'. "));
            }

            path1.EncryptionType = "Deterministic";

            // Invalid EncryptionAlgorithm
            try
            {
                ContainerResponse containerResponse = await this.database.DefineContainer(containerName, partitionKeyPath)
                    .WithClientEncryptionPolicy()
                    .WithIncludedPath(path1)
                    .Attach()
                    .CreateAsync();

                Assert.Fail("CreateCollection with invalid ClientEncryptionPolicy should have failed.");
            }
            catch (ArgumentException ex)
            {
                Assert.IsTrue(ex.Message.Contains("EncryptionAlgorithm should be 'AEAD_AES_256_CBC_HMAC_SHA256'. "));
            }

            // invalid policy version for partition key encryption
            path1.EncryptionAlgorithm = "AEAD_AES_256_CBC_HMAC_SHA256";
            path1.Path = partitionKeyPath;
            try
            {
                ContainerResponse containerResponse = await this.database.DefineContainer(containerName, partitionKeyPath)
                    .WithClientEncryptionPolicy()
                    .WithIncludedPath(path1)
                    .Attach()
                    .CreateAsync();

                Assert.Fail("CreateCollection with invalid ClientEncryptionPolicy should have failed.");
            }
            catch (ArgumentException ex)
            {
                Assert.IsTrue(ex.Message.Contains("Path: /users which is part of the partition key cannot be encrypted with PolicyFormatVersion: 1. Please use PolicyFormatVersion: 2."), ex.Message);
            }

            // invalid policy version for id encryption
            path1.Path = "/id";
            try
            {
                ContainerResponse containerResponse = await this.database.DefineContainer(containerName, partitionKeyPath)
                    .WithClientEncryptionPolicy()
                    .WithIncludedPath(path1)
                    .Attach()
                    .CreateAsync();

                Assert.Fail("CreateCollection with invalid ClientEncryptionPolicy should have failed.");
            }
            catch (ArgumentException ex)
            {
                Assert.IsTrue(ex.Message.Contains("Path: /id cannot be encrypted with PolicyFormatVersion: 1. Please use PolicyFormatVersion: 2."), ex.Message);
            }

            // invalid encryption type for id encryption
            path1.EncryptionType = "Randomized";
            path1.Path = partitionKeyPath;
            try
            {
                ContainerResponse containerResponse = await this.database.DefineContainer(containerName, partitionKeyPath)
                    .WithClientEncryptionPolicy(policyFormatVersion:2)
                    .WithIncludedPath(path1)
                    .Attach()
                    .CreateAsync();

                Assert.Fail("CreateCollection with invalid ClientEncryptionPolicy should have failed.");
            }
            catch (ArgumentException ex)
            {
                Assert.IsTrue(ex.Message.Contains("Path: /users which is part of the partition key has to be encrypted with Deterministic type Encryption."), ex.Message);
            }

            // invalid encryption type for id encryption
            path1.Path = "/id";
            try
            {
                ContainerResponse containerResponse = await this.database.DefineContainer(containerName, partitionKeyPath)
                    .WithClientEncryptionPolicy(policyFormatVersion:2)
                    .WithIncludedPath(path1)
                    .Attach()
                    .CreateAsync();

                Assert.Fail("CreateCollection with invalid ClientEncryptionPolicy should have failed.");
            }
            catch (ArgumentException ex)
            {
                Assert.IsTrue(ex.Message.Contains("Only Deterministic encryption type is supported for path: /id."), ex.Message);
            }
        }

        private bool VerifyClientEncryptionIncludedPath(ClientEncryptionIncludedPath expected, ClientEncryptionIncludedPath actual)
        {
            return expected.Path == actual.Path &&
                   expected.ClientEncryptionKeyId == actual.ClientEncryptionKeyId &&
                   expected.EncryptionType == actual.EncryptionType &&
                   expected.EncryptionAlgorithm == actual.EncryptionAlgorithm;
        }
    }    
}<|MERGE_RESOLUTION|>--- conflicted
+++ resolved
@@ -585,12 +585,6 @@
                                 .Path(vector1Path, VectorIndexType.Flat)
                              .Attach()
                             .WithVectorIndex()
-<<<<<<< HEAD
-                                .Path(vector2Path, VectorIndexType.Flat)
-                             .Attach()
-                            .WithVectorIndex()
-                                .Path(vector3Path, VectorIndexType.Flat)
-=======
                                 .Path(vector2Path, VectorIndexType.QuantizedFlat)
                                 .WithQuantizationByteSize(3)
                                 .WithVectorIndexShardKey(new string[] { "/Country" })
@@ -600,7 +594,6 @@
                                 .WithQuantizationByteSize(2)
                                 .WithIndexingSearchListSize(5)
                                 .WithVectorIndexShardKey(new string[] { "/ZipCode" })
->>>>>>> 4d9da410
                              .Attach()
                         .Attach()
                         .CreateAsync();
@@ -622,11 +615,6 @@
                 Assert.AreEqual(vector1Path, containerSettings.IndexingPolicy.VectorIndexes[0].Path);
                 Assert.AreEqual(VectorIndexType.Flat, containerSettings.IndexingPolicy.VectorIndexes[0].Type);
                 Assert.AreEqual(vector2Path, containerSettings.IndexingPolicy.VectorIndexes[1].Path);
-<<<<<<< HEAD
-                Assert.AreEqual(VectorIndexType.Flat, containerSettings.IndexingPolicy.VectorIndexes[1].Type);
-                Assert.AreEqual(vector3Path, containerSettings.IndexingPolicy.VectorIndexes[2].Path);
-                Assert.AreEqual(VectorIndexType.Flat, containerSettings.IndexingPolicy.VectorIndexes[2].Type);
-=======
                 Assert.AreEqual(VectorIndexType.QuantizedFlat, containerSettings.IndexingPolicy.VectorIndexes[1].Type);
                 Assert.AreEqual(3, containerSettings.IndexingPolicy.VectorIndexes[1].QuantizationByteSize);
                 CollectionAssert.AreEqual(new string[] { "/Country" }, containerSettings.IndexingPolicy.VectorIndexes[1].VectorIndexShardKey);
@@ -635,7 +623,6 @@
                 Assert.AreEqual(2, containerSettings.IndexingPolicy.VectorIndexes[2].QuantizationByteSize);
                 Assert.AreEqual(5, containerSettings.IndexingPolicy.VectorIndexes[2].IndexingSearchListSize);
                 CollectionAssert.AreEqual(new string[] { "/ZipCode" }, containerSettings.IndexingPolicy.VectorIndexes[2].VectorIndexShardKey);
->>>>>>> 4d9da410
             }
             finally
             {
