--- conflicted
+++ resolved
@@ -7,7 +7,6 @@
     using Microsoft.VisualStudio.TestTools.UnitTesting;
     using Newtonsoft.Json.Linq;
     using System;
-    using System.Collections.Generic;
     using System.Collections.ObjectModel;
     using System.IO;
     using System.Linq;
@@ -585,12 +584,6 @@
                                 .Path(vector1Path, VectorIndexType.Flat)
                              .Attach()
                             .WithVectorIndex()
-<<<<<<< HEAD
-                                .Path(vector2Path, VectorIndexType.Flat)
-                             .Attach()
-                            .WithVectorIndex()
-                                .Path(vector3Path, VectorIndexType.Flat)
-=======
                                 .Path(vector2Path, VectorIndexType.QuantizedFlat)
                                 .WithQuantizationByteSize(3)
                                 .WithVectorIndexShardKey(new string[] { "/Country" })
@@ -600,7 +593,6 @@
                                 .WithQuantizationByteSize(2)
                                 .WithIndexingSearchListSize(5)
                                 .WithVectorIndexShardKey(new string[] { "/ZipCode" })
->>>>>>> 11e2c347
                              .Attach()
                         .Attach()
                         .CreateAsync();
@@ -622,11 +614,6 @@
                 Assert.AreEqual(vector1Path, containerSettings.IndexingPolicy.VectorIndexes[0].Path);
                 Assert.AreEqual(VectorIndexType.Flat, containerSettings.IndexingPolicy.VectorIndexes[0].Type);
                 Assert.AreEqual(vector2Path, containerSettings.IndexingPolicy.VectorIndexes[1].Path);
-<<<<<<< HEAD
-                Assert.AreEqual(VectorIndexType.Flat, containerSettings.IndexingPolicy.VectorIndexes[1].Type);
-                Assert.AreEqual(vector3Path, containerSettings.IndexingPolicy.VectorIndexes[2].Path);
-                Assert.AreEqual(VectorIndexType.Flat, containerSettings.IndexingPolicy.VectorIndexes[2].Type);
-=======
                 Assert.AreEqual(VectorIndexType.QuantizedFlat, containerSettings.IndexingPolicy.VectorIndexes[1].Type);
                 Assert.AreEqual(3, containerSettings.IndexingPolicy.VectorIndexes[1].QuantizationByteSize);
                 CollectionAssert.AreEqual(new string[] { "/Country" }, containerSettings.IndexingPolicy.VectorIndexes[1].VectorIndexShardKey);
@@ -635,7 +622,6 @@
                 Assert.AreEqual(2, containerSettings.IndexingPolicy.VectorIndexes[2].QuantizationByteSize);
                 Assert.AreEqual(5, containerSettings.IndexingPolicy.VectorIndexes[2].IndexingSearchListSize);
                 CollectionAssert.AreEqual(new string[] { "/ZipCode" }, containerSettings.IndexingPolicy.VectorIndexes[2].VectorIndexShardKey);
->>>>>>> 11e2c347
             }
             finally
             {
@@ -691,52 +677,6 @@
             Assert.AreEqual("/composite1", containerResponse.Resource.IndexingPolicy.CompositeIndexes[0][0].Path);
             Assert.AreEqual("/composite2", containerResponse.Resource.IndexingPolicy.CompositeIndexes[0][1].Path);
             Assert.AreEqual(CompositePathSortOrder.Descending, containerResponse.Resource.IndexingPolicy.CompositeIndexes[0][1].Order);
-
-            containerResponse = await containerResponse.Container.DeleteContainerAsync();
-            Assert.AreEqual(HttpStatusCode.NoContent, containerResponse.StatusCode);
-        }
-
-        [Ignore]
-        [TestMethod]
-        public async Task WithComputedProperties()
-        {
-            string containerName = Guid.NewGuid().ToString();
-            string partitionKeyPath = "/users";
-
-            var definitions = new[]
-                {
-                    new { Name = "lowerName", Query = "SELECT VALUE LOWER(c.name) FROM c" },
-                    new { Name = "estimatedTax", Query = "SELECT VALUE c.salary * 0.2 FROM c" }
-                };
-            ContainerResponse containerResponse =
-                await this.database.DefineContainer(containerName, partitionKeyPath)
-                    .WithComputedProperties()
-                        .WithComputedProperty(definitions[0].Name, definitions[0].Query)
-                        .WithComputedProperty(definitions[1].Name, definitions[1].Query)
-                        .Attach()
-                    .CreateAsync();
-
-            Assert.AreEqual(HttpStatusCode.Created, containerResponse.StatusCode);
-            Assert.AreEqual(containerName, containerResponse.Resource.Id);
-            Assert.AreEqual(partitionKeyPath, containerResponse.Resource.PartitionKey.Paths.First());
-
-            Assert.AreEqual(2, containerResponse.Resource.ComputedProperties.Count);
-            Assert.AreEqual(definitions[0].Name, containerResponse.Resource.ComputedProperties[0].Name);
-            Assert.AreEqual(definitions[0].Query, containerResponse.Resource.ComputedProperties[0].Query);
-            Assert.AreEqual(definitions[1].Name, containerResponse.Resource.ComputedProperties[1].Name);
-            Assert.AreEqual(definitions[1].Query, containerResponse.Resource.ComputedProperties[1].Query);
-
-            Container container = containerResponse;
-            containerResponse = await container.ReadContainerAsync();
-            Assert.AreEqual(HttpStatusCode.OK, containerResponse.StatusCode);
-            Assert.AreEqual(containerName, containerResponse.Resource.Id);
-            Assert.AreEqual(partitionKeyPath, containerResponse.Resource.PartitionKey.Paths.First());
-
-            Assert.AreEqual(2, containerResponse.Resource.ComputedProperties.Count);
-            Assert.AreEqual(definitions[0].Name, containerResponse.Resource.ComputedProperties[0].Name);
-            Assert.AreEqual(definitions[0].Query, containerResponse.Resource.ComputedProperties[0].Query);
-            Assert.AreEqual(definitions[1].Name, containerResponse.Resource.ComputedProperties[1].Name);
-            Assert.AreEqual(definitions[1].Query, containerResponse.Resource.ComputedProperties[1].Query);
 
             containerResponse = await containerResponse.Container.DeleteContainerAsync();
             Assert.AreEqual(HttpStatusCode.NoContent, containerResponse.StatusCode);
