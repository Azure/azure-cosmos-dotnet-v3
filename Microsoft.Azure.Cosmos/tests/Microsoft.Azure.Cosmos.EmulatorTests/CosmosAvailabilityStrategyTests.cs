﻿
namespace Microsoft.Azure.Cosmos.SDK.EmulatorTests
{
    using System;
    using System.Collections.Generic;
    using System.Data;
    using System.IO;
    using System.Linq;
    using System.Net;
    using System.Text.Json;
    using System.Text.Json.Serialization;
    using System.Threading;
    using System.Threading.Tasks;
    using global::Azure.Core.Serialization;
    using Microsoft.Azure.Cosmos;
    using Microsoft.Azure.Cosmos.Diagnostics;
    using Microsoft.Azure.Cosmos.FaultInjection;
    using Microsoft.VisualStudio.TestTools.UnitTesting;
    using Database = Database;
    using PartitionKey = PartitionKey;

    [TestClass]
    public class CosmosAvailabilityStrategyTests
    {
        private const string dbName = "availabilityStrategyTestDb";
        private const string containerName = "availabilityStrategyTestContainer";
        private const string changeFeedContainerName = "availabilityStrategyTestChangeFeedContainer";

        private CosmosClient client;
        private Database database;
        private Container container;
        private Container changeFeedContainer;
        private CosmosSystemTextJsonSerializer cosmosSystemTextJsonSerializer;
        private string connectionString;

        private static string region1; 
        private static string region2;
        private static string region3;

        private static FaultInjectionCondition readConditon;
        private static FaultInjectionCondition queryConditon;
        private static FaultInjectionCondition readManyCondition;
        private static FaultInjectionCondition changeFeedCondtion;

        private static FaultInjectionCondition readConditonStep;
        private static FaultInjectionCondition queryConditonStep;
        private static FaultInjectionCondition readManyConditionStep;
        private static FaultInjectionCondition changeFeedCondtionStep;

        private static IFaultInjectionResult goneResult;
        private static IFaultInjectionResult retryWithResult;
        private static IFaultInjectionResult internalServerErrorResult;
        private static IFaultInjectionResult readSessionNotAvailableResult;
        private static IFaultInjectionResult timeoutResult;
        private static IFaultInjectionResult partitionIsSplittingResult;
        private static IFaultInjectionResult partitionIsMigratingResult;
        private static IFaultInjectionResult serviceUnavailableResult;
        private static IFaultInjectionResult responseDelayResult;

        private Dictionary<string, FaultInjectionCondition> conditions;
        private Dictionary<string, IFaultInjectionResult> results;

        [TestInitialize]
        public async Task TestInitAsync()
        {
            this.connectionString = ConfigurationManager.GetEnvironmentVariable<string>("COSMOSDB_MULTI_REGION", null);

            JsonSerializerOptions jsonSerializerOptions = new JsonSerializerOptions()
            {
                DefaultIgnoreCondition = JsonIgnoreCondition.WhenWritingNull
            };
            this.cosmosSystemTextJsonSerializer = new CosmosSystemTextJsonSerializer(jsonSerializerOptions);

            if (string.IsNullOrEmpty(this.connectionString))
            {
                Assert.Fail("Set environment variable COSMOSDB_MULTI_REGION to run the tests");
            }
            this.client = new CosmosClient(
                this.connectionString,
                new CosmosClientOptions()
                {
                    Serializer = this.cosmosSystemTextJsonSerializer,
                });

            (this.database, this.container, this.changeFeedContainer) = await MultiRegionSetupHelpers.GetOrCreateMultiRegionDatabaseAndContainers(this.client);

            IDictionary<string, Uri> readRegions = this.client.DocumentClient.GlobalEndpointManager.GetAvailableReadEndpointsByLocation();
            Assert.IsTrue(readRegions.Count() >= 3);

            region1 = readRegions.Keys.ElementAt(0);
            region2 = readRegions.Keys.ElementAt(1);
            region3 = readRegions.Keys.ElementAt(2);

            this.CreateRules();
        }

        [TestCleanup]
        public void TestCleanup()
        {
            try
            {
                this.container.DeleteItemAsync<AvailabilityStrategyTestObject>("deleteMe", new PartitionKey("MMWrite"));
            }
            catch (CosmosException ex) when (ex.StatusCode == HttpStatusCode.NotFound)
            {
                // Ignore
            }
            finally
            {
                //Do not delete the resources (except MM Write test object), georeplication is slow and we want to reuse the resources
                this.client?.Dispose();
            }
        }

        private void CreateRules()
        {
            readConditon = new FaultInjectionConditionBuilder()
                .WithRegion(region1)
                .WithOperationType(FaultInjectionOperationType.ReadItem)
                .Build();
            queryConditon = new FaultInjectionConditionBuilder()
                .WithRegion(region1)
                .WithOperationType(FaultInjectionOperationType.QueryItem)
                .Build();
            readManyCondition = new FaultInjectionConditionBuilder()
                .WithRegion(region1)
                .WithOperationType(FaultInjectionOperationType.QueryItem)
                .Build();
            changeFeedCondtion = new FaultInjectionConditionBuilder()
                .WithRegion(region1)
                .WithOperationType(FaultInjectionOperationType.All)
                .Build();

            readConditonStep = new FaultInjectionConditionBuilder()
                .WithRegion(region2)
                .WithOperationType(FaultInjectionOperationType.ReadItem)
                .Build();
            queryConditonStep = new FaultInjectionConditionBuilder()
                .WithRegion(region2)
                .WithOperationType(FaultInjectionOperationType.QueryItem)
                .Build();
            readManyConditionStep = new FaultInjectionConditionBuilder()
                .WithRegion(region2)
                .WithOperationType(FaultInjectionOperationType.QueryItem)
                .Build();
            changeFeedCondtionStep = new FaultInjectionConditionBuilder()
                .WithRegion(region2)
                .WithOperationType(FaultInjectionOperationType.ReadFeed)
                .Build();

            goneResult = FaultInjectionResultBuilder
                .GetResultBuilder(FaultInjectionServerErrorType.Gone)
                .Build();
            retryWithResult = FaultInjectionResultBuilder
                .GetResultBuilder(FaultInjectionServerErrorType.RetryWith)
                .Build();
            internalServerErrorResult = FaultInjectionResultBuilder
                .GetResultBuilder(FaultInjectionServerErrorType.InternalServerEror)
                .Build();
            readSessionNotAvailableResult = FaultInjectionResultBuilder
                .GetResultBuilder(FaultInjectionServerErrorType.ReadSessionNotAvailable)
                .Build();
            timeoutResult = FaultInjectionResultBuilder
                .GetResultBuilder(FaultInjectionServerErrorType.Timeout)
                .Build();
            partitionIsSplittingResult = FaultInjectionResultBuilder
                .GetResultBuilder(FaultInjectionServerErrorType.PartitionIsSplitting)
                .Build();
            partitionIsMigratingResult = FaultInjectionResultBuilder
                .GetResultBuilder(FaultInjectionServerErrorType.PartitionIsMigrating)
                .Build();
            serviceUnavailableResult = FaultInjectionResultBuilder
                .GetResultBuilder(FaultInjectionServerErrorType.ServiceUnavailable)
                .Build();
            responseDelayResult = FaultInjectionResultBuilder
                .GetResultBuilder(FaultInjectionServerErrorType.ResponseDelay)
                .WithDelay(TimeSpan.FromMilliseconds(4000))
                .Build();

            this.conditions = new Dictionary<string, FaultInjectionCondition>()
            {
                { "Read", readConditon },
                { "Query", queryConditon },
                { "ReadMany", readManyCondition },
                { "ChangeFeed", changeFeedCondtion },
                { "ReadStep", readConditonStep },
                { "QueryStep", queryConditonStep },
                { "ReadManyStep", readManyConditionStep },
                { "ChangeFeedStep", changeFeedCondtionStep}
            };

            this.results = new Dictionary<string, IFaultInjectionResult>()
            {
                { "Gone", goneResult },
                { "RetryWith", retryWithResult },
                { "InternalServerError", internalServerErrorResult },
                { "ReadSessionNotAvailable", readSessionNotAvailableResult },
                { "Timeout", timeoutResult },
                { "PartitionIsSplitting", partitionIsSplittingResult },
                { "PartitionIsMigrating", partitionIsMigratingResult },
                { "ServiceUnavailable", serviceUnavailableResult },
                { "ResponseDelay", responseDelayResult }
            };
        }

        [TestMethod]
        [DataRow(false, DisplayName = "ValidateAvailabilityStrategyNoTriggerTest with preferred regions.")]
        [DataRow(true, DisplayName = "ValidateAvailabilityStrategyNoTriggerTest w/o preferred regions.")]
        [TestCategory("MultiRegion")]
        public async Task AvailabilityStrategyNoTriggerTest(bool isPreferredLocationsEmpty)
        {
            FaultInjectionRule responseDelay = new FaultInjectionRuleBuilder(
                id: "responseDely",
                condition:
                    new FaultInjectionConditionBuilder()
                        .WithRegion(region1)
                        .WithOperationType(FaultInjectionOperationType.ReadItem)
                        .Build(),
                result:
                    FaultInjectionResultBuilder.GetResultBuilder(FaultInjectionServerErrorType.ResponseDelay)
                        .WithDelay(TimeSpan.FromMilliseconds(300))
                        .Build())
                .WithDuration(TimeSpan.FromMinutes(90))
                .Build();

            FaultInjectionRule responseDelay2 = new FaultInjectionRuleBuilder(
                id: "responseDely",
                condition:
                    new FaultInjectionConditionBuilder()
                        .WithRegion(region2)
                        .WithOperationType(FaultInjectionOperationType.ReadItem)
                        .Build(),
                result:
                    FaultInjectionResultBuilder.GetResultBuilder(FaultInjectionServerErrorType.ResponseDelay)
                        .WithDelay(TimeSpan.FromMilliseconds(3000))
                        .Build())
                .WithDuration(TimeSpan.FromMinutes(90))
                .Build();

            List<FaultInjectionRule> rules = new List<FaultInjectionRule>() { responseDelay, responseDelay2 };
            FaultInjector faultInjector = new FaultInjector(rules);

            responseDelay.Disable();

            CosmosClientOptions clientOptions = new CosmosClientOptions()
            {
                ConnectionMode = ConnectionMode.Direct,
<<<<<<< HEAD
                ApplicationPreferredRegions = new List<string>() { region1, region2 },
=======
                ApplicationPreferredRegions = isPreferredLocationsEmpty ? new List<string>() : new List<string>() { "Central US", "North Central US" },
>>>>>>> 57c681f2
                AvailabilityStrategy = AvailabilityStrategy.CrossRegionHedgingStrategy(
                        threshold: TimeSpan.FromMilliseconds(300),
                        thresholdStep: TimeSpan.FromMilliseconds(50)),
                Serializer = this.cosmosSystemTextJsonSerializer
            };

            using (CosmosClient faultInjectionClient = new CosmosClient(
                connectionString: this.connectionString,
                clientOptions: faultInjector.GetFaultInjectionClientOptions(clientOptions)))
            {
                Database database = faultInjectionClient.GetDatabase(CosmosAvailabilityStrategyTests.dbName);
                Container container = database.GetContainer(CosmosAvailabilityStrategyTests.containerName);

                responseDelay.Enable();
                ItemResponse<AvailabilityStrategyTestObject> ir = await container.ReadItemAsync<AvailabilityStrategyTestObject>("testId", new PartitionKey("pk"));

                CosmosTraceDiagnostics traceDiagnostic = ir.Diagnostics as CosmosTraceDiagnostics;
                Assert.IsNotNull(traceDiagnostic);
                traceDiagnostic.Value.Data.TryGetValue("Response Region", out object responseRegion);
                Assert.IsNotNull(responseRegion);
                Assert.AreEqual(region1, (string)responseRegion);

                //Should send out hedge request but original should be returned
                traceDiagnostic.Value.Data.TryGetValue("Hedge Context", out object hedgeContext);
                Assert.IsNotNull(hedgeContext);
                IReadOnlyCollection<string> hedgeContextList;
                hedgeContextList = hedgeContext as IReadOnlyCollection<string>;
<<<<<<< HEAD
                Assert.AreEqual(2, hedgeContextList.Count);
                Assert.IsTrue(hedgeContextList.Contains(region1));
                Assert.IsTrue(hedgeContextList.Contains(region2));
=======

                if (isPreferredLocationsEmpty)
                {
                    Assert.AreEqual(3, hedgeContextList.Count);
                    Assert.IsTrue(hedgeContextList.Contains(CosmosAvailabilityStrategyTests.centralUS));
                    Assert.IsTrue(hedgeContextList.Contains(CosmosAvailabilityStrategyTests.northCentralUS));
                    Assert.IsTrue(hedgeContextList.Contains(CosmosAvailabilityStrategyTests.eastUs));
                }
                else
                {
                    Assert.AreEqual(2, hedgeContextList.Count);
                    Assert.IsTrue(hedgeContextList.Contains(CosmosAvailabilityStrategyTests.centralUS));
                    Assert.IsTrue(hedgeContextList.Contains(CosmosAvailabilityStrategyTests.northCentralUS));
                }
>>>>>>> 57c681f2
            };
        }

        [TestMethod]
        [DataRow(false, DisplayName = "ValidateAvailabilityStrategyNoTriggerTest with preferred regions.")]
        [DataRow(true, DisplayName = "ValidateAvailabilityStrategyNoTriggerTest w/o preferred regions.")]
        [TestCategory("MultiRegion")]
        public async Task AvailabilityStrategyRequestOptionsTriggerTest(bool isPreferredLocationsEmpty)
        {
            FaultInjectionRule responseDelay = new FaultInjectionRuleBuilder(
                id: "responseDely",
                condition:
                    new FaultInjectionConditionBuilder()
                        .WithRegion(region1)
                        .WithOperationType(FaultInjectionOperationType.ReadItem)
                        .Build(),
                result:
                    FaultInjectionResultBuilder.GetResultBuilder(FaultInjectionServerErrorType.ResponseDelay)
                        .WithDelay(TimeSpan.FromMilliseconds(4000))
                        .Build())
                .WithDuration(TimeSpan.FromMinutes(90))
                .Build();

            List<FaultInjectionRule> rules = new List<FaultInjectionRule>() { responseDelay };
            FaultInjector faultInjector = new FaultInjector(rules);

            responseDelay.Disable();

            CosmosClientOptions clientOptions = new CosmosClientOptions()
            {
                ConnectionMode = ConnectionMode.Direct,
<<<<<<< HEAD
                ApplicationPreferredRegions = new List<string>() { region1, region2 },
=======
                ApplicationPreferredRegions = isPreferredLocationsEmpty? new List<string>() : new List<string>() { "Central US", "North Central US" },
>>>>>>> 57c681f2
                Serializer = this.cosmosSystemTextJsonSerializer
            };

            using (CosmosClient faultInjectionClient = new CosmosClient(
                connectionString: this.connectionString,
                clientOptions: faultInjector.GetFaultInjectionClientOptions(clientOptions)))
            {
                Database database = faultInjectionClient.GetDatabase(CosmosAvailabilityStrategyTests.dbName);
                Container container = database.GetContainer(CosmosAvailabilityStrategyTests.containerName);

                responseDelay.Enable();

                ItemRequestOptions requestOptions = new ItemRequestOptions
                {
                    AvailabilityStrategy = new CrossRegionHedgingAvailabilityStrategy(
                        threshold: TimeSpan.FromMilliseconds(100),
                        thresholdStep: TimeSpan.FromMilliseconds(50))
                };
                ItemResponse<AvailabilityStrategyTestObject> ir = await container.ReadItemAsync<AvailabilityStrategyTestObject>(
                    "testId",
                    new PartitionKey("pk"),
                    requestOptions);

                CosmosTraceDiagnostics traceDiagnostic = ir.Diagnostics as CosmosTraceDiagnostics;
                Assert.IsNotNull(traceDiagnostic);
                traceDiagnostic.Value.Data.TryGetValue("Response Region", out object hedgeContext);
                Assert.IsNotNull(hedgeContext);
                Assert.AreEqual(region2, (string)hedgeContext);
            }
        }

        [TestMethod]
        [DataRow(false, DisplayName = "ValidateAvailabilityStrategyNoTriggerTest with preferred regions.")]
        [DataRow(true, DisplayName = "ValidateAvailabilityStrategyNoTriggerTest w/o preferred regions.")]
        [TestCategory("MultiRegion")]
        public async Task AvailabilityStrategyDisableOverideTest(bool isPreferredLocationsEmpty)
        {
            FaultInjectionRule responseDelay = new FaultInjectionRuleBuilder(
                id: "responseDely",
                condition:
                    new FaultInjectionConditionBuilder()
                        .WithRegion(region1)
                        .WithOperationType(FaultInjectionOperationType.ReadItem)
                        .Build(),
                result:
                    FaultInjectionResultBuilder.GetResultBuilder(FaultInjectionServerErrorType.ResponseDelay)
                        .WithDelay(TimeSpan.FromMilliseconds(6000))
                        .Build())
                .WithDuration(TimeSpan.FromMinutes(90))
                .WithHitLimit(2)
                .Build();

            List<FaultInjectionRule> rules = new List<FaultInjectionRule>() { responseDelay };
            FaultInjector faultInjector = new FaultInjector(rules);

            responseDelay.Disable();

            CosmosClientOptions clientOptions = new CosmosClientOptions()
            {
                ConnectionMode = ConnectionMode.Direct,
<<<<<<< HEAD
                ApplicationPreferredRegions = new List<string>() { region1, region2 },
=======
                ApplicationPreferredRegions = isPreferredLocationsEmpty ? new List<string>() : new List<string>() { "Central US", "North Central US" },
>>>>>>> 57c681f2
                AvailabilityStrategy = AvailabilityStrategy.CrossRegionHedgingStrategy(
                        threshold: TimeSpan.FromMilliseconds(100),
                        thresholdStep: TimeSpan.FromMilliseconds(50)),
                Serializer = this.cosmosSystemTextJsonSerializer
            };

            using (CosmosClient faultInjectionClient = new CosmosClient(
                connectionString: this.connectionString,
                clientOptions: faultInjector.GetFaultInjectionClientOptions(clientOptions)))
            {
                Database database = faultInjectionClient.GetDatabase(CosmosAvailabilityStrategyTests.dbName);
                Container container = database.GetContainer(CosmosAvailabilityStrategyTests.containerName);

                responseDelay.Enable();
                ItemRequestOptions requestOptions = new ItemRequestOptions
                {
                    AvailabilityStrategy = new DisabledAvailabilityStrategy()
                };

                ItemResponse<AvailabilityStrategyTestObject> ir = await container.ReadItemAsync<AvailabilityStrategyTestObject>(
                    "testId",
                    new PartitionKey("pk"),
                    requestOptions);

                CosmosTraceDiagnostics traceDiagnostic = ir.Diagnostics as CosmosTraceDiagnostics;
                Assert.IsNotNull(traceDiagnostic);

                Assert.IsFalse(traceDiagnostic.Value.Data.TryGetValue("Hedge Context", out _));
            }
        }

        [DataTestMethod]
        [TestCategory("MultiRegion")]
        [DataRow("Read", "Read", "Gone", false, DisplayName = "Read | Gone | With Preferred Regions")]
        [DataRow("Read", "Read", "RetryWith", false, DisplayName = "Read | RetryWith | With Preferred Regions")]
        [DataRow("Read", "Read", "InternalServerError", false, DisplayName = "Read | InternalServerError | With Preferred Regions")]
        [DataRow("Read", "Read", "ReadSessionNotAvailable", false, DisplayName = "Read | ReadSessionNotAvailable | With Preferred Regions")]
        [DataRow("Read", "Read", "Timeout", false, DisplayName = "Read | Timeout | With Preferred Regions")]
        [DataRow("Read", "Read", "PartitionIsSplitting", false, DisplayName = "Read | PartitionIsSplitting | With Preferred Regions")]
        [DataRow("Read", "Read", "PartitionIsMigrating", false, DisplayName = "Read | PartitionIsMigrating | With Preferred Regions")]
        [DataRow("Read", "Read", "ServiceUnavailable", false, DisplayName = "Read | ServiceUnavailable | With Preferred Regions")]
        [DataRow("Read", "Read", "ResponseDelay", false, DisplayName = "Read | ResponseDelay | With Preferred Regions")]
        [DataRow("SinglePartitionQuery", "Query",  "Gone", false, DisplayName = "SinglePartitionQuery | Gone | With Preferred Regions")]
        [DataRow("SinglePartitionQuery", "Query", "RetryWith", false, DisplayName = "SinglePartitionQuery | RetryWith | With Preferred Regions")]
        [DataRow("SinglePartitionQuery", "Query", "InternalServerError", false, DisplayName = "SinglePartitionQuery | InternalServerError | With Preferred Regions")]
        [DataRow("SinglePartitionQuery", "Query", "ReadSessionNotAvailable", false, DisplayName = "SinglePartitionQuery | ReadSessionNotAvailable | With Preferred Regions")]
        [DataRow("SinglePartitionQuery", "Query", "Timeout", false, DisplayName = "SinglePartitionQuery | Timeout | With Preferred Regions")]
        [DataRow("SinglePartitionQuery", "Query", "PartitionIsSplitting", false, DisplayName = "SinglePartitionQuery | PartitionIsSplitting | With Preferred Regions")]
        [DataRow("SinglePartitionQuery", "Query", "PartitionIsMigrating", false, DisplayName = "SinglePartitionQuery | PartitionIsMigrating | With Preferred Regions")]
        [DataRow("SinglePartitionQuery", "Query", "ServiceUnavailable", false, DisplayName = "SinglePartitionQuery | ServiceUnavailable | With Preferred Regions")]
        [DataRow("SinglePartitionQuery", "Query", "ResponseDelay", false, DisplayName = "SinglePartitionQuery | ResponseDelay | With Preferred Regions")]
        [DataRow("CrossPartitionQuery", "Query", "Gone", false, DisplayName = "CrossPartitionQuery | Gone | With Preferred Regions")]
        [DataRow("CrossPartitionQuery", "Query", "RetryWith", false, DisplayName = "CrossPartitionQuery | RetryWith | With Preferred Regions")]
        [DataRow("CrossPartitionQuery", "Query", "InternalServerError", false, DisplayName = "CrossPartitionQuery | InternalServerError | With Preferred Regions")]
        [DataRow("CrossPartitionQuery", "Query", "ReadSessionNotAvailable", false, DisplayName = "CrossPartitionQuery | ReadSessionNotAvailable | With Preferred Regions")]
        [DataRow("CrossPartitionQuery", "Query", "Timeout", false, DisplayName = "CrossPartitionQuery | Timeout | With Preferred Regions")]
        [DataRow("CrossPartitionQuery", "Query", "PartitionIsSplitting", false, DisplayName = "CrossPartitionQuery | PartitionIsSplitting | With Preferred Regions")]
        [DataRow("CrossPartitionQuery", "Query", "PartitionIsMigrating", false, DisplayName = "CrossPartitionQuery | PartitionIsMigrating | With Preferred Regions")]
        [DataRow("CrossPartitionQuery", "Query", "ServiceUnavailable", false, DisplayName = "CrossPartitionQuery | ServiceUnavailable | With Preferred Regions")]
        [DataRow("CrossPartitionQuery", "Query", "ResponseDelay", false, DisplayName = "CrossPartitionQuery | ResponseDelay | With Preferred Regions")]
        [DataRow("ReadMany", "ReadMany", "Gone", false, DisplayName = "ReadMany | Gone | With Preferred Regions")]
        [DataRow("ReadMany", "ReadMany", "RetryWith", false, DisplayName = "ReadMany | RetryWith | With Preferred Regions")]
        [DataRow("ReadMany", "ReadMany", "InternalServerError", false, DisplayName = "ReadMany | InternalServerError | With Preferred Regions")]
        [DataRow("ReadMany", "ReadMany", "ReadSessionNotAvailable", false, DisplayName = "ReadMany | ReadSessionNotAvailable | With Preferred Regions")]
        [DataRow("ReadMany", "ReadMany", "Timeout", false, DisplayName = "ReadMany | Timeout | With Preferred Regions")]
        [DataRow("ReadMany", "ReadMany", "PartitionIsSplitting", false, DisplayName = "ReadMany | PartitionIsSplitting | With Preferred Regions")]
        [DataRow("ReadMany", "ReadMany", "PartitionIsMigrating", false, DisplayName = "ReadMany | PartitionIsMigrating | With Preferred Regions")]
        [DataRow("ReadMany", "ReadMany", "ServiceUnavailable", false, DisplayName = "ReadMany | ServiceUnavailable | With Preferred Regions")]
        [DataRow("ReadMany", "ReadMany", "ResponseDelay", false, DisplayName = "ReadMany | ResponseDelay | With Preferred Regions")]
        [DataRow("ChangeFeed", "ChangeFeed", "Gone", false, DisplayName = "ChangeFeed | Gone | With Preferred Regions")]
        [DataRow("ChangeFeed", "ChangeFeed", "RetryWith", false, DisplayName = "ChangeFeed | RetryWith | With Preferred Regions")]
        [DataRow("ChangeFeed", "ChangeFeed", "InternalServerError", false, DisplayName = "ChangeFeed | InternalServerError | With Preferred Regions")]
        [DataRow("ChangeFeed", "ChangeFeed", "ReadSessionNotAvailable", false, DisplayName = "ChangeFeed | ReadSessionNotAvailable | With Preferred Regions")]
        [DataRow("ChangeFeed", "ChangeFeed", "Timeout", false, DisplayName = "ChangeFeed | Timeout | With Preferred Regions")]
        [DataRow("ChangeFeed", "ChangeFeed", "PartitionIsSplitting", false, DisplayName = "ChangeFeed | PartitionIsSplitting | With Preferred Regions")]
        [DataRow("ChangeFeed", "ChangeFeed", "PartitionIsMigrating", false, DisplayName = "ChangeFeed | PartitionIsMigrating | With Preferred Regions")]
        [DataRow("ChangeFeed", "ChangeFeed", "ServiceUnavailable", false, DisplayName = "ChangeFeed | ServiceUnavailable | With Preferred Regions")]
        [DataRow("ChangeFeed", "ChangeFeed", "ResponseDelay", false, DisplayName = "ChangeFeed | ResponseDelay | With Preferred Regions")]
        [DataRow("Read", "Read", "Gone", true, DisplayName = "Read | Gone | W/O Preferred Regions")]
        [DataRow("Read", "Read", "RetryWith", true, DisplayName = "Read | RetryWith | W/O Preferred Regions")]
        [DataRow("Read", "Read", "InternalServerError", true, DisplayName = "Read | InternalServerError | W/O Preferred Regions")]
        [DataRow("Read", "Read", "ReadSessionNotAvailable", true, DisplayName = "Read | ReadSessionNotAvailable | W/O Preferred Regions")]
        [DataRow("Read", "Read", "Timeout", true, DisplayName = "Read | Timeout | W/O Preferred Regions")]
        [DataRow("Read", "Read", "PartitionIsSplitting", true, DisplayName = "Read | PartitionIsSplitting | W/O Preferred Regions")]
        [DataRow("Read", "Read", "PartitionIsMigrating", true, DisplayName = "Read | PartitionIsMigrating | W/O Preferred Regions")]
        [DataRow("Read", "Read", "ServiceUnavailable", true, DisplayName = "Read | ServiceUnavailable | W/O Preferred Regions")]
        [DataRow("Read", "Read", "ResponseDelay", true, DisplayName = "Read | ResponseDelay | W/O Preferred Regions")]
        [DataRow("SinglePartitionQuery", "Query",  "Gone", true, DisplayName = "SinglePartitionQuery | Gone | W/O Preferred Regions")]
        [DataRow("SinglePartitionQuery", "Query", "RetryWith", true, DisplayName = "SinglePartitionQuery | RetryWith | W/O Preferred Regions")]
        [DataRow("SinglePartitionQuery", "Query", "InternalServerError", true, DisplayName = "SinglePartitionQuery | InternalServerError | W/O Preferred Regions")]
        [DataRow("SinglePartitionQuery", "Query", "ReadSessionNotAvailable", true, DisplayName = "SinglePartitionQuery | ReadSessionNotAvailable | W/O Preferred Regions")]
        [DataRow("SinglePartitionQuery", "Query", "Timeout", true, DisplayName = "SinglePartitionQuery | Timeout | W/O Preferred Regions")]
        [DataRow("SinglePartitionQuery", "Query", "PartitionIsSplitting", true, DisplayName = "SinglePartitionQuery | PartitionIsSplitting | W/O Preferred Regions")]
        [DataRow("SinglePartitionQuery", "Query", "PartitionIsMigrating", true, DisplayName = "SinglePartitionQuery | PartitionIsMigrating | W/O Preferred Regions")]
        [DataRow("SinglePartitionQuery", "Query", "ServiceUnavailable", true, DisplayName = "SinglePartitionQuery | ServiceUnavailable | W/O Preferred Regions")]
        [DataRow("SinglePartitionQuery", "Query", "ResponseDelay", true, DisplayName = "SinglePartitionQuery | ResponseDelay | W/O Preferred Regions")]
        [DataRow("CrossPartitionQuery", "Query", "Gone", true, DisplayName = "CrossPartitionQuery | Gone | W/O Preferred Regions")]
        [DataRow("CrossPartitionQuery", "Query", "RetryWith", true, DisplayName = "CrossPartitionQuery | RetryWith | W/O Preferred Regions")]
        [DataRow("CrossPartitionQuery", "Query", "InternalServerError", true, DisplayName = "CrossPartitionQuery | InternalServerError | W/O Preferred Regions")]
        [DataRow("CrossPartitionQuery", "Query", "ReadSessionNotAvailable", true, DisplayName = "CrossPartitionQuery | ReadSessionNotAvailable | W/O Preferred Regions")]
        [DataRow("CrossPartitionQuery", "Query", "Timeout", true, DisplayName = "CrossPartitionQuery | Timeout | W/O Preferred Regions")]
        [DataRow("CrossPartitionQuery", "Query", "PartitionIsSplitting", true, DisplayName = "CrossPartitionQuery | PartitionIsSplitting | W/O Preferred Regions")]
        [DataRow("CrossPartitionQuery", "Query", "PartitionIsMigrating", true, DisplayName = "CrossPartitionQuery | PartitionIsMigrating | W/O Preferred Regions")]
        [DataRow("CrossPartitionQuery", "Query", "ServiceUnavailable", true, DisplayName = "CrossPartitionQuery | ServiceUnavailable | W/O Preferred Regions")]
        [DataRow("CrossPartitionQuery", "Query", "ResponseDelay", true, DisplayName = "CrossPartitionQuery | ResponseDelay | W/O Preferred Regions")]
        [DataRow("ReadMany", "ReadMany", "Gone", true, DisplayName = "ReadMany | Gone | W/O Preferred Regions")]
        [DataRow("ReadMany", "ReadMany", "RetryWith", true, DisplayName = "ReadMany | RetryWith | W/O Preferred Regions")]
        [DataRow("ReadMany", "ReadMany", "InternalServerError", true, DisplayName = "ReadMany | InternalServerError | W/O Preferred Regions")]
        [DataRow("ReadMany", "ReadMany", "ReadSessionNotAvailable", true, DisplayName = "ReadMany | ReadSessionNotAvailable | W/O Preferred Regions")]
        [DataRow("ReadMany", "ReadMany", "Timeout", true, DisplayName = "ReadMany | Timeout | W/O Preferred Regions")]
        [DataRow("ReadMany", "ReadMany", "PartitionIsSplitting", true, DisplayName = "ReadMany | PartitionIsSplitting | W/O Preferred Regions")]
        [DataRow("ReadMany", "ReadMany", "PartitionIsMigrating", true, DisplayName = "ReadMany | PartitionIsMigrating | W/O Preferred Regions")]
        [DataRow("ReadMany", "ReadMany", "ServiceUnavailable", true, DisplayName = "ReadMany | ServiceUnavailable | W/O Preferred Regions")]
        [DataRow("ReadMany", "ReadMany", "ResponseDelay", true, DisplayName = "ReadMany | ResponseDelay | W/O Preferred Regions")]
        [DataRow("ChangeFeed", "ChangeFeed", "Gone", true, DisplayName = "ChangeFeed | Gone | W/O Preferred Regions")]
        [DataRow("ChangeFeed", "ChangeFeed", "RetryWith", true, DisplayName = "ChangeFeed | RetryWith | W/O Preferred Regions")]
        [DataRow("ChangeFeed", "ChangeFeed", "InternalServerError", true, DisplayName = "ChangeFeed | InternalServerError | W/O Preferred Regions")]
        [DataRow("ChangeFeed", "ChangeFeed", "ReadSessionNotAvailable", true, DisplayName = "ChangeFeed | ReadSessionNotAvailable | W/O Preferred Regions")]
        [DataRow("ChangeFeed", "ChangeFeed", "Timeout", true, DisplayName = "ChangeFeed | Timeout | W/O Preferred Regions")]
        [DataRow("ChangeFeed", "ChangeFeed", "PartitionIsSplitting", true, DisplayName = "ChangeFeed | PartitionIsSplitting | W/O Preferred Regions")]
        [DataRow("ChangeFeed", "ChangeFeed", "PartitionIsMigrating", true, DisplayName = "ChangeFeed | PartitionIsMigrating | W/O Preferred Regions")]
        [DataRow("ChangeFeed", "ChangeFeed", "ServiceUnavailable", true, DisplayName = "ChangeFeed | ServiceUnavailable | W/O Preferred Regions")]
        [DataRow("ChangeFeed", "ChangeFeed", "ResponseDelay", true, DisplayName = "ChangeFeed | ResponseDelay | W/O Preferred Regions")]
        public async Task AvailabilityStrategyAllFaultsTests(string operation, string conditonName, string resultName, bool isPreferredLocationsEmpty)
        {
            FaultInjectionCondition conditon = this.conditions[conditonName];
            IFaultInjectionResult result = this.results[resultName];

            FaultInjectionRule rule = new FaultInjectionRuleBuilder(
                id: operation,
                condition: conditon,
                result: result)
                .WithDuration(TimeSpan.FromMinutes(90))
                .Build();

            List<FaultInjectionRule> rules = new List<FaultInjectionRule>() { rule };
            FaultInjector faultInjector = new FaultInjector(rules);

            rule.Disable();

            CosmosClientOptions clientOptions = new CosmosClientOptions()
            {
                ConnectionMode = ConnectionMode.Direct,
<<<<<<< HEAD
                ApplicationPreferredRegions = new List<string>() { region1, region2 },
=======
                ApplicationPreferredRegions = isPreferredLocationsEmpty ? new List<string>() : new List<string>() { "Central US", "North Central US" },
>>>>>>> 57c681f2
                AvailabilityStrategy = AvailabilityStrategy.CrossRegionHedgingStrategy(
                        threshold: TimeSpan.FromMilliseconds(100),
                        thresholdStep: TimeSpan.FromMilliseconds(50)),
                Serializer = this.cosmosSystemTextJsonSerializer
            };

            using (CosmosClient faultInjectionClient = new CosmosClient(
                connectionString: this.connectionString,
                clientOptions: faultInjector.GetFaultInjectionClientOptions(clientOptions)))
            {
                Database database = faultInjectionClient.GetDatabase(CosmosAvailabilityStrategyTests.dbName);
                Container container = database.GetContainer(CosmosAvailabilityStrategyTests.containerName);

                CosmosTraceDiagnostics traceDiagnostic;
                object hedgeContext;

                switch (operation)
                {
                    case "Read":
                        rule.Enable();

                        ItemRequestOptions itemRequestOptions = new ItemRequestOptions();

                        if (isPreferredLocationsEmpty)
                        {
                            itemRequestOptions.ExcludeRegions = new List<string>() { "East US" };
                        }

                        ItemResponse<AvailabilityStrategyTestObject> ir = await container.ReadItemAsync<AvailabilityStrategyTestObject>(
                            "testId",
                            new PartitionKey("pk"),
                            itemRequestOptions);

                        Assert.IsTrue(rule.GetHitCount() > 0);
                        traceDiagnostic = ir.Diagnostics as CosmosTraceDiagnostics;
                        Assert.IsNotNull(traceDiagnostic);
                        traceDiagnostic.Value.Data.TryGetValue("Response Region", out hedgeContext);
                        Assert.IsNotNull(hedgeContext);
                        Assert.AreEqual(region2, (string)hedgeContext);

                        break;

                    case "SinglePartitionQuery":
                        string queryString = "SELECT * FROM c";

                        QueryRequestOptions requestOptions = new QueryRequestOptions()
                        {
                            PartitionKey = new PartitionKey("pk"),
                        };

                        if (isPreferredLocationsEmpty)
                        {
                            requestOptions.ExcludeRegions = new List<string>() { "East US" };
                        }

                        FeedIterator<AvailabilityStrategyTestObject> queryIterator = container.GetItemQueryIterator<AvailabilityStrategyTestObject>(
                            new QueryDefinition(queryString),
                            requestOptions: requestOptions);

                        rule.Enable();

                        while (queryIterator.HasMoreResults)
                        {
                            FeedResponse<AvailabilityStrategyTestObject> feedResponse = await queryIterator.ReadNextAsync();

                            Assert.IsTrue(rule.GetHitCount() > 0);
                            traceDiagnostic = feedResponse.Diagnostics as CosmosTraceDiagnostics;
                            Assert.IsNotNull(traceDiagnostic);
                            traceDiagnostic.Value.Data.TryGetValue("Response Region", out hedgeContext);
                            Assert.IsNotNull(hedgeContext);
                            Assert.AreEqual(region2, (string)hedgeContext);
                        }

                        break;

                    case "CrossPartitionQuery":
                        string crossPartitionQueryString = "SELECT * FROM c";

                        QueryRequestOptions queryRequestOptions = new QueryRequestOptions();
                        
                        if (isPreferredLocationsEmpty)
                        {
                            queryRequestOptions.ExcludeRegions = new List<string>() { "East US" };
                        }
                        
                        FeedIterator<AvailabilityStrategyTestObject> crossPartitionQueryIterator = container.GetItemQueryIterator<AvailabilityStrategyTestObject>(
                            new QueryDefinition(crossPartitionQueryString),
                            null,
                            queryRequestOptions);

                        rule.Enable();

                        while (crossPartitionQueryIterator.HasMoreResults)
                        {
                            FeedResponse<AvailabilityStrategyTestObject> feedResponse = await crossPartitionQueryIterator.ReadNextAsync();

                            Assert.IsTrue(rule.GetHitCount() > 0);
                            traceDiagnostic = feedResponse.Diagnostics as CosmosTraceDiagnostics;
                            Assert.IsNotNull(traceDiagnostic);
                            traceDiagnostic.Value.Data.TryGetValue("Response Region", out hedgeContext);
                            Assert.IsNotNull(hedgeContext);
                            Assert.AreEqual(region2, (string)hedgeContext);
                        }

                        break;

                    case "ReadMany":
                        rule.Enable();

                        ReadManyRequestOptions readManyRequestOptions = new ReadManyRequestOptions();
                        
                        if (isPreferredLocationsEmpty)
                        {
                            readManyRequestOptions.ExcludeRegions = new List<string>() { "East US" };
                        }

                        FeedResponse<AvailabilityStrategyTestObject> readManyResponse = await container.ReadManyItemsAsync<AvailabilityStrategyTestObject>(
                            new List<(string, PartitionKey)>()
                            {
                            ("testId", new PartitionKey("pk")),
                            ("testId2", new PartitionKey("pk2")),
                            ("testId3", new PartitionKey("pk3")),
                            ("testId4", new PartitionKey("pk4"))
                            },
                            readManyRequestOptions);

                        Assert.IsTrue(rule.GetHitCount() > 0);
                        traceDiagnostic = readManyResponse.Diagnostics as CosmosTraceDiagnostics;
                        Assert.IsNotNull(traceDiagnostic);
                        traceDiagnostic.Value.Data.TryGetValue("Response Region", out hedgeContext);
                        Assert.IsNotNull(hedgeContext);
                        Assert.AreEqual(region2, (string)hedgeContext);

                        break;

                    case "ChangeFeed":
                        Container leaseContainer = database.GetContainer(CosmosAvailabilityStrategyTests.changeFeedContainerName);
                        ChangeFeedProcessor changeFeedProcessor = container.GetChangeFeedProcessorBuilder<AvailabilityStrategyTestObject>(
                            processorName: "AvialabilityStrategyTest",
                            onChangesDelegate: HandleChangesAsync)
                            .WithInstanceName("test")
                            .WithLeaseContainer(leaseContainer)
                            .Build();
                        await changeFeedProcessor.StartAsync();
                        await Task.Delay(1000);

                        AvailabilityStrategyTestObject testObject = new AvailabilityStrategyTestObject
                        {
                            Id = "item4",
                            Pk = "pk4",
                            Other = Guid.NewGuid().ToString()
                        };
                        await container.UpsertItemAsync<AvailabilityStrategyTestObject>(testObject);

                        rule.Enable();

                        await Task.Delay(15000);

                        Assert.IsTrue(rule.GetHitCount() > 0);

                        rule.Disable();
                        await changeFeedProcessor.StopAsync();

                        break;

                    default:

                        Assert.Fail("Invalid operation");
                        break;
                }

                rule.Disable();
            }
        }

        [DataTestMethod]
        [TestCategory("MultiRegion")]
        [DataRow("Read", "Read", "ReadStep", false, DisplayName = "Read | ReadStep | With Preferred Regions")]
        [DataRow("SinglePartitionQuery", "Query", "QueryStep", false, DisplayName = "Query | SinglePartitionQueryStep | With Preferred Regions")]
        [DataRow("CrossPartitionQuery", "Query", "QueryStep", false, DisplayName = "Query | CrossPartitionQueryStep | With Preferred Regions")]
        [DataRow("ReadMany", "ReadMany", "ReadManyStep", false, DisplayName = "ReadMany | ReadManyStep | With Preferred Regions")]
        [DataRow("ChangeFeed", "ChangeFeed", "ChangeFeedStep", false, DisplayName = "ChangeFeed | ChangeFeedStep | With Preferred Regions")]
        [DataRow("Read", "Read", "ReadStep", true, DisplayName = "Read | ReadStep | W/O Preferred Regions")]
        [DataRow("SinglePartitionQuery", "Query", "QueryStep", true, DisplayName = "Query | SinglePartitionQueryStep | W/O Preferred Regions")]
        [DataRow("CrossPartitionQuery", "Query", "QueryStep", true, DisplayName = "Query | CrossPartitionQueryStep | W/O Preferred Regions")]
        [DataRow("ReadMany", "ReadMany", "ReadManyStep", true, DisplayName = "ReadMany | ReadManyStep | W/O Preferred Regions")]
        [DataRow("ChangeFeed", "ChangeFeed", "ChangeFeedStep", true, DisplayName = "ChangeFeed | ChangeFeedStep | W/O Preferred Regions")]
        public async Task AvailabilityStrategyStepTests(string operation, string conditonName1, string conditionName2, bool isPreferredRegionsEmpty)
        {
            FaultInjectionCondition conditon1 = this.conditions[conditonName1];
            FaultInjectionCondition conditon2 = this.conditions[conditionName2];
            IFaultInjectionResult result = responseDelayResult;

            FaultInjectionRule rule1 = new FaultInjectionRuleBuilder(
                id: operation,
                condition: conditon1,
                result: result)
                .WithDuration(TimeSpan.FromMinutes(90))
                .Build();

            FaultInjectionRule rule2 = new FaultInjectionRuleBuilder(
                id: operation,
                condition: conditon2,
                result: result)
                .WithDuration(TimeSpan.FromMinutes(90))
                .Build();

            List<FaultInjectionRule> rules = new List<FaultInjectionRule>() { rule1, rule2 };
            FaultInjector faultInjector = new FaultInjector(rules);

            rule1.Disable();
            rule2.Disable();

            CosmosClientOptions clientOptions = new CosmosClientOptions()
            {
                ConnectionMode = ConnectionMode.Direct,
<<<<<<< HEAD
                ApplicationPreferredRegions = new List<string>() { region1, region2, region3 },
=======
                ApplicationPreferredRegions = isPreferredRegionsEmpty ? new List<string>() : new List<string>() { "Central US", "North Central US", "East US" },
>>>>>>> 57c681f2
                AvailabilityStrategy = AvailabilityStrategy.CrossRegionHedgingStrategy(
                        threshold: TimeSpan.FromMilliseconds(100),
                        thresholdStep: TimeSpan.FromMilliseconds(50)),
                Serializer = this.cosmosSystemTextJsonSerializer
            };

            using (CosmosClient faultInjectionClient = new CosmosClient(
                connectionString: this.connectionString,
                clientOptions: faultInjector.GetFaultInjectionClientOptions(clientOptions)))
            {
                Database database = faultInjectionClient.GetDatabase(CosmosAvailabilityStrategyTests.dbName);
                Container container = database.GetContainer(CosmosAvailabilityStrategyTests.containerName);

                CosmosTraceDiagnostics traceDiagnostic;
                object hedgeContext;

                switch (operation)
                {
                    case "Read":
                        rule1.Enable();
                        rule2.Enable();

                        ItemResponse<AvailabilityStrategyTestObject> ir = await container.ReadItemAsync<AvailabilityStrategyTestObject>(
                            "testId",
                            new PartitionKey("pk"));

                        traceDiagnostic = ir.Diagnostics as CosmosTraceDiagnostics;
                        Assert.IsNotNull(traceDiagnostic);
                        traceDiagnostic.Value.Data.TryGetValue("Response Region", out hedgeContext);
                        Assert.IsNotNull(hedgeContext);
                        Assert.AreEqual(region3, (string)hedgeContext);

                        break;

                    case "SinglePartitionQuery":
                        string queryString = "SELECT * FROM c";

                        QueryRequestOptions requestOptions = new QueryRequestOptions()
                        {
                            PartitionKey = new PartitionKey("pk"),
                        };

                        FeedIterator<AvailabilityStrategyTestObject> queryIterator = container.GetItemQueryIterator<AvailabilityStrategyTestObject>(
                            new QueryDefinition(queryString),
                            requestOptions: requestOptions);

                        rule1.Enable();
                        rule2.Enable();

                        while (queryIterator.HasMoreResults)
                        {
                            FeedResponse<AvailabilityStrategyTestObject> feedResponse = await queryIterator.ReadNextAsync();

                            traceDiagnostic = feedResponse.Diagnostics as CosmosTraceDiagnostics;
                            Assert.IsNotNull(traceDiagnostic);
                            traceDiagnostic.Value.Data.TryGetValue("Response Region", out hedgeContext);
                            Assert.IsNotNull(hedgeContext);
                            Assert.AreEqual(region3, (string)hedgeContext);
                        }

                        break;

                    case "CrossPartitionQuery":
                        string crossPartitionQueryString = "SELECT * FROM c";
                        FeedIterator<AvailabilityStrategyTestObject> crossPartitionQueryIterator = container.GetItemQueryIterator<AvailabilityStrategyTestObject>(
                            new QueryDefinition(crossPartitionQueryString));

                        rule1.Enable();
                        rule2.Enable();

                        while (crossPartitionQueryIterator.HasMoreResults)
                        {
                            FeedResponse<AvailabilityStrategyTestObject> feedResponse = await crossPartitionQueryIterator.ReadNextAsync();

                            traceDiagnostic = feedResponse.Diagnostics as CosmosTraceDiagnostics;
                            Assert.IsNotNull(traceDiagnostic);
                            traceDiagnostic.Value.Data.TryGetValue("Response Region", out hedgeContext);
                            Assert.IsNotNull(hedgeContext);
                            Assert.AreEqual(region3, (string)hedgeContext);
                        }

                        break;

                    case "ReadMany":
                        rule1.Enable();
                        rule2.Enable();

                        FeedResponse<AvailabilityStrategyTestObject> readManyResponse = await container.ReadManyItemsAsync<AvailabilityStrategyTestObject>(
                            new List<(string, PartitionKey)>()
                            {
                            ("testId", new PartitionKey("pk")),
                            ("testId2", new PartitionKey("pk2")),
                            ("testId3", new PartitionKey("pk3")),
                            ("testId4", new PartitionKey("pk4"))
                            });

                        traceDiagnostic = readManyResponse.Diagnostics as CosmosTraceDiagnostics;
                        Assert.IsNotNull(traceDiagnostic);
                        traceDiagnostic.Value.Data.TryGetValue("Response Region", out hedgeContext);
                        Assert.IsNotNull(hedgeContext);
                        Assert.AreEqual(region3, (string)hedgeContext);

                        break;

                    case "ChangeFeed":
                        Container leaseContainer = database.GetContainer(CosmosAvailabilityStrategyTests.changeFeedContainerName);
                        ChangeFeedProcessor changeFeedProcessor = container.GetChangeFeedProcessorBuilder<AvailabilityStrategyTestObject>(
                            processorName: "AvialabilityStrategyTest",
                            onChangesDelegate: HandleChangesStepAsync)
                            .WithInstanceName("test")
                            .WithLeaseContainer(leaseContainer)
                            .Build();
                        await changeFeedProcessor.StartAsync();
                        await Task.Delay(1000);

                        AvailabilityStrategyTestObject testObject = new AvailabilityStrategyTestObject
                        {
                            Id = "item4",
                            Pk = "pk4",
                            Other = Guid.NewGuid().ToString()
                        };
                        await container.UpsertItemAsync<AvailabilityStrategyTestObject>(testObject);

                        rule1.Enable();
                        rule2.Enable();

                        await Task.Delay(5000);

                        rule1.Disable();
                        rule2.Disable();

                        await changeFeedProcessor.StopAsync();

                        break;

                    default:
                        Assert.Fail("Invalid operation");
                        break;
                }

                rule1.Disable();
                rule2.Disable();
            }
        }

        [TestMethod]
        [TestCategory("MultiRegion-MultiMaster")]
        public async Task AvailabilityStrategyMultiMasterWriteBeforeTest()
        {
            FaultInjectionRule sendDelay = new FaultInjectionRuleBuilder(
                id: "sendDelay",
                condition:
                    new FaultInjectionConditionBuilder()
                        .WithRegion(region1)
                        .WithOperationType(FaultInjectionOperationType.CreateItem)
                        .Build(),
                result:
                    FaultInjectionResultBuilder.GetResultBuilder(FaultInjectionServerErrorType.SendDelay)
                        .WithDelay(TimeSpan.FromMilliseconds(6000))
                        .Build())
                .WithDuration(TimeSpan.FromMinutes(90))
                .Build();

            List<FaultInjectionRule> rules = new List<FaultInjectionRule>() { sendDelay };
            FaultInjector faultInjector = new FaultInjector(rules);

            sendDelay.Disable();

            CosmosClientOptions clientOptions = new CosmosClientOptions()
            {
                ConnectionMode = ConnectionMode.Direct,
                ApplicationPreferredRegions = new List<string>() { region1, region2 },
                Serializer = this.cosmosSystemTextJsonSerializer
            };

            using (CosmosClient faultInjectionClient = new CosmosClient(
                connectionString: this.connectionString,
                clientOptions: faultInjector.GetFaultInjectionClientOptions(clientOptions)))
            {
                Database database = faultInjectionClient.GetDatabase(CosmosAvailabilityStrategyTests.dbName);
                Container container = database.GetContainer(CosmosAvailabilityStrategyTests.containerName);

                sendDelay.Enable();

                ItemRequestOptions requestOptions = new ItemRequestOptions
                {
                    AvailabilityStrategy = new CrossRegionHedgingAvailabilityStrategy(
                        threshold: TimeSpan.FromMilliseconds(100),
                        thresholdStep: TimeSpan.FromMilliseconds(50),
                        multiMasterWritesEnabled: true)
                };

                AvailabilityStrategyTestObject availabilityStrategyTestObject = new AvailabilityStrategyTestObject
                {
                    Id = "deleteMe",
                    Pk = "MMWrite",
                    Other = "test"
                };

                ItemResponse<AvailabilityStrategyTestObject> ir = await container.CreateItemAsync<AvailabilityStrategyTestObject>(
                    availabilityStrategyTestObject,
                    requestOptions: requestOptions);

                sendDelay.Disable();

                CosmosTraceDiagnostics traceDiagnostic = ir.Diagnostics as CosmosTraceDiagnostics;
                Assert.IsNotNull(traceDiagnostic);
                traceDiagnostic.Value.Data.TryGetValue("Response Region", out object hedgeContext);
                Assert.IsNotNull(hedgeContext);
                Assert.AreEqual(region2, (string)hedgeContext);
            }
        }

        [TestMethod]
        [TestCategory("MultiRegion-MultiMaster")]
        public async Task AvailabilityStrategyMultiMasterWriteAfterTest()
        {
            FaultInjectionRule responseDelay = new FaultInjectionRuleBuilder(
                id: "responseDelay",
                condition:
                    new FaultInjectionConditionBuilder()
                        .WithRegion(region1)
                        .WithOperationType(FaultInjectionOperationType.CreateItem)
                        .Build(),
                result:
                    FaultInjectionResultBuilder.GetResultBuilder(FaultInjectionServerErrorType.ResponseDelay)
                        .WithDelay(TimeSpan.FromMilliseconds(6000))
                        .Build())
                .WithDuration(TimeSpan.FromMinutes(90))
                .Build();

            List<FaultInjectionRule> rules = new List<FaultInjectionRule>() { responseDelay };
            FaultInjector faultInjector = new FaultInjector(rules);

            responseDelay.Disable();

            CosmosClientOptions clientOptions = new CosmosClientOptions()
            {
                ConnectionMode = ConnectionMode.Direct,
                ApplicationPreferredRegions = new List<string>() { region1, region2 },
                Serializer = this.cosmosSystemTextJsonSerializer
            };

            using (CosmosClient faultInjectionClient = new CosmosClient(
                connectionString: this.connectionString,
                clientOptions: faultInjector.GetFaultInjectionClientOptions(clientOptions)))
            {
                Database database = faultInjectionClient.GetDatabase(CosmosAvailabilityStrategyTests.dbName);
                Container container = database.GetContainer(CosmosAvailabilityStrategyTests.containerName);

                responseDelay.Enable();

                ItemRequestOptions requestOptions = new ItemRequestOptions
                {
                    AvailabilityStrategy = new CrossRegionHedgingAvailabilityStrategy(
                        threshold: TimeSpan.FromMilliseconds(100),
                        thresholdStep: TimeSpan.FromMilliseconds(50),
                        multiMasterWritesEnabled: true)
                };

                AvailabilityStrategyTestObject availabilityStrategyTestObject = new AvailabilityStrategyTestObject
                {
                    Id = "deleteMe",
                    Pk = "MMWrite",
                    Other = "test"
                };

                try
                {
                    ItemResponse<AvailabilityStrategyTestObject> ir = await container.CreateItemAsync<AvailabilityStrategyTestObject>(
                    availabilityStrategyTestObject,
                    requestOptions: requestOptions);
                }
                catch (CosmosException ex)
                {
                    Assert.AreEqual(HttpStatusCode.Conflict, ex.StatusCode);

                    CosmosTraceDiagnostics traceDiagnostic = ex.Diagnostics as CosmosTraceDiagnostics;
                    Assert.IsNotNull(traceDiagnostic);
                    traceDiagnostic.Value.Data.TryGetValue("Response Region", out object hedgeContext);
                    Assert.IsNotNull(hedgeContext);
                    Assert.AreEqual(region2, (string)hedgeContext);
                }
                finally
                {
                    responseDelay.Disable();
                }
            }
        }

        [TestMethod]
        [TestCategory("MultiRegion-MultiMaster")]
        public async Task AvailabilityStrategyMultiMasterWriteBeforeStepTest()
        {
            FaultInjectionRule sendDelay = new FaultInjectionRuleBuilder(
                id: "sendDelay",
                condition:
                    new FaultInjectionConditionBuilder()
                        .WithRegion(region1)
                        .WithOperationType(FaultInjectionOperationType.CreateItem)
                        .Build(),
                result:
                    FaultInjectionResultBuilder.GetResultBuilder(FaultInjectionServerErrorType.SendDelay)
                        .WithDelay(TimeSpan.FromMilliseconds(6000))
                        .Build())
                .WithDuration(TimeSpan.FromMinutes(90))
                .Build();

            FaultInjectionRule sendDelay2 = new FaultInjectionRuleBuilder(
                id: "sendDelay2",
                condition:
                    new FaultInjectionConditionBuilder()
                        .WithRegion(region2)
                        .WithOperationType(FaultInjectionOperationType.CreateItem)
                        .Build(),
                result:
                    FaultInjectionResultBuilder.GetResultBuilder(FaultInjectionServerErrorType.SendDelay)
                        .WithDelay(TimeSpan.FromMilliseconds(6000))
                        .Build())
                .WithDuration(TimeSpan.FromMinutes(90))
                .Build();

            List<FaultInjectionRule> rules = new List<FaultInjectionRule>() { sendDelay, sendDelay2 };
            FaultInjector faultInjector = new FaultInjector(rules);

            sendDelay.Disable();
            sendDelay2.Disable();

            CosmosClientOptions clientOptions = new CosmosClientOptions()
            {
                ConnectionMode = ConnectionMode.Direct,
                ApplicationPreferredRegions = new List<string>() { region1, region2, region3 },
                Serializer = this.cosmosSystemTextJsonSerializer
            };

            using (CosmosClient faultInjectionClient = new CosmosClient(
                connectionString: this.connectionString,
                clientOptions: faultInjector.GetFaultInjectionClientOptions(clientOptions)))
            {
                Database database = faultInjectionClient.GetDatabase(CosmosAvailabilityStrategyTests.dbName);
                Container container = database.GetContainer(CosmosAvailabilityStrategyTests.containerName);

                

                ItemRequestOptions requestOptions = new ItemRequestOptions
                {
                    AvailabilityStrategy = new CrossRegionHedgingAvailabilityStrategy(
                        threshold: TimeSpan.FromMilliseconds(100),
                        thresholdStep: TimeSpan.FromMilliseconds(50),
                        multiMasterWritesEnabled: true)
                };

                AvailabilityStrategyTestObject availabilityStrategyTestObject = new AvailabilityStrategyTestObject
                {
                    Id = "deleteMe",
                    Pk = "MMWrite",
                    Other = "test"
                };

                try
                {
                    await this.container.DeleteItemAsync<AvailabilityStrategyTestObject>(
                        availabilityStrategyTestObject.Id,
                        new PartitionKey(availabilityStrategyTestObject.Pk));
                }
                catch (Exception)
                {
                    // Ignore
                }

                sendDelay.Enable();
                sendDelay2.Enable();

                ItemResponse<AvailabilityStrategyTestObject> ir = await container.CreateItemAsync<AvailabilityStrategyTestObject>(
                    availabilityStrategyTestObject,
                    requestOptions: requestOptions);

                sendDelay.Disable();
                sendDelay2.Disable();

                CosmosTraceDiagnostics traceDiagnostic = ir.Diagnostics as CosmosTraceDiagnostics;
                Assert.IsNotNull(traceDiagnostic);
                traceDiagnostic.Value.Data.TryGetValue("Response Region", out object hedgeContext);
                Assert.IsNotNull(hedgeContext);
                Assert.AreEqual(region3, (string)hedgeContext);
            }
        }

        [TestMethod]
        [TestCategory("MultiRegion-MultiMaster")]
        public async Task AvailabilityStrategyMultiMasterWriteAfterStepTest()
        {
            FaultInjectionRule responseDelay = new FaultInjectionRuleBuilder(
                id: "responseDelay",
                condition:
                    new FaultInjectionConditionBuilder()
                        .WithRegion(region1)
                        .WithOperationType(FaultInjectionOperationType.CreateItem)
                        .Build(),
                result:
                    FaultInjectionResultBuilder.GetResultBuilder(FaultInjectionServerErrorType.ResponseDelay)
                        .WithDelay(TimeSpan.FromMilliseconds(6000))
                        .Build())
                .WithDuration(TimeSpan.FromMinutes(90))
                .Build();

            FaultInjectionRule responseDelay2 = new FaultInjectionRuleBuilder(
                id: "responseDelay2",
                condition:
                    new FaultInjectionConditionBuilder()
                        .WithRegion(region2)
                        .WithOperationType(FaultInjectionOperationType.CreateItem)
                        .Build(),
                result:
                    FaultInjectionResultBuilder.GetResultBuilder(FaultInjectionServerErrorType.ResponseDelay)
                        .WithDelay(TimeSpan.FromMilliseconds(6000))
                        .Build())
                .WithDuration(TimeSpan.FromMinutes(90))
                .Build();

            List<FaultInjectionRule> rules = new List<FaultInjectionRule>() { responseDelay, responseDelay2 };
            FaultInjector faultInjector = new FaultInjector(rules);

            responseDelay.Disable();
            responseDelay2.Disable();

            CosmosClientOptions clientOptions = new CosmosClientOptions()
            {
                ConnectionMode = ConnectionMode.Direct,
                ApplicationPreferredRegions = new List<string>() { region1, region2, region3 },
                Serializer = this.cosmosSystemTextJsonSerializer
            };

            using (CosmosClient faultInjectionClient = new CosmosClient(
                connectionString: this.connectionString,
                clientOptions: faultInjector.GetFaultInjectionClientOptions(clientOptions)))
            {
                Database database = faultInjectionClient.GetDatabase(CosmosAvailabilityStrategyTests.dbName);
                Container container = database.GetContainer(CosmosAvailabilityStrategyTests.containerName);

                ItemRequestOptions requestOptions = new ItemRequestOptions
                {
                    AvailabilityStrategy = new CrossRegionHedgingAvailabilityStrategy(
                        threshold: TimeSpan.FromMilliseconds(100),
                        thresholdStep: TimeSpan.FromMilliseconds(50),
                        multiMasterWritesEnabled: true)
                };

                AvailabilityStrategyTestObject availabilityStrategyTestObject = new AvailabilityStrategyTestObject
                {
                    Id = "deleteMe",
                    Pk = "MMWrite",
                    Other = "test"
                };

                try
                {
                    await this.container.DeleteItemAsync<AvailabilityStrategyTestObject>(
                        availabilityStrategyTestObject.Id,
                        new PartitionKey(availabilityStrategyTestObject.Pk));
                }
                catch (Exception)
                {
                    // Ignore
                }

                responseDelay.Enable();
                responseDelay2.Enable();

                try
                {
                    ItemResponse<AvailabilityStrategyTestObject> ir = await container.CreateItemAsync<AvailabilityStrategyTestObject>(
                    availabilityStrategyTestObject,
                    requestOptions: requestOptions);
                }
                catch (CosmosException ex)
                {
                    Assert.AreEqual(HttpStatusCode.Conflict, ex.StatusCode);

                    CosmosTraceDiagnostics traceDiagnostic = ex.Diagnostics as CosmosTraceDiagnostics;
                    Assert.IsNotNull(traceDiagnostic);
                    traceDiagnostic.Value.Data.TryGetValue("Response Region", out object hedgeContext);
                    Assert.IsNotNull(hedgeContext);
                    Assert.AreEqual(region3, (string)hedgeContext);
                }
                finally
                {
                    responseDelay.Disable();
                    responseDelay2.Disable();
                }
            }
        }

        private static async Task HandleChangesAsync(
            ChangeFeedProcessorContext context,
            IReadOnlyCollection<AvailabilityStrategyTestObject> changes,
            CancellationToken cancellationToken)
        {
            if (context.Diagnostics.GetClientElapsedTime() > TimeSpan.FromSeconds(1))
            {
                Assert.Fail("Change Feed Processor took too long");
            }

            CosmosTraceDiagnostics traceDiagnostic = context.Diagnostics as CosmosTraceDiagnostics;
            Assert.IsNotNull(traceDiagnostic);
            traceDiagnostic.Value.Data.TryGetValue("Response Region", out object hedgeContext);
            Assert.IsNotNull(hedgeContext);
            Assert.AreNotEqual(region1, (string)hedgeContext);
            await Task.Delay(1);
        }

        private static async Task HandleChangesStepAsync(
            ChangeFeedProcessorContext context,
            IReadOnlyCollection<AvailabilityStrategyTestObject> changes,
            CancellationToken cancellationToken)
        {
            if (context.Diagnostics.GetClientElapsedTime() > TimeSpan.FromSeconds(1))
            {
                Assert.Fail("Change Feed Processor took too long");
            }
            
            CosmosTraceDiagnostics traceDiagnostic = context.Diagnostics as CosmosTraceDiagnostics;
            Assert.IsNotNull(traceDiagnostic);
            traceDiagnostic.Value.Data.TryGetValue("Response Region", out object hedgeContext);
            Assert.IsNotNull(hedgeContext);
            Assert.AreNotEqual(region1, (string)hedgeContext);
            Assert.AreNotEqual(region2, (string)hedgeContext);
            await Task.Delay(1);
        }

        internal class AvailabilityStrategyTestObject
        {

            [JsonPropertyName("id")]
            public string Id { get; set; }

            [JsonPropertyName("pk")]
            public string Pk { get; set; }

            [JsonPropertyName("other")]
            public string Other { get; set; }
        }

        private class CosmosSystemTextJsonSerializer : CosmosSerializer
        {
            private readonly JsonObjectSerializer systemTextJsonSerializer;

            public CosmosSystemTextJsonSerializer(JsonSerializerOptions jsonSerializerOptions)
            {
                this.systemTextJsonSerializer = new JsonObjectSerializer(jsonSerializerOptions);
            }

            public override T FromStream<T>(Stream stream)
            {
                using (stream)
                {
                    if (stream.CanSeek
                           && stream.Length == 0)
                    {
                        return default;
                    }

                    if (typeof(Stream).IsAssignableFrom(typeof(T)))
                    {
                        return (T)(object)stream;
                    }

                    return (T)this.systemTextJsonSerializer.Deserialize(stream, typeof(T), default);
                }
            }

            public override Stream ToStream<T>(T input)
            {
                MemoryStream streamPayload = new MemoryStream();
                this.systemTextJsonSerializer.Serialize(streamPayload, input, input.GetType(), default);
                streamPayload.Position = 0;
                return streamPayload;
            }
        }
    }
}<|MERGE_RESOLUTION|>--- conflicted
+++ resolved
@@ -245,11 +245,7 @@
             CosmosClientOptions clientOptions = new CosmosClientOptions()
             {
                 ConnectionMode = ConnectionMode.Direct,
-<<<<<<< HEAD
-                ApplicationPreferredRegions = new List<string>() { region1, region2 },
-=======
-                ApplicationPreferredRegions = isPreferredLocationsEmpty ? new List<string>() : new List<string>() { "Central US", "North Central US" },
->>>>>>> 57c681f2
+                ApplicationPreferredRegions = isPreferredLocationsEmpty ? new List<string>() : new List<string>() { region1, region2 },
                 AvailabilityStrategy = AvailabilityStrategy.CrossRegionHedgingStrategy(
                         threshold: TimeSpan.FromMilliseconds(300),
                         thresholdStep: TimeSpan.FromMilliseconds(50)),
@@ -277,26 +273,20 @@
                 Assert.IsNotNull(hedgeContext);
                 IReadOnlyCollection<string> hedgeContextList;
                 hedgeContextList = hedgeContext as IReadOnlyCollection<string>;
-<<<<<<< HEAD
-                Assert.AreEqual(2, hedgeContextList.Count);
-                Assert.IsTrue(hedgeContextList.Contains(region1));
-                Assert.IsTrue(hedgeContextList.Contains(region2));
-=======
 
                 if (isPreferredLocationsEmpty)
                 {
                     Assert.AreEqual(3, hedgeContextList.Count);
-                    Assert.IsTrue(hedgeContextList.Contains(CosmosAvailabilityStrategyTests.centralUS));
-                    Assert.IsTrue(hedgeContextList.Contains(CosmosAvailabilityStrategyTests.northCentralUS));
-                    Assert.IsTrue(hedgeContextList.Contains(CosmosAvailabilityStrategyTests.eastUs));
+                    Assert.IsTrue(hedgeContextList.Contains(region1));
+                    Assert.IsTrue(hedgeContextList.Contains(region2));
+                    Assert.IsTrue(hedgeContextList.Contains(region3));
                 }
                 else
                 {
                     Assert.AreEqual(2, hedgeContextList.Count);
-                    Assert.IsTrue(hedgeContextList.Contains(CosmosAvailabilityStrategyTests.centralUS));
-                    Assert.IsTrue(hedgeContextList.Contains(CosmosAvailabilityStrategyTests.northCentralUS));
-                }
->>>>>>> 57c681f2
+                    Assert.IsTrue(hedgeContextList.Contains(region1));
+                    Assert.IsTrue(hedgeContextList.Contains(region2));
+                }
             };
         }
 
@@ -328,11 +318,8 @@
             CosmosClientOptions clientOptions = new CosmosClientOptions()
             {
                 ConnectionMode = ConnectionMode.Direct,
-<<<<<<< HEAD
                 ApplicationPreferredRegions = new List<string>() { region1, region2 },
-=======
-                ApplicationPreferredRegions = isPreferredLocationsEmpty? new List<string>() : new List<string>() { "Central US", "North Central US" },
->>>>>>> 57c681f2
+                ApplicationPreferredRegions = isPreferredLocationsEmpty? new List<string>() : new List<string>() { region1, region2 },
                 Serializer = this.cosmosSystemTextJsonSerializer
             };
 
@@ -393,11 +380,8 @@
             CosmosClientOptions clientOptions = new CosmosClientOptions()
             {
                 ConnectionMode = ConnectionMode.Direct,
-<<<<<<< HEAD
                 ApplicationPreferredRegions = new List<string>() { region1, region2 },
-=======
-                ApplicationPreferredRegions = isPreferredLocationsEmpty ? new List<string>() : new List<string>() { "Central US", "North Central US" },
->>>>>>> 57c681f2
+                ApplicationPreferredRegions = isPreferredLocationsEmpty ? new List<string>() :List<string>() { region1, region2 },
                 AvailabilityStrategy = AvailabilityStrategy.CrossRegionHedgingStrategy(
                         threshold: TimeSpan.FromMilliseconds(100),
                         thresholdStep: TimeSpan.FromMilliseconds(50)),
@@ -541,11 +525,7 @@
             CosmosClientOptions clientOptions = new CosmosClientOptions()
             {
                 ConnectionMode = ConnectionMode.Direct,
-<<<<<<< HEAD
-                ApplicationPreferredRegions = new List<string>() { region1, region2 },
-=======
-                ApplicationPreferredRegions = isPreferredLocationsEmpty ? new List<string>() : new List<string>() { "Central US", "North Central US" },
->>>>>>> 57c681f2
+                ApplicationPreferredRegions = isPreferredLocationsEmpty ? new List<string>() :new List<string>() { region1, region2 },
                 AvailabilityStrategy = AvailabilityStrategy.CrossRegionHedgingStrategy(
                         threshold: TimeSpan.FromMilliseconds(100),
                         thresholdStep: TimeSpan.FromMilliseconds(50)),
@@ -762,11 +742,7 @@
             CosmosClientOptions clientOptions = new CosmosClientOptions()
             {
                 ConnectionMode = ConnectionMode.Direct,
-<<<<<<< HEAD
-                ApplicationPreferredRegions = new List<string>() { region1, region2, region3 },
-=======
-                ApplicationPreferredRegions = isPreferredRegionsEmpty ? new List<string>() : new List<string>() { "Central US", "North Central US", "East US" },
->>>>>>> 57c681f2
+                ApplicationPreferredRegions = isPreferredRegionsEmpty ? new List<string>() : new List<string>() { region1, region2, region3 },
                 AvailabilityStrategy = AvailabilityStrategy.CrossRegionHedgingStrategy(
                         threshold: TimeSpan.FromMilliseconds(100),
                         thresholdStep: TimeSpan.FromMilliseconds(50)),
