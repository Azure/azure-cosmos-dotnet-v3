﻿
namespace Microsoft.Azure.Cosmos.SDK.EmulatorTests
{
    using System;
    using System.Collections.Generic;
    using System.Data;
    using System.IO;
    using System.Text.Json;
    using System.Text.Json.Serialization;
    using System.Threading;
    using System.Threading.Tasks;
    using global::Azure.Core.Serialization;
    using Microsoft.Azure.Cosmos;
    using Microsoft.Azure.Cosmos.Diagnostics;
    using Microsoft.Azure.Cosmos.FaultInjection;
    using Microsoft.VisualStudio.TestTools.UnitTesting;
    using Database = Database;
    using PartitionKey = PartitionKey;

    [TestClass]
    public class CosmosAvailabilityStrategyTests
    {
        private const string centralUS = "[Central US, Hedged Request Successful]";
        private const string northCentralUS = "[North Central US, Hedged Request Successful]";
        private const string eastUs = "[East US, Hedged Request Successful]";

        private CosmosClient client;
        private Database database;
        private Container container;
        private Container changeFeedContainer;
        private CosmosSystemTextJsonSerializer cosmosSystemTextJsonSerializer;
        private string connectionString;
        private string dbName;
        private string containerName;
        private string changeFeedContainerName;

        [TestCleanup]
        public async Task TestCleanup()
        {
            await this.database?.DeleteAsync();
            this.client?.Dispose();
        }

        private static readonly FaultInjectionCondition readConditon = new FaultInjectionConditionBuilder()
            .WithRegion("Central US")
            .WithOperationType(FaultInjectionOperationType.ReadItem)
            .Build();
        private static readonly FaultInjectionCondition queryConditon = new FaultInjectionConditionBuilder()
            .WithRegion("Central US")
            .WithOperationType(FaultInjectionOperationType.QueryItem)
            .Build();
        private static readonly FaultInjectionCondition readManyCondition = new FaultInjectionConditionBuilder()
            .WithRegion("Central US")
            .WithOperationType(FaultInjectionOperationType.QueryItem)
            .Build();
        private static readonly FaultInjectionCondition changeFeedCondtion = new FaultInjectionConditionBuilder()
            .WithRegion("Central US")
            .WithOperationType(FaultInjectionOperationType.All)
            .Build();

        private static readonly FaultInjectionCondition readConditonStep = new FaultInjectionConditionBuilder()
            .WithRegion("North Central US")
            .WithOperationType(FaultInjectionOperationType.ReadItem)
            .Build();
        private static readonly FaultInjectionCondition queryConditonStep = new FaultInjectionConditionBuilder()
            .WithRegion("North Central US")
            .WithOperationType(FaultInjectionOperationType.QueryItem)
            .Build();
        private static readonly FaultInjectionCondition readManyConditionStep = new FaultInjectionConditionBuilder()
            .WithRegion("North Central US")
            .WithOperationType(FaultInjectionOperationType.QueryItem)
            .Build();
        private static readonly FaultInjectionCondition changeFeedCondtionStep = new FaultInjectionConditionBuilder()
            .WithRegion("North Central US")
            .WithOperationType(FaultInjectionOperationType.ReadFeed)
            .Build();

        private static readonly IFaultInjectionResult goneResult = FaultInjectionResultBuilder
            .GetResultBuilder(FaultInjectionServerErrorType.Gone)
            .Build();
        private static readonly IFaultInjectionResult retryWithResult = FaultInjectionResultBuilder
            .GetResultBuilder(FaultInjectionServerErrorType.RetryWith)
            .Build();
        private static readonly IFaultInjectionResult internalServerErrorResult = FaultInjectionResultBuilder
            .GetResultBuilder(FaultInjectionServerErrorType.InternalServerEror)
            .Build();
        private static readonly IFaultInjectionResult readSessionNotAvailableResult = FaultInjectionResultBuilder
            .GetResultBuilder(FaultInjectionServerErrorType.ReadSessionNotAvailable)
            .Build();
        private static readonly IFaultInjectionResult timeoutResult = FaultInjectionResultBuilder
            .GetResultBuilder(FaultInjectionServerErrorType.Timeout)
            .Build();
        private static readonly IFaultInjectionResult partitionIsSplittingResult = FaultInjectionResultBuilder
            .GetResultBuilder(FaultInjectionServerErrorType.PartitionIsSplitting)
            .Build();
        private static readonly IFaultInjectionResult partitionIsMigratingResult = FaultInjectionResultBuilder
            .GetResultBuilder(FaultInjectionServerErrorType.PartitionIsMigrating)
            .Build();
        private static readonly IFaultInjectionResult serviceUnavailableResult = FaultInjectionResultBuilder
            .GetResultBuilder(FaultInjectionServerErrorType.ServiceUnavailable)
            .Build();
        private static readonly IFaultInjectionResult responseDelayResult = FaultInjectionResultBuilder
            .GetResultBuilder(FaultInjectionServerErrorType.ResponseDelay)
            .WithDelay(TimeSpan.FromMilliseconds(4000))
            .Build();

        private readonly Dictionary<string, FaultInjectionCondition> conditions = new Dictionary<string, FaultInjectionCondition>()
        {
            { "Read", readConditon },
            { "Query", queryConditon },
            { "ReadMany", readManyCondition },
            { "ChangeFeed", changeFeedCondtion },
            { "ReadStep", readConditonStep },
            { "QueryStep", queryConditonStep },
            { "ReadManyStep", readManyConditionStep },
            { "ChangeFeedStep", changeFeedCondtionStep}
        };

        private readonly Dictionary<string, IFaultInjectionResult> results = new Dictionary<string, IFaultInjectionResult>()
        {
            { "Gone", goneResult },
            { "RetryWith", retryWithResult },
            { "InternalServerError", internalServerErrorResult },
            { "ReadSessionNotAvailable", readSessionNotAvailableResult },
            { "Timeout", timeoutResult },
            { "PartitionIsSplitting", partitionIsSplittingResult },
            { "PartitionIsMigrating", partitionIsMigratingResult },
            { "ServiceUnavailable", serviceUnavailableResult },
            { "ResponseDelay", responseDelayResult }
        };

        [TestInitialize]
        public async Task TestInitAsync()
        {
            this.connectionString = ConfigurationManager.GetEnvironmentVariable<string>("COSMOSDB_MULTI_REGION", null);

            JsonSerializerOptions jsonSerializerOptions = new JsonSerializerOptions()
            {
                DefaultIgnoreCondition = JsonIgnoreCondition.WhenWritingNull
            };
            this.cosmosSystemTextJsonSerializer = new CosmosSystemTextJsonSerializer(jsonSerializerOptions);

            if (string.IsNullOrEmpty(this.connectionString))
            {
                Assert.Fail("Set environment variable COSMOSDB_MULTI_REGION to run the tests");
            }
            this.client = new CosmosClient(
                this.connectionString,
                new CosmosClientOptions()
                {
                    Serializer = this.cosmosSystemTextJsonSerializer,
                });

            this.dbName = Guid.NewGuid().ToString();
            this.containerName = Guid.NewGuid().ToString();
            this.changeFeedContainerName = Guid.NewGuid().ToString();
            this.database = await this.client.CreateDatabaseIfNotExistsAsync(this.dbName);
            this.container = await this.database.CreateContainerIfNotExistsAsync(this.containerName, "/pk");
            this.changeFeedContainer = await this.database.CreateContainerIfNotExistsAsync(this.changeFeedContainerName, "/partitionKey");

            await this.container.CreateItemAsync<AvailabilityStrategyTestObject>(new AvailabilityStrategyTestObject { Id = "testId", Pk = "pk" });
            await this.container.CreateItemAsync<AvailabilityStrategyTestObject>(new AvailabilityStrategyTestObject { Id = "testId2", Pk = "pk2" });
            await this.container.CreateItemAsync<AvailabilityStrategyTestObject>(new AvailabilityStrategyTestObject { Id = "testId3", Pk = "pk3" });
            await this.container.CreateItemAsync<AvailabilityStrategyTestObject>(new AvailabilityStrategyTestObject { Id = "testId4", Pk = "pk4" });

            //Must Ensure the data is replicated to all regions
            await Task.Delay(60000);
        }

        [TestMethod]
        [TestCategory("MultiRegion")]
        public async Task AvailabilityStrategyNoTriggerTest()
        {
            FaultInjectionRule responseDelay = new FaultInjectionRuleBuilder(
                id: "responseDely",
                condition:
                    new FaultInjectionConditionBuilder()
                        .WithRegion("Central US")
                        .WithOperationType(FaultInjectionOperationType.ReadItem)
                        .Build(),
                result:
                    FaultInjectionResultBuilder.GetResultBuilder(FaultInjectionServerErrorType.ResponseDelay)
                        .WithDelay(TimeSpan.FromMilliseconds(300))
                        .Build())
                .WithDuration(TimeSpan.FromMinutes(90))
                .Build();

            List<FaultInjectionRule> rules = new List<FaultInjectionRule>() { responseDelay };
            FaultInjector faultInjector = new FaultInjector(rules);

            responseDelay.Disable();

            CosmosClientOptions clientOptions = new CosmosClientOptions()
            {
                ConnectionMode = ConnectionMode.Direct,
                ApplicationPreferredRegions = new List<string>() { "Central US", "North Central US" },
                AvailabilityStrategy = new CrossRegionParallelHedgingAvailabilityStrategy(
                        threshold: TimeSpan.FromMilliseconds(1500),
                        thresholdStep: TimeSpan.FromMilliseconds(50)),
                Serializer = this.cosmosSystemTextJsonSerializer
            };

            CosmosClient faultInjectionClient = new CosmosClient(
                connectionString: this.connectionString,
                clientOptions: faultInjector.GetFaultInjectionClientOptions(clientOptions));

            Database database = faultInjectionClient.GetDatabase(this.dbName);
            Container container = database.GetContainer(this.containerName);

            responseDelay.Enable();
            ItemResponse<AvailabilityStrategyTestObject> ir = await container.ReadItemAsync<AvailabilityStrategyTestObject>("testId", new PartitionKey("pk"));

            CosmosTraceDiagnostics traceDiagnostic = ir.Diagnostics as CosmosTraceDiagnostics;
            Assert.IsNotNull(traceDiagnostic);
            traceDiagnostic.Value.Data.TryGetValue("Hedge Context", out object hedgeContext);
            Assert.IsNotNull(hedgeContext);
            Assert.AreEqual("Original Request", (string)hedgeContext);

            faultInjectionClient.Dispose();
        }

        [TestMethod]
        [TestCategory("MultiRegion")]
        public async Task AvailabilityStrategyRequestOptionsTriggerTest()
        {
            FaultInjectionRule responseDelay = new FaultInjectionRuleBuilder(
                id: "responseDely",
                condition:
                    new FaultInjectionConditionBuilder()
                        .WithRegion("Central US")
                        .WithOperationType(FaultInjectionOperationType.ReadItem)
                        .Build(),
                result:
                    FaultInjectionResultBuilder.GetResultBuilder(FaultInjectionServerErrorType.ResponseDelay)
                        .WithDelay(TimeSpan.FromMilliseconds(4000))
                        .Build())
                .WithDuration(TimeSpan.FromMinutes(90))
                .Build();

            List<FaultInjectionRule> rules = new List<FaultInjectionRule>() { responseDelay };
            FaultInjector faultInjector = new FaultInjector(rules);

            responseDelay.Disable();

            CosmosClientOptions clientOptions = new CosmosClientOptions()
            {
                ConnectionMode = ConnectionMode.Direct,
                ApplicationPreferredRegions = new List<string>() { "Central US", "North Central US" },
                Serializer = this.cosmosSystemTextJsonSerializer
            };

            CosmosClient faultInjectionClient = new CosmosClient(
                connectionString: this.connectionString,
                clientOptions: faultInjector.GetFaultInjectionClientOptions(clientOptions));

            Database database = faultInjectionClient.GetDatabase(this.dbName);
            Container container = database.GetContainer(this.containerName);

            responseDelay.Enable();

            ItemRequestOptions requestOptions = new ItemRequestOptions
            {
                AvailabilityStrategy = new CrossRegionParallelHedgingAvailabilityStrategy(
                    threshold: TimeSpan.FromMilliseconds(100),
                    thresholdStep: TimeSpan.FromMilliseconds(50))
            };
            ItemResponse<AvailabilityStrategyTestObject> ir = await container.ReadItemAsync<AvailabilityStrategyTestObject>(
                "testId",
                new PartitionKey("pk"),
                requestOptions);

            CosmosTraceDiagnostics traceDiagnostic = ir.Diagnostics as CosmosTraceDiagnostics;
            Assert.IsNotNull(traceDiagnostic);
            traceDiagnostic.Value.Data.TryGetValue("Hedge Context", out object hedgeContext);
            Assert.IsNotNull(hedgeContext);
<<<<<<< HEAD
            Assert.IsTrue(((string)hedgeContext).Contains(northCentralUS));
=======
            Assert.AreEqual("Hedged Request", (string)hedgeContext);
>>>>>>> 8c69757d
            faultInjectionClient.Dispose();
        }

        [TestMethod]
        [TestCategory("MultiRegion")]
        public async Task AvailabilityStrategyDisableOverideTest()
        {
            FaultInjectionRule responseDelay = new FaultInjectionRuleBuilder(
                id: "responseDely",
                condition:
                    new FaultInjectionConditionBuilder()
                        .WithRegion("Central US")
                        .WithOperationType(FaultInjectionOperationType.ReadItem)
                        .Build(),
                result:
                    FaultInjectionResultBuilder.GetResultBuilder(FaultInjectionServerErrorType.ResponseDelay)
                        .WithDelay(TimeSpan.FromMilliseconds(6000))
                        .Build())
                .WithDuration(TimeSpan.FromMinutes(90))
                .WithHitLimit(2)
                .Build();

            List<FaultInjectionRule> rules = new List<FaultInjectionRule>() { responseDelay };
            FaultInjector faultInjector = new FaultInjector(rules);

            responseDelay.Disable();

            CosmosClientOptions clientOptions = new CosmosClientOptions()
            {
                ConnectionMode = ConnectionMode.Direct,
                ApplicationPreferredRegions = new List<string>() { "Central US", "North Central US" },
                AvailabilityStrategy = new CrossRegionParallelHedgingAvailabilityStrategy(
                        threshold: TimeSpan.FromMilliseconds(100),
                        thresholdStep: TimeSpan.FromMilliseconds(50)),
                Serializer = this.cosmosSystemTextJsonSerializer
            };

            CosmosClient faultInjectionClient = new CosmosClient(
                connectionString: this.connectionString,
                clientOptions: faultInjector.GetFaultInjectionClientOptions(clientOptions));

            Database database = faultInjectionClient.GetDatabase(this.dbName);
            Container container = database.GetContainer(this.containerName);

            responseDelay.Enable();
            ItemRequestOptions requestOptions = new ItemRequestOptions
            {
                AvailabilityStrategy = new DisabledAvailabilityStrategy()
            };

            ItemResponse<AvailabilityStrategyTestObject> ir = await container.ReadItemAsync<AvailabilityStrategyTestObject>(
                "testId",
                new PartitionKey("pk"),
                requestOptions);

            CosmosTraceDiagnostics traceDiagnostic = ir.Diagnostics as CosmosTraceDiagnostics;
            Assert.IsNotNull(traceDiagnostic);
<<<<<<< HEAD
            Assert.IsFalse(traceDiagnostic.Value.Data.TryGetValue("Hedge Context", out _));
=======
>>>>>>> 8c69757d

            faultInjectionClient.Dispose();
        }

        [DataTestMethod]
        [TestCategory("MultiRegion")]
        [DataRow("Read", "Read", "Gone", DisplayName = "Read | Gone")]
        [DataRow("Read", "Read", "RetryWith", DisplayName = "Read | RetryWith")]
        [DataRow("Read", "Read", "InternalServerError", DisplayName = "Read | InternalServerError")]
        [DataRow("Read", "Read", "ReadSessionNotAvailable", DisplayName = "Read | ReadSessionNotAvailable")]
        [DataRow("Read", "Read", "Timeout", DisplayName = "Read | Timeout")]
        [DataRow("Read", "Read", "PartitionIsSplitting", DisplayName = "Read | PartitionIsSplitting")]
        [DataRow("Read", "Read", "PartitionIsMigrating", DisplayName = "Read | PartitionIsMigrating")]
        [DataRow("Read", "Read", "ServiceUnavailable", DisplayName = "Read | ServiceUnavailable")]
        [DataRow("Read", "Read", "ResponseDelay", DisplayName = "Read | ResponseDelay")]
        [DataRow("SinglePartitionQuery", "Query", "Gone", DisplayName = "SinglePartitionQuery | Gone")]
        [DataRow("SinglePartitionQuery", "Query", "RetryWith", DisplayName = "SinglePartitionQuery | RetryWith")]
        [DataRow("SinglePartitionQuery", "Query", "InternalServerError", DisplayName = "SinglePartitionQuery | InternalServerError")]
        [DataRow("SinglePartitionQuery", "Query", "ReadSessionNotAvailable", DisplayName = "SinglePartitionQuery | ReadSessionNotAvailable")]
        [DataRow("SinglePartitionQuery", "Query", "Timeout", DisplayName = "SinglePartitionQuery | Timeout")]
        [DataRow("SinglePartitionQuery", "Query", "PartitionIsSplitting", DisplayName = "SinglePartitionQuery | PartitionIsSplitting")]
        [DataRow("SinglePartitionQuery", "Query", "PartitionIsMigrating", DisplayName = "SinglePartitionQuery | PartitionIsMigrating")]
        [DataRow("SinglePartitionQuery", "Query", "ServiceUnavailable", DisplayName = "SinglePartitionQuery | ServiceUnavailable")]
        [DataRow("SinglePartitionQuery", "Query", "ResponseDelay", DisplayName = "SinglePartitionQuery | ResponseDelay")]
        [DataRow("CrossPartitionQuery", "Query", "Gone", DisplayName = "CrossPartitionQuery | Gone")]
        [DataRow("CrossPartitionQuery", "Query", "RetryWith", DisplayName = "CrossPartitionQuery | RetryWith")]
        [DataRow("CrossPartitionQuery", "Query", "InternalServerError", DisplayName = "CrossPartitionQuery | InternalServerError")]
        [DataRow("CrossPartitionQuery", "Query", "ReadSessionNotAvailable", DisplayName = "CrossPartitionQuery | ReadSessionNotAvailable")]
        [DataRow("CrossPartitionQuery", "Query", "Timeout", DisplayName = "CrossPartitionQuery | Timeout")]
        [DataRow("CrossPartitionQuery", "Query", "PartitionIsSplitting", DisplayName = "CrossPartitionQuery | PartitionIsSplitting")]
        [DataRow("CrossPartitionQuery", "Query", "PartitionIsMigrating", DisplayName = "CrossPartitionQuery | PartitionIsMigrating")]
        [DataRow("CrossPartitionQuery", "Query", "ServiceUnavailable", DisplayName = "CrossPartitionQuery | ServiceUnavailable")]
        [DataRow("CrossPartitionQuery", "Query", "ResponseDelay", DisplayName = "CrossPartitionQuery | ResponseDelay")]
        [DataRow("ReadMany", "ReadMany", "Gone", DisplayName = "ReadMany | Gone")]
        [DataRow("ReadMany", "ReadMany", "RetryWith", DisplayName = "ReadMany | RetryWith")]
        [DataRow("ReadMany", "ReadMany", "InternalServerError", DisplayName = "ReadMany | InternalServerError")]
        [DataRow("ReadMany", "ReadMany", "ReadSessionNotAvailable", DisplayName = "ReadMany | ReadSessionNotAvailable")]
        [DataRow("ReadMany", "ReadMany", "Timeout", DisplayName = "ReadMany | Timeout")]
        [DataRow("ReadMany", "ReadMany", "PartitionIsSplitting", DisplayName = "ReadMany | PartitionIsSplitting")]
        [DataRow("ReadMany", "ReadMany", "PartitionIsMigrating", DisplayName = "ReadMany | PartitionIsMigrating")]
        [DataRow("ReadMany", "ReadMany", "ServiceUnavailable", DisplayName = "ReadMany | ServiceUnavailable")]
        [DataRow("ReadMany", "ReadMany", "ResponseDelay", DisplayName = "ReadMany | ResponseDelay")]
        [DataRow("ChangeFeed", "ChangeFeed", "Gone", DisplayName = "ChangeFeed | Gone")]
        [DataRow("ChangeFeed", "ChangeFeed", "RetryWith", DisplayName = "ChangeFeed | RetryWith")]
        [DataRow("ChangeFeed", "ChangeFeed", "InternalServerError", DisplayName = "ChangeFeed | InternalServerError")]
        [DataRow("ChangeFeed", "ChangeFeed", "ReadSessionNotAvailable", DisplayName = "ChangeFeed | ReadSessionNotAvailable")]
        [DataRow("ChangeFeed", "ChangeFeed", "Timeout", DisplayName = "ChangeFeed | Timeout")]
        [DataRow("ChangeFeed", "ChangeFeed", "PartitionIsSplitting", DisplayName = "ChangeFeed | PartitionIsSplitting")]
        [DataRow("ChangeFeed", "ChangeFeed", "PartitionIsMigrating", DisplayName = "ChangeFeed | PartitionIsMigrating")]
        [DataRow("ChangeFeed", "ChangeFeed", "ServiceUnavailable", DisplayName = "ChangeFeed | ServiceUnavailable")]
        [DataRow("ChangeFeed", "ChangeFeed", "ResponseDelay", DisplayName = "ChangeFeed | ResponseDelay")]
        public async Task AvailabilityStrategyAllFaultsTests(string operation, string conditonName, string resultName)
        {
            FaultInjectionCondition conditon = this.conditions[conditonName];
            IFaultInjectionResult result = this.results[resultName];

            FaultInjectionRule rule = new FaultInjectionRuleBuilder(
                id: operation,
                condition: conditon,
                result: result)
                .WithDuration(TimeSpan.FromMinutes(90))
                .Build();

            List<FaultInjectionRule> rules = new List<FaultInjectionRule>() { rule };
            FaultInjector faultInjector = new FaultInjector(rules);

            rule.Disable();

            CosmosClientOptions clientOptions = new CosmosClientOptions()
            {
                ConnectionMode = ConnectionMode.Direct,
                ApplicationPreferredRegions = new List<string>() { "Central US", "North Central US" },
                AvailabilityStrategy = new CrossRegionParallelHedgingAvailabilityStrategy(
                        threshold: TimeSpan.FromMilliseconds(100),
                        thresholdStep: TimeSpan.FromMilliseconds(50)),
                Serializer = this.cosmosSystemTextJsonSerializer
            };

            CosmosClient faultInjectionClient = new CosmosClient(
                connectionString: this.connectionString,
                clientOptions: faultInjector.GetFaultInjectionClientOptions(clientOptions));

            Database database = faultInjectionClient.GetDatabase(this.dbName);
            Container container = database.GetContainer(this.containerName);

            CosmosTraceDiagnostics traceDiagnostic;
            object hedgeContext;

            switch (operation)
            {
                case "Read":
                    rule.Enable();

                    ItemResponse<AvailabilityStrategyTestObject> ir = await container.ReadItemAsync<AvailabilityStrategyTestObject>(
                        "testId", 
                        new PartitionKey("pk"));

                    Assert.IsTrue(rule.GetHitCount() > 0);
                    traceDiagnostic = ir.Diagnostics as CosmosTraceDiagnostics;
                    Assert.IsNotNull(traceDiagnostic);
                    traceDiagnostic.Value.Data.TryGetValue("Hedge Context", out hedgeContext);
                    Assert.IsNotNull(hedgeContext);
<<<<<<< HEAD
                    Assert.IsTrue(((string)hedgeContext).Contains(northCentralUS));
=======
                    Assert.AreEqual("Hedged Request", (string)hedgeContext);
>>>>>>> 8c69757d

                    break;

                case "SinglePartitionQuery":
                    string queryString = "SELECT * FROM c";

                    QueryRequestOptions requestOptions = new QueryRequestOptions()
                    {
                        PartitionKey = new PartitionKey("pk"),
                    };

                    FeedIterator<AvailabilityStrategyTestObject> queryIterator = container.GetItemQueryIterator<AvailabilityStrategyTestObject>(
                        new QueryDefinition(queryString),
                        requestOptions: requestOptions);

                    rule.Enable();

                    while (queryIterator.HasMoreResults)
                    {
                        FeedResponse<AvailabilityStrategyTestObject> feedResponse = await queryIterator.ReadNextAsync();

                        Assert.IsTrue(rule.GetHitCount() > 0);
                        traceDiagnostic = feedResponse.Diagnostics as CosmosTraceDiagnostics;
                        Assert.IsNotNull(traceDiagnostic);
                        traceDiagnostic.Value.Data.TryGetValue("Hedge Context", out hedgeContext);
                        Assert.IsNotNull(hedgeContext);
<<<<<<< HEAD
                        Assert.IsTrue(((string)hedgeContext).Contains(northCentralUS));
=======
                        Assert.AreEqual("Hedged Request", (string)hedgeContext);
>>>>>>> 8c69757d
                    }

                    break;

                case "CrossPartitionQuery":
                    string crossPartitionQueryString = "SELECT * FROM c";
                    FeedIterator<AvailabilityStrategyTestObject> crossPartitionQueryIterator = container.GetItemQueryIterator<AvailabilityStrategyTestObject>(
                        new QueryDefinition(crossPartitionQueryString));

                    rule.Enable();

                    while (crossPartitionQueryIterator.HasMoreResults)
                    {
                        FeedResponse<AvailabilityStrategyTestObject> feedResponse = await crossPartitionQueryIterator.ReadNextAsync();

                        Assert.IsTrue(rule.GetHitCount() > 0);
                        traceDiagnostic = feedResponse.Diagnostics as CosmosTraceDiagnostics;
                        Assert.IsNotNull(traceDiagnostic);
                        traceDiagnostic.Value.Data.TryGetValue("Hedge Context", out hedgeContext);
                        Assert.IsNotNull(hedgeContext);
<<<<<<< HEAD
                        Assert.IsTrue(((string)hedgeContext).Contains(northCentralUS));
=======
                        Assert.AreEqual("Hedged Request", (string)hedgeContext);
>>>>>>> 8c69757d
                    }

                    break;

                case "ReadMany":
                    rule.Enable();

                    FeedResponse<AvailabilityStrategyTestObject> readManyResponse = await container.ReadManyItemsAsync<AvailabilityStrategyTestObject>(
                        new List<(string, PartitionKey)>()
                        {
                            ("testId", new PartitionKey("pk")),
                            ("testId2", new PartitionKey("pk2")),
                            ("testId3", new PartitionKey("pk3")),
                            ("testId4", new PartitionKey("pk4"))
                        });

                    Assert.IsTrue(rule.GetHitCount() > 0);
                    traceDiagnostic = readManyResponse.Diagnostics as CosmosTraceDiagnostics;
                    Assert.IsNotNull(traceDiagnostic);
                    traceDiagnostic.Value.Data.TryGetValue("Hedge Context", out hedgeContext);
                    Assert.IsNotNull(hedgeContext);
<<<<<<< HEAD
                    Assert.IsTrue(((string)hedgeContext).Contains(northCentralUS));
=======
                    Assert.AreEqual("Hedged Request", (string)hedgeContext);
>>>>>>> 8c69757d

                    break;

                case "ChangeFeed":
                    Container leaseContainer = database.GetContainer(this.changeFeedContainerName);
                    ChangeFeedProcessor changeFeedProcessor = container.GetChangeFeedProcessorBuilder<AvailabilityStrategyTestObject>(
                        processorName: "AvialabilityStrategyTest",
                        onChangesDelegate: HandleChangesAsync)
                        .WithInstanceName("test")
                        .WithLeaseContainer(leaseContainer)
                        .Build();
                    await changeFeedProcessor.StartAsync();
                    await Task.Delay(1000);
                    AvailabilityStrategyTestObject testObject = new AvailabilityStrategyTestObject
                    {
                        Id = "testId5",
                        Pk = "pk5",
                        Other = "other"
                    };
                    await container.CreateItemAsync<AvailabilityStrategyTestObject>(testObject);

                    rule.Enable();

                    await Task.Delay(5000);

                    Assert.IsTrue(rule.GetHitCount() > 0);

                    break;

                default:

                    Assert.Fail("Invalid operation");
                    break;
            }

            rule.Disable();

            faultInjectionClient.Dispose();
        }

        [DataTestMethod]
        [TestCategory("MultiRegion")]
        [DataRow("Read", "Read", "ReadStep", DisplayName = "Read | ReadStep")]
        [DataRow("SinglePartitionQuery", "Query", "QueryStep", DisplayName = "Query | SinglePartitionQueryStep")]
        [DataRow("CrossPartitionQuery", "Query", "QueryStep", DisplayName = "Query | CrossPartitionQueryStep")]
        [DataRow("ReadMany", "ReadMany", "ReadManyStep", DisplayName = "ReadMany | ReadManyStep")]
        [DataRow("ChangeFeed", "ChangeFeed", "ChangeFeedStep", DisplayName = "ChangeFeed | ChangeFeedStep")]
        public async Task AvailabilityStrategyStepTests(string operation, string conditonName1, string conditionName2)
        {
            FaultInjectionCondition conditon1 = this.conditions[conditonName1];
            FaultInjectionCondition conditon2 = this.conditions[conditionName2];
            IFaultInjectionResult result = responseDelayResult;

            FaultInjectionRule rule1 = new FaultInjectionRuleBuilder(
                id: operation,
                condition: conditon1,
                result: result)
                .WithDuration(TimeSpan.FromMinutes(90))
                .Build();

            FaultInjectionRule rule2 = new FaultInjectionRuleBuilder(
                id: operation,
                condition: conditon2,
                result: result)
                .WithDuration(TimeSpan.FromMinutes(90))
                .Build();

            List<FaultInjectionRule> rules = new List<FaultInjectionRule>() { rule1, rule2 };
            FaultInjector faultInjector = new FaultInjector(rules);

            rule1.Disable();
            rule2.Disable();

            CosmosClientOptions clientOptions = new CosmosClientOptions()
            {
                ConnectionMode = ConnectionMode.Direct,
                ApplicationPreferredRegions = new List<string>() { "Central US", "North Central US", "East US" },
                AvailabilityStrategy = new CrossRegionParallelHedgingAvailabilityStrategy(
                        threshold: TimeSpan.FromMilliseconds(100),
                        thresholdStep: TimeSpan.FromMilliseconds(50)),
                Serializer = this.cosmosSystemTextJsonSerializer
            };

            CosmosClient faultInjectionClient = new CosmosClient(
                connectionString: this.connectionString,
                clientOptions: faultInjector.GetFaultInjectionClientOptions(clientOptions));

            Database database = faultInjectionClient.GetDatabase(this.dbName);
            Container container = database.GetContainer(this.containerName);

            CosmosTraceDiagnostics traceDiagnostic;
            object hedgeContext;

            switch (operation)
            {
                case "Read":
                    rule1.Enable();
                    rule2.Enable();

                    ItemResponse<AvailabilityStrategyTestObject> ir = await container.ReadItemAsync<AvailabilityStrategyTestObject>(
                        "testId", 
                        new PartitionKey("pk"));

                    traceDiagnostic = ir.Diagnostics as CosmosTraceDiagnostics;
                    Assert.IsNotNull(traceDiagnostic);
                    traceDiagnostic.Value.Data.TryGetValue("Hedge Context", out hedgeContext);
                    Assert.IsNotNull(hedgeContext);
<<<<<<< HEAD
                    Assert.IsTrue(((string)hedgeContext).Contains(eastUs));
=======
                    Assert.AreEqual("Hedged Request", (string)hedgeContext);
>>>>>>> 8c69757d

                    break;

                case "SinglePartitionQuery":
                    string queryString = "SELECT * FROM c";

                    QueryRequestOptions requestOptions = new QueryRequestOptions()
                    {
                        PartitionKey = new PartitionKey("pk"),
                    };

                    FeedIterator<AvailabilityStrategyTestObject> queryIterator = container.GetItemQueryIterator<AvailabilityStrategyTestObject>(
                        new QueryDefinition(queryString),
                        requestOptions: requestOptions);

                    rule1.Enable();
                    rule2.Enable();

                    while (queryIterator.HasMoreResults)
                    {
                        FeedResponse<AvailabilityStrategyTestObject> feedResponse = await queryIterator.ReadNextAsync();

                        traceDiagnostic = feedResponse.Diagnostics as CosmosTraceDiagnostics;
                        Assert.IsNotNull(traceDiagnostic);
                        traceDiagnostic.Value.Data.TryGetValue("Hedge Context", out hedgeContext);
                        Assert.IsNotNull(hedgeContext);
<<<<<<< HEAD
                        Assert.IsTrue(((string)hedgeContext).Contains(eastUs));
=======
                        Assert.AreEqual("Hedged Request", (string)hedgeContext);
>>>>>>> 8c69757d
                    }

                    break;

                case "CrossPartitionQuery":
                    string crossPartitionQueryString = "SELECT * FROM c";
                    FeedIterator<AvailabilityStrategyTestObject> crossPartitionQueryIterator = container.GetItemQueryIterator<AvailabilityStrategyTestObject>(
                        new QueryDefinition(crossPartitionQueryString));

                    rule1.Enable();
                    rule2.Enable();

                    while (crossPartitionQueryIterator.HasMoreResults)
                    {
                        FeedResponse<AvailabilityStrategyTestObject> feedResponse = await crossPartitionQueryIterator.ReadNextAsync();

                        traceDiagnostic = feedResponse.Diagnostics as CosmosTraceDiagnostics;
                        Assert.IsNotNull(traceDiagnostic);
                        traceDiagnostic.Value.Data.TryGetValue("Hedge Context", out hedgeContext);
                        Assert.IsNotNull(hedgeContext);
<<<<<<< HEAD
                        Assert.IsTrue(((string)hedgeContext).Contains(eastUs));
=======
                        Assert.AreEqual("Hedged Request", (string)hedgeContext);
>>>>>>> 8c69757d
                    }

                    break;

                case "ReadMany":
                    rule1.Enable();
                    rule2.Enable();

                    FeedResponse<AvailabilityStrategyTestObject> readManyResponse = await container.ReadManyItemsAsync<AvailabilityStrategyTestObject>(
                        new List<(string, PartitionKey)>()
                        {
                            ("testId", new PartitionKey("pk")),
                            ("testId2", new PartitionKey("pk2")),
                            ("testId3", new PartitionKey("pk3")),
                            ("testId4", new PartitionKey("pk4"))
                        });

                    traceDiagnostic = readManyResponse.Diagnostics as CosmosTraceDiagnostics;
                    Assert.IsNotNull(traceDiagnostic);
                    traceDiagnostic.Value.Data.TryGetValue("Hedge Context", out hedgeContext);
                    Assert.IsNotNull(hedgeContext);
<<<<<<< HEAD
                    Assert.IsTrue(((string)hedgeContext).Contains(eastUs));
=======
                    Assert.AreEqual("Hedged Request", (string)hedgeContext);
>>>>>>> 8c69757d

                    break;

                case "ChangeFeed":
                    Container leaseContainer = database.GetContainer(this.changeFeedContainerName);
                    ChangeFeedProcessor changeFeedProcessor = container.GetChangeFeedProcessorBuilder<AvailabilityStrategyTestObject>(
                        processorName: "AvialabilityStrategyTest",
                        onChangesDelegate: HandleChangesStepAsync)
                        .WithInstanceName("test")
                        .WithLeaseContainer(leaseContainer)
                        .Build();
                    await changeFeedProcessor.StartAsync();
                    await Task.Delay(1000);
                    AvailabilityStrategyTestObject testObject = new AvailabilityStrategyTestObject
                    {
                        Id = "testId5",
                        Pk = "pk5",
                        Other = "other"
                    };
                    await container.CreateItemAsync<AvailabilityStrategyTestObject>(testObject);

                    rule1.Enable();
                    rule2.Enable();

                    await Task.Delay(5000);

                    break;

                default: 
                    Assert.Fail("Invalid operation");
                    break;
            }

            rule1.Disable();
            rule2.Disable();

            faultInjectionClient.Dispose();
        }

        private static async Task HandleChangesAsync(
            ChangeFeedProcessorContext context,
            IReadOnlyCollection<AvailabilityStrategyTestObject> changes,
            CancellationToken cancellationToken)
        {
            if (context.Diagnostics.GetClientElapsedTime() > TimeSpan.FromSeconds(1))
            {
                Assert.Fail("Change Feed Processor took too long");
            }

            CosmosTraceDiagnostics traceDiagnostic = context.Diagnostics as CosmosTraceDiagnostics;
            Assert.IsNotNull(traceDiagnostic);
            traceDiagnostic.Value.Data.TryGetValue("Hedge Context", out object hedgeContext);
            Assert.IsNotNull(hedgeContext);
<<<<<<< HEAD
            Assert.IsFalse(((string)hedgeContext).Contains(centralUS));
=======
            Assert.AreEqual("Hedged Request", (string)hedgeContext);

>>>>>>> 8c69757d
            await Task.Delay(1);
        }

        private static async Task HandleChangesStepAsync(
            ChangeFeedProcessorContext context,
            IReadOnlyCollection<AvailabilityStrategyTestObject> changes,
            CancellationToken cancellationToken)
        {
            if (context.Diagnostics.GetClientElapsedTime() > TimeSpan.FromSeconds(1))
            {
                Assert.Fail("Change Feed Processor took too long");
            }

            CosmosTraceDiagnostics traceDiagnostic = context.Diagnostics as CosmosTraceDiagnostics;
            Assert.IsNotNull(traceDiagnostic);
            traceDiagnostic.Value.Data.TryGetValue("Hedge Context", out object hedgeContext);
            Assert.IsNotNull(hedgeContext);
<<<<<<< HEAD
            Assert.IsFalse(((string)hedgeContext).Contains(centralUS));
=======
            Assert.AreEqual("Hedged Request", (string)hedgeContext);

>>>>>>> 8c69757d
            await Task.Delay(1);
        }

        private class AvailabilityStrategyTestObject
        {

            [JsonPropertyName("id")]
            public string Id { get; set; }

            [JsonPropertyName("pk")]
            public string Pk { get; set; }

            [JsonPropertyName("other")]
            public string Other { get; set; }
        }

        private class CosmosSystemTextJsonSerializer : CosmosSerializer
        {
            private readonly JsonObjectSerializer systemTextJsonSerializer;

            public CosmosSystemTextJsonSerializer(JsonSerializerOptions jsonSerializerOptions)
            {
                this.systemTextJsonSerializer = new JsonObjectSerializer(jsonSerializerOptions);
            }

            public override T FromStream<T>(Stream stream)
            {
                using (stream)
                {
                    if (stream.CanSeek
                           && stream.Length == 0)
                    {
                        return default;
                    }

                    if (typeof(Stream).IsAssignableFrom(typeof(T)))
                    {
                        return (T)(object)stream;
                    }

                    return (T)this.systemTextJsonSerializer.Deserialize(stream, typeof(T), default);
                }
            }

            public override Stream ToStream<T>(T input)
            {
                MemoryStream streamPayload = new MemoryStream();
                this.systemTextJsonSerializer.Serialize(streamPayload, input, input.GetType(), default);
                streamPayload.Position = 0;
                return streamPayload;
            }
        }
    }
}<|MERGE_RESOLUTION|>--- conflicted
+++ resolved
@@ -273,11 +273,7 @@
             Assert.IsNotNull(traceDiagnostic);
             traceDiagnostic.Value.Data.TryGetValue("Hedge Context", out object hedgeContext);
             Assert.IsNotNull(hedgeContext);
-<<<<<<< HEAD
             Assert.IsTrue(((string)hedgeContext).Contains(northCentralUS));
-=======
-            Assert.AreEqual("Hedged Request", (string)hedgeContext);
->>>>>>> 8c69757d
             faultInjectionClient.Dispose();
         }
 
@@ -335,10 +331,8 @@
 
             CosmosTraceDiagnostics traceDiagnostic = ir.Diagnostics as CosmosTraceDiagnostics;
             Assert.IsNotNull(traceDiagnostic);
-<<<<<<< HEAD
+
             Assert.IsFalse(traceDiagnostic.Value.Data.TryGetValue("Hedge Context", out _));
-=======
->>>>>>> 8c69757d
 
             faultInjectionClient.Dispose();
         }
@@ -441,11 +435,7 @@
                     Assert.IsNotNull(traceDiagnostic);
                     traceDiagnostic.Value.Data.TryGetValue("Hedge Context", out hedgeContext);
                     Assert.IsNotNull(hedgeContext);
-<<<<<<< HEAD
                     Assert.IsTrue(((string)hedgeContext).Contains(northCentralUS));
-=======
-                    Assert.AreEqual("Hedged Request", (string)hedgeContext);
->>>>>>> 8c69757d
 
                     break;
 
@@ -472,11 +462,7 @@
                         Assert.IsNotNull(traceDiagnostic);
                         traceDiagnostic.Value.Data.TryGetValue("Hedge Context", out hedgeContext);
                         Assert.IsNotNull(hedgeContext);
-<<<<<<< HEAD
                         Assert.IsTrue(((string)hedgeContext).Contains(northCentralUS));
-=======
-                        Assert.AreEqual("Hedged Request", (string)hedgeContext);
->>>>>>> 8c69757d
                     }
 
                     break;
@@ -497,11 +483,7 @@
                         Assert.IsNotNull(traceDiagnostic);
                         traceDiagnostic.Value.Data.TryGetValue("Hedge Context", out hedgeContext);
                         Assert.IsNotNull(hedgeContext);
-<<<<<<< HEAD
                         Assert.IsTrue(((string)hedgeContext).Contains(northCentralUS));
-=======
-                        Assert.AreEqual("Hedged Request", (string)hedgeContext);
->>>>>>> 8c69757d
                     }
 
                     break;
@@ -523,11 +505,7 @@
                     Assert.IsNotNull(traceDiagnostic);
                     traceDiagnostic.Value.Data.TryGetValue("Hedge Context", out hedgeContext);
                     Assert.IsNotNull(hedgeContext);
-<<<<<<< HEAD
                     Assert.IsTrue(((string)hedgeContext).Contains(northCentralUS));
-=======
-                    Assert.AreEqual("Hedged Request", (string)hedgeContext);
->>>>>>> 8c69757d
 
                     break;
 
@@ -635,11 +613,7 @@
                     Assert.IsNotNull(traceDiagnostic);
                     traceDiagnostic.Value.Data.TryGetValue("Hedge Context", out hedgeContext);
                     Assert.IsNotNull(hedgeContext);
-<<<<<<< HEAD
                     Assert.IsTrue(((string)hedgeContext).Contains(eastUs));
-=======
-                    Assert.AreEqual("Hedged Request", (string)hedgeContext);
->>>>>>> 8c69757d
 
                     break;
 
@@ -666,11 +640,7 @@
                         Assert.IsNotNull(traceDiagnostic);
                         traceDiagnostic.Value.Data.TryGetValue("Hedge Context", out hedgeContext);
                         Assert.IsNotNull(hedgeContext);
-<<<<<<< HEAD
                         Assert.IsTrue(((string)hedgeContext).Contains(eastUs));
-=======
-                        Assert.AreEqual("Hedged Request", (string)hedgeContext);
->>>>>>> 8c69757d
                     }
 
                     break;
@@ -691,11 +661,7 @@
                         Assert.IsNotNull(traceDiagnostic);
                         traceDiagnostic.Value.Data.TryGetValue("Hedge Context", out hedgeContext);
                         Assert.IsNotNull(hedgeContext);
-<<<<<<< HEAD
                         Assert.IsTrue(((string)hedgeContext).Contains(eastUs));
-=======
-                        Assert.AreEqual("Hedged Request", (string)hedgeContext);
->>>>>>> 8c69757d
                     }
 
                     break;
@@ -717,11 +683,7 @@
                     Assert.IsNotNull(traceDiagnostic);
                     traceDiagnostic.Value.Data.TryGetValue("Hedge Context", out hedgeContext);
                     Assert.IsNotNull(hedgeContext);
-<<<<<<< HEAD
                     Assert.IsTrue(((string)hedgeContext).Contains(eastUs));
-=======
-                    Assert.AreEqual("Hedged Request", (string)hedgeContext);
->>>>>>> 8c69757d
 
                     break;
 
@@ -775,12 +737,7 @@
             Assert.IsNotNull(traceDiagnostic);
             traceDiagnostic.Value.Data.TryGetValue("Hedge Context", out object hedgeContext);
             Assert.IsNotNull(hedgeContext);
-<<<<<<< HEAD
             Assert.IsFalse(((string)hedgeContext).Contains(centralUS));
-=======
-            Assert.AreEqual("Hedged Request", (string)hedgeContext);
-
->>>>>>> 8c69757d
             await Task.Delay(1);
         }
 
@@ -798,12 +755,7 @@
             Assert.IsNotNull(traceDiagnostic);
             traceDiagnostic.Value.Data.TryGetValue("Hedge Context", out object hedgeContext);
             Assert.IsNotNull(hedgeContext);
-<<<<<<< HEAD
             Assert.IsFalse(((string)hedgeContext).Contains(centralUS));
-=======
-            Assert.AreEqual("Hedged Request", (string)hedgeContext);
-
->>>>>>> 8c69757d
             await Task.Delay(1);
         }
 
