--- conflicted
+++ resolved
@@ -161,20 +161,6 @@
   <ACTIVITY source="Azure.Cosmos.Operation" operationName="Operation.create_item" displayName="create_item containerName">
     <ATTRIBUTE key="az.namespace">Microsoft.DocumentDB</ATTRIBUTE>
     <ATTRIBUTE key="az.schema_url">https://opentelemetry.io/schemas/1.23.0</ATTRIBUTE>
-<<<<<<< HEAD
-    <ATTRIBUTE key="db.operation.name">create_item</ATTRIBUTE>
-    <ATTRIBUTE key="db.namespace">databaseName</ATTRIBUTE>
-    <ATTRIBUTE key="db.collection.name">containerName</ATTRIBUTE>
-    <ATTRIBUTE key="db.system">cosmosdb</ATTRIBUTE>
-    <ATTRIBUTE key="db.cosmosdb.machine_id">Some Value</ATTRIBUTE>
-    <ATTRIBUTE key="server.address">127.0.0.1</ATTRIBUTE>
-    <ATTRIBUTE key="db.cosmosdb.client_id">Some Value</ATTRIBUTE>
-    <ATTRIBUTE key="user_agent.original">Some Value</ATTRIBUTE>
-    <ATTRIBUTE key="db.cosmosdb.connection_mode">Direct</ATTRIBUTE>
-    <ATTRIBUTE key="exception.stacktrace">Some Value</ATTRIBUTE>
-    <ATTRIBUTE key="exception.type">Some Value</ATTRIBUTE>
-    <ATTRIBUTE key="db.cosmosdb.status_code">Some Value</ATTRIBUTE>
-=======
     <ATTRIBUTE key="db.system">cosmosdb</ATTRIBUTE>
     <ATTRIBUTE key="db.operation">create_item</ATTRIBUTE>
     <ATTRIBUTE key="db.name">databaseName</ATTRIBUTE>
@@ -193,21 +179,14 @@
     <ATTRIBUTE key="exception.stacktrace">Some Value</ATTRIBUTE>
     <ATTRIBUTE key="exception.type">Some Value</ATTRIBUTE>
     <ATTRIBUTE key="db.response.status_code">Some Value</ATTRIBUTE>
->>>>>>> b4a4ac0f
     <ATTRIBUTE key="db.cosmosdb.sub_status_code">Some Value</ATTRIBUTE>
     <ATTRIBUTE key="db.cosmosdb.request_charge">Some Value</ATTRIBUTE>
     <ATTRIBUTE key="db.cosmosdb.regions_contacted">South Central US</ATTRIBUTE>
     <ATTRIBUTE key="exception.message">Some Value</ATTRIBUTE>
     <ATTRIBUTE key="error.type">Microsoft.Azure.Cosmos.CosmosException</ATTRIBUTE>
-<<<<<<< HEAD
-    <ATTRIBUTE key="db.cosmosdb.operation_type">Create</ATTRIBUTE>
-  </ACTIVITY>
-  <EVENT name="Exception" />
-=======
   </ACTIVITY>
   <EVENT name="Exception" />
   <EVENT name="Exception" />
->>>>>>> b4a4ac0f
 </OTelActivities></Output>
   </Result>
   <Result>
@@ -465,20 +444,6 @@
   <ACTIVITY source="Azure.Cosmos.Operation" operationName="Operation.create_item" displayName="create_item containerName">
     <ATTRIBUTE key="az.namespace">Microsoft.DocumentDB</ATTRIBUTE>
     <ATTRIBUTE key="az.schema_url">https://opentelemetry.io/schemas/1.23.0</ATTRIBUTE>
-<<<<<<< HEAD
-    <ATTRIBUTE key="db.operation.name">create_item</ATTRIBUTE>
-    <ATTRIBUTE key="db.namespace">databaseName</ATTRIBUTE>
-    <ATTRIBUTE key="db.collection.name">containerName</ATTRIBUTE>
-    <ATTRIBUTE key="db.system">cosmosdb</ATTRIBUTE>
-    <ATTRIBUTE key="db.cosmosdb.machine_id">Some Value</ATTRIBUTE>
-    <ATTRIBUTE key="server.address">127.0.0.1</ATTRIBUTE>
-    <ATTRIBUTE key="db.cosmosdb.client_id">Some Value</ATTRIBUTE>
-    <ATTRIBUTE key="user_agent.original">Some Value</ATTRIBUTE>
-    <ATTRIBUTE key="db.cosmosdb.connection_mode">Direct</ATTRIBUTE>
-    <ATTRIBUTE key="exception.stacktrace">Some Value</ATTRIBUTE>
-    <ATTRIBUTE key="exception.type">Some Value</ATTRIBUTE>
-    <ATTRIBUTE key="db.cosmosdb.status_code">Some Value</ATTRIBUTE>
-=======
     <ATTRIBUTE key="db.system">cosmosdb</ATTRIBUTE>
     <ATTRIBUTE key="db.operation">create_item</ATTRIBUTE>
     <ATTRIBUTE key="db.name">databaseName</ATTRIBUTE>
@@ -497,21 +462,14 @@
     <ATTRIBUTE key="exception.stacktrace">Some Value</ATTRIBUTE>
     <ATTRIBUTE key="exception.type">Some Value</ATTRIBUTE>
     <ATTRIBUTE key="db.response.status_code">Some Value</ATTRIBUTE>
->>>>>>> b4a4ac0f
     <ATTRIBUTE key="db.cosmosdb.sub_status_code">Some Value</ATTRIBUTE>
     <ATTRIBUTE key="db.cosmosdb.request_charge">Some Value</ATTRIBUTE>
     <ATTRIBUTE key="db.cosmosdb.regions_contacted">South Central US</ATTRIBUTE>
     <ATTRIBUTE key="exception.message">Some Value</ATTRIBUTE>
     <ATTRIBUTE key="error.type">Microsoft.Azure.Cosmos.CosmosException</ATTRIBUTE>
-<<<<<<< HEAD
-    <ATTRIBUTE key="db.cosmosdb.operation_type">Create</ATTRIBUTE>
-  </ACTIVITY>
-  <EVENT name="Exception" />
-=======
   </ACTIVITY>
   <EVENT name="Exception" />
   <EVENT name="Exception" />
->>>>>>> b4a4ac0f
 </OTelActivities></Output>
   </Result>
   <Result>
@@ -747,20 +705,6 @@
   <ACTIVITY source="Azure.Cosmos.Operation" operationName="Operation.create_item" displayName="create_item containerName">
     <ATTRIBUTE key="az.namespace">Microsoft.DocumentDB</ATTRIBUTE>
     <ATTRIBUTE key="az.schema_url">https://opentelemetry.io/schemas/1.23.0</ATTRIBUTE>
-<<<<<<< HEAD
-    <ATTRIBUTE key="db.operation.name">create_item</ATTRIBUTE>
-    <ATTRIBUTE key="db.namespace">databaseName</ATTRIBUTE>
-    <ATTRIBUTE key="db.collection.name">containerName</ATTRIBUTE>
-    <ATTRIBUTE key="db.system">cosmosdb</ATTRIBUTE>
-    <ATTRIBUTE key="db.cosmosdb.machine_id">Some Value</ATTRIBUTE>
-    <ATTRIBUTE key="server.address">127.0.0.1</ATTRIBUTE>
-    <ATTRIBUTE key="db.cosmosdb.client_id">Some Value</ATTRIBUTE>
-    <ATTRIBUTE key="user_agent.original">Some Value</ATTRIBUTE>
-    <ATTRIBUTE key="db.cosmosdb.connection_mode">Direct</ATTRIBUTE>
-    <ATTRIBUTE key="exception.stacktrace">Some Value</ATTRIBUTE>
-    <ATTRIBUTE key="exception.type">Some Value</ATTRIBUTE>
-    <ATTRIBUTE key="db.cosmosdb.status_code">Some Value</ATTRIBUTE>
-=======
     <ATTRIBUTE key="db.system">cosmosdb</ATTRIBUTE>
     <ATTRIBUTE key="db.operation">create_item</ATTRIBUTE>
     <ATTRIBUTE key="db.name">databaseName</ATTRIBUTE>
@@ -779,21 +723,14 @@
     <ATTRIBUTE key="exception.stacktrace">Some Value</ATTRIBUTE>
     <ATTRIBUTE key="exception.type">Some Value</ATTRIBUTE>
     <ATTRIBUTE key="db.response.status_code">Some Value</ATTRIBUTE>
->>>>>>> b4a4ac0f
     <ATTRIBUTE key="db.cosmosdb.sub_status_code">Some Value</ATTRIBUTE>
     <ATTRIBUTE key="db.cosmosdb.request_charge">Some Value</ATTRIBUTE>
     <ATTRIBUTE key="db.cosmosdb.regions_contacted">South Central US</ATTRIBUTE>
     <ATTRIBUTE key="exception.message">Some Value</ATTRIBUTE>
     <ATTRIBUTE key="error.type">Microsoft.Azure.Cosmos.CosmosException</ATTRIBUTE>
-<<<<<<< HEAD
-    <ATTRIBUTE key="db.cosmosdb.operation_type">Create</ATTRIBUTE>
-  </ACTIVITY>
-  <EVENT name="Exception" />
-=======
   </ACTIVITY>
   <EVENT name="Exception" />
   <EVENT name="Exception" />
->>>>>>> b4a4ac0f
 </OTelActivities></Output>
   </Result>
   <Result>
@@ -1061,20 +998,6 @@
   <ACTIVITY source="Azure.Cosmos.Operation" operationName="Operation.create_item" displayName="create_item containerName">
     <ATTRIBUTE key="az.namespace">Microsoft.DocumentDB</ATTRIBUTE>
     <ATTRIBUTE key="az.schema_url">https://opentelemetry.io/schemas/1.23.0</ATTRIBUTE>
-<<<<<<< HEAD
-    <ATTRIBUTE key="db.operation.name">create_item</ATTRIBUTE>
-    <ATTRIBUTE key="db.namespace">databaseName</ATTRIBUTE>
-    <ATTRIBUTE key="db.collection.name">containerName</ATTRIBUTE>
-    <ATTRIBUTE key="db.system">cosmosdb</ATTRIBUTE>
-    <ATTRIBUTE key="db.cosmosdb.machine_id">Some Value</ATTRIBUTE>
-    <ATTRIBUTE key="server.address">127.0.0.1</ATTRIBUTE>
-    <ATTRIBUTE key="db.cosmosdb.client_id">Some Value</ATTRIBUTE>
-    <ATTRIBUTE key="user_agent.original">Some Value</ATTRIBUTE>
-    <ATTRIBUTE key="db.cosmosdb.connection_mode">Direct</ATTRIBUTE>
-    <ATTRIBUTE key="exception.stacktrace">Some Value</ATTRIBUTE>
-    <ATTRIBUTE key="exception.type">Some Value</ATTRIBUTE>
-    <ATTRIBUTE key="db.cosmosdb.status_code">Some Value</ATTRIBUTE>
-=======
     <ATTRIBUTE key="db.system">cosmosdb</ATTRIBUTE>
     <ATTRIBUTE key="db.operation">create_item</ATTRIBUTE>
     <ATTRIBUTE key="db.name">databaseName</ATTRIBUTE>
@@ -1093,21 +1016,14 @@
     <ATTRIBUTE key="exception.stacktrace">Some Value</ATTRIBUTE>
     <ATTRIBUTE key="exception.type">Some Value</ATTRIBUTE>
     <ATTRIBUTE key="db.response.status_code">Some Value</ATTRIBUTE>
->>>>>>> b4a4ac0f
     <ATTRIBUTE key="db.cosmosdb.sub_status_code">Some Value</ATTRIBUTE>
     <ATTRIBUTE key="db.cosmosdb.request_charge">Some Value</ATTRIBUTE>
     <ATTRIBUTE key="db.cosmosdb.regions_contacted">South Central US</ATTRIBUTE>
     <ATTRIBUTE key="exception.message">Some Value</ATTRIBUTE>
     <ATTRIBUTE key="error.type">Microsoft.Azure.Cosmos.CosmosException</ATTRIBUTE>
-<<<<<<< HEAD
-    <ATTRIBUTE key="db.cosmosdb.operation_type">Create</ATTRIBUTE>
-  </ACTIVITY>
-  <EVENT name="Exception" />
-=======
   </ACTIVITY>
   <EVENT name="Exception" />
   <EVENT name="Exception" />
->>>>>>> b4a4ac0f
 </OTelActivities></Output>
   </Result>
   <Result>
@@ -1439,20 +1355,6 @@
   <ACTIVITY source="Azure.Cosmos.Operation" operationName="Operation.create_item" displayName="create_item containerName">
     <ATTRIBUTE key="az.namespace">Microsoft.DocumentDB</ATTRIBUTE>
     <ATTRIBUTE key="az.schema_url">https://opentelemetry.io/schemas/1.23.0</ATTRIBUTE>
-<<<<<<< HEAD
-    <ATTRIBUTE key="db.operation.name">create_item</ATTRIBUTE>
-    <ATTRIBUTE key="db.namespace">databaseName</ATTRIBUTE>
-    <ATTRIBUTE key="db.collection.name">containerName</ATTRIBUTE>
-    <ATTRIBUTE key="db.system">cosmosdb</ATTRIBUTE>
-    <ATTRIBUTE key="db.cosmosdb.machine_id">Some Value</ATTRIBUTE>
-    <ATTRIBUTE key="server.address">127.0.0.1</ATTRIBUTE>
-    <ATTRIBUTE key="db.cosmosdb.client_id">Some Value</ATTRIBUTE>
-    <ATTRIBUTE key="user_agent.original">Some Value</ATTRIBUTE>
-    <ATTRIBUTE key="db.cosmosdb.connection_mode">Direct</ATTRIBUTE>
-    <ATTRIBUTE key="exception.stacktrace">Some Value</ATTRIBUTE>
-    <ATTRIBUTE key="exception.type">Some Value</ATTRIBUTE>
-    <ATTRIBUTE key="db.cosmosdb.status_code">Some Value</ATTRIBUTE>
-=======
     <ATTRIBUTE key="db.system">cosmosdb</ATTRIBUTE>
     <ATTRIBUTE key="db.operation">create_item</ATTRIBUTE>
     <ATTRIBUTE key="db.name">databaseName</ATTRIBUTE>
@@ -1471,21 +1373,14 @@
     <ATTRIBUTE key="exception.stacktrace">Some Value</ATTRIBUTE>
     <ATTRIBUTE key="exception.type">Some Value</ATTRIBUTE>
     <ATTRIBUTE key="db.response.status_code">Some Value</ATTRIBUTE>
->>>>>>> b4a4ac0f
     <ATTRIBUTE key="db.cosmosdb.sub_status_code">Some Value</ATTRIBUTE>
     <ATTRIBUTE key="db.cosmosdb.request_charge">Some Value</ATTRIBUTE>
     <ATTRIBUTE key="db.cosmosdb.regions_contacted">South Central US</ATTRIBUTE>
     <ATTRIBUTE key="exception.message">Some Value</ATTRIBUTE>
     <ATTRIBUTE key="error.type">Microsoft.Azure.Cosmos.CosmosException</ATTRIBUTE>
-<<<<<<< HEAD
-    <ATTRIBUTE key="db.cosmosdb.operation_type">Create</ATTRIBUTE>
-  </ACTIVITY>
-  <EVENT name="Exception" />
-=======
   </ACTIVITY>
   <EVENT name="Exception" />
   <EVENT name="Exception" />
->>>>>>> b4a4ac0f
 </OTelActivities></Output>
   </Result>
   <Result>
@@ -1650,20 +1545,6 @@
   <ACTIVITY source="Azure.Cosmos.Operation" operationName="Operation.create_item" displayName="create_item containerName">
     <ATTRIBUTE key="az.namespace">Microsoft.DocumentDB</ATTRIBUTE>
     <ATTRIBUTE key="az.schema_url">https://opentelemetry.io/schemas/1.23.0</ATTRIBUTE>
-<<<<<<< HEAD
-    <ATTRIBUTE key="db.operation.name">create_item</ATTRIBUTE>
-    <ATTRIBUTE key="db.namespace">databaseName</ATTRIBUTE>
-    <ATTRIBUTE key="db.collection.name">containerName</ATTRIBUTE>
-    <ATTRIBUTE key="db.system">cosmosdb</ATTRIBUTE>
-    <ATTRIBUTE key="db.cosmosdb.machine_id">Some Value</ATTRIBUTE>
-    <ATTRIBUTE key="server.address">127.0.0.1</ATTRIBUTE>
-    <ATTRIBUTE key="db.cosmosdb.client_id">Some Value</ATTRIBUTE>
-    <ATTRIBUTE key="user_agent.original">Some Value</ATTRIBUTE>
-    <ATTRIBUTE key="db.cosmosdb.connection_mode">Direct</ATTRIBUTE>
-    <ATTRIBUTE key="exception.stacktrace">Some Value</ATTRIBUTE>
-    <ATTRIBUTE key="exception.type">Some Value</ATTRIBUTE>
-    <ATTRIBUTE key="db.cosmosdb.status_code">Some Value</ATTRIBUTE>
-=======
     <ATTRIBUTE key="db.system">cosmosdb</ATTRIBUTE>
     <ATTRIBUTE key="db.operation">create_item</ATTRIBUTE>
     <ATTRIBUTE key="db.name">databaseName</ATTRIBUTE>
@@ -1682,21 +1563,14 @@
     <ATTRIBUTE key="exception.stacktrace">Some Value</ATTRIBUTE>
     <ATTRIBUTE key="exception.type">Some Value</ATTRIBUTE>
     <ATTRIBUTE key="db.response.status_code">Some Value</ATTRIBUTE>
->>>>>>> b4a4ac0f
     <ATTRIBUTE key="db.cosmosdb.sub_status_code">Some Value</ATTRIBUTE>
     <ATTRIBUTE key="db.cosmosdb.request_charge">Some Value</ATTRIBUTE>
     <ATTRIBUTE key="db.cosmosdb.regions_contacted">South Central US</ATTRIBUTE>
     <ATTRIBUTE key="exception.message">Some Value</ATTRIBUTE>
     <ATTRIBUTE key="error.type">Microsoft.Azure.Cosmos.CosmosException</ATTRIBUTE>
-<<<<<<< HEAD
-    <ATTRIBUTE key="db.cosmosdb.operation_type">Create</ATTRIBUTE>
-  </ACTIVITY>
-  <EVENT name="Exception" />
-=======
   </ACTIVITY>
   <EVENT name="Exception" />
   <EVENT name="Exception" />
->>>>>>> b4a4ac0f
 </OTelActivities></Output>
   </Result>
 </Results>