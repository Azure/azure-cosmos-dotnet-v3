--- conflicted
+++ resolved
@@ -55,18 +55,6 @@
     │       │       [System Info]
     │       │       Redacted To Not Change The Baselines From Run To Run
     │       │   )
-<<<<<<< HEAD
-    │       └── Microsoft.Azure.Cosmos.Handlers.RetryHandler(00000000-0000-0000-0000-000000000000)  RequestHandler-Component  00:00:00:000  0.00 milliseconds  
-    │           └── Microsoft.Azure.Cosmos.Handlers.RouterHandler(00000000-0000-0000-0000-000000000000)  RequestHandler-Component  00:00:00:000  0.00 milliseconds  
-    │               └── Microsoft.Azure.Cosmos.Handlers.TransportHandler(00000000-0000-0000-0000-000000000000)  RequestHandler-Component  00:00:00:000  0.00 milliseconds  
-    │                   └── Microsoft.Azure.Documents.ServerStoreModel Transport Request(00000000-0000-0000-0000-000000000000)  Transport-Component  00:00:00:000  0.00 milliseconds  
-    │                           (
-    │                               [Client Side Request Stats]
-    │                               Redacted To Not Change The Baselines From Run To Run
-    │                               [Point Operation Statistics]
-    │                               Redacted To Not Change The Baselines From Run To Run
-    │                           )
-=======
     │       └── Microsoft.Azure.Cosmos.Handlers.TelemetryHandler(00000000-0000-0000-0000-000000000000)  RequestHandler-Component  00:00:00:000  0.00 milliseconds  
     │           └── Microsoft.Azure.Cosmos.Handlers.RetryHandler(00000000-0000-0000-0000-000000000000)  RequestHandler-Component  00:00:00:000  0.00 milliseconds  
     │               └── Microsoft.Azure.Cosmos.Handlers.RouterHandler(00000000-0000-0000-0000-000000000000)  RequestHandler-Component  00:00:00:000  0.00 milliseconds  
@@ -78,7 +66,6 @@
     │                                   [Point Operation Statistics]
     │                                   Redacted To Not Change The Baselines From Run To Run
     │                               )
->>>>>>> e2ce570b
     └── Get Collection Cache(00000000-0000-0000-0000-000000000000)  Routing-Component  00:00:00:000  0.00 milliseconds  
 ]]></Text>
       <Json><![CDATA[{
@@ -130,21 +117,6 @@
           },
           "children": [
             {
-<<<<<<< HEAD
-              "name": "Microsoft.Azure.Cosmos.Handlers.RetryHandler",
-              "duration in milliseconds": 0,
-              "children": [
-                {
-                  "name": "Microsoft.Azure.Cosmos.Handlers.RouterHandler",
-                  "duration in milliseconds": 0,
-                  "children": [
-                    {
-                      "name": "Microsoft.Azure.Cosmos.Handlers.TransportHandler",
-                      "duration in milliseconds": 0,
-                      "children": [
-                        {
-                          "name": "Microsoft.Azure.Documents.ServerStoreModel Transport Request",
-=======
               "name": "Microsoft.Azure.Cosmos.Handlers.TelemetryHandler",
               "duration in milliseconds": 0,
               "children": [
@@ -158,7 +130,6 @@
                       "children": [
                         {
                           "name": "Microsoft.Azure.Cosmos.Handlers.TransportHandler",
->>>>>>> e2ce570b
                           "duration in milliseconds": 0,
                           "children": [
                             {
@@ -219,11 +190,6 @@
     Guid exceptionActivityId = Guid.NewGuid();
     using CosmosClient throttleClient = TestCommon.CreateCosmosClient(builder =>
         builder
-<<<<<<< HEAD
-         .WithDistributedTracingOptions(new DistributedTracingOptions()
-         {
-             LatencyThresholdForDiagnosticEvent = TimeSpan.FromMilliseconds(0)
-=======
         .WithClientTelemetryOptions(new CosmosClientTelemetryOptions()
          {
             DisableDistributedTracing = false,
@@ -232,7 +198,6 @@
                 PointOperationLatencyThreshold = TimeSpan.Zero,
                 NonPointOperationLatencyThreshold = TimeSpan.Zero
             }
->>>>>>> e2ce570b
          })
         .WithThrottlingRetryOptions(
             maxRetryWaitTimeOnThrottledRequests: TimeSpan.FromSeconds(1),
@@ -291,37 +256,6 @@
     │       │       [System Info]
     │       │       Redacted To Not Change The Baselines From Run To Run
     │       │   )
-<<<<<<< HEAD
-    │       └── Microsoft.Azure.Cosmos.Handlers.RetryHandler(00000000-0000-0000-0000-000000000000)  RequestHandler-Component  00:00:00:000  0.00 milliseconds  
-    │           ├── Microsoft.Azure.Cosmos.Handlers.RouterHandler(00000000-0000-0000-0000-000000000000)  RequestHandler-Component  00:00:00:000  0.00 milliseconds  
-    │           │   └── Microsoft.Azure.Cosmos.Handlers.TransportHandler(00000000-0000-0000-0000-000000000000)  RequestHandler-Component  00:00:00:000  0.00 milliseconds  
-    │           │       └── Microsoft.Azure.Documents.ServerStoreModel Transport Request(00000000-0000-0000-0000-000000000000)  Transport-Component  00:00:00:000  0.00 milliseconds  
-    │           │               (
-    │           │                   [Client Side Request Stats]
-    │           │                   Redacted To Not Change The Baselines From Run To Run
-    │           │               )
-    │           ├── Microsoft.Azure.Cosmos.Handlers.RouterHandler(00000000-0000-0000-0000-000000000000)  RequestHandler-Component  00:00:00:000  0.00 milliseconds  
-    │           │   └── Microsoft.Azure.Cosmos.Handlers.TransportHandler(00000000-0000-0000-0000-000000000000)  RequestHandler-Component  00:00:00:000  0.00 milliseconds  
-    │           │       └── Microsoft.Azure.Documents.ServerStoreModel Transport Request(00000000-0000-0000-0000-000000000000)  Transport-Component  00:00:00:000  0.00 milliseconds  
-    │           │               (
-    │           │                   [Client Side Request Stats]
-    │           │                   Redacted To Not Change The Baselines From Run To Run
-    │           │               )
-    │           ├── Microsoft.Azure.Cosmos.Handlers.RouterHandler(00000000-0000-0000-0000-000000000000)  RequestHandler-Component  00:00:00:000  0.00 milliseconds  
-    │           │   └── Microsoft.Azure.Cosmos.Handlers.TransportHandler(00000000-0000-0000-0000-000000000000)  RequestHandler-Component  00:00:00:000  0.00 milliseconds  
-    │           │       └── Microsoft.Azure.Documents.ServerStoreModel Transport Request(00000000-0000-0000-0000-000000000000)  Transport-Component  00:00:00:000  0.00 milliseconds  
-    │           │               (
-    │           │                   [Client Side Request Stats]
-    │           │                   Redacted To Not Change The Baselines From Run To Run
-    │           │               )
-    │           └── Microsoft.Azure.Cosmos.Handlers.RouterHandler(00000000-0000-0000-0000-000000000000)  RequestHandler-Component  00:00:00:000  0.00 milliseconds  
-    │               └── Microsoft.Azure.Cosmos.Handlers.TransportHandler(00000000-0000-0000-0000-000000000000)  RequestHandler-Component  00:00:00:000  0.00 milliseconds  
-    │                   └── Microsoft.Azure.Documents.ServerStoreModel Transport Request(00000000-0000-0000-0000-000000000000)  Transport-Component  00:00:00:000  0.00 milliseconds  
-    │                           (
-    │                               [Client Side Request Stats]
-    │                               Redacted To Not Change The Baselines From Run To Run
-    │                           )
-=======
     │       └── Microsoft.Azure.Cosmos.Handlers.TelemetryHandler(00000000-0000-0000-0000-000000000000)  RequestHandler-Component  00:00:00:000  0.00 milliseconds  
     │           └── Microsoft.Azure.Cosmos.Handlers.RetryHandler(00000000-0000-0000-0000-000000000000)  RequestHandler-Component  00:00:00:000  0.00 milliseconds  
     │               ├── Microsoft.Azure.Cosmos.Handlers.RouterHandler(00000000-0000-0000-0000-000000000000)  RequestHandler-Component  00:00:00:000  0.00 milliseconds  
@@ -352,7 +286,6 @@
     │                                   [Client Side Request Stats]
     │                                   Redacted To Not Change The Baselines From Run To Run
     │                               )
->>>>>>> e2ce570b
     └── Get Collection Cache(00000000-0000-0000-0000-000000000000)  Routing-Component  00:00:00:000  0.00 milliseconds  
 ]]></Text>
       <Json><![CDATA[{
@@ -404,21 +337,6 @@
           },
           "children": [
             {
-<<<<<<< HEAD
-              "name": "Microsoft.Azure.Cosmos.Handlers.RetryHandler",
-              "duration in milliseconds": 0,
-              "children": [
-                {
-                  "name": "Microsoft.Azure.Cosmos.Handlers.RouterHandler",
-                  "duration in milliseconds": 0,
-                  "children": [
-                    {
-                      "name": "Microsoft.Azure.Cosmos.Handlers.TransportHandler",
-                      "duration in milliseconds": 0,
-                      "children": [
-                        {
-                          "name": "Microsoft.Azure.Documents.ServerStoreModel Transport Request",
-=======
               "name": "Microsoft.Azure.Cosmos.Handlers.TelemetryHandler",
               "duration in milliseconds": 0,
               "children": [
@@ -432,7 +350,6 @@
                       "children": [
                         {
                           "name": "Microsoft.Azure.Cosmos.Handlers.TransportHandler",
->>>>>>> e2ce570b
                           "duration in milliseconds": 0,
                           "children": [
                             {
@@ -445,21 +362,6 @@
                           ]
                         }
                       ]
-<<<<<<< HEAD
-                    }
-                  ]
-                },
-                {
-                  "name": "Microsoft.Azure.Cosmos.Handlers.RouterHandler",
-                  "duration in milliseconds": 0,
-                  "children": [
-                    {
-                      "name": "Microsoft.Azure.Cosmos.Handlers.TransportHandler",
-                      "duration in milliseconds": 0,
-                      "children": [
-                        {
-                          "name": "Microsoft.Azure.Documents.ServerStoreModel Transport Request",
-=======
                     },
                     {
                       "name": "Microsoft.Azure.Cosmos.Handlers.RouterHandler",
@@ -467,7 +369,6 @@
                       "children": [
                         {
                           "name": "Microsoft.Azure.Cosmos.Handlers.TransportHandler",
->>>>>>> e2ce570b
                           "duration in milliseconds": 0,
                           "children": [
                             {
@@ -480,21 +381,6 @@
                           ]
                         }
                       ]
-<<<<<<< HEAD
-                    }
-                  ]
-                },
-                {
-                  "name": "Microsoft.Azure.Cosmos.Handlers.RouterHandler",
-                  "duration in milliseconds": 0,
-                  "children": [
-                    {
-                      "name": "Microsoft.Azure.Cosmos.Handlers.TransportHandler",
-                      "duration in milliseconds": 0,
-                      "children": [
-                        {
-                          "name": "Microsoft.Azure.Documents.ServerStoreModel Transport Request",
-=======
                     },
                     {
                       "name": "Microsoft.Azure.Cosmos.Handlers.RouterHandler",
@@ -502,7 +388,6 @@
                       "children": [
                         {
                           "name": "Microsoft.Azure.Cosmos.Handlers.TransportHandler",
->>>>>>> e2ce570b
                           "duration in milliseconds": 0,
                           "children": [
                             {
@@ -515,21 +400,6 @@
                           ]
                         }
                       ]
-<<<<<<< HEAD
-                    }
-                  ]
-                },
-                {
-                  "name": "Microsoft.Azure.Cosmos.Handlers.RouterHandler",
-                  "duration in milliseconds": 0,
-                  "children": [
-                    {
-                      "name": "Microsoft.Azure.Cosmos.Handlers.TransportHandler",
-                      "duration in milliseconds": 0,
-                      "children": [
-                        {
-                          "name": "Microsoft.Azure.Documents.ServerStoreModel Transport Request",
-=======
                     },
                     {
                       "name": "Microsoft.Azure.Cosmos.Handlers.RouterHandler",
@@ -537,7 +407,6 @@
                       "children": [
                         {
                           "name": "Microsoft.Azure.Cosmos.Handlers.TransportHandler",
->>>>>>> e2ce570b
                           "duration in milliseconds": 0,
                           "children": [
                             {
@@ -684,29 +553,6 @@
     │       │       [System Info]
     │       │       Redacted To Not Change The Baselines From Run To Run
     │       │   )
-<<<<<<< HEAD
-    │       └── Microsoft.Azure.Cosmos.Handlers.RetryHandler(00000000-0000-0000-0000-000000000000)  RequestHandler-Component  00:00:00:000  0.00 milliseconds  
-    │           ├── Microsoft.Azure.Cosmos.Handlers.RouterHandler(00000000-0000-0000-0000-000000000000)  RequestHandler-Component  00:00:00:000  0.00 milliseconds  
-    │           │   └── Microsoft.Azure.Cosmos.Handlers.TransportHandler(00000000-0000-0000-0000-000000000000)  RequestHandler-Component  00:00:00:000  0.00 milliseconds  
-    │           │       └── Microsoft.Azure.Documents.ServerStoreModel Transport Request(00000000-0000-0000-0000-000000000000)  Transport-Component  00:00:00:000  0.00 milliseconds  
-    │           │               (
-    │           │                   [Client Side Request Stats]
-    │           │                   Redacted To Not Change The Baselines From Run To Run
-    │           │                   [AuthProvider LifeSpan InSec]
-    │           │                   Redacted To Not Change The Baselines From Run To Run
-    │           │                   [Point Operation Statistics]
-    │           │                   Redacted To Not Change The Baselines From Run To Run
-    │           │               )
-    │           └── Microsoft.Azure.Cosmos.Handlers.RouterHandler(00000000-0000-0000-0000-000000000000)  RequestHandler-Component  00:00:00:000  0.00 milliseconds  
-    │               └── Microsoft.Azure.Cosmos.Handlers.TransportHandler(00000000-0000-0000-0000-000000000000)  RequestHandler-Component  00:00:00:000  0.00 milliseconds  
-    │                   └── Microsoft.Azure.Documents.ServerStoreModel Transport Request(00000000-0000-0000-0000-000000000000)  Transport-Component  00:00:00:000  0.00 milliseconds  
-    │                           (
-    │                               [Client Side Request Stats]
-    │                               Redacted To Not Change The Baselines From Run To Run
-    │                               [Point Operation Statistics]
-    │                               Redacted To Not Change The Baselines From Run To Run
-    │                           )
-=======
     │       └── Microsoft.Azure.Cosmos.Handlers.TelemetryHandler(00000000-0000-0000-0000-000000000000)  RequestHandler-Component  00:00:00:000  0.00 milliseconds  
     │           └── Microsoft.Azure.Cosmos.Handlers.RetryHandler(00000000-0000-0000-0000-000000000000)  RequestHandler-Component  00:00:00:000  0.00 milliseconds  
     │               ├── Microsoft.Azure.Cosmos.Handlers.RouterHandler(00000000-0000-0000-0000-000000000000)  RequestHandler-Component  00:00:00:000  0.00 milliseconds  
@@ -729,7 +575,6 @@
     │                                   [Point Operation Statistics]
     │                                   Redacted To Not Change The Baselines From Run To Run
     │                               )
->>>>>>> e2ce570b
     └── Get Collection Cache(00000000-0000-0000-0000-000000000000)  Routing-Component  00:00:00:000  0.00 milliseconds  
 ]]></Text>
       <Json><![CDATA[{
@@ -781,21 +626,6 @@
           },
           "children": [
             {
-<<<<<<< HEAD
-              "name": "Microsoft.Azure.Cosmos.Handlers.RetryHandler",
-              "duration in milliseconds": 0,
-              "children": [
-                {
-                  "name": "Microsoft.Azure.Cosmos.Handlers.RouterHandler",
-                  "duration in milliseconds": 0,
-                  "children": [
-                    {
-                      "name": "Microsoft.Azure.Cosmos.Handlers.TransportHandler",
-                      "duration in milliseconds": 0,
-                      "children": [
-                        {
-                          "name": "Microsoft.Azure.Documents.ServerStoreModel Transport Request",
-=======
               "name": "Microsoft.Azure.Cosmos.Handlers.TelemetryHandler",
               "duration in milliseconds": 0,
               "children": [
@@ -809,7 +639,6 @@
                       "children": [
                         {
                           "name": "Microsoft.Azure.Cosmos.Handlers.TransportHandler",
->>>>>>> e2ce570b
                           "duration in milliseconds": 0,
                           "children": [
                             {
@@ -824,21 +653,6 @@
                           ]
                         }
                       ]
-<<<<<<< HEAD
-                    }
-                  ]
-                },
-                {
-                  "name": "Microsoft.Azure.Cosmos.Handlers.RouterHandler",
-                  "duration in milliseconds": 0,
-                  "children": [
-                    {
-                      "name": "Microsoft.Azure.Cosmos.Handlers.TransportHandler",
-                      "duration in milliseconds": 0,
-                      "children": [
-                        {
-                          "name": "Microsoft.Azure.Documents.ServerStoreModel Transport Request",
-=======
                     },
                     {
                       "name": "Microsoft.Azure.Cosmos.Handlers.RouterHandler",
@@ -846,7 +660,6 @@
                       "children": [
                         {
                           "name": "Microsoft.Azure.Cosmos.Handlers.TransportHandler",
->>>>>>> e2ce570b
                           "duration in milliseconds": 0,
                           "children": [
                             {
@@ -994,40 +807,6 @@
     │       │       [System Info]
     │       │       Redacted To Not Change The Baselines From Run To Run
     │       │   )
-<<<<<<< HEAD
-    │       └── Microsoft.Azure.Cosmos.Handlers.RetryHandler(00000000-0000-0000-0000-000000000000)  RequestHandler-Component  00:00:00:000  0.00 milliseconds  
-    │           ├── Microsoft.Azure.Cosmos.Handlers.RouterHandler(00000000-0000-0000-0000-000000000000)  RequestHandler-Component  00:00:00:000  0.00 milliseconds  
-    │           │   └── Microsoft.Azure.Cosmos.Handlers.TransportHandler(00000000-0000-0000-0000-000000000000)  RequestHandler-Component  00:00:00:000  0.00 milliseconds  
-    │           │       └── Microsoft.Azure.Documents.ServerStoreModel Transport Request(00000000-0000-0000-0000-000000000000)  Transport-Component  00:00:00:000  0.00 milliseconds  
-    │           │               (
-    │           │                   [Client Side Request Stats]
-    │           │                   Redacted To Not Change The Baselines From Run To Run
-    │           │                   [AuthProvider LifeSpan InSec]
-    │           │                   Redacted To Not Change The Baselines From Run To Run
-    │           │                   [Point Operation Statistics]
-    │           │                   Redacted To Not Change The Baselines From Run To Run
-    │           │               )
-    │           ├── Microsoft.Azure.Cosmos.Handlers.RouterHandler(00000000-0000-0000-0000-000000000000)  RequestHandler-Component  00:00:00:000  0.00 milliseconds  
-    │           │   └── Microsoft.Azure.Cosmos.Handlers.TransportHandler(00000000-0000-0000-0000-000000000000)  RequestHandler-Component  00:00:00:000  0.00 milliseconds  
-    │           │       └── Microsoft.Azure.Documents.ServerStoreModel Transport Request(00000000-0000-0000-0000-000000000000)  Transport-Component  00:00:00:000  0.00 milliseconds  
-    │           │               (
-    │           │                   [Client Side Request Stats]
-    │           │                   Redacted To Not Change The Baselines From Run To Run
-    │           │                   [AuthProvider LifeSpan InSec]
-    │           │                   Redacted To Not Change The Baselines From Run To Run
-    │           │                   [Point Operation Statistics]
-    │           │                   Redacted To Not Change The Baselines From Run To Run
-    │           │               )
-    │           └── Microsoft.Azure.Cosmos.Handlers.RouterHandler(00000000-0000-0000-0000-000000000000)  RequestHandler-Component  00:00:00:000  0.00 milliseconds  
-    │               └── Microsoft.Azure.Cosmos.Handlers.TransportHandler(00000000-0000-0000-0000-000000000000)  RequestHandler-Component  00:00:00:000  0.00 milliseconds  
-    │                   └── Microsoft.Azure.Documents.ServerStoreModel Transport Request(00000000-0000-0000-0000-000000000000)  Transport-Component  00:00:00:000  0.00 milliseconds  
-    │                           (
-    │                               [Client Side Request Stats]
-    │                               Redacted To Not Change The Baselines From Run To Run
-    │                               [Point Operation Statistics]
-    │                               Redacted To Not Change The Baselines From Run To Run
-    │                           )
-=======
     │       └── Microsoft.Azure.Cosmos.Handlers.TelemetryHandler(00000000-0000-0000-0000-000000000000)  RequestHandler-Component  00:00:00:000  0.00 milliseconds  
     │           └── Microsoft.Azure.Cosmos.Handlers.RetryHandler(00000000-0000-0000-0000-000000000000)  RequestHandler-Component  00:00:00:000  0.00 milliseconds  
     │               ├── Microsoft.Azure.Cosmos.Handlers.RouterHandler(00000000-0000-0000-0000-000000000000)  RequestHandler-Component  00:00:00:000  0.00 milliseconds  
@@ -1061,7 +840,6 @@
     │                                   [Point Operation Statistics]
     │                                   Redacted To Not Change The Baselines From Run To Run
     │                               )
->>>>>>> e2ce570b
     └── Get Collection Cache(00000000-0000-0000-0000-000000000000)  Routing-Component  00:00:00:000  0.00 milliseconds  
 ]]></Text>
       <Json><![CDATA[{
@@ -1113,21 +891,6 @@
           },
           "children": [
             {
-<<<<<<< HEAD
-              "name": "Microsoft.Azure.Cosmos.Handlers.RetryHandler",
-              "duration in milliseconds": 0,
-              "children": [
-                {
-                  "name": "Microsoft.Azure.Cosmos.Handlers.RouterHandler",
-                  "duration in milliseconds": 0,
-                  "children": [
-                    {
-                      "name": "Microsoft.Azure.Cosmos.Handlers.TransportHandler",
-                      "duration in milliseconds": 0,
-                      "children": [
-                        {
-                          "name": "Microsoft.Azure.Documents.ServerStoreModel Transport Request",
-=======
               "name": "Microsoft.Azure.Cosmos.Handlers.TelemetryHandler",
               "duration in milliseconds": 0,
               "children": [
@@ -1141,7 +904,6 @@
                       "children": [
                         {
                           "name": "Microsoft.Azure.Cosmos.Handlers.TransportHandler",
->>>>>>> e2ce570b
                           "duration in milliseconds": 0,
                           "children": [
                             {
@@ -1156,21 +918,6 @@
                           ]
                         }
                       ]
-<<<<<<< HEAD
-                    }
-                  ]
-                },
-                {
-                  "name": "Microsoft.Azure.Cosmos.Handlers.RouterHandler",
-                  "duration in milliseconds": 0,
-                  "children": [
-                    {
-                      "name": "Microsoft.Azure.Cosmos.Handlers.TransportHandler",
-                      "duration in milliseconds": 0,
-                      "children": [
-                        {
-                          "name": "Microsoft.Azure.Documents.ServerStoreModel Transport Request",
-=======
                     },
                     {
                       "name": "Microsoft.Azure.Cosmos.Handlers.RouterHandler",
@@ -1178,7 +925,6 @@
                       "children": [
                         {
                           "name": "Microsoft.Azure.Cosmos.Handlers.TransportHandler",
->>>>>>> e2ce570b
                           "duration in milliseconds": 0,
                           "children": [
                             {
@@ -1193,21 +939,6 @@
                           ]
                         }
                       ]
-<<<<<<< HEAD
-                    }
-                  ]
-                },
-                {
-                  "name": "Microsoft.Azure.Cosmos.Handlers.RouterHandler",
-                  "duration in milliseconds": 0,
-                  "children": [
-                    {
-                      "name": "Microsoft.Azure.Cosmos.Handlers.TransportHandler",
-                      "duration in milliseconds": 0,
-                      "children": [
-                        {
-                          "name": "Microsoft.Azure.Documents.ServerStoreModel Transport Request",
-=======
                     },
                     {
                       "name": "Microsoft.Azure.Cosmos.Handlers.RouterHandler",
@@ -1215,7 +946,6 @@
                       "children": [
                         {
                           "name": "Microsoft.Azure.Cosmos.Handlers.TransportHandler",
->>>>>>> e2ce570b
                           "duration in milliseconds": 0,
                           "children": [
                             {
@@ -1363,62 +1093,6 @@
     │       │       [System Info]
     │       │       Redacted To Not Change The Baselines From Run To Run
     │       │   )
-<<<<<<< HEAD
-    │       └── Microsoft.Azure.Cosmos.Handlers.RetryHandler(00000000-0000-0000-0000-000000000000)  RequestHandler-Component  00:00:00:000  0.00 milliseconds  
-    │           ├── Microsoft.Azure.Cosmos.Handlers.RouterHandler(00000000-0000-0000-0000-000000000000)  RequestHandler-Component  00:00:00:000  0.00 milliseconds  
-    │           │   └── Microsoft.Azure.Cosmos.Handlers.TransportHandler(00000000-0000-0000-0000-000000000000)  RequestHandler-Component  00:00:00:000  0.00 milliseconds  
-    │           │       └── Microsoft.Azure.Documents.ServerStoreModel Transport Request(00000000-0000-0000-0000-000000000000)  Transport-Component  00:00:00:000  0.00 milliseconds  
-    │           │               (
-    │           │                   [Client Side Request Stats]
-    │           │                   Redacted To Not Change The Baselines From Run To Run
-    │           │                   [AuthProvider LifeSpan InSec]
-    │           │                   Redacted To Not Change The Baselines From Run To Run
-    │           │                   [Point Operation Statistics]
-    │           │                   Redacted To Not Change The Baselines From Run To Run
-    │           │               )
-    │           ├── Microsoft.Azure.Cosmos.Handlers.RouterHandler(00000000-0000-0000-0000-000000000000)  RequestHandler-Component  00:00:00:000  0.00 milliseconds  
-    │           │   └── Microsoft.Azure.Cosmos.Handlers.TransportHandler(00000000-0000-0000-0000-000000000000)  RequestHandler-Component  00:00:00:000  0.00 milliseconds  
-    │           │       └── Microsoft.Azure.Documents.ServerStoreModel Transport Request(00000000-0000-0000-0000-000000000000)  Transport-Component  00:00:00:000  0.00 milliseconds  
-    │           │               (
-    │           │                   [Client Side Request Stats]
-    │           │                   Redacted To Not Change The Baselines From Run To Run
-    │           │                   [AuthProvider LifeSpan InSec]
-    │           │                   Redacted To Not Change The Baselines From Run To Run
-    │           │                   [Point Operation Statistics]
-    │           │                   Redacted To Not Change The Baselines From Run To Run
-    │           │               )
-    │           ├── Microsoft.Azure.Cosmos.Handlers.RouterHandler(00000000-0000-0000-0000-000000000000)  RequestHandler-Component  00:00:00:000  0.00 milliseconds  
-    │           │   └── Microsoft.Azure.Cosmos.Handlers.TransportHandler(00000000-0000-0000-0000-000000000000)  RequestHandler-Component  00:00:00:000  0.00 milliseconds  
-    │           │       └── Microsoft.Azure.Documents.ServerStoreModel Transport Request(00000000-0000-0000-0000-000000000000)  Transport-Component  00:00:00:000  0.00 milliseconds  
-    │           │               (
-    │           │                   [Client Side Request Stats]
-    │           │                   Redacted To Not Change The Baselines From Run To Run
-    │           │                   [AuthProvider LifeSpan InSec]
-    │           │                   Redacted To Not Change The Baselines From Run To Run
-    │           │                   [Point Operation Statistics]
-    │           │                   Redacted To Not Change The Baselines From Run To Run
-    │           │               )
-    │           ├── Microsoft.Azure.Cosmos.Handlers.RouterHandler(00000000-0000-0000-0000-000000000000)  RequestHandler-Component  00:00:00:000  0.00 milliseconds  
-    │           │   └── Microsoft.Azure.Cosmos.Handlers.TransportHandler(00000000-0000-0000-0000-000000000000)  RequestHandler-Component  00:00:00:000  0.00 milliseconds  
-    │           │       └── Microsoft.Azure.Documents.ServerStoreModel Transport Request(00000000-0000-0000-0000-000000000000)  Transport-Component  00:00:00:000  0.00 milliseconds  
-    │           │               (
-    │           │                   [Client Side Request Stats]
-    │           │                   Redacted To Not Change The Baselines From Run To Run
-    │           │                   [AuthProvider LifeSpan InSec]
-    │           │                   Redacted To Not Change The Baselines From Run To Run
-    │           │                   [Point Operation Statistics]
-    │           │                   Redacted To Not Change The Baselines From Run To Run
-    │           │               )
-    │           └── Microsoft.Azure.Cosmos.Handlers.RouterHandler(00000000-0000-0000-0000-000000000000)  RequestHandler-Component  00:00:00:000  0.00 milliseconds  
-    │               └── Microsoft.Azure.Cosmos.Handlers.TransportHandler(00000000-0000-0000-0000-000000000000)  RequestHandler-Component  00:00:00:000  0.00 milliseconds  
-    │                   └── Microsoft.Azure.Documents.ServerStoreModel Transport Request(00000000-0000-0000-0000-000000000000)  Transport-Component  00:00:00:000  0.00 milliseconds  
-    │                           (
-    │                               [Client Side Request Stats]
-    │                               Redacted To Not Change The Baselines From Run To Run
-    │                               [Point Operation Statistics]
-    │                               Redacted To Not Change The Baselines From Run To Run
-    │                           )
-=======
     │       └── Microsoft.Azure.Cosmos.Handlers.TelemetryHandler(00000000-0000-0000-0000-000000000000)  RequestHandler-Component  00:00:00:000  0.00 milliseconds  
     │           └── Microsoft.Azure.Cosmos.Handlers.RetryHandler(00000000-0000-0000-0000-000000000000)  RequestHandler-Component  00:00:00:000  0.00 milliseconds  
     │               ├── Microsoft.Azure.Cosmos.Handlers.RouterHandler(00000000-0000-0000-0000-000000000000)  RequestHandler-Component  00:00:00:000  0.00 milliseconds  
@@ -1474,7 +1148,6 @@
     │                                   [Point Operation Statistics]
     │                                   Redacted To Not Change The Baselines From Run To Run
     │                               )
->>>>>>> e2ce570b
     └── Get Collection Cache(00000000-0000-0000-0000-000000000000)  Routing-Component  00:00:00:000  0.00 milliseconds  
 ]]></Text>
       <Json><![CDATA[{
@@ -1526,21 +1199,6 @@
           },
           "children": [
             {
-<<<<<<< HEAD
-              "name": "Microsoft.Azure.Cosmos.Handlers.RetryHandler",
-              "duration in milliseconds": 0,
-              "children": [
-                {
-                  "name": "Microsoft.Azure.Cosmos.Handlers.RouterHandler",
-                  "duration in milliseconds": 0,
-                  "children": [
-                    {
-                      "name": "Microsoft.Azure.Cosmos.Handlers.TransportHandler",
-                      "duration in milliseconds": 0,
-                      "children": [
-                        {
-                          "name": "Microsoft.Azure.Documents.ServerStoreModel Transport Request",
-=======
               "name": "Microsoft.Azure.Cosmos.Handlers.TelemetryHandler",
               "duration in milliseconds": 0,
               "children": [
@@ -1554,7 +1212,6 @@
                       "children": [
                         {
                           "name": "Microsoft.Azure.Cosmos.Handlers.TransportHandler",
->>>>>>> e2ce570b
                           "duration in milliseconds": 0,
                           "children": [
                             {
@@ -1569,21 +1226,6 @@
                           ]
                         }
                       ]
-<<<<<<< HEAD
-                    }
-                  ]
-                },
-                {
-                  "name": "Microsoft.Azure.Cosmos.Handlers.RouterHandler",
-                  "duration in milliseconds": 0,
-                  "children": [
-                    {
-                      "name": "Microsoft.Azure.Cosmos.Handlers.TransportHandler",
-                      "duration in milliseconds": 0,
-                      "children": [
-                        {
-                          "name": "Microsoft.Azure.Documents.ServerStoreModel Transport Request",
-=======
                     },
                     {
                       "name": "Microsoft.Azure.Cosmos.Handlers.RouterHandler",
@@ -1591,7 +1233,6 @@
                       "children": [
                         {
                           "name": "Microsoft.Azure.Cosmos.Handlers.TransportHandler",
->>>>>>> e2ce570b
                           "duration in milliseconds": 0,
                           "children": [
                             {
@@ -1606,21 +1247,6 @@
                           ]
                         }
                       ]
-<<<<<<< HEAD
-                    }
-                  ]
-                },
-                {
-                  "name": "Microsoft.Azure.Cosmos.Handlers.RouterHandler",
-                  "duration in milliseconds": 0,
-                  "children": [
-                    {
-                      "name": "Microsoft.Azure.Cosmos.Handlers.TransportHandler",
-                      "duration in milliseconds": 0,
-                      "children": [
-                        {
-                          "name": "Microsoft.Azure.Documents.ServerStoreModel Transport Request",
-=======
                     },
                     {
                       "name": "Microsoft.Azure.Cosmos.Handlers.RouterHandler",
@@ -1628,7 +1254,6 @@
                       "children": [
                         {
                           "name": "Microsoft.Azure.Cosmos.Handlers.TransportHandler",
->>>>>>> e2ce570b
                           "duration in milliseconds": 0,
                           "children": [
                             {
@@ -1643,21 +1268,6 @@
                           ]
                         }
                       ]
-<<<<<<< HEAD
-                    }
-                  ]
-                },
-                {
-                  "name": "Microsoft.Azure.Cosmos.Handlers.RouterHandler",
-                  "duration in milliseconds": 0,
-                  "children": [
-                    {
-                      "name": "Microsoft.Azure.Cosmos.Handlers.TransportHandler",
-                      "duration in milliseconds": 0,
-                      "children": [
-                        {
-                          "name": "Microsoft.Azure.Documents.ServerStoreModel Transport Request",
-=======
                     },
                     {
                       "name": "Microsoft.Azure.Cosmos.Handlers.RouterHandler",
@@ -1665,7 +1275,6 @@
                       "children": [
                         {
                           "name": "Microsoft.Azure.Cosmos.Handlers.TransportHandler",
->>>>>>> e2ce570b
                           "duration in milliseconds": 0,
                           "children": [
                             {
@@ -1680,21 +1289,6 @@
                           ]
                         }
                       ]
-<<<<<<< HEAD
-                    }
-                  ]
-                },
-                {
-                  "name": "Microsoft.Azure.Cosmos.Handlers.RouterHandler",
-                  "duration in milliseconds": 0,
-                  "children": [
-                    {
-                      "name": "Microsoft.Azure.Cosmos.Handlers.TransportHandler",
-                      "duration in milliseconds": 0,
-                      "children": [
-                        {
-                          "name": "Microsoft.Azure.Documents.ServerStoreModel Transport Request",
-=======
                     },
                     {
                       "name": "Microsoft.Azure.Cosmos.Handlers.RouterHandler",
@@ -1702,7 +1296,6 @@
                       "children": [
                         {
                           "name": "Microsoft.Azure.Cosmos.Handlers.TransportHandler",
->>>>>>> e2ce570b
                           "duration in milliseconds": 0,
                           "children": [
                             {
@@ -1811,18 +1404,6 @@
     │       │       [System Info]
     │       │       Redacted To Not Change The Baselines From Run To Run
     │       │   )
-<<<<<<< HEAD
-    │       └── Microsoft.Azure.Cosmos.Handlers.RetryHandler(00000000-0000-0000-0000-000000000000)  RequestHandler-Component  00:00:00:000  0.00 milliseconds  
-    │           └── Microsoft.Azure.Cosmos.Handlers.RouterHandler(00000000-0000-0000-0000-000000000000)  RequestHandler-Component  00:00:00:000  0.00 milliseconds  
-    │               └── Microsoft.Azure.Cosmos.Handlers.TransportHandler(00000000-0000-0000-0000-000000000000)  RequestHandler-Component  00:00:00:000  0.00 milliseconds  
-    │                   └── Microsoft.Azure.Documents.ServerStoreModel Transport Request(00000000-0000-0000-0000-000000000000)  Transport-Component  00:00:00:000  0.00 milliseconds  
-    │                           (
-    │                               [Client Side Request Stats]
-    │                               Redacted To Not Change The Baselines From Run To Run
-    │                               [Point Operation Statistics]
-    │                               Redacted To Not Change The Baselines From Run To Run
-    │                           )
-=======
     │       └── Microsoft.Azure.Cosmos.Handlers.TelemetryHandler(00000000-0000-0000-0000-000000000000)  RequestHandler-Component  00:00:00:000  0.00 milliseconds  
     │           └── Microsoft.Azure.Cosmos.Handlers.RetryHandler(00000000-0000-0000-0000-000000000000)  RequestHandler-Component  00:00:00:000  0.00 milliseconds  
     │               └── Microsoft.Azure.Cosmos.Handlers.RouterHandler(00000000-0000-0000-0000-000000000000)  RequestHandler-Component  00:00:00:000  0.00 milliseconds  
@@ -1834,7 +1415,6 @@
     │                                   [Point Operation Statistics]
     │                                   Redacted To Not Change The Baselines From Run To Run
     │                               )
->>>>>>> e2ce570b
     └── Get Collection Cache(00000000-0000-0000-0000-000000000000)  Routing-Component  00:00:00:000  0.00 milliseconds  
 ]]></Text>
       <Json><![CDATA[{
@@ -1886,21 +1466,6 @@
           },
           "children": [
             {
-<<<<<<< HEAD
-              "name": "Microsoft.Azure.Cosmos.Handlers.RetryHandler",
-              "duration in milliseconds": 0,
-              "children": [
-                {
-                  "name": "Microsoft.Azure.Cosmos.Handlers.RouterHandler",
-                  "duration in milliseconds": 0,
-                  "children": [
-                    {
-                      "name": "Microsoft.Azure.Cosmos.Handlers.TransportHandler",
-                      "duration in milliseconds": 0,
-                      "children": [
-                        {
-                          "name": "Microsoft.Azure.Documents.ServerStoreModel Transport Request",
-=======
               "name": "Microsoft.Azure.Cosmos.Handlers.TelemetryHandler",
               "duration in milliseconds": 0,
               "children": [
@@ -1914,7 +1479,6 @@
                       "children": [
                         {
                           "name": "Microsoft.Azure.Cosmos.Handlers.TransportHandler",
->>>>>>> e2ce570b
                           "duration in milliseconds": 0,
                           "children": [
                             {
