--- conflicted
+++ resolved
@@ -68,11 +68,7 @@
       <Json><![CDATA[{
   "Summary": {},
   "name": "CreateItemAsync",
-<<<<<<< HEAD
-  "start time": "00:00:00:000",
-=======
   "start datetime": "0001-01-01T00:00:00Z",
->>>>>>> 4ab62933
   "duration in milliseconds": 0,
   "data": {
     "Client Configuration": "Redacted To Not Change The Baselines From Run To Run"
@@ -258,11 +254,7 @@
       <Json><![CDATA[{
   "Summary": {},
   "name": "CreateItemAsync",
-<<<<<<< HEAD
-  "start time": "00:00:00:000",
-=======
   "start datetime": "0001-01-01T00:00:00Z",
->>>>>>> 4ab62933
   "duration in milliseconds": 0,
   "data": {
     "Client Configuration": "Redacted To Not Change The Baselines From Run To Run"
@@ -522,11 +514,7 @@
       <Json><![CDATA[{
   "Summary": {},
   "name": "CreateItemAsync",
-<<<<<<< HEAD
-  "start time": "00:00:00:000",
-=======
   "start datetime": "0001-01-01T00:00:00Z",
->>>>>>> 4ab62933
   "duration in milliseconds": 0,
   "data": {
     "Client Configuration": "Redacted To Not Change The Baselines From Run To Run"
@@ -762,11 +750,7 @@
       <Json><![CDATA[{
   "Summary": {},
   "name": "CreateItemAsync",
-<<<<<<< HEAD
-  "start time": "00:00:00:000",
-=======
   "start datetime": "0001-01-01T00:00:00Z",
->>>>>>> 4ab62933
   "duration in milliseconds": 0,
   "data": {
     "Client Configuration": "Redacted To Not Change The Baselines From Run To Run"
@@ -1045,11 +1029,7 @@
       <Json><![CDATA[{
   "Summary": {},
   "name": "CreateItemAsync",
-<<<<<<< HEAD
-  "start time": "00:00:00:000",
-=======
   "start datetime": "0001-01-01T00:00:00Z",
->>>>>>> 4ab62933
   "duration in milliseconds": 0,
   "data": {
     "Client Configuration": "Redacted To Not Change The Baselines From Run To Run"
@@ -1287,11 +1267,7 @@
       <Json><![CDATA[{
   "Summary": {},
   "name": "CreateItemAsync",
-<<<<<<< HEAD
-  "start time": "00:00:00:000",
-=======
   "start datetime": "0001-01-01T00:00:00Z",
->>>>>>> 4ab62933
   "duration in milliseconds": 0,
   "data": {
     "Client Configuration": "Redacted To Not Change The Baselines From Run To Run"
