﻿<Results>
  <Result>
    <Input>
      <Description>Point Operation with Request Timeout</Description>
      <Setup><![CDATA[
    ItemRequestOptions requestOptions = new ItemRequestOptions();

    Guid exceptionActivityId = Guid.NewGuid();
    string transportExceptionDescription = "transportExceptionDescription" + Guid.NewGuid();
    Container containerWithTransportException = TransportClientHelper.GetContainerWithItemTransportException(
        databaseId: database.Id,
        containerId: container.Id,
        activityId: exceptionActivityId,
        transportExceptionSourceDescription: transportExceptionDescription,
        enableDistributingTracing: true);

    //Checking point operation diagnostics on typed operations
    ToDoActivity testItem = ToDoActivity.CreateRandomToDoActivity();

    ITrace trace = null;
    try
    {
        ItemResponse<ToDoActivity> createResponse = await containerWithTransportException.CreateItemAsync<ToDoActivity>(
          item: testItem,
          requestOptions: requestOptions);
        Assert.Fail("Should have thrown a request timeout exception");
    }
    catch (CosmosException ce) when (ce.StatusCode == System.Net.HttpStatusCode.RequestTimeout)
    {
        trace = ((CosmosTraceDiagnostics)ce.Diagnostics).Value;
    }
]]></Setup>
    </Input>
    <Output>
      <Text><![CDATA[.
└── CreateItemAsync(00000000-0000-0000-0000-000000000000)  Transport-Component  00:00:00:000  0.00 milliseconds  
    │   (
    │       [Client Configuration]
    │       Redacted To Not Change The Baselines From Run To Run
    │       [DistributedTraceId]
    │       Redacted To Not Change The Baselines From Run To Run
    │   )
    ├── ItemSerialize(00000000-0000-0000-0000-000000000000)  Transport-Component  00:00:00:000  0.00 milliseconds  
    ├── Get PkValue From Stream(00000000-0000-0000-0000-000000000000)  Routing-Component  00:00:00:000  0.00 milliseconds  
    │   ├── Get Collection Cache(00000000-0000-0000-0000-000000000000)  Routing-Component  00:00:00:000  0.00 milliseconds  
    │   │   └── Waiting for Initialization of client to complete(00000000-0000-0000-0000-000000000000)  Unknown-Component  00:00:00:000  0.00 milliseconds  
    │   └── Read Collection(00000000-0000-0000-0000-000000000000)  Transport-Component  00:00:00:000  0.00 milliseconds  
    │           (
    │               [Client Side Request Stats]
    │               Redacted To Not Change The Baselines From Run To Run
    │           )
    ├── Microsoft.Azure.Cosmos.Handlers.RequestInvokerHandler(00000000-0000-0000-0000-000000000000)  RequestHandler-Component  00:00:00:000  0.00 milliseconds  
    │   └── Microsoft.Azure.Cosmos.Handlers.DiagnosticsHandler(00000000-0000-0000-0000-000000000000)  RequestHandler-Component  00:00:00:000  0.00 milliseconds  
    │       │   (
    │       │       [System Info]
    │       │       Redacted To Not Change The Baselines From Run To Run
    │       │   )
    │       └── Microsoft.Azure.Cosmos.Handlers.TelemetryHandler(00000000-0000-0000-0000-000000000000)  RequestHandler-Component  00:00:00:000  0.00 milliseconds  
    │           └── Microsoft.Azure.Cosmos.Handlers.RetryHandler(00000000-0000-0000-0000-000000000000)  RequestHandler-Component  00:00:00:000  0.00 milliseconds  
    │               └── Microsoft.Azure.Cosmos.Handlers.RouterHandler(00000000-0000-0000-0000-000000000000)  RequestHandler-Component  00:00:00:000  0.00 milliseconds  
    │                   └── Microsoft.Azure.Cosmos.Handlers.TransportHandler(00000000-0000-0000-0000-000000000000)  RequestHandler-Component  00:00:00:000  0.00 milliseconds  
    │                       └── Microsoft.Azure.Documents.ServerStoreModel Transport Request(00000000-0000-0000-0000-000000000000)  Transport-Component  00:00:00:000  0.00 milliseconds  
    │                               (
    │                                   [Client Side Request Stats]
    │                                   Redacted To Not Change The Baselines From Run To Run
    │                                   [Point Operation Statistics]
    │                                   Redacted To Not Change The Baselines From Run To Run
    │                               )
    └── Get Collection Cache(00000000-0000-0000-0000-000000000000)  Routing-Component  00:00:00:000  0.00 milliseconds  
]]></Text>
      <Json><![CDATA[{
  "Summary": {},
  "name": "CreateItemAsync",
  "start datetime": "0001-01-01T00:00:00Z",
  "duration in milliseconds": 0,
  "data": {
    "Client Configuration": "Redacted To Not Change The Baselines From Run To Run",
    "DistributedTraceId": "Redacted To Not Change The Baselines From Run To Run"
  },
  "children": [
    {
      "name": "ItemSerialize",
      "duration in milliseconds": 0
    },
    {
      "name": "Get PkValue From Stream",
      "duration in milliseconds": 0,
      "children": [
        {
          "name": "Get Collection Cache",
          "duration in milliseconds": 0,
          "children": [
            {
              "name": "Waiting for Initialization of client to complete",
              "duration in milliseconds": 0
            }
          ]
        },
        {
          "name": "Read Collection",
          "duration in milliseconds": 0,
          "data": {
            "Client Side Request Stats": "Redacted To Not Change The Baselines From Run To Run"
          }
        }
      ]
    },
    {
      "name": "Microsoft.Azure.Cosmos.Handlers.RequestInvokerHandler",
      "duration in milliseconds": 0,
      "children": [
        {
          "name": "Microsoft.Azure.Cosmos.Handlers.DiagnosticsHandler",
          "duration in milliseconds": 0,
          "data": {
            "System Info": "Redacted To Not Change The Baselines From Run To Run"
          },
          "children": [
            {
              "name": "Microsoft.Azure.Cosmos.Handlers.TelemetryHandler",
              "duration in milliseconds": 0,
              "children": [
                {
                  "name": "Microsoft.Azure.Cosmos.Handlers.RetryHandler",
                  "duration in milliseconds": 0,
                  "children": [
                    {
                      "name": "Microsoft.Azure.Cosmos.Handlers.RouterHandler",
                      "duration in milliseconds": 0,
                      "children": [
                        {
                          "name": "Microsoft.Azure.Cosmos.Handlers.TransportHandler",
                          "duration in milliseconds": 0,
                          "children": [
                            {
                              "name": "Microsoft.Azure.Documents.ServerStoreModel Transport Request",
                              "duration in milliseconds": 0,
                              "data": {
                                "Client Side Request Stats": "Redacted To Not Change The Baselines From Run To Run",
                                "Point Operation Statistics": "Redacted To Not Change The Baselines From Run To Run"
                              }
                            }
                          ]
                        }
                      ]
                    }
                  ]
                }
              ]
            }
          ]
        }
      ]
    },
    {
      "name": "Get Collection Cache",
      "duration in milliseconds": 0
    }
  ]
}]]></Json><OTelActivities>
  <ACTIVITY source="Azure.Cosmos.Operation" operationName="Operation.create_item" displayName="create_item containerName">
    <ATTRIBUTE key="az.namespace">Microsoft.DocumentDB</ATTRIBUTE>
    <ATTRIBUTE key="az.schema_url">https://opentelemetry.io/schemas/1.23.0</ATTRIBUTE>
<<<<<<< HEAD
    <ATTRIBUTE key="db.operation.name">create_item</ATTRIBUTE>
    <ATTRIBUTE key="db.namespace">databaseName</ATTRIBUTE>
    <ATTRIBUTE key="db.collection.name">containerName</ATTRIBUTE>
    <ATTRIBUTE key="db.system">cosmosdb</ATTRIBUTE>
    <ATTRIBUTE key="db.cosmosdb.machine_id">Some Value</ATTRIBUTE>
    <ATTRIBUTE key="server.address">127.0.0.1</ATTRIBUTE>
    <ATTRIBUTE key="db.cosmosdb.client_id">Some Value</ATTRIBUTE>
    <ATTRIBUTE key="user_agent.original">Some Value</ATTRIBUTE>
    <ATTRIBUTE key="db.cosmosdb.connection_mode">Direct</ATTRIBUTE>
    <ATTRIBUTE key="exception.stacktrace">Some Value</ATTRIBUTE>
    <ATTRIBUTE key="exception.type">Some Value</ATTRIBUTE>
    <ATTRIBUTE key="db.cosmosdb.status_code">Some Value</ATTRIBUTE>
    <ATTRIBUTE key="db.cosmosdb.sub_status_code">Some Value</ATTRIBUTE>
    <ATTRIBUTE key="db.cosmosdb.request_charge">Some Value</ATTRIBUTE>
    <ATTRIBUTE key="db.cosmosdb.regions_contacted">South Central US</ATTRIBUTE>
    <ATTRIBUTE key="exception.message">Some Value</ATTRIBUTE>
    <ATTRIBUTE key="error.type">Microsoft.Azure.Cosmos.CosmosException</ATTRIBUTE>
    <ATTRIBUTE key="db.cosmosdb.operation_type">Create</ATTRIBUTE>
  </ACTIVITY>
  <EVENT name="Exception" />
=======
    <ATTRIBUTE key="db.system.name">cosmosdb</ATTRIBUTE>
    <ATTRIBUTE key="db.operation">create_item</ATTRIBUTE>
    <ATTRIBUTE key="db.name">databaseName</ATTRIBUTE>
    <ATTRIBUTE key="db.cosmosdb.container">containerName</ATTRIBUTE>
    <ATTRIBUTE key="net.peer.name">127.0.0.1</ATTRIBUTE>
    <ATTRIBUTE key="db.cosmosdb.user_agent">Some Value</ATTRIBUTE>
    <ATTRIBUTE key="db.cosmosdb.machine_id">Some Value</ATTRIBUTE>
    <ATTRIBUTE key="db.cosmosdb.client_id">Some Value</ATTRIBUTE>
    <ATTRIBUTE key="db.cosmosdb.connection_mode">Some Value</ATTRIBUTE>
    <ATTRIBUTE key="db.operation.name">create_item</ATTRIBUTE>
    <ATTRIBUTE key="db.namespace">databaseName</ATTRIBUTE>
    <ATTRIBUTE key="db.collection.name">containerName</ATTRIBUTE>
    <ATTRIBUTE key="server.address">127.0.0.1</ATTRIBUTE>
    <ATTRIBUTE key="server.port">Some Value</ATTRIBUTE>
    <ATTRIBUTE key="user_agent.original">Some Value</ATTRIBUTE>
    <ATTRIBUTE key="azure.cosmosdb.client.id">Some Value</ATTRIBUTE>
    <ATTRIBUTE key="azure.cosmosdb.connection.mode">direct</ATTRIBUTE>
    <ATTRIBUTE key="exception.stacktrace">Some Value</ATTRIBUTE>
    <ATTRIBUTE key="exception.type">Some Value</ATTRIBUTE>
    <ATTRIBUTE key="db.response.status_code">Some Value</ATTRIBUTE>
    <ATTRIBUTE key="azure.cosmosdb.response.sub_status_code">Some Value</ATTRIBUTE>
    <ATTRIBUTE key="azure.cosmosdb.request.request_charge">Some Value</ATTRIBUTE>
    <ATTRIBUTE key="azure.cosmosdb.contacted_regions">South Central US</ATTRIBUTE>
    <ATTRIBUTE key="exception.message">Some Value</ATTRIBUTE>
    <ATTRIBUTE key="error.type">Microsoft.Azure.Cosmos.CosmosException</ATTRIBUTE>
  </ACTIVITY>
  <EVENT name="Exception" />
  <EVENT name="Exception" />
>>>>>>> 11e2c347
</OTelActivities></Output>
  </Result>
  <Result>
    <Input>
      <Description>Point Operation With Throttle</Description>
      <Setup><![CDATA[
    string errorMessage = "Mock throttle exception" + Guid.NewGuid().ToString();
    Guid exceptionActivityId = Guid.NewGuid();
    using CosmosClient throttleClient = TestCommon.CreateCosmosClient(builder =>
        builder
        .WithClientTelemetryOptions(new CosmosClientTelemetryOptions()
         {
            DisableDistributedTracing = false,
            CosmosThresholdOptions = new CosmosThresholdOptions()
            {
                PointOperationLatencyThreshold = TimeSpan.Zero,
                NonPointOperationLatencyThreshold = TimeSpan.Zero
            }
         })
        .WithThrottlingRetryOptions(
            maxRetryWaitTimeOnThrottledRequests: TimeSpan.FromSeconds(1),
            maxRetryAttemptsOnThrottledRequests: 3)
            .WithTransportClientHandlerFactory(transportClient => new TransportClientWrapper(
                transportClient,
                (uri, resourceOperation, request) => TransportClientHelper.ReturnThrottledStoreResponseOnItemOperation(
                    uri,
                    resourceOperation,
                    request,
                    exceptionActivityId,
                    errorMessage))));
    
    ItemRequestOptions requestOptions = new ItemRequestOptions();
    Container containerWithThrottleException = throttleClient.GetContainer(
        database.Id,
        container.Id);

    //Checking point operation diagnostics on typed operations
    ToDoActivity testItem = ToDoActivity.CreateRandomToDoActivity();
    ITrace trace = null;
    try
    {
        ItemResponse<ToDoActivity> createResponse = await containerWithThrottleException.CreateItemAsync<ToDoActivity>(
          item: testItem,
          requestOptions: requestOptions);
        Assert.Fail("Should have thrown a request timeout exception");
    }
    catch (CosmosException ce) when ((int)ce.StatusCode == (int)Documents.StatusCodes.TooManyRequests)
    {
        trace = ((CosmosTraceDiagnostics)ce.Diagnostics).Value;
    }
]]></Setup>
    </Input>
    <Output>
      <Text><![CDATA[.
└── CreateItemAsync(00000000-0000-0000-0000-000000000000)  Transport-Component  00:00:00:000  0.00 milliseconds  
    │   (
    │       [Client Configuration]
    │       Redacted To Not Change The Baselines From Run To Run
    │       [DistributedTraceId]
    │       Redacted To Not Change The Baselines From Run To Run
    │   )
    ├── ItemSerialize(00000000-0000-0000-0000-000000000000)  Transport-Component  00:00:00:000  0.00 milliseconds  
    ├── Get PkValue From Stream(00000000-0000-0000-0000-000000000000)  Routing-Component  00:00:00:000  0.00 milliseconds  
    │   ├── Get Collection Cache(00000000-0000-0000-0000-000000000000)  Routing-Component  00:00:00:000  0.00 milliseconds  
    │   │   └── Waiting for Initialization of client to complete(00000000-0000-0000-0000-000000000000)  Unknown-Component  00:00:00:000  0.00 milliseconds  
    │   └── Read Collection(00000000-0000-0000-0000-000000000000)  Transport-Component  00:00:00:000  0.00 milliseconds  
    │           (
    │               [Client Side Request Stats]
    │               Redacted To Not Change The Baselines From Run To Run
    │           )
    ├── Microsoft.Azure.Cosmos.Handlers.RequestInvokerHandler(00000000-0000-0000-0000-000000000000)  RequestHandler-Component  00:00:00:000  0.00 milliseconds  
    │   └── Microsoft.Azure.Cosmos.Handlers.DiagnosticsHandler(00000000-0000-0000-0000-000000000000)  RequestHandler-Component  00:00:00:000  0.00 milliseconds  
    │       │   (
    │       │       [System Info]
    │       │       Redacted To Not Change The Baselines From Run To Run
    │       │   )
    │       └── Microsoft.Azure.Cosmos.Handlers.TelemetryHandler(00000000-0000-0000-0000-000000000000)  RequestHandler-Component  00:00:00:000  0.00 milliseconds  
    │           └── Microsoft.Azure.Cosmos.Handlers.RetryHandler(00000000-0000-0000-0000-000000000000)  RequestHandler-Component  00:00:00:000  0.00 milliseconds  
    │               ├── Microsoft.Azure.Cosmos.Handlers.RouterHandler(00000000-0000-0000-0000-000000000000)  RequestHandler-Component  00:00:00:000  0.00 milliseconds  
    │               │   └── Microsoft.Azure.Cosmos.Handlers.TransportHandler(00000000-0000-0000-0000-000000000000)  RequestHandler-Component  00:00:00:000  0.00 milliseconds  
    │               │       └── Microsoft.Azure.Documents.ServerStoreModel Transport Request(00000000-0000-0000-0000-000000000000)  Transport-Component  00:00:00:000  0.00 milliseconds  
    │               │               (
    │               │                   [Client Side Request Stats]
    │               │                   Redacted To Not Change The Baselines From Run To Run
    │               │               )
    │               ├── Microsoft.Azure.Cosmos.Handlers.RouterHandler(00000000-0000-0000-0000-000000000000)  RequestHandler-Component  00:00:00:000  0.00 milliseconds  
    │               │   └── Microsoft.Azure.Cosmos.Handlers.TransportHandler(00000000-0000-0000-0000-000000000000)  RequestHandler-Component  00:00:00:000  0.00 milliseconds  
    │               │       └── Microsoft.Azure.Documents.ServerStoreModel Transport Request(00000000-0000-0000-0000-000000000000)  Transport-Component  00:00:00:000  0.00 milliseconds  
    │               │               (
    │               │                   [Client Side Request Stats]
    │               │                   Redacted To Not Change The Baselines From Run To Run
    │               │               )
    │               ├── Microsoft.Azure.Cosmos.Handlers.RouterHandler(00000000-0000-0000-0000-000000000000)  RequestHandler-Component  00:00:00:000  0.00 milliseconds  
    │               │   └── Microsoft.Azure.Cosmos.Handlers.TransportHandler(00000000-0000-0000-0000-000000000000)  RequestHandler-Component  00:00:00:000  0.00 milliseconds  
    │               │       └── Microsoft.Azure.Documents.ServerStoreModel Transport Request(00000000-0000-0000-0000-000000000000)  Transport-Component  00:00:00:000  0.00 milliseconds  
    │               │               (
    │               │                   [Client Side Request Stats]
    │               │                   Redacted To Not Change The Baselines From Run To Run
    │               │               )
    │               └── Microsoft.Azure.Cosmos.Handlers.RouterHandler(00000000-0000-0000-0000-000000000000)  RequestHandler-Component  00:00:00:000  0.00 milliseconds  
    │                   └── Microsoft.Azure.Cosmos.Handlers.TransportHandler(00000000-0000-0000-0000-000000000000)  RequestHandler-Component  00:00:00:000  0.00 milliseconds  
    │                       └── Microsoft.Azure.Documents.ServerStoreModel Transport Request(00000000-0000-0000-0000-000000000000)  Transport-Component  00:00:00:000  0.00 milliseconds  
    │                               (
    │                                   [Client Side Request Stats]
    │                                   Redacted To Not Change The Baselines From Run To Run
    │                               )
    └── Get Collection Cache(00000000-0000-0000-0000-000000000000)  Routing-Component  00:00:00:000  0.00 milliseconds  
]]></Text>
      <Json><![CDATA[{
  "Summary": {},
  "name": "CreateItemAsync",
  "start datetime": "0001-01-01T00:00:00Z",
  "duration in milliseconds": 0,
  "data": {
    "Client Configuration": "Redacted To Not Change The Baselines From Run To Run",
    "DistributedTraceId": "Redacted To Not Change The Baselines From Run To Run"
  },
  "children": [
    {
      "name": "ItemSerialize",
      "duration in milliseconds": 0
    },
    {
      "name": "Get PkValue From Stream",
      "duration in milliseconds": 0,
      "children": [
        {
          "name": "Get Collection Cache",
          "duration in milliseconds": 0,
          "children": [
            {
              "name": "Waiting for Initialization of client to complete",
              "duration in milliseconds": 0
            }
          ]
        },
        {
          "name": "Read Collection",
          "duration in milliseconds": 0,
          "data": {
            "Client Side Request Stats": "Redacted To Not Change The Baselines From Run To Run"
          }
        }
      ]
    },
    {
      "name": "Microsoft.Azure.Cosmos.Handlers.RequestInvokerHandler",
      "duration in milliseconds": 0,
      "children": [
        {
          "name": "Microsoft.Azure.Cosmos.Handlers.DiagnosticsHandler",
          "duration in milliseconds": 0,
          "data": {
            "System Info": "Redacted To Not Change The Baselines From Run To Run"
          },
          "children": [
            {
              "name": "Microsoft.Azure.Cosmos.Handlers.TelemetryHandler",
              "duration in milliseconds": 0,
              "children": [
                {
                  "name": "Microsoft.Azure.Cosmos.Handlers.RetryHandler",
                  "duration in milliseconds": 0,
                  "children": [
                    {
                      "name": "Microsoft.Azure.Cosmos.Handlers.RouterHandler",
                      "duration in milliseconds": 0,
                      "children": [
                        {
                          "name": "Microsoft.Azure.Cosmos.Handlers.TransportHandler",
                          "duration in milliseconds": 0,
                          "children": [
                            {
                              "name": "Microsoft.Azure.Documents.ServerStoreModel Transport Request",
                              "duration in milliseconds": 0,
                              "data": {
                                "Client Side Request Stats": "Redacted To Not Change The Baselines From Run To Run"
                              }
                            }
                          ]
                        }
                      ]
                    },
                    {
                      "name": "Microsoft.Azure.Cosmos.Handlers.RouterHandler",
                      "duration in milliseconds": 0,
                      "children": [
                        {
                          "name": "Microsoft.Azure.Cosmos.Handlers.TransportHandler",
                          "duration in milliseconds": 0,
                          "children": [
                            {
                              "name": "Microsoft.Azure.Documents.ServerStoreModel Transport Request",
                              "duration in milliseconds": 0,
                              "data": {
                                "Client Side Request Stats": "Redacted To Not Change The Baselines From Run To Run"
                              }
                            }
                          ]
                        }
                      ]
                    },
                    {
                      "name": "Microsoft.Azure.Cosmos.Handlers.RouterHandler",
                      "duration in milliseconds": 0,
                      "children": [
                        {
                          "name": "Microsoft.Azure.Cosmos.Handlers.TransportHandler",
                          "duration in milliseconds": 0,
                          "children": [
                            {
                              "name": "Microsoft.Azure.Documents.ServerStoreModel Transport Request",
                              "duration in milliseconds": 0,
                              "data": {
                                "Client Side Request Stats": "Redacted To Not Change The Baselines From Run To Run"
                              }
                            }
                          ]
                        }
                      ]
                    },
                    {
                      "name": "Microsoft.Azure.Cosmos.Handlers.RouterHandler",
                      "duration in milliseconds": 0,
                      "children": [
                        {
                          "name": "Microsoft.Azure.Cosmos.Handlers.TransportHandler",
                          "duration in milliseconds": 0,
                          "children": [
                            {
                              "name": "Microsoft.Azure.Documents.ServerStoreModel Transport Request",
                              "duration in milliseconds": 0,
                              "data": {
                                "Client Side Request Stats": "Redacted To Not Change The Baselines From Run To Run"
                              }
                            }
                          ]
                        }
                      ]
                    }
                  ]
                }
              ]
            }
          ]
        }
      ]
    },
    {
      "name": "Get Collection Cache",
      "duration in milliseconds": 0
    }
  ]
}]]></Json><OTelActivities>
  <ACTIVITY source="Azure.Cosmos.Operation" operationName="Operation.create_item" displayName="create_item containerName">
    <ATTRIBUTE key="az.namespace">Microsoft.DocumentDB</ATTRIBUTE>
    <ATTRIBUTE key="az.schema_url">https://opentelemetry.io/schemas/1.23.0</ATTRIBUTE>
<<<<<<< HEAD
    <ATTRIBUTE key="db.operation.name">create_item</ATTRIBUTE>
    <ATTRIBUTE key="db.namespace">databaseName</ATTRIBUTE>
    <ATTRIBUTE key="db.collection.name">containerName</ATTRIBUTE>
    <ATTRIBUTE key="db.system">cosmosdb</ATTRIBUTE>
    <ATTRIBUTE key="db.cosmosdb.machine_id">Some Value</ATTRIBUTE>
    <ATTRIBUTE key="server.address">127.0.0.1</ATTRIBUTE>
    <ATTRIBUTE key="db.cosmosdb.client_id">Some Value</ATTRIBUTE>
    <ATTRIBUTE key="user_agent.original">Some Value</ATTRIBUTE>
    <ATTRIBUTE key="db.cosmosdb.connection_mode">Direct</ATTRIBUTE>
    <ATTRIBUTE key="exception.stacktrace">Some Value</ATTRIBUTE>
    <ATTRIBUTE key="exception.type">Some Value</ATTRIBUTE>
    <ATTRIBUTE key="db.cosmosdb.status_code">Some Value</ATTRIBUTE>
    <ATTRIBUTE key="db.cosmosdb.sub_status_code">Some Value</ATTRIBUTE>
    <ATTRIBUTE key="db.cosmosdb.request_charge">Some Value</ATTRIBUTE>
    <ATTRIBUTE key="db.cosmosdb.regions_contacted">South Central US</ATTRIBUTE>
    <ATTRIBUTE key="exception.message">Some Value</ATTRIBUTE>
    <ATTRIBUTE key="error.type">Microsoft.Azure.Cosmos.CosmosException</ATTRIBUTE>
    <ATTRIBUTE key="db.cosmosdb.operation_type">Create</ATTRIBUTE>
  </ACTIVITY>
  <EVENT name="Exception" />
=======
    <ATTRIBUTE key="db.system.name">cosmosdb</ATTRIBUTE>
    <ATTRIBUTE key="db.operation">create_item</ATTRIBUTE>
    <ATTRIBUTE key="db.name">databaseName</ATTRIBUTE>
    <ATTRIBUTE key="db.cosmosdb.container">containerName</ATTRIBUTE>
    <ATTRIBUTE key="net.peer.name">127.0.0.1</ATTRIBUTE>
    <ATTRIBUTE key="db.cosmosdb.user_agent">Some Value</ATTRIBUTE>
    <ATTRIBUTE key="db.cosmosdb.machine_id">Some Value</ATTRIBUTE>
    <ATTRIBUTE key="db.cosmosdb.client_id">Some Value</ATTRIBUTE>
    <ATTRIBUTE key="db.cosmosdb.connection_mode">Some Value</ATTRIBUTE>
    <ATTRIBUTE key="db.operation.name">create_item</ATTRIBUTE>
    <ATTRIBUTE key="db.namespace">databaseName</ATTRIBUTE>
    <ATTRIBUTE key="db.collection.name">containerName</ATTRIBUTE>
    <ATTRIBUTE key="server.address">127.0.0.1</ATTRIBUTE>
    <ATTRIBUTE key="server.port">Some Value</ATTRIBUTE>
    <ATTRIBUTE key="user_agent.original">Some Value</ATTRIBUTE>
    <ATTRIBUTE key="azure.cosmosdb.client.id">Some Value</ATTRIBUTE>
    <ATTRIBUTE key="azure.cosmosdb.connection.mode">direct</ATTRIBUTE>
    <ATTRIBUTE key="exception.stacktrace">Some Value</ATTRIBUTE>
    <ATTRIBUTE key="exception.type">Some Value</ATTRIBUTE>
    <ATTRIBUTE key="db.response.status_code">Some Value</ATTRIBUTE>
    <ATTRIBUTE key="azure.cosmosdb.response.sub_status_code">Some Value</ATTRIBUTE>
    <ATTRIBUTE key="azure.cosmosdb.request.request_charge">Some Value</ATTRIBUTE>
    <ATTRIBUTE key="azure.cosmosdb.contacted_regions">South Central US</ATTRIBUTE>
    <ATTRIBUTE key="exception.message">Some Value</ATTRIBUTE>
    <ATTRIBUTE key="error.type">Microsoft.Azure.Cosmos.CosmosException</ATTRIBUTE>
  </ACTIVITY>
  <EVENT name="Exception" />
  <EVENT name="Exception" />
>>>>>>> 11e2c347
</OTelActivities></Output>
  </Result>
  <Result>
    <Input>
      <Description>Point Operation With Forbidden + Max Count = 1</Description>
      <Setup><![CDATA[
        int count = 0;
        List<(string, string)> activityIdAndErrorMessage = new List<(string, string)>(maxCount);
        Guid transportExceptionActivityId = Guid.NewGuid();
        string transportErrorMessage = $"TransportErrorMessage{Guid.NewGuid()}";
        Guid activityIdScope = Guid.Empty;

        void interceptor(Uri uri, Documents.ResourceOperation operation, Documents.DocumentServiceRequest request)
        {
            Assert.AreNotEqual(System.Diagnostics.Trace.CorrelationManager.ActivityId, Guid.Empty, "Activity scope should be set");

            if (request.ResourceType == Documents.ResourceType.Document)
            {
                if (activityIdScope == Guid.Empty)
                {
                    activityIdScope = System.Diagnostics.Trace.CorrelationManager.ActivityId;
                }
                else
                {
                    Assert.AreEqual(System.Diagnostics.Trace.CorrelationManager.ActivityId, activityIdScope, "Activity scope should match on retries");
                }

                if (count >= maxCount)
                {
                    TransportClientHelper.ThrowTransportExceptionOnItemOperation(
                        uri,
                        operation,
                        request,
                        transportExceptionActivityId,
                        transportErrorMessage);
                }

                count++;
                string activityId = Guid.NewGuid().ToString();
                string errorMessage = $"Error{Guid.NewGuid()}";

                activityIdAndErrorMessage.Add((activityId, errorMessage));
                TransportClientHelper.ThrowForbiddendExceptionOnItemOperation(
                    uri,
                    request,
                    activityId,
                    errorMessage);
            }
        }

        Container containerWithTransportException = TransportClientHelper.GetContainerWithIntercepter(
            databaseId: database.Id,
            containerId: container.Id,
            interceptor: interceptor,
            enableDistributingTracing: true);
        //Checking point operation diagnostics on typed operations
        ToDoActivity testItem = ToDoActivity.CreateRandomToDoActivity();

        ITrace trace = null;
        try
        {
            ItemResponse<ToDoActivity> createResponse = await containerWithTransportException.CreateItemAsync<ToDoActivity>(
              item: testItem);
            Assert.Fail("Should have thrown a request timeout exception");
        }
        catch (CosmosException ce) when (ce.StatusCode == System.Net.HttpStatusCode.RequestTimeout)
        {
            trace = ((CosmosTraceDiagnostics)ce.Diagnostics).Value;
            stringLength.Add(trace.ToString().Length);
        }

]]></Setup>
    </Input>
    <Output>
      <Text><![CDATA[.
└── CreateItemAsync(00000000-0000-0000-0000-000000000000)  Transport-Component  00:00:00:000  0.00 milliseconds  
    │   (
    │       [Client Configuration]
    │       Redacted To Not Change The Baselines From Run To Run
    │       [DistributedTraceId]
    │       Redacted To Not Change The Baselines From Run To Run
    │   )
    ├── ItemSerialize(00000000-0000-0000-0000-000000000000)  Transport-Component  00:00:00:000  0.00 milliseconds  
    ├── Get PkValue From Stream(00000000-0000-0000-0000-000000000000)  Routing-Component  00:00:00:000  0.00 milliseconds  
    │   ├── Get Collection Cache(00000000-0000-0000-0000-000000000000)  Routing-Component  00:00:00:000  0.00 milliseconds  
    │   │   └── Waiting for Initialization of client to complete(00000000-0000-0000-0000-000000000000)  Unknown-Component  00:00:00:000  0.00 milliseconds  
    │   └── Read Collection(00000000-0000-0000-0000-000000000000)  Transport-Component  00:00:00:000  0.00 milliseconds  
    │           (
    │               [Client Side Request Stats]
    │               Redacted To Not Change The Baselines From Run To Run
    │           )
    ├── Microsoft.Azure.Cosmos.Handlers.RequestInvokerHandler(00000000-0000-0000-0000-000000000000)  RequestHandler-Component  00:00:00:000  0.00 milliseconds  
    │   └── Microsoft.Azure.Cosmos.Handlers.DiagnosticsHandler(00000000-0000-0000-0000-000000000000)  RequestHandler-Component  00:00:00:000  0.00 milliseconds  
    │       │   (
    │       │       [System Info]
    │       │       Redacted To Not Change The Baselines From Run To Run
    │       │   )
    │       └── Microsoft.Azure.Cosmos.Handlers.TelemetryHandler(00000000-0000-0000-0000-000000000000)  RequestHandler-Component  00:00:00:000  0.00 milliseconds  
    │           └── Microsoft.Azure.Cosmos.Handlers.RetryHandler(00000000-0000-0000-0000-000000000000)  RequestHandler-Component  00:00:00:000  0.00 milliseconds  
    │               ├── Microsoft.Azure.Cosmos.Handlers.RouterHandler(00000000-0000-0000-0000-000000000000)  RequestHandler-Component  00:00:00:000  0.00 milliseconds  
    │               │   └── Microsoft.Azure.Cosmos.Handlers.TransportHandler(00000000-0000-0000-0000-000000000000)  RequestHandler-Component  00:00:00:000  0.00 milliseconds  
    │               │       └── Microsoft.Azure.Documents.ServerStoreModel Transport Request(00000000-0000-0000-0000-000000000000)  Transport-Component  00:00:00:000  0.00 milliseconds  
    │               │               (
    │               │                   [Client Side Request Stats]
    │               │                   Redacted To Not Change The Baselines From Run To Run
    │               │                   [AuthProvider LifeSpan InSec]
    │               │                   Redacted To Not Change The Baselines From Run To Run
    │               │                   [Point Operation Statistics]
    │               │                   Redacted To Not Change The Baselines From Run To Run
    │               │               )
    │               └── Microsoft.Azure.Cosmos.Handlers.RouterHandler(00000000-0000-0000-0000-000000000000)  RequestHandler-Component  00:00:00:000  0.00 milliseconds  
    │                   └── Microsoft.Azure.Cosmos.Handlers.TransportHandler(00000000-0000-0000-0000-000000000000)  RequestHandler-Component  00:00:00:000  0.00 milliseconds  
    │                       └── Microsoft.Azure.Documents.ServerStoreModel Transport Request(00000000-0000-0000-0000-000000000000)  Transport-Component  00:00:00:000  0.00 milliseconds  
    │                               (
    │                                   [Client Side Request Stats]
    │                                   Redacted To Not Change The Baselines From Run To Run
    │                                   [Point Operation Statistics]
    │                                   Redacted To Not Change The Baselines From Run To Run
    │                               )
    └── Get Collection Cache(00000000-0000-0000-0000-000000000000)  Routing-Component  00:00:00:000  0.00 milliseconds  
]]></Text>
      <Json><![CDATA[{
  "Summary": {},
  "name": "CreateItemAsync",
  "start datetime": "0001-01-01T00:00:00Z",
  "duration in milliseconds": 0,
  "data": {
    "Client Configuration": "Redacted To Not Change The Baselines From Run To Run",
    "DistributedTraceId": "Redacted To Not Change The Baselines From Run To Run"
  },
  "children": [
    {
      "name": "ItemSerialize",
      "duration in milliseconds": 0
    },
    {
      "name": "Get PkValue From Stream",
      "duration in milliseconds": 0,
      "children": [
        {
          "name": "Get Collection Cache",
          "duration in milliseconds": 0,
          "children": [
            {
              "name": "Waiting for Initialization of client to complete",
              "duration in milliseconds": 0
            }
          ]
        },
        {
          "name": "Read Collection",
          "duration in milliseconds": 0,
          "data": {
            "Client Side Request Stats": "Redacted To Not Change The Baselines From Run To Run"
          }
        }
      ]
    },
    {
      "name": "Microsoft.Azure.Cosmos.Handlers.RequestInvokerHandler",
      "duration in milliseconds": 0,
      "children": [
        {
          "name": "Microsoft.Azure.Cosmos.Handlers.DiagnosticsHandler",
          "duration in milliseconds": 0,
          "data": {
            "System Info": "Redacted To Not Change The Baselines From Run To Run"
          },
          "children": [
            {
              "name": "Microsoft.Azure.Cosmos.Handlers.TelemetryHandler",
              "duration in milliseconds": 0,
              "children": [
                {
                  "name": "Microsoft.Azure.Cosmos.Handlers.RetryHandler",
                  "duration in milliseconds": 0,
                  "children": [
                    {
                      "name": "Microsoft.Azure.Cosmos.Handlers.RouterHandler",
                      "duration in milliseconds": 0,
                      "children": [
                        {
                          "name": "Microsoft.Azure.Cosmos.Handlers.TransportHandler",
                          "duration in milliseconds": 0,
                          "children": [
                            {
                              "name": "Microsoft.Azure.Documents.ServerStoreModel Transport Request",
                              "duration in milliseconds": 0,
                              "data": {
                                "Client Side Request Stats": "Redacted To Not Change The Baselines From Run To Run",
                                "AuthProvider LifeSpan InSec": "Redacted To Not Change The Baselines From Run To Run",
                                "Point Operation Statistics": "Redacted To Not Change The Baselines From Run To Run"
                              }
                            }
                          ]
                        }
                      ]
                    },
                    {
                      "name": "Microsoft.Azure.Cosmos.Handlers.RouterHandler",
                      "duration in milliseconds": 0,
                      "children": [
                        {
                          "name": "Microsoft.Azure.Cosmos.Handlers.TransportHandler",
                          "duration in milliseconds": 0,
                          "children": [
                            {
                              "name": "Microsoft.Azure.Documents.ServerStoreModel Transport Request",
                              "duration in milliseconds": 0,
                              "data": {
                                "Client Side Request Stats": "Redacted To Not Change The Baselines From Run To Run",
                                "Point Operation Statistics": "Redacted To Not Change The Baselines From Run To Run"
                              }
                            }
                          ]
                        }
                      ]
                    }
                  ]
                }
              ]
            }
          ]
        }
      ]
    },
    {
      "name": "Get Collection Cache",
      "duration in milliseconds": 0
    }
  ]
}]]></Json><OTelActivities>
  <ACTIVITY source="Azure.Cosmos.Operation" operationName="Operation.create_item" displayName="create_item containerName">
    <ATTRIBUTE key="az.namespace">Microsoft.DocumentDB</ATTRIBUTE>
    <ATTRIBUTE key="az.schema_url">https://opentelemetry.io/schemas/1.23.0</ATTRIBUTE>
<<<<<<< HEAD
    <ATTRIBUTE key="db.operation.name">create_item</ATTRIBUTE>
    <ATTRIBUTE key="db.namespace">databaseName</ATTRIBUTE>
    <ATTRIBUTE key="db.collection.name">containerName</ATTRIBUTE>
    <ATTRIBUTE key="db.system">cosmosdb</ATTRIBUTE>
    <ATTRIBUTE key="db.cosmosdb.machine_id">Some Value</ATTRIBUTE>
    <ATTRIBUTE key="server.address">127.0.0.1</ATTRIBUTE>
    <ATTRIBUTE key="db.cosmosdb.client_id">Some Value</ATTRIBUTE>
    <ATTRIBUTE key="user_agent.original">Some Value</ATTRIBUTE>
    <ATTRIBUTE key="db.cosmosdb.connection_mode">Direct</ATTRIBUTE>
    <ATTRIBUTE key="exception.stacktrace">Some Value</ATTRIBUTE>
    <ATTRIBUTE key="exception.type">Some Value</ATTRIBUTE>
    <ATTRIBUTE key="db.cosmosdb.status_code">Some Value</ATTRIBUTE>
    <ATTRIBUTE key="db.cosmosdb.sub_status_code">Some Value</ATTRIBUTE>
    <ATTRIBUTE key="db.cosmosdb.request_charge">Some Value</ATTRIBUTE>
    <ATTRIBUTE key="db.cosmosdb.regions_contacted">South Central US</ATTRIBUTE>
    <ATTRIBUTE key="exception.message">Some Value</ATTRIBUTE>
    <ATTRIBUTE key="error.type">Microsoft.Azure.Cosmos.CosmosException</ATTRIBUTE>
    <ATTRIBUTE key="db.cosmosdb.operation_type">Create</ATTRIBUTE>
  </ACTIVITY>
  <EVENT name="Exception" />
=======
    <ATTRIBUTE key="db.system.name">cosmosdb</ATTRIBUTE>
    <ATTRIBUTE key="db.operation">create_item</ATTRIBUTE>
    <ATTRIBUTE key="db.name">databaseName</ATTRIBUTE>
    <ATTRIBUTE key="db.cosmosdb.container">containerName</ATTRIBUTE>
    <ATTRIBUTE key="net.peer.name">127.0.0.1</ATTRIBUTE>
    <ATTRIBUTE key="db.cosmosdb.user_agent">Some Value</ATTRIBUTE>
    <ATTRIBUTE key="db.cosmosdb.machine_id">Some Value</ATTRIBUTE>
    <ATTRIBUTE key="db.cosmosdb.client_id">Some Value</ATTRIBUTE>
    <ATTRIBUTE key="db.cosmosdb.connection_mode">Some Value</ATTRIBUTE>
    <ATTRIBUTE key="db.operation.name">create_item</ATTRIBUTE>
    <ATTRIBUTE key="db.namespace">databaseName</ATTRIBUTE>
    <ATTRIBUTE key="db.collection.name">containerName</ATTRIBUTE>
    <ATTRIBUTE key="server.address">127.0.0.1</ATTRIBUTE>
    <ATTRIBUTE key="server.port">Some Value</ATTRIBUTE>
    <ATTRIBUTE key="user_agent.original">Some Value</ATTRIBUTE>
    <ATTRIBUTE key="azure.cosmosdb.client.id">Some Value</ATTRIBUTE>
    <ATTRIBUTE key="azure.cosmosdb.connection.mode">direct</ATTRIBUTE>
    <ATTRIBUTE key="exception.stacktrace">Some Value</ATTRIBUTE>
    <ATTRIBUTE key="exception.type">Some Value</ATTRIBUTE>
    <ATTRIBUTE key="db.response.status_code">Some Value</ATTRIBUTE>
    <ATTRIBUTE key="azure.cosmosdb.response.sub_status_code">Some Value</ATTRIBUTE>
    <ATTRIBUTE key="azure.cosmosdb.request.request_charge">Some Value</ATTRIBUTE>
    <ATTRIBUTE key="azure.cosmosdb.contacted_regions">South Central US</ATTRIBUTE>
    <ATTRIBUTE key="exception.message">Some Value</ATTRIBUTE>
    <ATTRIBUTE key="error.type">Microsoft.Azure.Cosmos.CosmosException</ATTRIBUTE>
  </ACTIVITY>
  <EVENT name="Exception" />
  <EVENT name="Exception" />
>>>>>>> 11e2c347
</OTelActivities></Output>
  </Result>
  <Result>
    <Input>
      <Description>Point Operation With Forbidden + Max Count = 2</Description>
      <Setup><![CDATA[
        int count = 0;
        List<(string, string)> activityIdAndErrorMessage = new List<(string, string)>(maxCount);
        Guid transportExceptionActivityId = Guid.NewGuid();
        string transportErrorMessage = $"TransportErrorMessage{Guid.NewGuid()}";
        Guid activityIdScope = Guid.Empty;

        void interceptor(Uri uri, Documents.ResourceOperation operation, Documents.DocumentServiceRequest request)
        {
            Assert.AreNotEqual(System.Diagnostics.Trace.CorrelationManager.ActivityId, Guid.Empty, "Activity scope should be set");

            if (request.ResourceType == Documents.ResourceType.Document)
            {
                if (activityIdScope == Guid.Empty)
                {
                    activityIdScope = System.Diagnostics.Trace.CorrelationManager.ActivityId;
                }
                else
                {
                    Assert.AreEqual(System.Diagnostics.Trace.CorrelationManager.ActivityId, activityIdScope, "Activity scope should match on retries");
                }

                if (count >= maxCount)
                {
                    TransportClientHelper.ThrowTransportExceptionOnItemOperation(
                        uri,
                        operation,
                        request,
                        transportExceptionActivityId,
                        transportErrorMessage);
                }

                count++;
                string activityId = Guid.NewGuid().ToString();
                string errorMessage = $"Error{Guid.NewGuid()}";

                activityIdAndErrorMessage.Add((activityId, errorMessage));
                TransportClientHelper.ThrowForbiddendExceptionOnItemOperation(
                    uri,
                    request,
                    activityId,
                    errorMessage);
            }
        }

        Container containerWithTransportException = TransportClientHelper.GetContainerWithIntercepter(
            databaseId: database.Id,
            containerId: container.Id,
            interceptor: interceptor,
            enableDistributingTracing: true);
        //Checking point operation diagnostics on typed operations
        ToDoActivity testItem = ToDoActivity.CreateRandomToDoActivity();

        ITrace trace = null;
        try
        {
            ItemResponse<ToDoActivity> createResponse = await containerWithTransportException.CreateItemAsync<ToDoActivity>(
              item: testItem);
            Assert.Fail("Should have thrown a request timeout exception");
        }
        catch (CosmosException ce) when (ce.StatusCode == System.Net.HttpStatusCode.RequestTimeout)
        {
            trace = ((CosmosTraceDiagnostics)ce.Diagnostics).Value;
            stringLength.Add(trace.ToString().Length);
        }

]]></Setup>
    </Input>
    <Output>
      <Text><![CDATA[.
└── CreateItemAsync(00000000-0000-0000-0000-000000000000)  Transport-Component  00:00:00:000  0.00 milliseconds  
    │   (
    │       [Client Configuration]
    │       Redacted To Not Change The Baselines From Run To Run
    │       [DistributedTraceId]
    │       Redacted To Not Change The Baselines From Run To Run
    │   )
    ├── ItemSerialize(00000000-0000-0000-0000-000000000000)  Transport-Component  00:00:00:000  0.00 milliseconds  
    ├── Get PkValue From Stream(00000000-0000-0000-0000-000000000000)  Routing-Component  00:00:00:000  0.00 milliseconds  
    │   ├── Get Collection Cache(00000000-0000-0000-0000-000000000000)  Routing-Component  00:00:00:000  0.00 milliseconds  
    │   │   └── Waiting for Initialization of client to complete(00000000-0000-0000-0000-000000000000)  Unknown-Component  00:00:00:000  0.00 milliseconds  
    │   └── Read Collection(00000000-0000-0000-0000-000000000000)  Transport-Component  00:00:00:000  0.00 milliseconds  
    │           (
    │               [Client Side Request Stats]
    │               Redacted To Not Change The Baselines From Run To Run
    │           )
    ├── Microsoft.Azure.Cosmos.Handlers.RequestInvokerHandler(00000000-0000-0000-0000-000000000000)  RequestHandler-Component  00:00:00:000  0.00 milliseconds  
    │   └── Microsoft.Azure.Cosmos.Handlers.DiagnosticsHandler(00000000-0000-0000-0000-000000000000)  RequestHandler-Component  00:00:00:000  0.00 milliseconds  
    │       │   (
    │       │       [System Info]
    │       │       Redacted To Not Change The Baselines From Run To Run
    │       │   )
    │       └── Microsoft.Azure.Cosmos.Handlers.TelemetryHandler(00000000-0000-0000-0000-000000000000)  RequestHandler-Component  00:00:00:000  0.00 milliseconds  
    │           └── Microsoft.Azure.Cosmos.Handlers.RetryHandler(00000000-0000-0000-0000-000000000000)  RequestHandler-Component  00:00:00:000  0.00 milliseconds  
    │               ├── Microsoft.Azure.Cosmos.Handlers.RouterHandler(00000000-0000-0000-0000-000000000000)  RequestHandler-Component  00:00:00:000  0.00 milliseconds  
    │               │   └── Microsoft.Azure.Cosmos.Handlers.TransportHandler(00000000-0000-0000-0000-000000000000)  RequestHandler-Component  00:00:00:000  0.00 milliseconds  
    │               │       └── Microsoft.Azure.Documents.ServerStoreModel Transport Request(00000000-0000-0000-0000-000000000000)  Transport-Component  00:00:00:000  0.00 milliseconds  
    │               │               (
    │               │                   [Client Side Request Stats]
    │               │                   Redacted To Not Change The Baselines From Run To Run
    │               │                   [AuthProvider LifeSpan InSec]
    │               │                   Redacted To Not Change The Baselines From Run To Run
    │               │                   [Point Operation Statistics]
    │               │                   Redacted To Not Change The Baselines From Run To Run
    │               │               )
    │               ├── Microsoft.Azure.Cosmos.Handlers.RouterHandler(00000000-0000-0000-0000-000000000000)  RequestHandler-Component  00:00:00:000  0.00 milliseconds  
    │               │   └── Microsoft.Azure.Cosmos.Handlers.TransportHandler(00000000-0000-0000-0000-000000000000)  RequestHandler-Component  00:00:00:000  0.00 milliseconds  
    │               │       └── Microsoft.Azure.Documents.ServerStoreModel Transport Request(00000000-0000-0000-0000-000000000000)  Transport-Component  00:00:00:000  0.00 milliseconds  
    │               │               (
    │               │                   [Client Side Request Stats]
    │               │                   Redacted To Not Change The Baselines From Run To Run
    │               │                   [AuthProvider LifeSpan InSec]
    │               │                   Redacted To Not Change The Baselines From Run To Run
    │               │                   [Point Operation Statistics]
    │               │                   Redacted To Not Change The Baselines From Run To Run
    │               │               )
    │               └── Microsoft.Azure.Cosmos.Handlers.RouterHandler(00000000-0000-0000-0000-000000000000)  RequestHandler-Component  00:00:00:000  0.00 milliseconds  
    │                   └── Microsoft.Azure.Cosmos.Handlers.TransportHandler(00000000-0000-0000-0000-000000000000)  RequestHandler-Component  00:00:00:000  0.00 milliseconds  
    │                       └── Microsoft.Azure.Documents.ServerStoreModel Transport Request(00000000-0000-0000-0000-000000000000)  Transport-Component  00:00:00:000  0.00 milliseconds  
    │                               (
    │                                   [Client Side Request Stats]
    │                                   Redacted To Not Change The Baselines From Run To Run
    │                                   [Point Operation Statistics]
    │                                   Redacted To Not Change The Baselines From Run To Run
    │                               )
    └── Get Collection Cache(00000000-0000-0000-0000-000000000000)  Routing-Component  00:00:00:000  0.00 milliseconds  
]]></Text>
      <Json><![CDATA[{
  "Summary": {},
  "name": "CreateItemAsync",
  "start datetime": "0001-01-01T00:00:00Z",
  "duration in milliseconds": 0,
  "data": {
    "Client Configuration": "Redacted To Not Change The Baselines From Run To Run",
    "DistributedTraceId": "Redacted To Not Change The Baselines From Run To Run"
  },
  "children": [
    {
      "name": "ItemSerialize",
      "duration in milliseconds": 0
    },
    {
      "name": "Get PkValue From Stream",
      "duration in milliseconds": 0,
      "children": [
        {
          "name": "Get Collection Cache",
          "duration in milliseconds": 0,
          "children": [
            {
              "name": "Waiting for Initialization of client to complete",
              "duration in milliseconds": 0
            }
          ]
        },
        {
          "name": "Read Collection",
          "duration in milliseconds": 0,
          "data": {
            "Client Side Request Stats": "Redacted To Not Change The Baselines From Run To Run"
          }
        }
      ]
    },
    {
      "name": "Microsoft.Azure.Cosmos.Handlers.RequestInvokerHandler",
      "duration in milliseconds": 0,
      "children": [
        {
          "name": "Microsoft.Azure.Cosmos.Handlers.DiagnosticsHandler",
          "duration in milliseconds": 0,
          "data": {
            "System Info": "Redacted To Not Change The Baselines From Run To Run"
          },
          "children": [
            {
              "name": "Microsoft.Azure.Cosmos.Handlers.TelemetryHandler",
              "duration in milliseconds": 0,
              "children": [
                {
                  "name": "Microsoft.Azure.Cosmos.Handlers.RetryHandler",
                  "duration in milliseconds": 0,
                  "children": [
                    {
                      "name": "Microsoft.Azure.Cosmos.Handlers.RouterHandler",
                      "duration in milliseconds": 0,
                      "children": [
                        {
                          "name": "Microsoft.Azure.Cosmos.Handlers.TransportHandler",
                          "duration in milliseconds": 0,
                          "children": [
                            {
                              "name": "Microsoft.Azure.Documents.ServerStoreModel Transport Request",
                              "duration in milliseconds": 0,
                              "data": {
                                "Client Side Request Stats": "Redacted To Not Change The Baselines From Run To Run",
                                "AuthProvider LifeSpan InSec": "Redacted To Not Change The Baselines From Run To Run",
                                "Point Operation Statistics": "Redacted To Not Change The Baselines From Run To Run"
                              }
                            }
                          ]
                        }
                      ]
                    },
                    {
                      "name": "Microsoft.Azure.Cosmos.Handlers.RouterHandler",
                      "duration in milliseconds": 0,
                      "children": [
                        {
                          "name": "Microsoft.Azure.Cosmos.Handlers.TransportHandler",
                          "duration in milliseconds": 0,
                          "children": [
                            {
                              "name": "Microsoft.Azure.Documents.ServerStoreModel Transport Request",
                              "duration in milliseconds": 0,
                              "data": {
                                "Client Side Request Stats": "Redacted To Not Change The Baselines From Run To Run",
                                "AuthProvider LifeSpan InSec": "Redacted To Not Change The Baselines From Run To Run",
                                "Point Operation Statistics": "Redacted To Not Change The Baselines From Run To Run"
                              }
                            }
                          ]
                        }
                      ]
                    },
                    {
                      "name": "Microsoft.Azure.Cosmos.Handlers.RouterHandler",
                      "duration in milliseconds": 0,
                      "children": [
                        {
                          "name": "Microsoft.Azure.Cosmos.Handlers.TransportHandler",
                          "duration in milliseconds": 0,
                          "children": [
                            {
                              "name": "Microsoft.Azure.Documents.ServerStoreModel Transport Request",
                              "duration in milliseconds": 0,
                              "data": {
                                "Client Side Request Stats": "Redacted To Not Change The Baselines From Run To Run",
                                "Point Operation Statistics": "Redacted To Not Change The Baselines From Run To Run"
                              }
                            }
                          ]
                        }
                      ]
                    }
                  ]
                }
              ]
            }
          ]
        }
      ]
    },
    {
      "name": "Get Collection Cache",
      "duration in milliseconds": 0
    }
  ]
}]]></Json><OTelActivities>
  <ACTIVITY source="Azure.Cosmos.Operation" operationName="Operation.create_item" displayName="create_item containerName">
    <ATTRIBUTE key="az.namespace">Microsoft.DocumentDB</ATTRIBUTE>
    <ATTRIBUTE key="az.schema_url">https://opentelemetry.io/schemas/1.23.0</ATTRIBUTE>
<<<<<<< HEAD
    <ATTRIBUTE key="db.operation.name">create_item</ATTRIBUTE>
    <ATTRIBUTE key="db.namespace">databaseName</ATTRIBUTE>
    <ATTRIBUTE key="db.collection.name">containerName</ATTRIBUTE>
    <ATTRIBUTE key="db.system">cosmosdb</ATTRIBUTE>
    <ATTRIBUTE key="db.cosmosdb.machine_id">Some Value</ATTRIBUTE>
    <ATTRIBUTE key="server.address">127.0.0.1</ATTRIBUTE>
    <ATTRIBUTE key="db.cosmosdb.client_id">Some Value</ATTRIBUTE>
    <ATTRIBUTE key="user_agent.original">Some Value</ATTRIBUTE>
    <ATTRIBUTE key="db.cosmosdb.connection_mode">Direct</ATTRIBUTE>
    <ATTRIBUTE key="exception.stacktrace">Some Value</ATTRIBUTE>
    <ATTRIBUTE key="exception.type">Some Value</ATTRIBUTE>
    <ATTRIBUTE key="db.cosmosdb.status_code">Some Value</ATTRIBUTE>
    <ATTRIBUTE key="db.cosmosdb.sub_status_code">Some Value</ATTRIBUTE>
    <ATTRIBUTE key="db.cosmosdb.request_charge">Some Value</ATTRIBUTE>
    <ATTRIBUTE key="db.cosmosdb.regions_contacted">South Central US</ATTRIBUTE>
    <ATTRIBUTE key="exception.message">Some Value</ATTRIBUTE>
    <ATTRIBUTE key="error.type">Microsoft.Azure.Cosmos.CosmosException</ATTRIBUTE>
    <ATTRIBUTE key="db.cosmosdb.operation_type">Create</ATTRIBUTE>
  </ACTIVITY>
  <EVENT name="Exception" />
=======
    <ATTRIBUTE key="db.system.name">cosmosdb</ATTRIBUTE>
    <ATTRIBUTE key="db.operation">create_item</ATTRIBUTE>
    <ATTRIBUTE key="db.name">databaseName</ATTRIBUTE>
    <ATTRIBUTE key="db.cosmosdb.container">containerName</ATTRIBUTE>
    <ATTRIBUTE key="net.peer.name">127.0.0.1</ATTRIBUTE>
    <ATTRIBUTE key="db.cosmosdb.user_agent">Some Value</ATTRIBUTE>
    <ATTRIBUTE key="db.cosmosdb.machine_id">Some Value</ATTRIBUTE>
    <ATTRIBUTE key="db.cosmosdb.client_id">Some Value</ATTRIBUTE>
    <ATTRIBUTE key="db.cosmosdb.connection_mode">Some Value</ATTRIBUTE>
    <ATTRIBUTE key="db.operation.name">create_item</ATTRIBUTE>
    <ATTRIBUTE key="db.namespace">databaseName</ATTRIBUTE>
    <ATTRIBUTE key="db.collection.name">containerName</ATTRIBUTE>
    <ATTRIBUTE key="server.address">127.0.0.1</ATTRIBUTE>
    <ATTRIBUTE key="server.port">Some Value</ATTRIBUTE>
    <ATTRIBUTE key="user_agent.original">Some Value</ATTRIBUTE>
    <ATTRIBUTE key="azure.cosmosdb.client.id">Some Value</ATTRIBUTE>
    <ATTRIBUTE key="azure.cosmosdb.connection.mode">direct</ATTRIBUTE>
    <ATTRIBUTE key="exception.stacktrace">Some Value</ATTRIBUTE>
    <ATTRIBUTE key="exception.type">Some Value</ATTRIBUTE>
    <ATTRIBUTE key="db.response.status_code">Some Value</ATTRIBUTE>
    <ATTRIBUTE key="azure.cosmosdb.response.sub_status_code">Some Value</ATTRIBUTE>
    <ATTRIBUTE key="azure.cosmosdb.request.request_charge">Some Value</ATTRIBUTE>
    <ATTRIBUTE key="azure.cosmosdb.contacted_regions">South Central US</ATTRIBUTE>
    <ATTRIBUTE key="exception.message">Some Value</ATTRIBUTE>
    <ATTRIBUTE key="error.type">Microsoft.Azure.Cosmos.CosmosException</ATTRIBUTE>
  </ACTIVITY>
  <EVENT name="Exception" />
  <EVENT name="Exception" />
>>>>>>> 11e2c347
</OTelActivities></Output>
  </Result>
  <Result>
    <Input>
      <Description>Point Operation With Forbidden + Max Count = 4</Description>
      <Setup><![CDATA[
        int count = 0;
        List<(string, string)> activityIdAndErrorMessage = new List<(string, string)>(maxCount);
        Guid transportExceptionActivityId = Guid.NewGuid();
        string transportErrorMessage = $"TransportErrorMessage{Guid.NewGuid()}";
        Guid activityIdScope = Guid.Empty;

        void interceptor(Uri uri, Documents.ResourceOperation operation, Documents.DocumentServiceRequest request)
        {
            Assert.AreNotEqual(System.Diagnostics.Trace.CorrelationManager.ActivityId, Guid.Empty, "Activity scope should be set");

            if (request.ResourceType == Documents.ResourceType.Document)
            {
                if (activityIdScope == Guid.Empty)
                {
                    activityIdScope = System.Diagnostics.Trace.CorrelationManager.ActivityId;
                }
                else
                {
                    Assert.AreEqual(System.Diagnostics.Trace.CorrelationManager.ActivityId, activityIdScope, "Activity scope should match on retries");
                }

                if (count >= maxCount)
                {
                    TransportClientHelper.ThrowTransportExceptionOnItemOperation(
                        uri,
                        operation,
                        request,
                        transportExceptionActivityId,
                        transportErrorMessage);
                }

                count++;
                string activityId = Guid.NewGuid().ToString();
                string errorMessage = $"Error{Guid.NewGuid()}";

                activityIdAndErrorMessage.Add((activityId, errorMessage));
                TransportClientHelper.ThrowForbiddendExceptionOnItemOperation(
                    uri,
                    request,
                    activityId,
                    errorMessage);
            }
        }

        Container containerWithTransportException = TransportClientHelper.GetContainerWithIntercepter(
            databaseId: database.Id,
            containerId: container.Id,
            interceptor: interceptor,
            enableDistributingTracing: true);
        //Checking point operation diagnostics on typed operations
        ToDoActivity testItem = ToDoActivity.CreateRandomToDoActivity();

        ITrace trace = null;
        try
        {
            ItemResponse<ToDoActivity> createResponse = await containerWithTransportException.CreateItemAsync<ToDoActivity>(
              item: testItem);
            Assert.Fail("Should have thrown a request timeout exception");
        }
        catch (CosmosException ce) when (ce.StatusCode == System.Net.HttpStatusCode.RequestTimeout)
        {
            trace = ((CosmosTraceDiagnostics)ce.Diagnostics).Value;
            stringLength.Add(trace.ToString().Length);
        }

]]></Setup>
    </Input>
    <Output>
      <Text><![CDATA[.
└── CreateItemAsync(00000000-0000-0000-0000-000000000000)  Transport-Component  00:00:00:000  0.00 milliseconds  
    │   (
    │       [Client Configuration]
    │       Redacted To Not Change The Baselines From Run To Run
    │       [DistributedTraceId]
    │       Redacted To Not Change The Baselines From Run To Run
    │   )
    ├── ItemSerialize(00000000-0000-0000-0000-000000000000)  Transport-Component  00:00:00:000  0.00 milliseconds  
    ├── Get PkValue From Stream(00000000-0000-0000-0000-000000000000)  Routing-Component  00:00:00:000  0.00 milliseconds  
    │   ├── Get Collection Cache(00000000-0000-0000-0000-000000000000)  Routing-Component  00:00:00:000  0.00 milliseconds  
    │   │   └── Waiting for Initialization of client to complete(00000000-0000-0000-0000-000000000000)  Unknown-Component  00:00:00:000  0.00 milliseconds  
    │   └── Read Collection(00000000-0000-0000-0000-000000000000)  Transport-Component  00:00:00:000  0.00 milliseconds  
    │           (
    │               [Client Side Request Stats]
    │               Redacted To Not Change The Baselines From Run To Run
    │           )
    ├── Microsoft.Azure.Cosmos.Handlers.RequestInvokerHandler(00000000-0000-0000-0000-000000000000)  RequestHandler-Component  00:00:00:000  0.00 milliseconds  
    │   └── Microsoft.Azure.Cosmos.Handlers.DiagnosticsHandler(00000000-0000-0000-0000-000000000000)  RequestHandler-Component  00:00:00:000  0.00 milliseconds  
    │       │   (
    │       │       [System Info]
    │       │       Redacted To Not Change The Baselines From Run To Run
    │       │   )
    │       └── Microsoft.Azure.Cosmos.Handlers.TelemetryHandler(00000000-0000-0000-0000-000000000000)  RequestHandler-Component  00:00:00:000  0.00 milliseconds  
    │           └── Microsoft.Azure.Cosmos.Handlers.RetryHandler(00000000-0000-0000-0000-000000000000)  RequestHandler-Component  00:00:00:000  0.00 milliseconds  
    │               ├── Microsoft.Azure.Cosmos.Handlers.RouterHandler(00000000-0000-0000-0000-000000000000)  RequestHandler-Component  00:00:00:000  0.00 milliseconds  
    │               │   └── Microsoft.Azure.Cosmos.Handlers.TransportHandler(00000000-0000-0000-0000-000000000000)  RequestHandler-Component  00:00:00:000  0.00 milliseconds  
    │               │       └── Microsoft.Azure.Documents.ServerStoreModel Transport Request(00000000-0000-0000-0000-000000000000)  Transport-Component  00:00:00:000  0.00 milliseconds  
    │               │               (
    │               │                   [Client Side Request Stats]
    │               │                   Redacted To Not Change The Baselines From Run To Run
    │               │                   [AuthProvider LifeSpan InSec]
    │               │                   Redacted To Not Change The Baselines From Run To Run
    │               │                   [Point Operation Statistics]
    │               │                   Redacted To Not Change The Baselines From Run To Run
    │               │               )
    │               ├── Microsoft.Azure.Cosmos.Handlers.RouterHandler(00000000-0000-0000-0000-000000000000)  RequestHandler-Component  00:00:00:000  0.00 milliseconds  
    │               │   └── Microsoft.Azure.Cosmos.Handlers.TransportHandler(00000000-0000-0000-0000-000000000000)  RequestHandler-Component  00:00:00:000  0.00 milliseconds  
    │               │       └── Microsoft.Azure.Documents.ServerStoreModel Transport Request(00000000-0000-0000-0000-000000000000)  Transport-Component  00:00:00:000  0.00 milliseconds  
    │               │               (
    │               │                   [Client Side Request Stats]
    │               │                   Redacted To Not Change The Baselines From Run To Run
    │               │                   [AuthProvider LifeSpan InSec]
    │               │                   Redacted To Not Change The Baselines From Run To Run
    │               │                   [Point Operation Statistics]
    │               │                   Redacted To Not Change The Baselines From Run To Run
    │               │               )
    │               ├── Microsoft.Azure.Cosmos.Handlers.RouterHandler(00000000-0000-0000-0000-000000000000)  RequestHandler-Component  00:00:00:000  0.00 milliseconds  
    │               │   └── Microsoft.Azure.Cosmos.Handlers.TransportHandler(00000000-0000-0000-0000-000000000000)  RequestHandler-Component  00:00:00:000  0.00 milliseconds  
    │               │       └── Microsoft.Azure.Documents.ServerStoreModel Transport Request(00000000-0000-0000-0000-000000000000)  Transport-Component  00:00:00:000  0.00 milliseconds  
    │               │               (
    │               │                   [Client Side Request Stats]
    │               │                   Redacted To Not Change The Baselines From Run To Run
    │               │                   [AuthProvider LifeSpan InSec]
    │               │                   Redacted To Not Change The Baselines From Run To Run
    │               │                   [Point Operation Statistics]
    │               │                   Redacted To Not Change The Baselines From Run To Run
    │               │               )
    │               ├── Microsoft.Azure.Cosmos.Handlers.RouterHandler(00000000-0000-0000-0000-000000000000)  RequestHandler-Component  00:00:00:000  0.00 milliseconds  
    │               │   └── Microsoft.Azure.Cosmos.Handlers.TransportHandler(00000000-0000-0000-0000-000000000000)  RequestHandler-Component  00:00:00:000  0.00 milliseconds  
    │               │       └── Microsoft.Azure.Documents.ServerStoreModel Transport Request(00000000-0000-0000-0000-000000000000)  Transport-Component  00:00:00:000  0.00 milliseconds  
    │               │               (
    │               │                   [Client Side Request Stats]
    │               │                   Redacted To Not Change The Baselines From Run To Run
    │               │                   [AuthProvider LifeSpan InSec]
    │               │                   Redacted To Not Change The Baselines From Run To Run
    │               │                   [Point Operation Statistics]
    │               │                   Redacted To Not Change The Baselines From Run To Run
    │               │               )
    │               └── Microsoft.Azure.Cosmos.Handlers.RouterHandler(00000000-0000-0000-0000-000000000000)  RequestHandler-Component  00:00:00:000  0.00 milliseconds  
    │                   └── Microsoft.Azure.Cosmos.Handlers.TransportHandler(00000000-0000-0000-0000-000000000000)  RequestHandler-Component  00:00:00:000  0.00 milliseconds  
    │                       └── Microsoft.Azure.Documents.ServerStoreModel Transport Request(00000000-0000-0000-0000-000000000000)  Transport-Component  00:00:00:000  0.00 milliseconds  
    │                               (
    │                                   [Client Side Request Stats]
    │                                   Redacted To Not Change The Baselines From Run To Run
    │                                   [Point Operation Statistics]
    │                                   Redacted To Not Change The Baselines From Run To Run
    │                               )
    └── Get Collection Cache(00000000-0000-0000-0000-000000000000)  Routing-Component  00:00:00:000  0.00 milliseconds  
]]></Text>
      <Json><![CDATA[{
  "Summary": {},
  "name": "CreateItemAsync",
  "start datetime": "0001-01-01T00:00:00Z",
  "duration in milliseconds": 0,
  "data": {
    "Client Configuration": "Redacted To Not Change The Baselines From Run To Run",
    "DistributedTraceId": "Redacted To Not Change The Baselines From Run To Run"
  },
  "children": [
    {
      "name": "ItemSerialize",
      "duration in milliseconds": 0
    },
    {
      "name": "Get PkValue From Stream",
      "duration in milliseconds": 0,
      "children": [
        {
          "name": "Get Collection Cache",
          "duration in milliseconds": 0,
          "children": [
            {
              "name": "Waiting for Initialization of client to complete",
              "duration in milliseconds": 0
            }
          ]
        },
        {
          "name": "Read Collection",
          "duration in milliseconds": 0,
          "data": {
            "Client Side Request Stats": "Redacted To Not Change The Baselines From Run To Run"
          }
        }
      ]
    },
    {
      "name": "Microsoft.Azure.Cosmos.Handlers.RequestInvokerHandler",
      "duration in milliseconds": 0,
      "children": [
        {
          "name": "Microsoft.Azure.Cosmos.Handlers.DiagnosticsHandler",
          "duration in milliseconds": 0,
          "data": {
            "System Info": "Redacted To Not Change The Baselines From Run To Run"
          },
          "children": [
            {
              "name": "Microsoft.Azure.Cosmos.Handlers.TelemetryHandler",
              "duration in milliseconds": 0,
              "children": [
                {
                  "name": "Microsoft.Azure.Cosmos.Handlers.RetryHandler",
                  "duration in milliseconds": 0,
                  "children": [
                    {
                      "name": "Microsoft.Azure.Cosmos.Handlers.RouterHandler",
                      "duration in milliseconds": 0,
                      "children": [
                        {
                          "name": "Microsoft.Azure.Cosmos.Handlers.TransportHandler",
                          "duration in milliseconds": 0,
                          "children": [
                            {
                              "name": "Microsoft.Azure.Documents.ServerStoreModel Transport Request",
                              "duration in milliseconds": 0,
                              "data": {
                                "Client Side Request Stats": "Redacted To Not Change The Baselines From Run To Run",
                                "AuthProvider LifeSpan InSec": "Redacted To Not Change The Baselines From Run To Run",
                                "Point Operation Statistics": "Redacted To Not Change The Baselines From Run To Run"
                              }
                            }
                          ]
                        }
                      ]
                    },
                    {
                      "name": "Microsoft.Azure.Cosmos.Handlers.RouterHandler",
                      "duration in milliseconds": 0,
                      "children": [
                        {
                          "name": "Microsoft.Azure.Cosmos.Handlers.TransportHandler",
                          "duration in milliseconds": 0,
                          "children": [
                            {
                              "name": "Microsoft.Azure.Documents.ServerStoreModel Transport Request",
                              "duration in milliseconds": 0,
                              "data": {
                                "Client Side Request Stats": "Redacted To Not Change The Baselines From Run To Run",
                                "AuthProvider LifeSpan InSec": "Redacted To Not Change The Baselines From Run To Run",
                                "Point Operation Statistics": "Redacted To Not Change The Baselines From Run To Run"
                              }
                            }
                          ]
                        }
                      ]
                    },
                    {
                      "name": "Microsoft.Azure.Cosmos.Handlers.RouterHandler",
                      "duration in milliseconds": 0,
                      "children": [
                        {
                          "name": "Microsoft.Azure.Cosmos.Handlers.TransportHandler",
                          "duration in milliseconds": 0,
                          "children": [
                            {
                              "name": "Microsoft.Azure.Documents.ServerStoreModel Transport Request",
                              "duration in milliseconds": 0,
                              "data": {
                                "Client Side Request Stats": "Redacted To Not Change The Baselines From Run To Run",
                                "AuthProvider LifeSpan InSec": "Redacted To Not Change The Baselines From Run To Run",
                                "Point Operation Statistics": "Redacted To Not Change The Baselines From Run To Run"
                              }
                            }
                          ]
                        }
                      ]
                    },
                    {
                      "name": "Microsoft.Azure.Cosmos.Handlers.RouterHandler",
                      "duration in milliseconds": 0,
                      "children": [
                        {
                          "name": "Microsoft.Azure.Cosmos.Handlers.TransportHandler",
                          "duration in milliseconds": 0,
                          "children": [
                            {
                              "name": "Microsoft.Azure.Documents.ServerStoreModel Transport Request",
                              "duration in milliseconds": 0,
                              "data": {
                                "Client Side Request Stats": "Redacted To Not Change The Baselines From Run To Run",
                                "AuthProvider LifeSpan InSec": "Redacted To Not Change The Baselines From Run To Run",
                                "Point Operation Statistics": "Redacted To Not Change The Baselines From Run To Run"
                              }
                            }
                          ]
                        }
                      ]
                    },
                    {
                      "name": "Microsoft.Azure.Cosmos.Handlers.RouterHandler",
                      "duration in milliseconds": 0,
                      "children": [
                        {
                          "name": "Microsoft.Azure.Cosmos.Handlers.TransportHandler",
                          "duration in milliseconds": 0,
                          "children": [
                            {
                              "name": "Microsoft.Azure.Documents.ServerStoreModel Transport Request",
                              "duration in milliseconds": 0,
                              "data": {
                                "Client Side Request Stats": "Redacted To Not Change The Baselines From Run To Run",
                                "Point Operation Statistics": "Redacted To Not Change The Baselines From Run To Run"
                              }
                            }
                          ]
                        }
                      ]
                    }
                  ]
                }
              ]
            }
          ]
        }
      ]
    },
    {
      "name": "Get Collection Cache",
      "duration in milliseconds": 0
    }
  ]
}]]></Json><OTelActivities>
  <ACTIVITY source="Azure.Cosmos.Operation" operationName="Operation.create_item" displayName="create_item containerName">
    <ATTRIBUTE key="az.namespace">Microsoft.DocumentDB</ATTRIBUTE>
    <ATTRIBUTE key="az.schema_url">https://opentelemetry.io/schemas/1.23.0</ATTRIBUTE>
<<<<<<< HEAD
    <ATTRIBUTE key="db.operation.name">create_item</ATTRIBUTE>
    <ATTRIBUTE key="db.namespace">databaseName</ATTRIBUTE>
    <ATTRIBUTE key="db.collection.name">containerName</ATTRIBUTE>
    <ATTRIBUTE key="db.system">cosmosdb</ATTRIBUTE>
    <ATTRIBUTE key="db.cosmosdb.machine_id">Some Value</ATTRIBUTE>
    <ATTRIBUTE key="server.address">127.0.0.1</ATTRIBUTE>
    <ATTRIBUTE key="db.cosmosdb.client_id">Some Value</ATTRIBUTE>
    <ATTRIBUTE key="user_agent.original">Some Value</ATTRIBUTE>
    <ATTRIBUTE key="db.cosmosdb.connection_mode">Direct</ATTRIBUTE>
    <ATTRIBUTE key="exception.stacktrace">Some Value</ATTRIBUTE>
    <ATTRIBUTE key="exception.type">Some Value</ATTRIBUTE>
    <ATTRIBUTE key="db.cosmosdb.status_code">Some Value</ATTRIBUTE>
    <ATTRIBUTE key="db.cosmosdb.sub_status_code">Some Value</ATTRIBUTE>
    <ATTRIBUTE key="db.cosmosdb.request_charge">Some Value</ATTRIBUTE>
    <ATTRIBUTE key="db.cosmosdb.regions_contacted">South Central US</ATTRIBUTE>
    <ATTRIBUTE key="exception.message">Some Value</ATTRIBUTE>
    <ATTRIBUTE key="error.type">Microsoft.Azure.Cosmos.CosmosException</ATTRIBUTE>
    <ATTRIBUTE key="db.cosmosdb.operation_type">Create</ATTRIBUTE>
  </ACTIVITY>
  <EVENT name="Exception" />
=======
    <ATTRIBUTE key="db.system.name">cosmosdb</ATTRIBUTE>
    <ATTRIBUTE key="db.operation">create_item</ATTRIBUTE>
    <ATTRIBUTE key="db.name">databaseName</ATTRIBUTE>
    <ATTRIBUTE key="db.cosmosdb.container">containerName</ATTRIBUTE>
    <ATTRIBUTE key="net.peer.name">127.0.0.1</ATTRIBUTE>
    <ATTRIBUTE key="db.cosmosdb.user_agent">Some Value</ATTRIBUTE>
    <ATTRIBUTE key="db.cosmosdb.machine_id">Some Value</ATTRIBUTE>
    <ATTRIBUTE key="db.cosmosdb.client_id">Some Value</ATTRIBUTE>
    <ATTRIBUTE key="db.cosmosdb.connection_mode">Some Value</ATTRIBUTE>
    <ATTRIBUTE key="db.operation.name">create_item</ATTRIBUTE>
    <ATTRIBUTE key="db.namespace">databaseName</ATTRIBUTE>
    <ATTRIBUTE key="db.collection.name">containerName</ATTRIBUTE>
    <ATTRIBUTE key="server.address">127.0.0.1</ATTRIBUTE>
    <ATTRIBUTE key="server.port">Some Value</ATTRIBUTE>
    <ATTRIBUTE key="user_agent.original">Some Value</ATTRIBUTE>
    <ATTRIBUTE key="azure.cosmosdb.client.id">Some Value</ATTRIBUTE>
    <ATTRIBUTE key="azure.cosmosdb.connection.mode">direct</ATTRIBUTE>
    <ATTRIBUTE key="exception.stacktrace">Some Value</ATTRIBUTE>
    <ATTRIBUTE key="exception.type">Some Value</ATTRIBUTE>
    <ATTRIBUTE key="db.response.status_code">Some Value</ATTRIBUTE>
    <ATTRIBUTE key="azure.cosmosdb.response.sub_status_code">Some Value</ATTRIBUTE>
    <ATTRIBUTE key="azure.cosmosdb.request.request_charge">Some Value</ATTRIBUTE>
    <ATTRIBUTE key="azure.cosmosdb.contacted_regions">South Central US</ATTRIBUTE>
    <ATTRIBUTE key="exception.message">Some Value</ATTRIBUTE>
    <ATTRIBUTE key="error.type">Microsoft.Azure.Cosmos.CosmosException</ATTRIBUTE>
  </ACTIVITY>
  <EVENT name="Exception" />
  <EVENT name="Exception" />
>>>>>>> 11e2c347
</OTelActivities></Output>
  </Result>
  <Result>
    <Input>
      <Description>Point Operation with Service Unavailable</Description>
      <Setup><![CDATA[
    ItemRequestOptions requestOptions = new ItemRequestOptions();

    Guid exceptionActivityId = Guid.NewGuid();
    string ServiceUnavailableExceptionDescription = "ServiceUnavailableExceptionDescription" + Guid.NewGuid();
    Container containerWithTransportException = TransportClientHelper.GetContainerWithItemServiceUnavailableException(
        databaseId: database.Id,
        containerId: container.Id,
        activityId: exceptionActivityId,
        serviceUnavailableExceptionSourceDescription: ServiceUnavailableExceptionDescription,
        enableDistributingTracing: true);

    //Checking point operation diagnostics on typed operations
    ToDoActivity testItem = ToDoActivity.CreateRandomToDoActivity();

    ITrace trace = null;
    try
    {
        ItemResponse<ToDoActivity> createResponse = await containerWithTransportException.CreateItemAsync<ToDoActivity>(
          item: testItem,
          requestOptions: requestOptions);
        Assert.Fail("Should have thrown a Service Unavailable Exception");
    }
    catch (CosmosException ce) when (ce.StatusCode == System.Net.HttpStatusCode.ServiceUnavailable)
    {
        trace = ((CosmosTraceDiagnostics)ce.Diagnostics).Value;                    
    }
]]></Setup>
    </Input>
    <Output>
      <Text><![CDATA[.
└── CreateItemAsync(00000000-0000-0000-0000-000000000000)  Transport-Component  00:00:00:000  0.00 milliseconds  
    │   (
    │       [Client Configuration]
    │       Redacted To Not Change The Baselines From Run To Run
    │       [DistributedTraceId]
    │       Redacted To Not Change The Baselines From Run To Run
    │   )
    ├── ItemSerialize(00000000-0000-0000-0000-000000000000)  Transport-Component  00:00:00:000  0.00 milliseconds  
    ├── Get PkValue From Stream(00000000-0000-0000-0000-000000000000)  Routing-Component  00:00:00:000  0.00 milliseconds  
    │   ├── Get Collection Cache(00000000-0000-0000-0000-000000000000)  Routing-Component  00:00:00:000  0.00 milliseconds  
    │   │   └── Waiting for Initialization of client to complete(00000000-0000-0000-0000-000000000000)  Unknown-Component  00:00:00:000  0.00 milliseconds  
    │   └── Read Collection(00000000-0000-0000-0000-000000000000)  Transport-Component  00:00:00:000  0.00 milliseconds  
    │           (
    │               [Client Side Request Stats]
    │               Redacted To Not Change The Baselines From Run To Run
    │           )
    ├── Microsoft.Azure.Cosmos.Handlers.RequestInvokerHandler(00000000-0000-0000-0000-000000000000)  RequestHandler-Component  00:00:00:000  0.00 milliseconds  
    │   └── Microsoft.Azure.Cosmos.Handlers.DiagnosticsHandler(00000000-0000-0000-0000-000000000000)  RequestHandler-Component  00:00:00:000  0.00 milliseconds  
    │       │   (
    │       │       [System Info]
    │       │       Redacted To Not Change The Baselines From Run To Run
    │       │   )
    │       └── Microsoft.Azure.Cosmos.Handlers.TelemetryHandler(00000000-0000-0000-0000-000000000000)  RequestHandler-Component  00:00:00:000  0.00 milliseconds  
    │           └── Microsoft.Azure.Cosmos.Handlers.RetryHandler(00000000-0000-0000-0000-000000000000)  RequestHandler-Component  00:00:00:000  0.00 milliseconds  
    │               └── Microsoft.Azure.Cosmos.Handlers.RouterHandler(00000000-0000-0000-0000-000000000000)  RequestHandler-Component  00:00:00:000  0.00 milliseconds  
    │                   └── Microsoft.Azure.Cosmos.Handlers.TransportHandler(00000000-0000-0000-0000-000000000000)  RequestHandler-Component  00:00:00:000  0.00 milliseconds  
    │                       └── Microsoft.Azure.Documents.ServerStoreModel Transport Request(00000000-0000-0000-0000-000000000000)  Transport-Component  00:00:00:000  0.00 milliseconds  
    │                               (
    │                                   [Client Side Request Stats]
    │                                   Redacted To Not Change The Baselines From Run To Run
    │                                   [Point Operation Statistics]
    │                                   Redacted To Not Change The Baselines From Run To Run
    │                               )
    └── Get Collection Cache(00000000-0000-0000-0000-000000000000)  Routing-Component  00:00:00:000  0.00 milliseconds  
]]></Text>
      <Json><![CDATA[{
  "Summary": {},
  "name": "CreateItemAsync",
  "start datetime": "0001-01-01T00:00:00Z",
  "duration in milliseconds": 0,
  "data": {
    "Client Configuration": "Redacted To Not Change The Baselines From Run To Run",
    "DistributedTraceId": "Redacted To Not Change The Baselines From Run To Run"
  },
  "children": [
    {
      "name": "ItemSerialize",
      "duration in milliseconds": 0
    },
    {
      "name": "Get PkValue From Stream",
      "duration in milliseconds": 0,
      "children": [
        {
          "name": "Get Collection Cache",
          "duration in milliseconds": 0,
          "children": [
            {
              "name": "Waiting for Initialization of client to complete",
              "duration in milliseconds": 0
            }
          ]
        },
        {
          "name": "Read Collection",
          "duration in milliseconds": 0,
          "data": {
            "Client Side Request Stats": "Redacted To Not Change The Baselines From Run To Run"
          }
        }
      ]
    },
    {
      "name": "Microsoft.Azure.Cosmos.Handlers.RequestInvokerHandler",
      "duration in milliseconds": 0,
      "children": [
        {
          "name": "Microsoft.Azure.Cosmos.Handlers.DiagnosticsHandler",
          "duration in milliseconds": 0,
          "data": {
            "System Info": "Redacted To Not Change The Baselines From Run To Run"
          },
          "children": [
            {
              "name": "Microsoft.Azure.Cosmos.Handlers.TelemetryHandler",
              "duration in milliseconds": 0,
              "children": [
                {
                  "name": "Microsoft.Azure.Cosmos.Handlers.RetryHandler",
                  "duration in milliseconds": 0,
                  "children": [
                    {
                      "name": "Microsoft.Azure.Cosmos.Handlers.RouterHandler",
                      "duration in milliseconds": 0,
                      "children": [
                        {
                          "name": "Microsoft.Azure.Cosmos.Handlers.TransportHandler",
                          "duration in milliseconds": 0,
                          "children": [
                            {
                              "name": "Microsoft.Azure.Documents.ServerStoreModel Transport Request",
                              "duration in milliseconds": 0,
                              "data": {
                                "Client Side Request Stats": "Redacted To Not Change The Baselines From Run To Run",
                                "Point Operation Statistics": "Redacted To Not Change The Baselines From Run To Run"
                              }
                            }
                          ]
                        }
                      ]
                    }
                  ]
                }
              ]
            }
          ]
        }
      ]
    },
    {
      "name": "Get Collection Cache",
      "duration in milliseconds": 0
    }
  ]
}]]></Json><OTelActivities>
  <ACTIVITY source="Azure.Cosmos.Operation" operationName="Operation.create_item" displayName="create_item containerName">
    <ATTRIBUTE key="az.namespace">Microsoft.DocumentDB</ATTRIBUTE>
    <ATTRIBUTE key="az.schema_url">https://opentelemetry.io/schemas/1.23.0</ATTRIBUTE>
<<<<<<< HEAD
    <ATTRIBUTE key="db.operation.name">create_item</ATTRIBUTE>
    <ATTRIBUTE key="db.namespace">databaseName</ATTRIBUTE>
    <ATTRIBUTE key="db.collection.name">containerName</ATTRIBUTE>
    <ATTRIBUTE key="db.system">cosmosdb</ATTRIBUTE>
    <ATTRIBUTE key="db.cosmosdb.machine_id">Some Value</ATTRIBUTE>
    <ATTRIBUTE key="server.address">127.0.0.1</ATTRIBUTE>
    <ATTRIBUTE key="db.cosmosdb.client_id">Some Value</ATTRIBUTE>
    <ATTRIBUTE key="user_agent.original">Some Value</ATTRIBUTE>
    <ATTRIBUTE key="db.cosmosdb.connection_mode">Direct</ATTRIBUTE>
    <ATTRIBUTE key="exception.stacktrace">Some Value</ATTRIBUTE>
    <ATTRIBUTE key="exception.type">Some Value</ATTRIBUTE>
    <ATTRIBUTE key="db.cosmosdb.status_code">Some Value</ATTRIBUTE>
    <ATTRIBUTE key="db.cosmosdb.sub_status_code">Some Value</ATTRIBUTE>
    <ATTRIBUTE key="db.cosmosdb.request_charge">Some Value</ATTRIBUTE>
    <ATTRIBUTE key="db.cosmosdb.regions_contacted">South Central US</ATTRIBUTE>
    <ATTRIBUTE key="exception.message">Some Value</ATTRIBUTE>
    <ATTRIBUTE key="error.type">Microsoft.Azure.Cosmos.CosmosException</ATTRIBUTE>
    <ATTRIBUTE key="db.cosmosdb.operation_type">Create</ATTRIBUTE>
  </ACTIVITY>
  <EVENT name="Exception" />
=======
    <ATTRIBUTE key="db.system.name">cosmosdb</ATTRIBUTE>
    <ATTRIBUTE key="db.operation">create_item</ATTRIBUTE>
    <ATTRIBUTE key="db.name">databaseName</ATTRIBUTE>
    <ATTRIBUTE key="db.cosmosdb.container">containerName</ATTRIBUTE>
    <ATTRIBUTE key="net.peer.name">127.0.0.1</ATTRIBUTE>
    <ATTRIBUTE key="db.cosmosdb.user_agent">Some Value</ATTRIBUTE>
    <ATTRIBUTE key="db.cosmosdb.machine_id">Some Value</ATTRIBUTE>
    <ATTRIBUTE key="db.cosmosdb.client_id">Some Value</ATTRIBUTE>
    <ATTRIBUTE key="db.cosmosdb.connection_mode">Some Value</ATTRIBUTE>
    <ATTRIBUTE key="db.operation.name">create_item</ATTRIBUTE>
    <ATTRIBUTE key="db.namespace">databaseName</ATTRIBUTE>
    <ATTRIBUTE key="db.collection.name">containerName</ATTRIBUTE>
    <ATTRIBUTE key="server.address">127.0.0.1</ATTRIBUTE>
    <ATTRIBUTE key="server.port">Some Value</ATTRIBUTE>
    <ATTRIBUTE key="user_agent.original">Some Value</ATTRIBUTE>
    <ATTRIBUTE key="azure.cosmosdb.client.id">Some Value</ATTRIBUTE>
    <ATTRIBUTE key="azure.cosmosdb.connection.mode">direct</ATTRIBUTE>
    <ATTRIBUTE key="exception.stacktrace">Some Value</ATTRIBUTE>
    <ATTRIBUTE key="exception.type">Some Value</ATTRIBUTE>
    <ATTRIBUTE key="db.response.status_code">Some Value</ATTRIBUTE>
    <ATTRIBUTE key="azure.cosmosdb.response.sub_status_code">Some Value</ATTRIBUTE>
    <ATTRIBUTE key="azure.cosmosdb.request.request_charge">Some Value</ATTRIBUTE>
    <ATTRIBUTE key="azure.cosmosdb.contacted_regions">South Central US</ATTRIBUTE>
    <ATTRIBUTE key="exception.message">Some Value</ATTRIBUTE>
    <ATTRIBUTE key="error.type">Microsoft.Azure.Cosmos.CosmosException</ATTRIBUTE>
  </ACTIVITY>
  <EVENT name="Exception" />
  <EVENT name="Exception" />
>>>>>>> 11e2c347
</OTelActivities></Output>
  </Result>
</Results><|MERGE_RESOLUTION|>--- conflicted
+++ resolved
@@ -161,28 +161,6 @@
   <ACTIVITY source="Azure.Cosmos.Operation" operationName="Operation.create_item" displayName="create_item containerName">
     <ATTRIBUTE key="az.namespace">Microsoft.DocumentDB</ATTRIBUTE>
     <ATTRIBUTE key="az.schema_url">https://opentelemetry.io/schemas/1.23.0</ATTRIBUTE>
-<<<<<<< HEAD
-    <ATTRIBUTE key="db.operation.name">create_item</ATTRIBUTE>
-    <ATTRIBUTE key="db.namespace">databaseName</ATTRIBUTE>
-    <ATTRIBUTE key="db.collection.name">containerName</ATTRIBUTE>
-    <ATTRIBUTE key="db.system">cosmosdb</ATTRIBUTE>
-    <ATTRIBUTE key="db.cosmosdb.machine_id">Some Value</ATTRIBUTE>
-    <ATTRIBUTE key="server.address">127.0.0.1</ATTRIBUTE>
-    <ATTRIBUTE key="db.cosmosdb.client_id">Some Value</ATTRIBUTE>
-    <ATTRIBUTE key="user_agent.original">Some Value</ATTRIBUTE>
-    <ATTRIBUTE key="db.cosmosdb.connection_mode">Direct</ATTRIBUTE>
-    <ATTRIBUTE key="exception.stacktrace">Some Value</ATTRIBUTE>
-    <ATTRIBUTE key="exception.type">Some Value</ATTRIBUTE>
-    <ATTRIBUTE key="db.cosmosdb.status_code">Some Value</ATTRIBUTE>
-    <ATTRIBUTE key="db.cosmosdb.sub_status_code">Some Value</ATTRIBUTE>
-    <ATTRIBUTE key="db.cosmosdb.request_charge">Some Value</ATTRIBUTE>
-    <ATTRIBUTE key="db.cosmosdb.regions_contacted">South Central US</ATTRIBUTE>
-    <ATTRIBUTE key="exception.message">Some Value</ATTRIBUTE>
-    <ATTRIBUTE key="error.type">Microsoft.Azure.Cosmos.CosmosException</ATTRIBUTE>
-    <ATTRIBUTE key="db.cosmosdb.operation_type">Create</ATTRIBUTE>
-  </ACTIVITY>
-  <EVENT name="Exception" />
-=======
     <ATTRIBUTE key="db.system.name">cosmosdb</ATTRIBUTE>
     <ATTRIBUTE key="db.operation">create_item</ATTRIBUTE>
     <ATTRIBUTE key="db.name">databaseName</ATTRIBUTE>
@@ -211,7 +189,6 @@
   </ACTIVITY>
   <EVENT name="Exception" />
   <EVENT name="Exception" />
->>>>>>> 11e2c347
 </OTelActivities></Output>
   </Result>
   <Result>
@@ -469,28 +446,6 @@
   <ACTIVITY source="Azure.Cosmos.Operation" operationName="Operation.create_item" displayName="create_item containerName">
     <ATTRIBUTE key="az.namespace">Microsoft.DocumentDB</ATTRIBUTE>
     <ATTRIBUTE key="az.schema_url">https://opentelemetry.io/schemas/1.23.0</ATTRIBUTE>
-<<<<<<< HEAD
-    <ATTRIBUTE key="db.operation.name">create_item</ATTRIBUTE>
-    <ATTRIBUTE key="db.namespace">databaseName</ATTRIBUTE>
-    <ATTRIBUTE key="db.collection.name">containerName</ATTRIBUTE>
-    <ATTRIBUTE key="db.system">cosmosdb</ATTRIBUTE>
-    <ATTRIBUTE key="db.cosmosdb.machine_id">Some Value</ATTRIBUTE>
-    <ATTRIBUTE key="server.address">127.0.0.1</ATTRIBUTE>
-    <ATTRIBUTE key="db.cosmosdb.client_id">Some Value</ATTRIBUTE>
-    <ATTRIBUTE key="user_agent.original">Some Value</ATTRIBUTE>
-    <ATTRIBUTE key="db.cosmosdb.connection_mode">Direct</ATTRIBUTE>
-    <ATTRIBUTE key="exception.stacktrace">Some Value</ATTRIBUTE>
-    <ATTRIBUTE key="exception.type">Some Value</ATTRIBUTE>
-    <ATTRIBUTE key="db.cosmosdb.status_code">Some Value</ATTRIBUTE>
-    <ATTRIBUTE key="db.cosmosdb.sub_status_code">Some Value</ATTRIBUTE>
-    <ATTRIBUTE key="db.cosmosdb.request_charge">Some Value</ATTRIBUTE>
-    <ATTRIBUTE key="db.cosmosdb.regions_contacted">South Central US</ATTRIBUTE>
-    <ATTRIBUTE key="exception.message">Some Value</ATTRIBUTE>
-    <ATTRIBUTE key="error.type">Microsoft.Azure.Cosmos.CosmosException</ATTRIBUTE>
-    <ATTRIBUTE key="db.cosmosdb.operation_type">Create</ATTRIBUTE>
-  </ACTIVITY>
-  <EVENT name="Exception" />
-=======
     <ATTRIBUTE key="db.system.name">cosmosdb</ATTRIBUTE>
     <ATTRIBUTE key="db.operation">create_item</ATTRIBUTE>
     <ATTRIBUTE key="db.name">databaseName</ATTRIBUTE>
@@ -519,7 +474,6 @@
   </ACTIVITY>
   <EVENT name="Exception" />
   <EVENT name="Exception" />
->>>>>>> 11e2c347
 </OTelActivities></Output>
   </Result>
   <Result>
@@ -755,28 +709,6 @@
   <ACTIVITY source="Azure.Cosmos.Operation" operationName="Operation.create_item" displayName="create_item containerName">
     <ATTRIBUTE key="az.namespace">Microsoft.DocumentDB</ATTRIBUTE>
     <ATTRIBUTE key="az.schema_url">https://opentelemetry.io/schemas/1.23.0</ATTRIBUTE>
-<<<<<<< HEAD
-    <ATTRIBUTE key="db.operation.name">create_item</ATTRIBUTE>
-    <ATTRIBUTE key="db.namespace">databaseName</ATTRIBUTE>
-    <ATTRIBUTE key="db.collection.name">containerName</ATTRIBUTE>
-    <ATTRIBUTE key="db.system">cosmosdb</ATTRIBUTE>
-    <ATTRIBUTE key="db.cosmosdb.machine_id">Some Value</ATTRIBUTE>
-    <ATTRIBUTE key="server.address">127.0.0.1</ATTRIBUTE>
-    <ATTRIBUTE key="db.cosmosdb.client_id">Some Value</ATTRIBUTE>
-    <ATTRIBUTE key="user_agent.original">Some Value</ATTRIBUTE>
-    <ATTRIBUTE key="db.cosmosdb.connection_mode">Direct</ATTRIBUTE>
-    <ATTRIBUTE key="exception.stacktrace">Some Value</ATTRIBUTE>
-    <ATTRIBUTE key="exception.type">Some Value</ATTRIBUTE>
-    <ATTRIBUTE key="db.cosmosdb.status_code">Some Value</ATTRIBUTE>
-    <ATTRIBUTE key="db.cosmosdb.sub_status_code">Some Value</ATTRIBUTE>
-    <ATTRIBUTE key="db.cosmosdb.request_charge">Some Value</ATTRIBUTE>
-    <ATTRIBUTE key="db.cosmosdb.regions_contacted">South Central US</ATTRIBUTE>
-    <ATTRIBUTE key="exception.message">Some Value</ATTRIBUTE>
-    <ATTRIBUTE key="error.type">Microsoft.Azure.Cosmos.CosmosException</ATTRIBUTE>
-    <ATTRIBUTE key="db.cosmosdb.operation_type">Create</ATTRIBUTE>
-  </ACTIVITY>
-  <EVENT name="Exception" />
-=======
     <ATTRIBUTE key="db.system.name">cosmosdb</ATTRIBUTE>
     <ATTRIBUTE key="db.operation">create_item</ATTRIBUTE>
     <ATTRIBUTE key="db.name">databaseName</ATTRIBUTE>
@@ -805,7 +737,6 @@
   </ACTIVITY>
   <EVENT name="Exception" />
   <EVENT name="Exception" />
->>>>>>> 11e2c347
 </OTelActivities></Output>
   </Result>
   <Result>
@@ -1073,28 +1004,6 @@
   <ACTIVITY source="Azure.Cosmos.Operation" operationName="Operation.create_item" displayName="create_item containerName">
     <ATTRIBUTE key="az.namespace">Microsoft.DocumentDB</ATTRIBUTE>
     <ATTRIBUTE key="az.schema_url">https://opentelemetry.io/schemas/1.23.0</ATTRIBUTE>
-<<<<<<< HEAD
-    <ATTRIBUTE key="db.operation.name">create_item</ATTRIBUTE>
-    <ATTRIBUTE key="db.namespace">databaseName</ATTRIBUTE>
-    <ATTRIBUTE key="db.collection.name">containerName</ATTRIBUTE>
-    <ATTRIBUTE key="db.system">cosmosdb</ATTRIBUTE>
-    <ATTRIBUTE key="db.cosmosdb.machine_id">Some Value</ATTRIBUTE>
-    <ATTRIBUTE key="server.address">127.0.0.1</ATTRIBUTE>
-    <ATTRIBUTE key="db.cosmosdb.client_id">Some Value</ATTRIBUTE>
-    <ATTRIBUTE key="user_agent.original">Some Value</ATTRIBUTE>
-    <ATTRIBUTE key="db.cosmosdb.connection_mode">Direct</ATTRIBUTE>
-    <ATTRIBUTE key="exception.stacktrace">Some Value</ATTRIBUTE>
-    <ATTRIBUTE key="exception.type">Some Value</ATTRIBUTE>
-    <ATTRIBUTE key="db.cosmosdb.status_code">Some Value</ATTRIBUTE>
-    <ATTRIBUTE key="db.cosmosdb.sub_status_code">Some Value</ATTRIBUTE>
-    <ATTRIBUTE key="db.cosmosdb.request_charge">Some Value</ATTRIBUTE>
-    <ATTRIBUTE key="db.cosmosdb.regions_contacted">South Central US</ATTRIBUTE>
-    <ATTRIBUTE key="exception.message">Some Value</ATTRIBUTE>
-    <ATTRIBUTE key="error.type">Microsoft.Azure.Cosmos.CosmosException</ATTRIBUTE>
-    <ATTRIBUTE key="db.cosmosdb.operation_type">Create</ATTRIBUTE>
-  </ACTIVITY>
-  <EVENT name="Exception" />
-=======
     <ATTRIBUTE key="db.system.name">cosmosdb</ATTRIBUTE>
     <ATTRIBUTE key="db.operation">create_item</ATTRIBUTE>
     <ATTRIBUTE key="db.name">databaseName</ATTRIBUTE>
@@ -1123,7 +1032,6 @@
   </ACTIVITY>
   <EVENT name="Exception" />
   <EVENT name="Exception" />
->>>>>>> 11e2c347
 </OTelActivities></Output>
   </Result>
   <Result>
@@ -1455,28 +1363,6 @@
   <ACTIVITY source="Azure.Cosmos.Operation" operationName="Operation.create_item" displayName="create_item containerName">
     <ATTRIBUTE key="az.namespace">Microsoft.DocumentDB</ATTRIBUTE>
     <ATTRIBUTE key="az.schema_url">https://opentelemetry.io/schemas/1.23.0</ATTRIBUTE>
-<<<<<<< HEAD
-    <ATTRIBUTE key="db.operation.name">create_item</ATTRIBUTE>
-    <ATTRIBUTE key="db.namespace">databaseName</ATTRIBUTE>
-    <ATTRIBUTE key="db.collection.name">containerName</ATTRIBUTE>
-    <ATTRIBUTE key="db.system">cosmosdb</ATTRIBUTE>
-    <ATTRIBUTE key="db.cosmosdb.machine_id">Some Value</ATTRIBUTE>
-    <ATTRIBUTE key="server.address">127.0.0.1</ATTRIBUTE>
-    <ATTRIBUTE key="db.cosmosdb.client_id">Some Value</ATTRIBUTE>
-    <ATTRIBUTE key="user_agent.original">Some Value</ATTRIBUTE>
-    <ATTRIBUTE key="db.cosmosdb.connection_mode">Direct</ATTRIBUTE>
-    <ATTRIBUTE key="exception.stacktrace">Some Value</ATTRIBUTE>
-    <ATTRIBUTE key="exception.type">Some Value</ATTRIBUTE>
-    <ATTRIBUTE key="db.cosmosdb.status_code">Some Value</ATTRIBUTE>
-    <ATTRIBUTE key="db.cosmosdb.sub_status_code">Some Value</ATTRIBUTE>
-    <ATTRIBUTE key="db.cosmosdb.request_charge">Some Value</ATTRIBUTE>
-    <ATTRIBUTE key="db.cosmosdb.regions_contacted">South Central US</ATTRIBUTE>
-    <ATTRIBUTE key="exception.message">Some Value</ATTRIBUTE>
-    <ATTRIBUTE key="error.type">Microsoft.Azure.Cosmos.CosmosException</ATTRIBUTE>
-    <ATTRIBUTE key="db.cosmosdb.operation_type">Create</ATTRIBUTE>
-  </ACTIVITY>
-  <EVENT name="Exception" />
-=======
     <ATTRIBUTE key="db.system.name">cosmosdb</ATTRIBUTE>
     <ATTRIBUTE key="db.operation">create_item</ATTRIBUTE>
     <ATTRIBUTE key="db.name">databaseName</ATTRIBUTE>
@@ -1505,7 +1391,6 @@
   </ACTIVITY>
   <EVENT name="Exception" />
   <EVENT name="Exception" />
->>>>>>> 11e2c347
 </OTelActivities></Output>
   </Result>
   <Result>
@@ -1670,28 +1555,6 @@
   <ACTIVITY source="Azure.Cosmos.Operation" operationName="Operation.create_item" displayName="create_item containerName">
     <ATTRIBUTE key="az.namespace">Microsoft.DocumentDB</ATTRIBUTE>
     <ATTRIBUTE key="az.schema_url">https://opentelemetry.io/schemas/1.23.0</ATTRIBUTE>
-<<<<<<< HEAD
-    <ATTRIBUTE key="db.operation.name">create_item</ATTRIBUTE>
-    <ATTRIBUTE key="db.namespace">databaseName</ATTRIBUTE>
-    <ATTRIBUTE key="db.collection.name">containerName</ATTRIBUTE>
-    <ATTRIBUTE key="db.system">cosmosdb</ATTRIBUTE>
-    <ATTRIBUTE key="db.cosmosdb.machine_id">Some Value</ATTRIBUTE>
-    <ATTRIBUTE key="server.address">127.0.0.1</ATTRIBUTE>
-    <ATTRIBUTE key="db.cosmosdb.client_id">Some Value</ATTRIBUTE>
-    <ATTRIBUTE key="user_agent.original">Some Value</ATTRIBUTE>
-    <ATTRIBUTE key="db.cosmosdb.connection_mode">Direct</ATTRIBUTE>
-    <ATTRIBUTE key="exception.stacktrace">Some Value</ATTRIBUTE>
-    <ATTRIBUTE key="exception.type">Some Value</ATTRIBUTE>
-    <ATTRIBUTE key="db.cosmosdb.status_code">Some Value</ATTRIBUTE>
-    <ATTRIBUTE key="db.cosmosdb.sub_status_code">Some Value</ATTRIBUTE>
-    <ATTRIBUTE key="db.cosmosdb.request_charge">Some Value</ATTRIBUTE>
-    <ATTRIBUTE key="db.cosmosdb.regions_contacted">South Central US</ATTRIBUTE>
-    <ATTRIBUTE key="exception.message">Some Value</ATTRIBUTE>
-    <ATTRIBUTE key="error.type">Microsoft.Azure.Cosmos.CosmosException</ATTRIBUTE>
-    <ATTRIBUTE key="db.cosmosdb.operation_type">Create</ATTRIBUTE>
-  </ACTIVITY>
-  <EVENT name="Exception" />
-=======
     <ATTRIBUTE key="db.system.name">cosmosdb</ATTRIBUTE>
     <ATTRIBUTE key="db.operation">create_item</ATTRIBUTE>
     <ATTRIBUTE key="db.name">databaseName</ATTRIBUTE>
@@ -1720,7 +1583,6 @@
   </ACTIVITY>
   <EVENT name="Exception" />
   <EVENT name="Exception" />
->>>>>>> 11e2c347
 </OTelActivities></Output>
   </Result>
 </Results>