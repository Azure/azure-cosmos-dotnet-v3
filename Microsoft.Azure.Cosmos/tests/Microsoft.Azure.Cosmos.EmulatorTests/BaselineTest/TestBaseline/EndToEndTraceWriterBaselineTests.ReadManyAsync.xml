﻿<Results>
  <Result>
    <Input>
      <Description>Read Many Stream Api</Description>
      <Setup><![CDATA[
    ITrace trace;
    using (ResponseMessage responseMessage = await container.ReadManyItemsStreamAsync(itemList))
    {
        trace = responseMessage.Trace;
    }
]]></Setup>
    </Input>
    <Output>
      <Text><![CDATA[.
└── ReadManyItemsStreamAsync(00000000-0000-0000-0000-000000000000)  Transport-Component  00:00:00:000  0.00 milliseconds  
    │   (
    │       [Client Configuration]
    │       Redacted To Not Change The Baselines From Run To Run
    │   )
    ├── Execute query for a partitionkeyrange(00000000-0000-0000-0000-000000000000)  Query-Component  00:00:00:000  0.00 milliseconds  
    │   │   (
    │   │       [Query Correlated ActivityId]
    │   │       Redacted To Not Change The Baselines From Run To Run
    │   │   )
    │   ├── Create Query Pipeline(00000000-0000-0000-0000-000000000000)  Query-Component  00:00:00:000  0.00 milliseconds  
    │   │   ├── Get Container Properties(00000000-0000-0000-0000-000000000000)  Transport-Component  00:00:00:000  0.00 milliseconds  
    │   │   │   └── Get Collection Cache(00000000-0000-0000-0000-000000000000)  Routing-Component  00:00:00:000  0.00 milliseconds  
    │   │   ├── Service Interop Query Plan(00000000-0000-0000-0000-000000000000)  Query-Component  00:00:00:000  0.00 milliseconds  
    │   │   └── Get Overlapping Feed Ranges(00000000-0000-0000-0000-000000000000)  Routing-Component  00:00:00:000  0.00 milliseconds  
    │   │       └── Get Partition Key Ranges(00000000-0000-0000-0000-000000000000)  Routing-Component  00:00:00:000  0.00 milliseconds  
    │   │           └── Try Get Overlapping Ranges(00000000-0000-0000-0000-000000000000)  Routing-Component  00:00:00:000  0.00 milliseconds  
    │   └── MoveNextAsync(00000000-0000-0000-0000-000000000000)  Pagination-Component  00:00:00:000  0.00 milliseconds  
    │       ├── Prefetching(00000000-0000-0000-0000-000000000000)  Pagination-Component  00:00:00:000  0.00 milliseconds  
    │       └── [05C1CFFFFFFFF8,05C1DFFFFFFFF8) move next(00000000-0000-0000-0000-000000000000)  Pagination-Component  00:00:00:000  0.00 milliseconds  
    │           └── Prefetch(00000000-0000-0000-0000-000000000000)  Pagination-Component  00:00:00:000  0.00 milliseconds  
    │               └── [05C1CFFFFFFFF8,05C1DFFFFFFFF8) move next(00000000-0000-0000-0000-000000000000)  Pagination-Component  00:00:00:000  0.00 milliseconds  
    │                   │   (
    │                   │       [Query Metrics]
    │                   │       Redacted To Not Change The Baselines From Run To Run
    │                   │   )
    │                   ├── Microsoft.Azure.Cosmos.Handlers.RequestInvokerHandler(00000000-0000-0000-0000-000000000000)  RequestHandler-Component  00:00:00:000  0.00 milliseconds  
    │                   │   ├── Get Collection Cache(00000000-0000-0000-0000-000000000000)  Routing-Component  00:00:00:000  0.00 milliseconds  
    │                   │   ├── Get Partition Key Range Cache(00000000-0000-0000-0000-000000000000)  Routing-Component  00:00:00:000  0.00 milliseconds  
    │                   │   ├── Try Get Overlapping Ranges(00000000-0000-0000-0000-000000000000)  Routing-Component  00:00:00:000  0.00 milliseconds  
    │                   │   └── Microsoft.Azure.Cosmos.Handlers.DiagnosticsHandler(00000000-0000-0000-0000-000000000000)  RequestHandler-Component  00:00:00:000  0.00 milliseconds  
    │                   │       │   (
    │                   │       │       [System Info]
    │                   │       │       Redacted To Not Change The Baselines From Run To Run
    │                   │       │   )
    │                   │       └── Microsoft.Azure.Cosmos.Handlers.RetryHandler(00000000-0000-0000-0000-000000000000)  RequestHandler-Component  00:00:00:000  0.00 milliseconds  
    │                   │           └── Microsoft.Azure.Cosmos.Handlers.RouterHandler(00000000-0000-0000-0000-000000000000)  RequestHandler-Component  00:00:00:000  0.00 milliseconds  
    │                   │               └── Microsoft.Azure.Cosmos.Handlers.TransportHandler(00000000-0000-0000-0000-000000000000)  RequestHandler-Component  00:00:00:000  0.00 milliseconds  
    │                   │                   └── Microsoft.Azure.Documents.ServerStoreModel Transport Request(00000000-0000-0000-0000-000000000000)  Transport-Component  00:00:00:000  0.00 milliseconds  
    │                   │                           (
    │                   │                               [Client Side Request Stats]
    │                   │                               Redacted To Not Change The Baselines From Run To Run
    │                   │                           )
    │                   └── Get Cosmos Element Response(00000000-0000-0000-0000-000000000000)  Json-Component  00:00:00:000  0.00 milliseconds  
    ├── Execute query for a partitionkeyrange(00000000-0000-0000-0000-000000000000)  Query-Component  00:00:00:000  0.00 milliseconds  
    │   │   (
    │   │       [Query Correlated ActivityId]
    │   │       Redacted To Not Change The Baselines From Run To Run
    │   │   )
    │   ├── Create Query Pipeline(00000000-0000-0000-0000-000000000000)  Query-Component  00:00:00:000  0.00 milliseconds  
    │   │   ├── Get Container Properties(00000000-0000-0000-0000-000000000000)  Transport-Component  00:00:00:000  0.00 milliseconds  
    │   │   │   └── Get Collection Cache(00000000-0000-0000-0000-000000000000)  Routing-Component  00:00:00:000  0.00 milliseconds  
    │   │   ├── Service Interop Query Plan(00000000-0000-0000-0000-000000000000)  Query-Component  00:00:00:000  0.00 milliseconds  
    │   │   └── Get Overlapping Feed Ranges(00000000-0000-0000-0000-000000000000)  Routing-Component  00:00:00:000  0.00 milliseconds  
    │   │       └── Get Partition Key Ranges(00000000-0000-0000-0000-000000000000)  Routing-Component  00:00:00:000  0.00 milliseconds  
    │   │           └── Try Get Overlapping Ranges(00000000-0000-0000-0000-000000000000)  Routing-Component  00:00:00:000  0.00 milliseconds  
    │   └── MoveNextAsync(00000000-0000-0000-0000-000000000000)  Pagination-Component  00:00:00:000  0.00 milliseconds  
    │       ├── Prefetching(00000000-0000-0000-0000-000000000000)  Pagination-Component  00:00:00:000  0.00 milliseconds  
    │       └── [,05C1CFFFFFFFF8) move next(00000000-0000-0000-0000-000000000000)  Pagination-Component  00:00:00:000  0.00 milliseconds  
    │           └── Prefetch(00000000-0000-0000-0000-000000000000)  Pagination-Component  00:00:00:000  0.00 milliseconds  
    │               └── [,05C1CFFFFFFFF8) move next(00000000-0000-0000-0000-000000000000)  Pagination-Component  00:00:00:000  0.00 milliseconds  
    │                   │   (
    │                   │       [Query Metrics]
    │                   │       Redacted To Not Change The Baselines From Run To Run
    │                   │   )
    │                   ├── Microsoft.Azure.Cosmos.Handlers.RequestInvokerHandler(00000000-0000-0000-0000-000000000000)  RequestHandler-Component  00:00:00:000  0.00 milliseconds  
    │                   │   ├── Get Collection Cache(00000000-0000-0000-0000-000000000000)  Routing-Component  00:00:00:000  0.00 milliseconds  
    │                   │   ├── Get Partition Key Range Cache(00000000-0000-0000-0000-000000000000)  Routing-Component  00:00:00:000  0.00 milliseconds  
    │                   │   ├── Try Get Overlapping Ranges(00000000-0000-0000-0000-000000000000)  Routing-Component  00:00:00:000  0.00 milliseconds  
    │                   │   └── Microsoft.Azure.Cosmos.Handlers.DiagnosticsHandler(00000000-0000-0000-0000-000000000000)  RequestHandler-Component  00:00:00:000  0.00 milliseconds  
    │                   │       │   (
    │                   │       │       [System Info]
    │                   │       │       Redacted To Not Change The Baselines From Run To Run
    │                   │       │   )
    │                   │       └── Microsoft.Azure.Cosmos.Handlers.RetryHandler(00000000-0000-0000-0000-000000000000)  RequestHandler-Component  00:00:00:000  0.00 milliseconds  
    │                   │           └── Microsoft.Azure.Cosmos.Handlers.RouterHandler(00000000-0000-0000-0000-000000000000)  RequestHandler-Component  00:00:00:000  0.00 milliseconds  
    │                   │               └── Microsoft.Azure.Cosmos.Handlers.TransportHandler(00000000-0000-0000-0000-000000000000)  RequestHandler-Component  00:00:00:000  0.00 milliseconds  
    │                   │                   └── Microsoft.Azure.Documents.ServerStoreModel Transport Request(00000000-0000-0000-0000-000000000000)  Transport-Component  00:00:00:000  0.00 milliseconds  
    │                   │                           (
    │                   │                               [Client Side Request Stats]
    │                   │                               Redacted To Not Change The Baselines From Run To Run
    │                   │                           )
    │                   └── Get Cosmos Element Response(00000000-0000-0000-0000-000000000000)  Json-Component  00:00:00:000  0.00 milliseconds  
    └── Execute query for a partitionkeyrange(00000000-0000-0000-0000-000000000000)  Query-Component  00:00:00:000  0.00 milliseconds  
        │   (
        │       [Query Correlated ActivityId]
        │       Redacted To Not Change The Baselines From Run To Run
        │   )
        ├── Create Query Pipeline(00000000-0000-0000-0000-000000000000)  Query-Component  00:00:00:000  0.00 milliseconds  
        │   ├── Get Container Properties(00000000-0000-0000-0000-000000000000)  Transport-Component  00:00:00:000  0.00 milliseconds  
        │   │   └── Get Collection Cache(00000000-0000-0000-0000-000000000000)  Routing-Component  00:00:00:000  0.00 milliseconds  
        │   ├── Service Interop Query Plan(00000000-0000-0000-0000-000000000000)  Query-Component  00:00:00:000  0.00 milliseconds  
        │   └── Get Overlapping Feed Ranges(00000000-0000-0000-0000-000000000000)  Routing-Component  00:00:00:000  0.00 milliseconds  
        │       └── Get Partition Key Ranges(00000000-0000-0000-0000-000000000000)  Routing-Component  00:00:00:000  0.00 milliseconds  
        │           └── Try Get Overlapping Ranges(00000000-0000-0000-0000-000000000000)  Routing-Component  00:00:00:000  0.00 milliseconds  
        └── MoveNextAsync(00000000-0000-0000-0000-000000000000)  Pagination-Component  00:00:00:000  0.00 milliseconds  
            ├── Prefetching(00000000-0000-0000-0000-000000000000)  Pagination-Component  00:00:00:000  0.00 milliseconds  
            └── [05C1E7FFFFFFFA,FF) move next(00000000-0000-0000-0000-000000000000)  Pagination-Component  00:00:00:000  0.00 milliseconds  
                └── Prefetch(00000000-0000-0000-0000-000000000000)  Pagination-Component  00:00:00:000  0.00 milliseconds  
                    └── [05C1E7FFFFFFFA,FF) move next(00000000-0000-0000-0000-000000000000)  Pagination-Component  00:00:00:000  0.00 milliseconds  
                        │   (
                        │       [Query Metrics]
                        │       Redacted To Not Change The Baselines From Run To Run
                        │   )
                        ├── Microsoft.Azure.Cosmos.Handlers.RequestInvokerHandler(00000000-0000-0000-0000-000000000000)  RequestHandler-Component  00:00:00:000  0.00 milliseconds  
                        │   ├── Get Collection Cache(00000000-0000-0000-0000-000000000000)  Routing-Component  00:00:00:000  0.00 milliseconds  
                        │   ├── Get Partition Key Range Cache(00000000-0000-0000-0000-000000000000)  Routing-Component  00:00:00:000  0.00 milliseconds  
                        │   ├── Try Get Overlapping Ranges(00000000-0000-0000-0000-000000000000)  Routing-Component  00:00:00:000  0.00 milliseconds  
                        │   └── Microsoft.Azure.Cosmos.Handlers.DiagnosticsHandler(00000000-0000-0000-0000-000000000000)  RequestHandler-Component  00:00:00:000  0.00 milliseconds  
                        │       │   (
                        │       │       [System Info]
                        │       │       Redacted To Not Change The Baselines From Run To Run
                        │       │   )
                        │       └── Microsoft.Azure.Cosmos.Handlers.RetryHandler(00000000-0000-0000-0000-000000000000)  RequestHandler-Component  00:00:00:000  0.00 milliseconds  
                        │           └── Microsoft.Azure.Cosmos.Handlers.RouterHandler(00000000-0000-0000-0000-000000000000)  RequestHandler-Component  00:00:00:000  0.00 milliseconds  
                        │               └── Microsoft.Azure.Cosmos.Handlers.TransportHandler(00000000-0000-0000-0000-000000000000)  RequestHandler-Component  00:00:00:000  0.00 milliseconds  
                        │                   └── Microsoft.Azure.Documents.ServerStoreModel Transport Request(00000000-0000-0000-0000-000000000000)  Transport-Component  00:00:00:000  0.00 milliseconds  
                        │                           (
                        │                               [Client Side Request Stats]
                        │                               Redacted To Not Change The Baselines From Run To Run
                        │                           )
                        └── Get Cosmos Element Response(00000000-0000-0000-0000-000000000000)  Json-Component  00:00:00:000  0.00 milliseconds  
]]></Text>
      <Json><![CDATA[{
  "Summary": {},
  "name": "ReadManyItemsStreamAsync",
<<<<<<< HEAD
  "start time": "00:00:00:000",
=======
  "start datetime": "0001-01-01T00:00:00Z",
>>>>>>> 4ab62933
  "duration in milliseconds": 0,
  "data": {
    "Client Configuration": "Redacted To Not Change The Baselines From Run To Run"
  },
  "children": [
    {
      "name": "Execute query for a partitionkeyrange",
      "duration in milliseconds": 0,
      "data": {
        "Query Correlated ActivityId": "Redacted To Not Change The Baselines From Run To Run"
      },
      "children": [
        {
          "name": "Create Query Pipeline",
          "duration in milliseconds": 0,
          "children": [
            {
              "name": "Get Container Properties",
              "duration in milliseconds": 0,
              "children": [
                {
                  "name": "Get Collection Cache",
                  "duration in milliseconds": 0
                }
              ]
            },
            {
              "name": "Service Interop Query Plan",
              "duration in milliseconds": 0
            },
            {
              "name": "Get Overlapping Feed Ranges",
              "duration in milliseconds": 0,
              "children": [
                {
                  "name": "Get Partition Key Ranges",
                  "duration in milliseconds": 0,
                  "children": [
                    {
                      "name": "Try Get Overlapping Ranges",
                      "duration in milliseconds": 0
                    }
                  ]
                }
              ]
            }
          ]
        },
        {
          "name": "MoveNextAsync",
          "duration in milliseconds": 0,
          "children": [
            {
              "name": "Prefetching",
              "duration in milliseconds": 0
            },
            {
              "name": "[05C1CFFFFFFFF8,05C1DFFFFFFFF8) move next",
              "duration in milliseconds": 0,
              "children": [
                {
                  "name": "Prefetch",
                  "duration in milliseconds": 0,
                  "children": [
                    {
                      "name": "[05C1CFFFFFFFF8,05C1DFFFFFFFF8) move next",
                      "duration in milliseconds": 0,
                      "data": {
                        "Query Metrics": "Redacted To Not Change The Baselines From Run To Run"
                      },
                      "children": [
                        {
                          "name": "Microsoft.Azure.Cosmos.Handlers.RequestInvokerHandler",
                          "duration in milliseconds": 0,
                          "children": [
                            {
                              "name": "Get Collection Cache",
                              "duration in milliseconds": 0
                            },
                            {
                              "name": "Get Partition Key Range Cache",
                              "duration in milliseconds": 0
                            },
                            {
                              "name": "Try Get Overlapping Ranges",
                              "duration in milliseconds": 0
                            },
                            {
                              "name": "Microsoft.Azure.Cosmos.Handlers.DiagnosticsHandler",
                              "duration in milliseconds": 0,
                              "data": {
                                "System Info": "Redacted To Not Change The Baselines From Run To Run"
                              },
                              "children": [
                                {
                                  "name": "Microsoft.Azure.Cosmos.Handlers.RetryHandler",
                                  "duration in milliseconds": 0,
                                  "children": [
                                    {
                                      "name": "Microsoft.Azure.Cosmos.Handlers.RouterHandler",
                                      "duration in milliseconds": 0,
                                      "children": [
                                        {
                                          "name": "Microsoft.Azure.Cosmos.Handlers.TransportHandler",
                                          "duration in milliseconds": 0,
                                          "children": [
                                            {
                                              "name": "Microsoft.Azure.Documents.ServerStoreModel Transport Request",
                                              "duration in milliseconds": 0,
                                              "data": {
                                                "Client Side Request Stats": "Redacted To Not Change The Baselines From Run To Run"
                                              }
                                            }
                                          ]
                                        }
                                      ]
                                    }
                                  ]
                                }
                              ]
                            }
                          ]
                        },
                        {
                          "name": "Get Cosmos Element Response",
                          "duration in milliseconds": 0
                        }
                      ]
                    }
                  ]
                }
              ]
            }
          ]
        }
      ]
    },
    {
      "name": "Execute query for a partitionkeyrange",
      "duration in milliseconds": 0,
      "data": {
        "Query Correlated ActivityId": "Redacted To Not Change The Baselines From Run To Run"
      },
      "children": [
        {
          "name": "Create Query Pipeline",
          "duration in milliseconds": 0,
          "children": [
            {
              "name": "Get Container Properties",
              "duration in milliseconds": 0,
              "children": [
                {
                  "name": "Get Collection Cache",
                  "duration in milliseconds": 0
                }
              ]
            },
            {
              "name": "Service Interop Query Plan",
              "duration in milliseconds": 0
            },
            {
              "name": "Get Overlapping Feed Ranges",
              "duration in milliseconds": 0,
              "children": [
                {
                  "name": "Get Partition Key Ranges",
                  "duration in milliseconds": 0,
                  "children": [
                    {
                      "name": "Try Get Overlapping Ranges",
                      "duration in milliseconds": 0
                    }
                  ]
                }
              ]
            }
          ]
        },
        {
          "name": "MoveNextAsync",
          "duration in milliseconds": 0,
          "children": [
            {
              "name": "Prefetching",
              "duration in milliseconds": 0
            },
            {
              "name": "[,05C1CFFFFFFFF8) move next",
              "duration in milliseconds": 0,
              "children": [
                {
                  "name": "Prefetch",
                  "duration in milliseconds": 0,
                  "children": [
                    {
                      "name": "[,05C1CFFFFFFFF8) move next",
                      "duration in milliseconds": 0,
                      "data": {
                        "Query Metrics": "Redacted To Not Change The Baselines From Run To Run"
                      },
                      "children": [
                        {
                          "name": "Microsoft.Azure.Cosmos.Handlers.RequestInvokerHandler",
                          "duration in milliseconds": 0,
                          "children": [
                            {
                              "name": "Get Collection Cache",
                              "duration in milliseconds": 0
                            },
                            {
                              "name": "Get Partition Key Range Cache",
                              "duration in milliseconds": 0
                            },
                            {
                              "name": "Try Get Overlapping Ranges",
                              "duration in milliseconds": 0
                            },
                            {
                              "name": "Microsoft.Azure.Cosmos.Handlers.DiagnosticsHandler",
                              "duration in milliseconds": 0,
                              "data": {
                                "System Info": "Redacted To Not Change The Baselines From Run To Run"
                              },
                              "children": [
                                {
                                  "name": "Microsoft.Azure.Cosmos.Handlers.RetryHandler",
                                  "duration in milliseconds": 0,
                                  "children": [
                                    {
                                      "name": "Microsoft.Azure.Cosmos.Handlers.RouterHandler",
                                      "duration in milliseconds": 0,
                                      "children": [
                                        {
                                          "name": "Microsoft.Azure.Cosmos.Handlers.TransportHandler",
                                          "duration in milliseconds": 0,
                                          "children": [
                                            {
                                              "name": "Microsoft.Azure.Documents.ServerStoreModel Transport Request",
                                              "duration in milliseconds": 0,
                                              "data": {
                                                "Client Side Request Stats": "Redacted To Not Change The Baselines From Run To Run"
                                              }
                                            }
                                          ]
                                        }
                                      ]
                                    }
                                  ]
                                }
                              ]
                            }
                          ]
                        },
                        {
                          "name": "Get Cosmos Element Response",
                          "duration in milliseconds": 0
                        }
                      ]
                    }
                  ]
                }
              ]
            }
          ]
        }
      ]
    },
    {
      "name": "Execute query for a partitionkeyrange",
      "duration in milliseconds": 0,
      "data": {
        "Query Correlated ActivityId": "Redacted To Not Change The Baselines From Run To Run"
      },
      "children": [
        {
          "name": "Create Query Pipeline",
          "duration in milliseconds": 0,
          "children": [
            {
              "name": "Get Container Properties",
              "duration in milliseconds": 0,
              "children": [
                {
                  "name": "Get Collection Cache",
                  "duration in milliseconds": 0
                }
              ]
            },
            {
              "name": "Service Interop Query Plan",
              "duration in milliseconds": 0
            },
            {
              "name": "Get Overlapping Feed Ranges",
              "duration in milliseconds": 0,
              "children": [
                {
                  "name": "Get Partition Key Ranges",
                  "duration in milliseconds": 0,
                  "children": [
                    {
                      "name": "Try Get Overlapping Ranges",
                      "duration in milliseconds": 0
                    }
                  ]
                }
              ]
            }
          ]
        },
        {
          "name": "MoveNextAsync",
          "duration in milliseconds": 0,
          "children": [
            {
              "name": "Prefetching",
              "duration in milliseconds": 0
            },
            {
              "name": "[05C1E7FFFFFFFA,FF) move next",
              "duration in milliseconds": 0,
              "children": [
                {
                  "name": "Prefetch",
                  "duration in milliseconds": 0,
                  "children": [
                    {
                      "name": "[05C1E7FFFFFFFA,FF) move next",
                      "duration in milliseconds": 0,
                      "data": {
                        "Query Metrics": "Redacted To Not Change The Baselines From Run To Run"
                      },
                      "children": [
                        {
                          "name": "Microsoft.Azure.Cosmos.Handlers.RequestInvokerHandler",
                          "duration in milliseconds": 0,
                          "children": [
                            {
                              "name": "Get Collection Cache",
                              "duration in milliseconds": 0
                            },
                            {
                              "name": "Get Partition Key Range Cache",
                              "duration in milliseconds": 0
                            },
                            {
                              "name": "Try Get Overlapping Ranges",
                              "duration in milliseconds": 0
                            },
                            {
                              "name": "Microsoft.Azure.Cosmos.Handlers.DiagnosticsHandler",
                              "duration in milliseconds": 0,
                              "data": {
                                "System Info": "Redacted To Not Change The Baselines From Run To Run"
                              },
                              "children": [
                                {
                                  "name": "Microsoft.Azure.Cosmos.Handlers.RetryHandler",
                                  "duration in milliseconds": 0,
                                  "children": [
                                    {
                                      "name": "Microsoft.Azure.Cosmos.Handlers.RouterHandler",
                                      "duration in milliseconds": 0,
                                      "children": [
                                        {
                                          "name": "Microsoft.Azure.Cosmos.Handlers.TransportHandler",
                                          "duration in milliseconds": 0,
                                          "children": [
                                            {
                                              "name": "Microsoft.Azure.Documents.ServerStoreModel Transport Request",
                                              "duration in milliseconds": 0,
                                              "data": {
                                                "Client Side Request Stats": "Redacted To Not Change The Baselines From Run To Run"
                                              }
                                            }
                                          ]
                                        }
                                      ]
                                    }
                                  ]
                                }
                              ]
                            }
                          ]
                        },
                        {
                          "name": "Get Cosmos Element Response",
                          "duration in milliseconds": 0
                        }
                      ]
                    }
                  ]
                }
              ]
            }
          ]
        }
      ]
    }
  ]
}]]></Json>
      <OTelActivities><ACTIVITY><OPERATION>Operation.ReadManyItemsStreamAsync</OPERATION><ATTRIBUTE-KEY>kind</ATTRIBUTE-KEY><ATTRIBUTE-VALUE>client</ATTRIBUTE-VALUE><ATTRIBUTE-KEY>az.namespace</ATTRIBUTE-KEY><ATTRIBUTE-VALUE>Microsoft.DocumentDB</ATTRIBUTE-VALUE><ATTRIBUTE-KEY>db.operation</ATTRIBUTE-KEY><ATTRIBUTE-VALUE>ReadManyItemsStreamAsync</ATTRIBUTE-VALUE><ATTRIBUTE-KEY>db.name</ATTRIBUTE-KEY><ATTRIBUTE-KEY>db.cosmosdb.container</ATTRIBUTE-KEY><ATTRIBUTE-KEY>db.system</ATTRIBUTE-KEY><ATTRIBUTE-VALUE>cosmosdb</ATTRIBUTE-VALUE><ATTRIBUTE-KEY>db.cosmosdb.machine_id</ATTRIBUTE-KEY><ATTRIBUTE-KEY>net.peer.name</ATTRIBUTE-KEY><ATTRIBUTE-VALUE>127.0.0.1</ATTRIBUTE-VALUE><ATTRIBUTE-KEY>db.cosmosdb.client_id</ATTRIBUTE-KEY><ATTRIBUTE-KEY>db.cosmosdb.user_agent</ATTRIBUTE-KEY><ATTRIBUTE-KEY>db.cosmosdb.connection_mode</ATTRIBUTE-KEY><ATTRIBUTE-VALUE>Direct</ATTRIBUTE-VALUE><ATTRIBUTE-KEY>db.cosmosdb.operation_type</ATTRIBUTE-KEY><ATTRIBUTE-VALUE>Read</ATTRIBUTE-VALUE><ATTRIBUTE-KEY>db.cosmosdb.request_content_length_bytes</ATTRIBUTE-KEY><ATTRIBUTE-KEY>db.cosmosdb.response_content_length_bytes</ATTRIBUTE-KEY><ATTRIBUTE-KEY>db.cosmosdb.status_code</ATTRIBUTE-KEY><ATTRIBUTE-KEY>db.cosmosdb.sub_status_code</ATTRIBUTE-KEY><ATTRIBUTE-KEY>db.cosmosdb.request_charge</ATTRIBUTE-KEY><ATTRIBUTE-KEY>db.cosmosdb.item_count</ATTRIBUTE-KEY><ATTRIBUTE-KEY>db.cosmosdb.activity_id</ATTRIBUTE-KEY><ATTRIBUTE-KEY>db.cosmosdb.correlated_activity_id</ATTRIBUTE-KEY><ATTRIBUTE-KEY>db.cosmosdb.regions_contacted</ATTRIBUTE-KEY><ATTRIBUTE-VALUE>South Central US</ATTRIBUTE-VALUE></ACTIVITY>
<ACTIVITY><OPERATION>Operation.CreateItemAsync</OPERATION><ATTRIBUTE-KEY>kind</ATTRIBUTE-KEY><ATTRIBUTE-VALUE>client</ATTRIBUTE-VALUE><ATTRIBUTE-KEY>az.namespace</ATTRIBUTE-KEY><ATTRIBUTE-VALUE>Microsoft.DocumentDB</ATTRIBUTE-VALUE><ATTRIBUTE-KEY>db.operation</ATTRIBUTE-KEY><ATTRIBUTE-VALUE>CreateItemAsync</ATTRIBUTE-VALUE><ATTRIBUTE-KEY>db.name</ATTRIBUTE-KEY><ATTRIBUTE-KEY>db.cosmosdb.container</ATTRIBUTE-KEY><ATTRIBUTE-KEY>db.system</ATTRIBUTE-KEY><ATTRIBUTE-VALUE>cosmosdb</ATTRIBUTE-VALUE><ATTRIBUTE-KEY>db.cosmosdb.machine_id</ATTRIBUTE-KEY><ATTRIBUTE-KEY>net.peer.name</ATTRIBUTE-KEY><ATTRIBUTE-VALUE>127.0.0.1</ATTRIBUTE-VALUE><ATTRIBUTE-KEY>db.cosmosdb.client_id</ATTRIBUTE-KEY><ATTRIBUTE-KEY>db.cosmosdb.user_agent</ATTRIBUTE-KEY><ATTRIBUTE-KEY>db.cosmosdb.connection_mode</ATTRIBUTE-KEY><ATTRIBUTE-VALUE>Direct</ATTRIBUTE-VALUE><ATTRIBUTE-KEY>db.cosmosdb.operation_type</ATTRIBUTE-KEY><ATTRIBUTE-VALUE>Create</ATTRIBUTE-VALUE><ATTRIBUTE-KEY>db.cosmosdb.request_content_length_bytes</ATTRIBUTE-KEY><ATTRIBUTE-KEY>db.cosmosdb.response_content_length_bytes</ATTRIBUTE-KEY><ATTRIBUTE-KEY>db.cosmosdb.status_code</ATTRIBUTE-KEY><ATTRIBUTE-KEY>db.cosmosdb.sub_status_code</ATTRIBUTE-KEY><ATTRIBUTE-KEY>db.cosmosdb.request_charge</ATTRIBUTE-KEY><ATTRIBUTE-KEY>db.cosmosdb.item_count</ATTRIBUTE-KEY><ATTRIBUTE-KEY>db.cosmosdb.activity_id</ATTRIBUTE-KEY><ATTRIBUTE-KEY>db.cosmosdb.correlated_activity_id</ATTRIBUTE-KEY><ATTRIBUTE-KEY>db.cosmosdb.regions_contacted</ATTRIBUTE-KEY><ATTRIBUTE-VALUE>South Central US</ATTRIBUTE-VALUE></ACTIVITY>
<ACTIVITY><OPERATION>Operation.CreateItemAsync</OPERATION><ATTRIBUTE-KEY>kind</ATTRIBUTE-KEY><ATTRIBUTE-VALUE>client</ATTRIBUTE-VALUE><ATTRIBUTE-KEY>az.namespace</ATTRIBUTE-KEY><ATTRIBUTE-VALUE>Microsoft.DocumentDB</ATTRIBUTE-VALUE><ATTRIBUTE-KEY>db.operation</ATTRIBUTE-KEY><ATTRIBUTE-VALUE>CreateItemAsync</ATTRIBUTE-VALUE><ATTRIBUTE-KEY>db.name</ATTRIBUTE-KEY><ATTRIBUTE-KEY>db.cosmosdb.container</ATTRIBUTE-KEY><ATTRIBUTE-KEY>db.system</ATTRIBUTE-KEY><ATTRIBUTE-VALUE>cosmosdb</ATTRIBUTE-VALUE><ATTRIBUTE-KEY>db.cosmosdb.machine_id</ATTRIBUTE-KEY><ATTRIBUTE-KEY>net.peer.name</ATTRIBUTE-KEY><ATTRIBUTE-VALUE>127.0.0.1</ATTRIBUTE-VALUE><ATTRIBUTE-KEY>db.cosmosdb.client_id</ATTRIBUTE-KEY><ATTRIBUTE-KEY>db.cosmosdb.user_agent</ATTRIBUTE-KEY><ATTRIBUTE-KEY>db.cosmosdb.connection_mode</ATTRIBUTE-KEY><ATTRIBUTE-VALUE>Direct</ATTRIBUTE-VALUE><ATTRIBUTE-KEY>db.cosmosdb.operation_type</ATTRIBUTE-KEY><ATTRIBUTE-VALUE>Create</ATTRIBUTE-VALUE><ATTRIBUTE-KEY>db.cosmosdb.request_content_length_bytes</ATTRIBUTE-KEY><ATTRIBUTE-KEY>db.cosmosdb.response_content_length_bytes</ATTRIBUTE-KEY><ATTRIBUTE-KEY>db.cosmosdb.status_code</ATTRIBUTE-KEY><ATTRIBUTE-KEY>db.cosmosdb.sub_status_code</ATTRIBUTE-KEY><ATTRIBUTE-KEY>db.cosmosdb.request_charge</ATTRIBUTE-KEY><ATTRIBUTE-KEY>db.cosmosdb.item_count</ATTRIBUTE-KEY><ATTRIBUTE-KEY>db.cosmosdb.activity_id</ATTRIBUTE-KEY><ATTRIBUTE-KEY>db.cosmosdb.correlated_activity_id</ATTRIBUTE-KEY><ATTRIBUTE-KEY>db.cosmosdb.regions_contacted</ATTRIBUTE-KEY><ATTRIBUTE-VALUE>South Central US</ATTRIBUTE-VALUE></ACTIVITY>
<ACTIVITY><OPERATION>Operation.CreateItemAsync</OPERATION><ATTRIBUTE-KEY>kind</ATTRIBUTE-KEY><ATTRIBUTE-VALUE>client</ATTRIBUTE-VALUE><ATTRIBUTE-KEY>az.namespace</ATTRIBUTE-KEY><ATTRIBUTE-VALUE>Microsoft.DocumentDB</ATTRIBUTE-VALUE><ATTRIBUTE-KEY>db.operation</ATTRIBUTE-KEY><ATTRIBUTE-VALUE>CreateItemAsync</ATTRIBUTE-VALUE><ATTRIBUTE-KEY>db.name</ATTRIBUTE-KEY><ATTRIBUTE-KEY>db.cosmosdb.container</ATTRIBUTE-KEY><ATTRIBUTE-KEY>db.system</ATTRIBUTE-KEY><ATTRIBUTE-VALUE>cosmosdb</ATTRIBUTE-VALUE><ATTRIBUTE-KEY>db.cosmosdb.machine_id</ATTRIBUTE-KEY><ATTRIBUTE-KEY>net.peer.name</ATTRIBUTE-KEY><ATTRIBUTE-VALUE>127.0.0.1</ATTRIBUTE-VALUE><ATTRIBUTE-KEY>db.cosmosdb.client_id</ATTRIBUTE-KEY><ATTRIBUTE-KEY>db.cosmosdb.user_agent</ATTRIBUTE-KEY><ATTRIBUTE-KEY>db.cosmosdb.connection_mode</ATTRIBUTE-KEY><ATTRIBUTE-VALUE>Direct</ATTRIBUTE-VALUE><ATTRIBUTE-KEY>db.cosmosdb.operation_type</ATTRIBUTE-KEY><ATTRIBUTE-VALUE>Create</ATTRIBUTE-VALUE><ATTRIBUTE-KEY>db.cosmosdb.request_content_length_bytes</ATTRIBUTE-KEY><ATTRIBUTE-KEY>db.cosmosdb.response_content_length_bytes</ATTRIBUTE-KEY><ATTRIBUTE-KEY>db.cosmosdb.status_code</ATTRIBUTE-KEY><ATTRIBUTE-KEY>db.cosmosdb.sub_status_code</ATTRIBUTE-KEY><ATTRIBUTE-KEY>db.cosmosdb.request_charge</ATTRIBUTE-KEY><ATTRIBUTE-KEY>db.cosmosdb.item_count</ATTRIBUTE-KEY><ATTRIBUTE-KEY>db.cosmosdb.activity_id</ATTRIBUTE-KEY><ATTRIBUTE-KEY>db.cosmosdb.correlated_activity_id</ATTRIBUTE-KEY><ATTRIBUTE-KEY>db.cosmosdb.regions_contacted</ATTRIBUTE-KEY><ATTRIBUTE-VALUE>South Central US</ATTRIBUTE-VALUE></ACTIVITY>
<ACTIVITY><OPERATION>Operation.CreateItemAsync</OPERATION><ATTRIBUTE-KEY>kind</ATTRIBUTE-KEY><ATTRIBUTE-VALUE>client</ATTRIBUTE-VALUE><ATTRIBUTE-KEY>az.namespace</ATTRIBUTE-KEY><ATTRIBUTE-VALUE>Microsoft.DocumentDB</ATTRIBUTE-VALUE><ATTRIBUTE-KEY>db.operation</ATTRIBUTE-KEY><ATTRIBUTE-VALUE>CreateItemAsync</ATTRIBUTE-VALUE><ATTRIBUTE-KEY>db.name</ATTRIBUTE-KEY><ATTRIBUTE-KEY>db.cosmosdb.container</ATTRIBUTE-KEY><ATTRIBUTE-KEY>db.system</ATTRIBUTE-KEY><ATTRIBUTE-VALUE>cosmosdb</ATTRIBUTE-VALUE><ATTRIBUTE-KEY>db.cosmosdb.machine_id</ATTRIBUTE-KEY><ATTRIBUTE-KEY>net.peer.name</ATTRIBUTE-KEY><ATTRIBUTE-VALUE>127.0.0.1</ATTRIBUTE-VALUE><ATTRIBUTE-KEY>db.cosmosdb.client_id</ATTRIBUTE-KEY><ATTRIBUTE-KEY>db.cosmosdb.user_agent</ATTRIBUTE-KEY><ATTRIBUTE-KEY>db.cosmosdb.connection_mode</ATTRIBUTE-KEY><ATTRIBUTE-VALUE>Direct</ATTRIBUTE-VALUE><ATTRIBUTE-KEY>db.cosmosdb.operation_type</ATTRIBUTE-KEY><ATTRIBUTE-VALUE>Create</ATTRIBUTE-VALUE><ATTRIBUTE-KEY>db.cosmosdb.request_content_length_bytes</ATTRIBUTE-KEY><ATTRIBUTE-KEY>db.cosmosdb.response_content_length_bytes</ATTRIBUTE-KEY><ATTRIBUTE-KEY>db.cosmosdb.status_code</ATTRIBUTE-KEY><ATTRIBUTE-KEY>db.cosmosdb.sub_status_code</ATTRIBUTE-KEY><ATTRIBUTE-KEY>db.cosmosdb.request_charge</ATTRIBUTE-KEY><ATTRIBUTE-KEY>db.cosmosdb.item_count</ATTRIBUTE-KEY><ATTRIBUTE-KEY>db.cosmosdb.activity_id</ATTRIBUTE-KEY><ATTRIBUTE-KEY>db.cosmosdb.correlated_activity_id</ATTRIBUTE-KEY><ATTRIBUTE-KEY>db.cosmosdb.regions_contacted</ATTRIBUTE-KEY><ATTRIBUTE-VALUE>South Central US</ATTRIBUTE-VALUE></ACTIVITY>
<ACTIVITY><OPERATION>Operation.CreateItemAsync</OPERATION><ATTRIBUTE-KEY>kind</ATTRIBUTE-KEY><ATTRIBUTE-VALUE>client</ATTRIBUTE-VALUE><ATTRIBUTE-KEY>az.namespace</ATTRIBUTE-KEY><ATTRIBUTE-VALUE>Microsoft.DocumentDB</ATTRIBUTE-VALUE><ATTRIBUTE-KEY>db.operation</ATTRIBUTE-KEY><ATTRIBUTE-VALUE>CreateItemAsync</ATTRIBUTE-VALUE><ATTRIBUTE-KEY>db.name</ATTRIBUTE-KEY><ATTRIBUTE-KEY>db.cosmosdb.container</ATTRIBUTE-KEY><ATTRIBUTE-KEY>db.system</ATTRIBUTE-KEY><ATTRIBUTE-VALUE>cosmosdb</ATTRIBUTE-VALUE><ATTRIBUTE-KEY>db.cosmosdb.machine_id</ATTRIBUTE-KEY><ATTRIBUTE-KEY>net.peer.name</ATTRIBUTE-KEY><ATTRIBUTE-VALUE>127.0.0.1</ATTRIBUTE-VALUE><ATTRIBUTE-KEY>db.cosmosdb.client_id</ATTRIBUTE-KEY><ATTRIBUTE-KEY>db.cosmosdb.user_agent</ATTRIBUTE-KEY><ATTRIBUTE-KEY>db.cosmosdb.connection_mode</ATTRIBUTE-KEY><ATTRIBUTE-VALUE>Direct</ATTRIBUTE-VALUE><ATTRIBUTE-KEY>db.cosmosdb.operation_type</ATTRIBUTE-KEY><ATTRIBUTE-VALUE>Create</ATTRIBUTE-VALUE><ATTRIBUTE-KEY>db.cosmosdb.request_content_length_bytes</ATTRIBUTE-KEY><ATTRIBUTE-KEY>db.cosmosdb.response_content_length_bytes</ATTRIBUTE-KEY><ATTRIBUTE-KEY>db.cosmosdb.status_code</ATTRIBUTE-KEY><ATTRIBUTE-KEY>db.cosmosdb.sub_status_code</ATTRIBUTE-KEY><ATTRIBUTE-KEY>db.cosmosdb.request_charge</ATTRIBUTE-KEY><ATTRIBUTE-KEY>db.cosmosdb.item_count</ATTRIBUTE-KEY><ATTRIBUTE-KEY>db.cosmosdb.activity_id</ATTRIBUTE-KEY><ATTRIBUTE-KEY>db.cosmosdb.correlated_activity_id</ATTRIBUTE-KEY><ATTRIBUTE-KEY>db.cosmosdb.regions_contacted</ATTRIBUTE-KEY><ATTRIBUTE-VALUE>South Central US</ATTRIBUTE-VALUE></ACTIVITY>
<EVENT><EVENT-NAME>LatencyOverThreshold</EVENT-NAME><EVENT-TEXT>Ideally, this should contain request diagnostics but request diagnostics is subject to change with each request as it contains few unique id. So just putting this tag with this static text to make sure event is getting generated for each test.</EVENT-TEXT></EVENT>
<EVENT><EVENT-NAME>LatencyOverThreshold</EVENT-NAME><EVENT-TEXT>Ideally, this should contain request diagnostics but request diagnostics is subject to change with each request as it contains few unique id. So just putting this tag with this static text to make sure event is getting generated for each test.</EVENT-TEXT></EVENT>
<EVENT><EVENT-NAME>LatencyOverThreshold</EVENT-NAME><EVENT-TEXT>Ideally, this should contain request diagnostics but request diagnostics is subject to change with each request as it contains few unique id. So just putting this tag with this static text to make sure event is getting generated for each test.</EVENT-TEXT></EVENT>
<EVENT><EVENT-NAME>LatencyOverThreshold</EVENT-NAME><EVENT-TEXT>Ideally, this should contain request diagnostics but request diagnostics is subject to change with each request as it contains few unique id. So just putting this tag with this static text to make sure event is getting generated for each test.</EVENT-TEXT></EVENT>
<EVENT><EVENT-NAME>LatencyOverThreshold</EVENT-NAME><EVENT-TEXT>Ideally, this should contain request diagnostics but request diagnostics is subject to change with each request as it contains few unique id. So just putting this tag with this static text to make sure event is getting generated for each test.</EVENT-TEXT></EVENT>
<EVENT><EVENT-NAME>LatencyOverThreshold</EVENT-NAME><EVENT-TEXT>Ideally, this should contain request diagnostics but request diagnostics is subject to change with each request as it contains few unique id. So just putting this tag with this static text to make sure event is getting generated for each test.</EVENT-TEXT></EVENT>
</OTelActivities>
    </Output>
  </Result>
  <Result>
    <Input>
      <Description>Read Many Typed Api</Description>
      <Setup><![CDATA[
    FeedResponse<ToDoActivity> feedResponse = await container.ReadManyItemsAsync<ToDoActivity>(itemList);
    ITrace trace = ((CosmosTraceDiagnostics)feedResponse.Diagnostics).Value;
]]></Setup>
    </Input>
    <Output>
      <Text><![CDATA[.
└── ReadManyItemsAsync(00000000-0000-0000-0000-000000000000)  Transport-Component  00:00:00:000  0.00 milliseconds  
    │   (
    │       [Client Configuration]
    │       Redacted To Not Change The Baselines From Run To Run
    │   )
    ├── Execute query for a partitionkeyrange(00000000-0000-0000-0000-000000000000)  Query-Component  00:00:00:000  0.00 milliseconds  
    │   │   (
    │   │       [Query Correlated ActivityId]
    │   │       Redacted To Not Change The Baselines From Run To Run
    │   │   )
    │   ├── Create Query Pipeline(00000000-0000-0000-0000-000000000000)  Query-Component  00:00:00:000  0.00 milliseconds  
    │   │   ├── Get Container Properties(00000000-0000-0000-0000-000000000000)  Transport-Component  00:00:00:000  0.00 milliseconds  
    │   │   │   └── Get Collection Cache(00000000-0000-0000-0000-000000000000)  Routing-Component  00:00:00:000  0.00 milliseconds  
    │   │   ├── Service Interop Query Plan(00000000-0000-0000-0000-000000000000)  Query-Component  00:00:00:000  0.00 milliseconds  
    │   │   └── Get Overlapping Feed Ranges(00000000-0000-0000-0000-000000000000)  Routing-Component  00:00:00:000  0.00 milliseconds  
    │   │       └── Get Partition Key Ranges(00000000-0000-0000-0000-000000000000)  Routing-Component  00:00:00:000  0.00 milliseconds  
    │   │           └── Try Get Overlapping Ranges(00000000-0000-0000-0000-000000000000)  Routing-Component  00:00:00:000  0.00 milliseconds  
    │   └── MoveNextAsync(00000000-0000-0000-0000-000000000000)  Pagination-Component  00:00:00:000  0.00 milliseconds  
    │       ├── Prefetching(00000000-0000-0000-0000-000000000000)  Pagination-Component  00:00:00:000  0.00 milliseconds  
    │       └── [05C1CFFFFFFFF8,05C1DFFFFFFFF8) move next(00000000-0000-0000-0000-000000000000)  Pagination-Component  00:00:00:000  0.00 milliseconds  
    │           └── Prefetch(00000000-0000-0000-0000-000000000000)  Pagination-Component  00:00:00:000  0.00 milliseconds  
    │               └── [05C1CFFFFFFFF8,05C1DFFFFFFFF8) move next(00000000-0000-0000-0000-000000000000)  Pagination-Component  00:00:00:000  0.00 milliseconds  
    │                   │   (
    │                   │       [Query Metrics]
    │                   │       Redacted To Not Change The Baselines From Run To Run
    │                   │   )
    │                   ├── Microsoft.Azure.Cosmos.Handlers.RequestInvokerHandler(00000000-0000-0000-0000-000000000000)  RequestHandler-Component  00:00:00:000  0.00 milliseconds  
    │                   │   ├── Get Collection Cache(00000000-0000-0000-0000-000000000000)  Routing-Component  00:00:00:000  0.00 milliseconds  
    │                   │   ├── Get Partition Key Range Cache(00000000-0000-0000-0000-000000000000)  Routing-Component  00:00:00:000  0.00 milliseconds  
    │                   │   ├── Try Get Overlapping Ranges(00000000-0000-0000-0000-000000000000)  Routing-Component  00:00:00:000  0.00 milliseconds  
    │                   │   └── Microsoft.Azure.Cosmos.Handlers.DiagnosticsHandler(00000000-0000-0000-0000-000000000000)  RequestHandler-Component  00:00:00:000  0.00 milliseconds  
    │                   │       │   (
    │                   │       │       [System Info]
    │                   │       │       Redacted To Not Change The Baselines From Run To Run
    │                   │       │   )
    │                   │       └── Microsoft.Azure.Cosmos.Handlers.RetryHandler(00000000-0000-0000-0000-000000000000)  RequestHandler-Component  00:00:00:000  0.00 milliseconds  
    │                   │           └── Microsoft.Azure.Cosmos.Handlers.RouterHandler(00000000-0000-0000-0000-000000000000)  RequestHandler-Component  00:00:00:000  0.00 milliseconds  
    │                   │               └── Microsoft.Azure.Cosmos.Handlers.TransportHandler(00000000-0000-0000-0000-000000000000)  RequestHandler-Component  00:00:00:000  0.00 milliseconds  
    │                   │                   └── Microsoft.Azure.Documents.ServerStoreModel Transport Request(00000000-0000-0000-0000-000000000000)  Transport-Component  00:00:00:000  0.00 milliseconds  
    │                   │                           (
    │                   │                               [Client Side Request Stats]
    │                   │                               Redacted To Not Change The Baselines From Run To Run
    │                   │                           )
    │                   └── Get Cosmos Element Response(00000000-0000-0000-0000-000000000000)  Json-Component  00:00:00:000  0.00 milliseconds  
    ├── Execute query for a partitionkeyrange(00000000-0000-0000-0000-000000000000)  Query-Component  00:00:00:000  0.00 milliseconds  
    │   │   (
    │   │       [Query Correlated ActivityId]
    │   │       Redacted To Not Change The Baselines From Run To Run
    │   │   )
    │   ├── Create Query Pipeline(00000000-0000-0000-0000-000000000000)  Query-Component  00:00:00:000  0.00 milliseconds  
    │   │   ├── Get Container Properties(00000000-0000-0000-0000-000000000000)  Transport-Component  00:00:00:000  0.00 milliseconds  
    │   │   │   └── Get Collection Cache(00000000-0000-0000-0000-000000000000)  Routing-Component  00:00:00:000  0.00 milliseconds  
    │   │   ├── Service Interop Query Plan(00000000-0000-0000-0000-000000000000)  Query-Component  00:00:00:000  0.00 milliseconds  
    │   │   └── Get Overlapping Feed Ranges(00000000-0000-0000-0000-000000000000)  Routing-Component  00:00:00:000  0.00 milliseconds  
    │   │       └── Get Partition Key Ranges(00000000-0000-0000-0000-000000000000)  Routing-Component  00:00:00:000  0.00 milliseconds  
    │   │           └── Try Get Overlapping Ranges(00000000-0000-0000-0000-000000000000)  Routing-Component  00:00:00:000  0.00 milliseconds  
    │   └── MoveNextAsync(00000000-0000-0000-0000-000000000000)  Pagination-Component  00:00:00:000  0.00 milliseconds  
    │       ├── Prefetching(00000000-0000-0000-0000-000000000000)  Pagination-Component  00:00:00:000  0.00 milliseconds  
    │       └── [,05C1CFFFFFFFF8) move next(00000000-0000-0000-0000-000000000000)  Pagination-Component  00:00:00:000  0.00 milliseconds  
    │           └── Prefetch(00000000-0000-0000-0000-000000000000)  Pagination-Component  00:00:00:000  0.00 milliseconds  
    │               └── [,05C1CFFFFFFFF8) move next(00000000-0000-0000-0000-000000000000)  Pagination-Component  00:00:00:000  0.00 milliseconds  
    │                   │   (
    │                   │       [Query Metrics]
    │                   │       Redacted To Not Change The Baselines From Run To Run
    │                   │   )
    │                   ├── Microsoft.Azure.Cosmos.Handlers.RequestInvokerHandler(00000000-0000-0000-0000-000000000000)  RequestHandler-Component  00:00:00:000  0.00 milliseconds  
    │                   │   ├── Get Collection Cache(00000000-0000-0000-0000-000000000000)  Routing-Component  00:00:00:000  0.00 milliseconds  
    │                   │   ├── Get Partition Key Range Cache(00000000-0000-0000-0000-000000000000)  Routing-Component  00:00:00:000  0.00 milliseconds  
    │                   │   ├── Try Get Overlapping Ranges(00000000-0000-0000-0000-000000000000)  Routing-Component  00:00:00:000  0.00 milliseconds  
    │                   │   └── Microsoft.Azure.Cosmos.Handlers.DiagnosticsHandler(00000000-0000-0000-0000-000000000000)  RequestHandler-Component  00:00:00:000  0.00 milliseconds  
    │                   │       │   (
    │                   │       │       [System Info]
    │                   │       │       Redacted To Not Change The Baselines From Run To Run
    │                   │       │   )
    │                   │       └── Microsoft.Azure.Cosmos.Handlers.RetryHandler(00000000-0000-0000-0000-000000000000)  RequestHandler-Component  00:00:00:000  0.00 milliseconds  
    │                   │           └── Microsoft.Azure.Cosmos.Handlers.RouterHandler(00000000-0000-0000-0000-000000000000)  RequestHandler-Component  00:00:00:000  0.00 milliseconds  
    │                   │               └── Microsoft.Azure.Cosmos.Handlers.TransportHandler(00000000-0000-0000-0000-000000000000)  RequestHandler-Component  00:00:00:000  0.00 milliseconds  
    │                   │                   └── Microsoft.Azure.Documents.ServerStoreModel Transport Request(00000000-0000-0000-0000-000000000000)  Transport-Component  00:00:00:000  0.00 milliseconds  
    │                   │                           (
    │                   │                               [Client Side Request Stats]
    │                   │                               Redacted To Not Change The Baselines From Run To Run
    │                   │                           )
    │                   └── Get Cosmos Element Response(00000000-0000-0000-0000-000000000000)  Json-Component  00:00:00:000  0.00 milliseconds  
    ├── Execute query for a partitionkeyrange(00000000-0000-0000-0000-000000000000)  Query-Component  00:00:00:000  0.00 milliseconds  
    │   │   (
    │   │       [Query Correlated ActivityId]
    │   │       Redacted To Not Change The Baselines From Run To Run
    │   │   )
    │   ├── Create Query Pipeline(00000000-0000-0000-0000-000000000000)  Query-Component  00:00:00:000  0.00 milliseconds  
    │   │   ├── Get Container Properties(00000000-0000-0000-0000-000000000000)  Transport-Component  00:00:00:000  0.00 milliseconds  
    │   │   │   └── Get Collection Cache(00000000-0000-0000-0000-000000000000)  Routing-Component  00:00:00:000  0.00 milliseconds  
    │   │   ├── Service Interop Query Plan(00000000-0000-0000-0000-000000000000)  Query-Component  00:00:00:000  0.00 milliseconds  
    │   │   └── Get Overlapping Feed Ranges(00000000-0000-0000-0000-000000000000)  Routing-Component  00:00:00:000  0.00 milliseconds  
    │   │       └── Get Partition Key Ranges(00000000-0000-0000-0000-000000000000)  Routing-Component  00:00:00:000  0.00 milliseconds  
    │   │           └── Try Get Overlapping Ranges(00000000-0000-0000-0000-000000000000)  Routing-Component  00:00:00:000  0.00 milliseconds  
    │   └── MoveNextAsync(00000000-0000-0000-0000-000000000000)  Pagination-Component  00:00:00:000  0.00 milliseconds  
    │       ├── Prefetching(00000000-0000-0000-0000-000000000000)  Pagination-Component  00:00:00:000  0.00 milliseconds  
    │       └── [05C1E7FFFFFFFA,FF) move next(00000000-0000-0000-0000-000000000000)  Pagination-Component  00:00:00:000  0.00 milliseconds  
    │           └── Prefetch(00000000-0000-0000-0000-000000000000)  Pagination-Component  00:00:00:000  0.00 milliseconds  
    │               └── [05C1E7FFFFFFFA,FF) move next(00000000-0000-0000-0000-000000000000)  Pagination-Component  00:00:00:000  0.00 milliseconds  
    │                   │   (
    │                   │       [Query Metrics]
    │                   │       Redacted To Not Change The Baselines From Run To Run
    │                   │   )
    │                   ├── Microsoft.Azure.Cosmos.Handlers.RequestInvokerHandler(00000000-0000-0000-0000-000000000000)  RequestHandler-Component  00:00:00:000  0.00 milliseconds  
    │                   │   ├── Get Collection Cache(00000000-0000-0000-0000-000000000000)  Routing-Component  00:00:00:000  0.00 milliseconds  
    │                   │   ├── Get Partition Key Range Cache(00000000-0000-0000-0000-000000000000)  Routing-Component  00:00:00:000  0.00 milliseconds  
    │                   │   ├── Try Get Overlapping Ranges(00000000-0000-0000-0000-000000000000)  Routing-Component  00:00:00:000  0.00 milliseconds  
    │                   │   └── Microsoft.Azure.Cosmos.Handlers.DiagnosticsHandler(00000000-0000-0000-0000-000000000000)  RequestHandler-Component  00:00:00:000  0.00 milliseconds  
    │                   │       │   (
    │                   │       │       [System Info]
    │                   │       │       Redacted To Not Change The Baselines From Run To Run
    │                   │       │   )
    │                   │       └── Microsoft.Azure.Cosmos.Handlers.RetryHandler(00000000-0000-0000-0000-000000000000)  RequestHandler-Component  00:00:00:000  0.00 milliseconds  
    │                   │           └── Microsoft.Azure.Cosmos.Handlers.RouterHandler(00000000-0000-0000-0000-000000000000)  RequestHandler-Component  00:00:00:000  0.00 milliseconds  
    │                   │               └── Microsoft.Azure.Cosmos.Handlers.TransportHandler(00000000-0000-0000-0000-000000000000)  RequestHandler-Component  00:00:00:000  0.00 milliseconds  
    │                   │                   └── Microsoft.Azure.Documents.ServerStoreModel Transport Request(00000000-0000-0000-0000-000000000000)  Transport-Component  00:00:00:000  0.00 milliseconds  
    │                   │                           (
    │                   │                               [Client Side Request Stats]
    │                   │                               Redacted To Not Change The Baselines From Run To Run
    │                   │                           )
    │                   └── Get Cosmos Element Response(00000000-0000-0000-0000-000000000000)  Json-Component  00:00:00:000  0.00 milliseconds  
    ├── Query Response Serialization(00000000-0000-0000-0000-000000000000)  Query-Component  00:00:00:000  0.00 milliseconds  
    ├── Query Response Serialization(00000000-0000-0000-0000-000000000000)  Query-Component  00:00:00:000  0.00 milliseconds  
    └── Query Response Serialization(00000000-0000-0000-0000-000000000000)  Query-Component  00:00:00:000  0.00 milliseconds  
]]></Text>
      <Json><![CDATA[{
  "Summary": {},
  "name": "ReadManyItemsAsync",
<<<<<<< HEAD
  "start time": "00:00:00:000",
=======
  "start datetime": "0001-01-01T00:00:00Z",
>>>>>>> 4ab62933
  "duration in milliseconds": 0,
  "data": {
    "Client Configuration": "Redacted To Not Change The Baselines From Run To Run"
  },
  "children": [
    {
      "name": "Execute query for a partitionkeyrange",
      "duration in milliseconds": 0,
      "data": {
        "Query Correlated ActivityId": "Redacted To Not Change The Baselines From Run To Run"
      },
      "children": [
        {
          "name": "Create Query Pipeline",
          "duration in milliseconds": 0,
          "children": [
            {
              "name": "Get Container Properties",
              "duration in milliseconds": 0,
              "children": [
                {
                  "name": "Get Collection Cache",
                  "duration in milliseconds": 0
                }
              ]
            },
            {
              "name": "Service Interop Query Plan",
              "duration in milliseconds": 0
            },
            {
              "name": "Get Overlapping Feed Ranges",
              "duration in milliseconds": 0,
              "children": [
                {
                  "name": "Get Partition Key Ranges",
                  "duration in milliseconds": 0,
                  "children": [
                    {
                      "name": "Try Get Overlapping Ranges",
                      "duration in milliseconds": 0
                    }
                  ]
                }
              ]
            }
          ]
        },
        {
          "name": "MoveNextAsync",
          "duration in milliseconds": 0,
          "children": [
            {
              "name": "Prefetching",
              "duration in milliseconds": 0
            },
            {
              "name": "[05C1CFFFFFFFF8,05C1DFFFFFFFF8) move next",
              "duration in milliseconds": 0,
              "children": [
                {
                  "name": "Prefetch",
                  "duration in milliseconds": 0,
                  "children": [
                    {
                      "name": "[05C1CFFFFFFFF8,05C1DFFFFFFFF8) move next",
                      "duration in milliseconds": 0,
                      "data": {
                        "Query Metrics": "Redacted To Not Change The Baselines From Run To Run"
                      },
                      "children": [
                        {
                          "name": "Microsoft.Azure.Cosmos.Handlers.RequestInvokerHandler",
                          "duration in milliseconds": 0,
                          "children": [
                            {
                              "name": "Get Collection Cache",
                              "duration in milliseconds": 0
                            },
                            {
                              "name": "Get Partition Key Range Cache",
                              "duration in milliseconds": 0
                            },
                            {
                              "name": "Try Get Overlapping Ranges",
                              "duration in milliseconds": 0
                            },
                            {
                              "name": "Microsoft.Azure.Cosmos.Handlers.DiagnosticsHandler",
                              "duration in milliseconds": 0,
                              "data": {
                                "System Info": "Redacted To Not Change The Baselines From Run To Run"
                              },
                              "children": [
                                {
                                  "name": "Microsoft.Azure.Cosmos.Handlers.RetryHandler",
                                  "duration in milliseconds": 0,
                                  "children": [
                                    {
                                      "name": "Microsoft.Azure.Cosmos.Handlers.RouterHandler",
                                      "duration in milliseconds": 0,
                                      "children": [
                                        {
                                          "name": "Microsoft.Azure.Cosmos.Handlers.TransportHandler",
                                          "duration in milliseconds": 0,
                                          "children": [
                                            {
                                              "name": "Microsoft.Azure.Documents.ServerStoreModel Transport Request",
                                              "duration in milliseconds": 0,
                                              "data": {
                                                "Client Side Request Stats": "Redacted To Not Change The Baselines From Run To Run"
                                              }
                                            }
                                          ]
                                        }
                                      ]
                                    }
                                  ]
                                }
                              ]
                            }
                          ]
                        },
                        {
                          "name": "Get Cosmos Element Response",
                          "duration in milliseconds": 0
                        }
                      ]
                    }
                  ]
                }
              ]
            }
          ]
        }
      ]
    },
    {
      "name": "Execute query for a partitionkeyrange",
      "duration in milliseconds": 0,
      "data": {
        "Query Correlated ActivityId": "Redacted To Not Change The Baselines From Run To Run"
      },
      "children": [
        {
          "name": "Create Query Pipeline",
          "duration in milliseconds": 0,
          "children": [
            {
              "name": "Get Container Properties",
              "duration in milliseconds": 0,
              "children": [
                {
                  "name": "Get Collection Cache",
                  "duration in milliseconds": 0
                }
              ]
            },
            {
              "name": "Service Interop Query Plan",
              "duration in milliseconds": 0
            },
            {
              "name": "Get Overlapping Feed Ranges",
              "duration in milliseconds": 0,
              "children": [
                {
                  "name": "Get Partition Key Ranges",
                  "duration in milliseconds": 0,
                  "children": [
                    {
                      "name": "Try Get Overlapping Ranges",
                      "duration in milliseconds": 0
                    }
                  ]
                }
              ]
            }
          ]
        },
        {
          "name": "MoveNextAsync",
          "duration in milliseconds": 0,
          "children": [
            {
              "name": "Prefetching",
              "duration in milliseconds": 0
            },
            {
              "name": "[,05C1CFFFFFFFF8) move next",
              "duration in milliseconds": 0,
              "children": [
                {
                  "name": "Prefetch",
                  "duration in milliseconds": 0,
                  "children": [
                    {
                      "name": "[,05C1CFFFFFFFF8) move next",
                      "duration in milliseconds": 0,
                      "data": {
                        "Query Metrics": "Redacted To Not Change The Baselines From Run To Run"
                      },
                      "children": [
                        {
                          "name": "Microsoft.Azure.Cosmos.Handlers.RequestInvokerHandler",
                          "duration in milliseconds": 0,
                          "children": [
                            {
                              "name": "Get Collection Cache",
                              "duration in milliseconds": 0
                            },
                            {
                              "name": "Get Partition Key Range Cache",
                              "duration in milliseconds": 0
                            },
                            {
                              "name": "Try Get Overlapping Ranges",
                              "duration in milliseconds": 0
                            },
                            {
                              "name": "Microsoft.Azure.Cosmos.Handlers.DiagnosticsHandler",
                              "duration in milliseconds": 0,
                              "data": {
                                "System Info": "Redacted To Not Change The Baselines From Run To Run"
                              },
                              "children": [
                                {
                                  "name": "Microsoft.Azure.Cosmos.Handlers.RetryHandler",
                                  "duration in milliseconds": 0,
                                  "children": [
                                    {
                                      "name": "Microsoft.Azure.Cosmos.Handlers.RouterHandler",
                                      "duration in milliseconds": 0,
                                      "children": [
                                        {
                                          "name": "Microsoft.Azure.Cosmos.Handlers.TransportHandler",
                                          "duration in milliseconds": 0,
                                          "children": [
                                            {
                                              "name": "Microsoft.Azure.Documents.ServerStoreModel Transport Request",
                                              "duration in milliseconds": 0,
                                              "data": {
                                                "Client Side Request Stats": "Redacted To Not Change The Baselines From Run To Run"
                                              }
                                            }
                                          ]
                                        }
                                      ]
                                    }
                                  ]
                                }
                              ]
                            }
                          ]
                        },
                        {
                          "name": "Get Cosmos Element Response",
                          "duration in milliseconds": 0
                        }
                      ]
                    }
                  ]
                }
              ]
            }
          ]
        }
      ]
    },
    {
      "name": "Execute query for a partitionkeyrange",
      "duration in milliseconds": 0,
      "data": {
        "Query Correlated ActivityId": "Redacted To Not Change The Baselines From Run To Run"
      },
      "children": [
        {
          "name": "Create Query Pipeline",
          "duration in milliseconds": 0,
          "children": [
            {
              "name": "Get Container Properties",
              "duration in milliseconds": 0,
              "children": [
                {
                  "name": "Get Collection Cache",
                  "duration in milliseconds": 0
                }
              ]
            },
            {
              "name": "Service Interop Query Plan",
              "duration in milliseconds": 0
            },
            {
              "name": "Get Overlapping Feed Ranges",
              "duration in milliseconds": 0,
              "children": [
                {
                  "name": "Get Partition Key Ranges",
                  "duration in milliseconds": 0,
                  "children": [
                    {
                      "name": "Try Get Overlapping Ranges",
                      "duration in milliseconds": 0
                    }
                  ]
                }
              ]
            }
          ]
        },
        {
          "name": "MoveNextAsync",
          "duration in milliseconds": 0,
          "children": [
            {
              "name": "Prefetching",
              "duration in milliseconds": 0
            },
            {
              "name": "[05C1E7FFFFFFFA,FF) move next",
              "duration in milliseconds": 0,
              "children": [
                {
                  "name": "Prefetch",
                  "duration in milliseconds": 0,
                  "children": [
                    {
                      "name": "[05C1E7FFFFFFFA,FF) move next",
                      "duration in milliseconds": 0,
                      "data": {
                        "Query Metrics": "Redacted To Not Change The Baselines From Run To Run"
                      },
                      "children": [
                        {
                          "name": "Microsoft.Azure.Cosmos.Handlers.RequestInvokerHandler",
                          "duration in milliseconds": 0,
                          "children": [
                            {
                              "name": "Get Collection Cache",
                              "duration in milliseconds": 0
                            },
                            {
                              "name": "Get Partition Key Range Cache",
                              "duration in milliseconds": 0
                            },
                            {
                              "name": "Try Get Overlapping Ranges",
                              "duration in milliseconds": 0
                            },
                            {
                              "name": "Microsoft.Azure.Cosmos.Handlers.DiagnosticsHandler",
                              "duration in milliseconds": 0,
                              "data": {
                                "System Info": "Redacted To Not Change The Baselines From Run To Run"
                              },
                              "children": [
                                {
                                  "name": "Microsoft.Azure.Cosmos.Handlers.RetryHandler",
                                  "duration in milliseconds": 0,
                                  "children": [
                                    {
                                      "name": "Microsoft.Azure.Cosmos.Handlers.RouterHandler",
                                      "duration in milliseconds": 0,
                                      "children": [
                                        {
                                          "name": "Microsoft.Azure.Cosmos.Handlers.TransportHandler",
                                          "duration in milliseconds": 0,
                                          "children": [
                                            {
                                              "name": "Microsoft.Azure.Documents.ServerStoreModel Transport Request",
                                              "duration in milliseconds": 0,
                                              "data": {
                                                "Client Side Request Stats": "Redacted To Not Change The Baselines From Run To Run"
                                              }
                                            }
                                          ]
                                        }
                                      ]
                                    }
                                  ]
                                }
                              ]
                            }
                          ]
                        },
                        {
                          "name": "Get Cosmos Element Response",
                          "duration in milliseconds": 0
                        }
                      ]
                    }
                  ]
                }
              ]
            }
          ]
        }
      ]
    },
    {
      "name": "Query Response Serialization",
      "duration in milliseconds": 0
    },
    {
      "name": "Query Response Serialization",
      "duration in milliseconds": 0
    },
    {
      "name": "Query Response Serialization",
      "duration in milliseconds": 0
    }
  ]
}]]></Json>
      <OTelActivities><ACTIVITY><OPERATION>Operation.ReadManyItemsAsync</OPERATION><ATTRIBUTE-KEY>kind</ATTRIBUTE-KEY><ATTRIBUTE-VALUE>client</ATTRIBUTE-VALUE><ATTRIBUTE-KEY>az.namespace</ATTRIBUTE-KEY><ATTRIBUTE-VALUE>Microsoft.DocumentDB</ATTRIBUTE-VALUE><ATTRIBUTE-KEY>db.operation</ATTRIBUTE-KEY><ATTRIBUTE-VALUE>ReadManyItemsAsync</ATTRIBUTE-VALUE><ATTRIBUTE-KEY>db.name</ATTRIBUTE-KEY><ATTRIBUTE-KEY>db.cosmosdb.container</ATTRIBUTE-KEY><ATTRIBUTE-KEY>db.system</ATTRIBUTE-KEY><ATTRIBUTE-VALUE>cosmosdb</ATTRIBUTE-VALUE><ATTRIBUTE-KEY>db.cosmosdb.machine_id</ATTRIBUTE-KEY><ATTRIBUTE-KEY>net.peer.name</ATTRIBUTE-KEY><ATTRIBUTE-VALUE>127.0.0.1</ATTRIBUTE-VALUE><ATTRIBUTE-KEY>db.cosmosdb.client_id</ATTRIBUTE-KEY><ATTRIBUTE-KEY>db.cosmosdb.user_agent</ATTRIBUTE-KEY><ATTRIBUTE-KEY>db.cosmosdb.connection_mode</ATTRIBUTE-KEY><ATTRIBUTE-VALUE>Direct</ATTRIBUTE-VALUE><ATTRIBUTE-KEY>db.cosmosdb.operation_type</ATTRIBUTE-KEY><ATTRIBUTE-VALUE>Read</ATTRIBUTE-VALUE><ATTRIBUTE-KEY>db.cosmosdb.request_content_length_bytes</ATTRIBUTE-KEY><ATTRIBUTE-KEY>db.cosmosdb.response_content_length_bytes</ATTRIBUTE-KEY><ATTRIBUTE-KEY>db.cosmosdb.status_code</ATTRIBUTE-KEY><ATTRIBUTE-KEY>db.cosmosdb.sub_status_code</ATTRIBUTE-KEY><ATTRIBUTE-KEY>db.cosmosdb.request_charge</ATTRIBUTE-KEY><ATTRIBUTE-KEY>db.cosmosdb.item_count</ATTRIBUTE-KEY><ATTRIBUTE-KEY>db.cosmosdb.activity_id</ATTRIBUTE-KEY><ATTRIBUTE-KEY>db.cosmosdb.correlated_activity_id</ATTRIBUTE-KEY><ATTRIBUTE-KEY>db.cosmosdb.regions_contacted</ATTRIBUTE-KEY><ATTRIBUTE-VALUE>South Central US</ATTRIBUTE-VALUE></ACTIVITY>
<EVENT><EVENT-NAME>LatencyOverThreshold</EVENT-NAME><EVENT-TEXT>Ideally, this should contain request diagnostics but request diagnostics is subject to change with each request as it contains few unique id. So just putting this tag with this static text to make sure event is getting generated for each test.</EVENT-TEXT></EVENT>
</OTelActivities>
    </Output>
  </Result>
</Results><|MERGE_RESOLUTION|>--- conflicted
+++ resolved
@@ -138,11 +138,7 @@
       <Json><![CDATA[{
   "Summary": {},
   "name": "ReadManyItemsStreamAsync",
-<<<<<<< HEAD
-  "start time": "00:00:00:000",
-=======
   "start datetime": "0001-01-01T00:00:00Z",
->>>>>>> 4ab62933
   "duration in milliseconds": 0,
   "data": {
     "Client Configuration": "Redacted To Not Change The Baselines From Run To Run"
@@ -700,11 +696,7 @@
       <Json><![CDATA[{
   "Summary": {},
   "name": "ReadManyItemsAsync",
-<<<<<<< HEAD
-  "start time": "00:00:00:000",
-=======
   "start datetime": "0001-01-01T00:00:00Z",
->>>>>>> 4ab62933
   "duration in milliseconds": 0,
   "data": {
     "Client Configuration": "Redacted To Not Change The Baselines From Run To Run"
