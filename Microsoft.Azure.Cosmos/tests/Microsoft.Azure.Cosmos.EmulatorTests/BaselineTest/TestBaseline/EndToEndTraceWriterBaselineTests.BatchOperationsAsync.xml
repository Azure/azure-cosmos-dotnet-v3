--- conflicted
+++ resolved
@@ -162,11 +162,7 @@
     <ATTRIBUTE key="tcp.sub_status_code">1001</ATTRIBUTE>
     <ATTRIBUTE key="tcp.status_code">207</ATTRIBUTE>
   </ACTIVITY>
-<<<<<<< HEAD
-  <EVENT name="LatencyOverThreshold" />
-=======
   <EVENT name="FailedRequest" />
->>>>>>> 5ec7b4bc
 </OTelActivities></Output>
   </Result>
 </Results>