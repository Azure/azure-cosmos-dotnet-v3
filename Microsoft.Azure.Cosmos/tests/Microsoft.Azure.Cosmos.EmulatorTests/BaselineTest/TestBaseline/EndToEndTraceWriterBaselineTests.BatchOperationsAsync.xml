--- conflicted
+++ resolved
@@ -40,8 +40,6 @@
     │       Redacted To Not Change The Baselines From Run To Run
     │       [DistributedTraceId]
     │       Redacted To Not Change The Baselines From Run To Run
-<<<<<<< HEAD
-=======
     │   )
     └── Execute Next Batch(00000000-0000-0000-0000-000000000000)  Batch-Component  00:00:00:000  0.00 milliseconds  
         ├── Create Batch Request(00000000-0000-0000-0000-000000000000)  Batch-Component  00:00:00:000  0.00 milliseconds  
@@ -195,7 +193,6 @@
     │       Redacted To Not Change The Baselines From Run To Run
     │       [DistributedTraceId]
     │       Redacted To Not Change The Baselines From Run To Run
->>>>>>> 43c14a31
     │   )
     └── Execute Next Batch(00000000-0000-0000-0000-000000000000)  Batch-Component  00:00:00:000  0.00 milliseconds  
         ├── Create Batch Request(00000000-0000-0000-0000-000000000000)  Batch-Component  00:00:00:000  0.00 milliseconds  
@@ -295,21 +292,12 @@
     }
   ]
 }]]></Json><OTelActivities>
-<<<<<<< HEAD
-  <ACTIVITY source="Azure.Cosmos.Operation" operationName="Operation.ExecuteAsync" displayName="ExecuteAsync containerName">
-    <ATTRIBUTE key="az.namespace">Microsoft.DocumentDB</ATTRIBUTE>
-    <ATTRIBUTE key="az.schema_url">https://opentelemetry.io/schemas/1.23.0</ATTRIBUTE>
-    <ATTRIBUTE key="db.operation">ExecuteAsync</ATTRIBUTE>
-    <ATTRIBUTE key="db.name">databaseName</ATTRIBUTE>
-    <ATTRIBUTE key="db.cosmosdb.container">containerName</ATTRIBUTE>
-=======
   <ACTIVITY source="Azure.Cosmos.Operation" operationName="Operation.execute_batch" displayName="execute_batch containerName">
     <ATTRIBUTE key="az.namespace">Microsoft.DocumentDB</ATTRIBUTE>
     <ATTRIBUTE key="az.schema_url">https://opentelemetry.io/schemas/1.23.0</ATTRIBUTE>
     <ATTRIBUTE key="db.operation.name">execute_batch</ATTRIBUTE>
     <ATTRIBUTE key="db.namespace">databaseName</ATTRIBUTE>
     <ATTRIBUTE key="db.collection.name">containerName</ATTRIBUTE>
->>>>>>> 43c14a31
     <ATTRIBUTE key="db.system">cosmosdb</ATTRIBUTE>
     <ATTRIBUTE key="db.cosmosdb.machine_id">Some Value</ATTRIBUTE>
     <ATTRIBUTE key="server.address">127.0.0.1</ATTRIBUTE>
@@ -317,10 +305,7 @@
     <ATTRIBUTE key="user_agent.original">Some Value</ATTRIBUTE>
     <ATTRIBUTE key="db.cosmosdb.connection_mode">Direct</ATTRIBUTE>
     <ATTRIBUTE key="db.cosmosdb.operation_type">Batch</ATTRIBUTE>
-<<<<<<< HEAD
-=======
     <ATTRIBUTE key="db.operation.batch_size">50</ATTRIBUTE>
->>>>>>> 43c14a31
     <ATTRIBUTE key="db.cosmosdb.status_code">Some Value</ATTRIBUTE>
     <ATTRIBUTE key="db.cosmosdb.sub_status_code">Some Value</ATTRIBUTE>
     <ATTRIBUTE key="db.cosmosdb.request_charge">Some Value</ATTRIBUTE>
