﻿<Results>
  <Result>
    <Input>
      <Description>Batch Operation</Description>
      <Setup><![CDATA[
    string pkValue = "DiagnosticTestPk";
    TransactionalBatch batch = container.CreateTransactionalBatch(new PartitionKey(pkValue));
    BatchCore batchCore = (BatchCore)batch;
    List<PatchOperation> patch = new List<PatchOperation>()
    {
        PatchOperation.Remove("/cost")
    };

    List<ToDoActivity> createItems = new List<ToDoActivity>();
    for (int i = 0; i < 50; i++)
    {
        ToDoActivity item = ToDoActivity.CreateRandomToDoActivity(pk: pkValue);
        createItems.Add(item);
        batch.CreateItem<ToDoActivity>(item);
    }

    for (int i = 0; i < 20; i++)
    {
        batch.ReadItem(createItems[i].id);
        batchCore.PatchItem(createItems[i].id, patch);
    }

    TransactionalBatchRequestOptions requestOptions = null;
    TransactionalBatchResponse response = await batch.ExecuteAsync(requestOptions);

    Assert.IsNotNull(response);
    ITrace trace = ((CosmosTraceDiagnostics)response.Diagnostics).Value;
]]></Setup>
    </Input>
    <Output>
      <Text><![CDATA[.
└── ExecuteAsync(00000000-0000-0000-0000-000000000000)  Transport-Component  00:00:00:000  0.00 milliseconds  
    │   (
    │       [Client Configuration]
    │       Redacted To Not Change The Baselines From Run To Run
    │       [DistributedTraceId]
    │       Redacted To Not Change The Baselines From Run To Run
    │   )
    └── Execute Next Batch(00000000-0000-0000-0000-000000000000)  Batch-Component  00:00:00:000  0.00 milliseconds  
        ├── Create Batch Request(00000000-0000-0000-0000-000000000000)  Batch-Component  00:00:00:000  0.00 milliseconds  
        └── Execute Batch Request(00000000-0000-0000-0000-000000000000)  Batch-Component  00:00:00:000  0.00 milliseconds  
            ├── Microsoft.Azure.Cosmos.Handlers.RequestInvokerHandler(00000000-0000-0000-0000-000000000000)  RequestHandler-Component  00:00:00:000  0.00 milliseconds  
            │   └── Microsoft.Azure.Cosmos.Handlers.DiagnosticsHandler(00000000-0000-0000-0000-000000000000)  RequestHandler-Component  00:00:00:000  0.00 milliseconds  
            │       │   (
            │       │       [System Info]
            │       │       Redacted To Not Change The Baselines From Run To Run
            │       │   )
<<<<<<< HEAD
            │       └── Microsoft.Azure.Cosmos.Handlers.RetryHandler(00000000-0000-0000-0000-000000000000)  RequestHandler-Component  00:00:00:000  0.00 milliseconds  
            │           └── Microsoft.Azure.Cosmos.Handlers.RouterHandler(00000000-0000-0000-0000-000000000000)  RequestHandler-Component  00:00:00:000  0.00 milliseconds  
            │               └── Microsoft.Azure.Cosmos.Handlers.TransportHandler(00000000-0000-0000-0000-000000000000)  RequestHandler-Component  00:00:00:000  0.00 milliseconds  
            │                   └── Microsoft.Azure.Documents.ServerStoreModel Transport Request(00000000-0000-0000-0000-000000000000)  Transport-Component  00:00:00:000  0.00 milliseconds  
            │                           (
            │                               [Client Side Request Stats]
            │                               Redacted To Not Change The Baselines From Run To Run
            │                           )
=======
            │       └── Microsoft.Azure.Cosmos.Handlers.TelemetryHandler(00000000-0000-0000-0000-000000000000)  RequestHandler-Component  00:00:00:000  0.00 milliseconds  
            │           └── Microsoft.Azure.Cosmos.Handlers.RetryHandler(00000000-0000-0000-0000-000000000000)  RequestHandler-Component  00:00:00:000  0.00 milliseconds  
            │               └── Microsoft.Azure.Cosmos.Handlers.RouterHandler(00000000-0000-0000-0000-000000000000)  RequestHandler-Component  00:00:00:000  0.00 milliseconds  
            │                   └── Microsoft.Azure.Cosmos.Handlers.TransportHandler(00000000-0000-0000-0000-000000000000)  RequestHandler-Component  00:00:00:000  0.00 milliseconds  
            │                       └── Microsoft.Azure.Documents.ServerStoreModel Transport Request(00000000-0000-0000-0000-000000000000)  Transport-Component  00:00:00:000  0.00 milliseconds  
            │                               (
            │                                   [Client Side Request Stats]
            │                                   Redacted To Not Change The Baselines From Run To Run
            │                               )
>>>>>>> e2ce570b
            └── Create Trace(00000000-0000-0000-0000-000000000000)  Batch-Component  00:00:00:000  0.00 milliseconds  
]]></Text>
      <Json><![CDATA[{
  "Summary": {},
  "name": "ExecuteAsync",
  "start datetime": "0001-01-01T00:00:00Z",
  "duration in milliseconds": 0,
  "data": {
    "Client Configuration": "Redacted To Not Change The Baselines From Run To Run",
    "DistributedTraceId": "Redacted To Not Change The Baselines From Run To Run"
  },
  "children": [
    {
      "name": "Execute Next Batch",
      "duration in milliseconds": 0,
      "children": [
        {
          "name": "Create Batch Request",
          "duration in milliseconds": 0
        },
        {
          "name": "Execute Batch Request",
          "duration in milliseconds": 0,
          "children": [
            {
              "name": "Microsoft.Azure.Cosmos.Handlers.RequestInvokerHandler",
              "duration in milliseconds": 0,
              "children": [
                {
                  "name": "Microsoft.Azure.Cosmos.Handlers.DiagnosticsHandler",
                  "duration in milliseconds": 0,
                  "data": {
                    "System Info": "Redacted To Not Change The Baselines From Run To Run"
                  },
                  "children": [
                    {
<<<<<<< HEAD
                      "name": "Microsoft.Azure.Cosmos.Handlers.RetryHandler",
                      "duration in milliseconds": 0,
                      "children": [
                        {
                          "name": "Microsoft.Azure.Cosmos.Handlers.RouterHandler",
                          "duration in milliseconds": 0,
                          "children": [
                            {
                              "name": "Microsoft.Azure.Cosmos.Handlers.TransportHandler",
                              "duration in milliseconds": 0,
                              "children": [
                                {
                                  "name": "Microsoft.Azure.Documents.ServerStoreModel Transport Request",
=======
                      "name": "Microsoft.Azure.Cosmos.Handlers.TelemetryHandler",
                      "duration in milliseconds": 0,
                      "children": [
                        {
                          "name": "Microsoft.Azure.Cosmos.Handlers.RetryHandler",
                          "duration in milliseconds": 0,
                          "children": [
                            {
                              "name": "Microsoft.Azure.Cosmos.Handlers.RouterHandler",
                              "duration in milliseconds": 0,
                              "children": [
                                {
                                  "name": "Microsoft.Azure.Cosmos.Handlers.TransportHandler",
>>>>>>> e2ce570b
                                  "duration in milliseconds": 0,
                                  "children": [
                                    {
                                      "name": "Microsoft.Azure.Documents.ServerStoreModel Transport Request",
                                      "duration in milliseconds": 0,
                                      "data": {
                                        "Client Side Request Stats": "Redacted To Not Change The Baselines From Run To Run"
                                      }
                                    }
                                  ]
                                }
                              ]
                            }
                          ]
                        }
                      ]
                    }
                  ]
                }
              ]
            },
            {
              "name": "Create Trace",
              "duration in milliseconds": 0
            }
          ]
        }
      ]
    }
  ]
}]]></Json><OTelActivities>
  <ACTIVITY source="Azure.Cosmos.Operation" operationName="ExecuteAsync" displayName="ExecuteAsync containerName">
    <ATTRIBUTE key="az.namespace">Microsoft.DocumentDB</ATTRIBUTE>
    <ATTRIBUTE key="az.schema_url">https://opentelemetry.io/schemas/1.17.0</ATTRIBUTE>
    <ATTRIBUTE key="db.operation">ExecuteAsync</ATTRIBUTE>
    <ATTRIBUTE key="db.name">databaseName</ATTRIBUTE>
    <ATTRIBUTE key="db.cosmosdb.container">containerName</ATTRIBUTE>
    <ATTRIBUTE key="db.system">cosmosdb</ATTRIBUTE>
    <ATTRIBUTE key="db.cosmosdb.machine_id">Some Value</ATTRIBUTE>
    <ATTRIBUTE key="net.peer.name">127.0.0.1</ATTRIBUTE>
    <ATTRIBUTE key="db.cosmosdb.client_id">Some Value</ATTRIBUTE>
    <ATTRIBUTE key="user_agent.original">Some Value</ATTRIBUTE>
    <ATTRIBUTE key="db.cosmosdb.connection_mode">Direct</ATTRIBUTE>
    <ATTRIBUTE key="db.cosmosdb.operation_type">Batch</ATTRIBUTE>
    <ATTRIBUTE key="db.cosmosdb.request_content_length_bytes">Some Value</ATTRIBUTE>
    <ATTRIBUTE key="db.cosmosdb.response_content_length_bytes">Some Value</ATTRIBUTE>
    <ATTRIBUTE key="db.cosmosdb.status_code">Some Value</ATTRIBUTE>
    <ATTRIBUTE key="db.cosmosdb.sub_status_code">Some Value</ATTRIBUTE>
    <ATTRIBUTE key="db.cosmosdb.request_charge">Some Value</ATTRIBUTE>
    <ATTRIBUTE key="db.cosmosdb.item_count">Some Value</ATTRIBUTE>
    <ATTRIBUTE key="db.cosmosdb.activity_id">Some Value</ATTRIBUTE>
    <ATTRIBUTE key="db.cosmosdb.correlated_activity_id">Some Value</ATTRIBUTE>
    <ATTRIBUTE key="db.cosmosdb.regions_contacted">South Central US</ATTRIBUTE>
  </ACTIVITY>
  <ACTIVITY source="Azure.Cosmos.Request" operationName="RequestAsync" displayName="Batch Document">
    <ATTRIBUTE key="az.namespace">Microsoft.DocumentDB</ATTRIBUTE>
    <ATTRIBUTE key="az.schema_url">https://opentelemetry.io/schemas/1.17.0</ATTRIBUTE>
    <ATTRIBUTE key="tcp.uri">Some Value</ATTRIBUTE>
    <ATTRIBUTE key="tcp.sub_status_code">1001</ATTRIBUTE>
    <ATTRIBUTE key="tcp.status_code">207</ATTRIBUTE>
  </ACTIVITY>
  <EVENT name="FailedRequest" />
</OTelActivities></Output>
  </Result>
</Results><|MERGE_RESOLUTION|>--- conflicted
+++ resolved
@@ -50,16 +50,6 @@
             │       │       [System Info]
             │       │       Redacted To Not Change The Baselines From Run To Run
             │       │   )
-<<<<<<< HEAD
-            │       └── Microsoft.Azure.Cosmos.Handlers.RetryHandler(00000000-0000-0000-0000-000000000000)  RequestHandler-Component  00:00:00:000  0.00 milliseconds  
-            │           └── Microsoft.Azure.Cosmos.Handlers.RouterHandler(00000000-0000-0000-0000-000000000000)  RequestHandler-Component  00:00:00:000  0.00 milliseconds  
-            │               └── Microsoft.Azure.Cosmos.Handlers.TransportHandler(00000000-0000-0000-0000-000000000000)  RequestHandler-Component  00:00:00:000  0.00 milliseconds  
-            │                   └── Microsoft.Azure.Documents.ServerStoreModel Transport Request(00000000-0000-0000-0000-000000000000)  Transport-Component  00:00:00:000  0.00 milliseconds  
-            │                           (
-            │                               [Client Side Request Stats]
-            │                               Redacted To Not Change The Baselines From Run To Run
-            │                           )
-=======
             │       └── Microsoft.Azure.Cosmos.Handlers.TelemetryHandler(00000000-0000-0000-0000-000000000000)  RequestHandler-Component  00:00:00:000  0.00 milliseconds  
             │           └── Microsoft.Azure.Cosmos.Handlers.RetryHandler(00000000-0000-0000-0000-000000000000)  RequestHandler-Component  00:00:00:000  0.00 milliseconds  
             │               └── Microsoft.Azure.Cosmos.Handlers.RouterHandler(00000000-0000-0000-0000-000000000000)  RequestHandler-Component  00:00:00:000  0.00 milliseconds  
@@ -69,7 +59,6 @@
             │                                   [Client Side Request Stats]
             │                                   Redacted To Not Change The Baselines From Run To Run
             │                               )
->>>>>>> e2ce570b
             └── Create Trace(00000000-0000-0000-0000-000000000000)  Batch-Component  00:00:00:000  0.00 milliseconds  
 ]]></Text>
       <Json><![CDATA[{
@@ -106,21 +95,6 @@
                   },
                   "children": [
                     {
-<<<<<<< HEAD
-                      "name": "Microsoft.Azure.Cosmos.Handlers.RetryHandler",
-                      "duration in milliseconds": 0,
-                      "children": [
-                        {
-                          "name": "Microsoft.Azure.Cosmos.Handlers.RouterHandler",
-                          "duration in milliseconds": 0,
-                          "children": [
-                            {
-                              "name": "Microsoft.Azure.Cosmos.Handlers.TransportHandler",
-                              "duration in milliseconds": 0,
-                              "children": [
-                                {
-                                  "name": "Microsoft.Azure.Documents.ServerStoreModel Transport Request",
-=======
                       "name": "Microsoft.Azure.Cosmos.Handlers.TelemetryHandler",
                       "duration in milliseconds": 0,
                       "children": [
@@ -134,7 +108,6 @@
                               "children": [
                                 {
                                   "name": "Microsoft.Azure.Cosmos.Handlers.TransportHandler",
->>>>>>> e2ce570b
                                   "duration in milliseconds": 0,
                                   "children": [
                                     {
