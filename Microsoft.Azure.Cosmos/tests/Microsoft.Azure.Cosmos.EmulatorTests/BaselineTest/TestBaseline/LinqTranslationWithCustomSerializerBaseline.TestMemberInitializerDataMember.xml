﻿<Results>
  <Result>
    <Input>
      <Description><![CDATA[Filter w/ constant value, camelcase = True]]></Description>
      <Expression><![CDATA[query.Where(doc => (doc.NumericField == 1))]]></Expression>
    </Input>
    <Output>
      <SqlQuery><![CDATA[
SELECT VALUE root 
FROM root 
WHERE (root["numericFieldDataMember"] = 1)]]></SqlQuery>
      <InputData><![CDATA[[
  "{\"NumericField\": 0, \"StringField\": \"0\", \"id\": \"0-True\", \"Pk\": \"Test\"}",
  "{\"NumericField\": 1, \"StringField\": \"1\", \"id\": \"1-True\", \"Pk\": \"Test\"}",
  "{\"NumericField\": 2, \"StringField\": \"2\", \"id\": \"2-True\", \"Pk\": \"Test\"}",
  "{\"NumericField\": 0, \"StringField\": \"0\", \"id\": \"0-False\", \"Pk\": \"Test\"}",
  "{\"NumericField\": 1, \"StringField\": \"1\", \"id\": \"1-False\", \"Pk\": \"Test\"}",
  "{\"NumericField\": 2, \"StringField\": \"2\", \"id\": \"2-False\", \"Pk\": \"Test\"}"
]]]></InputData>
      <Results><![CDATA[[]]]></Results>
    </Output>
  </Result>
  <Result>
    <Input>
      <Description><![CDATA[Filter w/ DataObject initializer with constant value, camelcase = True]]></Description>
      <Expression><![CDATA[query.Where(doc => (doc == new DataObjectDataMember() {NumericField = 1, StringField = "1"}))]]></Expression>
    </Input>
    <Output>
      <SqlQuery><![CDATA[
SELECT VALUE root 
FROM root 
<<<<<<< HEAD
WHERE (root = {"numericFieldDataMember": 1, "stringFieldDataMember": "1", "id": null, "pk": null})]]></SqlQuery>
=======
WHERE (root = {"NumericFieldDataMember": 1, "StringFieldDataMember": "1", "id": null, "Pk": null, "DateTimeFieldDataMember": null, "DataTypeFieldDataMember": null})]]></SqlQuery>
>>>>>>> fccbc93f
      <InputData><![CDATA[[
  "{\"NumericField\": 0, \"StringField\": \"0\", \"id\": \"0-True\", \"Pk\": \"Test\"}",
  "{\"NumericField\": 1, \"StringField\": \"1\", \"id\": \"1-True\", \"Pk\": \"Test\"}",
  "{\"NumericField\": 2, \"StringField\": \"2\", \"id\": \"2-True\", \"Pk\": \"Test\"}",
  "{\"NumericField\": 0, \"StringField\": \"0\", \"id\": \"0-False\", \"Pk\": \"Test\"}",
  "{\"NumericField\": 1, \"StringField\": \"1\", \"id\": \"1-False\", \"Pk\": \"Test\"}",
  "{\"NumericField\": 2, \"StringField\": \"2\", \"id\": \"2-False\", \"Pk\": \"Test\"}"
]]]></InputData>
      <Results><![CDATA[[]]]></Results>
    </Output>
  </Result>
  <Result>
    <Input>
      <Description><![CDATA[Select w/ DataObject initializer, camelcase = True]]></Description>
      <Expression><![CDATA[query.Select(doc => new DataObjectDataMember() {NumericField = 1, StringField = "1"})]]></Expression>
    </Input>
    <Output>
      <SqlQuery><![CDATA[
<<<<<<< HEAD
SELECT VALUE {"numericFieldDataMember": 1, "stringFieldDataMember": "1", "id": null, "pk": null} 
=======
SELECT VALUE {"NumericFieldDataMember": 1, "StringFieldDataMember": "1", "id": null, "Pk": null, "DateTimeFieldDataMember": null, "DataTypeFieldDataMember": null} 
>>>>>>> fccbc93f
FROM root]]></SqlQuery>
      <InputData><![CDATA[[
  "{\"NumericField\": 0, \"StringField\": \"0\", \"id\": \"0-True\", \"Pk\": \"Test\"}",
  "{\"NumericField\": 1, \"StringField\": \"1\", \"id\": \"1-True\", \"Pk\": \"Test\"}",
  "{\"NumericField\": 2, \"StringField\": \"2\", \"id\": \"2-True\", \"Pk\": \"Test\"}",
  "{\"NumericField\": 0, \"StringField\": \"0\", \"id\": \"0-False\", \"Pk\": \"Test\"}",
  "{\"NumericField\": 1, \"StringField\": \"1\", \"id\": \"1-False\", \"Pk\": \"Test\"}",
  "{\"NumericField\": 2, \"StringField\": \"2\", \"id\": \"2-False\", \"Pk\": \"Test\"}"
]]]></InputData>
      <Results><![CDATA[[
  "{NumericField:0,StringField:,id:,Pk:}",
  "{NumericField:0,StringField:,id:,Pk:}",
  "{NumericField:0,StringField:,id:,Pk:}",
  "{NumericField:0,StringField:,id:,Pk:}",
  "{NumericField:0,StringField:,id:,Pk:}",
  "{NumericField:0,StringField:,id:,Pk:}"
]]]></Results>
    </Output>
  </Result>
  <Result>
    <Input>
      <Description><![CDATA[Deeper than top level reference, camelcase = True]]></Description>
      <Expression><![CDATA[query.Select(doc => IIF((doc.NumericField > 1), new DataObjectDataMember() {NumericField = 1, StringField = "1"}, new DataObjectDataMember() {NumericField = 1, StringField = "1"}))]]></Expression>
    </Input>
    <Output>
      <SqlQuery><![CDATA[
<<<<<<< HEAD
SELECT VALUE ((root["numericFieldDataMember"] > 1) ? {"numericFieldDataMember": 1, "stringFieldDataMember": "1", "id": null, "pk": null} : {"numericFieldDataMember": 1, "stringFieldDataMember": "1", "id": null, "pk": null}) 
=======
SELECT VALUE ((root["numericFieldDataMember"] > 1) ? {"NumericFieldDataMember": 1, "StringFieldDataMember": "1", "id": null, "Pk": null, "DateTimeFieldDataMember": null, "DataTypeFieldDataMember": null} : {"NumericFieldDataMember": 1, "StringFieldDataMember": "1", "id": null, "Pk": null, "DateTimeFieldDataMember": null, "DataTypeFieldDataMember": null}) 
>>>>>>> fccbc93f
FROM root]]></SqlQuery>
      <InputData><![CDATA[[
  "{\"NumericField\": 0, \"StringField\": \"0\", \"id\": \"0-True\", \"Pk\": \"Test\"}",
  "{\"NumericField\": 1, \"StringField\": \"1\", \"id\": \"1-True\", \"Pk\": \"Test\"}",
  "{\"NumericField\": 2, \"StringField\": \"2\", \"id\": \"2-True\", \"Pk\": \"Test\"}",
  "{\"NumericField\": 0, \"StringField\": \"0\", \"id\": \"0-False\", \"Pk\": \"Test\"}",
  "{\"NumericField\": 1, \"StringField\": \"1\", \"id\": \"1-False\", \"Pk\": \"Test\"}",
  "{\"NumericField\": 2, \"StringField\": \"2\", \"id\": \"2-False\", \"Pk\": \"Test\"}"
]]]></InputData>
      <Results><![CDATA[[
  "{NumericField:0,StringField:,id:,Pk:}",
  "{NumericField:0,StringField:,id:,Pk:}",
  "{NumericField:0,StringField:,id:,Pk:}",
  "{NumericField:0,StringField:,id:,Pk:}",
  "{NumericField:0,StringField:,id:,Pk:}",
  "{NumericField:0,StringField:,id:,Pk:}"
]]]></Results>
    </Output>
  </Result>
  <Result>
    <Input>
      <Description><![CDATA[Filter w/ DataObject initializer with member initialization, camelcase = True]]></Description>
      <Expression><![CDATA[query.Where(doc => (doc == new DataObjectDataMember() {NumericField = doc.NumericField, StringField = doc.StringField})).Select(b => "A")]]></Expression>
    </Input>
    <Output>
      <SqlQuery><![CDATA[
SELECT VALUE "A" 
FROM root 
WHERE (root = {"numericFieldDataMember": root["numericFieldDataMember"], "stringFieldDataMember": root["stringFieldDataMember"]})]]></SqlQuery>
      <InputData><![CDATA[[
  "{\"NumericField\": 0, \"StringField\": \"0\", \"id\": \"0-True\", \"Pk\": \"Test\"}",
  "{\"NumericField\": 1, \"StringField\": \"1\", \"id\": \"1-True\", \"Pk\": \"Test\"}",
  "{\"NumericField\": 2, \"StringField\": \"2\", \"id\": \"2-True\", \"Pk\": \"Test\"}",
  "{\"NumericField\": 0, \"StringField\": \"0\", \"id\": \"0-False\", \"Pk\": \"Test\"}",
  "{\"NumericField\": 1, \"StringField\": \"1\", \"id\": \"1-False\", \"Pk\": \"Test\"}",
  "{\"NumericField\": 2, \"StringField\": \"2\", \"id\": \"2-False\", \"Pk\": \"Test\"}"
]]]></InputData>
      <Results><![CDATA[[]]]></Results>
    </Output>
  </Result>
  <Result>
    <Input>
      <Description><![CDATA[Filter w/ nullable property, camelcase = True]]></Description>
      <Expression><![CDATA[query.Where(doc => (doc.DateTimeField != null))]]></Expression>
    </Input>
    <Output>
      <SqlQuery><![CDATA[
SELECT VALUE root 
FROM root 
WHERE (root["dateTimeFieldDataMember"] != null)]]></SqlQuery>
      <InputData><![CDATA[[
  "{\"NumericField\": 0, \"StringField\": \"0\", \"id\": \"0-True\", \"Pk\": \"Test\"}",
  "{\"NumericField\": 1, \"StringField\": \"1\", \"id\": \"1-True\", \"Pk\": \"Test\"}",
  "{\"NumericField\": 2, \"StringField\": \"2\", \"id\": \"2-True\", \"Pk\": \"Test\"}",
  "{\"NumericField\": 0, \"StringField\": \"0\", \"id\": \"0-False\", \"Pk\": \"Test\"}",
  "{\"NumericField\": 1, \"StringField\": \"1\", \"id\": \"1-False\", \"Pk\": \"Test\"}",
  "{\"NumericField\": 2, \"StringField\": \"2\", \"id\": \"2-False\", \"Pk\": \"Test\"}"
]]]></InputData>
      <Results><![CDATA[[]]]></Results>
    </Output>
  </Result>
  <Result>
    <Input>
      <Description><![CDATA[Filter w/ nullable enum, camelcase = True]]></Description>
      <Expression><![CDATA[query.Where(doc => (doc.DataTypeField != null))]]></Expression>
    </Input>
    <Output>
      <SqlQuery><![CDATA[
SELECT VALUE root 
FROM root 
WHERE (root["dataTypeFieldDataMember"] != null)]]></SqlQuery>
      <InputData><![CDATA[[
  "{\"NumericField\": 0, \"StringField\": \"0\", \"id\": \"0-True\", \"Pk\": \"Test\"}",
  "{\"NumericField\": 1, \"StringField\": \"1\", \"id\": \"1-True\", \"Pk\": \"Test\"}",
  "{\"NumericField\": 2, \"StringField\": \"2\", \"id\": \"2-True\", \"Pk\": \"Test\"}",
  "{\"NumericField\": 0, \"StringField\": \"0\", \"id\": \"0-False\", \"Pk\": \"Test\"}",
  "{\"NumericField\": 1, \"StringField\": \"1\", \"id\": \"1-False\", \"Pk\": \"Test\"}",
  "{\"NumericField\": 2, \"StringField\": \"2\", \"id\": \"2-False\", \"Pk\": \"Test\"}"
]]]></InputData>
      <Results><![CDATA[[]]]></Results>
    </Output>
  </Result>
  <Result>
    <Input>
      <Description><![CDATA[Filter w/ non-null nullable property]]></Description>
      <Expression><![CDATA[query.Where(doc => (doc.DateTimeField == Convert(new DateTime(1970, 1, 1, 0, 0, 0, 0, Utc), Nullable`1)))]]></Expression>
    </Input>
    <Output>
      <SqlQuery><![CDATA[
SELECT VALUE root 
FROM root 
WHERE (root["dateTimeFieldDataMember"] = "1970-01-01T00:00:00Z")]]></SqlQuery>
      <InputData><![CDATA[[
  "{\"NumericField\": 0, \"StringField\": \"0\", \"id\": \"0-True\", \"Pk\": \"Test\"}",
  "{\"NumericField\": 1, \"StringField\": \"1\", \"id\": \"1-True\", \"Pk\": \"Test\"}",
  "{\"NumericField\": 2, \"StringField\": \"2\", \"id\": \"2-True\", \"Pk\": \"Test\"}",
  "{\"NumericField\": 0, \"StringField\": \"0\", \"id\": \"0-False\", \"Pk\": \"Test\"}",
  "{\"NumericField\": 1, \"StringField\": \"1\", \"id\": \"1-False\", \"Pk\": \"Test\"}",
  "{\"NumericField\": 2, \"StringField\": \"2\", \"id\": \"2-False\", \"Pk\": \"Test\"}"
]]]></InputData>
      <Results><![CDATA[[]]]></Results>
    </Output>
  </Result>
  <Result>
    <Input>
      <Description><![CDATA[Filter w/ non-null nullable enum]]></Description>
      <Expression><![CDATA[query.Where(doc => (Convert(doc.DataTypeField, Nullable`1) == Convert(Point, Nullable`1)))]]></Expression>
    </Input>
    <Output>
      <SqlQuery><![CDATA[
SELECT VALUE root 
FROM root 
WHERE (root["dataTypeFieldDataMember"] = 2)]]></SqlQuery>
      <InputData><![CDATA[[
  "{\"NumericField\": 0, \"StringField\": \"0\", \"id\": \"0-True\", \"Pk\": \"Test\"}",
  "{\"NumericField\": 1, \"StringField\": \"1\", \"id\": \"1-True\", \"Pk\": \"Test\"}",
  "{\"NumericField\": 2, \"StringField\": \"2\", \"id\": \"2-True\", \"Pk\": \"Test\"}",
  "{\"NumericField\": 0, \"StringField\": \"0\", \"id\": \"0-False\", \"Pk\": \"Test\"}",
  "{\"NumericField\": 1, \"StringField\": \"1\", \"id\": \"1-False\", \"Pk\": \"Test\"}",
  "{\"NumericField\": 2, \"StringField\": \"2\", \"id\": \"2-False\", \"Pk\": \"Test\"}"
]]]></InputData>
      <Results><![CDATA[[]]]></Results>
    </Output>
  </Result>
  <Result>
    <Input>
      <Description><![CDATA[Filter w/ string null comparison, camelcase = True]]></Description>
      <Expression><![CDATA[query.Where(doc => (doc.StringField != null))]]></Expression>
    </Input>
    <Output>
      <SqlQuery><![CDATA[
SELECT VALUE root 
FROM root 
WHERE (root["stringFieldDataMember"] != null)]]></SqlQuery>
      <InputData><![CDATA[[
  "{\"NumericField\": 0, \"StringField\": \"0\", \"id\": \"0-True\", \"Pk\": \"Test\"}",
  "{\"NumericField\": 1, \"StringField\": \"1\", \"id\": \"1-True\", \"Pk\": \"Test\"}",
  "{\"NumericField\": 2, \"StringField\": \"2\", \"id\": \"2-True\", \"Pk\": \"Test\"}",
  "{\"NumericField\": 0, \"StringField\": \"0\", \"id\": \"0-False\", \"Pk\": \"Test\"}",
  "{\"NumericField\": 1, \"StringField\": \"1\", \"id\": \"1-False\", \"Pk\": \"Test\"}",
  "{\"NumericField\": 2, \"StringField\": \"2\", \"id\": \"2-False\", \"Pk\": \"Test\"}"
]]]></InputData>
      <Results><![CDATA[[]]]></Results>
    </Output>
  </Result>
  <Result>
    <Input>
      <Description><![CDATA[Filter w/ constant value, camelcase = False]]></Description>
      <Expression><![CDATA[query.Where(doc => (doc.NumericField == 1))]]></Expression>
    </Input>
    <Output>
      <SqlQuery><![CDATA[
SELECT VALUE root 
FROM root 
WHERE (root["NumericFieldDataMember"] = 1)]]></SqlQuery>
      <InputData><![CDATA[[
  "{\"NumericField\": 0, \"StringField\": \"0\", \"id\": \"0-True\", \"Pk\": \"Test\"}",
  "{\"NumericField\": 1, \"StringField\": \"1\", \"id\": \"1-True\", \"Pk\": \"Test\"}",
  "{\"NumericField\": 2, \"StringField\": \"2\", \"id\": \"2-True\", \"Pk\": \"Test\"}",
  "{\"NumericField\": 0, \"StringField\": \"0\", \"id\": \"0-False\", \"Pk\": \"Test\"}",
  "{\"NumericField\": 1, \"StringField\": \"1\", \"id\": \"1-False\", \"Pk\": \"Test\"}",
  "{\"NumericField\": 2, \"StringField\": \"2\", \"id\": \"2-False\", \"Pk\": \"Test\"}"
]]]></InputData>
      <Results><![CDATA[[]]]></Results>
    </Output>
  </Result>
  <Result>
    <Input>
      <Description><![CDATA[Filter w/ DataObject initializer with constant value, camelcase = False]]></Description>
      <Expression><![CDATA[query.Where(doc => (doc == new DataObjectDataMember() {NumericField = 1, StringField = "1"}))]]></Expression>
    </Input>
    <Output>
      <SqlQuery><![CDATA[
SELECT VALUE root 
FROM root 
WHERE (root = {"NumericFieldDataMember": 1, "StringFieldDataMember": "1", "id": null, "Pk": null, "DateTimeFieldDataMember": null, "DataTypeFieldDataMember": null})]]></SqlQuery>
      <InputData><![CDATA[[
  "{\"NumericField\": 0, \"StringField\": \"0\", \"id\": \"0-True\", \"Pk\": \"Test\"}",
  "{\"NumericField\": 1, \"StringField\": \"1\", \"id\": \"1-True\", \"Pk\": \"Test\"}",
  "{\"NumericField\": 2, \"StringField\": \"2\", \"id\": \"2-True\", \"Pk\": \"Test\"}",
  "{\"NumericField\": 0, \"StringField\": \"0\", \"id\": \"0-False\", \"Pk\": \"Test\"}",
  "{\"NumericField\": 1, \"StringField\": \"1\", \"id\": \"1-False\", \"Pk\": \"Test\"}",
  "{\"NumericField\": 2, \"StringField\": \"2\", \"id\": \"2-False\", \"Pk\": \"Test\"}"
]]]></InputData>
      <Results><![CDATA[[]]]></Results>
    </Output>
  </Result>
  <Result>
    <Input>
      <Description><![CDATA[Select w/ DataObject initializer, camelcase = False]]></Description>
      <Expression><![CDATA[query.Select(doc => new DataObjectDataMember() {NumericField = 1, StringField = "1"})]]></Expression>
    </Input>
    <Output>
      <SqlQuery><![CDATA[
SELECT VALUE {"NumericFieldDataMember": 1, "StringFieldDataMember": "1", "id": null, "Pk": null, "DateTimeFieldDataMember": null, "DataTypeFieldDataMember": null} 
FROM root]]></SqlQuery>
      <InputData><![CDATA[[
  "{\"NumericField\": 0, \"StringField\": \"0\", \"id\": \"0-True\", \"Pk\": \"Test\"}",
  "{\"NumericField\": 1, \"StringField\": \"1\", \"id\": \"1-True\", \"Pk\": \"Test\"}",
  "{\"NumericField\": 2, \"StringField\": \"2\", \"id\": \"2-True\", \"Pk\": \"Test\"}",
  "{\"NumericField\": 0, \"StringField\": \"0\", \"id\": \"0-False\", \"Pk\": \"Test\"}",
  "{\"NumericField\": 1, \"StringField\": \"1\", \"id\": \"1-False\", \"Pk\": \"Test\"}",
  "{\"NumericField\": 2, \"StringField\": \"2\", \"id\": \"2-False\", \"Pk\": \"Test\"}"
]]]></InputData>
      <Results><![CDATA[[
  "{NumericField:0,StringField:,id:,Pk:}",
  "{NumericField:0,StringField:,id:,Pk:}",
  "{NumericField:0,StringField:,id:,Pk:}",
  "{NumericField:0,StringField:,id:,Pk:}",
  "{NumericField:0,StringField:,id:,Pk:}",
  "{NumericField:0,StringField:,id:,Pk:}"
]]]></Results>
    </Output>
  </Result>
  <Result>
    <Input>
      <Description><![CDATA[Deeper than top level reference, camelcase = False]]></Description>
      <Expression><![CDATA[query.Select(doc => IIF((doc.NumericField > 1), new DataObjectDataMember() {NumericField = 1, StringField = "1"}, new DataObjectDataMember() {NumericField = 1, StringField = "1"}))]]></Expression>
    </Input>
    <Output>
      <SqlQuery><![CDATA[
SELECT VALUE ((root["NumericFieldDataMember"] > 1) ? {"NumericFieldDataMember": 1, "StringFieldDataMember": "1", "id": null, "Pk": null, "DateTimeFieldDataMember": null, "DataTypeFieldDataMember": null} : {"NumericFieldDataMember": 1, "StringFieldDataMember": "1", "id": null, "Pk": null, "DateTimeFieldDataMember": null, "DataTypeFieldDataMember": null}) 
FROM root]]></SqlQuery>
      <InputData><![CDATA[[
  "{\"NumericField\": 0, \"StringField\": \"0\", \"id\": \"0-True\", \"Pk\": \"Test\"}",
  "{\"NumericField\": 1, \"StringField\": \"1\", \"id\": \"1-True\", \"Pk\": \"Test\"}",
  "{\"NumericField\": 2, \"StringField\": \"2\", \"id\": \"2-True\", \"Pk\": \"Test\"}",
  "{\"NumericField\": 0, \"StringField\": \"0\", \"id\": \"0-False\", \"Pk\": \"Test\"}",
  "{\"NumericField\": 1, \"StringField\": \"1\", \"id\": \"1-False\", \"Pk\": \"Test\"}",
  "{\"NumericField\": 2, \"StringField\": \"2\", \"id\": \"2-False\", \"Pk\": \"Test\"}"
]]]></InputData>
      <Results><![CDATA[[
  "{NumericField:0,StringField:,id:,Pk:}",
  "{NumericField:0,StringField:,id:,Pk:}",
  "{NumericField:0,StringField:,id:,Pk:}",
  "{NumericField:0,StringField:,id:,Pk:}",
  "{NumericField:0,StringField:,id:,Pk:}",
  "{NumericField:0,StringField:,id:,Pk:}"
]]]></Results>
    </Output>
  </Result>
  <Result>
    <Input>
      <Description><![CDATA[Filter w/ DataObject initializer with member initialization, camelcase = False]]></Description>
      <Expression><![CDATA[query.Where(doc => (doc == new DataObjectDataMember() {NumericField = doc.NumericField, StringField = doc.StringField})).Select(b => "A")]]></Expression>
    </Input>
    <Output>
      <SqlQuery><![CDATA[
SELECT VALUE "A" 
FROM root 
WHERE (root = {"NumericFieldDataMember": root["NumericFieldDataMember"], "StringFieldDataMember": root["StringFieldDataMember"]})]]></SqlQuery>
      <InputData><![CDATA[[
  "{\"NumericField\": 0, \"StringField\": \"0\", \"id\": \"0-True\", \"Pk\": \"Test\"}",
  "{\"NumericField\": 1, \"StringField\": \"1\", \"id\": \"1-True\", \"Pk\": \"Test\"}",
  "{\"NumericField\": 2, \"StringField\": \"2\", \"id\": \"2-True\", \"Pk\": \"Test\"}",
  "{\"NumericField\": 0, \"StringField\": \"0\", \"id\": \"0-False\", \"Pk\": \"Test\"}",
  "{\"NumericField\": 1, \"StringField\": \"1\", \"id\": \"1-False\", \"Pk\": \"Test\"}",
  "{\"NumericField\": 2, \"StringField\": \"2\", \"id\": \"2-False\", \"Pk\": \"Test\"}"
]]]></InputData>
      <Results><![CDATA[[]]]></Results>
    </Output>
  </Result>
  <Result>
    <Input>
      <Description><![CDATA[Filter w/ nullable property, camelcase = False]]></Description>
      <Expression><![CDATA[query.Where(doc => (doc.DateTimeField != null))]]></Expression>
    </Input>
    <Output>
      <SqlQuery><![CDATA[
SELECT VALUE root 
FROM root 
WHERE (root["DateTimeFieldDataMember"] != null)]]></SqlQuery>
      <InputData><![CDATA[[
  "{\"NumericField\": 0, \"StringField\": \"0\", \"id\": \"0-True\", \"Pk\": \"Test\"}",
  "{\"NumericField\": 1, \"StringField\": \"1\", \"id\": \"1-True\", \"Pk\": \"Test\"}",
  "{\"NumericField\": 2, \"StringField\": \"2\", \"id\": \"2-True\", \"Pk\": \"Test\"}",
  "{\"NumericField\": 0, \"StringField\": \"0\", \"id\": \"0-False\", \"Pk\": \"Test\"}",
  "{\"NumericField\": 1, \"StringField\": \"1\", \"id\": \"1-False\", \"Pk\": \"Test\"}",
  "{\"NumericField\": 2, \"StringField\": \"2\", \"id\": \"2-False\", \"Pk\": \"Test\"}"
]]]></InputData>
      <Results><![CDATA[[]]]></Results>
    </Output>
  </Result>
  <Result>
    <Input>
      <Description><![CDATA[Filter w/ nullable enum, camelcase = False]]></Description>
      <Expression><![CDATA[query.Where(doc => (doc.DataTypeField != null))]]></Expression>
    </Input>
    <Output>
      <SqlQuery><![CDATA[
SELECT VALUE root 
FROM root 
WHERE (root["DataTypeFieldDataMember"] != null)]]></SqlQuery>
      <InputData><![CDATA[[
  "{\"NumericField\": 0, \"StringField\": \"0\", \"id\": \"0-True\", \"Pk\": \"Test\"}",
  "{\"NumericField\": 1, \"StringField\": \"1\", \"id\": \"1-True\", \"Pk\": \"Test\"}",
  "{\"NumericField\": 2, \"StringField\": \"2\", \"id\": \"2-True\", \"Pk\": \"Test\"}",
  "{\"NumericField\": 0, \"StringField\": \"0\", \"id\": \"0-False\", \"Pk\": \"Test\"}",
  "{\"NumericField\": 1, \"StringField\": \"1\", \"id\": \"1-False\", \"Pk\": \"Test\"}",
  "{\"NumericField\": 2, \"StringField\": \"2\", \"id\": \"2-False\", \"Pk\": \"Test\"}"
]]]></InputData>
      <Results><![CDATA[[]]]></Results>
    </Output>
  </Result>
  <Result>
    <Input>
      <Description><![CDATA[Filter w/ non-null nullable property]]></Description>
      <Expression><![CDATA[query.Where(doc => (doc.DateTimeField == Convert(new DateTime(1970, 1, 1, 0, 0, 0, 0, Utc), Nullable`1)))]]></Expression>
    </Input>
    <Output>
      <SqlQuery><![CDATA[
SELECT VALUE root 
FROM root 
WHERE (root["DateTimeFieldDataMember"] = "1970-01-01T00:00:00Z")]]></SqlQuery>
      <InputData><![CDATA[[
  "{\"NumericField\": 0, \"StringField\": \"0\", \"id\": \"0-True\", \"Pk\": \"Test\"}",
  "{\"NumericField\": 1, \"StringField\": \"1\", \"id\": \"1-True\", \"Pk\": \"Test\"}",
  "{\"NumericField\": 2, \"StringField\": \"2\", \"id\": \"2-True\", \"Pk\": \"Test\"}",
  "{\"NumericField\": 0, \"StringField\": \"0\", \"id\": \"0-False\", \"Pk\": \"Test\"}",
  "{\"NumericField\": 1, \"StringField\": \"1\", \"id\": \"1-False\", \"Pk\": \"Test\"}",
  "{\"NumericField\": 2, \"StringField\": \"2\", \"id\": \"2-False\", \"Pk\": \"Test\"}"
]]]></InputData>
      <Results><![CDATA[[]]]></Results>
    </Output>
  </Result>
  <Result>
    <Input>
      <Description><![CDATA[Filter w/ non-null nullable enum]]></Description>
      <Expression><![CDATA[query.Where(doc => (Convert(doc.DataTypeField, Nullable`1) == Convert(Point, Nullable`1)))]]></Expression>
    </Input>
    <Output>
      <SqlQuery><![CDATA[
SELECT VALUE root 
FROM root 
WHERE (root["DataTypeFieldDataMember"] = 2)]]></SqlQuery>
      <InputData><![CDATA[[
  "{\"NumericField\": 0, \"StringField\": \"0\", \"id\": \"0-True\", \"Pk\": \"Test\"}",
  "{\"NumericField\": 1, \"StringField\": \"1\", \"id\": \"1-True\", \"Pk\": \"Test\"}",
  "{\"NumericField\": 2, \"StringField\": \"2\", \"id\": \"2-True\", \"Pk\": \"Test\"}",
  "{\"NumericField\": 0, \"StringField\": \"0\", \"id\": \"0-False\", \"Pk\": \"Test\"}",
  "{\"NumericField\": 1, \"StringField\": \"1\", \"id\": \"1-False\", \"Pk\": \"Test\"}",
  "{\"NumericField\": 2, \"StringField\": \"2\", \"id\": \"2-False\", \"Pk\": \"Test\"}"
]]]></InputData>
      <Results><![CDATA[[]]]></Results>
    </Output>
  </Result>
  <Result>
    <Input>
      <Description><![CDATA[Filter w/ string null comparison, camelcase = False]]></Description>
      <Expression><![CDATA[query.Where(doc => (doc.StringField != null))]]></Expression>
    </Input>
    <Output>
      <SqlQuery><![CDATA[
SELECT VALUE root 
FROM root 
WHERE (root["StringFieldDataMember"] != null)]]></SqlQuery>
      <InputData><![CDATA[[
  "{\"NumericField\": 0, \"StringField\": \"0\", \"id\": \"0-True\", \"Pk\": \"Test\"}",
  "{\"NumericField\": 1, \"StringField\": \"1\", \"id\": \"1-True\", \"Pk\": \"Test\"}",
  "{\"NumericField\": 2, \"StringField\": \"2\", \"id\": \"2-True\", \"Pk\": \"Test\"}",
  "{\"NumericField\": 0, \"StringField\": \"0\", \"id\": \"0-False\", \"Pk\": \"Test\"}",
  "{\"NumericField\": 1, \"StringField\": \"1\", \"id\": \"1-False\", \"Pk\": \"Test\"}",
  "{\"NumericField\": 2, \"StringField\": \"2\", \"id\": \"2-False\", \"Pk\": \"Test\"}"
]]]></InputData>
      <Results><![CDATA[[]]]></Results>
    </Output>
  </Result>
</Results><|MERGE_RESOLUTION|>--- conflicted
+++ resolved
@@ -29,11 +29,7 @@
       <SqlQuery><![CDATA[
 SELECT VALUE root 
 FROM root 
-<<<<<<< HEAD
-WHERE (root = {"numericFieldDataMember": 1, "stringFieldDataMember": "1", "id": null, "pk": null})]]></SqlQuery>
-=======
-WHERE (root = {"NumericFieldDataMember": 1, "StringFieldDataMember": "1", "id": null, "Pk": null, "DateTimeFieldDataMember": null, "DataTypeFieldDataMember": null})]]></SqlQuery>
->>>>>>> fccbc93f
+WHERE (root = {"numericFieldDataMember": 1, "stringFieldDataMember": "1", "id": null, "pk": null, "dateTimeFieldDataMember": null, "dataTypeFieldDataMember": null})]]></SqlQuery>
       <InputData><![CDATA[[
   "{\"NumericField\": 0, \"StringField\": \"0\", \"id\": \"0-True\", \"Pk\": \"Test\"}",
   "{\"NumericField\": 1, \"StringField\": \"1\", \"id\": \"1-True\", \"Pk\": \"Test\"}",
@@ -52,11 +48,7 @@
     </Input>
     <Output>
       <SqlQuery><![CDATA[
-<<<<<<< HEAD
-SELECT VALUE {"numericFieldDataMember": 1, "stringFieldDataMember": "1", "id": null, "pk": null} 
-=======
-SELECT VALUE {"NumericFieldDataMember": 1, "StringFieldDataMember": "1", "id": null, "Pk": null, "DateTimeFieldDataMember": null, "DataTypeFieldDataMember": null} 
->>>>>>> fccbc93f
+SELECT VALUE {"numericFieldDataMember": 1, "stringFieldDataMember": "1", "id": null, "pk": null, "dateTimeFieldDataMember": null, "dataTypeFieldDataMember": null} 
 FROM root]]></SqlQuery>
       <InputData><![CDATA[[
   "{\"NumericField\": 0, \"StringField\": \"0\", \"id\": \"0-True\", \"Pk\": \"Test\"}",
@@ -83,11 +75,7 @@
     </Input>
     <Output>
       <SqlQuery><![CDATA[
-<<<<<<< HEAD
-SELECT VALUE ((root["numericFieldDataMember"] > 1) ? {"numericFieldDataMember": 1, "stringFieldDataMember": "1", "id": null, "pk": null} : {"numericFieldDataMember": 1, "stringFieldDataMember": "1", "id": null, "pk": null}) 
-=======
-SELECT VALUE ((root["numericFieldDataMember"] > 1) ? {"NumericFieldDataMember": 1, "StringFieldDataMember": "1", "id": null, "Pk": null, "DateTimeFieldDataMember": null, "DataTypeFieldDataMember": null} : {"NumericFieldDataMember": 1, "StringFieldDataMember": "1", "id": null, "Pk": null, "DateTimeFieldDataMember": null, "DataTypeFieldDataMember": null}) 
->>>>>>> fccbc93f
+SELECT VALUE ((root["numericFieldDataMember"] > 1) ? {"numericFieldDataMember": 1, "stringFieldDataMember": "1", "id": null, "pk": null, "dateTimeFieldDataMember": null, "dataTypeFieldDataMember": null} : {"numericFieldDataMember": 1, "stringFieldDataMember": "1", "id": null, "pk": null, "dateTimeFieldDataMember": null, "dataTypeFieldDataMember": null}) 
 FROM root]]></SqlQuery>
       <InputData><![CDATA[[
   "{\"NumericField\": 0, \"StringField\": \"0\", \"id\": \"0-True\", \"Pk\": \"Test\"}",
