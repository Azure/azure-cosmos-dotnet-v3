﻿<Results>
  <Result>
    <Input>
      <Description><![CDATA[OrderBy -> ThenBy]]></Description>
      <Expression><![CDATA[query.OrderBy(f => f.FamilyId).ThenBy(f => f.Int)]]></Expression>
    </Input>
    <Output>
      <SqlQuery><![CDATA[
SELECT VALUE root 
FROM root 
ORDER BY root["FamilyId"] ASC, root["Int"] ASC ]]></SqlQuery>
    </Output>
  </Result>
  <Result>
    <Input>
      <Description><![CDATA[OrderBy -> ThenByDescending]]></Description>
      <Expression><![CDATA[query.OrderBy(f => f.FamilyId).ThenByDescending(f => f.Int)]]></Expression>
    </Input>
    <Output>
      <SqlQuery><![CDATA[
SELECT VALUE root 
FROM root 
ORDER BY root["FamilyId"] ASC, root["Int"] DESC ]]></SqlQuery>
    </Output>
  </Result>
  <Result>
    <Input>
      <Description><![CDATA[OrderByDescending -> ThenBy]]></Description>
      <Expression><![CDATA[query.OrderByDescending(f => f.FamilyId).ThenBy(f => f.Int)]]></Expression>
    </Input>
    <Output>
      <SqlQuery><![CDATA[
SELECT VALUE root 
FROM root 
ORDER BY root["FamilyId"] DESC, root["Int"] ASC ]]></SqlQuery>
    </Output>
  </Result>
  <Result>
    <Input>
      <Description><![CDATA[OrderByDescending -> ThenByDescending]]></Description>
      <Expression><![CDATA[query.OrderByDescending(f => f.FamilyId).ThenByDescending(f => f.Int)]]></Expression>
    </Input>
    <Output>
      <SqlQuery><![CDATA[
SELECT VALUE root 
FROM root 
ORDER BY root["FamilyId"] DESC, root["Int"] DESC ]]></SqlQuery>
    </Output>
  </Result>
  <Result>
    <Input>
      <Description><![CDATA[OrderBy subquery -> ThenBy]]></Description>
      <Expression><![CDATA[query.OrderBy(f => f.Children.Where(c => (c.Grade > 100)).Count()).ThenByDescending(f => f.Int)]]></Expression>
    </Input>
    <Output>
      <SqlQuery><![CDATA[
SELECT VALUE root 
FROM root 
JOIN (
    SELECT VALUE COUNT(1) 
    FROM root 
    JOIN c0 IN root["Children"] 
    WHERE (c0["Grade"] > 100)
) AS v0 
ORDER BY v0 ASC, root["Int"] DESC 
]]></SqlQuery>
      <ErrorMessage><![CDATA[Status Code: BadRequest]]></ErrorMessage>
    </Output>
  </Result>
  <Result>
    <Input>
      <Description><![CDATA[OrderBy -> ThenBy subquery]]></Description>
      <Expression><![CDATA[query.OrderBy(f => f.FamilyId).ThenByDescending(f => f.Parents.Where(p => (p.GivenName.Length > 10)).Count())]]></Expression>
    </Input>
    <Output>
      <SqlQuery><![CDATA[
SELECT VALUE root 
FROM root 
JOIN (
    SELECT VALUE COUNT(1) 
    FROM root 
    JOIN p0 IN root["Parents"] 
    WHERE (p0["GivenName"]["Length"] > 10)
) AS v0 
ORDER BY root["FamilyId"] ASC, v0 DESC 
]]></SqlQuery>
      <ErrorMessage><![CDATA[Status Code: BadRequest]]></ErrorMessage>
    </Output>
  </Result>
  <Result>
    <Input>
      <Description><![CDATA[OrderBy subquery -> ThenBy subquery]]></Description>
      <Expression><![CDATA[query.OrderByDescending(f => f.Children.Where(c => (c.Grade > 100)).Count()).ThenBy(f => f.Parents.Where(p => (p.GivenName.Length > 10)).Count())]]></Expression>
    </Input>
    <Output>
      <SqlQuery><![CDATA[
SELECT VALUE root 
FROM root 
JOIN (
    SELECT VALUE COUNT(1) 
    FROM root 
    JOIN c0 IN root["Children"] 
    WHERE (c0["Grade"] > 100)
) AS v0 
JOIN (
    SELECT VALUE COUNT(1) 
    FROM root 
    JOIN p0 IN root["Parents"] 
    WHERE (p0["GivenName"]["Length"] > 10)
) AS v1 
ORDER BY v0 DESC, v1 ASC 
]]></SqlQuery>
      <ErrorMessage><![CDATA[Status Code: BadRequest]]></ErrorMessage>
    </Output>
  </Result>
  <Result>
    <Input>
      <Description><![CDATA[OrderBy -> ThenBy]]></Description>
      <Expression><![CDATA[query.OrderBy(f => f.FamilyId).ThenBy(f => f.FamilyId)]]></Expression>
    </Input>
    <Output>
      <SqlQuery><![CDATA[
SELECT VALUE root 
FROM root 
ORDER BY root["FamilyId"] ASC, root["FamilyId"] ASC ]]></SqlQuery>
<<<<<<< HEAD
      <ErrorMessage><![CDATA[Response status code does not indicate success: 400 Substatus: 0 Reason: (Microsoft.Azure.Documents.DocumentClientException: Message: {"Errors":["The order by query does not have a corresponding composite index that it can be served from."]}]]></ErrorMessage>
=======
      <ErrorMessage><![CDATA[Status Code: BadRequest]]></ErrorMessage>
>>>>>>> 505b8d92
    </Output>
  </Result>
  <Result>
    <Input>
      <Description><![CDATA[OrderBy -> ThenByDescending]]></Description>
      <Expression><![CDATA[query.OrderBy(f => f.FamilyId).ThenByDescending(f => f.FamilyId)]]></Expression>
    </Input>
    <Output>
      <SqlQuery><![CDATA[
SELECT VALUE root 
FROM root 
ORDER BY root["FamilyId"] ASC, root["FamilyId"] DESC ]]></SqlQuery>
<<<<<<< HEAD
      <ErrorMessage><![CDATA[Response status code does not indicate success: 400 Substatus: 0 Reason: (Microsoft.Azure.Documents.DocumentClientException: Message: {"Errors":["The order by query does not have a corresponding composite index that it can be served from."]}]]></ErrorMessage>
=======
      <ErrorMessage><![CDATA[Status Code: BadRequest]]></ErrorMessage>
>>>>>>> 505b8d92
    </Output>
  </Result>
  <Result>
    <Input>
      <Description><![CDATA[OrderByDescending subquery -> ThenBy subquery]]></Description>
      <Expression><![CDATA[query.OrderByDescending(f => f.Children.Where(c => (c.Grade > 100)).Count()).ThenBy(f => f.Children.Where(c => (c.Grade > 100)).Count())]]></Expression>
    </Input>
    <Output>
      <SqlQuery><![CDATA[
SELECT VALUE root 
FROM root 
JOIN (
    SELECT VALUE COUNT(1) 
    FROM root 
    JOIN c0 IN root["Children"] 
    WHERE (c0["Grade"] > 100)
) AS v0 
JOIN (
    SELECT VALUE COUNT(1) 
    FROM root 
    JOIN c1 IN root["Children"] 
    WHERE (c1["Grade"] > 100)
) AS v1 
ORDER BY v0 DESC, v1 ASC 
]]></SqlQuery>
      <ErrorMessage><![CDATA[Status Code: BadRequest]]></ErrorMessage>
    </Output>
  </Result>
  <Result>
    <Input>
      <Description><![CDATA[OrderBy -> ThenBy]]></Description>
      <Expression><![CDATA[query.OrderBy(f => (f.Int * 2)).ThenBy(f => f.FamilyId.Substring(2, 3))]]></Expression>
    </Input>
    <Output>
      <SqlQuery><![CDATA[
SELECT VALUE root 
FROM root 
ORDER BY (root["Int"] * 2) ASC, SUBSTRING(root["FamilyId"], 2, 3) ASC ]]></SqlQuery>
      <ErrorMessage><![CDATA[Status Code: BadRequest]]></ErrorMessage>
    </Output>
  </Result>
  <Result>
    <Input>
      <Description><![CDATA[OrderBy -> ThenBy]]></Description>
      <Expression><![CDATA[query.OrderBy(f => Not(Convert(f.NullableInt, Object).IsDefined())).ThenByDescending(f => (f.Tags.Count() % 2))]]></Expression>
    </Input>
    <Output>
      <SqlQuery><![CDATA[
SELECT VALUE root 
FROM root 
ORDER BY (NOT IS_DEFINED(root["NullableInt"])) ASC, (ARRAY_LENGTH(root["Tags"]) % 2) DESC ]]></SqlQuery>
      <ErrorMessage><![CDATA[Status Code: BadRequest]]></ErrorMessage>
    </Output>
  </Result>
  <Result>
    <Input>
      <Description><![CDATA[OrderBy -> ThenBy]]></Description>
      <Expression><![CDATA[query.OrderByDescending(f => IIF(f.IsRegistered, f.FamilyId, f.Int.ToString())).ThenBy(f => (f.Records.Transactions.Max(t => t.Amount) % 1000))]]></Expression>
    </Input>
    <Output>
      <SqlQuery><![CDATA[
SELECT VALUE root 
FROM root 
JOIN (
    SELECT VALUE ARRAY(
        SELECT VALUE MAX(t0["Amount"]) 
        FROM root 
        JOIN t0 IN root["Records"]["Transactions"]
    )
) AS v0 
ORDER BY (root["IsRegistered"] ? root["FamilyId"] : root["Int"]) DESC, (v0[0] % 1000) ASC 
]]></SqlQuery>
      <ErrorMessage><![CDATA[Status Code: BadRequest]]></ErrorMessage>
    </Output>
  </Result>
  <Result>
    <Input>
      <Description><![CDATA[OrderBy -> OrderBy -> ThenBy]]></Description>
      <Expression><![CDATA[query.OrderByDescending(f => f.FamilyId).OrderBy(f => f.Int).ThenByDescending(f => f.IsRegistered)]]></Expression>
    </Input>
    <Output>
      <SqlQuery><![CDATA[
SELECT VALUE root 
FROM root 
ORDER BY root["Int"] ASC, root["IsRegistered"] DESC ]]></SqlQuery>
    </Output>
  </Result>
  <Result>
    <Input>
      <Description><![CDATA[OrderBy -> ThenBy -> ThenBy]]></Description>
      <Expression><![CDATA[query.OrderBy(f => f.FamilyId).ThenBy(f => f.Int).ThenByDescending(f => f.IsRegistered)]]></Expression>
    </Input>
    <Output>
      <SqlQuery><![CDATA[
SELECT VALUE root 
FROM root 
ORDER BY root["FamilyId"] ASC, root["Int"] ASC, root["IsRegistered"] DESC ]]></SqlQuery>
    </Output>
  </Result>
  <Result>
    <Input>
      <Description><![CDATA[OrderBy -> Orderby subquery -> ThenBy subquery]]></Description>
      <Expression><![CDATA[query.OrderBy(f => f.FamilyId).OrderBy(f => f.Children.Where(c => (c.Grade > 100)).Count()).ThenBy(f => f.Parents.Where(p => (p.GivenName.Length > 10)).Count())]]></Expression>
    </Input>
    <Output>
      <SqlQuery><![CDATA[
SELECT VALUE root 
FROM root 
JOIN (
    SELECT VALUE COUNT(1) 
    FROM root 
    JOIN c0 IN root["Children"] 
    WHERE (c0["Grade"] > 100)
) AS v0 
JOIN (
    SELECT VALUE COUNT(1) 
    FROM root 
    JOIN p0 IN root["Parents"] 
    WHERE (p0["GivenName"]["Length"] > 10)
) AS v1 
ORDER BY v0 ASC, v1 ASC 
]]></SqlQuery>
      <ErrorMessage><![CDATA[Status Code: BadRequest]]></ErrorMessage>
    </Output>
  </Result>
  <Result>
    <Input>
      <Description><![CDATA[OrderBy -> ThenBy subquery -> ThenBy subquery]]></Description>
      <Expression><![CDATA[query.OrderBy(f => f.FamilyId).ThenByDescending(f => f.Parents.Where(p => (p.GivenName.Length > 10)).Count()).ThenBy(f => f.Children.Where(c => (c.Grade > 100)).Count())]]></Expression>
    </Input>
    <Output>
      <SqlQuery><![CDATA[
SELECT VALUE root 
FROM root 
JOIN (
    SELECT VALUE COUNT(1) 
    FROM root 
    JOIN p0 IN root["Parents"] 
    WHERE (p0["GivenName"]["Length"] > 10)
) AS v0 
JOIN (
    SELECT VALUE COUNT(1) 
    FROM root 
    JOIN c0 IN root["Children"] 
    WHERE (c0["Grade"] > 100)
) AS v1 
ORDER BY root["FamilyId"] ASC, v0 DESC, v1 ASC 
]]></SqlQuery>
      <ErrorMessage><![CDATA[Status Code: BadRequest]]></ErrorMessage>
    </Output>
  </Result>
  <Result>
    <Input>
      <Description><![CDATA[OrderBy -> ThenBy(OrderBy -> ThenBy -> Select)]]></Description>
      <Expression><![CDATA[query.OrderBy(f => f.FamilyId).ThenByDescending(f => f.Parents.OrderBy(p => p.FamilyName).ThenByDescending(p => p.GivenName).Select(p => (p.FamilyName + p.GivenName)))]]></Expression>
    </Input>
    <Output>
      <SqlQuery><![CDATA[
SELECT VALUE root 
FROM root 
JOIN (
    SELECT VALUE ARRAY(
        SELECT VALUE (p0["FamilyName"] || p0["GivenName"]) 
        FROM root 
        JOIN p0 IN root["Parents"] 
        ORDER BY p0["FamilyName"] ASC, p0["GivenName"] DESC
    )
) AS v0 
ORDER BY root["FamilyId"] ASC, v0 DESC 
]]></SqlQuery>
      <ErrorMessage><![CDATA[Status Code: BadRequest]]></ErrorMessage>
    </Output>
  </Result>
  <Result>
    <Input>
      <Description><![CDATA[OrderBy(OrderBy -> ThenBy) -> ThenBy(OrderBy -> ThenBy)]]></Description>
      <Expression><![CDATA[query.OrderBy(f => f.Children.OrderBy(c => c.Grade).ThenBy(c => c.Pets.Count)).ThenByDescending(f => f.Parents.OrderBy(p => p.FamilyName).ThenByDescending(p => p.GivenName).Select(p => (p.FamilyName + p.GivenName)))]]></Expression>
    </Input>
    <Output>
      <SqlQuery><![CDATA[
SELECT VALUE root 
FROM root 
JOIN (
    SELECT VALUE ARRAY(
        SELECT VALUE c0 
        FROM root 
        JOIN c0 IN root["Children"] 
        ORDER BY c0["Grade"] ASC, c0["Pets"]["Count"] ASC
    )
) AS v0 
JOIN (
    SELECT VALUE ARRAY(
        SELECT VALUE (p0["FamilyName"] || p0["GivenName"]) 
        FROM root 
        JOIN p0 IN root["Parents"] 
        ORDER BY p0["FamilyName"] ASC, p0["GivenName"] DESC
    )
) AS v1 
ORDER BY v0 ASC, v1 DESC 
]]></SqlQuery>
      <ErrorMessage><![CDATA[Status Code: BadRequest]]></ErrorMessage>
    </Output>
  </Result>
  <Result>
    <Input>
      <Description><![CDATA[OrderBy -> ThenBy(OrderBy -> ThenBy -> Take -> Select)]]></Description>
      <Expression><![CDATA[query.OrderBy(f => f.FamilyId).ThenByDescending(f => f.Parents.OrderBy(p => p.FamilyName).ThenByDescending(p => p.GivenName).Take(1).Select(p => (p.FamilyName + p.GivenName)))]]></Expression>
    </Input>
    <Output>
      <SqlQuery><![CDATA[
SELECT VALUE root 
FROM root 
JOIN (
    SELECT VALUE ARRAY(
        SELECT TOP 1 VALUE (p0["FamilyName"] || p0["GivenName"]) 
        FROM root 
        JOIN p0 IN root["Parents"] 
        ORDER BY p0["FamilyName"] ASC, p0["GivenName"] DESC
    )
) AS v1 
ORDER BY root["FamilyId"] ASC, v1 DESC 
]]></SqlQuery>
      <ErrorMessage><![CDATA[Status Code: BadRequest]]></ErrorMessage>
    </Output>
  </Result>
  <Result>
    <Input>
      <Description><![CDATA[OrderBy(OrderBy -> ThenBy -> Take -> OrderBy -> ThenBy) -> ThenBy(OrderBy -> ThenBy)]]></Description>
      <Expression><![CDATA[query.OrderBy(f => f.Children.OrderBy(c => c.Grade).ThenByDescending(c => c.Pets.Count).Take(10).OrderByDescending(c => c.GivenName).ThenBy(c => c.Gender)).ThenByDescending(f => f.Parents.OrderBy(p => p.FamilyName).ThenByDescending(p => p.GivenName).Select(p => (p.FamilyName + p.GivenName)))]]></Expression>
    </Input>
    <Output>
      <SqlQuery><![CDATA[
SELECT VALUE root 
FROM root 
JOIN (
    SELECT VALUE ARRAY(
        SELECT VALUE r0 
        FROM (
            SELECT TOP 10 VALUE c0 
            FROM root 
            JOIN c0 IN root["Children"] 
            ORDER BY c0["Grade"] ASC, c0["Pets"]["Count"] DESC
        ) AS r0 
        ORDER BY r0["GivenName"] DESC, r0["Gender"] ASC
    )
) AS v1 
JOIN (
    SELECT VALUE ARRAY(
        SELECT VALUE (p0["FamilyName"] || p0["GivenName"]) 
        FROM root 
        JOIN p0 IN root["Parents"] 
        ORDER BY p0["FamilyName"] ASC, p0["GivenName"] DESC
    )
) AS v2 
ORDER BY v1 ASC, v2 DESC 
]]></SqlQuery>
      <ErrorMessage><![CDATA[Status Code: BadRequest]]></ErrorMessage>
    </Output>
  </Result>
  <Result>
    <Input>
      <Description><![CDATA[Select -> OrderBy -> ThenBy]]></Description>
      <Expression><![CDATA[query.Select(f => new AnonymousType(FamilyId = f.FamilyId, FamilyNumber = f.Int, ChildrenCount = f.Children.Count(), ChildrenPetCount = f.Children.Select(c => c.Pets.Count()).Sum())).OrderBy(r => r.FamilyId).ThenBy(r => r.FamilyNumber)]]></Expression>
    </Input>
    <Output>
      <SqlQuery><![CDATA[
SELECT VALUE r1 
FROM (
    SELECT VALUE {"FamilyId": root["FamilyId"], "FamilyNumber": root["Int"], "ChildrenCount": ARRAY_LENGTH(root["Children"]), "ChildrenPetCount": v1} 
    FROM root 
    JOIN (
        SELECT VALUE SUM(ARRAY_LENGTH(c0["Pets"])) 
        FROM root 
        JOIN c0 IN root["Children"]
    ) AS v1
) AS r1 
ORDER BY r1["FamilyId"] ASC, r1["FamilyNumber"] ASC 
]]></SqlQuery>
      <ErrorMessage><![CDATA[Status Code: InternalServerError]]></ErrorMessage>
    </Output>
  </Result>
  <Result>
    <Input>
      <Description><![CDATA[SelectMany -> OrderBy -> ThenBy]]></Description>
      <Expression><![CDATA[query.SelectMany(f => f.Children.Select(c => new AnonymousType(FamilyId = f.FamilyId, FamilyNumber = f.Int, ChildrenCount = f.Children.Count(), Name = c.GivenName, SpecialPetCount = c.Pets.Where(p => (p.GivenName.Length > 5)).Count())).OrderBy(r => r.FamilyId).ThenBy(r => r.FamilyNumber))]]></Expression>
    </Input>
    <Output>
      <SqlQuery><![CDATA[
SELECT VALUE v1 
FROM root 
JOIN (
    SELECT VALUE r0 
    FROM (
        SELECT VALUE {"FamilyId": root["FamilyId"], "FamilyNumber": root["Int"], "ChildrenCount": ARRAY_LENGTH(root["Children"]), "Name": c0["GivenName"], "SpecialPetCount": v0} 
        FROM root 
        JOIN c0 IN root["Children"] 
        JOIN (
            SELECT VALUE COUNT(1) 
            FROM c0 
            JOIN p0 IN c0["Pets"] 
            WHERE (p0["GivenName"]["Length"] > 5)
        ) AS v0
    ) AS r0 
    ORDER BY r0["FamilyId"] ASC, r0["FamilyNumber"] ASC
) AS v1 
]]></SqlQuery>
      <ErrorMessage><![CDATA[Status Code: BadRequest]]></ErrorMessage>
    </Output>
  </Result>
  <Result>
    <Input>
      <Description><![CDATA[SelectMany -> OrderBy -> ThenBy]]></Description>
      <Expression><![CDATA[query.SelectMany(f => f.Children.Select(c => new AnonymousType(FamilyId = f.FamilyId, FamilyNumber = f.Int, ChildrenCount = f.Children.Count(), Name = c.GivenName, SpecialPetCount = c.Pets.Where(p => (p.GivenName.Length > 5)).Count()))).OrderBy(r => r.FamilyId).ThenBy(r => r.FamilyNumber).Select(r => r.FamilyId)]]></Expression>
    </Input>
    <Output>
      <SqlQuery><![CDATA[
SELECT VALUE r0["FamilyId"] 
FROM (
    SELECT VALUE {"FamilyId": root["FamilyId"], "FamilyNumber": root["Int"], "ChildrenCount": ARRAY_LENGTH(root["Children"]), "Name": c0["GivenName"], "SpecialPetCount": v0} 
    FROM root 
    JOIN c0 IN root["Children"] 
    JOIN (
        SELECT VALUE COUNT(1) 
        FROM c0 
        JOIN p0 IN c0["Pets"] 
        WHERE (p0["GivenName"]["Length"] > 5)
    ) AS v0
) AS r0 
ORDER BY r0["FamilyId"] ASC, r0["FamilyNumber"] ASC 
]]></SqlQuery>
      <ErrorMessage><![CDATA[Status Code: InternalServerError]]></ErrorMessage>
    </Output>
  </Result>
  <Result>
    <Input>
      <Description><![CDATA[Select(new(Where, Sum) -> OrderBy(Count) -> ThenBy)]]></Description>
      <Expression><![CDATA[query.Select(f => new AnonymousType(ChildrenWithPets = f.Children.Where(c => (c.Pets.Count() > 0)), TotalExpenses = f.Records.Transactions.Sum(t => t.Amount))).OrderByDescending(r => r.ChildrenWithPets.Count()).ThenByDescending(r => r.TotalExpenses)]]></Expression>
    </Input>
    <Output>
      <SqlQuery><![CDATA[
SELECT VALUE r0 
FROM (
    SELECT VALUE {"ChildrenWithPets": v0, "TotalExpenses": v1} 
    FROM root 
    JOIN (
        SELECT VALUE ARRAY(
            SELECT VALUE c0 
            FROM root 
            JOIN c0 IN root["Children"] 
            WHERE (ARRAY_LENGTH(c0["Pets"]) > 0)
        )
    ) AS v0 
    JOIN (
        SELECT VALUE SUM(t0["Amount"]) 
        FROM root 
        JOIN t0 IN root["Records"]["Transactions"]
    ) AS v1
) AS r0 
ORDER BY ARRAY_LENGTH(r0["ChildrenWithPets"]) DESC, r0["TotalExpenses"] DESC 
]]></SqlQuery>
      <ErrorMessage><![CDATA[Status Code: BadRequest]]></ErrorMessage>
    </Output>
  </Result>
  <Result>
    <Input>
      <Description><![CDATA[Select(new(Min, Count, SelectMany->Select->Distinct->Count)) -> OrderByDescending -> ThenBy]]></Description>
      <Expression><![CDATA[query.Select(f => new AnonymousType(ParentGivenName = f.Parents.Min(p => p.GivenName), ParentCount = f.Parents.Count(), GoodChildrenCount = f.Children.Where(c => (c.Grade > 95)).Count(), UniquePetsNameCount = f.Children.SelectMany(c => c.Pets).Select(p => p.GivenName).Distinct().Count())).OrderByDescending(r => r.GoodChildrenCount).ThenBy(r => r.UniquePetsNameCount)]]></Expression>
    </Input>
    <Output>
      <SqlQuery><![CDATA[
SELECT VALUE r2 
FROM (
    SELECT VALUE {"ParentGivenName": v0[0], "ParentCount": ARRAY_LENGTH(root["Parents"]), "GoodChildrenCount": v1, "UniquePetsNameCount": v3} 
    FROM root 
    JOIN (
        SELECT VALUE ARRAY(
            SELECT VALUE MIN(p0["GivenName"]) 
            FROM root 
            JOIN p0 IN root["Parents"]
        )
    ) AS v0 
    JOIN (
        SELECT VALUE COUNT(1) 
        FROM root 
        JOIN c0 IN root["Children"] 
        WHERE (c0["Grade"] > 95)
    ) AS v1 
    JOIN (
        SELECT VALUE COUNT(1) 
        FROM (
            SELECT DISTINCT VALUE c2["GivenName"] 
            FROM root 
            JOIN c1 IN root["Children"] 
            JOIN c2 IN c1["Pets"]
        ) AS r1
    ) AS v3
) AS r2 
ORDER BY r2["GoodChildrenCount"] DESC, r2["UniquePetsNameCount"] ASC 
]]></SqlQuery>
      <ErrorMessage><![CDATA[Status Code: BadRequest]]></ErrorMessage>
    </Output>
  </Result>
  <Result>
    <Input>
      <Description><![CDATA[Where -> OrderBy -> ThenBy]]></Description>
      <Expression><![CDATA[query.Where(f => (f.Children.Count() > 0)).OrderBy(f => f.IsRegistered).ThenByDescending(f => f.Int)]]></Expression>
    </Input>
    <Output>
      <SqlQuery><![CDATA[
SELECT VALUE root 
FROM root 
WHERE (ARRAY_LENGTH(root["Children"]) > 0) 
ORDER BY root["IsRegistered"] ASC, root["Int"] DESC ]]></SqlQuery>
    </Output>
  </Result>
  <Result>
    <Input>
      <Description><![CDATA[Where -> SelectMany -> OrderBy -> ThenBy -> Take]]></Description>
      <Expression><![CDATA[query.Where(f => (f.Children.Count() > 0)).SelectMany(f => f.Children).OrderBy(c => c.Grade).ThenByDescending(c => c.Pets.Count()).Take(3)]]></Expression>
    </Input>
    <Output>
      <SqlQuery><![CDATA[
SELECT TOP 3 VALUE f0 
FROM root 
JOIN f0 IN root["Children"] 
WHERE (ARRAY_LENGTH(root["Children"]) > 0) 
ORDER BY f0["Grade"] ASC, ARRAY_LENGTH(f0["Pets"]) DESC ]]></SqlQuery>
      <ErrorMessage><![CDATA[Status Code: BadRequest]]></ErrorMessage>
    </Output>
  </Result>
  <Result>
    <Input>
      <Description><![CDATA[Where -> SelectMany -> OrderBy -> ThenBy -> Skip -> Take -> Where -> Select -> Distinct]]></Description>
      <Expression><![CDATA[query.Where(f => (f.Children.Count() > 0)).SelectMany(f => f.Children).OrderByDescending(c => c.Grade).ThenBy(c => c.GivenName).Skip(2).Take(20).Where(c => (c.Pets.Where(p => (p.GivenName.Length > 10)).Count() > 0)).Select(c => c.GivenName).Distinct()]]></Expression>
    </Input>
    <Output>
      <SqlQuery><![CDATA[
SELECT DISTINCT VALUE r1 
FROM (
    SELECT VALUE r0["GivenName"] 
    FROM (
        SELECT VALUE f0 
        FROM root 
        JOIN f0 IN root["Children"] 
        WHERE (ARRAY_LENGTH(root["Children"]) > 0) 
        ORDER BY f0["Grade"] DESC, f0["GivenName"] ASC 
        OFFSET 2 LIMIT 20
    ) AS r0 
    JOIN (
        SELECT VALUE COUNT(1) 
        FROM r0 
        JOIN p0 IN r0["Pets"] 
        WHERE (p0["GivenName"]["Length"] > 10)
    ) AS v2 
    WHERE (v2 > 0)
) AS r1 
]]></SqlQuery>
      <ErrorMessage><![CDATA[Status Code: BadRequest]]></ErrorMessage>
    </Output>
  </Result>
  <Result>
    <Input>
      <Description><![CDATA[Where -> SelectMany -> OrderBy -> ThenBy -> Select => Distinct => Take => OrderBy]]></Description>
      <Expression><![CDATA[query.Where(f => (f.Children.Count() > 0)).SelectMany(f => f.Children).OrderBy(c => c.Grade).ThenByDescending(c => c.Pets.Count()).Select(c => c.GivenName).Distinct().Take(10).Skip(5).OrderBy(n => n.Length)]]></Expression>
    </Input>
    <Output>
      <SqlQuery><![CDATA[
SELECT VALUE r2 
FROM (
    SELECT VALUE r1 
    FROM (
        SELECT DISTINCT TOP 10 VALUE f0["GivenName"] 
        FROM root 
        JOIN f0 IN root["Children"] 
        WHERE (ARRAY_LENGTH(root["Children"]) > 0) 
        ORDER BY f0["Grade"] ASC, ARRAY_LENGTH(f0["Pets"]) DESC
    ) AS r1 
    OFFSET 5 LIMIT 2147483647
) AS r2 
ORDER BY r2["Length"] ASC 
]]></SqlQuery>
      <ErrorMessage><![CDATA[Status Code: BadRequest]]></ErrorMessage>
    </Output>
  </Result>
  <Result>
    <Input>
      <Description><![CDATA[Where -> SelectMany -> OrderBy -> ThenBy -> Take]]></Description>
      <Expression><![CDATA[query.Where(f => (f.Children.Count() > 0)).SelectMany(f => f.Records.Transactions).OrderBy(t => t.Type).ThenBy(t => t.Amount).Take(100)]]></Expression>
    </Input>
    <Output>
      <SqlQuery><![CDATA[
SELECT TOP 100 VALUE f0 
FROM root 
JOIN f0 IN root["Records"]["Transactions"] 
WHERE (ARRAY_LENGTH(root["Children"]) > 0) 
ORDER BY f0["Type"] ASC, f0["Amount"] ASC ]]></SqlQuery>
<<<<<<< HEAD
      <ErrorMessage><![CDATA[Response status code does not indicate success: 400 Substatus: 0 Reason: (Microsoft.Azure.Documents.DocumentClientException: Message: {"Errors":["Order-by over correlated collections is not supported."]}]]></ErrorMessage>
=======
      <ErrorMessage><![CDATA[Status Code: BadRequest]]></ErrorMessage>
>>>>>>> 505b8d92
    </Output>
  </Result>
  <Result>
    <Input>
      <Description><![CDATA[Take -> OrderBy -> ThenBy]]></Description>
      <Expression><![CDATA[query.Take(100).OrderBy(f => f.IsRegistered).ThenByDescending(f => f.Int)]]></Expression>
    </Input>
    <Output>
      <SqlQuery><![CDATA[
SELECT VALUE r0 
FROM (
    SELECT TOP 100 VALUE root 
    FROM root
) AS r0 
ORDER BY r0["IsRegistered"] ASC, r0["Int"] DESC 
]]></SqlQuery>
      <ErrorMessage><![CDATA[Status Code: BadRequest]]></ErrorMessage>
    </Output>
  </Result>
  <Result>
    <Input>
      <Description><![CDATA[Take -> OrderBy -> ThenBy -> Skip]]></Description>
      <Expression><![CDATA[query.Take(100).OrderBy(f => f.IsRegistered).ThenByDescending(f => f.Int).Skip(5)]]></Expression>
    </Input>
    <Output>
      <SqlQuery><![CDATA[
SELECT VALUE r0 
FROM (
    SELECT TOP 100 VALUE root 
    FROM root
) AS r0 
ORDER BY r0["IsRegistered"] ASC, r0["Int"] DESC 
OFFSET 5 LIMIT 2147483647 
]]></SqlQuery>
      <ErrorMessage><![CDATA[Status Code: BadRequest]]></ErrorMessage>
    </Output>
  </Result>
  <Result>
    <Input>
      <Description><![CDATA[Distinct -> OrderBy -> ThenBy]]></Description>
      <Expression><![CDATA[query.Distinct().OrderBy(f => f.IsRegistered).ThenByDescending(f => f.Int)]]></Expression>
    </Input>
    <Output>
      <SqlQuery><![CDATA[
SELECT DISTINCT VALUE root 
FROM root 
ORDER BY root["IsRegistered"] ASC, root["Int"] DESC ]]></SqlQuery>
    </Output>
  </Result>
  <Result>
    <Input>
      <Description><![CDATA[Where -> SelectMany(Select(new Where->Count)) -> Distinct -> OrderBy -> ThenBy]]></Description>
      <Expression><![CDATA[query.Where(f => (f.Children.Count() > 0)).SelectMany(f => f.Children.Select(c => new AnonymousType(Name = c.GivenName, PetWithLongNames = c.Pets.Where(p => (p.GivenName.Length > 8)).Count()))).Distinct().OrderByDescending(r => r.Name).ThenBy(r => r.PetWithLongNames)]]></Expression>
    </Input>
    <Output>
      <SqlQuery><![CDATA[
SELECT DISTINCT VALUE r0 
FROM (
    SELECT VALUE {"Name": c0["GivenName"], "PetWithLongNames": v0} 
    FROM root 
    JOIN c0 IN root["Children"] 
    JOIN (
        SELECT VALUE COUNT(1) 
        FROM c0 
        JOIN p0 IN c0["Pets"] 
        WHERE (p0["GivenName"]["Length"] > 8)
    ) AS v0 
    WHERE (ARRAY_LENGTH(root["Children"]) > 0)
) AS r0 
ORDER BY r0["Name"] DESC, r0["PetWithLongNames"] ASC 
]]></SqlQuery>
      <ErrorMessage><![CDATA[Status Code: BadRequest]]></ErrorMessage>
    </Output>
  </Result>
  <Result>
    <Input>
      <Description><![CDATA[OrderBy(Any) -> ThenBy(Any)]]></Description>
      <Expression><![CDATA[query.OrderBy(f => f.Children.Any(c => (c.Grade > 90))).ThenByDescending(f => f.Parents.Any(p => (p.GivenName.Length > 10)))]]></Expression>
    </Input>
    <Output>
      <SqlQuery><![CDATA[
SELECT VALUE root 
FROM root 
JOIN (
    SELECT VALUE EXISTS(
        SELECT VALUE c0 
        FROM root 
        JOIN c0 IN root["Children"] 
        WHERE (c0["Grade"] > 90)
    )
) AS v0 
JOIN (
    SELECT VALUE EXISTS(
        SELECT VALUE p0 
        FROM root 
        JOIN p0 IN root["Parents"] 
        WHERE (p0["GivenName"]["Length"] > 10)
    )
) AS v1 
ORDER BY v0 ASC, v1 DESC 
]]></SqlQuery>
      <ErrorMessage><![CDATA[Status Code: BadRequest]]></ErrorMessage>
    </Output>
  </Result>
  <Result>
    <Input>
      <Description><![CDATA[OrderBy(Min) -> ThenBy(Max) -> ThenBy(Sum) -> ThenBy(Avg)]]></Description>
      <Expression><![CDATA[query.OrderBy(f => f.Children.Min(c => c.GivenName)).ThenByDescending(f => f.Parents.Max(p => p.GivenName)).ThenBy(f => f.Records.Transactions.Sum(t => t.Amount)).ThenByDescending(f => f.Records.Transactions.Average(t => t.Amount))]]></Expression>
    </Input>
    <Output>
      <SqlQuery><![CDATA[
SELECT VALUE root 
FROM root 
JOIN (
    SELECT VALUE ARRAY(
        SELECT VALUE MIN(c0["GivenName"]) 
        FROM root 
        JOIN c0 IN root["Children"]
    )
) AS v0 
JOIN (
    SELECT VALUE ARRAY(
        SELECT VALUE MAX(p0["GivenName"]) 
        FROM root 
        JOIN p0 IN root["Parents"]
    )
) AS v1 
JOIN (
    SELECT VALUE SUM(t0["Amount"]) 
    FROM root 
    JOIN t0 IN root["Records"]["Transactions"]
) AS v2 
JOIN (
    SELECT VALUE ARRAY(
        SELECT VALUE AVG(t1["Amount"]) 
        FROM root 
        JOIN t1 IN root["Records"]["Transactions"]
    )
) AS v3 
ORDER BY v0[0] ASC, v1[0] DESC, v2 ASC, v3[0] DESC 
]]></SqlQuery>
      <ErrorMessage><![CDATA[Status Code: BadRequest]]></ErrorMessage>
    </Output>
  </Result>
</Results><|MERGE_RESOLUTION|>--- conflicted
+++ resolved
@@ -123,11 +123,7 @@
 SELECT VALUE root 
 FROM root 
 ORDER BY root["FamilyId"] ASC, root["FamilyId"] ASC ]]></SqlQuery>
-<<<<<<< HEAD
-      <ErrorMessage><![CDATA[Response status code does not indicate success: 400 Substatus: 0 Reason: (Microsoft.Azure.Documents.DocumentClientException: Message: {"Errors":["The order by query does not have a corresponding composite index that it can be served from."]}]]></ErrorMessage>
-=======
-      <ErrorMessage><![CDATA[Status Code: BadRequest]]></ErrorMessage>
->>>>>>> 505b8d92
+      <ErrorMessage><![CDATA[Status Code: BadRequest]]></ErrorMessage>
     </Output>
   </Result>
   <Result>
@@ -140,11 +136,7 @@
 SELECT VALUE root 
 FROM root 
 ORDER BY root["FamilyId"] ASC, root["FamilyId"] DESC ]]></SqlQuery>
-<<<<<<< HEAD
-      <ErrorMessage><![CDATA[Response status code does not indicate success: 400 Substatus: 0 Reason: (Microsoft.Azure.Documents.DocumentClientException: Message: {"Errors":["The order by query does not have a corresponding composite index that it can be served from."]}]]></ErrorMessage>
-=======
-      <ErrorMessage><![CDATA[Status Code: BadRequest]]></ErrorMessage>
->>>>>>> 505b8d92
+      <ErrorMessage><![CDATA[Status Code: BadRequest]]></ErrorMessage>
     </Output>
   </Result>
   <Result>
@@ -641,11 +633,7 @@
 JOIN f0 IN root["Records"]["Transactions"] 
 WHERE (ARRAY_LENGTH(root["Children"]) > 0) 
 ORDER BY f0["Type"] ASC, f0["Amount"] ASC ]]></SqlQuery>
-<<<<<<< HEAD
-      <ErrorMessage><![CDATA[Response status code does not indicate success: 400 Substatus: 0 Reason: (Microsoft.Azure.Documents.DocumentClientException: Message: {"Errors":["Order-by over correlated collections is not supported."]}]]></ErrorMessage>
-=======
-      <ErrorMessage><![CDATA[Status Code: BadRequest]]></ErrorMessage>
->>>>>>> 505b8d92
+      <ErrorMessage><![CDATA[Status Code: BadRequest]]></ErrorMessage>
     </Output>
   </Result>
   <Result>
